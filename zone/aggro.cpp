--- conflicted
+++ resolved
@@ -467,13 +467,8 @@
 					//Father Nitwit: make sure we can see them.
 					if(mob->CheckLosFN(sender)) {
 #if (EQDEBUG>=5)
-<<<<<<< HEAD
 						Log.Out(Logs::General, Logs::None, "AIYellForHelp(\"%s\",\"%s\") %s attacking %s Dist %f Z %f",
-						sender->GetName(), attacker->GetName(), mob->GetName(), attacker->GetName(), mob->DistNoRoot(*sender), fabs(sender->GetZ()+mob->GetZ()));
-=======
-						LogFile->write(EQEmuLog::Debug, "AIYellForHelp(\"%s\",\"%s\") %s attacking %s Dist %f Z %f",
 						sender->GetName(), attacker->GetName(), mob->GetName(), attacker->GetName(), ComparativeDistance(mob->GetPosition(), sender->GetPosition()), fabs(sender->GetZ()+mob->GetZ()));
->>>>>>> a71690b7
 #endif
 						mob->AddToHateList(attacker, 1, 0, false);
 					}
