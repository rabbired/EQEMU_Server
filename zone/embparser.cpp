/*  EQEMu:  Everquest Server Emulator
	Copyright (C) 2001-2013  EQEMu Development Team (http://eqemulator.net)

  This program is free software; you can redistribute it and/or modify
  it under the terms of the GNU General Public License as published by
  the Free Software Foundation; version 2 of the License.

    This program is distributed in the hope that it will be useful,
    but WITHOUT ANY WARRANTY except by those people which sell it, which
	are required to give you total support for your newly bought product;
	without even the implied warranty of MERCHANTABILITY or FITNESS FOR
	A PARTICULAR PURPOSE.  See the GNU General Public License for more details.

	  You should have received a copy of the GNU General Public License
	  along with this program; if not, write to the Free Software
	  Foundation, Inc., 59 Temple Place, Suite 330, Boston, MA  02111-1307  USA
*/


#ifdef EMBPERL

#include "../common/debug.h"
#include "masterentity.h"
#include "embparser.h"
#include "questmgr.h"
#include "command.h"
#include "../common/seperator.h"
#include "../common/MiscFunctions.h"
#include "QGlobals.h"
#include "zone.h"
#include <algorithm>

extern Zone* zone;

const char *QuestEventSubroutines[_LargestEventID] = {
	"EVENT_SAY",
	"EVENT_ITEM",
	"EVENT_DEATH",
	"EVENT_SPAWN",
	"EVENT_ATTACK",
	"EVENT_COMBAT",
	"EVENT_AGGRO",
	"EVENT_SLAY",
	"EVENT_NPC_SLAY",
	"EVENT_WAYPOINT_ARRIVE",
	"EVENT_WAYPOINT_DEPART",
	"EVENT_TIMER",
	"EVENT_SIGNAL",
	"EVENT_HP",
	"EVENT_ENTER",
	"EVENT_EXIT",
	"EVENT_ENTERZONE",
	"EVENT_CLICKDOOR",
	"EVENT_LOOT",
	"EVENT_ZONE",
	"EVENT_LEVEL_UP",
	"EVENT_KILLED_MERIT",
	"EVENT_CAST_ON",
	"EVENT_TASKACCEPTED",
	"EVENT_TASK_STAGE_COMPLETE",
	"EVENT_TASK_UPDATE",
	"EVENT_TASK_COMPLETE",
	"EVENT_TASK_FAIL",
	"EVENT_AGGRO_SAY",
	"EVENT_PLAYER_PICKUP",
	"EVENT_POPUPRESPONSE",
	"EVENT_PROXIMITY_SAY",
	"EVENT_CAST",
	"EVENT_SCALE_CALC",
	"EVENT_ITEM_ENTERZONE",
	"EVENT_TARGET_CHANGE",
	"EVENT_HATE_LIST",
	"EVENT_SPELL_EFFECT_CLIENT",
	"EVENT_SPELL_EFFECT_NPC",
	"EVENT_SPELL_EFFECT_BUFF_TIC_CLIENT",
	"EVENT_SPELL_EFFECT_BUFF_TIC_NPC",
	"EVENT_SPELL_EFFECT_TRANSLOCATE_COMPLETE",
	"EVENT_COMBINE_SUCCESS",
	"EVENT_COMBINE_FAILURE",
	"EVENT_ITEM_CLICK",
	"EVENT_ITEM_CLICK_CAST",
	"EVENT_GROUP_CHANGE",
	"EVENT_FORAGE_SUCCESS",
	"EVENT_FORAGE_FAILURE",
	"EVENT_FISH_START",
	"EVENT_FISH_SUCCESS",
	"EVENT_FISH_FAILURE",
	"EVENT_CLICK_OBJECT",
	"EVENT_DISCOVER_ITEM",
	"EVENT_DISCONNECT",
	"EVENT_CONNECT",
	"EVENT_ITEM_TICK",
	"EVENT_DUEL_WIN",
	"EVENT_DUEL_LOSE"
};

PerlembParser::PerlembParser() : perl(nullptr) {
	global_npc_quest_status_ = questUnloaded;
	player_quest_status_ = questUnloaded;
	global_player_quest_status_ = questUnloaded;
}

PerlembParser::~PerlembParser() {
	safe_delete(perl);
}

void PerlembParser::ReloadQuests() {
	command_clear_perl();

	try {
		if(perl == nullptr) {
			perl = new Embperl;
		} else {
			perl->Reinit();
		}
		MapFunctions();
	}
	catch(std::exception &e) {
		if(perl != nullptr) {
			delete perl;
			perl = nullptr;
		}

		LogFile->write(EQEMuLog::Status, "Error re-initializing perlembed: %s", e.what());
		throw e.what();
	}

	npc_quest_status_.clear();
	global_npc_quest_status_ = questUnloaded;
	player_quest_status_ = questUnloaded;
	global_player_quest_status_ = questUnloaded;
	item_quest_status_.clear();
	spell_quest_status_.clear();
}

void PerlembParser::MapFunctions() {
}

void PerlembParser::EventCommon(QuestEventID event, uint32 objid, const char * data, NPC* npcmob, ItemInst* iteminst, Mob* mob, 
	uint32 extradata, bool global)
{
	if(!perl)
		return;

	if(event >= _LargestEventID)
		return;

	if(perl->InUse()) {
		//PERL_TODO queue event
		return;
	}
}
<<<<<<< HEAD

void PerlembParser::EventNPC(QuestEventID evt, NPC* npc, Mob *init, std::string data, uint32 extra_data) {
	EventCommon(evt, npc->GetNPCTypeID(), data.c_str(), npc, nullptr, init, extra_data, false);
=======
		case EVENT_TIMER: {
			ExportVar(packagename.c_str(), "timer", data);
			break;
		}
		case EVENT_SIGNAL: {
			ExportVar(packagename.c_str(), "signal", data);
			break;
		}
		case EVENT_NPC_SLAY: {
			ExportVar(packagename.c_str(), "killed", mob->GetNPCTypeID());
			break;
		}
		case EVENT_COMBAT: {
			ExportVar(packagename.c_str(), "combat_state", data);
			break;
		}

		case EVENT_CLICKDOOR: {
			Seperator *sep = new Seperator(data);
			ExportVar(packagename.c_str(), "doorid", sep->arg[0]);
			ExportVar(packagename.c_str(), "version", sep->arg[1]);
			break;
		}

		case EVENT_LOOT:{
			Seperator *sep = new Seperator(data);
			ExportVar(packagename.c_str(), "looted_id", sep->arg[0]);
			ExportVar(packagename.c_str(), "looted_charges", sep->arg[1]);
			ExportVar(packagename.c_str(), "corpse", sep->arg[2]);
			safe_delete(sep);
			break;
		}

		case EVENT_ZONE:{
			ExportVar(packagename.c_str(), "target_zone_id", data);
			break;
		}
		
		case EVENT_CAST_ON:
		case EVENT_CAST:{
			ExportVar(packagename.c_str(), "spell_id", data);
			break;
		}

		case EVENT_TASKACCEPTED:{
			ExportVar(packagename.c_str(), "task_id", data);
			break;
		}

		case EVENT_TASK_STAGE_COMPLETE:{
			Seperator *sep = new Seperator(data);
			ExportVar(packagename.c_str(), "task_id", sep->arg[0]);
			ExportVar(packagename.c_str(), "activity_id", sep->arg[1]);
			safe_delete(sep);
			break;
		}
		case EVENT_TASK_FAIL:{
			Seperator *sep = new Seperator(data);
			ExportVar(packagename.c_str(), "task_id", sep->arg[0]);
			safe_delete(sep);
			break;
		}
		case EVENT_TASK_COMPLETE:
		case EVENT_TASK_UPDATE:{
			Seperator *sep = new Seperator(data);
			ExportVar(packagename.c_str(), "donecount", sep->arg[0]);
			ExportVar(packagename.c_str(), "activity_id", sep->arg[1]);
			ExportVar(packagename.c_str(), "task_id", sep->arg[2]);
			safe_delete(sep);
			break;
		}
		case EVENT_PLAYER_PICKUP:{
			ExportVar(packagename.c_str(), "picked_up_id", data);
			break;		
		}

		case EVENT_AGGRO_SAY: {
			ExportVar(packagename.c_str(), "data", objid);
			ExportVar(packagename.c_str(), "text", data);
			ExportVar(packagename.c_str(), "langid", extradata);
			break;
		}
		case EVENT_POPUPRESPONSE:{
			ExportVar(packagename.c_str(), "popupid", data);
			break;
		}
		case EVENT_PROXIMITY_SAY: {
			ExportVar(packagename.c_str(), "data", objid);
			ExportVar(packagename.c_str(), "text", data);
			ExportVar(packagename.c_str(), "langid", extradata);
			break;
		}
		case EVENT_SCALE_CALC:
        case EVENT_ITEM_ENTERZONE: {
			ExportVar(packagename.c_str(), "itemid", objid);
			ExportVar(packagename.c_str(), "itemname", iteminst->GetItem()->Name);
			break;
		}
        case EVENT_ITEM_TICK:
        {
            ExportVar(packagename.c_str(), "itemid", objid);
            ExportVar(packagename.c_str(), "itemname", iteminst->GetItem()->Name);
            ExportVar(packagename.c_str(), "invslot", extradata);
            break;
        }
		case EVENT_ITEM_CLICK_CAST:
		case EVENT_ITEM_CLICK: {
			ExportVar(packagename.c_str(), "itemid", objid);
			ExportVar(packagename.c_str(), "itemname", iteminst->GetItem()->Name);
			ExportVar(packagename.c_str(), "slotid", extradata);
			break;
		}
		case EVENT_GROUP_CHANGE: {
			if(mob && mob->IsClient())
			{
				ExportVar(packagename.c_str(), "grouped", mob->IsGrouped());
				ExportVar(packagename.c_str(), "raided", mob->IsRaidGrouped());
			}
			break;
		}
		case EVENT_HATE_LIST: {
			ExportVar(packagename.c_str(), "hate_state", data);
			break;
		}

		case EVENT_SPELL_EFFECT_CLIENT:
		case EVENT_SPELL_EFFECT_NPC:
		case EVENT_SPELL_EFFECT_BUFF_TIC_CLIENT:
		case EVENT_SPELL_EFFECT_BUFF_TIC_NPC:
		{
			ExportVar(packagename.c_str(), "caster_id", extradata);
			break;
		}
		//tradeskill events
		case EVENT_COMBINE_SUCCESS:
		case EVENT_COMBINE_FAILURE:
		{
			ExportVar(packagename.c_str(), "recipe_id", extradata);
			ExportVar(packagename.c_str(), "recipe_name", data);
			break;
		}

		case EVENT_FORAGE_SUCCESS: {
			ExportVar(packagename.c_str(), "foraged_item", extradata);
			break; 
		}

		case EVENT_FISH_SUCCESS: {
			ExportVar(packagename.c_str(), "fished_item", extradata);
			break; 
		}

		case EVENT_CLICK_OBJECT: {
			ExportVar(packagename.c_str(), "objectid", data);
			break;
		}

		case EVENT_DISCOVER_ITEM: {
			ExportVar(packagename.c_str(), "itemid", extradata);
			break;
		}

		case EVENT_DUEL_WIN:
		case EVENT_DUEL_LOSE:
        {
            ExportVar(packagename.c_str(), "enemyname", data);
            ExportVar(packagename.c_str(), "enemyid", extradata);
            break;
        }

		//nothing special about these events
		case EVENT_DEATH:
		case EVENT_SPAWN:
		case EVENT_ATTACK:
		case EVENT_SLAY:
		case EVENT_AGGRO:
		case EVENT_ENTER:
		case EVENT_EXIT:
		case EVENT_ENTERZONE:
		case EVENT_LEVEL_UP:
		case EVENT_KILLED_MERIT:
		case EVENT_TARGET_CHANGE:
			break;

		default: {
			// should we do anything here?
			break;
		}
	}

	if(isPlayerQuest || isGlobalPlayerQuest){
		SendCommands(packagename.c_str(), sub_name, 0, mob, mob, nullptr);
	}
	else if(isItemQuest) {
		SendCommands(packagename.c_str(), sub_name, 0, mob, mob, iteminst);
	}
	else if(isSpellQuest)
	{
        if(mob) {
            SendCommands(packagename.c_str(), sub_name, 0, mob, mob, nullptr);
        } else {
            SendCommands(packagename.c_str(), sub_name, 0, npcmob, mob, nullptr);
        }
	}
	else {
		SendCommands(packagename.c_str(), sub_name, objid, npcmob, mob, nullptr);
	}

	//now handle any events that cropped up...
	HandleQueue();
>>>>>>> f6100ed8
}

void PerlembParser::EventGlobalNPC(QuestEventID evt, NPC* npc, Mob *init, std::string data, uint32 extra_data) {
	EventCommon(evt, npc->GetNPCTypeID(), data.c_str(), npc, nullptr, init, extra_data, true);
}

void PerlembParser::EventPlayer(QuestEventID evt, Client *client, std::string data, uint32 extra_data) {
	EventCommon(evt, 0, data.c_str(), nullptr, nullptr, client, extra_data, false);
}

void PerlembParser::EventGlobalPlayer(QuestEventID evt, Client *client, std::string data, uint32 extra_data) {
	EventCommon(evt, 0, data.c_str(), nullptr, nullptr, client, extra_data, true);
}

void PerlembParser::EventItem(QuestEventID evt, Client *client, ItemInst *item, uint32 objid, uint32 extra_data) {
	EventCommon(evt, objid, nullptr, nullptr, item, client, extra_data, false);
}

void PerlembParser::EventSpell(QuestEventID evt, NPC* npc, Client *client, uint32 spell_id, uint32 extra_data) {
	EventCommon(evt, 0, itoa(spell_id), npc, nullptr, client, extra_data, false);
}

bool PerlembParser::HasQuestSub(uint32 npcid, const char *subname) {
	return false;
}

bool PerlembParser::HasGlobalQuestSub(const char *subname) {
	return false;
}

bool PerlembParser::PlayerHasQuestSub(const char *subname) {
	return false;
}

bool PerlembParser::GlobalPlayerHasQuestSub(const char *subname) {
	return false;
}

bool PerlembParser::SpellHasQuestSub(uint32 spell_id, const char *subname) {
	return false;
}

bool PerlembParser::ItemHasQuestSub(ItemInst *itm, const char *subname) {
	return false;
}

////int PerlembParser::LoadScript(int npcid, const char * zone, Mob* activater)
////{
////	if(!perl)
////	{
////		return(0);
////	}
////
////	//we have already tried to load this quest...
////	if(hasQuests.count(npcid) == 1)
////	{
////		return(1);
////	}
////
////	string filename = "quests/", packagename = GetPkgPrefix(npcid);
////	//each package name is of the form qstxxxx where xxxx = npcid (since numbers alone are not valid package names)
////	questMode curmode = questDefault;
////	FILE *tmpf;
////	//LogFile->write(EQEMuLog::Debug, "LoadScript(%d, %s):\n", npcid, zone);
////	if(!npcid || !zone)
////	{
////		//Load quests/default.pl
////		filename += DEFAULT_QUEST_PREFIX;
////		filename += ".pl";
////		curmode = questDefault;
////	}
////	else
////	{
////		filename += zone;
////		filename += "/";
////#ifdef QUEST_SCRIPTS_BYNAME
////		string bnfilename = filename;
////#endif
////		filename += itoa(npcid);
////		filename += ".pl";
////		curmode = questByID;
////
////#ifdef QUEST_SCRIPTS_BYNAME
////		//assuming name limit stays 64 chars.
////		char tmpname[64];
////		int count0 = 0;
////		bool filefound = false;
////		tmpf = fopen(filename.c_str(), "r");
////		if(tmpf != NULL)
////		{
////			fclose(tmpf);
////			filefound = true;
////		}
////		//LogFile->write(EQEMuLog::Debug, "	tried '%s': %d", filename.c_str(), filefound);
////
////		tmpname[0] = 0;
////		//if there is no file for the NPC's ID, try for the NPC's name
////		if(!filefound)
////		{
////			//revert to just path
////			filename = bnfilename;
////			const NPCType *npct = database.GetNPCType(npcid);
////			if(npct == NULL)
////			{
////				//LogFile->write(EQEMuLog::Debug, "	no npc type");
////				//revert and go on with life
////				filename += itoa(npcid);
////				filename += ".pl";
////				curmode = questByID;
////			}
////			else
////			{
////				//trace out the ` characters, turn into -
////				int nlen = strlen(npct->name);
////				//just to make sure
////				if(nlen < 64)
////				{
////					int r;
////					//this should get our NULL as well..
////					for(r = 0; r <= nlen; r++)
////					{
////						tmpname[r] = npct->name[r];
////
////						//watch for 00 delimiter
////						if(tmpname[r] == '0')
////						{
////							count0++;
////							//second '0'
////							if(count0 > 1)
////							{
////								//stop before previous 0
////								tmpname[r-1] = '\0';
////								break;
////							}
////						}
////						else
////						{
////							count0 = 0;
////						}
////
////						//rewrite ` to be more file name friendly
////						if(tmpname[r] == '`')
////						{
////							tmpname[r] = '-';
////						}
////
////					}
////					filename += tmpname;
////					filename += ".pl";
////					curmode = questByName;
////				}
////				else
////				{
////					//LogFile->write(EQEMuLog::Debug, "	namelen too long");
////					//revert and go on with life, again
////					filename += itoa(npcid);
////					filename += ".pl";
////					curmode = questByID;
////				}
////			}
////		}
////
////#ifdef QUEST_TEMPLATES_BYNAME
////
////		tmpf = fopen(filename.c_str(), "r");
////		if(tmpf != NULL)
////		{
////			fclose(tmpf);
////			filefound = true;
////		}
////
////
////		//LogFile->write(EQEMuLog::Debug, "	tried '%s': %d", filename.c_str(), filefound2);
////
////		//if there is no file for the NPC's ID or name,
////		//try for the NPC's name in the templates directory
////		//only works if we have gotten the NPC's name above
////		if(!filefound)
////		{
////			if(tmpname[0] != 0)
////			{
////				//revert to just path
////				filename = "quests/";
////				filename += QUEST_TEMPLATES_DIRECTORY;
////				filename += "/";
////				filename += tmpname;
////				filename += ".pl";
////				curmode = questTemplate;
////				//LogFile->write(EQEMuLog::Debug, "	template '%s'", filename.c_str(), filefound2);
////			}
////			else
////			{
////				//LogFile->write(EQEMuLog::Debug, "	no template name");
////				filename = "quests/";
////				filename += QUEST_TEMPLATES_DIRECTORY;
////				filename += "/";
////				filename += itoa(npcid);
////				filename += ".pl";
////				curmode = questTemplateByID;
////			}
////		}
////		
////#endif	//QUEST_TEMPLATES_BYNAME
////
////#endif //QUEST_SCRIPTS_BYNAME
////
////		tmpf = fopen(filename.c_str(), "r");
////		if(tmpf != NULL)
////		{
////			fclose(tmpf);
////			filefound = true;
////		}
////		
////		// If by ID, Name or Template wasn't found, load /quests/zone/default.pl
////		if(!filefound)
////		{
////			//Load Default Quests Per Zone quests/zonename/default.pl
////			filename = bnfilename;
////			filename += "default.pl";
////			curmode = questDefaultByZone;
////			//LogFile->write(EQEMuLog::Debug, "LoadScript(%s)", filename.c_str());
////		}
////
////		tmpf = fopen(filename.c_str(), "r");
////		if(tmpf != NULL)
////		{
////			fclose(tmpf);
////			filefound = true;
////		}
////		
////		// If zone template isn't found look for it globally /quests/template/default.pl
////		if(!filefound)
////		{
////			//Load Default Quests Globally
////			//filename = bnfilename;
////			filename = "quests/";
////			filename += QUEST_TEMPLATES_DIRECTORY;
////			filename += "/";
////			filename += "default.pl";
////			curmode = questDefaultByZone;
////			//LogFile->write(EQEMuLog::Debug, "LoadScript(%s)", filename.c_str());
////		}
////	}
////
////	//check for existance of quest file before trying to make perl load it.
////	tmpf = fopen(filename.c_str(), "r");
////	if(tmpf == NULL)
////	{
////		//the npc has no qst file, attach the defaults
////		std::string setdefcmd = "$";
////		setdefcmd += packagename;
////		setdefcmd += "::isdefault = 1;";
////		perl->eval(setdefcmd.c_str());
////		setdefcmd = "$";
////		setdefcmd += packagename;
////		setdefcmd += "::isloaded = 1;";
////		perl->eval(setdefcmd.c_str());
////		hasQuests[npcid] = questDefault;
////		return(1);
////	}
////	else
////	{
////		fclose(tmpf);
////	}
////
////	//LogFile->write(EQEMuLog::Debug, "	finally settling on '%s'", filename.c_str());
////	//	LogFile->write(EQEMuLog::Status, "Looking for quest file: '%s'", filename.c_str());
////
////	//  todo: decide whether or not to delete the package to allow for script refreshes w/o restarting the server
////	//  remember to guard against deleting the default package, on a similar note... consider deleting packages upon zone change
////	//	try { perl->eval(std::string("delete_package(\"").append(packagename).append("\");").c_str()); }
////	//	catch(...) {/*perl balked at us trynig to delete a non-existant package... no big deal.*/}
////
////	try {
////		perl->eval_file(packagename.c_str(), filename.c_str());
////	}
////	catch(const char * err)
////	{
////		//try to reduce some of the console spam...
////		//todo: tweak this to be more accurate at deciding what to filter (we don't want to gag legit errors)
////		//if(!strstr(err,"No such file or directory"))
////		LogFile->write(EQEMuLog::Quest, "WARNING: error compiling quest file %s: %s (reverting to default questfile)", filename.c_str(), err);
////	}
////	//todo: change this to just read eval_file's %cache - duh!
////	if(!isloaded(packagename.c_str()))
////	{
////		//the npc has no qst file, attach the defaults
////		std::string setdefcmd = "$";
////		setdefcmd += packagename;
////		setdefcmd += "::isdefault = 1;";
////		perl->eval(setdefcmd.c_str());
////		setdefcmd = "$";
////		setdefcmd += packagename;
////		setdefcmd += "::isloaded = 1;";
////		perl->eval(setdefcmd.c_str());
////		curmode = questDefault;
////	}
////
////	hasQuests[npcid] = curmode;
////	return(1);
////}
////
////int PerlembParser::LoadGlobalNPCScript()
////{
////	if(!perl)
////		return 0;
////
////	if(perl->InUse())
////	{
////		return 0;
////	}
////
////	if(globalNPCQuestLoaded != nQuestReadyToLoad) {
////		return 1;
////	}
////
////	string filename = "quests/";
////	filename += QUEST_TEMPLATES_DIRECTORY;
////    filename += "/global_npc.pl";
////	string packagename = "global_npc";
////
////	try {
////		perl->eval_file(packagename.c_str(), filename.c_str());
////	}
////	catch(const char * err)
////	{
////			LogFile->write(EQEMuLog::Quest, "WARNING: error compiling quest file %s: %s", filename.c_str(), err);
////	}
////
////	globalNPCQuestLoaded = nQuestLoaded;
////
////	return 1;
////}
////
////int PerlembParser::LoadPlayerScript(const char *zone_name)
////{
////	if(!perl)
////		return 0;
////
////	if(perl->InUse())
////	{
////		return 0;
////	}
////
////	if(playerQuestLoaded.count(zone_name) == 1) {
////		return 1;
////	}
////
////	string filename= "quests/";
////	filename += zone_name;
////	filename += "/player_v";
////    filename += itoa(zone->GetInstanceVersion());
////    filename += ".pl";
////	string packagename = "player";
////	packagename += "_";
////	packagename += zone_name;
////
////	try {
////		perl->eval_file(packagename.c_str(), filename.c_str());
////	}
////	catch(const char * err)
////	{
////			LogFile->write(EQEMuLog::Quest, "WARNING: error compiling quest file %s: %s", filename.c_str(), err);
////	}
////
////    if(!isloaded(packagename.c_str()))
////	{
////		filename= "quests/";
////	    filename += zone_name;
////	    filename += "/player.pl";
////		try {
////			perl->eval_file(packagename.c_str(), filename.c_str());
////		}
////		catch(const char * err)
////		{
////				LogFile->write(EQEMuLog::Quest, "WARNING: error compiling quest file %s: %s", filename.c_str(), err);
////		}
////	}
////
////    //todo: change this to just read eval_file's %cache - duh!
////	if(!isloaded(packagename.c_str()))
////	{
////		filename = "quests/";
////		filename += QUEST_TEMPLATES_DIRECTORY;
////		filename += "/player.pl";
////		try {
////			perl->eval_file(packagename.c_str(), filename.c_str());
////		}
////		catch(const char * err)
////		{
////				LogFile->write(EQEMuLog::Quest, "WARNING: error compiling quest file %s: %s", filename.c_str(), err);
////		}
////		if(!isloaded(packagename.c_str()))
////		{
////			playerQuestLoaded[zone_name] = pQuestUnloaded;
////			return 0;
////		}
////	}
////
////	if(perl->SubExists(packagename.c_str(), "EVENT_CAST")) 
////		playerQuestLoaded[zone_name] = pQuestEventCast;
////	else 
////		playerQuestLoaded[zone_name] = pQuestLoaded;
////	return 1;
////}
////
////int PerlembParser::LoadGlobalPlayerScript()
////{
////	if(!perl)
////		return 0;
////
////	if(perl->InUse())
////	{
////		return 0;
////	}
////
////	if(globalPlayerQuestLoaded != pQuestReadyToLoad) {
////		return 1;
////	}
////
////	string filename = "quests/";
////	filename += QUEST_TEMPLATES_DIRECTORY;
////    filename += "/global_player.pl";
////	string packagename = "global_player";
////
////	try {
////		perl->eval_file(packagename.c_str(), filename.c_str());
////	}
////	catch(const char * err)
////	{
////			LogFile->write(EQEMuLog::Quest, "WARNING: error compiling quest file %s: %s", filename.c_str(), err);
////	}
////
////	if(perl->SubExists(packagename.c_str(), "EVENT_CAST")) 
////		globalPlayerQuestLoaded = pQuestEventCast;
////	else 
////		globalPlayerQuestLoaded = pQuestLoaded;
////	return 1;
////}
////
////int PerlembParser::LoadItemScript(ItemInst* iteminst, string packagename, itemQuestMode Qtype) {
////	if(!perl)
////		return 0;
////
////	if(perl->InUse())
////	{
////		return 0;
////	}
////
////	// if we've already tried to load it, don't try again
////	if(itemQuestLoaded.count(packagename) == 1)
////		return 1;
////
////	string filename = "quests/items/";
////	if(Qtype == itemQuestScale)
////		filename += packagename;
////	else if(Qtype == itemQuestLore) {
////		filename += "lore_";
////		filename += itoa(iteminst->GetItem()->LoreGroup);
////	}
////	else if(Qtype == itemScriptFileID) {
////		filename += "script_";
////		filename += itoa(iteminst->GetItemScriptID());
////	}
////	else
////		filename += itoa(iteminst->GetID());
////	filename += ".pl";
////	printf("Loading file %s\n",filename.c_str());
////
////	try {
////		perl->eval_file(packagename.c_str(), filename.c_str());
////	}
////	catch(const char* err) {
////		LogFile->write(EQEMuLog::Quest, "WARNING: error compiling quest file %s: %s", filename.c_str(), err);
////	}
////
////	if(!isloaded(packagename.c_str())) {
////		itemQuestLoaded[packagename] = Qtype;
////		return 0;
////	}
////
////	itemQuestLoaded[packagename] = itemQuestUnloaded;
////	return 1;
////}
////
////int PerlembParser::LoadSpellScript(uint32 id) 
////{
////	if(!perl)
////		return 0;
////
////	if(perl->InUse())
////	{
////		return 0;
////	}
////
////	// if we've already tried to load it, don't try again
////	if(spellQuestLoaded.count(id) == 1)
////		return 1;
////
////	string filename = "quests/spells/";
////	string packagename = "spell_effect_";
////	filename += itoa(id);
////	packagename += itoa(id);
////	filename += ".pl";
////	printf("Loading file %s\n", filename.c_str());
////
////	try {
////		perl->eval_file(packagename.c_str(), filename.c_str());
////	}
////	catch(const char* err) {
////		LogFile->write(EQEMuLog::Quest, "WARNING: error compiling quest file %s: %s", filename.c_str(), err);
////	}
////
////	if(!isloaded(packagename.c_str())) {
////		spellQuestLoaded[id] = spellQuestFailed;
////		return 0;
////	}
////
////	spellQuestLoaded[id] = spellQuestFullyLoaded;
////	return 1;
////}

void PerlembParser::LoadNPCScript(std::string filename, int npc_id) {
	printf("Load NPC %d = %s\n", npc_id, filename.c_str());
}

void PerlembParser::LoadGlobalNPCScript(std::string filename) {
	printf("%s %s\n", "qst_global_npc", filename.c_str());
	if(!perl)
		return;

	if(perl->InUse())
	{
		return;
	}

	if(global_npc_quest_status_ != questUnloaded) {
		return;
	}

	try {
		perl->eval_file("qst_global_npc", filename.c_str());
	}
	catch(const char *err)
	{
		LogFile->write(EQEMuLog::Quest, "WARNING: error compiling quest file %s: %s", filename.c_str(), err);
		global_npc_quest_status_ = questFailedToLoad;
		return;
	}

	global_npc_quest_status_ = questLoaded;
}

void PerlembParser::LoadPlayerScript(std::string filename) {
	printf("%s %s\n", "qst_player", filename.c_str());
	if(!perl)
		return;

	if(perl->InUse())
	{
		return;
	}

	if(player_quest_status_ != questUnloaded) {
		return;
	}

	try {
		perl->eval_file("qst_player", filename.c_str());
	}
	catch(const char *err)
	{
		LogFile->write(EQEMuLog::Quest, "WARNING: error compiling quest file %s: %s", filename.c_str(), err);
		player_quest_status_ = questFailedToLoad;
		return;
	}

	player_quest_status_ = questLoaded;
}

void PerlembParser::LoadGlobalPlayerScript(std::string filename) {
	printf("%s %s\n", "qst_global_player", filename.c_str());
	if(!perl)
		return;

	if(perl->InUse())
	{
		return;
	}

	if(global_player_quest_status_ != questUnloaded) {
		return;
	}

	try {
		perl->eval_file("qst_global_player", filename.c_str());
	}
	catch(const char *err)
	{
		LogFile->write(EQEMuLog::Quest, "WARNING: error compiling quest file %s: %s", filename.c_str(), err);
		global_player_quest_status_ = questFailedToLoad;
		return;
	}

	global_player_quest_status_ = questLoaded;
}

void PerlembParser::LoadItemScript(std::string filename, std::string item_script) {
	printf("Load Spell %s = %s\n", item_script.c_str(), filename.c_str());
}

void PerlembParser::LoadSpellScript(std::string filename, uint32 spell_id) {
	printf("Load Item %d = %s\n", spell_id, filename.c_str());
}

void PerlembParser::AddVar(std::string name, std::string val) {
}

std::string PerlembParser::GetVar(std::string name) {
	return std::string();
}

void PerlembParser::ExportHash(const char *pkgprefix, const char *hashname, std::map<std::string, std::string> &vals)
{
	if(!perl)
		return;

	try
	{
		perl->sethash(
			std::string(pkgprefix).append("::").append(hashname).c_str(),
			vals
		);
	} catch(const char *err) {
		LogFile->write(EQEMuLog::Status, "Error exporting hash: %s", err);
	}
}

void PerlembParser::ExportVar(const char * pkgprefix, const char * varname, int value) const
{

	if(!perl)
		return;

	try {
		perl->seti(std::string(pkgprefix).append("::").append(varname).c_str(), value);

	} catch(const char * err) {
		LogFile->write(EQEMuLog::Status, "Error exporting var: %s", err);
	}
}

void PerlembParser::ExportVar(const char * pkgprefix, const char * varname, unsigned int value) const
{

	if(!perl)
		return;

	try {
		perl->seti(std::string(pkgprefix).append("::").append(varname).c_str(), value);

	} catch(const char * err) {
		LogFile->write(EQEMuLog::Status, "Error exporting var: %s", err);
	}
}

void PerlembParser::ExportVar(const char * pkgprefix, const char * varname, float value) const
{

	if(!perl)
		return;

	try {
		perl->setd(std::string(pkgprefix).append("::").append(varname).c_str(), value);
	} catch(const char * err) {
		LogFile->write(EQEMuLog::Status, "Error exporting var: %s", err);
	}
}

void PerlembParser::ExportVarComplex(const char * pkgprefix, const char *varname, const char *value) const
{

	if(!perl)
		return;
	try
	{
		perl->eval(std::string("$").append(pkgprefix).append("::").append(varname).append("=").append(value).append(";").c_str());
	}
	catch(const char * err)
	{
		LogFile->write(EQEMuLog::Status, "Error exporting var: %s", err);
	}
}

void PerlembParser::ExportVar(const char *pkgprefix, const char *varname, const char *value) const
{
	if(!perl)
		return;

	try
	{
		perl->setstr(std::string(pkgprefix).append("::").append(varname).c_str(), value);
	}
	catch(const char * err)
	{
		LogFile->write(EQEMuLog::Status, "Error exporting var: %s", err);
	}
}

void PerlembParser::SendCommands(const char *pkgprefix, const char *event, uint32 npcid, Mob* other, Mob* mob, ItemInst* iteminst) {
}

#endif


//
//void PerlembParser::HandleQueue() {
//	if(eventQueueProcessing)
//		return;
//	eventQueueProcessing = true;
//
//	while(!eventQueue.empty()) {
//		EventRecord e = eventQueue.front();
//		eventQueue.pop();
//
//		EventCommon(e.event, e.objid, e.data.c_str(), e.npcmob, e.iteminst, e.mob, e.extradata, e.global);
//	}
//
//	eventQueueProcessing = false;
//}
//
//void PerlembParser::EventCommon(QuestEventID event, uint32 objid, const char * data, NPC* npcmob, ItemInst* iteminst, Mob* mob, uint32 extradata, bool global)
//{
//	if(!perl)
//		return;
//
//	if(event >= _LargestEventID)
//		return;
//
//	if(perl->InUse()) {
//		//queue the event for later.
//		EventRecord e;
//		e.event = event;
//		e.objid = objid;
//		if(data != nullptr)
//			e.data = data;
//		e.npcmob = npcmob;
//		e.iteminst = iteminst;
//		e.mob = mob;
//		e.extradata = extradata;
//		e.global = global;
//		eventQueue.push(e);
//		return;
//	}
//
//	bool isPlayerQuest = false;
//    bool isGlobalPlayerQuest = false;
//	bool isGlobalNPC = false;
//	bool isItemQuest = false;
//	bool isSpellQuest = false;
//	if(event == EVENT_SPELL_EFFECT_CLIENT || 
//		event == EVENT_SPELL_EFFECT_NPC || 
//		event == EVENT_SPELL_EFFECT_BUFF_TIC_CLIENT ||
//		event == EVENT_SPELL_EFFECT_BUFF_TIC_NPC ||
//		event == EVENT_SPELL_EFFECT_TRANSLOCATE_COMPLETE)
//	{
//		isSpellQuest = true;
//	}
//	else
//	{
//		if(!npcmob && mob) {
//			if(!iteminst) {
//                if(global) {
//                    isGlobalPlayerQuest = true;
//                } else {
//				    isPlayerQuest = true;
//                }
//            }
//			else 
//				isItemQuest = true;
//		}
//	}
//
//	string packagename;
//	if(!isPlayerQuest && !isGlobalPlayerQuest && !isItemQuest && !isSpellQuest){
//
//		if(global){
//			isGlobalNPC = true;
//			packagename = "global_npc";
//		} else {
//
//			packagename = GetPkgPrefix(objid);
//		}
//	}
//	else if(isItemQuest) {
//		const Item_Struct* item = iteminst->GetItem();
//		if (!item) return;
//
//		if (event == EVENT_SCALE_CALC || event == EVENT_ITEM_ENTERZONE) {
//			packagename = item->CharmFile;
//		}
//		else if (event == EVENT_ITEM_CLICK || event == EVENT_ITEM_CLICK_CAST) {
//			packagename = "script_";
//			packagename += itoa(item->ScriptFileID);
//		}
//		else {
//			packagename = "item_";
//			packagename += itoa(objid);
//		}
//	}
//	else if(isPlayerQuest) {
//		if(!zone || !zone->GetShortName()) // possible segfault fix
//			return;
//		packagename = "player";
//		packagename += "_";
//		packagename += zone->GetShortName();
//	}
//    else if(isGlobalPlayerQuest) {
//        packagename = "global_player";
//    }
//	else
//	{
//		packagename = "spell_effect_";
//		packagename += data;
//	}
//
//	const char *sub_name = QuestEventSubroutines[event];
//
//	//make sure the sub we need even exists before we even do all this crap.
//	if(!perl->SubExists(packagename.c_str(), sub_name)) {
//		return;
//	}
//
//	int charid = 0;
//	if (mob && mob->IsClient()) {  // some events like waypoint and spawn don't have a player involved
//		charid = mob->CastToClient()->CharacterID();
//	} else {
//		if(npcmob)
//		{
//			charid = -npcmob->GetNPCTypeID();  // make char id negative npc id as a fudge
//		}
//		else if(mob && mob->IsNPC())
//		{
//			charid = -mob->CastToNPC()->GetNPCTypeID();  // make char id negative npc id as a fudge
//		}
//	}
//	ExportVar(packagename.c_str(), "charid", charid);
//
//	//NPC quest
//	if(!isPlayerQuest && !isGlobalPlayerQuest && !isItemQuest && !isSpellQuest)
//	{
//		//only export for npcs that are global enabled.
//		if(npcmob && npcmob->GetQglobal())
//		{
//			map<string, string> globhash;
//			QGlobalCache *npc_c = nullptr;
//			QGlobalCache *char_c = nullptr;
//			QGlobalCache *zone_c = nullptr;
//
//			//retrieve our globals
//			npc_c = npcmob->GetQGlobals();
//			if(mob && mob->IsClient())
//				char_c = mob->CastToClient()->GetQGlobals();
//			zone_c = zone->GetQGlobals();
//
//			if(!npc_c)
//			{
//				npc_c = npcmob->CreateQGlobals();
//				npc_c->LoadByNPCID(npcmob->GetNPCTypeID());
//			}
//
//			if(!char_c)
//			{
//				if(mob && mob->IsClient())
//				{
//					char_c = mob->CastToClient()->CreateQGlobals();
//					char_c->LoadByCharID(mob->CastToClient()->CharacterID());
//				}
//			}
//
//			if(!zone_c)
//			{
//				zone_c = zone->CreateQGlobals();
//				zone_c->LoadByZoneID(zone->GetZoneID());
//				zone_c->LoadByGlobalContext();
//			}
//
//			std::list<QGlobal> globalMap;
//			if(npc_c)
//			{
//				QGlobalCache::Combine(globalMap, npc_c->GetBucket(), npcmob->GetNPCTypeID(), charid, zone->GetZoneID());
//			}
//
//			if(char_c)
//			{
//				QGlobalCache::Combine(globalMap, char_c->GetBucket(), npcmob->GetNPCTypeID(), charid, zone->GetZoneID());
//			}
//
//			if(zone_c)
//			{
//				QGlobalCache::Combine(globalMap, zone_c->GetBucket(), npcmob->GetNPCTypeID(), charid, zone->GetZoneID());
//			}
//			
//			std::list<QGlobal>::iterator iter = globalMap.begin();
//			while(iter != globalMap.end())
//			{
//				globhash[(*iter).name] = (*iter).value;
//				ExportVar(packagename.c_str(), (*iter).name.c_str(), (*iter).value.c_str());
//				++iter;
//			}
//			ExportHash(packagename.c_str(), "qglobals", globhash);
//		}
//	}
//	else
//	{
//		map<string, string> globhash;
//		QGlobalCache *char_c = nullptr;
//		QGlobalCache *zone_c = nullptr;
//
//		//retrieve our globals
//		if(mob && mob->IsClient())
//			char_c = mob->CastToClient()->GetQGlobals();
//		zone_c = zone->GetQGlobals();
//
//		if(!char_c)
//		{
//			if(mob && mob->IsClient())
//			{
//				char_c = mob->CastToClient()->CreateQGlobals();
//				char_c->LoadByCharID(mob->CastToClient()->CharacterID());
//			}
//		}
//
//		if(!zone_c)
//		{
//			zone_c = zone->CreateQGlobals();
//			zone_c->LoadByZoneID(zone->GetZoneID());
//			zone_c->LoadByGlobalContext();
//		}
//
//		std::list<QGlobal> globalMap;
//		if(char_c)
//		{
//			QGlobalCache::Combine(globalMap, char_c->GetBucket(), 0, charid, zone->GetZoneID());
//		}
//
//		if(zone_c)
//		{
//			QGlobalCache::Combine(globalMap, zone_c->GetBucket(), 0, charid, zone->GetZoneID());
//		}
//
//		std::list<QGlobal>::iterator iter = globalMap.begin();
//		while(iter != globalMap.end())
//		{
//			globhash[(*iter).name] = (*iter).value;
//			ExportVar(packagename.c_str(), (*iter).name.c_str(), (*iter).value.c_str());
//			++iter;
//		}
//		ExportHash(packagename.c_str(), "qglobals", globhash);
//	}
//
//	uint8 fac = 0;
//	if (mob && mob->IsClient()) {
//		ExportVar(packagename.c_str(), "uguild_id", mob->CastToClient()->GuildID());
//		ExportVar(packagename.c_str(), "uguildrank", mob->CastToClient()->GuildRank());
//		ExportVar(packagename.c_str(), "status", mob->CastToClient()->Admin());
//	}
//
//	if(!isPlayerQuest && !isGlobalPlayerQuest && !isItemQuest){
//		if (mob && npcmob && mob->IsClient() && npcmob->IsNPC()) {
//			Client* client = mob->CastToClient();
//			NPC* npc = npcmob->CastToNPC();
//
//			// Need to figure out why one of these casts would fail..
//			if (client && npc) {
//				fac = client->GetFactionLevel(client->CharacterID(), npcmob->GetID(), client->GetRace(), client->GetClass(), client->GetDeity(), npc->GetPrimaryFaction(), npcmob);
//			}
//			else if (!client) {
//				LogFile->write(EQEMuLog::Status, "WARNING: cast failure on mob->CastToClient()");
//			}
//			else if (!npc) {
//				LogFile->write(EQEMuLog::Status, "WARNING: cast failure on npcmob->CastToNPC()");
//			}
//		}
//	}
//	if (mob) {
//		ExportVar(packagename.c_str(), "name", mob->GetName());
//		ExportVar(packagename.c_str(), "race", GetRaceName(mob->GetRace()));
//		ExportVar(packagename.c_str(), "class", GetEQClassName(mob->GetClass()));
//		ExportVar(packagename.c_str(), "ulevel", mob->GetLevel());
//		ExportVar(packagename.c_str(), "userid", mob->GetID());
//	}
//
//	if(!isPlayerQuest && !isGlobalPlayerQuest && !isItemQuest && !isSpellQuest)
//	{
//		if (npcmob)
//		{
//			ExportVar(packagename.c_str(), "mname", npcmob->GetName());
//			ExportVar(packagename.c_str(), "mobid", npcmob->GetID());
//			ExportVar(packagename.c_str(), "mlevel", npcmob->GetLevel());
//			ExportVar(packagename.c_str(), "hpratio",npcmob->GetHPRatio());
//			ExportVar(packagename.c_str(), "x", npcmob->GetX() );
//			ExportVar(packagename.c_str(), "y", npcmob->GetY() );
//			ExportVar(packagename.c_str(), "z", npcmob->GetZ() );
//			ExportVar(packagename.c_str(), "h", npcmob->GetHeading() );
//			if ( npcmob->GetTarget() ) {
//				ExportVar(packagename.c_str(), "targetid", npcmob->GetTarget()->GetID());
//				ExportVar(packagename.c_str(), "targetname", npcmob->GetTarget()->GetName());
//			}
//		}
//
//		if (fac) {
//			ExportVar(packagename.c_str(), "faction", itoa(fac));
//		}
//	}
//
//	if (zone) {
//		ExportVar(packagename.c_str(), "zoneid", zone->GetZoneID());
//		ExportVar(packagename.c_str(), "zoneln", zone->GetLongName());
//		ExportVar(packagename.c_str(), "zonesn", zone->GetShortName());
//		ExportVar(packagename.c_str(), "instanceid", zone->GetInstanceID());
//		ExportVar(packagename.c_str(), "instanceversion", zone->GetInstanceVersion());
//		TimeOfDay_Struct eqTime;
//		zone->zone_time.getEQTimeOfDay( time(0), &eqTime);
//		ExportVar(packagename.c_str(), "zonehour", eqTime.hour - 1);
//		ExportVar(packagename.c_str(), "zonemin", eqTime.minute);
//		ExportVar(packagename.c_str(), "zonetime", (eqTime.hour - 1) * 100 + eqTime.minute);
//		ExportVar(packagename.c_str(), "zoneweather", zone->zone_weather);
//	}
//
//// $hasitem
//#define HASITEM_FIRST 0
//#define HASITEM_LAST 29 // this includes worn plus 8 base slots
//#define HASITEM_ISNULLITEM(item) ((item==-1) || (item==0))
//
//	if(mob && mob->IsClient())
//	{
//		string hashname = packagename + std::string("::hasitem");
//#if EQDEBUG >= 7
//		LogFile->write(EQEMuLog::Debug, "starting hasitem, on : %s",hashname.c_str() );
//#endif
//
//		//start with an empty hash
//		perl->eval(std::string("%").append(hashname).append(" = ();").c_str());
//
//		for(int slot=HASITEM_FIRST; slot<=HASITEM_LAST;slot++)
//		{
//			char *hi_decl=nullptr;
//			int itemid=mob->CastToClient()->GetItemIDAt(slot);
//			if(!HASITEM_ISNULLITEM(itemid))
//			{
//				MakeAnyLenString(&hi_decl, "push (@{$%s{%d}},%d);",hashname.c_str(),itemid,slot);
//// this is annoying
//#if EQDEBUG >= 7
//				LogFile->write(EQEMuLog::Debug, "declare hasitem : %s",hi_decl);
//#endif
//				perl->eval(hi_decl);
//				safe_delete_array(hi_decl);
//			}
//		}
//	}
//// $oncursor
//	if(mob && mob->IsClient()) {
//		string hashname = packagename + std::string("::oncursor");
//		perl->eval(std::string("%").append(hashname).append(" = ();").c_str());
//		char *hi_decl = nullptr;
//		int itemid = mob->CastToClient()->GetItemIDAt(30);
//		if(!HASITEM_ISNULLITEM(itemid)) {
//			MakeAnyLenString(&hi_decl, "push (@{$%s{%d}},%d);",hashname.c_str(),itemid,30);
//			perl->eval(hi_decl);
//			safe_delete_array(hi_decl);
//		}
//	}
//	//do any event-specific stuff...
//	switch (event) {
//		case EVENT_SAY: {
//			if (npcmob && npcmob->GetAppearance() != eaDead)
//			  npcmob->FaceTarget(mob);
//			ExportVar(packagename.c_str(), "data", objid);
//			ExportVar(packagename.c_str(), "text", data);
//			ExportVar(packagename.c_str(), "langid", extradata);
//			break;
//		}
//		case EVENT_ITEM: {
//			if (npcmob->GetAppearance() != eaDead)
//			  npcmob->FaceTarget(mob);
//			//this is such a hack... why aren't these just set directly..
//			ExportVar(packagename.c_str(), "item1", GetVar("item1", objid).c_str());
//			ExportVar(packagename.c_str(), "item2", GetVar("item2", objid).c_str());
//			ExportVar(packagename.c_str(), "item3", GetVar("item3", objid).c_str());
//			ExportVar(packagename.c_str(), "item4", GetVar("item4", objid).c_str());
//			ExportVar(packagename.c_str(), "item1_charges", GetVar("item1.charges", objid).c_str());
//			ExportVar(packagename.c_str(), "item2_charges", GetVar("item2.charges", objid).c_str());
//			ExportVar(packagename.c_str(), "item3_charges", GetVar("item3.charges", objid).c_str());
//			ExportVar(packagename.c_str(), "item4_charges", GetVar("item4.charges", objid).c_str());
//			ExportVar(packagename.c_str(), "item1_attuned", GetVar("item1.attuned", objid).c_str());
//			ExportVar(packagename.c_str(), "item2_attuned", GetVar("item2.attuned", objid).c_str());
//			ExportVar(packagename.c_str(), "item3_attuned", GetVar("item3.attuned", objid).c_str());
//			ExportVar(packagename.c_str(), "item4_attuned", GetVar("item4.attuned", objid).c_str());
//			ExportVar(packagename.c_str(), "copper", GetVar("copper", objid).c_str());
//			ExportVar(packagename.c_str(), "silver", GetVar("silver", objid).c_str());
//			ExportVar(packagename.c_str(), "gold", GetVar("gold", objid).c_str());
//			ExportVar(packagename.c_str(), "platinum", GetVar("platinum", objid).c_str());
//			string hashname = packagename + std::string("::itemcount");
//			perl->eval(std::string("%").append(hashname).append(" = ();").c_str());
//			perl->eval(std::string("++$").append(hashname).append("{$").append(packagename).append("::item1};").c_str());
//			perl->eval(std::string("++$").append(hashname).append("{$").append(packagename).append("::item2};").c_str());
//			perl->eval(std::string("++$").append(hashname).append("{$").append(packagename).append("::item3};").c_str());
//			perl->eval(std::string("++$").append(hashname).append("{$").append(packagename).append("::item4};").c_str());
//			break;
//		}
//		case EVENT_WAYPOINT_ARRIVE:
//		case EVENT_WAYPOINT_DEPART: {
//			ExportVar(packagename.c_str(), "wp", data);
//			break;
//		}
//		case EVENT_HP: {
//			if (extradata == 1) {
//				ExportVar(packagename.c_str(), "hpevent", "-1");
//				ExportVar(packagename.c_str(), "inchpevent", data);
//			}
//			else
//			{
//				ExportVar(packagename.c_str(), "hpevent", data);
//				ExportVar(packagename.c_str(), "inchpevent", "-1");
//			}
//			break;
//}
//		case EVENT_TIMER: {
//			ExportVar(packagename.c_str(), "timer", data);
//			break;
//		}
//		case EVENT_SIGNAL: {
//			ExportVar(packagename.c_str(), "signal", data);
//			break;
//		}
//		case EVENT_NPC_SLAY: {
//			ExportVar(packagename.c_str(), "killed", mob->GetNPCTypeID());
//			break;
//		}
//		case EVENT_COMBAT: {
//			ExportVar(packagename.c_str(), "combat_state", data);
//			break;
//		}
//
//		case EVENT_CLICKDOOR: {
//			Seperator *sep = new Seperator(data);
//			ExportVar(packagename.c_str(), "doorid", sep->arg[0]);
//			ExportVar(packagename.c_str(), "version", sep->arg[1]);
//			break;
//		}
//
//		case EVENT_LOOT:{
//			Seperator *sep = new Seperator(data);
//			ExportVar(packagename.c_str(), "looted_id", sep->arg[0]);
//			ExportVar(packagename.c_str(), "looted_charges", sep->arg[1]);
//			ExportVar(packagename.c_str(), "corpse", sep->arg[2]);
//			safe_delete(sep);
//			break;
//		}
//
//		case EVENT_ZONE:{
//			ExportVar(packagename.c_str(), "target_zone_id", data);
//			break;
//		}
//		
//		case EVENT_CAST_ON:
//		case EVENT_CAST:{
//			ExportVar(packagename.c_str(), "spell_id", data);
//			break;
//		}
//
//		case EVENT_TASKACCEPTED:{
//			ExportVar(packagename.c_str(), "task_id", data);
//			break;
//		}
//
//		case EVENT_TASK_STAGE_COMPLETE:{
//			Seperator *sep = new Seperator(data);
//			ExportVar(packagename.c_str(), "task_id", sep->arg[0]);
//			ExportVar(packagename.c_str(), "activity_id", sep->arg[1]);
//			safe_delete(sep);
//			break;
//		}
//		case EVENT_TASK_FAIL:{
//			Seperator *sep = new Seperator(data);
//			ExportVar(packagename.c_str(), "task_id", sep->arg[0]);
//			safe_delete(sep);
//			break;
//		}
//		case EVENT_TASK_COMPLETE:
//		case EVENT_TASK_UPDATE:{
//			Seperator *sep = new Seperator(data);
//			ExportVar(packagename.c_str(), "donecount", sep->arg[0]);
//			ExportVar(packagename.c_str(), "activity_id", sep->arg[1]);
//			ExportVar(packagename.c_str(), "task_id", sep->arg[2]);
//			safe_delete(sep);
//			break;
//		}
//		case EVENT_PLAYER_PICKUP:{
//			ExportVar(packagename.c_str(), "picked_up_id", data);
//			break;		
//		}
//
//		case EVENT_AGGRO_SAY: {
//			ExportVar(packagename.c_str(), "data", objid);
//			ExportVar(packagename.c_str(), "text", data);
//			ExportVar(packagename.c_str(), "langid", extradata);
//			break;
//		}
//		case EVENT_POPUPRESPONSE:{
//			ExportVar(packagename.c_str(), "popupid", data);
//			break;
//		}
//		case EVENT_PROXIMITY_SAY: {
//			ExportVar(packagename.c_str(), "data", objid);
//			ExportVar(packagename.c_str(), "text", data);
//			ExportVar(packagename.c_str(), "langid", extradata);
//			break;
//		}
//		case EVENT_SCALE_CALC:
//        case EVENT_ITEM_ENTERZONE: {
//			ExportVar(packagename.c_str(), "itemid", objid);
//			ExportVar(packagename.c_str(), "itemname", iteminst->GetItem()->Name);
//			break;
//		}
//		case EVENT_ITEM_CLICK_CAST:
//		case EVENT_ITEM_CLICK: {
//			ExportVar(packagename.c_str(), "itemid", objid);
//			ExportVar(packagename.c_str(), "itemname", iteminst->GetItem()->Name);
//			ExportVar(packagename.c_str(), "slotid", extradata);
//			break;
//		}
//		case EVENT_GROUP_CHANGE: {
//			if(mob && mob->IsClient())
//			{
//				ExportVar(packagename.c_str(), "grouped", mob->IsGrouped());
//				ExportVar(packagename.c_str(), "raided", mob->IsRaidGrouped());
//			}
//			break;
//		}
//		case EVENT_HATE_LIST: {
//			ExportVar(packagename.c_str(), "hate_state", data);
//			break;
//		}
//
//		case EVENT_SPELL_EFFECT_CLIENT:
//		case EVENT_SPELL_EFFECT_NPC:
//		case EVENT_SPELL_EFFECT_BUFF_TIC_CLIENT:
//		case EVENT_SPELL_EFFECT_BUFF_TIC_NPC:
//		{
//			ExportVar(packagename.c_str(), "caster_id", extradata);
//			break;
//		}
//		//tradeskill events
//		case EVENT_COMBINE_SUCCESS:
//		case EVENT_COMBINE_FAILURE:
//		{
//			ExportVar(packagename.c_str(), "recipe_id", extradata);
//			ExportVar(packagename.c_str(), "recipe_name", data);
//			break;
//		}
//
//		case EVENT_FORAGE_SUCCESS: {
//			ExportVar(packagename.c_str(), "foraged_item", extradata);
//			break; 
//		}
//
//		case EVENT_FISH_SUCCESS: {
//			ExportVar(packagename.c_str(), "fished_item", extradata);
//			break; 
//		}
//
//		case EVENT_CLICK_OBJECT: {
//			ExportVar(packagename.c_str(), "objectid", data);
//			break;
//		}
//
//		case EVENT_DISCOVER_ITEM: {
//			ExportVar(packagename.c_str(), "itemid", extradata);
//			break;
//		}
//
//		//nothing special about these events
//		case EVENT_DEATH:
//		case EVENT_SPAWN:
//		case EVENT_ATTACK:
//		case EVENT_SLAY:
//		case EVENT_AGGRO:
//		case EVENT_ENTER:
//		case EVENT_EXIT:
//		case EVENT_ENTERZONE:
//		case EVENT_LEVEL_UP:
//		case EVENT_KILLED_MERIT:
//		case EVENT_TARGET_CHANGE:
//			break;
//
//		default: {
//			// should we do anything here?
//			break;
//		}
//	}
//
//	if(isPlayerQuest || isGlobalPlayerQuest){
//		SendCommands(packagename.c_str(), sub_name, 0, mob, mob, nullptr);
//	}
//	else if(isItemQuest) {
//		SendCommands(packagename.c_str(), sub_name, 0, mob, mob, iteminst);
//	}
//	else if(isSpellQuest)
//	{
//        if(mob) {
//            SendCommands(packagename.c_str(), sub_name, 0, mob, mob, nullptr);
//        } else {
//            SendCommands(packagename.c_str(), sub_name, 0, npcmob, mob, nullptr);
//        }
//	}
//	else {
//		SendCommands(packagename.c_str(), sub_name, objid, npcmob, mob, nullptr);
//	}
//
//	//now handle any events that cropped up...
//	HandleQueue();
//}
//
//bool PerlembParser::isloaded(const char *packagename) const {
//	char buffer[120];
//	snprintf(buffer, 120, "$%s::isloaded", packagename);
//	if(!perl->VarExists(packagename, "isloaded"))
//		return(false);
//	return perl->geti(buffer);
//}
//
//
////this function does NOT consider the default to be a quest
//int PerlembParser::HasQuestFile(uint32 npcid) {
//	int32 qstID = GetNPCqstID(npcid);
//	int success=1;
//
//	if(hasQuests.count(npcid) == 1) {
//		questMode mode = hasQuests[npcid];
//		if(mode == questDefault)
//			return(false);
//		return(true);
//	}
//
//	if (qstID==-1)
//		success = false;
//	if (!success)
//		return(false);
//
//	if(hasQuests.count(npcid) != 1)
//		return(false);
//
//	questMode mode = hasQuests[npcid];
//	if(mode == questDefault)
//		return(false);
//
//	return(true);
//}
//
//bool PerlembParser::HasQuestSub(uint32 npcid, const char *subname) {
//	int32 qstID = GetNPCqstID(npcid);
//
//	string packagename = GetPkgPrefix(npcid);
//
//	return(perl->SubExists(packagename.c_str(), subname));
//}
//
//bool PerlembParser::HasGlobalQuestSub(const char *subname) {
//	string packagename = "global_npc";
//
//	return(perl->SubExists(packagename.c_str(), subname));
//}
//
//bool PerlembParser::PlayerHasQuestSub(const char *subname) {
//
//	string packagename = "player_";
//	packagename += zone->GetShortName();
//		
//	if(subname == "EVENT_CAST")
//		return (playerQuestLoaded[zone->GetShortName()] == pQuestEventCast);
//	
//	return(perl->SubExists(packagename.c_str(), subname));
//}
//
//bool PerlembParser::GlobalPlayerHasQuestSub(const char *subname) {
//
//	string packagename = "global_player";
//		
//	if(subname == "EVENT_CAST")
//		return (globalPlayerQuestLoaded == pQuestEventCast);
//	
//	return(perl->SubExists(packagename.c_str(), subname));
//}
//
//bool PerlembParser::SpellHasQuestSub(uint32 id, const char *subname) 
//{
//	string packagename = "spell_effect_";
//	packagename += itoa(id);
//
//	return(perl->SubExists(packagename.c_str(), subname));
//}
//
//bool PerlembParser::ItemHasQuestSub(ItemInst *itm, const char *subname)
//{
//	string packagename;
//	const Item_Struct* item = itm->GetItem();
//	if(!item)
//		return false;
//
//	if(strcmp("EVENT_SCALE_CALC", subname) == 0 || strcmp("EVENT_ITEM_ENTERZONE", subname) == 0)
//	{
//		packagename = item->CharmFile;
//	}
//	else if(strcmp("EVENT_ITEM_CLICK", subname) == 0 || strcmp("EVENT_ITEM_CLICK_CAST", subname) == 0 )
//	{
//		packagename = "script_";
//		packagename += itoa(item->ScriptFileID);
//	}
//	else
//	{
//		packagename = "item_";
//		packagename += itoa(item->ID);
//	}
//
//	return perl->SubExists(packagename.c_str(), subname);
//}
//
////utility - return something of the form "qst1234"...
////will return "qst[DEFAULT_QUEST_PREFIX]" if the npc in question has no script of its own or failed to compile and defaultOK is set to true
//std::string PerlembParser::GetPkgPrefix(uint32 npcid, bool defaultOK)
//{
//	char buf[32];
//	snprintf(buf, 32, "qst%lu", (unsigned long) npcid);
////	std::string prefix = "qst";
////	std::string temp = prefix + (std::string)(itoa(npcid));
////	if(!npcid || (defaultOK && isdefault(temp.c_str())))
//	if(!npcid || (defaultOK && (hasQuests.count(npcid) == 1 && hasQuests[npcid] == questDefault)))
//	{
//		snprintf(buf, 32, "qst%s", DEFAULT_QUEST_PREFIX.c_str());
//	}
//
//	return(std::string(buf));
//}
//
//void PerlembParser::SendCommands(const char * pkgprefix, const char *event, uint32 npcid, Mob* other, Mob* mob, ItemInst* iteminst)
//{
//	if(!perl)
//		return;
//	_ZP(PerlembParser_SendCommands);
//
//	if(mob && mob->IsClient())
//		quest_manager.StartQuest(other, mob->CastToClient());
//	else
//		quest_manager.StartQuest(other, nullptr);
//
//	try
//	{
//		std::string cmd = "@quest::cmd_queue = (); package " + (std::string)(pkgprefix) + (std::string)(";");
//		perl->eval(cmd.c_str());
//		perl->dosub(std::string(pkgprefix).append("::").append(event).c_str());
//	}
//	catch(const char * err)
//	{
//		//try to reduce some of the console spam...
//		//todo: tweak this to be more accurate at deciding what to filter (we don't want to gag legit errors)
//		if(!strstr(err,"Undefined subroutine"))
//			LogFile->write(EQEMuLog::Status, "Script error: %s::%s - %s", pkgprefix, event, err);
//		return;
//	}
//
//	int numcoms = perl->geti("quest::qsize()");
//	for(int c = 0; c < numcoms; ++c)
//	{
//		char var[1024] = {0};
//		sprintf(var,"$quest::cmd_queue[%d]{func}",c);
//		std::string cmd = perl->getstr(var);
//		sprintf(var,"$quest::cmd_queue[%d]{args}",c);
//		std::string args = perl->getstr(var);
//		size_t num_args = std::count(args.begin(), args.end(), ',') + 1;
//	
//		ExCommands(cmd, args, num_args, npcid, other, mob);
//	}
//
//	quest_manager.EndQuest();
//}
//
//#ifdef EMBPERL_COMMANDS
//void PerlembParser::ExecCommand(Client *c, Seperator *sep) {
//#ifdef EMBPERL_XS_CLASSES
//	SV *client = get_sv("commands::client", true);
//	if(c != nullptr) {
//		sv_setref_pv(client, "Client", c);
//	} else {
//		//clear out the value, mainly to get rid of blessedness
//		//which prevents us from accessing an invalid pointer
//		sv_setsv(client, newSV(0));
//	}
//#endif
//
//	char namebuf[128];
//	snprintf(namebuf, 128, "commands::%s", sep->arg[0]+1);
//	namebuf[127] = '\0';
//	std::vector<std::string> args;
//	int i;
//	for(i = 1; i <= sep->argnum; i++) {
//		args.push_back(sep->arg[i]);
//	}
//
//	try
//	{
//		perl->dosub(namebuf, &args);
//	} catch(const char * err)
//	{
//		c->Message(13, "Error executing perl command, check the logs.");
//		LogFile->write(EQEMuLog::Quest, "Script error: %s", err);
//	}
//
//	//now handle any events that cropped up...
//	HandleQueue();
//}
//#endif
//
//void PerlembParser::map_funs()
//{
//	//map each "exported" function to a variable list that we can access from c
//	//todo:
//	//	break 1|settimer 2|stoptimer 1|dbspawnadd 2|flagcheck 1|write 2|
//	//	settarget 2|follow 1|sfollow 1|save 1|setallskill 1
//	//update/ensure that the api matches that of the native script engine
//	perl->eval(
//"{"
//"package quest;"
//"&boot_qc;"
//"@cmd_queue = ();"
//"sub qsize{return scalar(@cmd_queue)};"
//"sub say{push(@cmd_queue,{func=>'say',args=>join(',',@_)});}"
//"sub emote{push(@cmd_queue,{func=>'emote',args=>join(',',@_)});}"
//"sub shout{push(@cmd_queue,{func=>'shout',args=>join(',',@_)});}"
//"sub spawn{push(@cmd_queue,{func=>'spawn',args=>join(',',@_)});}"
//"sub spawn2{push(@cmd_queue,{func=>'spawn2',args=>join(',',@_)});}"
//"sub unique_spawn{push(@cmd_queue,{func=>'unique_spawn',args=>join(',',@_)});}"
//"sub echo{push(@cmd_queue,{func=>'echo',args=>join(',',@_)});}"
//"sub summonitem{push(@cmd_queue,{func=>'summonitem',args=>join(',',@_)});}"
//"sub castspell{push(@cmd_queue,{func=>'castspell',args=>join(',',@_)});}"
//"sub selfcast{push(@cmd_queue,{func=>'selfcast',args=>join(',',@_)});}"
//"sub depop{push(@cmd_queue,{func=>'depop'});}"
//"sub exp{push(@cmd_queue,{func=>'exp',args=>join(',',@_)});}"
//"sub level{push(@cmd_queue,{func=>'level',args=>join(',',@_)});}"
//"sub safemove{push(@cmd_queue,{func=>'safemove'});}"
//"sub rain{push(@cmd_queue,{func=>'rain',args=>join(',',@_)});}"
//"sub snow{push(@cmd_queue,{func=>'snow',args=>join(',',@_)});}"
//"sub givecash{push(@cmd_queue,{func=>'givecash',args=>join(',',@_)});}"
//"sub pvp{push(@cmd_queue,{func=>'pvp',args=>join(',',@_)});}"
//"sub doanim{push(@cmd_queue,{func=>'doanim',args=>join(',',@_)});}"
//"sub addskill{push(@cmd_queue,{func=>'addskill',args=>join(',',@_)});}"
//"sub me{push(@cmd_queue,{func=>'me',args=>join(',',@_)});}"
//"sub permagender{push(@cmd_queue,{func=>'permagender',args=>join(',',@_)});}"
//"sub permarace{push(@cmd_queue,{func=>'permarace',args=>join(',',@_)});}"
//"sub scribespells{push(@cmd_queue,{func=>'scribespells',args=>join(',',@_)});}"
//"sub permaclass{push(@cmd_queue,{func=>'permaclass',args=>join(',',@_)});}"
//"sub surname{push(@cmd_queue,{func=>'surname',args=>join(',',@_)});}"
//"sub addldonpoint{push(@cmd_queue,{func=>'addldonpoint',args=>join(',',@_)});}"
//"sub ding{push(@cmd_queue,{func=>'ding',args=>join(',',@_)});}"
//"sub faction{push(@cmd_queue,{func=>'faction',args=>join(',',@_)});}"
//"sub setguild{push(@cmd_queue,{func=>'setguild',args=>join(',',@_)});}"
//"sub rebind{push(@cmd_queue,{func=>'rebind',args=>join(',',@_)});}"
//"sub flagcheck{push(@cmd_queue,{func=>'flagcheck',args=>join(',',@_)});}"
//"sub write{push(@cmd_queue,{func=>'write',args=>join(',',@_)});}"
//"sub settime{push(@cmd_queue,{func=>'settime',args=>join(',',@_)});}"
//"sub setsky{push(@cmd_queue,{func=>'setsky',args=>join(',',@_)});}"
//"sub settimer{push(@cmd_queue,{func=>'settimer',args=>join(',',@_)});}"
//"sub stoptimer{push(@cmd_queue,{func=>'stoptimer',args=>join(',',@_)});}"
//"sub settarget{push(@cmd_queue,{func=>'settarget',args=>join(',',@_)});}"
//"sub follow{push(@cmd_queue,{func=>'follow',args=>join(',',@_)});}"
//"sub sfollow{push(@cmd_queue,{func=>'sfollow',args=>join(',',@_)});}"
//"sub movepc{push(@cmd_queue,{func=>'movepc',args=>join(',',@_)});}"
//"sub gmmove{push(@cmd_queue,{func=>'gmmove',args=>join(',',@_)});}"
//"sub movegrp{push(@cmd_queue,{func=>'movegrp',args=>join(',',@_)});}"
//"sub setlanguage{push(@cmd_queue,{func=>'setlanguage',args=>join(',',@_)});}"
//"sub setskill{push(@cmd_queue,{func=>'setskill',args=>join(',',@_)});}"
//"sub setallskill{push(@cmd_queue,{func=>'setallskill',args=>join(',',@_)});}"
//"sub attack{push(@cmd_queue,{func=>'attack',args=>join(',',@_)});}"
//"sub save{push(@cmd_queue,{func=>'save',args=>join(',',@_)});}"
//"sub linkitem{push(@cmd_queue,{func=>'linkitem',args=>join(',',@_)});}"
//"sub sethp{push(@cmd_queue,{func=>'sethp',args=>join(',',@_)});}"
//"sub signal{push(@cmd_queue,{func=>'signal',args=>join(',',@_)});}"
//"sub setglobal{push(@cmd_queue,{func=>'setglobal',args=>join(',',@_)});}"
//"sub targlobal{push(@cmd_queue,{func=>'targlobal',args=>join(',',@_)});}"
//"sub delglobal{push(@cmd_queue,{func=>'delglobal',args=>join(',',@_)});}"
//"sub setnexthpevent{push(@cmd_queue,{func=>'setnexthpevent',args=>join(',',@_)});}"
//"sub setnextinchpevent{push(@cmd_queue,{func=>'setnextinchpevent',args=>join(',',@_)});}"
//"sub respawn{push(@cmd_queue,{func=>'respawn',args=>join(',',@_)});}"
//"sub stop{push(@cmd_queue,{func=>'stop',args=>join(',',@_)});}"
//"sub pause{push(@cmd_queue,{func=>'pause',args=>join(',',@_)});}"
//"sub resume{push(@cmd_queue,{func=>'resume',args=>join(',',@_)});}"
//"sub start{push(@cmd_queue,{func=>'start',args=>join(',',@_)});}"
//"sub moveto{push(@cmd_queue,{func=>'moveto',args=>join(',',@_)});}"
//"sub warp{push(@cmd_queue,{func=>'warp',args=>join(',',@_)});}"
//"sub changedeity{push(@cmd_queue,{func=>'changedeity',args=>join(',',@_)});}"
//"sub addldonpoints{push(@cmd_queue,{func=>'addldonpoints',args=>join(',',@_)});}"
//"sub addloot{push(@cmd_queue,{func=>'addloot',args=>join(',',@_)});}"
//"sub traindisc{push(@cmd_queue,{func=>'traindisc',args=>join(',',@_)});}"
//"sub set_proximity{push(@cmd_queue,{func=>'set_proximity',args=>join(',',@_)});}"
//"sub clear_proximity{push(@cmd_queue,{func=>'clear_proximity',args=>join(',',@_)});}"
//"sub setanim{push(@cmd_queue,{func=>'setanim',args=>join(',',@_)});}"
//"sub showgrid{push(@cmd_queue,{func=>'showgrid',args=>join(',',@_)});}"
//"sub showpath{push(@cmd_queue,{func=>'showpath',args=>join(',',@_)});}"
//"sub pathto{push(@cmd_queue,{func=>'pathto',args=>join(',',@_)});}"
//"sub spawn_condition{push(@cmd_queue,{func=>'spawn_condition',args=>join(',',@_)});}"
//"sub toggle_spawn_event{push(@cmd_queue,{func=>'toggle_spawn_event',args=>join(',',@_)});}"
//"sub set_zone_flag{push(@cmd_queue,{func=>'set_zone_flag',args=>join(',',@_)});}"
//"sub clear_zone_flag{push(@cmd_queue,{func=>'clear_zone_flag',args=>join(',',@_)});}"
//"package main;"
//"}"
//);//eval
//}
//
//#endif //EMBPERL
//
//#endif //EMBPARSER_CPP<|MERGE_RESOLUTION|>--- conflicted
+++ resolved
@@ -150,222 +150,9 @@
 		return;
 	}
 }
-<<<<<<< HEAD
 
 void PerlembParser::EventNPC(QuestEventID evt, NPC* npc, Mob *init, std::string data, uint32 extra_data) {
 	EventCommon(evt, npc->GetNPCTypeID(), data.c_str(), npc, nullptr, init, extra_data, false);
-=======
-		case EVENT_TIMER: {
-			ExportVar(packagename.c_str(), "timer", data);
-			break;
-		}
-		case EVENT_SIGNAL: {
-			ExportVar(packagename.c_str(), "signal", data);
-			break;
-		}
-		case EVENT_NPC_SLAY: {
-			ExportVar(packagename.c_str(), "killed", mob->GetNPCTypeID());
-			break;
-		}
-		case EVENT_COMBAT: {
-			ExportVar(packagename.c_str(), "combat_state", data);
-			break;
-		}
-
-		case EVENT_CLICKDOOR: {
-			Seperator *sep = new Seperator(data);
-			ExportVar(packagename.c_str(), "doorid", sep->arg[0]);
-			ExportVar(packagename.c_str(), "version", sep->arg[1]);
-			break;
-		}
-
-		case EVENT_LOOT:{
-			Seperator *sep = new Seperator(data);
-			ExportVar(packagename.c_str(), "looted_id", sep->arg[0]);
-			ExportVar(packagename.c_str(), "looted_charges", sep->arg[1]);
-			ExportVar(packagename.c_str(), "corpse", sep->arg[2]);
-			safe_delete(sep);
-			break;
-		}
-
-		case EVENT_ZONE:{
-			ExportVar(packagename.c_str(), "target_zone_id", data);
-			break;
-		}
-		
-		case EVENT_CAST_ON:
-		case EVENT_CAST:{
-			ExportVar(packagename.c_str(), "spell_id", data);
-			break;
-		}
-
-		case EVENT_TASKACCEPTED:{
-			ExportVar(packagename.c_str(), "task_id", data);
-			break;
-		}
-
-		case EVENT_TASK_STAGE_COMPLETE:{
-			Seperator *sep = new Seperator(data);
-			ExportVar(packagename.c_str(), "task_id", sep->arg[0]);
-			ExportVar(packagename.c_str(), "activity_id", sep->arg[1]);
-			safe_delete(sep);
-			break;
-		}
-		case EVENT_TASK_FAIL:{
-			Seperator *sep = new Seperator(data);
-			ExportVar(packagename.c_str(), "task_id", sep->arg[0]);
-			safe_delete(sep);
-			break;
-		}
-		case EVENT_TASK_COMPLETE:
-		case EVENT_TASK_UPDATE:{
-			Seperator *sep = new Seperator(data);
-			ExportVar(packagename.c_str(), "donecount", sep->arg[0]);
-			ExportVar(packagename.c_str(), "activity_id", sep->arg[1]);
-			ExportVar(packagename.c_str(), "task_id", sep->arg[2]);
-			safe_delete(sep);
-			break;
-		}
-		case EVENT_PLAYER_PICKUP:{
-			ExportVar(packagename.c_str(), "picked_up_id", data);
-			break;		
-		}
-
-		case EVENT_AGGRO_SAY: {
-			ExportVar(packagename.c_str(), "data", objid);
-			ExportVar(packagename.c_str(), "text", data);
-			ExportVar(packagename.c_str(), "langid", extradata);
-			break;
-		}
-		case EVENT_POPUPRESPONSE:{
-			ExportVar(packagename.c_str(), "popupid", data);
-			break;
-		}
-		case EVENT_PROXIMITY_SAY: {
-			ExportVar(packagename.c_str(), "data", objid);
-			ExportVar(packagename.c_str(), "text", data);
-			ExportVar(packagename.c_str(), "langid", extradata);
-			break;
-		}
-		case EVENT_SCALE_CALC:
-        case EVENT_ITEM_ENTERZONE: {
-			ExportVar(packagename.c_str(), "itemid", objid);
-			ExportVar(packagename.c_str(), "itemname", iteminst->GetItem()->Name);
-			break;
-		}
-        case EVENT_ITEM_TICK:
-        {
-            ExportVar(packagename.c_str(), "itemid", objid);
-            ExportVar(packagename.c_str(), "itemname", iteminst->GetItem()->Name);
-            ExportVar(packagename.c_str(), "invslot", extradata);
-            break;
-        }
-		case EVENT_ITEM_CLICK_CAST:
-		case EVENT_ITEM_CLICK: {
-			ExportVar(packagename.c_str(), "itemid", objid);
-			ExportVar(packagename.c_str(), "itemname", iteminst->GetItem()->Name);
-			ExportVar(packagename.c_str(), "slotid", extradata);
-			break;
-		}
-		case EVENT_GROUP_CHANGE: {
-			if(mob && mob->IsClient())
-			{
-				ExportVar(packagename.c_str(), "grouped", mob->IsGrouped());
-				ExportVar(packagename.c_str(), "raided", mob->IsRaidGrouped());
-			}
-			break;
-		}
-		case EVENT_HATE_LIST: {
-			ExportVar(packagename.c_str(), "hate_state", data);
-			break;
-		}
-
-		case EVENT_SPELL_EFFECT_CLIENT:
-		case EVENT_SPELL_EFFECT_NPC:
-		case EVENT_SPELL_EFFECT_BUFF_TIC_CLIENT:
-		case EVENT_SPELL_EFFECT_BUFF_TIC_NPC:
-		{
-			ExportVar(packagename.c_str(), "caster_id", extradata);
-			break;
-		}
-		//tradeskill events
-		case EVENT_COMBINE_SUCCESS:
-		case EVENT_COMBINE_FAILURE:
-		{
-			ExportVar(packagename.c_str(), "recipe_id", extradata);
-			ExportVar(packagename.c_str(), "recipe_name", data);
-			break;
-		}
-
-		case EVENT_FORAGE_SUCCESS: {
-			ExportVar(packagename.c_str(), "foraged_item", extradata);
-			break; 
-		}
-
-		case EVENT_FISH_SUCCESS: {
-			ExportVar(packagename.c_str(), "fished_item", extradata);
-			break; 
-		}
-
-		case EVENT_CLICK_OBJECT: {
-			ExportVar(packagename.c_str(), "objectid", data);
-			break;
-		}
-
-		case EVENT_DISCOVER_ITEM: {
-			ExportVar(packagename.c_str(), "itemid", extradata);
-			break;
-		}
-
-		case EVENT_DUEL_WIN:
-		case EVENT_DUEL_LOSE:
-        {
-            ExportVar(packagename.c_str(), "enemyname", data);
-            ExportVar(packagename.c_str(), "enemyid", extradata);
-            break;
-        }
-
-		//nothing special about these events
-		case EVENT_DEATH:
-		case EVENT_SPAWN:
-		case EVENT_ATTACK:
-		case EVENT_SLAY:
-		case EVENT_AGGRO:
-		case EVENT_ENTER:
-		case EVENT_EXIT:
-		case EVENT_ENTERZONE:
-		case EVENT_LEVEL_UP:
-		case EVENT_KILLED_MERIT:
-		case EVENT_TARGET_CHANGE:
-			break;
-
-		default: {
-			// should we do anything here?
-			break;
-		}
-	}
-
-	if(isPlayerQuest || isGlobalPlayerQuest){
-		SendCommands(packagename.c_str(), sub_name, 0, mob, mob, nullptr);
-	}
-	else if(isItemQuest) {
-		SendCommands(packagename.c_str(), sub_name, 0, mob, mob, iteminst);
-	}
-	else if(isSpellQuest)
-	{
-        if(mob) {
-            SendCommands(packagename.c_str(), sub_name, 0, mob, mob, nullptr);
-        } else {
-            SendCommands(packagename.c_str(), sub_name, 0, npcmob, mob, nullptr);
-        }
-	}
-	else {
-		SendCommands(packagename.c_str(), sub_name, objid, npcmob, mob, nullptr);
-	}
-
-	//now handle any events that cropped up...
-	HandleQueue();
->>>>>>> f6100ed8
 }
 
 void PerlembParser::EventGlobalNPC(QuestEventID evt, NPC* npc, Mob *init, std::string data, uint32 extra_data) {
