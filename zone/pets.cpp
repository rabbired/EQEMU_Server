--- conflicted
+++ resolved
@@ -390,13 +390,8 @@
 	memset(petinv, 0, sizeof(petinv));
 	const EQ::ItemData *item = nullptr;
 
-<<<<<<< HEAD
 	if (content_db.GetBasePetItems(record.equipmentset, petinv)) {
-		for (int i = EQEmu::invslot::EQUIPMENT_BEGIN; i <= EQEmu::invslot::EQUIPMENT_END; i++)
-=======
-	if (database.GetBasePetItems(record.equipmentset, petinv)) {
 		for (int i = EQ::invslot::EQUIPMENT_BEGIN; i <= EQ::invslot::EQUIPMENT_END; i++)
->>>>>>> 86ef1b12
 			if (petinv[i]) {
 				item = database.GetItem(petinv[i]);
 				npc->AddLootDrop(item, &npc->itemlist, 0, 1, 127, true, true);
