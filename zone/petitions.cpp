/*	EQEMu: Everquest Server Emulator
Copyright (C) 2001-2002 EQEMu Development Team (http://eqemu.org)

	This program is free software; you can redistribute it and/or modify
	it under the terms of the GNU General Public License as published by
	the Free Software Foundation; version 2 of the License.

	This program is distributed in the hope that it will be useful,
	but WITHOUT ANY WARRANTY except by those people which sell it, which
	are required to give you total support for your newly bought product;
	without even the implied warranty of MERCHANTABILITY or FITNESS FOR
	A PARTICULAR PURPOSE. See the GNU General Public License for more details.

	You should have received a copy of the GNU General Public License
	along with this program; if not, write to the Free Software
	Foundation, Inc., 59 Temple Place, Suite 330, Boston, MA 02111-1307 USA
*/
#include "../common/debug.h"
#include <stdlib.h>
#include <stdio.h>
#include <stdarg.h>
#include <ctype.h>
#include <string.h>
#ifdef _WINDOWS
#include <process.h>
#else
#include <pthread.h>
#endif

#ifdef _WINDOWS
	#define snprintf	_snprintf
	#define strncasecmp	_strnicmp
	#define strcasecmp	_stricmp
#endif
#include "../common/string_util.h"
#include "../common/packet_functions.h"
#include "../common/packet_dump.h"
#include "../common/packet_dump_file.h"
#include "../common/emu_opcodes.h"
#include "../common/eq_packet_structs.h"
#include "../common/servertalk.h"
#include "entity.h"
#include "masterentity.h"

#include "petitions.h"
#include "worldserver.h"

PetitionList petition_list;

extern WorldServer worldserver;


void Petition::SendPetitionToPlayer(Client* clientto) {
	EQApplicationPacket* outapp = new EQApplicationPacket(OP_PetitionCheckout,sizeof(Petition_Struct));
	Petition_Struct* pet = (Petition_Struct*) outapp->pBuffer;
	strcpy(pet->accountid,this->GetAccountName());
	strcpy(pet->lastgm,this->GetLastGM());
	strcpy(pet->charname,this->GetCharName());
	pet->petnumber = this->petid;
	pet->charclass = this->GetCharClass();
	pet->charlevel = this->GetCharLevel();
	pet->charrace = this->GetCharRace();
	pet->zone = this->GetZone();
	//strcpy(pet->zone,this->GetZone());
	strcpy(pet->petitiontext,this->GetPetitionText());
	pet->checkouts = this->GetCheckouts();
	pet->unavail = this->GetUnavails();
	pet->senttime = this->GetSentTime();
	//memset(pet->unknown5, 0, sizeof(pet->unknown5));
	//pet->unknown5[3] = 0x1f;
	pet->urgency = this->GetUrgency();
	strcpy(pet->gmtext, this->GetGMText());
	clientto->QueuePacket(outapp);
	safe_delete(outapp);
	return;
}

Petition::Petition(uint32 id)
{
	petid = id;
	charclass = 0;
	charrace = 0;
	charlevel = 0;
	checkouts = 0;
	unavailables = 0;
	urgency = 0;
	time(&senttime);
	ischeckedout = false;
	memset(accountname, 0, sizeof(accountname));
	memset(charname, 0, sizeof(charname));
	memset(lastgm, 0, sizeof(lastgm));
	memset(petitiontext, 0, sizeof(petitiontext));
	memset(gmtext, 0, sizeof(gmtext));

	//memset(this->zone, 0, sizeof(this->zone));
	zone = 1;
}
Petition* PetitionList::GetPetitionByID(uint32 id_in) {
	LinkedListIterator<Petition*> iterator(list);

	iterator.Reset();
	while(iterator.MoreElements()) {
		if (iterator.GetData()->GetID() == id_in)
			return iterator.GetData();
		iterator.Advance();
	}
	return 0;
}
uint32 PetitionList::GetTotalPetitions(){
	LinkedListIterator<Petition*> iterator(list);
	iterator.Reset();
	uint32 total=0;
	while(iterator.MoreElements()) {
		total++;
		iterator.Advance();
	}
	return total;
}
bool PetitionList::FindPetitionByAccountName(const char* acctname) {
	LinkedListIterator<Petition*> iterator(list);

	iterator.Reset();
	while(iterator.MoreElements()) {
		if (!strcmp(acctname,iterator.GetData()->GetAccountName()))
			return true;
		iterator.Advance();
	}
	return false;
}
bool PetitionList::DeletePetitionByCharName(const char* charname) {
	LinkedListIterator<Petition*> iterator(list);

	iterator.Reset();
	while(iterator.MoreElements()) {
		if (!strcmp(charname,iterator.GetData()->GetCharName())) {
			if(DeletePetition(iterator.GetData()->GetID())==0)
				return true;
			else
				return false;
		}
		iterator.Advance();
	}
	return false;
}
void PetitionList::UpdateZoneListQueue() {
	ServerPacket* pack = new ServerPacket(ServerOP_Petition, sizeof(ServerPetitionUpdate_Struct));
	ServerPetitionUpdate_Struct* pupdate = (ServerPetitionUpdate_Struct*) pack->pBuffer;
	pupdate->petid = 0x00;
	pupdate->status = 0x00;
	worldserver.SendPacket(pack);
	safe_delete(pack);
}

void PetitionList::AddPetition(Petition* pet) {
	list.Insert(pet);
	return;
}

//Return Values: 0 = Ok ; -1 = Error deleting petition.
int PetitionList::DeletePetition(uint32 petnumber) {
	LinkedListIterator<Petition*> iterator(list);
	iterator.Reset();
	LockMutex lock(&PList_Mutex);
	while(iterator.MoreElements()) {
		if (iterator.GetData()->GetID() == petnumber) {
			database.DeletePetitionFromDB(iterator.GetData());
			iterator.RemoveCurrent();
			return 0;
			break;
		}
		else {
			iterator.Advance();
		}
	}
	return -1;
}

void PetitionList::UpdateGMQueue() {
	LinkedListIterator<Petition*> iterator(list);
	iterator.Reset();
	uint32 total=0;
	while(iterator.MoreElements()) {
		total++;
		entity_list.SendPetitionToAdmins(iterator.GetData());
		iterator.Advance();
	}
	if(total==0)
		entity_list.SendPetitionToAdmins();
	return;
}

void PetitionList::ClearPetitions() {
	//	entity_list.ClearClientPetitionQueue();
	LinkedListIterator<Petition*> iterator(list);
	iterator.Reset();
	while(iterator.MoreElements())
	{
		iterator.RemoveCurrent(true);
		iterator.Advance();
	}
	return;
}

void PetitionList::ReadDatabase() {
	LockMutex lock(&PList_Mutex);
	ClearPetitions();
	database.RefreshPetitionsFromDB();
	UpdateGMQueue();
	return;
}

void PetitionList::UpdatePetition(Petition* pet) {
	LockMutex lock(&PList_Mutex);
	database.UpdatePetitionToDB(pet);
	return;
}

void ZoneDatabase::DeletePetitionFromDB(Petition* wpet) {

    std::string query = StringFormat("DELETE FROM petitions WHERE petid = %i", wpet->GetID());
    auto results = QueryDatabase(query);
	if (!results.Success())
		LogFile->write(EQEMuLog::Error, "Error in DeletePetitionFromDB query '%s': %s", query.c_str(), results.ErrorMessage().c_str());

}

void ZoneDatabase::UpdatePetitionToDB(Petition* wpet) {

	std::string query = StringFormat("UPDATE petitions SET gmtext = '%s', lastgm = '%s', urgency = %i, "
                                    "checkouts = %i, unavailables = %i, ischeckedout = %i "
                                    "WHERE petid = %i",
                                    wpet->GetGMText(), wpet->GetLastGM(), wpet->GetUrgency(),
                                    wpet->GetCheckouts(), wpet->GetUnavails(),
                                    wpet->CheckedOut() ? 1: 0, wpet->GetID());
    auto results = QueryDatabase(query);
	if (!results.Success())
		LogFile->write(EQEMuLog::Error, "Error in UpdatePetitionToDB query '%s': %s", query.c_str(), results.ErrorMessage().c_str());

}

void ZoneDatabase::InsertPetitionToDB(Petition* wpet)
{

	uint32 len = strlen(wpet->GetPetitionText());
	char* petitiontext = new char[2*len+1];
	memset(petitiontext, 0, 2*len+1);
	DoEscapeString(petitiontext, wpet->GetPetitionText(), len);

	std::string query = StringFormat("INSERT INTO petitions "
                                    "(petid, charname, accountname, lastgm, "
                                    "petitiontext, zone, urgency, charclass, "
                                    "charrace, charlevel, checkouts, unavailables, "
                                    "ischeckedout, senttime, gmtext) "
                                    "VALUES (%i, '%s', '%s', '%s', '%s', "
                                    "%i, %i, %i, %i, %i, "
                                    "%i, %i, %i, %i, '%s')",
                                    wpet->GetID(), wpet->GetCharName(), wpet->GetAccountName(), wpet->GetLastGM(),
                                    petitiontext, wpet->GetZone(), wpet->GetUrgency(), wpet->GetCharClass(),
                                    wpet->GetCharRace(), wpet->GetCharLevel(), wpet->GetCheckouts(), wpet->GetUnavails(),
                                    wpet->CheckedOut()? 1: 0, wpet->GetSentTime(), wpet->GetGMText());
    safe_delete_array(petitiontext);
    auto results = QueryDatabase(query);
	if (!results.Success()) {
		LogFile->write(EQEMuLog::Error, "Error in InsertPetitionToDB query '%s': %s", query.c_str(), results.ErrorMessage().c_str());
		return;
	}

#if EQDEBUG >= 5
		LogFile->write(EQEMuLog::Debug, "New petition created");
#endif

}

void ZoneDatabase::RefreshPetitionsFromDB()
{
	Petition* newpet;
<<<<<<< HEAD
	if (RunQuery(query, MakeAnyLenString(&query, "SELECT petid, charname, accountname, lastgm, petitiontext, zone, urgency, charclass, charrace, charlevel, checkouts, unavailables, ischeckedout, senttime, gmtext from petitions order by petid"), errbuf, &result))
	{
		safe_delete_array(query);
		while ((row = mysql_fetch_row(result))) {
			newpet = new Petition(atoi(row[0]));
			newpet->SetCName(row[1]);
			newpet->SetAName(row[2]);
			newpet->SetLastGM(row[3]);
			newpet->SetPetitionText(row[4]);
			newpet->SetZone(atoi(row[5]));
			newpet->SetUrgency(atoi(row[6]));
			newpet->SetClass(atoi(row[7]));
			newpet->SetRace(atoi(row[8]));
			newpet->SetLevel(atoi(row[9]));
			newpet->SetCheckouts(atoi(row[10]));
			newpet->SetUnavails(atoi(row[11]));
			newpet->SetSentTime2(atol(row[13]));
			newpet->SetGMText(row[14]);
			if (atoi(row[12]) == 1) newpet->SetCheckedOut(true);
			else newpet->SetCheckedOut(false);
			petition_list.AddPetition(newpet);
		}
		mysql_free_result(result);
	}
	else {
		LogFile->write(EQEMuLog::Error, "Error in RefreshPetitionsFromDB query '%s': %s", query, errbuf);
		safe_delete_array(query);
=======
	std::string query = "SELECT petid, charname, accountname, lastgm, petitiontext, "
                        "zone, urgency, charclass, charrace, charlevel, checkouts, "
                        "unavailables, ischeckedout, senttime, gmtext "
                        "FROM petitions ORDER BY petid";
    auto results = QueryDatabase(query);
	if (!results.Success()) {
		LogFile->write(EQEMuLog::Error, "Error in RefreshPetitionsFromDB query '%s': %s", query.c_str(), results.ErrorMessage().c_str());
>>>>>>> 748748dd
		return;
	}

    for (auto row = results.begin(); row != results.end(); ++row) {
        newpet = new Petition(atoi(row[0]));
        newpet->SetCName(row[1]);
        newpet->SetAName(row[2]);
        newpet->SetLastGM(row[3]);
        newpet->SetPetitionText(row[4]);
        newpet->SetZone(atoi(row[5]));
        newpet->SetUrgency(atoi(row[6]));
        newpet->SetClass(atoi(row[7]));
        newpet->SetRace(atoi(row[8]));
        newpet->SetLevel(atoi(row[9]));
        newpet->SetCheckouts(atoi(row[10]));
        newpet->SetUnavails(atoi(row[11]));
        newpet->SetSentTime2(atol(row[13]));
        newpet->SetGMText(row[14]);

        std::cout << "Petition " << row[0] << " pettime = " << newpet->GetSentTime() << std::endl;

        if (atoi(row[12]) == 1)
            newpet->SetCheckedOut(true);
        else
            newpet->SetCheckedOut(false);
        petition_list.AddPetition(newpet);
    }

}<|MERGE_RESOLUTION|>--- conflicted
+++ resolved
@@ -274,35 +274,6 @@
 void ZoneDatabase::RefreshPetitionsFromDB()
 {
 	Petition* newpet;
-<<<<<<< HEAD
-	if (RunQuery(query, MakeAnyLenString(&query, "SELECT petid, charname, accountname, lastgm, petitiontext, zone, urgency, charclass, charrace, charlevel, checkouts, unavailables, ischeckedout, senttime, gmtext from petitions order by petid"), errbuf, &result))
-	{
-		safe_delete_array(query);
-		while ((row = mysql_fetch_row(result))) {
-			newpet = new Petition(atoi(row[0]));
-			newpet->SetCName(row[1]);
-			newpet->SetAName(row[2]);
-			newpet->SetLastGM(row[3]);
-			newpet->SetPetitionText(row[4]);
-			newpet->SetZone(atoi(row[5]));
-			newpet->SetUrgency(atoi(row[6]));
-			newpet->SetClass(atoi(row[7]));
-			newpet->SetRace(atoi(row[8]));
-			newpet->SetLevel(atoi(row[9]));
-			newpet->SetCheckouts(atoi(row[10]));
-			newpet->SetUnavails(atoi(row[11]));
-			newpet->SetSentTime2(atol(row[13]));
-			newpet->SetGMText(row[14]);
-			if (atoi(row[12]) == 1) newpet->SetCheckedOut(true);
-			else newpet->SetCheckedOut(false);
-			petition_list.AddPetition(newpet);
-		}
-		mysql_free_result(result);
-	}
-	else {
-		LogFile->write(EQEMuLog::Error, "Error in RefreshPetitionsFromDB query '%s': %s", query, errbuf);
-		safe_delete_array(query);
-=======
 	std::string query = "SELECT petid, charname, accountname, lastgm, petitiontext, "
                         "zone, urgency, charclass, charrace, charlevel, checkouts, "
                         "unavailables, ischeckedout, senttime, gmtext "
@@ -310,7 +281,6 @@
     auto results = QueryDatabase(query);
 	if (!results.Success()) {
 		LogFile->write(EQEMuLog::Error, "Error in RefreshPetitionsFromDB query '%s': %s", query.c_str(), results.ErrorMessage().c_str());
->>>>>>> 748748dd
 		return;
 	}
 
