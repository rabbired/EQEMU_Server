--- conflicted
+++ resolved
@@ -269,7 +269,6 @@
 	float	heading = 0;
 	if(items == 7)
 		heading = (float)SvNV(ST(6));
-
 
 	Mob *r =  quest_manager.unique_spawn(npc_type, grid, unused, xyz_heading(x, y, z, heading));
 	RETVAL = (r != nullptr) ? r->GetID() : 0;
@@ -3717,30 +3716,12 @@
 		newXS(strcpy(buf, "updatetaskactivity"), XS__updatetaskactivity, file);
 		newXS(strcpy(buf, "varlink"), XS__varlink, file);
 		newXS(strcpy(buf, "voicetell"), XS__voicetell, file);
-<<<<<<< HEAD
-		newXS(strcpy(buf, "LearnRecipe"), XS__LearnRecipe, file);
-		newXS(strcpy(buf, "SendMail"), XS__SendMail, file);
-		newXS(strcpy(buf, "GetZoneID"), XS__GetZoneID, file);
-		newXS(strcpy(buf, "GetZoneLongName"), XS__GetZoneLongName, file);
-		newXS(strcpy(buf, "GetTimeSeconds"), XS__GetTimeSeconds, file);
-		newXS(strcpy(buf, "crosszonesignalclientbycharid"), XS__crosszonesignalclientbycharid, file);
-		newXS(strcpy(buf, "crosszonesignalclientbyname"), XS__crosszonesignalclientbyname, file);
-		newXS(strcpy(buf, "crosszonemessageplayerbyname"), XS__crosszonemessageplayerbyname, file);
-		newXS(strcpy(buf, "enablerecipe"), XS__enablerecipe, file);
-		newXS(strcpy(buf, "disablerecipe"), XS__disablerecipe, file);
-		newXS(strcpy(buf, "clear_npctype_cache"), XS__clear_npctype_cache, file);
-		newXS(strcpy(buf, "qs_send_query"), XS__qs_send_query, file);
-		newXS(strcpy(buf, "qs_player_event"), XS__qs_player_event, file);
-		newXS(strcpy(buf, "crosszonesetentityvariablebynpctypeid"), XS__crosszonesetentityvariablebynpctypeid, file);
-		newXS(strcpy(buf, "crosszonesignalnpcbynpctypeid"), XS__crosszonesignalnpcbynpctypeid, file);
-=======
 		newXS(strcpy(buf, "we"), XS__we, file);
 		newXS(strcpy(buf, "wearchange"), XS__wearchange, file);
 		newXS(strcpy(buf, "write"), XS__write, file);
 		newXS(strcpy(buf, "ze"), XS__ze, file);
 		newXS(strcpy(buf, "zone"), XS__zone, file);
 
->>>>>>> 732fa17a
 		XSRETURN_YES;
 }
 
