--- conflicted
+++ resolved
@@ -3974,22 +3974,9 @@
 				float chance = ProcChance * (static_cast<float>(SpellProcs[i].chance) / 100.0f);
 				if (zone->random.Roll(chance)) {
 					Log(Logs::Detail, Logs::Combat,
-<<<<<<< HEAD
-						"Spell proc %d procing spell %d (%.2f percent chance)",
-						i, SpellProcs[i].spellID, chance);
-					auto outapp = new EQApplicationPacket(OP_BeginCast, sizeof(BeginCast_Struct));
-					BeginCast_Struct* begincast = (BeginCast_Struct*)outapp->pBuffer;
-					begincast->caster_id = GetID();
-					begincast->spell_id = SpellProcs[i].spellID;
-					begincast->cast_time = 0;
-					outapp->priority = 3;
-					entity_list.QueueCloseClients(this, outapp, false, RuleI(Range, SpellMessages), 0, true);
-					safe_delete(outapp);
-=======
 							"Spell proc %d procing spell %d (%.2f percent chance)",
 							i, SpellProcs[i].spellID, chance);
 					SendBeginCast(SpellProcs[i].spellID, 0);
->>>>>>> 478a9d11
 					ExecWeaponProc(nullptr, SpellProcs[i].spellID, on, SpellProcs[i].level_override);
 					CheckNumHitsRemaining(NumHit::OffensiveSpellProcs, 0,
 						SpellProcs[i].base_spellID);
