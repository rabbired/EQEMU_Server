--- conflicted
+++ resolved
@@ -3196,12 +3196,8 @@
 		ignore_invul = spell_id == 982 || spells[spell_id].cast_not_standing; // cazic touch
 
 	if (!ignore_invul && (GetInvul() || DivineAura())) {
-<<<<<<< HEAD
-		damage = -5;
-=======
 		Log.Out(Logs::Detail, Logs::Combat, "Avoiding %d damage due to invulnerability.", damage);
 		damage = DMG_INVULNERABLE;
->>>>>>> 940f3b03
 	}
 
 	if( spell_id != SPELL_UNKNOWN || attacker == nullptr )
