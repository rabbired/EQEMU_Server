/*	EQEMu: Everquest Server Emulator
	Copyright (C) 2001-2002 EQEMu Development Team (http://eqemulator.net)

	This program is free software; you can redistribute it and/or modify
	it under the terms of the GNU General Public License as published by
	the Free Software Foundation; version 2 of the License.

	This program is distributed in the hope that it will be useful,
	but WITHOUT ANY WARRANTY except by those people which sell it, which
	are required to give you total support for your newly bought product;
	without even the implied warranty of MERCHANTABILITY or FITNESS FOR
	A PARTICULAR PURPOSE. See the GNU General Public License for more details.

	You should have received a copy of the GNU General Public License
	along with this program; if not, write to the Free Software
	Foundation, Inc., 59 Temple Place, Suite 330, Boston, MA 02111-1307 USA
*/

#if EQDEBUG >= 5
//#define ATTACK_DEBUG 20
#endif

#include "../common/debug.h"
#include "../common/eq_constants.h"
#include "../common/eq_packet_structs.h"
#include "../common/rulesys.h"
#include "../common/skills.h"
#include "../common/spdat.h"
#include "../common/string_util.h"
#include "queryserv.h"
#include "quest_parser_collection.h"
#include "string_ids.h"
#include "water_map.h"
#include "worldserver.h"
#include "remote_call_subscribe.h"
#include "zone.h"

#include <assert.h>
#include <stdio.h>
#include <stdlib.h>

extern QueryServ* QServ;
extern WorldServer worldserver;

#ifdef _WINDOWS
#define snprintf	_snprintf
#define strncasecmp	_strnicmp
#define strcasecmp	_stricmp
#endif

extern EntityList entity_list;
extern Zone* zone;

bool Mob::AttackAnimation(SkillUseTypes &skillinuse, int Hand, const ItemInst* weapon)
{
	// Determine animation
	int type = 0;
	if (weapon && weapon->IsType(ItemClassCommon)) {
		const Item_Struct* item = weapon->GetItem();
#if EQDEBUG >= 11
			LogFile->write(EQEMuLog::Debug, "Weapon skill:%i", item->ItemType);
#endif
		switch (item->ItemType)
		{
			case ItemType1HSlash: // 1H Slashing
			{
				skillinuse = Skill1HSlashing;
				type = anim1HWeapon;
				break;
			}
			case ItemType2HSlash: // 2H Slashing
			{
				skillinuse = Skill2HSlashing;
				type = anim2HSlashing;
				break;
			}
			case ItemType1HPiercing: // Piercing
			{
				skillinuse = Skill1HPiercing;
				type = animPiercing;
				break;
			}
			case ItemType1HBlunt: // 1H Blunt
			{
				skillinuse = Skill1HBlunt;
				type = anim1HWeapon;
				break;
			}
			case ItemType2HBlunt: // 2H Blunt
			{
				skillinuse = Skill2HBlunt;
				type = anim2HSlashing; //anim2HWeapon
				break;
			}
			case ItemType2HPiercing: // 2H Piercing
			{
				skillinuse = Skill1HPiercing; // change to Skill2HPiercing once activated
				type = anim2HWeapon;
				break;
			}
			case ItemTypeMartial:
			{
				skillinuse = SkillHandtoHand;
				type = animHand2Hand;
				break;
			}
			default:
			{
				skillinuse = SkillHandtoHand;
				type = animHand2Hand;
				break;
			}
		}// switch
	}
	else if(IsNPC()) {

		switch (skillinuse)
		{
			case Skill1HSlashing: // 1H Slashing
			{
				type = anim1HWeapon;
				break;
			}
			case Skill2HSlashing: // 2H Slashing
			{
				type = anim2HSlashing;
				break;
			}
			case Skill1HPiercing: // Piercing
			{
				type = animPiercing;
				break;
			}
			case Skill1HBlunt: // 1H Blunt
			{
				type = anim1HWeapon;
				break;
			}
			case Skill2HBlunt: // 2H Blunt
			{
				type = anim2HSlashing; //anim2HWeapon
				break;
			}
			case 99: // 2H Piercing // change to Skill2HPiercing once activated
			{
				type = anim2HWeapon;
				break;
			}
			case SkillHandtoHand:
			{
				type = animHand2Hand;
				break;
			}
			default:
			{
				type = animHand2Hand;
				break;
			}
		}// switch
	}
	else {
		skillinuse = SkillHandtoHand;
		type = animHand2Hand;
	}

	// If we're attacking with the secondary hand, play the dual wield anim
	if (Hand == MainSecondary)	// DW anim
		type = animDualWield;

	DoAnim(type);
	return true;
}

// called when a mob is attacked, does the checks to see if it's a hit
// and does other mitigation checks. 'this' is the mob being attacked.
bool Mob::CheckHitChance(Mob* other, SkillUseTypes skillinuse, int Hand, int16 chance_mod)
{
/*/
		//Reworked a lot of this code to achieve better balance at higher levels.
		//The old code basically meant that any in high level (50+) combat,
		//both parties always had 95% chance to hit the other one.
/*/

	Mob *attacker=other;
	Mob *defender=this;
	float chancetohit = RuleR(Combat, BaseHitChance);

	if(attacker->IsNPC() && !attacker->IsPet())
		chancetohit += RuleR(Combat, NPCBonusHitChance);

#if ATTACK_DEBUG>=11
		LogFile->write(EQEMuLog::Debug, "CheckHitChance(%s) attacked by %s", defender->GetName(), attacker->GetName());
#endif
	mlog(COMBAT__TOHIT,"CheckHitChance(%s) attacked by %s", defender->GetName(), attacker->GetName());

	bool pvpmode = false;
	if(IsClient() && other->IsClient())
		pvpmode = true;

	if (chance_mod >= 10000)
		return true;

	float avoidanceBonus = 0;
	float hitBonus = 0;

	////////////////////////////////////////////////////////
	// To hit calcs go here
	////////////////////////////////////////////////////////

	uint8 attacker_level = attacker->GetLevel() ? attacker->GetLevel() : 1;
	uint8 defender_level = defender->GetLevel() ? defender->GetLevel() : 1;

	//Calculate the level difference

	mlog(COMBAT__TOHIT, "Chance to hit before level diff calc %.2f", chancetohit);

	double level_difference = attacker_level - defender_level;
	double range = defender->GetLevel();
	range = ((range / 4) + 3);

	if(level_difference < 0)
	{
		if(level_difference >= -range)
		{
			chancetohit += (level_difference / range) * RuleR(Combat,HitFalloffMinor); //5
		}
		else if (level_difference >= -(range+3.0))
		{
			chancetohit -= RuleR(Combat,HitFalloffMinor);
			chancetohit += ((level_difference+range) / (3.0)) * RuleR(Combat,HitFalloffModerate); //7
		}
		else
		{
			chancetohit -= (RuleR(Combat,HitFalloffMinor) + RuleR(Combat,HitFalloffModerate));
			chancetohit += ((level_difference+range+3.0)/12.0) * RuleR(Combat,HitFalloffMajor); //50
		}
	}
	else
	{
		chancetohit += (RuleR(Combat,HitBonusPerLevel) * level_difference);
	}

	mlog(COMBAT__TOHIT, "Chance to hit after level diff calc %.2f", chancetohit);

	chancetohit -= ((float)defender->GetAGI() * RuleR(Combat, AgiHitFactor));

	mlog(COMBAT__TOHIT, "Chance to hit after agil calc %.2f", chancetohit);

	if(attacker->IsClient())
	{
		chancetohit -= (RuleR(Combat,WeaponSkillFalloff) * (attacker->CastToClient()->MaxSkill(skillinuse) - attacker->GetSkill(skillinuse)));
		mlog(COMBAT__TOHIT, "Chance to hit after weapon falloff calc (attack) %.2f", chancetohit);
	}

	if(defender->IsClient())
	{
		chancetohit += (RuleR(Combat,WeaponSkillFalloff) * (defender->CastToClient()->MaxSkill(SkillDefense) - defender->GetSkill(SkillDefense)));
		mlog(COMBAT__TOHIT, "Chance to hit after weapon falloff calc (defense) %.2f", chancetohit);
	}

	//I dont think this is 100% correct, but at least it does something...
	if(attacker->spellbonuses.MeleeSkillCheckSkill == skillinuse || attacker->spellbonuses.MeleeSkillCheckSkill == 255) {
		chancetohit += attacker->spellbonuses.MeleeSkillCheck;
		mlog(COMBAT__TOHIT, "Applied spell melee skill bonus %d, yeilding %.2f", attacker->spellbonuses.MeleeSkillCheck, chancetohit);
	}
	if(attacker->itembonuses.MeleeSkillCheckSkill == skillinuse || attacker->itembonuses.MeleeSkillCheckSkill == 255) {
		chancetohit += attacker->itembonuses.MeleeSkillCheck;
		mlog(COMBAT__TOHIT, "Applied item melee skill bonus %d, yeilding %.2f", attacker->spellbonuses.MeleeSkillCheck, chancetohit);
	}

	//Avoidance Bonuses on defender decreases baseline hit chance by percent.
	avoidanceBonus = defender->spellbonuses.AvoidMeleeChanceEffect +
				defender->itembonuses.AvoidMeleeChanceEffect +
				defender->aabonuses.AvoidMeleeChanceEffect +
				(defender->itembonuses.AvoidMeleeChance / 10.0f); //Item Mod 'Avoidence'

	Mob *owner = nullptr;
	if (defender->IsPet())
		owner = defender->GetOwner();
	else if ((defender->IsNPC() && defender->CastToNPC()->GetSwarmOwner()))
		owner = entity_list.GetMobID(defender->CastToNPC()->GetSwarmOwner());

	if (owner)
		avoidanceBonus += owner->aabonuses.PetAvoidance + owner->spellbonuses.PetAvoidance + owner->itembonuses.PetAvoidance;

	if(defender->IsNPC())
		avoidanceBonus += (defender->CastToNPC()->GetAvoidanceRating() / 10.0f); //Modifier from database

	//Hit Chance Bonuses on attacker increases baseline hit chance by percent.
	hitBonus +=	attacker->itembonuses.HitChanceEffect[skillinuse] +
				attacker->spellbonuses.HitChanceEffect[skillinuse]+
				attacker->aabonuses.HitChanceEffect[skillinuse]+
				attacker->itembonuses.HitChanceEffect[HIGHEST_SKILL+1] +
				attacker->spellbonuses.HitChanceEffect[HIGHEST_SKILL+1] +
				attacker->aabonuses.HitChanceEffect[HIGHEST_SKILL+1];

	//Accuracy = Spell Effect , HitChance = 'Accuracy' from Item Effect
	//Only AA derived accuracy can be skill limited. ie (Precision of the Pathfinder, Dead Aim)
	hitBonus += (attacker->itembonuses.Accuracy[HIGHEST_SKILL+1] +
				attacker->spellbonuses.Accuracy[HIGHEST_SKILL+1] +
				attacker->aabonuses.Accuracy[HIGHEST_SKILL+1] +
				attacker->aabonuses.Accuracy[skillinuse] +
				attacker->itembonuses.HitChance) / 15.0f; //Item Mod 'Accuracy'

	hitBonus += chance_mod; //Modifier applied from casted/disc skill attacks.

	if(attacker->IsNPC())
		hitBonus += (attacker->CastToNPC()->GetAccuracyRating() / 10.0f); //Modifier from database

	if(skillinuse == SkillArchery)
		hitBonus -= hitBonus*RuleR(Combat, ArcheryHitPenalty);

	//Calculate final chance to hit
	chancetohit += ((chancetohit * (hitBonus - avoidanceBonus)) / 100.0f);
	mlog(COMBAT__TOHIT, "Chance to hit %.2f after accuracy calc %.2f and avoidance calc %.2f", chancetohit, hitBonus, avoidanceBonus);

	chancetohit = mod_hit_chance(chancetohit, skillinuse, attacker);

	// Chance to hit;   Max 95%, Min 5% DEFAULTS
	if(chancetohit > 1000 || chancetohit < -1000) {
		//if chance to hit is crazy high, that means a discipline is in use, and let it stay there
	}
	else if(chancetohit > RuleR(Combat,MaxChancetoHit)) {
		chancetohit = RuleR(Combat,MaxChancetoHit);
	}
	else if(chancetohit < RuleR(Combat,MinChancetoHit)) {
		chancetohit = RuleR(Combat,MinChancetoHit);
	}

	//I dont know the best way to handle a garunteed hit discipline being used
	//agains a garunteed riposte (for example) discipline... for now, garunteed hit wins

	#if EQDEBUG>=11
		LogFile->write(EQEMuLog::Debug, "3 FINAL calculated chance to hit is: %5.2f", chancetohit);
	#endif

	//
	// Did we hit?
	//

	float tohit_roll = zone->random.Real(0, 100);

	mlog(COMBAT__TOHIT, "Final hit chance: %.2f%%. Hit roll %.2f", chancetohit, tohit_roll);

	return(tohit_roll <= chancetohit);
}

bool Mob::AvoidDamage(Mob* other, int32 &damage, bool CanRiposte)
{
	/* solar: called when a mob is attacked, does the checks to see if it's a hit
	* and does other mitigation checks. 'this' is the mob being attacked.
	*
	* special return values:
	* -1 - block
	* -2 - parry
	* -3 - riposte
	* -4 - dodge
	*
	*/
	float skill;
	float bonus;
	float RollTable[4] = {0,0,0,0};
	float roll;
	Mob *attacker=other;
	Mob *defender=this;

	//garunteed hit
	bool ghit = false;
	if((attacker->spellbonuses.MeleeSkillCheck + attacker->itembonuses.MeleeSkillCheck) > 500)
		ghit = true;

	//////////////////////////////////////////////////////////
	// make enrage same as riposte
	/////////////////////////////////////////////////////////
	if (IsEnraged() && other->InFrontMob(this, other->GetX(), other->GetY())) {
		damage = -3;
		mlog(COMBAT__DAMAGE, "I am enraged, riposting frontal attack.");
	}

	/////////////////////////////////////////////////////////
	// riposte
	/////////////////////////////////////////////////////////
	float riposte_chance = 0.0f;
	if (CanRiposte && damage > 0 && CanThisClassRiposte() && other->InFrontMob(this, other->GetX(), other->GetY()))
	{
		riposte_chance = (100.0f + (float)defender->aabonuses.RiposteChance + (float)defender->spellbonuses.RiposteChance + (float)defender->itembonuses.RiposteChance) / 100.0f;
		skill = GetSkill(SkillRiposte);
		if (IsClient()) {
			CastToClient()->CheckIncreaseSkill(SkillRiposte, other, -10);
		}

		if (!ghit) {	//if they are not using a garunteed hit discipline
			bonus = 2.0 + skill/60.0 + (GetDEX()/200);
			bonus *= riposte_chance;
			bonus = mod_riposte_chance(bonus, attacker);
			RollTable[0] = bonus + (itembonuses.HeroicDEX / 25); // 25 heroic = 1%, applies to ripo, parry, block
		}
	}

	///////////////////////////////////////////////////////
	// block
	///////////////////////////////////////////////////////

	bool bBlockFromRear = false;
	bool bShieldBlockFromRear = false;

	if (this->IsClient()) {
		int aaChance = 0;

		// a successful roll on this does not mean a successful block is forthcoming. only that a chance to block
		// from a direction other than the rear is granted.

		//Live AA - HightenedAwareness
		int BlockBehindChance = aabonuses.BlockBehind + spellbonuses.BlockBehind + itembonuses.BlockBehind;

		if (BlockBehindChance && zone->random.Roll(BlockBehindChance)) {
			bBlockFromRear = true;

			if (spellbonuses.BlockBehind || itembonuses.BlockBehind)
				bShieldBlockFromRear = true; //This bonus should allow a chance to Shield Block from behind.
		}
	}

	float block_chance = 0.0f;
	if (damage > 0 && CanThisClassBlock() && (other->InFrontMob(this, other->GetX(), other->GetY()) || bBlockFromRear)) {
		block_chance = (100.0f + (float)spellbonuses.IncreaseBlockChance + (float)itembonuses.IncreaseBlockChance) / 100.0f;
		skill = CastToClient()->GetSkill(SkillBlock);
		if (IsClient()) {
			CastToClient()->CheckIncreaseSkill(SkillBlock, other, -10);
		}

		if (!ghit) {	//if they are not using a garunteed hit discipline
			bonus = 2.0 + skill/35.0 + (GetDEX()/200);
			bonus = mod_block_chance(bonus, attacker);
			RollTable[1] = RollTable[0] + (bonus * block_chance);
		}
	}
	else{
		RollTable[1] = RollTable[0];
	}

	if(damage > 0 && HasShieldEquiped()	&& (aabonuses.ShieldBlock || spellbonuses.ShieldBlock || itembonuses.ShieldBlock)
		&& (other->InFrontMob(this, other->GetX(), other->GetY()) || bShieldBlockFromRear)) {

		float bonusShieldBlock = 0.0f;
		bonusShieldBlock = static_cast<float>(aabonuses.ShieldBlock + spellbonuses.ShieldBlock + itembonuses.ShieldBlock);
		RollTable[1] += bonusShieldBlock;
	}

	if(IsClient() && damage > 0 && (aabonuses.TwoHandBluntBlock || spellbonuses.TwoHandBluntBlock || itembonuses.TwoHandBluntBlock)
		&& (other->InFrontMob(this, other->GetX(), other->GetY()) || bShieldBlockFromRear)) {
		if(CastToClient()->m_inv.GetItem(MainPrimary)) {
			float bonusStaffBlock = 0.0f;
			if (CastToClient()->m_inv.GetItem(MainPrimary)->GetItem()->ItemType == ItemType2HBlunt){
				bonusStaffBlock = static_cast<float>(aabonuses.TwoHandBluntBlock + spellbonuses.TwoHandBluntBlock + itembonuses.TwoHandBluntBlock);
				RollTable[1] += bonusStaffBlock;
			}
		}
	}

	//////////////////////////////////////////////////////
	// parry
	//////////////////////////////////////////////////////
	float parry_chance = 0.0f;
	if (damage > 0 && CanThisClassParry() && other->InFrontMob(this, other->GetX(), other->GetY()))
	{
		parry_chance = (100.0f + (float)defender->spellbonuses.ParryChance + (float)defender->itembonuses.ParryChance) / 100.0f;
		skill = CastToClient()->GetSkill(SkillParry);
		if (IsClient()) {
			CastToClient()->CheckIncreaseSkill(SkillParry, other, -10);
		}

		if (!ghit) {	//if they are not using a garunteed hit discipline
			bonus = 2.0 + skill/60.0 + (GetDEX()/200);
			bonus *= parry_chance;
			bonus = mod_parry_chance(bonus, attacker);
			RollTable[2] = RollTable[1] + bonus;
		}
	}
	else{
		RollTable[2] = RollTable[1];
	}

	////////////////////////////////////////////////////////
	// dodge
	////////////////////////////////////////////////////////
	float dodge_chance = 0.0f;
	if (damage > 0 && CanThisClassDodge() && other->InFrontMob(this, other->GetX(), other->GetY()))
	{
		dodge_chance = (100.0f + (float)defender->spellbonuses.DodgeChance + (float)defender->itembonuses.DodgeChance) / 100.0f;
		skill = CastToClient()->GetSkill(SkillDodge);
		if (IsClient()) {
			CastToClient()->CheckIncreaseSkill(SkillDodge, other, -10);
		}

		if (!ghit) {	//if they are not using a garunteed hit discipline
			bonus = 2.0 + skill/60.0 + (GetAGI()/200);
			bonus *= dodge_chance;
			//DCBOOMKAR
			bonus = mod_dodge_chance(bonus, attacker);
			RollTable[3] = RollTable[2] + bonus - (itembonuses.HeroicDEX / 25) + (itembonuses.HeroicAGI / 25);
		}
	}
	else{
		RollTable[3] = RollTable[2];
	}

	if(damage > 0){
		roll = zone->random.Real(0,100);
		if(roll <= RollTable[0]){
			damage = -3;
		}
		else if(roll <= RollTable[1]){
			damage = -1;
		}
		else if(roll <= RollTable[2]){
			damage = -2;
		}
		else if(roll <= RollTable[3]){
			damage = -4;
		}
	}

	mlog(COMBAT__DAMAGE, "Final damage after all avoidances: %d", damage);

	if (damage < 0)
		return true;
	return false;
}

void Mob::MeleeMitigation(Mob *attacker, int32 &damage, int32 minhit, ExtraAttackOptions *opts)
{
	if (damage <= 0)
		return;

	Mob* defender = this;
	float aa_mit = (aabonuses.CombatStability + itembonuses.CombatStability +
			spellbonuses.CombatStability) / 100.0f;

	if (RuleB(Combat, UseIntervalAC)) {
		float softcap = (GetSkill(SkillDefense) + GetLevel()) *
			RuleR(Combat, SoftcapFactor) * (1.0 + aa_mit);
		float mitigation_rating = 0.0;
		float attack_rating = 0.0;
		int shield_ac = 0;
		int armor = 0;
		float weight = 0.0;

		float monkweight = RuleI(Combat, MonkACBonusWeight);
		monkweight = mod_monk_weight(monkweight, attacker);

		if (IsClient()) {
			armor = CastToClient()->GetRawACNoShield(shield_ac);
			weight = (CastToClient()->CalcCurrentWeight() / 10.0);
		} else if (IsNPC()) {
			armor = CastToNPC()->GetRawAC();
			int PetACBonus = 0;

			if (!IsPet())
				armor = (armor / RuleR(Combat, NPCACFactor));

			Mob *owner = nullptr;
			if (IsPet())
				owner = GetOwner();
			else if ((CastToNPC()->GetSwarmOwner()))
				owner = entity_list.GetMobID(CastToNPC()->GetSwarmOwner());

			if (owner)
				PetACBonus = owner->aabonuses.PetMeleeMitigation + owner->itembonuses.PetMeleeMitigation + owner->spellbonuses.PetMeleeMitigation;

			armor += spellbonuses.AC + itembonuses.AC + PetACBonus + 1;
		}

		if (opts) {
			armor *= (1.0f - opts->armor_pen_percent);
			armor -= opts->armor_pen_flat;
		}

		if (RuleB(Combat, OldACSoftcapRules)) {
			if (GetClass() == WIZARD || GetClass() == MAGICIAN ||
					GetClass() == NECROMANCER || GetClass() == ENCHANTER)
				softcap = RuleI(Combat, ClothACSoftcap);
			else if (GetClass() == MONK && weight <= monkweight)
				softcap = RuleI(Combat, MonkACSoftcap);
			else if(GetClass() == DRUID || GetClass() == BEASTLORD || GetClass() == MONK)
				softcap = RuleI(Combat, LeatherACSoftcap);
			else if(GetClass() == SHAMAN || GetClass() == ROGUE ||
					GetClass() == BERSERKER || GetClass() == RANGER)
				softcap = RuleI(Combat, ChainACSoftcap);
			else
				softcap = RuleI(Combat, PlateACSoftcap);
		}

		softcap += shield_ac;
		armor += shield_ac;
		if (RuleB(Combat, OldACSoftcapRules))
			softcap += (softcap * (aa_mit * RuleR(Combat, AAMitigationACFactor)));
		if (armor > softcap) {
			int softcap_armor = armor - softcap;
			if (RuleB(Combat, OldACSoftcapRules)) {
				if (GetClass() == WARRIOR)
					softcap_armor = softcap_armor * RuleR(Combat, WarriorACSoftcapReturn);
				else if (GetClass() == SHADOWKNIGHT || GetClass() == PALADIN ||
						(GetClass() == MONK && weight <= monkweight))
					softcap_armor = softcap_armor * RuleR(Combat, KnightACSoftcapReturn);
				else if (GetClass() == CLERIC || GetClass() == BARD ||
						GetClass() == BERSERKER || GetClass() == ROGUE ||
						GetClass() == SHAMAN || GetClass() == MONK)
					softcap_armor = softcap_armor * RuleR(Combat, LowPlateChainACSoftcapReturn);
				else if (GetClass() == RANGER || GetClass() == BEASTLORD)
					softcap_armor = softcap_armor * RuleR(Combat, LowChainLeatherACSoftcapReturn);
				else if (GetClass() == WIZARD || GetClass() == MAGICIAN ||
						GetClass() == NECROMANCER || GetClass() == ENCHANTER ||
						GetClass() == DRUID)
					softcap_armor = softcap_armor * RuleR(Combat, CasterACSoftcapReturn);
				else
					softcap_armor = softcap_armor * RuleR(Combat, MiscACSoftcapReturn);
			} else {
				if (GetClass() == WARRIOR)
					softcap_armor *= RuleR(Combat, WarACSoftcapReturn);
				else if (GetClass() == PALADIN || GetClass() == SHADOWKNIGHT)
					softcap_armor *= RuleR(Combat, PalShdACSoftcapReturn);
				else if (GetClass() == CLERIC || GetClass() == RANGER ||
						GetClass() == MONK || GetClass() == BARD)
					softcap_armor *= RuleR(Combat, ClrRngMnkBrdACSoftcapReturn);
				else if (GetClass() == DRUID || GetClass() == NECROMANCER ||
						GetClass() == WIZARD || GetClass() == ENCHANTER ||
						GetClass() == MAGICIAN)
					softcap_armor *= RuleR(Combat, DruNecWizEncMagACSoftcapReturn);
				else if (GetClass() == ROGUE || GetClass() == SHAMAN ||
						GetClass() == BEASTLORD || GetClass() == BERSERKER)
					softcap_armor *= RuleR(Combat, RogShmBstBerACSoftcapReturn);
				else
					softcap_armor *= RuleR(Combat, MiscACSoftcapReturn);
			}
			armor = softcap + softcap_armor;
		}

		if (GetClass() == WIZARD || GetClass() == MAGICIAN ||
				GetClass() == NECROMANCER || GetClass() == ENCHANTER)
			mitigation_rating = ((GetSkill(SkillDefense) + itembonuses.HeroicAGI/10) / 4.0) + armor + 1;
		else
			mitigation_rating = ((GetSkill(SkillDefense) + itembonuses.HeroicAGI/10) / 3.0) + (armor * 1.333333) + 1;
		mitigation_rating *= 0.847;

		mitigation_rating = mod_mitigation_rating(mitigation_rating, attacker);

		if (attacker->IsClient())
			attack_rating = (attacker->CastToClient()->CalcATK() + ((attacker->GetSTR()-66) * 0.9) + (attacker->GetSkill(SkillOffense)*1.345));
		else
			attack_rating = (attacker->GetATK() + (attacker->GetSkill(SkillOffense)*1.345) + ((attacker->GetSTR()-66) * 0.9));

		attack_rating = attacker->mod_attack_rating(attack_rating, this);

		damage = GetMeleeMitDmg(attacker, damage, minhit, mitigation_rating, attack_rating);
	} else {
		////////////////////////////////////////////////////////
		// Scorpious2k: Include AC in the calculation
		// use serverop variables to set values
		int32 myac = GetAC();
		if(opts) {
			myac *= (1.0f - opts->armor_pen_percent);
			myac -= opts->armor_pen_flat;
		}

		if (damage > 0 && myac > 0) {
			int acfail=1000;
			char tmp[10];

			if (database.GetVariable("ACfail", tmp, 9)) {
				acfail = (int) (atof(tmp) * 100);
				if (acfail>100) acfail=100;
			}

			if (acfail<=0 || zone->random.Int(0, 100)>acfail) {
				float acreduction=1;
				int acrandom=300;
				if (database.GetVariable("ACreduction", tmp, 9))
				{
					acreduction=atof(tmp);
					if (acreduction>100) acreduction=100;
				}

				if (database.GetVariable("ACrandom", tmp, 9))
				{
					acrandom = (int) ((atof(tmp)+1) * 100);
					if (acrandom>10100) acrandom=10100;
				}

				if (acreduction>0) {
					damage -= (int32) (GetAC() * acreduction/100.0f);
				}
				if (acrandom>0) {
					damage -= (myac * zone->random.Int(0, acrandom) / 10000);
				}
				if (damage<1) damage=1;
				mlog(COMBAT__DAMAGE, "AC Damage Reduction: fail chance %d%%. Failed. Reduction %.3f%%, random %d. Resulting damage %d.", acfail, acreduction, acrandom, damage);
			} else {
				mlog(COMBAT__DAMAGE, "AC Damage Reduction: fail chance %d%%. Did not fail.", acfail);
			}
		}

		damage -= (aa_mit * damage);

		if(damage != 0 && damage < minhit)
			damage = minhit;
		//reduce the damage from shielding item and aa based on the min dmg
		//spells offer pure mitigation
		damage -= (minhit * defender->itembonuses.MeleeMitigation / 100);
		damage -= (damage * (defender->spellbonuses.MeleeMitigationEffect + defender->itembonuses.MeleeMitigationEffect + defender->aabonuses.MeleeMitigationEffect) / 100);
	}

	if (damage < 0)
		damage = 0;
}

// This is called when the Mob is the one being hit
int32 Mob::GetMeleeMitDmg(Mob *attacker, int32 damage, int32 minhit,
		float mit_rating, float atk_rating)
{
	float d = 10.0;
	float mit_roll = zone->random.Real(0, mit_rating);
	float atk_roll = zone->random.Real(0, atk_rating);

	if (atk_roll > mit_roll) {
		float a_diff = atk_roll - mit_roll;
		float thac0 = atk_rating * RuleR(Combat, ACthac0Factor);
		float thac0cap = attacker->GetLevel() * 9 + 20;
		if (thac0 > thac0cap)
			thac0 = thac0cap;

		d -= 10.0 * (a_diff / thac0);
	} else if (mit_roll > atk_roll) {
		float m_diff = mit_roll - atk_roll;
		float thac20 = mit_rating * RuleR(Combat, ACthac20Factor);
		float thac20cap = GetLevel() * 9 + 20;
		if (thac20 > thac20cap)
			thac20 = thac20cap;

		d += 10.0 * (m_diff / thac20);
	}

	if (d < 0.0)
		d = 0.0;
	else if (d > 20.0)
		d = 20.0;

	float interval = (damage - minhit) / 20.0;
	damage -= ((int)d * interval);

	damage -= (minhit * itembonuses.MeleeMitigation / 100);
	damage -= (damage *  (spellbonuses.MeleeMitigationEffect + itembonuses.MeleeMitigationEffect + aabonuses.MeleeMitigationEffect) / 100);
	return damage;
}

// This is called when the Client is the one being hit
int32 Client::GetMeleeMitDmg(Mob *attacker, int32 damage, int32 minhit,
		float mit_rating, float atk_rating)
{
	if (!attacker->IsNPC() || RuleB(Combat, UseOldDamageIntervalRules))
		return Mob::GetMeleeMitDmg(attacker, damage, minhit, mit_rating, atk_rating);
	int d = 10;
	// floats for the rounding issues
	float dmg_interval = (damage - minhit) / 19.0;
	float dmg_bonus = minhit - dmg_interval;
	float spellMeleeMit =  (spellbonuses.MeleeMitigationEffect + itembonuses.MeleeMitigationEffect + aabonuses.MeleeMitigationEffect) / 100.0;
	if (GetClass() == WARRIOR)
		spellMeleeMit += 0.05;
	dmg_bonus -= dmg_bonus * (itembonuses.MeleeMitigation / 100.0);
	dmg_interval -= dmg_interval * spellMeleeMit;

	float mit_roll = zone->random.Real(0, mit_rating);
	float atk_roll = zone->random.Real(0, atk_rating);

	if (atk_roll > mit_roll) {
		float a_diff = atk_roll - mit_roll;
		float thac0 = atk_rating * RuleR(Combat, ACthac0Factor);
		float thac0cap = attacker->GetLevel() * 9 + 20;
		if (thac0 > thac0cap)
			thac0 = thac0cap;

		d += 10 * (a_diff / thac0);
	} else if (mit_roll > atk_roll) {
		float m_diff = mit_roll - atk_roll;
		float thac20 = mit_rating * RuleR(Combat, ACthac20Factor);
		float thac20cap = GetLevel() * 9 + 20;
		if (thac20 > thac20cap)
			thac20 = thac20cap;

		d -= 10 * (m_diff / thac20);
	}

	if (d < 1)
		d = 1;
	else if (d > 20)
		d = 20;

	return static_cast<int32>((dmg_bonus + dmg_interval * d));
}

//Returns the weapon damage against the input mob
//if we cannot hit the mob with the current weapon we will get a value less than or equal to zero
//Else we know we can hit.
//GetWeaponDamage(mob*, const Item_Struct*) is intended to be used for mobs or any other situation where we do not have a client inventory item
//GetWeaponDamage(mob*, const ItemInst*) is intended to be used for situations where we have a client inventory item
int Mob::GetWeaponDamage(Mob *against, const Item_Struct *weapon_item) {
	int dmg = 0;
	int banedmg = 0;

	//can't hit invulnerable stuff with weapons.
	if(against->GetInvul() || against->GetSpecialAbility(IMMUNE_MELEE)){
		return 0;
	}

	//check to see if our weapons or fists are magical.
	if(against->GetSpecialAbility(IMMUNE_MELEE_NONMAGICAL)){
		if(weapon_item){
			if(weapon_item->Magic){
				dmg = weapon_item->Damage;

				//this is more for non weapon items, ex: boots for kick
				//they don't have a dmg but we should be able to hit magical
				dmg = dmg <= 0 ? 1 : dmg;
			}
			else
				return 0;
		}
		else{
			if((GetClass() == MONK || GetClass() == BEASTLORD) && GetLevel() >= 30){
				dmg = GetMonkHandToHandDamage();
			}
			else if(GetOwner() && GetLevel() >= RuleI(Combat, PetAttackMagicLevel)){
				//pets wouldn't actually use this but...
				//it gives us an idea if we can hit due to the dual nature of this function
				dmg = 1;
			}
			else if(GetSpecialAbility(SPECATK_MAGICAL))
			{
				dmg = 1;
			}
			else
				return 0;
		}
	}
	else{
		if(weapon_item){
			dmg = weapon_item->Damage;

			dmg = dmg <= 0 ? 1 : dmg;
		}
		else{
			if(GetClass() == MONK || GetClass() == BEASTLORD){
				dmg = GetMonkHandToHandDamage();
			}
			else{
				dmg = 1;
			}
		}
	}

	int eledmg = 0;
	if(!against->GetSpecialAbility(IMMUNE_MAGIC)){
		if(weapon_item && weapon_item->ElemDmgAmt){
			//we don't check resist for npcs here
			eledmg = weapon_item->ElemDmgAmt;
			dmg += eledmg;
		}
	}

	if(against->GetSpecialAbility(IMMUNE_MELEE_EXCEPT_BANE)){
		if(weapon_item){
			if(weapon_item->BaneDmgBody == against->GetBodyType()){
				banedmg += weapon_item->BaneDmgAmt;
			}

			if(weapon_item->BaneDmgRace == against->GetRace()){
				banedmg += weapon_item->BaneDmgRaceAmt;
			}
		}

		if(!eledmg && !banedmg){
			if(!GetSpecialAbility(SPECATK_BANE))
				return 0;
			else
				return 1;
		}
		else
			dmg += banedmg;
	}
	else{
		if(weapon_item){
			if(weapon_item->BaneDmgBody == against->GetBodyType()){
				banedmg += weapon_item->BaneDmgAmt;
			}

			if(weapon_item->BaneDmgRace == against->GetRace()){
				banedmg += weapon_item->BaneDmgRaceAmt;
			}
		}

		dmg += (banedmg + eledmg);
	}

	if(dmg <= 0){
		return 0;
	}
	else
		return dmg;
}

int Mob::GetWeaponDamage(Mob *against, const ItemInst *weapon_item, uint32 *hate)
{
	int dmg = 0;
	int banedmg = 0;

	if(!against || against->GetInvul() || against->GetSpecialAbility(IMMUNE_MELEE)){
		return 0;
	}

	//check for items being illegally attained
	if(weapon_item){
		const Item_Struct *mWeaponItem = weapon_item->GetItem();
		if(mWeaponItem){
			if(mWeaponItem->ReqLevel > GetLevel()){
				return 0;
			}

			if(!weapon_item->IsEquipable(GetBaseRace(), GetClass())){
				return 0;
			}
		}
		else{
			return 0;
		}
	}

	if(against->GetSpecialAbility(IMMUNE_MELEE_NONMAGICAL)){
		if(weapon_item){
			// check to see if the weapon is magic
			bool MagicWeapon = false;
			if(weapon_item->GetItem() && weapon_item->GetItem()->Magic)
				MagicWeapon = true;
			else {
				if(spellbonuses.MagicWeapon || itembonuses.MagicWeapon)
					MagicWeapon = true;
			}

			if(MagicWeapon) {

				if(IsClient() && GetLevel() < weapon_item->GetItem()->RecLevel){
					dmg = CastToClient()->CalcRecommendedLevelBonus(GetLevel(), weapon_item->GetItem()->RecLevel, weapon_item->GetItem()->Damage);
				}
				else{
					dmg = weapon_item->GetItem()->Damage;
				}

				for(int x = 0; x < EmuConstants::ITEM_COMMON_SIZE; x++){
					if(weapon_item->GetAugment(x) && weapon_item->GetAugment(x)->GetItem()){
						dmg += weapon_item->GetAugment(x)->GetItem()->Damage;
						if (hate) *hate += weapon_item->GetAugment(x)->GetItem()->Damage + weapon_item->GetAugment(x)->GetItem()->ElemDmgAmt;
					}
				}
				dmg = dmg <= 0 ? 1 : dmg;
			}
			else
				return 0;
		}
		else{
			if((GetClass() == MONK || GetClass() == BEASTLORD) && GetLevel() >= 30){
				dmg = GetMonkHandToHandDamage();
				if (hate) *hate += dmg;
			}
			else if(GetOwner() && GetLevel() >= RuleI(Combat, PetAttackMagicLevel)){ //pets wouldn't actually use this but...
				dmg = 1;															//it gives us an idea if we can hit
			}
			else if(GetSpecialAbility(SPECATK_MAGICAL)){
				dmg = 1;
			}
			else
				return 0;
		}
	}
	else{
		if(weapon_item){
			if(weapon_item->GetItem()){

				if(IsClient() && GetLevel() < weapon_item->GetItem()->RecLevel){
					dmg = CastToClient()->CalcRecommendedLevelBonus(GetLevel(), weapon_item->GetItem()->RecLevel, weapon_item->GetItem()->Damage);
				}
				else{
					dmg = weapon_item->GetItem()->Damage;
				}

				for (int x = 0; x < EmuConstants::ITEM_COMMON_SIZE; x++){
					if(weapon_item->GetAugment(x) && weapon_item->GetAugment(x)->GetItem()){
						dmg += weapon_item->GetAugment(x)->GetItem()->Damage;
						if (hate) *hate += weapon_item->GetAugment(x)->GetItem()->Damage + weapon_item->GetAugment(x)->GetItem()->ElemDmgAmt;
					}
				}
				dmg = dmg <= 0 ? 1 : dmg;
			}
		}
		else{
			if(GetClass() == MONK || GetClass() == BEASTLORD){
				dmg = GetMonkHandToHandDamage();
				if (hate) *hate += dmg;
			}
			else{
				dmg = 1;
			}
		}
	}

	int eledmg = 0;
	if(!against->GetSpecialAbility(IMMUNE_MAGIC)){
		if(weapon_item && weapon_item->GetItem() && weapon_item->GetItem()->ElemDmgAmt){
			if(IsClient() && GetLevel() < weapon_item->GetItem()->RecLevel){
				eledmg = CastToClient()->CalcRecommendedLevelBonus(GetLevel(), weapon_item->GetItem()->RecLevel, weapon_item->GetItem()->ElemDmgAmt);
			}
			else{
				eledmg = weapon_item->GetItem()->ElemDmgAmt;
			}

			if(eledmg)
			{
				eledmg = (eledmg * against->ResistSpell(weapon_item->GetItem()->ElemDmgType, 0, this) / 100);
			}
		}

		if(weapon_item){
			for (int x = 0; x < EmuConstants::ITEM_COMMON_SIZE; x++){
				if(weapon_item->GetAugment(x) && weapon_item->GetAugment(x)->GetItem()){
					if(weapon_item->GetAugment(x)->GetItem()->ElemDmgAmt)
						eledmg += (weapon_item->GetAugment(x)->GetItem()->ElemDmgAmt * against->ResistSpell(weapon_item->GetAugment(x)->GetItem()->ElemDmgType, 0, this) / 100);
				}
			}
		}
	}

	if(against->GetSpecialAbility(IMMUNE_MELEE_EXCEPT_BANE)){
		if(weapon_item && weapon_item->GetItem()){
			if(weapon_item->GetItem()->BaneDmgBody == against->GetBodyType()){
				if(IsClient() && GetLevel() < weapon_item->GetItem()->RecLevel){
					banedmg += CastToClient()->CalcRecommendedLevelBonus(GetLevel(), weapon_item->GetItem()->RecLevel, weapon_item->GetItem()->BaneDmgAmt);
				}
				else{
					banedmg += weapon_item->GetItem()->BaneDmgAmt;
				}
			}

			if(weapon_item->GetItem()->BaneDmgRace == against->GetRace()){
				if(IsClient() && GetLevel() < weapon_item->GetItem()->RecLevel){
					banedmg += CastToClient()->CalcRecommendedLevelBonus(GetLevel(), weapon_item->GetItem()->RecLevel, weapon_item->GetItem()->BaneDmgRaceAmt);
				}
				else{
					banedmg += weapon_item->GetItem()->BaneDmgRaceAmt;
				}
			}

			for (int x = 0; x < EmuConstants::ITEM_COMMON_SIZE; x++){
				if(weapon_item->GetAugment(x) && weapon_item->GetAugment(x)->GetItem()){
					if(weapon_item->GetAugment(x)->GetItem()->BaneDmgBody == against->GetBodyType()){
						banedmg += weapon_item->GetAugment(x)->GetItem()->BaneDmgAmt;
					}

					if(weapon_item->GetAugment(x)->GetItem()->BaneDmgRace == against->GetRace()){
						banedmg += weapon_item->GetAugment(x)->GetItem()->BaneDmgRaceAmt;
					}
				}
			}
		}

		if(!eledmg && !banedmg)
		{
			if(!GetSpecialAbility(SPECATK_BANE))
				return 0;
			else
				return 1;
		}
		else {
			dmg += (banedmg + eledmg);
			if (hate) *hate += banedmg;
		}
	}
	else{
		if(weapon_item && weapon_item->GetItem()){
			if(weapon_item->GetItem()->BaneDmgBody == against->GetBodyType()){
				if(IsClient() && GetLevel() < weapon_item->GetItem()->RecLevel){
					banedmg += CastToClient()->CalcRecommendedLevelBonus(GetLevel(), weapon_item->GetItem()->RecLevel, weapon_item->GetItem()->BaneDmgAmt);
				}
				else{
					banedmg += weapon_item->GetItem()->BaneDmgAmt;
				}
			}

			if(weapon_item->GetItem()->BaneDmgRace == against->GetRace()){
				if(IsClient() && GetLevel() < weapon_item->GetItem()->RecLevel){
					banedmg += CastToClient()->CalcRecommendedLevelBonus(GetLevel(), weapon_item->GetItem()->RecLevel, weapon_item->GetItem()->BaneDmgRaceAmt);
				}
				else{
					banedmg += weapon_item->GetItem()->BaneDmgRaceAmt;
				}
			}

			for (int x = 0; x < EmuConstants::ITEM_COMMON_SIZE; x++){
				if(weapon_item->GetAugment(x) && weapon_item->GetAugment(x)->GetItem()){
					if(weapon_item->GetAugment(x)->GetItem()->BaneDmgBody == against->GetBodyType()){
						banedmg += weapon_item->GetAugment(x)->GetItem()->BaneDmgAmt;
					}

					if(weapon_item->GetAugment(x)->GetItem()->BaneDmgRace == against->GetRace()){
						banedmg += weapon_item->GetAugment(x)->GetItem()->BaneDmgRaceAmt;
					}
				}
			}
		}
		dmg += (banedmg + eledmg);
		if (hate) *hate += banedmg;
	}

	if(dmg <= 0){
		return 0;
	}
	else
		return dmg;
}

//note: throughout this method, setting `damage` to a negative is a way to
//stop the attack calculations
// IsFromSpell added to allow spell effects to use Attack. (Mainly for the Rampage AA right now.)
bool Client::Attack(Mob* other, int Hand, bool bRiposte, bool IsStrikethrough, bool IsFromSpell, ExtraAttackOptions *opts)
{
	if (!other) {
		SetTarget(nullptr);
		LogFile->write(EQEMuLog::Error, "A null Mob object was passed to Client::Attack() for evaluation!");
		return false;
	}

	if(!GetTarget())
		SetTarget(other);

	mlog(COMBAT__ATTACKS, "Attacking %s with hand %d %s", other?other->GetName():"(nullptr)", Hand, bRiposte?"(this is a riposte)":"");

	//SetAttackTimer();
	if (
		(IsCasting() && GetClass() != BARD && !IsFromSpell)
		|| other == nullptr
		|| ((IsClient() && CastToClient()->dead) || (other->IsClient() && other->CastToClient()->dead))
		|| (GetHP() < 0)
		|| (!IsAttackAllowed(other))
		) {
		mlog(COMBAT__ATTACKS, "Attack canceled, invalid circumstances.");
		return false; // Only bards can attack while casting
	}

	if(DivineAura() && !GetGM()) {//cant attack while invulnerable unless your a gm
		mlog(COMBAT__ATTACKS, "Attack canceled, Divine Aura is in effect.");
		Message_StringID(MT_DefaultText, DIVINE_AURA_NO_ATK);	//You can't attack while invulnerable!
		return false;
	}

	if (GetFeigned())
		return false; // Rogean: How can you attack while feigned? Moved up from Aggro Code.

	ItemInst* weapon;
	if (Hand == MainSecondary){	// Kaiyodo - Pick weapon from the attacking hand
		weapon = GetInv().GetItem(MainSecondary);
		OffHandAtk(true);
	}
	else{
		weapon = GetInv().GetItem(MainPrimary);
		OffHandAtk(false);
	}

	if(weapon != nullptr) {
		if (!weapon->IsWeapon()) {
			mlog(COMBAT__ATTACKS, "Attack canceled, Item %s (%d) is not a weapon.", weapon->GetItem()->Name, weapon->GetID());
			return(false);
		}
		mlog(COMBAT__ATTACKS, "Attacking with weapon: %s (%d)", weapon->GetItem()->Name, weapon->GetID());
	} else {
		mlog(COMBAT__ATTACKS, "Attacking without a weapon.");
	}

	// calculate attack_skill and skillinuse depending on hand and weapon
	// also send Packet to near clients
	SkillUseTypes skillinuse;
	AttackAnimation(skillinuse, Hand, weapon);
	mlog(COMBAT__ATTACKS, "Attacking with %s in slot %d using skill %d", weapon?weapon->GetItem()->Name:"Fist", Hand, skillinuse);

	/// Now figure out damage
	int damage = 0;
	uint8 mylevel = GetLevel() ? GetLevel() : 1;
	uint32 hate = 0;
	if (weapon) hate = weapon->GetItem()->Damage + weapon->GetItem()->ElemDmgAmt;
	int weapon_damage = GetWeaponDamage(other, weapon, &hate);
	if (hate == 0 && weapon_damage > 1) hate = weapon_damage;

	//if weapon damage > 0 then we know we can hit the target with this weapon
	//otherwise we cannot and we set the damage to -5 later on
	if(weapon_damage > 0){

		//Berserker Berserk damage bonus
		if(IsBerserk() && GetClass() == BERSERKER){
			int bonus = 3 + GetLevel()/10;		//unverified
			weapon_damage = weapon_damage * (100+bonus) / 100;
			mlog(COMBAT__DAMAGE, "Berserker damage bonus increases DMG to %d", weapon_damage);
		}

		//try a finishing blow.. if successful end the attack
		if(TryFinishingBlow(other, skillinuse))
			return (true);

		int min_hit = 1;
		int max_hit = (2*weapon_damage*GetDamageTable(skillinuse)) / 100;

		if(GetLevel() < 10 && max_hit > RuleI(Combat, HitCapPre10))
			max_hit = (RuleI(Combat, HitCapPre10));
		else if(GetLevel() < 20 && max_hit > RuleI(Combat, HitCapPre20))
			max_hit = (RuleI(Combat, HitCapPre20));

		CheckIncreaseSkill(skillinuse, other, -15);
		CheckIncreaseSkill(SkillOffense, other, -15);

		// ***************************************************************
		// *** Calculate the damage bonus, if applicable, for this hit ***
		// ***************************************************************

#ifndef EQEMU_NO_WEAPON_DAMAGE_BONUS

		// If you include the preprocessor directive "#define EQEMU_NO_WEAPON_DAMAGE_BONUS", that indicates that you do not
		// want damage bonuses added to weapon damage at all. This feature was requested by ChaosSlayer on the EQEmu Forums.
		//
		// This is not recommended for normal usage, as the damage bonus represents a non-trivial component of the DPS output
		// of weapons wielded by higher-level melee characters (especially for two-handed weapons).

		int ucDamageBonus = 0;

		if( Hand == MainPrimary && GetLevel() >= 28 && IsWarriorClass() )
		{
			// Damage bonuses apply only to hits from the main hand (Hand == MainPrimary) by characters level 28 and above
			// who belong to a melee class. If we're here, then all of these conditions apply.

			ucDamageBonus = GetWeaponDamageBonus( weapon ? weapon->GetItem() : (const Item_Struct*) nullptr );

			min_hit += (int) ucDamageBonus;
			max_hit += (int) ucDamageBonus;
			hate += ucDamageBonus;
		}
#endif
		//Live AA - Sinister Strikes *Adds weapon damage bonus to offhand weapon.
		if (Hand == MainSecondary) {
			if (aabonuses.SecondaryDmgInc || itembonuses.SecondaryDmgInc || spellbonuses.SecondaryDmgInc){

				ucDamageBonus = GetWeaponDamageBonus( weapon ? weapon->GetItem() : (const Item_Struct*) nullptr );

				min_hit += (int) ucDamageBonus;
				max_hit += (int) ucDamageBonus;
				hate += ucDamageBonus;
			}
		}

		min_hit += min_hit * GetMeleeMinDamageMod_SE(skillinuse) / 100;

		if(max_hit < min_hit)
			max_hit = min_hit;

		if(RuleB(Combat, UseIntervalAC))
			damage = max_hit;
		else
			damage = zone->random.Int(min_hit, max_hit);

		damage = mod_client_damage(damage, skillinuse, Hand, weapon, other);

		mlog(COMBAT__DAMAGE, "Damage calculated to %d (min %d, max %d, str %d, skill %d, DMG %d, lv %d)",
			damage, min_hit, max_hit, GetSTR(), GetSkill(skillinuse), weapon_damage, mylevel);

		int hit_chance_bonus = 0;

		if(opts) {
			damage *= opts->damage_percent;
			damage += opts->damage_flat;
			hate *= opts->hate_percent;
			hate += opts->hate_flat;
			hit_chance_bonus += opts->hit_chance;
		}

		//check to see if we hit..
		if(!other->CheckHitChance(this, skillinuse, Hand, hit_chance_bonus)) {
			mlog(COMBAT__ATTACKS, "Attack missed. Damage set to 0.");
			damage = 0;
		} else {	//we hit, try to avoid it
			other->AvoidDamage(this, damage);
			other->MeleeMitigation(this, damage, min_hit, opts);
			if(damage > 0)
				CommonOutgoingHitSuccess(other, damage, skillinuse);

			mlog(COMBAT__DAMAGE, "Final damage after all reductions: %d", damage);
		}

		//riposte
		bool slippery_attack = false; // Part of hack to allow riposte to become a miss, but still allow a Strikethrough chance (like on Live)
		if (damage == -3) {
			if (bRiposte) return false;
			else {
				if (Hand == MainSecondary) {// Do we even have it & was attack with mainhand? If not, don't bother with other calculations
					//Live AA - SlipperyAttacks
					//This spell effect most likely directly modifies the actual riposte chance when using offhand attack.
					int32 OffhandRiposteFail = aabonuses.OffhandRiposteFail + itembonuses.OffhandRiposteFail + spellbonuses.OffhandRiposteFail;
					OffhandRiposteFail *= -1; //Live uses a negative value for this.

					if (OffhandRiposteFail &&
						(OffhandRiposteFail > 99 || zone->random.Roll(OffhandRiposteFail))) {
						damage = 0; // Counts as a miss
						slippery_attack = true;
					} else
						DoRiposte(other);
						if (IsDead()) return false;
				}
				else
					DoRiposte(other);
					if (IsDead()) return false;
			}
		}

		if (((damage < 0) || slippery_attack) && !bRiposte && !IsStrikethrough) { // Hack to still allow Strikethrough chance w/ Slippery Attacks AA
			int32 bonusStrikeThrough = itembonuses.StrikeThrough + spellbonuses.StrikeThrough + aabonuses.StrikeThrough;

			if(bonusStrikeThrough && zone->random.Roll(bonusStrikeThrough)) {
				Message_StringID(MT_StrikeThrough, STRIKETHROUGH_STRING); // You strike through your opponents defenses!
				Attack(other, Hand, false, true); // Strikethrough only gives another attempted hit
				return false;
			}
		}
	}
	else{
		damage = -5;
	}

	// Hate Generation is on a per swing basis, regardless of a hit, miss, or block, its always the same.
	// If we are this far, this means we are atleast making a swing.

	if (!bRiposte) // Ripostes never generate any aggro.
		other->AddToHateList(this, hate);

	///////////////////////////////////////////////////////////
	////// Send Attack Damage
	///////////////////////////////////////////////////////////
	other->Damage(this, damage, SPELL_UNKNOWN, skillinuse);

	if (IsDead()) return false;

	MeleeLifeTap(damage);

	if (damage > 0 && HasSkillProcSuccess() && other && other->GetHP() > 0)
		TrySkillProc(other, skillinuse, 0, true, Hand);

	CommonBreakInvisible();

	if(GetTarget())
		TriggerDefensiveProcs(weapon, other, Hand, damage);

	if (damage > 0)
		return true;

	else
		return false;
}

//used by complete heal and #heal
void Mob::Heal()
{
	SetMaxHP();
	SendHPUpdate();
}

void Client::Damage(Mob* other, int32 damage, uint16 spell_id, SkillUseTypes attack_skill, bool avoidable, int8 buffslot, bool iBuffTic)
{
	if(dead || IsCorpse())
		return;

	if(spell_id==0)
		spell_id = SPELL_UNKNOWN;

	// cut all PVP spell damage to 2/3 -solar
	// Blasting ourselfs is considered PvP
	//Don't do PvP mitigation if the caster is damaging himself
	if(other && other->IsClient() && (other != this) && damage > 0) {
		int PvPMitigation = 100;
		if(attack_skill == SkillArchery)
			PvPMitigation = 80;
		else
			PvPMitigation = 67;
		damage = (damage * PvPMitigation) / 100;
	}

	if(!ClientFinishedLoading())
		damage = -5;

	//do a majority of the work...
	CommonDamage(other, damage, spell_id, attack_skill, avoidable, buffslot, iBuffTic);

	if (damage > 0) {

		if (spell_id == SPELL_UNKNOWN)
			CheckIncreaseSkill(SkillDefense, other, -15);
	}
}

bool Client::Death(Mob* killerMob, int32 damage, uint16 spell, SkillUseTypes attack_skill)
{
	if(!ClientFinishedLoading())
		return false;

	if(dead)
		return false;	//cant die more than once...

	if(!spell)
		spell = SPELL_UNKNOWN;

	char buffer[48] = { 0 };
	snprintf(buffer, 47, "%d %d %d %d", killerMob ? killerMob->GetID() : 0, damage, spell, static_cast<int>(attack_skill));
	if(parse->EventPlayer(EVENT_DEATH, this, buffer, 0) != 0) {
		if(GetHP() < 0) {
			SetHP(0);
		}
		return false;
	}

	if(killerMob && killerMob->IsClient() && (spell != SPELL_UNKNOWN) && damage > 0) {
		char val1[20]={0};
		entity_list.MessageClose_StringID(this, false, 100, MT_NonMelee, HIT_NON_MELEE,
			killerMob->GetCleanName(), GetCleanName(), ConvertArray(damage, val1));
	}

	int exploss = 0;
	mlog(COMBAT__HITS, "Fatal blow dealt by %s with %d damage, spell %d, skill %d", killerMob ? killerMob->GetName() : "Unknown", damage, spell, attack_skill);

	/*
		#1: Send death packet to everyone
	*/
	uint8 killed_level = GetLevel();

	SendLogoutPackets();

	/* Make self become corpse packet */
	EQApplicationPacket app2(OP_BecomeCorpse, sizeof(BecomeCorpse_Struct));
	BecomeCorpse_Struct* bc = (BecomeCorpse_Struct*)app2.pBuffer;
	bc->spawn_id = GetID();
	bc->x = GetX();
	bc->y = GetY();
	bc->z = GetZ();
	QueuePacket(&app2);

	/* Make Death Packet */
	EQApplicationPacket app(OP_Death, sizeof(Death_Struct));
	Death_Struct* d = (Death_Struct*)app.pBuffer;
	d->spawn_id = GetID();
	d->killer_id = killerMob ? killerMob->GetID() : 0;
	d->corpseid=GetID();
	d->bindzoneid = m_pp.binds[0].zoneId;
	d->spell_id = spell == SPELL_UNKNOWN ? 0xffffffff : spell;
	d->attack_skill = spell != SPELL_UNKNOWN ? 0xe7 : attack_skill;
	d->damage = damage;
	app.priority = 6;
	entity_list.QueueClients(this, &app);

	/*
		#2: figure out things that affect the player dying and mark them dead
	*/

	InterruptSpell();
	SetPet(0);
	SetHorseId(0);
	dead = true;

	if(GetMerc()) {
		GetMerc()->Suspend();
	}

	if (killerMob != nullptr)
	{
		if (killerMob->IsNPC()) {
			parse->EventNPC(EVENT_SLAY, killerMob->CastToNPC(), this, "", 0);

			mod_client_death_npc(killerMob);

			uint16 emoteid = killerMob->GetEmoteID();
			if(emoteid != 0)
				killerMob->CastToNPC()->DoNPCEmote(KILLEDPC,emoteid);
			killerMob->TrySpellOnKill(killed_level,spell);
		}

		if(killerMob->IsClient() && (IsDueling() || killerMob->CastToClient()->IsDueling())) {
			SetDueling(false);
			SetDuelTarget(0);
			if (killerMob->IsClient() && killerMob->CastToClient()->IsDueling() && killerMob->CastToClient()->GetDuelTarget() == GetID())
			{
				//if duel opponent killed us...
				killerMob->CastToClient()->SetDueling(false);
				killerMob->CastToClient()->SetDuelTarget(0);
				entity_list.DuelMessage(killerMob,this,false);

				mod_client_death_duel(killerMob);

			} else {
				//otherwise, we just died, end the duel.
				Mob* who = entity_list.GetMob(GetDuelTarget());
				if(who && who->IsClient()) {
					who->CastToClient()->SetDueling(false);
					who->CastToClient()->SetDuelTarget(0);
				}
			}
		}
	}

	entity_list.RemoveFromTargets(this);
	hate_list.RemoveEnt(this);
	RemoveAutoXTargets();

	//remove ourself from all proximities
	ClearAllProximities();

	/*
		#3: exp loss and corpse generation
	*/

	// figure out if they should lose exp
	if(RuleB(Character, UseDeathExpLossMult)){
		float GetNum [] = {0.005f,0.015f,0.025f,0.035f,0.045f,0.055f,0.065f,0.075f,0.085f,0.095f,0.110f };
		int Num = RuleI(Character, DeathExpLossMultiplier);
		if((Num < 0) || (Num > 10))
			Num = 3;
		float loss = GetNum[Num];
		exploss=(int)((float)GetEXP() * (loss)); //loose % of total XP pending rule (choose 0-10)
	}

	if(!RuleB(Character, UseDeathExpLossMult)){
		exploss = (int)(GetLevel() * (GetLevel() / 18.0) * 12000);
	}

	if( (GetLevel() < RuleI(Character, DeathExpLossLevel)) || (GetLevel() > RuleI(Character, DeathExpLossMaxLevel)) || IsBecomeNPC() )
	{
		exploss = 0;
	}
	else if( killerMob )
	{
		if( killerMob->IsClient() )
		{
			exploss = 0;
		}
		else if( killerMob->GetOwner() && killerMob->GetOwner()->IsClient() )
		{
			exploss = 0;
		}
	}

	if(spell != SPELL_UNKNOWN)
	{
		uint32 buff_count = GetMaxTotalSlots();
		for(uint16 buffIt = 0; buffIt < buff_count; buffIt++)
		{
			if(buffs[buffIt].spellid == spell && buffs[buffIt].client)
			{
				exploss = 0;	// no exp loss for pvp dot
				break;
			}
		}
	}

	bool LeftCorpse = false;

	// now we apply the exp loss, unmem their spells, and make a corpse
	// unless they're a GM (or less than lvl 10
	if(!GetGM())
	{
		if(exploss > 0) {
			int32 newexp = GetEXP();
			if(exploss > newexp) {
				//lost more than we have... wtf..
				newexp = 1;
			} else {
				newexp -= exploss;
			}
			SetEXP(newexp, GetAAXP());
			//m_epp.perAA = 0;	//reset to no AA exp on death.
		}

		//this generates a lot of 'updates' to the client that the client does not need
		BuffFadeNonPersistDeath();
		if((GetClientVersionBit() & BIT_SoFAndLater) && RuleB(Character, RespawnFromHover))
			UnmemSpellAll(true);
		else
			UnmemSpellAll(false);

		if((RuleB(Character, LeaveCorpses) && GetLevel() >= RuleI(Character, DeathItemLossLevel)) || RuleB(Character, LeaveNakedCorpses))
		{
			// creating the corpse takes the cash/items off the player too
			Corpse *new_corpse = new Corpse(this, exploss);

			char tmp[20];
			database.GetVariable("ServerType", tmp, 9);
			if(atoi(tmp)==1 && killerMob != nullptr && killerMob->IsClient()){
				char tmp2[10] = {0};
				database.GetVariable("PvPreward", tmp, 9);
				int reward = atoi(tmp);
				if(reward==3){
					database.GetVariable("PvPitem", tmp2, 9);
					int pvpitem = atoi(tmp2);
					if(pvpitem>0 && pvpitem<200000)
						new_corpse->SetPlayerKillItemID(pvpitem);
				}
				else if(reward==2)
					new_corpse->SetPlayerKillItemID(-1);
				else if(reward==1)
					new_corpse->SetPlayerKillItemID(1);
				else
					new_corpse->SetPlayerKillItemID(0);
				if(killerMob->CastToClient()->isgrouped) {
					Group* group = entity_list.GetGroupByClient(killerMob->CastToClient());
					if(group != 0)
					{
						for(int i=0;i<6;i++)
						{
							if(group->members[i] != nullptr)
							{
								new_corpse->AllowPlayerLoot(group->members[i],i);
							}
						}
					}
				}
			}

			entity_list.AddCorpse(new_corpse, GetID());
			SetID(0);

			//send the become corpse packet to everybody else in the zone.
			entity_list.QueueClients(this, &app2, true);

			LeftCorpse = true;
		}
	} else {
		BuffFadeDetrimental();
	}

	/*
		Finally, send em home

		We change the mob variables, not pp directly, because Save() will copy
		from these and overwrite what we set in pp anyway
	*/

	if(LeftCorpse && (GetClientVersionBit() & BIT_SoFAndLater) && RuleB(Character, RespawnFromHover))
	{
		ClearDraggedCorpses();
		RespawnFromHoverTimer.Start(RuleI(Character, RespawnFromHoverTimer) * 1000);
		SendRespawnBinds();
	}
	else
	{
		if(isgrouped)
		{
			Group *g = GetGroup();
			if(g)
				g->MemberZoned(this);
		}

		Raid* r = entity_list.GetRaidByClient(this);

		if(r)
			r->MemberZoned(this);

		dead_timer.Start(5000, true);
		m_pp.zone_id = m_pp.binds[0].zoneId;
		m_pp.zoneInstance = m_pp.binds[0].instance_id;
		database.MoveCharacterToZone(this->CharacterID(), database.GetZoneName(m_pp.zone_id));
		Save();
		GoToDeath();
	}

	/* QS: PlayerLogDeaths */
	if (RuleB(QueryServ, PlayerLogDeaths)){
		const char * killer_name = "";
		if (killerMob && killerMob->GetCleanName()){ killer_name = killerMob->GetCleanName(); }
		std::string event_desc = StringFormat("Died in zoneid:%i instid:%i by '%s', spellid:%i, damage:%i", this->GetZoneID(), this->GetInstanceID(), killer_name, spell, damage);
		QServ->PlayerLogEvent(Player_Log_Deaths, this->CharacterID(), event_desc);
	}

	parse->EventPlayer(EVENT_DEATH_COMPLETE, this, buffer, 0);
	return true;
}

bool NPC::Attack(Mob* other, int Hand, bool bRiposte, bool IsStrikethrough, bool IsFromSpell, ExtraAttackOptions *opts)
{
	int damage = 0;

	if (!other) {
		SetTarget(nullptr);
		LogFile->write(EQEMuLog::Error, "A null Mob object was passed to NPC::Attack() for evaluation!");
		return false;
	}

	if(DivineAura())
		return(false);

	if(!GetTarget())
		SetTarget(other);

	//Check that we can attack before we calc heading and face our target
	if (!IsAttackAllowed(other)) {
		if (this->GetOwnerID())
			this->Say_StringID(NOT_LEGAL_TARGET);
		if(other) {
			if (other->IsClient())
				other->CastToClient()->RemoveXTarget(this, false);
			RemoveFromHateList(other);
			mlog(COMBAT__ATTACKS, "I am not allowed to attack %s", other->GetName());
		}
		return false;
	}

	FaceTarget(GetTarget());

	SkillUseTypes skillinuse = SkillHandtoHand;
	if (Hand == MainPrimary) {
		skillinuse = static_cast<SkillUseTypes>(GetPrimSkill());
		OffHandAtk(false);
	}
	if (Hand == MainSecondary) {
		skillinuse = static_cast<SkillUseTypes>(GetSecSkill());
		OffHandAtk(true);
	}

	//figure out what weapon they are using, if any
	const Item_Struct* weapon = nullptr;
	if (Hand == MainPrimary && equipment[MainPrimary] > 0)
		weapon = database.GetItem(equipment[MainPrimary]);
	else if (equipment[MainSecondary])
		weapon = database.GetItem(equipment[MainSecondary]);

	//We dont factor much from the weapon into the attack.
	//Just the skill type so it doesn't look silly using punching animations and stuff while wielding weapons
	if(weapon) {
		mlog(COMBAT__ATTACKS, "Attacking with weapon: %s (%d) (too bad im not using it for much)", weapon->Name, weapon->ID);

		if(Hand == MainSecondary && weapon->ItemType == ItemTypeShield){
			mlog(COMBAT__ATTACKS, "Attack with shield canceled.");
			return false;
		}

		switch(weapon->ItemType){
			case ItemType1HSlash:
				skillinuse = Skill1HSlashing;
				break;
			case ItemType2HSlash:
				skillinuse = Skill2HSlashing;
				break;
			case ItemType1HPiercing:
				//skillinuse = Skill1HPiercing;
				//break;
			case ItemType2HPiercing:
				skillinuse = Skill1HPiercing; // change to Skill2HPiercing once activated
				break;
			case ItemType1HBlunt:
				skillinuse = Skill1HBlunt;
				break;
			case ItemType2HBlunt:
				skillinuse = Skill2HBlunt;
				break;
			case ItemTypeBow:
				skillinuse = SkillArchery;
				break;
			case ItemTypeLargeThrowing:
			case ItemTypeSmallThrowing:
				skillinuse = SkillThrowing;
				break;
			default:
				skillinuse = SkillHandtoHand;
				break;
		}
	}

	int weapon_damage = GetWeaponDamage(other, weapon);

	//do attack animation regardless of whether or not we can hit below
	int16 charges = 0;
	ItemInst weapon_inst(weapon, charges);
	AttackAnimation(skillinuse, Hand, &weapon_inst);

	// Remove this once Skill2HPiercing is activated
	//Work-around for there being no 2HP skill - We use 99 for the 2HB animation and 36 for pierce messages
	if(skillinuse == 99)
		skillinuse = static_cast<SkillUseTypes>(36);

	//basically "if not immune" then do the attack
	if((weapon_damage) > 0) {

		//ele and bane dmg too
		//NPCs add this differently than PCs
		//if NPCs can't inheriently hit the target we don't add bane/magic dmg which isn't exactly the same as PCs
		uint32 eleBane = 0;
		if(weapon){
			if(weapon->BaneDmgBody == other->GetBodyType()){
				eleBane += weapon->BaneDmgAmt;
			}

			if(weapon->BaneDmgRace == other->GetRace()){
				eleBane += weapon->BaneDmgRaceAmt;
			}

			if(weapon->ElemDmgAmt){
				eleBane += (weapon->ElemDmgAmt * other->ResistSpell(weapon->ElemDmgType, 0, this) / 100);
			}
		}

		if(!RuleB(NPC, UseItemBonusesForNonPets)){
			if(!GetOwner()){
				eleBane = 0;
			}
		}

		uint8 otherlevel = other->GetLevel();
		uint8 mylevel = this->GetLevel();

		otherlevel = otherlevel ? otherlevel : 1;
		mylevel = mylevel ? mylevel : 1;

		//instead of calcing damage in floats lets just go straight to ints
		if(RuleB(Combat, UseIntervalAC))
			damage = (max_dmg+eleBane);
		else
			damage = zone->random.Int((min_dmg+eleBane),(max_dmg+eleBane));

		//check if we're hitting above our max or below it.
		if((min_dmg+eleBane) != 0 && damage < (min_dmg+eleBane)) {
			mlog(COMBAT__DAMAGE, "Damage (%d) is below min (%d). Setting to min.", damage, (min_dmg+eleBane));
			damage = (min_dmg+eleBane);
		}
		if((max_dmg+eleBane) != 0 && damage > (max_dmg+eleBane)) {
			mlog(COMBAT__DAMAGE, "Damage (%d) is above max (%d). Setting to max.", damage, (max_dmg+eleBane));
			damage = (max_dmg+eleBane);
		}

		damage = mod_npc_damage(damage, skillinuse, Hand, weapon, other);

		int32 hate = damage;
		if(IsPet())
		{
			hate = hate * 100 / GetDamageTable(skillinuse);
		}

		if(other->IsClient() && other->CastToClient()->IsSitting()) {
			mlog(COMBAT__DAMAGE, "Client %s is sitting. Hitting for max damage (%d).", other->GetName(), (max_dmg+eleBane));
			damage = (max_dmg+eleBane);
			damage += (itembonuses.HeroicSTR / 10) + (damage * other->GetSkillDmgTaken(skillinuse) / 100) + GetSkillDmgAmt(skillinuse);

			if(opts) {
				damage *= opts->damage_percent;
				damage += opts->damage_flat;
				hate *= opts->hate_percent;
				hate += opts->hate_flat;
			}

			mlog(COMBAT__HITS, "Generating hate %d towards %s", hate, GetName());
			// now add done damage to the hate list
			other->AddToHateList(this, hate);

		} else {

			int hit_chance_bonus = 0;

			if(opts) {
				damage *= opts->damage_percent;
				damage += opts->damage_flat;
				hate *= opts->hate_percent;
				hate += opts->hate_flat;
				hit_chance_bonus += opts->hit_chance;
			}

			if(!other->CheckHitChance(this, skillinuse, Hand, hit_chance_bonus)) {
				damage = 0;	//miss
			} else {	//hit, check for damage avoidance
				other->AvoidDamage(this, damage);
				other->MeleeMitigation(this, damage, min_dmg+eleBane, opts);
				if(damage > 0) {
					CommonOutgoingHitSuccess(other, damage, skillinuse);
				}
				mlog(COMBAT__HITS, "Generating hate %d towards %s", hate, GetName());
				// now add done damage to the hate list
				if(damage > 0)
					other->AddToHateList(this, hate);
				else
					other->AddToHateList(this, 0);
			}
		}

		mlog(COMBAT__DAMAGE, "Final damage against %s: %d", other->GetName(), damage);

		if(other->IsClient() && IsPet() && GetOwner()->IsClient()) {
			//pets do half damage to clients in pvp
			damage=damage/2;
		}
	}
	else
		damage = -5;

	//cant riposte a riposte
	if (bRiposte && damage == -3) {
		mlog(COMBAT__DAMAGE, "Riposte of riposte canceled.");
		return false;
	}

	if(GetHP() > 0 && !other->HasDied()) {
		other->Damage(this, damage, SPELL_UNKNOWN, skillinuse, false); // Not avoidable client already had thier chance to Avoid
	} else
		return false;

	if (HasDied()) //killed by damage shield ect
		return false;

	MeleeLifeTap(damage);

	CommonBreakInvisible();

	//I doubt this works...
	if (!GetTarget())
		return true; //We killed them

	if(!bRiposte && !other->HasDied()) {
		TryWeaponProc(nullptr, weapon, other, Hand);	//no weapon

		if (!other->HasDied())
			TrySpellProc(nullptr, weapon, other, Hand);

		if (damage > 0 && HasSkillProcSuccess() && !other->HasDied())
			TrySkillProc(other, skillinuse, 0, true, Hand);
	}

	if(GetHP() > 0 && !other->HasDied())
		TriggerDefensiveProcs(nullptr, other, Hand, damage);

	// now check ripostes
	if (damage == -3) { // riposting
		DoRiposte(other);
	}

	if (damage > 0)
		return true;

	else
		return false;
}

void NPC::Damage(Mob* other, int32 damage, uint16 spell_id, SkillUseTypes attack_skill, bool avoidable, int8 buffslot, bool iBuffTic) {
	if(spell_id==0)
		spell_id = SPELL_UNKNOWN;

	//handle EVENT_ATTACK. Resets after we have not been attacked for 12 seconds
	if(attacked_timer.Check())
	{
		mlog(COMBAT__HITS, "Triggering EVENT_ATTACK due to attack by %s", other->GetName());
		parse->EventNPC(EVENT_ATTACK, this, other, "", 0);
	}
	attacked_timer.Start(CombatEventTimer_expire);

	if (!IsEngaged())
		zone->AddAggroMob();

	if(GetClass() == LDON_TREASURE)
	{
		if(IsLDoNLocked() && GetLDoNLockedSkill() != LDoNTypeMechanical)
		{
			damage = -5;
		}
		else
		{
			if(IsLDoNTrapped())
			{
				Message_StringID(13, LDON_ACCIDENT_SETOFF2);
				SpellFinished(GetLDoNTrapSpellID(), other, 10, 0, -1, spells[GetLDoNTrapSpellID()].ResistDiff, false);
				SetLDoNTrapSpellID(0);
				SetLDoNTrapped(false);
				SetLDoNTrapDetected(false);
			}
		}
	}

	//do a majority of the work...
	CommonDamage(other, damage, spell_id, attack_skill, avoidable, buffslot, iBuffTic);

	if(damage > 0) {
		//see if we are gunna start fleeing
		if(!IsPet()) CheckFlee();
	}
}

bool NPC::Death(Mob* killerMob, int32 damage, uint16 spell, SkillUseTypes attack_skill) {
	mlog(COMBAT__HITS, "Fatal blow dealt by %s with %d damage, spell %d, skill %d", killerMob->GetName(), damage, spell, attack_skill);
<<<<<<< HEAD
	bool MadeCorpse = false;
	uint16 OrigEntID = this->GetID();
=======

>>>>>>> 0e54019f
	Mob *oos = nullptr;
	if(killerMob) {
		oos = killerMob->GetOwnerOrSelf();

		char buffer[48] = { 0 };
		snprintf(buffer, 47, "%d %d %d %d", killerMob ? killerMob->GetID() : 0, damage, spell, static_cast<int>(attack_skill));
		if(parse->EventNPC(EVENT_DEATH, this, oos, buffer, 0) != 0)
		{
			if(GetHP() < 0) {
				SetHP(0);
			}
			return false;
		}

		if(killerMob && killerMob->IsClient() && (spell != SPELL_UNKNOWN) && damage > 0) {
			char val1[20]={0};
			entity_list.MessageClose_StringID(this, false, 100, MT_NonMelee, HIT_NON_MELEE,
				killerMob->GetCleanName(), GetCleanName(), ConvertArray(damage, val1));
		}
	} else {

		char buffer[48] = { 0 };
		snprintf(buffer, 47, "%d %d %d %d", killerMob ? killerMob->GetID() : 0, damage, spell, static_cast<int>(attack_skill));
		if(parse->EventNPC(EVENT_DEATH, this, nullptr, buffer, 0) != 0)
		{
			if(GetHP() < 0) {
				SetHP(0);
			}
			return false;
		}
	}

	if (IsEngaged())
	{
		zone->DelAggroMob();
#if EQDEBUG >= 11
		LogFile->write(EQEMuLog::Debug,"NPC::Death() Mobs currently Aggro %i", zone->MobsAggroCount());
#endif
	}
	SetHP(0);
	SetPet(0);

	if (GetSwarmOwner()){
		Mob* owner = entity_list.GetMobID(GetSwarmOwner());
		if (owner)
			owner->SetTempPetCount(owner->GetTempPetCount() - 1);
	}

	Mob* killer = GetHateDamageTop(this);

	entity_list.RemoveFromTargets(this, p_depop);

	if(p_depop == true)
		return false;

	HasAISpellEffects = false;
	BuffFadeAll();
	uint8 killed_level = GetLevel();

	EQApplicationPacket* app= new EQApplicationPacket(OP_Death,sizeof(Death_Struct));
	Death_Struct* d = (Death_Struct*)app->pBuffer;
	d->spawn_id = GetID();
	d->killer_id = killerMob ? killerMob->GetID() : 0;
	d->bindzoneid = 0;
	d->spell_id = spell == SPELL_UNKNOWN ? 0xffffffff : spell;
	d->attack_skill = SkillDamageTypes[attack_skill];
	d->damage = damage;
	app->priority = 6;
	entity_list.QueueClients(killerMob, app, false);

	if(respawn2) {
		respawn2->DeathReset(1);
	}

	if (killerMob) {
		if(GetClass() != LDON_TREASURE)
			hate_list.Add(killerMob, damage);
	}

	safe_delete(app);

	Mob *give_exp = hate_list.GetDamageTop(this);

	if(give_exp == nullptr)
		give_exp = killer;

	if(give_exp && give_exp->HasOwner()) {

		bool ownerInGroup = false;
		if((give_exp->HasGroup() && give_exp->GetGroup()->IsGroupMember(give_exp->GetUltimateOwner()))
			|| (give_exp->IsPet() && (give_exp->GetOwner()->IsClient()
			|| ( give_exp->GetOwner()->HasGroup() && give_exp->GetOwner()->GetGroup()->IsGroupMember(give_exp->GetOwner()->GetUltimateOwner())))))
			ownerInGroup = true;

		give_exp = give_exp->GetUltimateOwner();

#ifdef BOTS
		if(!RuleB(Bots, BotGroupXP) && !ownerInGroup) {
			give_exp = nullptr;
		}
#endif //BOTS
	}

	int PlayerCount = 0; // QueryServ Player Counting

	Client *give_exp_client = nullptr;
	if(give_exp && give_exp->IsClient())
		give_exp_client = give_exp->CastToClient();

	bool IsLdonTreasure = (this->GetClass() == LDON_TREASURE);
	if (give_exp_client && !IsCorpse())
	{
		Group *kg = entity_list.GetGroupByClient(give_exp_client);
		Raid *kr = entity_list.GetRaidByClient(give_exp_client);

		int32 finalxp = EXP_FORMULA;
		finalxp = give_exp_client->mod_client_xp(finalxp, this);

		if(kr)
		{
			if(!IsLdonTreasure && MerchantType == 0) {
				kr->SplitExp((finalxp), this);
				if(killerMob && (kr->IsRaidMember(killerMob->GetName()) || kr->IsRaidMember(killerMob->GetUltimateOwner()->GetName())))
					killerMob->TrySpellOnKill(killed_level,spell);
			}
			/* Send the EVENT_KILLED_MERIT event for all raid members */
			for (int i = 0; i < MAX_RAID_MEMBERS; i++) {
				if (kr->members[i].member != nullptr && kr->members[i].member->IsClient()) { // If Group Member is Client
					Client *c = kr->members[i].member;
					parse->EventNPC(EVENT_KILLED_MERIT, this, c, "killed", 0);

					if(RuleB(NPC, EnableMeritBasedFaction))
						c->SetFactionLevel(c->CharacterID(), GetNPCFactionID(), c->GetBaseClass(), c->GetBaseRace(), c->GetDeity());

					mod_npc_killed_merit(kr->members[i].member);

					if(RuleB(TaskSystem, EnableTaskSystem))
						kr->members[i].member->UpdateTasksOnKill(GetNPCTypeID());
					PlayerCount++;
				}
			}

			// QueryServ Logging - Raid Kills
			if(RuleB(QueryServ, PlayerLogNPCKills)){
				ServerPacket* pack = new ServerPacket(ServerOP_QSPlayerLogNPCKills, sizeof(QSPlayerLogNPCKill_Struct) + (sizeof(QSPlayerLogNPCKillsPlayers_Struct) * PlayerCount));
				PlayerCount = 0;
				QSPlayerLogNPCKill_Struct* QS = (QSPlayerLogNPCKill_Struct*) pack->pBuffer;
				QS->s1.NPCID = this->GetNPCTypeID();
				QS->s1.ZoneID = this->GetZoneID();
				QS->s1.Type = 2; // Raid Fight
				for (int i = 0; i < MAX_RAID_MEMBERS; i++) {
					if (kr->members[i].member != nullptr && kr->members[i].member->IsClient()) { // If Group Member is Client
						Client *c = kr->members[i].member;
						QS->Chars[PlayerCount].char_id = c->CharacterID();
						PlayerCount++;
					}
				}
				worldserver.SendPacket(pack); // Send Packet to World
				safe_delete(pack);
			}
			// End QueryServ Logging

		}
		else if (give_exp_client->IsGrouped() && kg != nullptr)
		{
			if(!IsLdonTreasure && MerchantType == 0) {
				kg->SplitExp((finalxp), this);
				if(killerMob && (kg->IsGroupMember(killerMob->GetName()) || kg->IsGroupMember(killerMob->GetUltimateOwner()->GetName())))
					killerMob->TrySpellOnKill(killed_level,spell);
			}
			/* Send the EVENT_KILLED_MERIT event and update kill tasks
			* for all group members */
			for (int i = 0; i < MAX_GROUP_MEMBERS; i++) {
				if (kg->members[i] != nullptr && kg->members[i]->IsClient()) { // If Group Member is Client
					Client *c = kg->members[i]->CastToClient();
					parse->EventNPC(EVENT_KILLED_MERIT, this, c, "killed", 0);

					if(RuleB(NPC, EnableMeritBasedFaction))
						c->SetFactionLevel(c->CharacterID(), GetNPCFactionID(), c->GetBaseClass(), c->GetBaseRace(), c->GetDeity());

					mod_npc_killed_merit(c);

					if(RuleB(TaskSystem, EnableTaskSystem))
						c->UpdateTasksOnKill(GetNPCTypeID());

					PlayerCount++;
				}
			}

			// QueryServ Logging - Group Kills
			if(RuleB(QueryServ, PlayerLogNPCKills)){
				ServerPacket* pack = new ServerPacket(ServerOP_QSPlayerLogNPCKills, sizeof(QSPlayerLogNPCKill_Struct) + (sizeof(QSPlayerLogNPCKillsPlayers_Struct) * PlayerCount));
				PlayerCount = 0;
				QSPlayerLogNPCKill_Struct* QS = (QSPlayerLogNPCKill_Struct*) pack->pBuffer;
				QS->s1.NPCID = this->GetNPCTypeID();
				QS->s1.ZoneID = this->GetZoneID();
				QS->s1.Type = 1; // Group Fight
				for (int i = 0; i < MAX_GROUP_MEMBERS; i++) {
					if (kg->members[i] != nullptr && kg->members[i]->IsClient()) { // If Group Member is Client
						Client *c = kg->members[i]->CastToClient();
						QS->Chars[PlayerCount].char_id = c->CharacterID();
						PlayerCount++;
					}
				}
				worldserver.SendPacket(pack); // Send Packet to World
				safe_delete(pack);
			}
			// End QueryServ Logging
		}
		else
		{
			if(!IsLdonTreasure && MerchantType == 0) {
				int conlevel = give_exp->GetLevelCon(GetLevel());
				if (conlevel != CON_GREEN)
				{
					if(!GetOwner() || (GetOwner() && !GetOwner()->IsClient()))
					{
						give_exp_client->AddEXP((finalxp), conlevel);
						if(killerMob && (killerMob->GetID() == give_exp_client->GetID() || killerMob->GetUltimateOwner()->GetID() == give_exp_client->GetID()))
							killerMob->TrySpellOnKill(killed_level,spell);
					}
				}
			}
			 /* Send the EVENT_KILLED_MERIT event */
			parse->EventNPC(EVENT_KILLED_MERIT, this, give_exp_client, "killed", 0);

			if(RuleB(NPC, EnableMeritBasedFaction))
				give_exp_client->SetFactionLevel(give_exp_client->CharacterID(), GetNPCFactionID(), give_exp_client->GetBaseClass(),
					give_exp_client->GetBaseRace(), give_exp_client->GetDeity());

			mod_npc_killed_merit(give_exp_client);

			if(RuleB(TaskSystem, EnableTaskSystem))
				give_exp_client->UpdateTasksOnKill(GetNPCTypeID());

			// QueryServ Logging - Solo
			if(RuleB(QueryServ, PlayerLogNPCKills)){
				ServerPacket* pack = new ServerPacket(ServerOP_QSPlayerLogNPCKills, sizeof(QSPlayerLogNPCKill_Struct) + (sizeof(QSPlayerLogNPCKillsPlayers_Struct) * 1));
				QSPlayerLogNPCKill_Struct* QS = (QSPlayerLogNPCKill_Struct*) pack->pBuffer;
				QS->s1.NPCID = this->GetNPCTypeID();
				QS->s1.ZoneID = this->GetZoneID();
				QS->s1.Type = 0; // Solo Fight
				Client *c = give_exp_client;
				QS->Chars[0].char_id = c->CharacterID();
				PlayerCount++;
				worldserver.SendPacket(pack); // Send Packet to World
				safe_delete(pack);
			}
			// End QueryServ Logging
		}
	}

	//do faction hits even if we are a merchant, so long as a player killed us
	if(give_exp_client && !RuleB(NPC, EnableMeritBasedFaction))
		hate_list.DoFactionHits(GetNPCFactionID());

	if (!HasOwner() && !IsMerc() && class_ != MERCHANT && class_ != ADVENTUREMERCHANT && !GetSwarmInfo()
		&& MerchantType == 0 && killer && (killer->IsClient() || (killer->HasOwner() && killer->GetUltimateOwner()->IsClient()) ||
		(killer->IsNPC() && killer->CastToNPC()->GetSwarmInfo() && killer->CastToNPC()->GetSwarmInfo()->GetOwner() && killer->CastToNPC()->GetSwarmInfo()->GetOwner()->IsClient())))
	{
		if(killer != 0)
		{
			if(killer->GetOwner() != 0 && killer->GetOwner()->IsClient())
				killer = killer->GetOwner();

			if(!killer->CastToClient()->GetGM() && killer->IsClient())
				this->CheckMinMaxLevel(killer);
		}
		entity_list.RemoveFromAutoXTargets(this);
		uint16 emoteid = this->GetEmoteID();
		Corpse* corpse = new Corpse(this, &itemlist, GetNPCTypeID(), &NPCTypedata,level>54?RuleI(NPC,MajorNPCCorpseDecayTimeMS):RuleI(NPC,MinorNPCCorpseDecayTimeMS));
		MadeCorpse = true;
		entity_list.LimitRemoveNPC(this);
		entity_list.AddCorpse(corpse, GetID());

		entity_list.UnMarkNPC(GetID());
		entity_list.RemoveNPC(GetID());
		this->SetID(0);
		if(killer != 0 && emoteid != 0)
			corpse->CastToNPC()->DoNPCEmote(AFTERDEATH, emoteid);
		if(killer != 0 && killer->IsClient()) {
			corpse->AllowPlayerLoot(killer, 0);
			if(killer->IsGrouped()) {
				Group* group = entity_list.GetGroupByClient(killer->CastToClient());
				if(group != 0) {
					for(int i=0;i<6;i++) { // Doesnt work right, needs work
						if(group->members[i] != nullptr) {
							corpse->AllowPlayerLoot(group->members[i],i);
						}
					}
				}
			}
			else if(killer->IsRaidGrouped()){
				Raid* r = entity_list.GetRaidByClient(killer->CastToClient());
				if(r){
					int i = 0;
					for(int x = 0; x < MAX_RAID_MEMBERS; x++)
					{
						switch(r->GetLootType())
						{
						case 0:
						case 1:
							if(r->members[x].member && r->members[x].IsRaidLeader){
								corpse->AllowPlayerLoot(r->members[x].member, i);
								i++;
							}
							break;
						case 2:
							if(r->members[x].member && r->members[x].IsRaidLeader){
								corpse->AllowPlayerLoot(r->members[x].member, i);
								i++;
							}
							else if(r->members[x].member && r->members[x].IsGroupLeader){
								corpse->AllowPlayerLoot(r->members[x].member, i);
								i++;
							}
							break;
						case 3:
							if(r->members[x].member && r->members[x].IsLooter){
								corpse->AllowPlayerLoot(r->members[x].member, i);
								i++;
							}
							break;
						case 4:
							if(r->members[x].member)
							{
								corpse->AllowPlayerLoot(r->members[x].member, i);
								i++;
							}
							break;
						}
					}
				}
			}
		}

		if(zone && zone->adv_data)
		{
			ServerZoneAdventureDataReply_Struct *sr = (ServerZoneAdventureDataReply_Struct*)zone->adv_data;
			if(sr->type == Adventure_Kill)
			{
				zone->DoAdventureCountIncrease();
			}
			else if(sr->type == Adventure_Assassinate)
			{
				if(sr->data_id == GetNPCTypeID())
				{
					zone->DoAdventureCountIncrease();
				}
				else
				{
					zone->DoAdventureAssassinationCountIncrease();
				}
			}
		}
	}
	else
		entity_list.RemoveFromXTargets(this);

	/* Web Interface: Entity Death  */
	if (RemoteCallSubscriptionHandler::Instance()->IsSubscribed("Entity.Events")) {
		std::vector<std::string> params;
		params.push_back(std::to_string((long)EntityEvents::Entity_Death));
		params.push_back(std::to_string((long)OrigEntID));
		params.push_back(std::to_string((bool)MadeCorpse));
		RemoteCallSubscriptionHandler::Instance()->OnEvent("Entity.Events", params);
	}

	// Parse quests even if we're killed by an NPC
	if(oos) {
		mod_npc_killed(oos);

		uint16 emoteid = this->GetEmoteID();
		if(emoteid != 0)
			this->DoNPCEmote(ONDEATH, emoteid);
		if(oos->IsNPC())
		{
			parse->EventNPC(EVENT_NPC_SLAY, oos->CastToNPC(), this, "", 0);
			uint16 emoteid = oos->GetEmoteID();
			if(emoteid != 0)
				oos->CastToNPC()->DoNPCEmote(KILLEDNPC, emoteid);
			killerMob->TrySpellOnKill(killed_level, spell);
		}
	}

	WipeHateList();
	p_depop = true;
	if(killerMob && killerMob->GetTarget() == this) //we can kill things without having them targeted
		killerMob->SetTarget(nullptr); //via AE effects and such..

	entity_list.UpdateFindableNPCState(this, true);

	char buffer[48] = { 0 };
	snprintf(buffer, 47, "%d %d %d %d", killerMob ? killerMob->GetID() : 0, damage, spell, static_cast<int>(attack_skill));
	parse->EventNPC(EVENT_DEATH_COMPLETE, this, oos, buffer, 0);
	
	return true;
}

void Mob::AddToHateList(Mob* other, int32 hate, int32 damage, bool iYellForHelp, bool bFrenzy, bool iBuffTic) {

	assert(other != nullptr);

	if (other == this)
		return;

	if(damage < 0){
		hate = 1;
	}

	bool wasengaged = IsEngaged();
	Mob* owner = other->GetOwner();
	Mob* mypet = this->GetPet();
	Mob* myowner = this->GetOwner();
	Mob* targetmob = this->GetTarget();

	if(other){
		AddRampage(other);
		int hatemod = 100 + other->spellbonuses.hatemod + other->itembonuses.hatemod + other->aabonuses.hatemod;

		int32 shieldhatemod = other->spellbonuses.ShieldEquipHateMod + other->itembonuses.ShieldEquipHateMod + other->aabonuses.ShieldEquipHateMod;

		if (shieldhatemod && other->HasShieldEquiped())
			hatemod += shieldhatemod;

		if(hatemod < 1)
			hatemod = 1;
		hate = ((hate * (hatemod))/100);
	}

	if(IsPet() && GetOwner() && GetOwner()->GetAA(aaPetDiscipline) && IsHeld() && !IsFocused()) { //ignore aggro if hold and !focus
		return;
	}

	if(IsPet() && GetOwner() && GetOwner()->GetAA(aaPetDiscipline) && IsHeld() && GetOwner()->GetAA(aaAdvancedPetDiscipline) >= 1 && IsFocused()) {
		if (!targetmob)
			return;
	}

	if (other->IsNPC() && (other->IsPet() || other->CastToNPC()->GetSwarmOwner() > 0))
		TryTriggerOnValueAmount(false, false, false, true);

	if(IsClient() && !IsAIControlled())
		return;

	if(IsFamiliar() || GetSpecialAbility(IMMUNE_AGGRO))
		return;

	if (other == myowner)
		return;

	if(other->GetSpecialAbility(IMMUNE_AGGRO_ON))
		return;

	if(GetSpecialAbility(NPC_TUNNELVISION)) {
		int tv_mod = GetSpecialAbilityParam(NPC_TUNNELVISION, 0);

		Mob *top = GetTarget();
		if(top && top != other) {
			if(tv_mod) {
				float tv = tv_mod / 100.0f;
				hate *= tv;
			} else {
				hate *= RuleR(Aggro, TunnelVisionAggroMod);
			}
		}
	}

	if(IsNPC() && CastToNPC()->IsUnderwaterOnly() && zone->HasWaterMap()) {
		if(!zone->watermap->InLiquid(other->GetX(), other->GetY(), other->GetZ())) {
			return;
		}
	}
	// first add self

	// The damage on the hate list is used to award XP to the killer. This check is to prevent Killstealing.
	// e.g. Mob has 5000 hit points, Player A melees it down to 500 hp, Player B executes a headshot (10000 damage).
	// If we add 10000 damage, Player B would get the kill credit, so we only award damage credit to player B of the
	// amount of HP the mob had left.
	//
	if(damage > GetHP())
		damage = GetHP();

	if (spellbonuses.ImprovedTaunt[1] && (GetLevel() < spellbonuses.ImprovedTaunt[0])
		&& other &&  (buffs[spellbonuses.ImprovedTaunt[2]].casterid != other->GetID()))
		hate = (hate*spellbonuses.ImprovedTaunt[1])/100;

	hate_list.Add(other, hate, damage, bFrenzy, !iBuffTic);

	if(other->IsClient())
		other->CastToClient()->AddAutoXTarget(this);

#ifdef BOTS
	// if other is a bot, add the bots client to the hate list
	if(other->IsBot()) {
		if(other->CastToBot()->GetBotOwner() && other->CastToBot()->GetBotOwner()->CastToClient()->GetFeigned()) {
			AddFeignMemory(other->CastToBot()->GetBotOwner()->CastToClient());
		}
		else {
			if(!hate_list.IsOnHateList(other->CastToBot()->GetBotOwner()))
				hate_list.Add(other->CastToBot()->GetBotOwner(), 0, 0, false, true);
		}
	}
#endif //BOTS

	// if other is a merc, add the merc client to the hate list
	if(other->IsMerc()) {
		if(other->CastToMerc()->GetMercOwner() && other->CastToMerc()->GetMercOwner()->CastToClient()->GetFeigned()) {
			AddFeignMemory(other->CastToMerc()->GetMercOwner()->CastToClient());
		}
		else {
			if(!hate_list.IsOnHateList(other->CastToMerc()->GetMercOwner()))
				hate_list.Add(other->CastToMerc()->GetMercOwner(), 0, 0, false, true);
		}
	} //MERC

	// then add pet owner if there's one
	if (owner) { // Other is a pet, add him and it
		// EverHood 6/12/06
		// Can't add a feigned owner to hate list
		if(owner->IsClient() && owner->CastToClient()->GetFeigned()) {
			//they avoid hate due to feign death...
		} else {
			// cb:2007-08-17
			// owner must get on list, but he's not actually gained any hate yet
			if(!owner->GetSpecialAbility(IMMUNE_AGGRO))
			{
				hate_list.Add(owner, 0, 0, false, !iBuffTic);
				if(owner->IsClient())
					owner->CastToClient()->AddAutoXTarget(this);
			}
		}
	}

	if (mypet && (!(GetAA(aaPetDiscipline) && mypet->IsHeld()))) { // I have a pet, add other to it
		if(!mypet->IsFamiliar() && !mypet->GetSpecialAbility(IMMUNE_AGGRO))
			mypet->hate_list.Add(other, 0, 0, bFrenzy);
	} else if (myowner) { // I am a pet, add other to owner if it's NPC/LD
		if (myowner->IsAIControlled() && !myowner->GetSpecialAbility(IMMUNE_AGGRO))
			myowner->hate_list.Add(other, 0, 0, bFrenzy);
	}

	if (other->GetTempPetCount())
		entity_list.AddTempPetsToHateList(other, this, bFrenzy);

	if (!wasengaged) {
		if(IsNPC() && other->IsClient() && other->CastToClient())
			parse->EventNPC(EVENT_AGGRO, this->CastToNPC(), other, "", 0);
		AI_Event_Engaged(other, iYellForHelp);
	}
}

// solar: this is called from Damage() when 'this' is attacked by 'other.
// 'this' is the one being attacked
// 'other' is the attacker
// a damage shield causes damage (or healing) to whoever attacks the wearer
// a reverse ds causes damage to the wearer whenever it attack someone
// given this, a reverse ds must be checked each time the wearer is attacking
// and not when they're attacked
//a damage shield on a spell is a negative value but on an item it's a positive value so add the spell value and subtract the item value to get the end ds value
void Mob::DamageShield(Mob* attacker, bool spell_ds) {

	if(!attacker || this == attacker)
		return;

	int DS = 0;
	int rev_ds = 0;
	uint16 spellid = 0;

	if(!spell_ds)
	{
		DS = spellbonuses.DamageShield;
		rev_ds = attacker->spellbonuses.ReverseDamageShield;

		if(spellbonuses.DamageShieldSpellID != 0 && spellbonuses.DamageShieldSpellID != SPELL_UNKNOWN)
			spellid = spellbonuses.DamageShieldSpellID;
	}
	else {
		DS = spellbonuses.SpellDamageShield;
		rev_ds = 0;
		// This ID returns "you are burned", seemed most appropriate for spell DS
		spellid = 2166;
	}

	if(DS == 0 && rev_ds == 0)
		return;

	mlog(COMBAT__HITS, "Applying Damage Shield of value %d to %s", DS, attacker->GetName());

	//invert DS... spells yield negative values for a true damage shield
	if(DS < 0) {
		if(!spell_ds)	{

			DS += aabonuses.DamageShield; //Live AA - coat of thistles. (negative value)
			DS -= itembonuses.DamageShield; //+Damage Shield should only work when you already have a DS spell

			//Spell data for damage shield mitigation shows a negative value for spells for clients and positive
			//value for spells that effect pets. Unclear as to why. For now will convert all positive to be consistent.
			if (attacker->IsOffHandAtk()){
				int32 mitigation = attacker->itembonuses.DSMitigationOffHand +
									attacker->spellbonuses.DSMitigationOffHand +
									attacker->aabonuses.DSMitigationOffHand;
				DS -= DS*mitigation/100;
			}
			DS -= DS * attacker->itembonuses.DSMitigation / 100;
		}
		attacker->Damage(this, -DS, spellid, SkillAbjuration/*hackish*/, false);
		//we can assume there is a spell now
		EQApplicationPacket* outapp = new EQApplicationPacket(OP_Damage, sizeof(CombatDamage_Struct));
		CombatDamage_Struct* cds = (CombatDamage_Struct*)outapp->pBuffer;
		cds->target = attacker->GetID();
		cds->source = GetID();
		cds->type = spellbonuses.DamageShieldType;
		cds->spellid = 0x0;
		cds->damage = DS;
		entity_list.QueueCloseClients(this, outapp);
		safe_delete(outapp);
	} else if (DS > 0 && !spell_ds) {
		//we are healing the attacker...
		attacker->HealDamage(DS);
		//TODO: send a packet???
	}

	//Reverse DS
	//this is basically a DS, but the spell is on the attacker, not the attackee
	//if we've gotten to this point, we know we know "attacker" hit "this" (us) for damage & we aren't invulnerable
	uint16 rev_ds_spell_id = SPELL_UNKNOWN;

	if(spellbonuses.ReverseDamageShieldSpellID != 0 && spellbonuses.ReverseDamageShieldSpellID != SPELL_UNKNOWN)
		rev_ds_spell_id = spellbonuses.ReverseDamageShieldSpellID;

	if(rev_ds < 0) {
		mlog(COMBAT__HITS, "Applying Reverse Damage Shield of value %d to %s", rev_ds, attacker->GetName());
		attacker->Damage(this, -rev_ds, rev_ds_spell_id, SkillAbjuration/*hackish*/, false); //"this" (us) will get the hate, etc. not sure how this works on Live, but it'll works for now, and tanks will love us for this
		//do we need to send a damage packet here also?
	}
}

uint8 Mob::GetWeaponDamageBonus( const Item_Struct *Weapon )
{
	// This function calculates and returns the damage bonus for the weapon identified by the parameter "Weapon".
	// Modified 9/21/2008 by Cantus

	// Assert: This function should only be called for hits by the mainhand, as damage bonuses apply only to the
	// weapon in the primary slot. Be sure to check that Hand == MainPrimary before calling.

	// Assert: The caller should ensure that Weapon is actually a weapon before calling this function.
	// The ItemInst::IsWeapon() method can be used to quickly determine this.

	// Assert: This function should not be called if the player's level is below 28, as damage bonuses do not begin
	// to apply until level 28.

	// Assert: This function should not be called unless the player is a melee class, as casters do not receive a damage bonus.

	if( Weapon == nullptr || Weapon->ItemType == ItemType1HSlash || Weapon->ItemType == ItemType1HBlunt || Weapon->ItemType == ItemTypeMartial || Weapon->ItemType == ItemType1HPiercing )
	{
		// The weapon in the player's main (primary) hand is a one-handed weapon, or there is no item equipped at all.
		//
		// According to player posts on Allakhazam, 1H damage bonuses apply to bare fists (nothing equipped in the mainhand,
		// as indicated by Weapon == nullptr).
		//
		// The following formula returns the correct damage bonus for all 1H weapons:

		return (uint8) ((GetLevel() - 25) / 3);
	}

	// If we've gotten to this point, the weapon in the mainhand is a two-handed weapon.
	// Calculating damage bonuses for 2H weapons is more complicated, as it's based on PC level AND the delay of the weapon.
	// The formula to calculate 2H bonuses is HIDEOUS. It's a huge conglomeration of ternary operators and multiple operations.
	//
	// The following is a hybrid approach. In cases where the Level and Delay merit a formula that does not use many operators,
	// the formula is used. In other cases, lookup tables are used for speed.
	// Though the following code may look bloated and ridiculous, it's actually a very efficient way of calculating these bonuses.

	// Player Level is used several times in the code below, so save it into a variable.
	// If GetLevel() were an ordinary function, this would DEFINITELY make sense, as it'd cut back on all of the function calling
	// overhead involved with multiple calls to GetLevel(). But in this case, GetLevel() is a simple, inline accessor method.
	// So it probably doesn't matter. If anyone knows for certain that there is no overhead involved with calling GetLevel(),
	// as I suspect, then please feel free to delete the following line, and replace all occurences of "ucPlayerLevel" with "GetLevel()".
	uint8 ucPlayerLevel = (uint8) GetLevel();

	// The following may look cleaner, and would certainly be easier to understand, if it was
	// a simple 53x150 cell matrix.
	//
	// However, that would occupy 7,950 Bytes of memory (7.76 KB), and would likely result
	// in "thrashing the cache" when performing lookups.
	//
	// Initially, I thought the best approach would be to reverse-engineer the formula used by
	// Sony/Verant to calculate these 2H weapon damage bonuses. But the more than Reno and I
	// worked on figuring out this formula, the more we're concluded that the formula itself ugly
	// (that is, it contains so many operations and conditionals that it's fairly CPU intensive).
	// Because of that, we're decided that, in most cases, a lookup table is the most efficient way
	// to calculate these damage bonuses.
	//
	// The code below is a hybrid between a pure formulaic approach and a pure, brute-force
	// lookup table. In cases where a formula is the best bet, I use a formula. In other places
	// where a formula would be ugly, I use a lookup table in the interests of speed.

	if( Weapon->Delay <= 27 )
	{
		// Damage Bonuses for all 2H weapons with delays of 27 or less are identical.
		// They are the same as the damage bonus would be for a corresponding 1H weapon, plus one.
		// This formula applies to all levels 28-80, and will probably continue to apply if

		// the level cap on Live ever is increased beyond 80.

		return (ucPlayerLevel - 22) / 3;
	}

	if( ucPlayerLevel == 65 && Weapon->Delay <= 59 )
	{
		// Consider these two facts:
		// * Level 65 is the maximum level on many EQ Emu servers.
		// * If you listed the levels of all characters logged on to a server, odds are that the number you'll
		// see most frequently is level 65. That is, there are more level 65 toons than any other single level.
		//
		// Therefore, if we can optimize this function for level 65 toons, we're speeding up the server!
		//
		// With that goal in mind, I create an array of Damage Bonuses for level 65 characters wielding 2H weapons with
		// delays between 28 and 59 (inclusive). I suspect that this one small lookup array will therefore handle
		// many of the calls to this function.

		static const uint8 ucLevel65DamageBonusesForDelays28to59[] = {35, 35, 36, 36, 37, 37, 38, 38, 39, 39, 40, 40, 42, 42, 42, 45, 45, 47, 48, 49, 49, 51, 51, 52, 53, 54, 54, 56, 56, 57, 58, 59};

		return ucLevel65DamageBonusesForDelays28to59[Weapon->Delay-28];
	}

	if( ucPlayerLevel > 65 )
	{
		if( ucPlayerLevel > 80 )
		{
			// As level 80 is currently the highest achievable level on Live, we only include
			// damage bonus information up to this level.
			//
			// If there is a custom EQEmu server that allows players to level beyond 80, the
			// damage bonus for their 2H weapons will simply not increase beyond their damage
			// bonus at level 80.

			ucPlayerLevel = 80;
		}

		// Lucy does not list a chart of damage bonuses for players levels 66+,
		// so my original version of this function just applied the level 65 damage
		// bonus for level 66+ toons. That sucked for higher level toons, as their
		// 2H weapons stopped ramping up in DPS as they leveled past 65.
		//
		// Thanks to the efforts of two guys, this is no longer the case:
		//
		// Janusd (Zetrakyl) ran a nifty query against the PEQ item database to list
		// the name of an example 2H weapon that represents each possible unique 2H delay.
		//
		// Romai then wrote an excellent script to automatically look up each of those
		// weapons, open the Lucy item page associated with it, and iterate through all
		// levels in the range 66 - 80. He saved the damage bonus for that weapon for
		// each level, and that forms the basis of the lookup tables below.

		if( Weapon->Delay <= 59 )
		{
			static const uint8 ucDelay28to59Levels66to80[32][15]=
			{
			/*							Level:								*/
			/*	 66, 67, 68, 69, 70, 71, 72, 73, 74, 75, 76, 77, 78, 79, 80	*/

				{36, 37, 38, 39, 41, 42, 43, 44, 45, 47, 49, 49, 49, 50, 53},	/* Delay = 28 */
				{36, 38, 38, 39, 42, 43, 43, 45, 46, 48, 49, 50, 51, 52, 54},	/* Delay = 29 */
				{37, 38, 39, 40, 43, 43, 44, 46, 47, 48, 50, 51, 52, 53, 55},	/* Delay = 30 */
				{37, 39, 40, 40, 43, 44, 45, 46, 47, 49, 51, 52, 52, 52, 54},	/* Delay = 31 */
				{38, 39, 40, 41, 44, 45, 45, 47, 48, 48, 50, 52, 53, 55, 57},	/* Delay = 32 */
				{38, 40, 41, 41, 44, 45, 46, 48, 49, 50, 52, 53, 54, 56, 58},	/* Delay = 33 */
				{39, 40, 41, 42, 45, 46, 47, 48, 49, 51, 53, 54, 55, 57, 58},	/* Delay = 34 */
				{39, 41, 42, 43, 46, 46, 47, 49, 50, 52, 54, 55, 56, 57, 59},	/* Delay = 35 */
				{40, 41, 42, 43, 46, 47, 48, 50, 51, 53, 55, 55, 56, 58, 60},	/* Delay = 36 */
				{40, 42, 43, 44, 47, 48, 49, 50, 51, 53, 55, 56, 57, 59, 61},	/* Delay = 37 */
				{41, 42, 43, 44, 47, 48, 49, 51, 52, 54, 56, 57, 58, 60, 62},	/* Delay = 38 */
				{41, 43, 44, 45, 48, 49, 50, 52, 53, 55, 57, 58, 59, 61, 63},	/* Delay = 39 */
				{43, 45, 46, 47, 50, 51, 52, 54, 55, 57, 59, 60, 61, 63, 65},	/* Delay = 40 */
				{43, 45, 46, 47, 50, 51, 52, 54, 55, 57, 59, 60, 61, 63, 65},	/* Delay = 41 */
				{44, 46, 47, 48, 51, 52, 53, 55, 56, 58, 60, 61, 62, 64, 66},	/* Delay = 42 */
				{46, 48, 49, 50, 53, 54, 55, 58, 59, 61, 63, 64, 65, 67, 69},	/* Delay = 43 */
				{47, 49, 50, 51, 54, 55, 56, 58, 59, 61, 64, 65, 66, 68, 70},	/* Delay = 44 */
				{48, 50, 51, 52, 56, 57, 58, 60, 61, 63, 65, 66, 68, 70, 72},	/* Delay = 45 */
				{50, 52, 53, 54, 57, 58, 59, 62, 63, 65, 67, 68, 69, 71, 74},	/* Delay = 46 */
				{50, 52, 53, 55, 58, 59, 60, 62, 63, 66, 68, 69, 70, 72, 74},	/* Delay = 47 */
				{51, 53, 54, 55, 58, 60, 61, 63, 64, 66, 69, 69, 71, 73, 75},	/* Delay = 48 */
				{52, 54, 55, 57, 60, 61, 62, 65, 66, 68, 70, 71, 73, 75, 77},	/* Delay = 49 */
				{53, 55, 56, 57, 61, 62, 63, 65, 67, 69, 71, 72, 74, 76, 78},	/* Delay = 50 */
				{53, 55, 57, 58, 61, 62, 64, 66, 67, 69, 72, 73, 74, 77, 79},	/* Delay = 51 */
				{55, 57, 58, 59, 63, 64, 65, 68, 69, 71, 74, 75, 76, 78, 81},	/* Delay = 52 */
				{57, 55, 59, 60, 63, 65, 66, 68, 70, 72, 74, 76, 77, 79, 82},	/* Delay = 53 */
				{56, 58, 59, 61, 64, 65, 67, 69, 70, 73, 75, 76, 78, 80, 82},	/* Delay = 54 */
				{57, 59, 61, 62, 66, 67, 68, 71, 72, 74, 77, 78, 80, 82, 84},	/* Delay = 55 */
				{58, 60, 61, 63, 66, 68, 69, 71, 73, 75, 78, 79, 80, 83, 85},	/* Delay = 56 */

				/* Important Note: Janusd's search for 2H weapons did not find	*/
				/* any 2H weapon with a delay of 57. Therefore the values below	*/
				/* are interpolated, not exact!									*/
				{59, 61, 62, 64, 67, 69, 70, 72, 74, 76, 77, 78, 81, 84, 86},	/* Delay = 57 INTERPOLATED */

				{60, 62, 63, 65, 68, 70, 71, 74, 75, 78, 80, 81, 83, 85, 88},	/* Delay = 58 */

				/* Important Note: Janusd's search for 2H weapons did not find	*/
				/* any 2H weapon with a delay of 59. Therefore the values below	*/
				/* are interpolated, not exact!									*/
				{60, 62, 64, 65, 69, 70, 72, 74, 76, 78, 81, 82, 84, 86, 89},	/* Delay = 59 INTERPOLATED */
			};

			return ucDelay28to59Levels66to80[Weapon->Delay-28][ucPlayerLevel-66];
		}
		else
		{
			// Delay is 60+

			const static uint8 ucDelayOver59Levels66to80[6][15] =
			{
			/*							Level:								*/
			/*	 66, 67, 68, 69, 70, 71, 72, 73, 74, 75, 76, 77, 78, 79, 80	*/

				{61, 63, 65, 66, 70, 71, 73, 75, 77, 79, 82, 83, 85, 87, 90},				/* Delay = 60 */
				{65, 68, 69, 71, 75, 76, 78, 80, 82, 85, 87, 89, 91, 93, 96},				/* Delay = 65 */

				/* Important Note: Currently, the only 2H weapon with a delay	*/
				/* of 66 is not player equippable (it's None/None). So I'm		*/
				/* leaving it commented out to keep this table smaller.			*/
				//{66, 68, 70, 71, 75, 77, 78, 81, 83, 85, 88, 90, 91, 94, 97},				/* Delay = 66 */

				{70, 72, 74, 76, 80, 81, 83, 86, 88, 88, 90, 95, 97, 99, 102},				/* Delay = 70 */
				{82, 85, 87, 89, 89, 94, 98, 101, 103, 106, 109, 111, 114, 117, 120},		/* Delay = 85 */
				{90, 93, 96, 98, 103, 105, 107, 111, 113, 116, 120, 122, 125, 128, 131},	/* Delay = 95 */

				/* Important Note: Currently, the only 2H weapons with delay	*/
				/* 100 are GM-only items purchased from vendors in Sunset Home	*/
				/* (cshome). Because they are highly unlikely to be used in		*/
				/* combat, I'm commenting it out to keep the table smaller.		*/
				//{95, 98, 101, 103, 108, 110, 113, 116, 119, 122, 126, 128, 131, 134, 138},/* Delay = 100 */

				{136, 140, 144, 148, 154, 157, 161, 166, 170, 174, 179, 183, 187, 191, 196}	/* Delay = 150 */
			};

			if( Weapon->Delay < 65 )
			{
				return ucDelayOver59Levels66to80[0][ucPlayerLevel-66];
			}
			else if( Weapon->Delay < 70 )
			{
				return ucDelayOver59Levels66to80[1][ucPlayerLevel-66];
			}
			else if( Weapon->Delay < 85 )
			{
				return ucDelayOver59Levels66to80[2][ucPlayerLevel-66];
			}
			else if( Weapon->Delay < 95 )
			{
				return ucDelayOver59Levels66to80[3][ucPlayerLevel-66];
			}
			else if( Weapon->Delay < 150 )
			{
				return ucDelayOver59Levels66to80[4][ucPlayerLevel-66];
			}
			else
			{
				return ucDelayOver59Levels66to80[5][ucPlayerLevel-66];
			}
		}
	}

	// If we've gotten to this point in the function without hitting a return statement,
	// we know that the character's level is between 28 and 65, and that the 2H weapon's
	// delay is 28 or higher.

	// The Damage Bonus values returned by this function (in the level 28-65 range) are
	// based on a table of 2H Weapon Damage Bonuses provided by Lucy at the following address:
	// http://lucy.allakhazam.com/dmgbonus.html

	if( Weapon->Delay <= 39 )
	{
		if( ucPlayerLevel <= 53)
		{
			// The Damage Bonus for all 2H weapons with delays between 28 and 39 (inclusive) is the same for players level 53 and below...
			static const uint8 ucDelay28to39LevelUnder54[] = {1, 1, 2, 3, 3, 3, 4, 5, 5, 6, 6, 6, 8, 8, 8, 9, 9, 10, 11, 11, 11, 12, 13, 14, 16, 17};

			// As a note: The following formula accurately calculates damage bonuses for 2H weapons with delays in the range 28-39 (inclusive)
			// for characters levels 28-50 (inclusive):
			// return ( (ucPlayerLevel - 22) / 3 ) + ( (ucPlayerLevel - 25) / 5 );
			//
			// However, the small lookup array used above is actually much faster. So we'll just use it instead of the formula
			//
			// (Thanks to Reno for helping figure out the above formula!)

			return ucDelay28to39LevelUnder54[ucPlayerLevel-28];
		}
		else
		{
			// Use a matrix to look up the damage bonus for 2H weapons with delays between 28 and 39 wielded by characters level 54 and above.
			static const uint8 ucDelay28to39Level54to64[12][11] =
			{
			/*						Level:					*/
			/*	 54, 55, 56, 57, 58, 59, 60, 61, 62, 63, 64	*/

				{17, 21, 21, 23, 25, 26, 28, 30, 31, 31, 33},	/* Delay = 28 */
				{17, 21, 22, 23, 25, 26, 29, 30, 31, 32, 34},	/* Delay = 29 */
				{18, 21, 22, 23, 25, 27, 29, 31, 32, 32, 34},	/* Delay = 30 */
				{18, 21, 22, 23, 25, 27, 29, 31, 32, 33, 34},	/* Delay = 31 */
				{18, 21, 22, 24, 26, 27, 30, 32, 32, 33, 35},	/* Delay = 32 */
				{18, 21, 22, 24, 26, 27, 30, 32, 33, 34, 35},	/* Delay = 33 */
				{18, 22, 22, 24, 26, 28, 30, 32, 33, 34, 36},	/* Delay = 34 */
				{18, 22, 23, 24, 26, 28, 31, 33, 34, 34, 36},	/* Delay = 35 */
				{18, 22, 23, 25, 27, 28, 31, 33, 34, 35, 37},	/* Delay = 36 */
				{18, 22, 23, 25, 27, 29, 31, 33, 34, 35, 37},	/* Delay = 37 */
				{18, 22, 23, 25, 27, 29, 32, 34, 35, 36, 38},	/* Delay = 38 */
				{18, 22, 23, 25, 27, 29, 32, 34, 35, 36, 38}	/* Delay = 39 */
			};

			return ucDelay28to39Level54to64[Weapon->Delay-28][ucPlayerLevel-54];
		}
	}
	else if( Weapon->Delay <= 59 )
	{
		if( ucPlayerLevel <= 52 )
		{
			if( Weapon->Delay <= 45 )
			{
				static const uint8 ucDelay40to45Levels28to52[6][25] =
				{
				/*												Level:														*/
				/*	 28, 29, 30, 31, 32, 33, 34, 35, 36, 37, 38, 39, 40, 41, 42, 43, 44, 45, 46, 47, 48, 49, 50, 51, 52		*/

					{2,  2,  3,  4,  4,  4,  5,  6,  6,  7,  7,  7,  9,  9,  9,  10, 10, 11, 12, 12, 12, 13, 14, 16, 18},	/* Delay = 40 */
					{2,  2,  3,  4,  4,  4,  5,  6,  6,  7,  7,  7,  9,  9,  9,  10, 10, 11, 12, 12, 12, 13, 14, 16, 18},	/* Delay = 41 */
					{2,  2,  3,  4,  4,  4,  5,  6,  6,  7,  7,  7,  9,  9,  9,  10, 10, 11, 12, 12, 12, 13, 14, 16, 18},	/* Delay = 42 */
					{4,  4,  5,  6,  6,  6,  7,  8,  8,  9,  9,  9,  11, 11, 11, 12, 12, 13, 14, 14, 14, 15, 16, 18, 20},	/* Delay = 43 */
					{4,  4,  5,  6,  6,  6,  7,  8,  8,  9,  9,  9,  11, 11, 11, 12, 12, 13, 14, 14, 14, 15, 16, 18, 20},	/* Delay = 44 */
					{5,  5,  6,  7,  7,  7,  8,  9,  9,  10, 10, 10, 12, 12, 12, 13, 13, 14, 15, 15, 15, 16, 17, 19, 21} 	/* Delay = 45 */
				};

				return ucDelay40to45Levels28to52[Weapon->Delay-40][ucPlayerLevel-28];
			}
			else
			{
				static const uint8 ucDelay46Levels28to52[] = {6, 6, 7, 8, 8, 8, 9, 10, 10, 11, 11, 11, 13, 13, 13, 14, 14, 15, 16, 16, 16, 17, 18, 20, 22};

				return ucDelay46Levels28to52[ucPlayerLevel-28] + ((Weapon->Delay-46) / 3);
			}
		}
		else
		{
			// Player is in the level range 53 - 64

			// Calculating damage bonus for 2H weapons with a delay between 40 and 59 (inclusive) involves, unforunately, a brute-force matrix lookup.
			static const uint8 ucDelay40to59Levels53to64[20][37] =
			{
			/*						Level:							*/
			/*	 53, 54, 55, 56, 57, 58, 59, 60, 61, 62, 63, 64		*/

				{19, 20, 24, 25, 27, 29, 31, 34, 36, 37, 38, 40},	/* Delay = 40 */
				{19, 20, 24, 25, 27, 29, 31, 34, 36, 37, 38, 40},	/* Delay = 41 */
				{19, 20, 24, 25, 27, 29, 31, 34, 36, 37, 38, 40},	/* Delay = 42 */
				{21, 22, 26, 27, 29, 31, 33, 37, 39, 40, 41, 43},	/* Delay = 43 */
				{21, 22, 26, 27, 29, 32, 34, 37, 39, 40, 41, 43},	/* Delay = 44 */
				{22, 23, 27, 28, 31, 33, 35, 38, 40, 42, 43, 45},	/* Delay = 45 */
				{23, 24, 28, 30, 32, 34, 36, 40, 42, 43, 44, 46},	/* Delay = 46 */
				{23, 24, 29, 30, 32, 34, 37, 40, 42, 43, 44, 47},	/* Delay = 47 */
				{23, 24, 29, 30, 32, 35, 37, 40, 43, 44, 45, 47},	/* Delay = 48 */
				{24, 25, 30, 31, 34, 36, 38, 42, 44, 45, 46, 49},	/* Delay = 49 */
				{24, 26, 30, 31, 34, 36, 39, 42, 44, 46, 47, 49},	/* Delay = 50 */
				{24, 26, 30, 31, 34, 36, 39, 42, 45, 46, 47, 49},	/* Delay = 51 */
				{25, 27, 31, 33, 35, 38, 40, 44, 46, 47, 49, 51},	/* Delay = 52 */
				{25, 27, 31, 33, 35, 38, 40, 44, 46, 48, 49, 51},	/* Delay = 53 */
				{26, 27, 32, 33, 36, 38, 41, 44, 47, 48, 49, 52},	/* Delay = 54 */
				{27, 28, 33, 34, 37, 39, 42, 46, 48, 50, 51, 53},	/* Delay = 55 */
				{27, 28, 33, 34, 37, 40, 42, 46, 49, 50, 51, 54},	/* Delay = 56 */
				{27, 28, 33, 34, 37, 40, 43, 46, 49, 50, 52, 54},	/* Delay = 57 */
				{28, 29, 34, 36, 39, 41, 44, 48, 50, 52, 53, 56},	/* Delay = 58 */
				{28, 29, 34, 36, 39, 41, 44, 48, 51, 52, 54, 56}	/* Delay = 59 */
			};

			return ucDelay40to59Levels53to64[Weapon->Delay-40][ucPlayerLevel-53];
		}
	}
	else
	{
		// The following table allows us to look up Damage Bonuses for weapons with delays greater than or equal to 60.
		//
		// There aren't a lot of 2H weapons with a delay greater than 60. In fact, both a database and Lucy search run by janusd confirm
		// that the only unique 2H delays greater than 60 are: 65, 70, 85, 95, and 150.
		//
		// To be fair, there are also weapons with delays of 66 and 100. But they are either not equippable (None/None), or are
		// only available to GMs from merchants in Sunset Home (cshome). In order to keep this table "lean and mean", I will not
		// include the values for delays 66 and 100. If they ever are wielded, the 66 delay weapon will use the 65 delay bonuses,
		// and the 100 delay weapon will use the 95 delay bonuses. So it's not a big deal.
		//
		// Still, if someone in the future decides that they do want to include them, here are the tables for these two delays:
		//
		// {12, 12, 13, 14, 14, 14, 15, 16, 16, 17, 17, 17, 19, 19, 19, 20, 20, 21, 22, 22, 22, 23, 24, 26, 29, 30, 32, 37, 39, 42, 45, 48, 53, 55, 57, 59, 61, 64}		/* Delay = 66 */
		// {24, 24, 25, 26, 26, 26, 27, 28, 28, 29, 29, 29, 31, 31, 31, 32, 32, 33, 34, 34, 34, 35, 36, 39, 43, 45, 48, 55, 57, 62, 66, 71, 77, 80, 83, 85, 89, 92}		/* Delay = 100 */
		//
		// In case there are 2H weapons added in the future with delays other than those listed above (and until the damage bonuses
		// associated with that new delay are added to this function), this function is designed to do the following:
		//
		//		For weapons with delays in the range 60-64, use the Damage Bonus that would apply to a 2H weapon with delay 60.
		//		For weapons with delays in the range 65-69, use the Damage Bonus that would apply to a 2H weapon with delay 65
		//		For weapons with delays in the range 70-84, use the Damage Bonus that would apply to a 2H weapon with delay 70.
		//		For weapons with delays in the range 85-94, use the Damage Bonus that would apply to a 2H weapon with delay 85.
		//		For weapons with delays in the range 95-149, use the Damage Bonus that would apply to a 2H weapon with delay 95.
		//		For weapons with delays 150 or higher, use the Damage Bonus that would apply to a 2H weapon with delay 150.

		static const uint8 ucDelayOver59Levels28to65[6][38] =
		{
		/*																	Level:																					*/
		/*	 28, 29, 30, 31, 32, 33, 34, 35, 36, 37, 38, 39, 40, 41, 42, 43, 44, 45, 46, 47, 48, 49, 50, 51, 52, 53, 54, 55, 56, 57, 58, 59, 60, 61, 62, 63, 64. 65	*/

			{10, 10, 11, 12, 12, 12, 13, 14, 14, 15, 15, 15, 17, 17, 17, 18, 18, 19, 20, 20, 20, 21, 22, 24, 27, 28, 30, 35, 36, 39, 42, 45, 49, 51, 53, 54, 57, 59},		/* Delay = 60 */
			{12, 12, 13, 14, 14, 14, 15, 16, 16, 17, 17, 17, 19, 19, 19, 20, 20, 21, 22, 22, 22, 23, 24, 26, 29, 30, 32, 37, 39, 42, 45, 48, 52, 55, 57, 58, 61, 63},		/* Delay = 65 */
			{14, 14, 15, 16, 16, 16, 17, 18, 18, 19, 19, 19, 21, 21, 21, 22, 22, 23, 24, 24, 24, 25, 26, 28, 31, 33, 35, 40, 42, 45, 48, 52, 56, 59, 61, 62, 65, 68},		/* Delay = 70 */
			{19, 19, 20, 21, 21, 21, 22, 23, 23, 24, 24, 24, 26, 26, 26, 27, 27, 28, 29, 29, 29, 30, 31, 34, 37, 39, 41, 47, 49, 54, 57, 61, 66, 69, 72, 74, 77, 80},		/* Delay = 85 */
			{22, 22, 23, 24, 24, 24, 25, 26, 26, 27, 27, 27, 29, 29, 29, 30, 30, 31, 32, 32, 32, 33, 34, 37, 40, 43, 45, 52, 54, 59, 62, 67, 73, 76, 79, 81, 84, 88},		/* Delay = 95 */
			{40, 40, 41, 42, 42, 42, 43, 44, 44, 45, 45, 45, 47, 47, 47, 48, 48, 49, 50, 50, 50, 51, 52, 56, 61, 65, 69, 78, 82, 89, 94, 102, 110, 115, 119, 122, 127, 132}	/* Delay = 150 */
		};

		if( Weapon->Delay < 65 )
		{
			return ucDelayOver59Levels28to65[0][ucPlayerLevel-28];
		}
		else if( Weapon->Delay < 70 )
		{
			return ucDelayOver59Levels28to65[1][ucPlayerLevel-28];
		}
		else if( Weapon->Delay < 85 )
		{
			return ucDelayOver59Levels28to65[2][ucPlayerLevel-28];
		}
		else if( Weapon->Delay < 95 )
		{
			return ucDelayOver59Levels28to65[3][ucPlayerLevel-28];
		}
		else if( Weapon->Delay < 150 )
		{
			return ucDelayOver59Levels28to65[4][ucPlayerLevel-28];
		}
		else
		{
			return ucDelayOver59Levels28to65[5][ucPlayerLevel-28];
		}
	}
}

int Mob::GetMonkHandToHandDamage(void)
{
	// Kaiyodo - Determine a monk's fist damage. Table data from www.monkly-business.com
	// saved as static array - this should speed this function up considerably
	static int damage[66] = {
	// 0 1 2 3 4 5 6 7 8 9 10 11 12 13 14 15 16 17 18 19
		99, 4, 4, 4, 4, 5, 5, 5, 5, 5, 6, 6, 6, 6, 6, 7, 7, 7, 7, 7,
		 8, 8, 8, 8, 8, 9, 9, 9, 9, 9,10,10,10,10,10,11,11,11,11,11,
		12,12,12,12,12,13,13,13,13,13,14,14,14,14,14,14,14,14,14,14,
		14,14,15,15,15,15 };

	// Have a look to see if we have epic fists on

	if (IsClient() && CastToClient()->GetItemIDAt(12) == 10652)
		return(9);
	else
	{
		int Level = GetLevel();
		if (Level > 65)
			return(19);
		else
			return damage[Level];
	}
}

int Mob::GetMonkHandToHandDelay(void)
{
	// Kaiyodo - Determine a monk's fist delay. Table data from www.monkly-business.com
	// saved as static array - this should speed this function up considerably
	static int delayshuman[66] = {
	//  0  1  2  3  4  5  6  7  8  9  10 11 12 13 14 15 16 17 18 19
		99,36,36,36,36,36,36,36,36,36,36,36,36,36,36,36,36,36,36,36,
		36,36,36,36,36,35,35,35,35,35,34,34,34,34,34,33,33,33,33,33,
		32,32,32,32,32,31,31,31,31,31,30,30,30,29,29,29,28,28,28,27,
		26,24,22,20,20,20  };
	static int delaysiksar[66] = {
	//  0  1  2  3  4  5  6  7  8  9  10 11 12 13 14 15 16 17 18 19
		99,36,36,36,36,36,36,36,36,36,36,36,36,36,36,36,36,36,36,36,
		36,36,36,36,36,36,36,36,36,36,35,35,35,35,35,34,34,34,34,34,
		33,33,33,33,33,32,32,32,32,32,31,31,31,30,30,30,29,29,29,28,
		27,24,22,20,20,20 };

	// Have a look to see if we have epic fists on
	if (IsClient() && CastToClient()->GetItemIDAt(12) == 10652)
		return(16);
	else
	{
		int Level = GetLevel();
		if (GetRace() == HUMAN)
		{
			if (Level > 65)
				return(24);
			else
				return delayshuman[Level];
		}
		else	//heko: iksar table
		{
			if (Level > 65)
				return(25);
			else
				return delaysiksar[Level];
		}
	}
}

int32 Mob::ReduceDamage(int32 damage)
{
	if(damage <= 0)
		return damage;

	int32 slot = -1;
	bool DisableMeleeRune = false;

	if (spellbonuses.NegateAttacks[0]){
		slot = spellbonuses.NegateAttacks[1];
		if(slot >= 0) {
			if(--buffs[slot].numhits == 0) {

				if(!TryFadeEffect(slot))
					BuffFadeBySlot(slot , true);
			}

			if (spellbonuses.NegateAttacks[2] && (damage > spellbonuses.NegateAttacks[2]))
				damage -= spellbonuses.NegateAttacks[2];
			else
				return -6;
		}
	}

	//Only mitigate if damage is above the minimium specified.
	if (spellbonuses.MeleeThresholdGuard[0]){
		slot = spellbonuses.MeleeThresholdGuard[1];

		if (slot >= 0 && (damage > spellbonuses.MeleeThresholdGuard[2]))
		{
			DisableMeleeRune = true;
			int damage_to_reduce = damage * spellbonuses.MeleeThresholdGuard[0] / 100;
			if(damage_to_reduce >= buffs[slot].melee_rune)
			{
				mlog(SPELLS__EFFECT_VALUES, "Mob::ReduceDamage SE_MeleeThresholdGuard %d damage negated, %d"
					" damage remaining, fading buff.", damage_to_reduce, buffs[slot].melee_rune);
				damage -= buffs[slot].melee_rune;
				if(!TryFadeEffect(slot))
					BuffFadeBySlot(slot);
			}
			else
			{
				mlog(SPELLS__EFFECT_VALUES, "Mob::ReduceDamage SE_MeleeThresholdGuard %d damage negated, %d"
					" damage remaining.", damage_to_reduce, buffs[slot].melee_rune);
				buffs[slot].melee_rune = (buffs[slot].melee_rune - damage_to_reduce);
				damage -= damage_to_reduce;
			}
		}
	}

	if (spellbonuses.MitigateMeleeRune[0] && !DisableMeleeRune){
		slot = spellbonuses.MitigateMeleeRune[1];
		if(slot >= 0)
		{
			int damage_to_reduce = damage * spellbonuses.MitigateMeleeRune[0] / 100;

			if (spellbonuses.MitigateMeleeRune[2] && (damage_to_reduce > spellbonuses.MitigateMeleeRune[2]))
					damage_to_reduce = spellbonuses.MitigateMeleeRune[2];

			if(spellbonuses.MitigateMeleeRune[3] && (damage_to_reduce >= buffs[slot].melee_rune))
			{
				mlog(SPELLS__EFFECT_VALUES, "Mob::ReduceDamage SE_MitigateMeleeDamage %d damage negated, %d"
					" damage remaining, fading buff.", damage_to_reduce, buffs[slot].melee_rune);
				damage -= buffs[slot].melee_rune;
				if(!TryFadeEffect(slot))
					BuffFadeBySlot(slot);
			}
			else
			{
				mlog(SPELLS__EFFECT_VALUES, "Mob::ReduceDamage SE_MitigateMeleeDamage %d damage negated, %d"
					" damage remaining.", damage_to_reduce, buffs[slot].melee_rune);

				if (spellbonuses.MitigateMeleeRune[3])
					buffs[slot].melee_rune = (buffs[slot].melee_rune - damage_to_reduce);

				damage -= damage_to_reduce;
			}
		}
	}

	if(damage < 1)
		return -6;

	if (spellbonuses.MeleeRune[0] && spellbonuses.MeleeRune[1] >= 0)
		damage = RuneAbsorb(damage, SE_Rune);

	if(damage < 1)
		return -6;

	return(damage);
}

int32 Mob::AffectMagicalDamage(int32 damage, uint16 spell_id, const bool iBuffTic, Mob* attacker)
{
	if(damage <= 0)
		return damage;

	bool DisableSpellRune = false;
	int32 slot = -1;

	// See if we block the spell outright first
	if (!iBuffTic && spellbonuses.NegateAttacks[0]){
		slot = spellbonuses.NegateAttacks[1];
		if(slot >= 0) {
			if(--buffs[slot].numhits == 0) {

				if(!TryFadeEffect(slot))
					BuffFadeBySlot(slot , true);
			}

			if (spellbonuses.NegateAttacks[2] && (damage > spellbonuses.NegateAttacks[2]))
				damage -= spellbonuses.NegateAttacks[2];
			else
				return 0;
		}
	}

	// If this is a DoT, use DoT Shielding...
	if(iBuffTic) {
		damage -= (damage * itembonuses.DoTShielding / 100);

		if (spellbonuses.MitigateDotRune[0]){
			slot = spellbonuses.MitigateDotRune[1];
			if(slot >= 0)
			{
				int damage_to_reduce = damage * spellbonuses.MitigateDotRune[0] / 100;

				if (spellbonuses.MitigateDotRune[2] && (damage_to_reduce > spellbonuses.MitigateDotRune[2]))
					damage_to_reduce = spellbonuses.MitigateDotRune[2];

				if(spellbonuses.MitigateDotRune[3] && (damage_to_reduce >= buffs[slot].dot_rune))
				{
					damage -= buffs[slot].dot_rune;
					if(!TryFadeEffect(slot))
						BuffFadeBySlot(slot);
				}
				else
				{
					if (spellbonuses.MitigateDotRune[3])
						buffs[slot].dot_rune = (buffs[slot].dot_rune - damage_to_reduce);

					damage -= damage_to_reduce;
				}
			}
		}
	}

	// This must be a DD then so lets apply Spell Shielding and runes.
	else
	{
		// Reduce damage by the Spell Shielding first so that the runes don't take the raw damage.
		damage -= (damage * itembonuses.SpellShield / 100);

		//Only mitigate if damage is above the minimium specified.
		if (spellbonuses.SpellThresholdGuard[0]){
			slot = spellbonuses.SpellThresholdGuard[1];

			if (slot >= 0 && (damage > spellbonuses.MeleeThresholdGuard[2]))
			{
				DisableSpellRune = true;
				int damage_to_reduce = damage * spellbonuses.SpellThresholdGuard[0] / 100;
				if(damage_to_reduce >= buffs[slot].magic_rune)
				{
					damage -= buffs[slot].magic_rune;
					if(!TryFadeEffect(slot))
						BuffFadeBySlot(slot);
				}
				else
				{
					buffs[slot].melee_rune = (buffs[slot].magic_rune - damage_to_reduce);
					damage -= damage_to_reduce;
				}
			}
		}

		// Do runes now.
		if (spellbonuses.MitigateSpellRune[0] && !DisableSpellRune){
			slot = spellbonuses.MitigateSpellRune[1];
			if(slot >= 0)
			{
				int damage_to_reduce = damage * spellbonuses.MitigateSpellRune[0] / 100;

				if (spellbonuses.MitigateSpellRune[2] && (damage_to_reduce > spellbonuses.MitigateSpellRune[2]))
					damage_to_reduce = spellbonuses.MitigateSpellRune[2];

				if(spellbonuses.MitigateSpellRune[3] && (damage_to_reduce >= buffs[slot].magic_rune))
				{
					mlog(SPELLS__EFFECT_VALUES, "Mob::ReduceDamage SE_MitigateSpellDamage %d damage negated, %d"
						" damage remaining, fading buff.", damage_to_reduce, buffs[slot].magic_rune);
					damage -= buffs[slot].magic_rune;
					if(!TryFadeEffect(slot))
						BuffFadeBySlot(slot);
				}
				else
				{
					mlog(SPELLS__EFFECT_VALUES, "Mob::ReduceDamage SE_MitigateMeleeDamage %d damage negated, %d"
						" damage remaining.", damage_to_reduce, buffs[slot].magic_rune);

					if (spellbonuses.MitigateSpellRune[3])
						buffs[slot].magic_rune = (buffs[slot].magic_rune - damage_to_reduce);

					damage -= damage_to_reduce;
				}
			}
		}

		if(damage < 1)
			return 0;

		//Regular runes absorb spell damage (except dots) - Confirmed on live.
		if (spellbonuses.MeleeRune[0] && spellbonuses.MeleeRune[1] >= 0)
			damage = RuneAbsorb(damage, SE_Rune);

		if (spellbonuses.AbsorbMagicAtt[0] && spellbonuses.AbsorbMagicAtt[1] >= 0)
			damage = RuneAbsorb(damage, SE_AbsorbMagicAtt);

		if(damage < 1)
			return 0;
	}
	return damage;
}

int32 Mob::ReduceAllDamage(int32 damage)
{
	if(damage <= 0)
		return damage;

	if(spellbonuses.ManaAbsorbPercentDamage[0]) {
		int32 mana_reduced =  damage * spellbonuses.ManaAbsorbPercentDamage[0] / 100;
		if (GetMana() >= mana_reduced){
			damage -= mana_reduced;
			SetMana(GetMana() - mana_reduced);
			TryTriggerOnValueAmount(false, true);
		}
	}

	CheckNumHitsRemaining(NUMHIT_IncomingDamage);

	return(damage);
}

bool Mob::HasProcs() const
{
	for (int i = 0; i < MAX_PROCS; i++)
		if (PermaProcs[i].spellID != SPELL_UNKNOWN || SpellProcs[i].spellID != SPELL_UNKNOWN)
			return true;
	return false;
}

bool Mob::HasDefensiveProcs() const
{
	for (int i = 0; i < MAX_PROCS; i++)
		if (DefensiveProcs[i].spellID != SPELL_UNKNOWN)
			return true;
	return false;
}

bool Mob::HasSkillProcs() const
{

	for(int i = 0; i < MAX_SKILL_PROCS; i++){
		if (spellbonuses.SkillProc[i] || itembonuses.SkillProc[i] || aabonuses.SkillProc[i])
			return true;
	}
	return false;
}

bool Mob::HasSkillProcSuccess() const
{
	for(int i = 0; i < MAX_SKILL_PROCS; i++){
		if (spellbonuses.SkillProcSuccess[i] || itembonuses.SkillProcSuccess[i] || aabonuses.SkillProcSuccess[i])
			return true;
	}
	return false;
}

bool Mob::HasRangedProcs() const
{
	for (int i = 0; i < MAX_PROCS; i++)
		if (RangedProcs[i].spellID != SPELL_UNKNOWN)
			return true;
	return false;
}

bool Client::CheckDoubleAttack(bool tripleAttack) {

	//Check for bonuses that give you a double attack chance regardless of skill (ie Bestial Frenzy/Harmonious Attack AA)
	uint32 bonusGiveDA = aabonuses.GiveDoubleAttack + spellbonuses.GiveDoubleAttack + itembonuses.GiveDoubleAttack;

	if(!HasSkill(SkillDoubleAttack) && !bonusGiveDA)
		return false;

	float chance = 0.0f;

	uint16 skill = GetSkill(SkillDoubleAttack);

	int32 bonusDA = aabonuses.DoubleAttackChance + spellbonuses.DoubleAttackChance + itembonuses.DoubleAttackChance;

	//Use skill calculations otherwise, if you only have AA applied GiveDoubleAttack chance then use that value as the base.
	if (skill)
		chance = (float(skill+GetLevel()) * (float(100.0f+bonusDA+bonusGiveDA) /100.0f)) /500.0f;
	else
		chance = (float(bonusGiveDA) * (float(100.0f+bonusDA)/100.0f) ) /100.0f;

	//Live now uses a static Triple Attack skill (lv 46 = 2% lv 60 = 20%) - We do not have this skill on EMU ATM.
	//A reasonable forumla would then be TA = 20% * chance
	//AA's can also give triple attack skill over cap. (ie Burst of Power) NOTE: Skill ID in spell data is 76 (Triple Attack)
	//Kayen: Need to decide if we can implement triple attack skill before working in over the cap effect.
	if(tripleAttack) {
		// Only some Double Attack classes get Triple Attack [This is already checked in client_processes.cpp]
		int32 triple_bonus = spellbonuses.TripleAttackChance + itembonuses.TripleAttackChance;
		chance *= 0.2f; //Baseline chance is 20% of your double attack chance.
		chance *= float(100.0f+triple_bonus)/100.0f; //Apply modifiers.
	}

	if(zone->random.Roll(chance))
		return true;

	return false;
}

bool Client::CheckDoubleRangedAttack() {
	int32 chance = spellbonuses.DoubleRangedAttack + itembonuses.DoubleRangedAttack + aabonuses.DoubleRangedAttack;

	if(chance && zone->random.Roll(chance))
		return true;

	return false;
}

void Mob::CommonDamage(Mob* attacker, int32 &damage, const uint16 spell_id, const SkillUseTypes skill_used, bool &avoidable, const int8 buffslot, const bool iBuffTic) {
	// This method is called with skill_used=ABJURE for Damage Shield damage.
	bool FromDamageShield = (skill_used == SkillAbjuration);

	mlog(COMBAT__HITS, "Applying damage %d done by %s with skill %d and spell %d, avoidable? %s, is %sa buff tic in slot %d",
		damage, attacker?attacker->GetName():"NOBODY", skill_used, spell_id, avoidable?"yes":"no", iBuffTic?"":"not ", buffslot);

	if (GetInvul() || DivineAura()) {
		mlog(COMBAT__DAMAGE, "Avoiding %d damage due to invulnerability.", damage);
		damage = -5;
	}

	if( spell_id != SPELL_UNKNOWN || attacker == nullptr )
		avoidable = false;

	// only apply DS if physical damage (no spell damage)
	// damage shield calls this function with spell_id set, so its unavoidable
	if (attacker && damage > 0 && spell_id == SPELL_UNKNOWN && skill_used != SkillArchery && skill_used != SkillThrowing) {
		DamageShield(attacker);
	}

	if (spell_id == SPELL_UNKNOWN && skill_used) {
		CheckNumHitsRemaining(NUMHIT_IncomingHitAttempts);

		if (attacker)
			attacker->CheckNumHitsRemaining(NUMHIT_OutgoingHitAttempts);
	}

	if(attacker){
		if(attacker->IsClient()){
			if(!RuleB(Combat, EXPFromDmgShield)) {
			// Damage shield damage shouldn't count towards who gets EXP
				if(!attacker->CastToClient()->GetFeigned() && !FromDamageShield)
					AddToHateList(attacker, 0, damage, true, false, iBuffTic);
			}
			else {
				if(!attacker->CastToClient()->GetFeigned())
					AddToHateList(attacker, 0, damage, true, false, iBuffTic);
			}
		}
		else
			AddToHateList(attacker, 0, damage, true, false, iBuffTic);
	}

	if(damage > 0) {
		//if there is some damage being done and theres an attacker involved
		if(attacker) {
			if(spell_id == SPELL_HARM_TOUCH2 && attacker->IsClient() && attacker->CastToClient()->CheckAAEffect(aaEffectLeechTouch)){
				int healed = damage;
				healed = attacker->GetActSpellHealing(spell_id, healed);
				attacker->HealDamage(healed);
				entity_list.MessageClose(this, true, 300, MT_Emote, "%s beams a smile at %s", attacker->GetCleanName(), this->GetCleanName() );
				attacker->CastToClient()->DisableAAEffect(aaEffectLeechTouch);
			}

			// if spell is lifetap add hp to the caster
			if (spell_id != SPELL_UNKNOWN && IsLifetapSpell( spell_id )) {
				int healed = damage;

				healed = attacker->GetActSpellHealing(spell_id, healed);
				mlog(COMBAT__DAMAGE, "Applying lifetap heal of %d to %s", healed, attacker->GetName());
				attacker->HealDamage(healed);

				//we used to do a message to the client, but its gone now.
				// emote goes with every one ... even npcs
				entity_list.MessageClose(this, true, 300, MT_Emote, "%s beams a smile at %s", attacker->GetCleanName(), this->GetCleanName() );
			}
		}	//end `if there is some damage being done and theres anattacker person involved`

		Mob *pet = GetPet();
		if (pet && !pet->IsFamiliar() && !pet->GetSpecialAbility(IMMUNE_AGGRO) && !pet->IsEngaged() && attacker && attacker != this && !attacker->IsCorpse())
		{
			if (!pet->IsHeld()) {
				mlog(PETS__AGGRO, "Sending pet %s into battle due to attack.", pet->GetName());
				pet->AddToHateList(attacker, 1);
				pet->SetTarget(attacker);
				Message_StringID(10, PET_ATTACKING, pet->GetCleanName(), attacker->GetCleanName());
			}
		}

		//see if any runes want to reduce this damage
		if(spell_id == SPELL_UNKNOWN) {
			damage = ReduceDamage(damage);
			mlog(COMBAT__HITS, "Melee Damage reduced to %d", damage);
			damage = ReduceAllDamage(damage);
			TryTriggerThreshHold(damage, SE_TriggerMeleeThreshold, attacker);
		} else {
			int32 origdmg = damage;
			damage = AffectMagicalDamage(damage, spell_id, iBuffTic, attacker);
			if (origdmg != damage && attacker && attacker->IsClient()) {
				if(attacker->CastToClient()->GetFilter(FilterDamageShields) != FilterHide)
					attacker->Message(15, "The Spellshield absorbed %d of %d points of damage", origdmg - damage, origdmg);
			}
			if (damage == 0 && attacker && origdmg != damage && IsClient()) {
				//Kayen: Probably need to add a filter for this - Not sure if this msg is correct but there should be a message for spell negate/runes.
				Message(263, "%s tries to cast on YOU, but YOUR magical skin absorbs the spell.",attacker->GetCleanName());
			}
			damage = ReduceAllDamage(damage);
			TryTriggerThreshHold(damage, SE_TriggerSpellThreshold, attacker);
		}

		if (skill_used)
			CheckNumHitsRemaining(NUMHIT_IncomingHitSuccess);

		if(IsClient() && CastToClient()->sneaking){
			CastToClient()->sneaking = false;
			SendAppearancePacket(AT_Sneak, 0);
		}
		if(attacker && attacker->IsClient() && attacker->CastToClient()->sneaking){
			attacker->CastToClient()->sneaking = false;
			attacker->SendAppearancePacket(AT_Sneak, 0);
		}

		//final damage has been determined.

		SetHP(GetHP() - damage);

		if(HasDied()) {
			bool IsSaved = false;

			if(TryDivineSave())
				IsSaved = true;

			if(!IsSaved && !TrySpellOnDeath()) {
				SetHP(-500);

				if(Death(attacker, damage, spell_id, skill_used)) {
					return;
				}
			}
		}
		else{
			if(GetHPRatio() < 16)
				TryDeathSave();
		}

		TryTriggerOnValueAmount(true);

		//fade mez if we are mezzed
		if (IsMezzed() && attacker) {
			mlog(COMBAT__HITS, "Breaking mez due to attack.");
			entity_list.MessageClose_StringID(this, true, 100, MT_WornOff,
					HAS_BEEN_AWAKENED, GetCleanName(), attacker->GetCleanName());
			BuffFadeByEffect(SE_Mez);
		}

		//check stun chances if bashing
		if (damage > 0 && ((skill_used == SkillBash || skill_used == SkillKick) && attacker)) {
			// NPCs can stun with their bash/kick as soon as they receive it.
			// Clients can stun mobs under level 56 with their kick when they get level 55 or greater.
			// Clients have a chance to stun if the mob is 56+

			// Calculate the chance to stun
			int stun_chance = 0;
			if (!GetSpecialAbility(UNSTUNABLE)) {
				if (attacker->IsNPC()) {
					stun_chance = RuleI(Combat, NPCBashKickStunChance);
				} else if (attacker->IsClient()) {
					// Less than base immunity
					// Client vs. Client always uses the chance
					if (!IsClient() && GetLevel() <= RuleI(Spells, BaseImmunityLevel)) {
						if (skill_used == SkillBash) // Bash always will
							stun_chance = 100;
						else if (attacker->GetLevel() >= RuleI(Combat, ClientStunLevel))
							stun_chance = 100; // only if you're over level 55 and using kick
					} else { // higher than base immunity or Client vs. Client
						// not sure on this number, use same as NPC for now
						if (skill_used == SkillKick && attacker->GetLevel() < RuleI(Combat, ClientStunLevel))
							stun_chance = RuleI(Combat, NPCBashKickStunChance);
						else if (skill_used == SkillBash)
							stun_chance = RuleI(Combat, NPCBashKickStunChance) +
								attacker->spellbonuses.StunBashChance +
								attacker->itembonuses.StunBashChance +
								attacker->aabonuses.StunBashChance;
					}
				}
			}

			if (stun_chance && zone->random.Roll(stun_chance)) {
				// Passed stun, try to resist now
				int stun_resist = itembonuses.StunResist + spellbonuses.StunResist;
				int frontal_stun_resist = itembonuses.FrontalStunResist + spellbonuses.FrontalStunResist;

				mlog(COMBAT__HITS, "Stun passed, checking resists. Was %d chance.", stun_chance);
				if (IsClient()) {
					stun_resist += aabonuses.StunResist;
					frontal_stun_resist += aabonuses.FrontalStunResist;
				}

				// frontal stun check for ogres/bonuses
				if (((GetBaseRace() == OGRE && IsClient()) ||
						(frontal_stun_resist && zone->random.Roll(frontal_stun_resist))) &&
						!attacker->BehindMob(this, attacker->GetX(), attacker->GetY())) {
					mlog(COMBAT__HITS, "Frontal stun resisted. %d chance.", frontal_stun_resist);
				} else {
					// Normal stun resist check.
					if (stun_resist && zone->random.Roll(stun_resist)) {
						if (IsClient())
							Message_StringID(MT_Stun, SHAKE_OFF_STUN);
						mlog(COMBAT__HITS, "Stun Resisted. %d chance.", stun_resist);
					} else {
						mlog(COMBAT__HITS, "Stunned. %d resist chance.", stun_resist);
						Stun(zone->random.Int(0, 2) * 1000); // 0-2 seconds
					}
				}
			} else {
				mlog(COMBAT__HITS, "Stun failed. %d chance.", stun_chance);
			}
		}

		if(spell_id != SPELL_UNKNOWN && !iBuffTic) {
			//see if root will break
			if (IsRooted() && !FromDamageShield)  // neotoyko: only spells cancel root
				TryRootFadeByDamage(buffslot, attacker);
		}
		else if(spell_id == SPELL_UNKNOWN)
		{
			//increment chances of interrupting
			if(IsCasting()) { //shouldnt interrupt on regular spell damage
				attacked_count++;
				mlog(COMBAT__HITS, "Melee attack while casting. Attack count %d", attacked_count);
			}
		}

		//send an HP update if we are hurt
		if(GetHP() < GetMaxHP())
			SendHPUpdate();
	}	//end `if damage was done`

	//send damage packet...
	if(!iBuffTic) { //buff ticks do not send damage, instead they just call SendHPUpdate(), which is done below
		EQApplicationPacket* outapp = new EQApplicationPacket(OP_Damage, sizeof(CombatDamage_Struct));
		CombatDamage_Struct* a = (CombatDamage_Struct*)outapp->pBuffer;
		a->target = GetID();
		if (attacker == nullptr)
			a->source = 0;
		else if (attacker->IsClient() && attacker->CastToClient()->GMHideMe())
			a->source = 0;
		else
			a->source = attacker->GetID();
		a->type = SkillDamageTypes[skill_used]; // was 0x1c
		a->damage = damage;
		a->spellid = spell_id;

		//Note: if players can become pets, they will not receive damage messages of their own
		//this was done to simplify the code here (since we can only effectively skip one mob on queue)
		eqFilterType filter;
		Mob *skip = attacker;
		if(attacker && attacker->GetOwnerID()) {
			//attacker is a pet, let pet owners see their pet's damage
			Mob* owner = attacker->GetOwner();
			if (owner && owner->IsClient()) {
				if (((spell_id != SPELL_UNKNOWN) || (FromDamageShield)) && damage>0) {
					//special crap for spell damage, looks hackish to me
					char val1[20]={0};
					owner->Message_StringID(MT_NonMelee,OTHER_HIT_NONMELEE,GetCleanName(),ConvertArray(damage,val1));
				} else {
					if(damage > 0) {
						if(spell_id != SPELL_UNKNOWN)
							filter = iBuffTic ? FilterDOT : FilterSpellDamage;
						else
							filter = FilterPetHits;
					} else if(damage == -5)
						filter = FilterNone;	//cant filter invulnerable
					else
						filter = FilterPetMisses;

					if(!FromDamageShield)
						owner->CastToClient()->QueuePacket(outapp,true,CLIENT_CONNECTED,filter);
				}
			}
			skip = owner;
		} else {
			//attacker is not a pet, send to the attacker

			//if the attacker is a client, try them with the correct filter
			if(attacker && attacker->IsClient()) {
				if ((spell_id != SPELL_UNKNOWN || FromDamageShield) && damage > 0) {
					//special crap for spell damage, looks hackish to me
					char val1[20] = {0};
					if (FromDamageShield) {
						if (attacker->CastToClient()->GetFilter(FilterDamageShields) != FilterHide)
							attacker->Message_StringID(MT_DS,OTHER_HIT_NONMELEE, GetCleanName(), ConvertArray(damage, val1));
					} else {
						entity_list.MessageClose_StringID(this, true, 100, MT_NonMelee, HIT_NON_MELEE, attacker->GetCleanName(), GetCleanName(), ConvertArray(damage, val1));
					}
				} else {
					if(damage > 0) {
						if(spell_id != SPELL_UNKNOWN)
							filter = iBuffTic ? FilterDOT : FilterSpellDamage;
						else
							filter = FilterNone;	//cant filter our own hits
					} else if(damage == -5)
						filter = FilterNone;	//cant filter invulnerable
					else
						filter = FilterMyMisses;

					attacker->CastToClient()->QueuePacket(outapp, true, CLIENT_CONNECTED, filter);
				}
			}
			skip = attacker;
		}

		//send damage to all clients around except the specified skip mob (attacker or the attacker's owner) and ourself
		if(damage > 0) {
			if(spell_id != SPELL_UNKNOWN)
				filter = iBuffTic ? FilterDOT : FilterSpellDamage;
			else
				filter = FilterOthersHit;
		} else if(damage == -5)
			filter = FilterNone;	//cant filter invulnerable
		else
			filter = FilterOthersMiss;
		//make attacker (the attacker) send the packet so we can skip them and the owner
		//this call will send the packet to `this` as well (using the wrong filter) (will not happen until PC charm works)
		// If this is Damage Shield damage, the correct OP_Damage packets will be sent from Mob::DamageShield, so
		// we don't send them here.
		if(!FromDamageShield) {
			entity_list.QueueCloseClients(this, outapp, true, 200, skip, true, filter);
			//send the damage to ourself if we are a client
			if(IsClient()) {
				//I dont think any filters apply to damage affecting us
				CastToClient()->QueuePacket(outapp);
			}
		}

		safe_delete(outapp);
	} else {
		//else, it is a buff tic...
		// So we can see our dot dmg like live shows it.
		if(spell_id != SPELL_UNKNOWN && damage > 0 && attacker && attacker != this && attacker->IsClient()) {
			//might filter on (attack_skill>200 && attack_skill<250), but I dont think we need it
			attacker->FilteredMessage_StringID(attacker, MT_DoTDamage, FilterDOT,
					YOUR_HIT_DOT, GetCleanName(), itoa(damage), spells[spell_id].name);
			// older clients don't have the below String ID, but it will be filtered
			entity_list.FilteredMessageClose_StringID(attacker, true, 200,
					MT_DoTDamage, FilterDOT, OTHER_HIT_DOT, GetCleanName(),
					itoa(damage), attacker->GetCleanName(), spells[spell_id].name);
		}
	} //end packet sending

}

void Mob::HealDamage(uint32 amount, Mob *caster, uint16 spell_id)
{
	int32 maxhp = GetMaxHP();
	int32 curhp = GetHP();
	uint32 acthealed = 0;

	if (amount > (maxhp - curhp))
		acthealed = (maxhp - curhp);
	else
		acthealed = amount;

	if (acthealed > 100) {
		if (caster) {
			if (IsBuffSpell(spell_id)) { // hots
				// message to caster
				if (caster->IsClient() && caster == this) {
					if (caster->CastToClient()->GetClientVersionBit() & BIT_SoFAndLater)
						FilteredMessage_StringID(caster, MT_NonMelee, FilterHealOverTime,
								HOT_HEAL_SELF, itoa(acthealed), spells[spell_id].name);
					else
						FilteredMessage_StringID(caster, MT_NonMelee, FilterHealOverTime,
								YOU_HEALED, GetCleanName(), itoa(acthealed));
				} else if (caster->IsClient() && caster != this) {
					if (caster->CastToClient()->GetClientVersionBit() & BIT_SoFAndLater)
						caster->FilteredMessage_StringID(caster, MT_NonMelee, FilterHealOverTime,
								HOT_HEAL_OTHER, GetCleanName(), itoa(acthealed),
								spells[spell_id].name);
					else
						caster->FilteredMessage_StringID(caster, MT_NonMelee, FilterHealOverTime,
								YOU_HEAL, GetCleanName(), itoa(acthealed));
				}
				// message to target
				if (IsClient() && caster != this) {
					if (CastToClient()->GetClientVersionBit() & BIT_SoFAndLater)
						FilteredMessage_StringID(this, MT_NonMelee, FilterHealOverTime,
								HOT_HEALED_OTHER, caster->GetCleanName(),
								itoa(acthealed), spells[spell_id].name);
					else
						FilteredMessage_StringID(this, MT_NonMelee, FilterHealOverTime,
								YOU_HEALED, caster->GetCleanName(), itoa(acthealed));
				}
			} else { // normal heals
				FilteredMessage_StringID(caster, MT_NonMelee, FilterSpellDamage,
						YOU_HEALED, caster->GetCleanName(), itoa(acthealed));
				if (caster != this)
					caster->FilteredMessage_StringID(caster, MT_NonMelee, FilterSpellDamage,
							YOU_HEAL, GetCleanName(), itoa(acthealed));
			}
		} else {
			Message(MT_NonMelee, "You have been healed for %d points of damage.", acthealed);
		}
	}

	if (curhp < maxhp) {
		if ((curhp + amount) > maxhp)
			curhp = maxhp;
		else
			curhp += amount;
		SetHP(curhp);

		SendHPUpdate();
	}
}

//proc chance includes proc bonus
float Mob::GetProcChances(float ProcBonus, uint16 hand)
{
	int mydex = GetDEX();
	float ProcChance = 0.0f;

	uint32 weapon_speed = GetWeaponSpeedbyHand(hand);

	if (RuleB(Combat, AdjustProcPerMinute)) {
		ProcChance = (static_cast<float>(weapon_speed) *
				RuleR(Combat, AvgProcsPerMinute) / 60000.0f); // compensate for weapon_speed being in ms
		ProcBonus += static_cast<float>(mydex) * RuleR(Combat, ProcPerMinDexContrib);
		ProcChance += ProcChance * ProcBonus / 100.0f;
	} else {
		ProcChance = RuleR(Combat, BaseProcChance) +
			static_cast<float>(mydex) / RuleR(Combat, ProcDexDivideBy);
		ProcChance += ProcChance * ProcBonus / 100.0f;
	}

	mlog(COMBAT__PROCS, "Proc chance %.2f (%.2f from bonuses)", ProcChance, ProcBonus);
	return ProcChance;
}

float Mob::GetDefensiveProcChances(float &ProcBonus, float &ProcChance, uint16 hand, Mob* on) {

	if (!on)
		return ProcChance;

	int myagi = on->GetAGI();
	ProcBonus = 0;
	ProcChance = 0;

	uint32 weapon_speed = GetWeaponSpeedbyHand(hand);

	ProcChance = (static_cast<float>(weapon_speed) * RuleR(Combat, AvgDefProcsPerMinute) / 60000.0f); // compensate for weapon_speed being in ms
	ProcBonus += static_cast<float>(myagi) * RuleR(Combat, DefProcPerMinAgiContrib) / 100.0f;
	ProcChance = ProcChance + (ProcChance * ProcBonus);

	mlog(COMBAT__PROCS, "Defensive Proc chance %.2f (%.2f from bonuses)", ProcChance, ProcBonus);
	return ProcChance;
}

void Mob::TryDefensiveProc(const ItemInst* weapon, Mob *on, uint16 hand) {

	if (!on) {
		SetTarget(nullptr);
		LogFile->write(EQEMuLog::Error, "A null Mob object was passed to Mob::TryDefensiveProc for evaluation!");
		return;
	}

	bool bDefensiveProc = HasDefensiveProcs();

	if (!bDefensiveProc)
		return;

	float ProcChance, ProcBonus;
	on->GetDefensiveProcChances(ProcBonus, ProcChance, hand , this);

	if(hand != MainPrimary)
		ProcChance /= 2;

		if (bDefensiveProc){
			for (int i = 0; i < MAX_PROCS; i++) {
				if (IsValidSpell(DefensiveProcs[i].spellID)) {
					float chance = ProcChance * (static_cast<float>(DefensiveProcs[i].chance)/100.0f);
					if (zone->random.Roll(chance)) {
						ExecWeaponProc(nullptr, DefensiveProcs[i].spellID, on);
						CheckNumHitsRemaining(NUMHIT_DefensiveSpellProcs,0,DefensiveProcs[i].base_spellID);
					}
				}
			}
		}
}

void Mob::TryWeaponProc(const ItemInst* weapon_g, Mob *on, uint16 hand) {
	if(!on) {
		SetTarget(nullptr);
		LogFile->write(EQEMuLog::Error, "A null Mob object was passed to Mob::TryWeaponProc for evaluation!");
		return;
	}

	if (!IsAttackAllowed(on)) {
		mlog(COMBAT__PROCS, "Preventing procing off of unattackable things.");
		return;
	}

	if(!weapon_g) {
		TrySpellProc(nullptr, (const Item_Struct*)nullptr, on);
		return;
	}

	if(!weapon_g->IsType(ItemClassCommon)) {
		TrySpellProc(nullptr, (const Item_Struct*)nullptr, on);
		return;
	}

	// Innate + aug procs from weapons
	// TODO: powersource procs
	TryWeaponProc(weapon_g, weapon_g->GetItem(), on, hand);
	// Procs from Buffs and AA both melee and range
	TrySpellProc(weapon_g, weapon_g->GetItem(), on, hand);

	return;
}

void Mob::TryWeaponProc(const ItemInst *inst, const Item_Struct *weapon, Mob *on, uint16 hand)
{

	if (!weapon)
		return;
	uint16 skillinuse = 28;
	int ourlevel = GetLevel();
	float ProcBonus = static_cast<float>(aabonuses.ProcChanceSPA +
			spellbonuses.ProcChanceSPA + itembonuses.ProcChanceSPA);
	ProcBonus += static_cast<float>(itembonuses.ProcChance) / 10.0f; // Combat Effects
	float ProcChance = GetProcChances(ProcBonus, hand);

	if (hand != MainPrimary) //Is Archery intened to proc at 50% rate?
		ProcChance /= 2;

	// Try innate proc on weapon
	// We can proc once here, either weapon or one aug
	bool proced = false; // silly bool to prevent augs from going if weapon does
	skillinuse = GetSkillByItemType(weapon->ItemType);
	if (weapon->Proc.Type == ET_CombatProc) {
		float WPC = ProcChance * (100.0f + // Proc chance for this weapon
				static_cast<float>(weapon->ProcRate)) / 100.0f;
		if (zone->random.Roll(WPC)) {	// 255 dex = 0.084 chance of proc. No idea what this number should be really.
			if (weapon->Proc.Level > ourlevel) {
				mlog(COMBAT__PROCS,
						"Tried to proc (%s), but our level (%d) is lower than required (%d)",
						weapon->Name, ourlevel, weapon->Proc.Level);
				if (IsPet()) {
					Mob *own = GetOwner();
					if (own)
						own->Message_StringID(13, PROC_PETTOOLOW);
				} else {
					Message_StringID(13, PROC_TOOLOW);
				}
			} else {
				mlog(COMBAT__PROCS,
						"Attacking weapon (%s) successfully procing spell %d (%.2f percent chance)",
						weapon->Name, weapon->Proc.Effect, WPC * 100);
				ExecWeaponProc(inst, weapon->Proc.Effect, on);
				proced = true;
			}
		}
	}
	//If OneProcPerWeapon is not enabled, we reset the try for that weapon regardless of if we procced or not.
	//This is for some servers that may want to have as many procs triggering from weapons as possible in a single round.
	if(!RuleB(Combat, OneProcPerWeapon))
		proced = false;

	if (!proced && inst) {
		for (int r = 0; r < EmuConstants::ITEM_COMMON_SIZE; r++) {
			const ItemInst *aug_i = inst->GetAugment(r);
			if (!aug_i) // no aug, try next slot!
				continue;
			const Item_Struct *aug = aug_i->GetItem();
			if (!aug)
				continue;

			if (aug->Proc.Type == ET_CombatProc) {
				float APC = ProcChance * (100.0f + // Proc chance for this aug
					static_cast<float>(aug->ProcRate)) / 100.0f;
				if (zone->random.Roll(APC)) {
					if (aug->Proc.Level > ourlevel) {
						if (IsPet()) {
							Mob *own = GetOwner();
							if (own)
								own->Message_StringID(13, PROC_PETTOOLOW);
						} else {
							Message_StringID(13, PROC_TOOLOW);
						}
					} else {
						ExecWeaponProc(aug_i, aug->Proc.Effect, on);
						if (RuleB(Combat, OneProcPerWeapon))
							break;
					}
				}
			}
		}
	}
	// TODO: Powersource procs

	return;
}

void Mob::TrySpellProc(const ItemInst *inst, const Item_Struct *weapon, Mob *on, uint16 hand)
{
	float ProcBonus = static_cast<float>(spellbonuses.SpellProcChance +
			itembonuses.SpellProcChance + aabonuses.SpellProcChance);
	float ProcChance = 0.0f;
	ProcChance = GetProcChances(ProcBonus, hand);

	if (hand != MainPrimary) //Is Archery intened to proc at 50% rate?
		ProcChance /= 2;

	bool rangedattk = false;
	if (weapon && hand == MainRange) {
		if (weapon->ItemType == ItemTypeArrow ||
				weapon->ItemType == ItemTypeLargeThrowing ||
				weapon->ItemType == ItemTypeSmallThrowing ||
				weapon->ItemType == ItemTypeBow)
			rangedattk = true;
	}

	if (!weapon && hand == MainRange && GetSpecialAbility(SPECATK_RANGED_ATK))
		rangedattk = true;

	for (uint32 i = 0; i < MAX_PROCS; i++) {
		if (IsPet() && hand != MainPrimary) //Pets can only proc spell procs from their primay hand (ie; beastlord pets)
			continue; // If pets ever can proc from off hand, this will need to change

		// Not ranged
		if (!rangedattk) {
			// Perma procs (AAs)
			if (PermaProcs[i].spellID != SPELL_UNKNOWN) {
				if (zone->random.Roll(PermaProcs[i].chance)) { // TODO: Do these get spell bonus?
					mlog(COMBAT__PROCS,
							"Permanent proc %d procing spell %d (%d percent chance)",
							i, PermaProcs[i].spellID, PermaProcs[i].chance);
					ExecWeaponProc(nullptr, PermaProcs[i].spellID, on);
				} else {
					mlog(COMBAT__PROCS,
							"Permanent proc %d failed to proc %d (%d percent chance)",
							i, PermaProcs[i].spellID, PermaProcs[i].chance);
				}
			}

			// Spell procs (buffs)
			if (SpellProcs[i].spellID != SPELL_UNKNOWN) {
				float chance = ProcChance * (static_cast<float>(SpellProcs[i].chance) / 100.0f);
				if (zone->random.Roll(chance)) {
					mlog(COMBAT__PROCS,
							"Spell proc %d procing spell %d (%.2f percent chance)",
							i, SpellProcs[i].spellID, chance);
					ExecWeaponProc(nullptr, SpellProcs[i].spellID, on);
					CheckNumHitsRemaining(NUMHIT_OffensiveSpellProcs, 0, SpellProcs[i].base_spellID);
				} else {
					mlog(COMBAT__PROCS,
							"Spell proc %d failed to proc %d (%.2f percent chance)",
							i, SpellProcs[i].spellID, chance);
				}
			}
		} else if (rangedattk) { // ranged only
			// ranged spell procs (buffs)
			if (RangedProcs[i].spellID != SPELL_UNKNOWN) {
				float chance = ProcChance * (static_cast<float>(RangedProcs[i].chance) / 100.0f);
					if (zone->random.Roll(chance)) {
					mlog(COMBAT__PROCS,
							"Ranged proc %d procing spell %d (%.2f percent chance)",
							i, RangedProcs[i].spellID, chance);
					ExecWeaponProc(nullptr, RangedProcs[i].spellID, on);
					CheckNumHitsRemaining(NUMHIT_OffensiveSpellProcs, 0, RangedProcs[i].base_spellID);
				} else {
					mlog(COMBAT__PROCS,
							"Ranged proc %d failed to proc %d (%.2f percent chance)",
							i, RangedProcs[i].spellID, chance);
				}
			}
		}
	}

	if (HasSkillProcs() && hand != MainRange){ //We check ranged skill procs within the attack functions.
		uint16 skillinuse = 28;
		if (weapon)
			skillinuse = GetSkillByItemType(weapon->ItemType);

		TrySkillProc(on, skillinuse, 0, false, hand);
	}

	return;
}

void Mob::TryPetCriticalHit(Mob *defender, uint16 skill, int32 &damage)
{
	if(damage < 1)
		return;

	//Allows pets to perform critical hits.
	//Each rank adds an additional 1% chance for any melee hit (primary, secondary, kick, bash, etc) to critical,
	//dealing up to 63% more damage. http://www.magecompendium.com/aa-short-library.html

	Mob *owner = nullptr;
	float critChance = 0.0f;
	critChance += RuleI(Combat, MeleeBaseCritChance);
	uint32 critMod = 163;

	if (damage < 1) //We can't critical hit if we don't hit.
		return;

	if (IsPet())
		owner = GetOwner();
	else if ((IsNPC() && CastToNPC()->GetSwarmOwner()))
		owner = entity_list.GetMobID(CastToNPC()->GetSwarmOwner());
	else
		return;

	if (!owner)
		return;

	int32 CritPetChance = owner->aabonuses.PetCriticalHit + owner->itembonuses.PetCriticalHit + owner->spellbonuses.PetCriticalHit;
	int32 CritChanceBonus = GetCriticalChanceBonus(skill);

	if (CritPetChance || critChance) {

		//For pets use PetCriticalHit for base chance, pets do not innately critical with without it
		//even if buffed with a CritChanceBonus effects.
		critChance += CritPetChance;
		critChance += critChance*CritChanceBonus/100.0f;
	}

	if(critChance > 0){

		critChance /= 100;

		if(zone->random.Roll(critChance))
		{
			critMod += GetCritDmgMob(skill) * 2; // To account for base crit mod being 200 not 100
			damage = (damage * critMod) / 100;
			entity_list.FilteredMessageClose_StringID(this, false, 200,
					MT_CritMelee, FilterMeleeCrits, CRITICAL_HIT,
					GetCleanName(), itoa(damage));
		}
	}
}

void Mob::TryCriticalHit(Mob *defender, uint16 skill, int32 &damage, ExtraAttackOptions *opts)
{
	if(damage < 1)
		return;

	// decided to branch this into it's own function since it's going to be duplicating a lot of the
	// code in here, but could lead to some confusion otherwise
	if ((IsPet() && GetOwner()->IsClient()) || (IsNPC() && CastToNPC()->GetSwarmOwner())) {
		TryPetCriticalHit(defender,skill,damage);
		return;
	}

#ifdef BOTS
	if (this->IsPet() && this->GetOwner()->IsBot()) {
		this->TryPetCriticalHit(defender,skill,damage);
		return;
	}
#endif //BOTS

	float critChance = 0.0f;
	bool IsBerskerSPA = false;

	//1: Try Slay Undead
	if (defender && (defender->GetBodyType() == BT_Undead ||
				defender->GetBodyType() == BT_SummonedUndead || defender->GetBodyType() == BT_Vampire)) {
		int32 SlayRateBonus = aabonuses.SlayUndead[0] + itembonuses.SlayUndead[0] + spellbonuses.SlayUndead[0];
		if (SlayRateBonus) {
			float slayChance = static_cast<float>(SlayRateBonus) / 10000.0f;
			if (zone->random.Roll(slayChance)) {
				int32 SlayDmgBonus = aabonuses.SlayUndead[1] + itembonuses.SlayUndead[1] + spellbonuses.SlayUndead[1];
				damage = (damage * SlayDmgBonus * 2.25) / 100;
				if (GetGender() == 1) // female
					entity_list.FilteredMessageClose_StringID(this, false, 200,
							MT_CritMelee, FilterMeleeCrits, FEMALE_SLAYUNDEAD,
							GetCleanName(), itoa(damage));
				else // males and neuter I guess
					entity_list.FilteredMessageClose_StringID(this, false, 200,
							MT_CritMelee, FilterMeleeCrits, MALE_SLAYUNDEAD,
							GetCleanName(), itoa(damage));
				return;
			}
		}
	}

	//2: Try Melee Critical

	//Base critical rate for all classes is dervived from DEX stat, this rate is then augmented
	//by item,spell and AA bonuses allowing you a chance to critical hit. If the following rules
	//are defined you will have an innate chance to hit at Level 1 regardless of bonuses.
	//Warning: Do not define these rules if you want live like critical hits.
	critChance += RuleI(Combat, MeleeBaseCritChance);

	if (IsClient()) {
		critChance  += RuleI(Combat, ClientBaseCritChance);

		if (spellbonuses.BerserkSPA || itembonuses.BerserkSPA || aabonuses.BerserkSPA)
				IsBerskerSPA = true;

		if (((GetClass() == WARRIOR || GetClass() == BERSERKER) && GetLevel() >= 12)  || IsBerskerSPA) {
			if (IsBerserk() || IsBerskerSPA)
				critChance += RuleI(Combat, BerserkBaseCritChance);
			else
				critChance += RuleI(Combat, WarBerBaseCritChance);
		}
	}

	int deadlyChance = 0;
	int deadlyMod = 0;
	if(skill == SkillArchery && GetClass() == RANGER && GetSkill(SkillArchery) >= 65)
		critChance += 6;

	if (skill == SkillThrowing && GetClass() == ROGUE && GetSkill(SkillThrowing) >= 65) {
		critChance += RuleI(Combat, RogueCritThrowingChance);
		deadlyChance = RuleI(Combat, RogueDeadlyStrikeChance);
		deadlyMod = RuleI(Combat, RogueDeadlyStrikeMod);
	}

	int CritChanceBonus = GetCriticalChanceBonus(skill);

	if (CritChanceBonus || critChance) {

		//Get Base CritChance from Dex. (200 = ~1.6%, 255 = ~2.0%, 355 = ~2.20%) Fall off rate > 255
		//http://giline.versus.jp/shiden/su.htm , http://giline.versus.jp/shiden/damage_e.htm
		if (GetDEX() <= 255)
			critChance += (float(GetDEX()) / 125.0f);
		else if (GetDEX() > 255)
			critChance += (float(GetDEX()-255)/ 500.0f) + 2.0f;
		critChance += critChance*(float)CritChanceBonus /100.0f;
	}

	if(opts) {
		critChance *= opts->crit_percent;
		critChance += opts->crit_flat;
	}

	if(critChance > 0) {

		critChance /= 100;

		if(zone->random.Roll(critChance))
		{
			uint32 critMod = 200;
			bool crip_success = false;
			int32 CripplingBlowChance = GetCrippBlowChance();

			//Crippling Blow Chance: The percent value of the effect is applied
			//to the your Chance to Critical. (ie You have 10% chance to critical and you
			//have a 200% Chance to Critical Blow effect, therefore you have a 20% Chance to Critical Blow.
			if (CripplingBlowChance || (IsBerserk() || IsBerskerSPA)) {
				if (!IsBerserk() && !IsBerskerSPA)
					critChance *= float(CripplingBlowChance)/100.0f;

				if ((IsBerserk() || IsBerskerSPA) || zone->random.Roll(critChance)) {
					critMod = 400;
					crip_success = true;
				}
			}

			critMod += GetCritDmgMob(skill) * 2; // To account for base crit mod being 200 not 100
			damage = damage * critMod / 100;

			bool deadlySuccess = false;
			if (deadlyChance && zone->random.Roll(static_cast<float>(deadlyChance) / 100.0f)) {
				if (BehindMob(defender, GetX(), GetY())) {
					damage *= deadlyMod;
					deadlySuccess = true;
				}
			}

			if (crip_success) {
				entity_list.FilteredMessageClose_StringID(this, false, 200,
						MT_CritMelee, FilterMeleeCrits, CRIPPLING_BLOW,
						GetCleanName(), itoa(damage));
				// Crippling blows also have a chance to stun
				//Kayen: Crippling Blow would cause a chance to interrupt for npcs < 55, with a staggers message.
				if (defender->GetLevel() <= 55 && !defender->GetSpecialAbility(IMMUNE_STUN)){
					defender->Emote("staggers.");
					defender->Stun(0);
				}
			} else if (deadlySuccess) {
				entity_list.FilteredMessageClose_StringID(this, false, 200,
						MT_CritMelee, FilterMeleeCrits, DEADLY_STRIKE,
						GetCleanName(), itoa(damage));
			} else {
				entity_list.FilteredMessageClose_StringID(this, false, 200,
						MT_CritMelee, FilterMeleeCrits, CRITICAL_HIT,
						GetCleanName(), itoa(damage));
			}
		}
	}
}

bool Mob::TryFinishingBlow(Mob *defender, SkillUseTypes skillinuse)
{
	if (defender && !defender->IsClient() && defender->GetHPRatio() < 10){

		uint32 FB_Dmg = aabonuses.FinishingBlow[1] + spellbonuses.FinishingBlow[1] + itembonuses.FinishingBlow[1];

		uint32 FB_Level = 0;
		FB_Level = aabonuses.FinishingBlowLvl[0];
		if (FB_Level < spellbonuses.FinishingBlowLvl[0])
			FB_Level = spellbonuses.FinishingBlowLvl[0];
		else if (FB_Level < itembonuses.FinishingBlowLvl[0])
			FB_Level = itembonuses.FinishingBlowLvl[0];

		//Proc Chance value of 500 = 5%
		uint32 ProcChance = (aabonuses.FinishingBlow[0] + spellbonuses.FinishingBlow[0] + spellbonuses.FinishingBlow[0])/10;

		if(FB_Level && FB_Dmg && (defender->GetLevel() <= FB_Level) && (ProcChance >= zone->random.Int(0, 1000))){
			entity_list.MessageClose_StringID(this, false, 200, MT_CritMelee, FINISHING_BLOW, GetName());
			DoSpecialAttackDamage(defender, skillinuse, FB_Dmg, 1, -1, 10, false, false);
			return true;
		}
	}
	return false;
}

void Mob::DoRiposte(Mob* defender) {
	mlog(COMBAT__ATTACKS, "Preforming a riposte");

	if (!defender)
		return;

	defender->Attack(this, MainPrimary, true);
	if (HasDied()) return;

	int32 DoubleRipChance = defender->aabonuses.GiveDoubleRiposte[0] +
							defender->spellbonuses.GiveDoubleRiposte[0] +
							defender->itembonuses.GiveDoubleRiposte[0];

	DoubleRipChance		 =  defender->aabonuses.DoubleRiposte +
							defender->spellbonuses.DoubleRiposte +
							defender->itembonuses.DoubleRiposte;

	//Live AA - Double Riposte
	if(DoubleRipChance && zone->random.Roll(DoubleRipChance)) {
		mlog(COMBAT__ATTACKS, "Preforming a double riposed (%d percent chance)", DoubleRipChance);
		defender->Attack(this, MainPrimary, true);
		if (HasDied()) return;
	}

	//Double Riposte effect, allows for a chance to do RIPOSTE with a skill specfic special attack (ie Return Kick).
	//Coded narrowly: Limit to one per client. Limit AA only. [1 = Skill Attack Chance, 2 = Skill]

	DoubleRipChance = defender->aabonuses.GiveDoubleRiposte[1];

	if(DoubleRipChance && zone->random.Roll(DoubleRipChance)) {
	mlog(COMBAT__ATTACKS, "Preforming a return SPECIAL ATTACK (%d percent chance)", DoubleRipChance);

		if (defender->GetClass() == MONK)
			defender->MonkSpecialAttack(this, defender->aabonuses.GiveDoubleRiposte[2]);
		else if (defender->IsClient())
			defender->CastToClient()->DoClassAttacks(this,defender->aabonuses.GiveDoubleRiposte[2], true);
	}
}

void Mob::ApplyMeleeDamageBonus(uint16 skill, int32 &damage){

	if(!RuleB(Combat, UseIntervalAC)){
		if(IsNPC()){ //across the board NPC damage bonuses.
			//only account for STR here, assume their base STR was factored into their DB damages
			int dmgbonusmod = 0;
			dmgbonusmod += (100*(itembonuses.STR + spellbonuses.STR))/3;
			dmgbonusmod += (100*(spellbonuses.ATK + itembonuses.ATK))/5;
			mlog(COMBAT__DAMAGE, "Damage bonus: %d percent from ATK and STR bonuses.", (dmgbonusmod/100));
			damage += (damage*dmgbonusmod/10000);
		}
	}

	damage += damage * GetMeleeDamageMod_SE(skill) / 100;
}

bool Mob::HasDied() {
	bool Result = false;
	int32 hp_below = 0;

	hp_below = (GetDelayDeath() * -1);

	if((GetHP()) <= (hp_below))
		Result = true;

	return Result;
}

uint16 Mob::GetDamageTable(SkillUseTypes skillinuse)
{
	if(GetLevel() <= 51)
	{
		uint32 ret_table = 0;
		int str_over_75 = 0;
		if(GetSTR() > 75)
			str_over_75 = GetSTR() - 75;
		if(str_over_75 > 255)
			ret_table = (GetSkill(skillinuse)+255)/2;
		else
			ret_table = (GetSkill(skillinuse)+str_over_75)/2;

		if(ret_table < 100)
			return 100;

		return ret_table;
	}
	else if(GetLevel() >= 90)
	{
		if(GetClass() == MONK)
			return 379;
		else
			return 345;
	}
	else
	{
		uint32 dmg_table[] = {
			275, 275, 275, 275, 275,
			280, 280, 280, 280,	285,
			285, 285, 290, 290, 295,
			295, 300, 300, 300, 305,
			305, 305, 310, 310, 315,
			315, 320, 320, 320, 325,
			325, 325, 330, 330, 335,
			335, 340, 340, 340,
		};
		if(GetClass() == MONK)
			return (dmg_table[GetLevel()-51]*(100+RuleI(Combat,MonkDamageTableBonus))/100);
		else
			return dmg_table[GetLevel()-51];
	}
}

void Mob::TrySkillProc(Mob *on, uint16 skill, uint16 ReuseTime, bool Success, uint16 hand, bool IsDefensive)
{

	if (!on) {
		SetTarget(nullptr);
		LogFile->write(EQEMuLog::Error, "A null Mob object was passed to Mob::TrySkillProc for evaluation!");
		return;
	}

	if (!spellbonuses.LimitToSkill[skill] && !itembonuses.LimitToSkill[skill] && !aabonuses.LimitToSkill[skill])
		return;

	/*Allow one proc from each (Spell/Item/AA)
	Kayen: Due to limited avialability of effects on live it is too difficult
	to confirm how they stack at this time, will adjust formula when more data is avialablle to test.*/
	bool CanProc = true;

	uint16 base_spell_id = 0;
	uint16 proc_spell_id = 0;
	float ProcMod = 0;
	float chance = 0;

	if (IsDefensive)
		chance = on->GetSkillProcChances(ReuseTime, hand);
	else
		chance = GetSkillProcChances(ReuseTime, hand);

	if (spellbonuses.LimitToSkill[skill]){

		for(int e = 0; e < MAX_SKILL_PROCS; e++){
			if (CanProc &&
				((!Success && spellbonuses.SkillProc[e] && IsValidSpell(spellbonuses.SkillProc[e]))
				|| (Success && spellbonuses.SkillProcSuccess[e] && IsValidSpell(spellbonuses.SkillProcSuccess[e])))) {

				if (Success)
					base_spell_id = spellbonuses.SkillProcSuccess[e];
				else
					base_spell_id = spellbonuses.SkillProc[e];

				proc_spell_id = 0;
				ProcMod = 0;

				for (int i = 0; i < EFFECT_COUNT; i++) {

					if (spells[base_spell_id].effectid[i] == SE_SkillProc || spells[base_spell_id].effectid[i] == SE_SkillProcSuccess) {
						proc_spell_id = spells[base_spell_id].base[i];
						ProcMod = static_cast<float>(spells[base_spell_id].base2[i]);
					}

					else if (spells[base_spell_id].effectid[i] == SE_LimitToSkill && spells[base_spell_id].base[i] <= HIGHEST_SKILL) {

						if (CanProc && spells[base_spell_id].base[i] == skill && IsValidSpell(proc_spell_id)) {
							float final_chance = chance * (ProcMod / 100.0f);
							if (zone->random.Roll(final_chance)) {
								ExecWeaponProc(nullptr, proc_spell_id, on);
								CheckNumHitsRemaining(NUMHIT_OffensiveSpellProcs,0, base_spell_id);
								CanProc = false;
								break;
							}
						}
					}
					else {
						//Reset and check for proc in sequence
						proc_spell_id = 0;
						ProcMod = 0;
					}
				}
			}
		}
	}

	if (itembonuses.LimitToSkill[skill]){
		CanProc = true;
		for(int e = 0; e < MAX_SKILL_PROCS; e++){
			if (CanProc &&
				((!Success && itembonuses.SkillProc[e] && IsValidSpell(itembonuses.SkillProc[e]))
				|| (Success && itembonuses.SkillProcSuccess[e] && IsValidSpell(itembonuses.SkillProcSuccess[e])))) {

				if (Success)
					base_spell_id = itembonuses.SkillProcSuccess[e];
				else
					base_spell_id = itembonuses.SkillProc[e];

				proc_spell_id = 0;
				ProcMod = 0;

				for (int i = 0; i < EFFECT_COUNT; i++) {
					if (spells[base_spell_id].effectid[i] == SE_SkillProc || spells[base_spell_id].effectid[i] == SE_SkillProcSuccess) {
						proc_spell_id = spells[base_spell_id].base[i];
						ProcMod = static_cast<float>(spells[base_spell_id].base2[i]);
					}

					else if (spells[base_spell_id].effectid[i] == SE_LimitToSkill && spells[base_spell_id].base[i] <= HIGHEST_SKILL) {

						if (CanProc && spells[base_spell_id].base[i] == skill && IsValidSpell(proc_spell_id)) {
							float final_chance = chance * (ProcMod / 100.0f);
							if (zone->random.Roll(final_chance)) {
								ExecWeaponProc(nullptr, proc_spell_id, on);
								CanProc = false;
								break;
							}
						}
					}
					else {
						proc_spell_id = 0;
						ProcMod = 0;
					}
				}
			}
		}
	}

	if (IsClient() && aabonuses.LimitToSkill[skill]){

		CanProc = true;
		uint32 effect = 0;
		int32 base1 = 0;
		int32 base2 = 0;
		uint32 slot = 0;

		for(int e = 0; e < MAX_SKILL_PROCS; e++){
			if (CanProc &&
				((!Success && aabonuses.SkillProc[e])
				|| (Success && aabonuses.SkillProcSuccess[e]))) {
				int aaid = 0;

				if (Success)
					base_spell_id = aabonuses.SkillProcSuccess[e];
				else
					base_spell_id = aabonuses.SkillProc[e];

				proc_spell_id = 0;
				ProcMod = 0;

				std::map<uint32, std::map<uint32, AA_Ability> >::const_iterator find_iter = aa_effects.find(aaid);
				if(find_iter == aa_effects.end())
					break;

				for (std::map<uint32, AA_Ability>::const_iterator iter = aa_effects[aaid].begin(); iter != aa_effects[aaid].end(); ++iter) {
					effect = iter->second.skill_id;
					base1 = iter->second.base1;
					base2 = iter->second.base2;
					slot = iter->second.slot;

					if (effect == SE_SkillProc || effect == SE_SkillProcSuccess) {
						proc_spell_id = base1;
						ProcMod = static_cast<float>(base2);
					}

					else if (effect == SE_LimitToSkill && base1 <= HIGHEST_SKILL) {

						if (CanProc && base1 == skill && IsValidSpell(proc_spell_id)) {
							float final_chance = chance * (ProcMod / 100.0f);

							if (zone->random.Roll(final_chance)) {
								ExecWeaponProc(nullptr, proc_spell_id, on);
								CanProc = false;
								break;
							}
						}
					}
					else {
						proc_spell_id = 0;
						ProcMod = 0;
					}
				}
			}
		}
	}
}

float Mob::GetSkillProcChances(uint16 ReuseTime, uint16 hand) {

	uint32 weapon_speed;
	float ProcChance = 0;

	if (!ReuseTime && hand) {
		weapon_speed = GetWeaponSpeedbyHand(hand);
		ProcChance = static_cast<float>(weapon_speed) * (RuleR(Combat, AvgProcsPerMinute) / 60000.0f);
		if (hand != MainPrimary)
			ProcChance /= 2;
	}

	else
		ProcChance = static_cast<float>(ReuseTime) * (RuleR(Combat, AvgProcsPerMinute) / 60000.0f);

	return ProcChance;
}

bool Mob::TryRootFadeByDamage(int buffslot, Mob* attacker) {

	/*Dev Quote 2010: http://forums.station.sony.com/eq/posts/list.m?topic_id=161443
	The Viscid Roots AA does the following: Reduces the chance for root to break by X percent.
	There is no distinction of any kind between the caster inflicted damage, or anyone
	else's damage. There is also no distinction between Direct and DOT damage in the root code.

	General Mechanics
	- Check buffslot to make sure damage from a root does not cancel the root
	- If multiple roots on target, always and only checks first root slot and if broken only removes that slots root.
	- Only roots on determental spells can be broken by damage.
	- Root break chance values obtained from live parses.
	*/

	if (!attacker || !spellbonuses.Root[0] || spellbonuses.Root[1] < 0)
		return false;

	if (IsDetrimentalSpell(spellbonuses.Root[1]) && spellbonuses.Root[1] != buffslot){
		int BreakChance = RuleI(Spells, RootBreakFromSpells);

		BreakChance -= BreakChance*buffs[spellbonuses.Root[1]].RootBreakChance/100;
		int level_diff = attacker->GetLevel() - GetLevel();

		//Use baseline if level difference <= 1 (ie. If target is (1) level less than you, or equal or greater level)

		if (level_diff == 2)
			BreakChance = (BreakChance * 80) /100; //Decrease by 20%;

		else if (level_diff >= 3 && level_diff <= 20)
			BreakChance = (BreakChance * 60) /100; //Decrease by 40%;

		else if (level_diff > 21)
			BreakChance = (BreakChance * 20) /100; //Decrease by 80%;

		if (BreakChance < 1)
			BreakChance = 1;

		if (zone->random.Roll(BreakChance)) {

			if (!TryFadeEffect(spellbonuses.Root[1])) {
				BuffFadeBySlot(spellbonuses.Root[1]);
				mlog(COMBAT__HITS, "Spell broke root! BreakChance percent chance");
				return true;
			}
		}
	}

	mlog(COMBAT__HITS, "Spell did not break root. BreakChance percent chance");
	return false;
}

int32 Mob::RuneAbsorb(int32 damage, uint16 type)
{
	uint32 buff_max = GetMaxTotalSlots();
	if (type == SE_Rune){
		for(uint32 slot = 0; slot < buff_max; slot++) {
			if(slot == spellbonuses.MeleeRune[1] && spellbonuses.MeleeRune[0] && buffs[slot].melee_rune && IsValidSpell(buffs[slot].spellid)){
				int melee_rune_left = buffs[slot].melee_rune;

				if(melee_rune_left > damage)
				{
					melee_rune_left -= damage;
					buffs[slot].melee_rune = melee_rune_left;
					return -6;
				}

				else
				{
					if(melee_rune_left > 0)
						damage -= melee_rune_left;

					if(!TryFadeEffect(slot))
						BuffFadeBySlot(slot);
				}
			}
		}
	}

	else{
		for(uint32 slot = 0; slot < buff_max; slot++) {
			if(slot == spellbonuses.AbsorbMagicAtt[1] && spellbonuses.AbsorbMagicAtt[0] && buffs[slot].magic_rune && IsValidSpell(buffs[slot].spellid)){
				int magic_rune_left = buffs[slot].magic_rune;
				if(magic_rune_left > damage)
				{
					magic_rune_left -= damage;
					buffs[slot].magic_rune = magic_rune_left;
					return 0;
				}

				else
				{
					if(magic_rune_left > 0)
						damage -= magic_rune_left;

					if(!TryFadeEffect(slot))
						BuffFadeBySlot(slot);
				}
			}
		}
	}

	return damage;
}

void Mob::CommonOutgoingHitSuccess(Mob* defender, int32 &damage, SkillUseTypes skillInUse)
{
	if (!defender)
		return;

	ApplyMeleeDamageBonus(skillInUse, damage);
	damage += (damage * defender->GetSkillDmgTaken(skillInUse) / 100) + (GetSkillDmgAmt(skillInUse) + defender->GetFcDamageAmtIncoming(this, 0, true, skillInUse));
	TryCriticalHit(defender, skillInUse, damage);
	CheckNumHitsRemaining(NUMHIT_OutgoingHitSuccess);
}

void Mob::CommonBreakInvisible()
{
	//break invis when you attack
	if(invisible) {
		mlog(COMBAT__ATTACKS, "Removing invisibility due to melee attack.");
		BuffFadeByEffect(SE_Invisibility);
		BuffFadeByEffect(SE_Invisibility2);
		invisible = false;
	}
	if(invisible_undead) {
		mlog(COMBAT__ATTACKS, "Removing invisibility vs. undead due to melee attack.");
		BuffFadeByEffect(SE_InvisVsUndead);
		BuffFadeByEffect(SE_InvisVsUndead2);
		invisible_undead = false;
	}
	if(invisible_animals){
		mlog(COMBAT__ATTACKS, "Removing invisibility vs. animals due to melee attack.");
		BuffFadeByEffect(SE_InvisVsAnimals);
		invisible_animals = false;
	}

	if (spellbonuses.NegateIfCombat)
		BuffFadeByEffect(SE_NegateIfCombat);

	if(hidden || improved_hidden){
		hidden = false;
		improved_hidden = false;
		EQApplicationPacket* outapp = new EQApplicationPacket(OP_SpawnAppearance, sizeof(SpawnAppearance_Struct));
		SpawnAppearance_Struct* sa_out = (SpawnAppearance_Struct*)outapp->pBuffer;
		sa_out->spawn_id = GetID();
		sa_out->type = 0x03;
		sa_out->parameter = 0;
		entity_list.QueueClients(this, outapp, true);
		safe_delete(outapp);
	}

	if (spellbonuses.NegateIfCombat)
		BuffFadeByEffect(SE_NegateIfCombat);

	hidden = false;
	improved_hidden = false;
}

/* Dev quotes:
 * Old formula
 *     Final delay = (Original Delay / (haste mod *.01f)) + ((Hundred Hands / 100) * Original Delay)
 * New formula
 *     Final delay = (Original Delay / (haste mod *.01f)) + ((Hundred Hands / 1000) * (Original Delay / (haste mod *.01f))
 * Base Delay      20              25              30              37
 * Haste           2.25            2.25            2.25            2.25
 * HHE (old)      -17             -17             -17             -17
 * Final Delay     5.488888889     6.861111111     8.233333333     10.15444444
 *
 * Base Delay      20              25              30              37
 * Haste           2.25            2.25            2.25            2.25
 * HHE (new)      -383            -383            -383            -383
 * Final Delay     5.484444444     6.855555556     8.226666667     10.14622222
 *
 * Difference     -0.004444444   -0.005555556   -0.006666667   -0.008222222
 *
 * These times are in 10th of a second
 */

void Mob::SetAttackTimer()
{
	attack_timer.SetAtTrigger(4000, true);
}

void Client::SetAttackTimer()
{
	float haste_mod = GetHaste() * 0.01f;

	//default value for attack timer in case they have
	//an invalid weapon equipped:
	attack_timer.SetAtTrigger(4000, true);

	Timer *TimerToUse = nullptr;
	const Item_Struct *PrimaryWeapon = nullptr;

	for (int i = MainRange; i <= MainSecondary; i++) {
		//pick a timer
		if (i == MainPrimary)
			TimerToUse = &attack_timer;
		else if (i == MainRange)
			TimerToUse = &ranged_timer;
		else if (i == MainSecondary)
			TimerToUse = &attack_dw_timer;
		else	//invalid slot (hands will always hit this)
			continue;

		const Item_Struct *ItemToUse = nullptr;

		//find our item
		ItemInst *ci = GetInv().GetItem(i);
		if (ci)
			ItemToUse = ci->GetItem();

		//special offhand stuff
		if (i == MainSecondary) {
			//if we have a 2H weapon in our main hand, no dual
			if (PrimaryWeapon != nullptr) {
				if (PrimaryWeapon->ItemClass == ItemClassCommon
						&& (PrimaryWeapon->ItemType == ItemType2HSlash
						|| PrimaryWeapon->ItemType == ItemType2HBlunt
						|| PrimaryWeapon->ItemType == ItemType2HPiercing)) {
					attack_dw_timer.Disable();
					continue;
				}
			}

			//if we cant dual wield, skip it
			if (!CanThisClassDualWield()) {
				attack_dw_timer.Disable();
				continue;
			}
		}

		//see if we have a valid weapon
		if (ItemToUse != nullptr) {
			//check type and damage/delay
			if (ItemToUse->ItemClass != ItemClassCommon
					|| ItemToUse->Damage == 0
					|| ItemToUse->Delay == 0) {
				//no weapon
				ItemToUse = nullptr;
			}
			// Check to see if skill is valid
			else if ((ItemToUse->ItemType > ItemTypeLargeThrowing) &&
					(ItemToUse->ItemType != ItemTypeMartial) &&
					(ItemToUse->ItemType != ItemType2HPiercing)) {
				//no weapon
				ItemToUse = nullptr;
			}
		}

		int hhe = itembonuses.HundredHands + spellbonuses.HundredHands;
		int speed = 0;
		int delay = 36;
		float quiver_haste = 0.0f;

		//if we have no weapon..
		if (ItemToUse == nullptr) {
			//above checks ensure ranged weapons do not fall into here
			// Work out if we're a monk
			if (GetClass() == MONK || GetClass() == BEASTLORD)
				delay = GetMonkHandToHandDelay();
		} else {
			//we have a weapon, use its delay
			delay = ItemToUse->Delay;
			if (ItemToUse->ItemType == ItemTypeBow || ItemToUse->ItemType == ItemTypeLargeThrowing)
				quiver_haste = GetQuiverHaste();
		}
		if (RuleB(Spells, Jun182014HundredHandsRevamp))
			speed = static_cast<int>(((delay / haste_mod) + ((hhe / 1000.0f) * (delay / haste_mod))) * 100);
		else
			speed = static_cast<int>(((delay / haste_mod) + ((hhe / 100.0f) * delay)) * 100);
		// this is probably wrong
		if (quiver_haste > 0)
			speed *= quiver_haste;
		TimerToUse->SetAtTrigger(std::max(RuleI(Combat, MinHastedDelay), speed), true);

		if (i == MainPrimary)
			PrimaryWeapon = ItemToUse;
	}
}

void NPC::SetAttackTimer()
{
	float haste_mod = GetHaste() * 0.01f;

	//default value for attack timer in case they have
	//an invalid weapon equipped:
	attack_timer.SetAtTrigger(4000, true);

	Timer *TimerToUse = nullptr;
	int hhe = itembonuses.HundredHands + spellbonuses.HundredHands;

	// Technically NPCs should do some logic for weapons, but the effect is minimal
	// What they do is take the lower of their set delay and the weapon's
	// ex. Mob's delay set to 20, weapon set to 19, delay 19
	// Mob's delay set to 20, weapon set to 21, delay 20
	int speed = 0;
	if (RuleB(Spells, Jun182014HundredHandsRevamp))
		speed = static_cast<int>(((attack_delay / haste_mod) + ((hhe / 1000.0f) * (attack_delay / haste_mod))) * 100);
	else
		speed = static_cast<int>(((attack_delay / haste_mod) + ((hhe / 100.0f) * attack_delay)) * 100);

	for (int i = MainRange; i <= MainSecondary; i++) {
		//pick a timer
		if (i == MainPrimary)
			TimerToUse = &attack_timer;
		else if (i == MainRange)
			TimerToUse = &ranged_timer;
		else if (i == MainSecondary)
			TimerToUse = &attack_dw_timer;
		else	//invalid slot (hands will always hit this)
			continue;

		//special offhand stuff
		if (i == MainSecondary) {
			//NPCs get it for free at 13
			if(GetLevel() < 13) {
				attack_dw_timer.Disable();
				continue;
			}
		}

		TimerToUse->SetAtTrigger(std::max(RuleI(Combat, MinHastedDelay), speed), true);
	}
}<|MERGE_RESOLUTION|>--- conflicted
+++ resolved
@@ -1996,12 +1996,7 @@
 
 bool NPC::Death(Mob* killerMob, int32 damage, uint16 spell, SkillUseTypes attack_skill) {
 	mlog(COMBAT__HITS, "Fatal blow dealt by %s with %d damage, spell %d, skill %d", killerMob->GetName(), damage, spell, attack_skill);
-<<<<<<< HEAD
-	bool MadeCorpse = false;
-	uint16 OrigEntID = this->GetID();
-=======
-
->>>>>>> 0e54019f
+
 	Mob *oos = nullptr;
 	if(killerMob) {
 		oos = killerMob->GetOwnerOrSelf();
