/*	EQEMu: Everquest Server Emulator
Copyright (C) 2001-2002 EQEMu Development Team (http://eqemulator.net)

This program is free software; you can redistribute it and/or modify
it under the terms of the GNU General Public License as published by
the Free Software Foundation; version 2 of the License.

This program is distributed in the hope that it will be useful,
but WITHOUT ANY WARRANTY except by those people which sell it, which
are required to give you total support for your newly bought product;
without even the implied warranty of MERCHANTABILITY or FITNESS FOR
A PARTICULAR PURPOSE. See the GNU General Public License for more details.

You should have received a copy of the GNU General Public License
along with this program; if not, write to the Free Software
Foundation, Inc., 59 Temple Place, Suite 330, Boston, MA 02111-1307 USA
*/

#include "../common/global_define.h"
#include "../common/eq_constants.h"
#include "../common/eq_packet_structs.h"
#include "../common/rulesys.h"
#include "../common/skills.h"
#include "../common/spdat.h"
#include "../common/string_util.h"
#include "../common/data_verification.h"
#include "../common/misc_functions.h"
#include "queryserv.h"
#include "quest_parser_collection.h"
#include "string_ids.h"
#include "water_map.h"
#include "worldserver.h"
#include "zone.h"
#include "lua_parser.h"
#include "fastmath.h"
#include "mob.h"
#include "npc.h"


#include <assert.h>
#include <stdio.h>
#include <stdlib.h>
#include <boost/concept_check.hpp>

#ifdef BOTS
#include "bot.h"
#endif

extern QueryServ* QServ;
extern WorldServer worldserver;
extern FastMath g_Math;

#ifdef _WINDOWS
#define snprintf	_snprintf
#define strncasecmp	_strnicmp
#define strcasecmp	_stricmp
#endif

extern EntityList entity_list;
extern Zone* zone;

EQEmu::skills::SkillType Mob::AttackAnimation(int Hand, const EQEmu::ItemInstance* weapon, EQEmu::skills::SkillType skillinuse)
{
	// Determine animation
	int type = 0;
	if (weapon && weapon->IsClassCommon()) {
		const EQEmu::ItemData* item = weapon->GetItem();

		Log(Logs::Detail, Logs::Attack, "Weapon skill : %i", item->ItemType);

		switch (item->ItemType) {
		case EQEmu::item::ItemType1HSlash: // 1H Slashing
			skillinuse = EQEmu::skills::Skill1HSlashing;
			type = anim1HWeapon;
			break;
		case EQEmu::item::ItemType2HSlash: // 2H Slashing
			skillinuse = EQEmu::skills::Skill2HSlashing;
			type = anim2HSlashing;
			break;
		case EQEmu::item::ItemType1HPiercing: // Piercing
			skillinuse = EQEmu::skills::Skill1HPiercing;
			type = anim1HPiercing;
			break;
		case EQEmu::item::ItemType1HBlunt: // 1H Blunt
			skillinuse = EQEmu::skills::Skill1HBlunt;
			type = anim1HWeapon;
			break;
		case EQEmu::item::ItemType2HBlunt: // 2H Blunt
			skillinuse = EQEmu::skills::Skill2HBlunt;
			type = anim2HSlashing; //anim2HWeapon
			break;
		case EQEmu::item::ItemType2HPiercing: // 2H Piercing
			if (IsClient() && CastToClient()->ClientVersion() < EQEmu::versions::ClientVersion::RoF2)
				skillinuse = EQEmu::skills::Skill1HPiercing;
			else
				skillinuse = EQEmu::skills::Skill2HPiercing;
			type = anim2HWeapon;
			break;
		case EQEmu::item::ItemTypeMartial:
			skillinuse = EQEmu::skills::SkillHandtoHand;
			type = animHand2Hand;
			break;
		default:
			skillinuse = EQEmu::skills::SkillHandtoHand;
			type = animHand2Hand;
			break;
		}// switch
	}
	else if (IsNPC()) {
		switch (skillinuse) {
		case EQEmu::skills::Skill1HSlashing: // 1H Slashing
			type = anim1HWeapon;
			break;
		case EQEmu::skills::Skill2HSlashing: // 2H Slashing
			type = anim2HSlashing;
			break;
		case EQEmu::skills::Skill1HPiercing: // Piercing
			type = anim1HPiercing;
			break;
		case EQEmu::skills::Skill1HBlunt: // 1H Blunt
			type = anim1HWeapon;
			break;
		case EQEmu::skills::Skill2HBlunt: // 2H Blunt
			type = anim2HSlashing; //anim2HWeapon
			break;
		case EQEmu::skills::Skill2HPiercing: // 2H Piercing
			type = anim2HWeapon;
			break;
		case EQEmu::skills::SkillHandtoHand:
			type = animHand2Hand;
			break;
		default:
			type = animHand2Hand;
			break;
		}// switch
	}
	else {
		skillinuse = EQEmu::skills::SkillHandtoHand;
		type = animHand2Hand;
	}

	// If we're attacking with the secondary hand, play the dual wield anim
	if (Hand == EQEmu::invslot::slotSecondary)	// DW anim
		type = animDualWield;

	DoAnim(type, 0, false);

	return skillinuse;
}

int Mob::compute_tohit(EQEmu::skills::SkillType skillinuse)
{
	int tohit = GetSkill(EQEmu::skills::SkillOffense) + 7;
	tohit += GetSkill(skillinuse);
	if (IsNPC())
		tohit += CastToNPC()->GetAccuracyRating();
	if (IsClient()) {
		double reduction = CastToClient()->m_pp.intoxication / 2.0;
		if (reduction > 20.0) {
			reduction = std::min((110 - reduction) / 100.0, 1.0);
			tohit = reduction * static_cast<double>(tohit);
		}
		else if (IsBerserk()) {
			tohit += (GetLevel() * 2) / 5;
		}
	}
	return std::max(tohit, 1);
}

// return -1 in cases that always hit
int Mob::GetTotalToHit(EQEmu::skills::SkillType skill, int chance_mod)
{
	if (chance_mod >= 10000) // override for stuff like SE_SkillAttack
		return -1;

	// calculate attacker's accuracy
	auto accuracy = compute_tohit(skill) + 10; // add 10 in case the NPC's stats are fucked
	if (chance_mod > 0) // multiplier
		accuracy *= chance_mod;

	// Torven parsed an apparent constant of 1.2 somewhere in here * 6 / 5 looks eqmathy to me!
	// new test clients have 121 / 100
	accuracy = (accuracy * 121) / 100;

	// unsure on the stacking order of these effects, rather hard to parse
	// item mod2 accuracy isn't applied to range? Theory crafting and parses back it up I guess
	// mod2 accuracy -- flat bonus
	if (skill != EQEmu::skills::SkillArchery && skill != EQEmu::skills::SkillThrowing)
		accuracy += itembonuses.HitChance;

	// 216 Melee Accuracy Amt aka SE_Accuracy -- flat bonus
	accuracy += itembonuses.Accuracy[EQEmu::skills::HIGHEST_SKILL + 1] +
		aabonuses.Accuracy[EQEmu::skills::HIGHEST_SKILL + 1] +
		spellbonuses.Accuracy[EQEmu::skills::HIGHEST_SKILL + 1] +
		itembonuses.Accuracy[skill] +
		aabonuses.Accuracy[skill] +
		spellbonuses.Accuracy[skill];

	// auto hit discs (and looks like there are some autohit AAs)
	if (spellbonuses.HitChanceEffect[skill] >= 10000 || aabonuses.HitChanceEffect[skill] >= 10000)
		return -1;

	if (spellbonuses.HitChanceEffect[EQEmu::skills::HIGHEST_SKILL + 1] >= 10000)
		return -1;

	// 184 Accuracy % aka SE_HitChance -- percentage increase
	auto hit_bonus = itembonuses.HitChanceEffect[EQEmu::skills::HIGHEST_SKILL + 1] +
		aabonuses.HitChanceEffect[EQEmu::skills::HIGHEST_SKILL + 1] +
		spellbonuses.HitChanceEffect[EQEmu::skills::HIGHEST_SKILL + 1] +
		itembonuses.HitChanceEffect[skill] +
		aabonuses.HitChanceEffect[skill] +
		spellbonuses.HitChanceEffect[skill];

	accuracy = (accuracy * (100 + hit_bonus)) / 100;

	// TODO: April 2003 added an archery/throwing PVP accuracy penalty while moving, should be in here some where,
	// but PVP is less important so I haven't tried parsing it at all

	// There is also 110 Ranger Archery Accuracy % which should probably be in here some where, but it's not in any spells/aas
	// Name implies it's a percentage increase, if one wishes to implement, do it like the hit_bonus above but limited to ranger archery

	// There is also 183 UNUSED - Skill Increase Chance which devs say isn't used at all in code, but some spells reference it
	// I do not recommend implementing this once since there are spells that use it which would make this not live-like with default spell files
	return accuracy;
}

// based on dev quotes
// the AGI bonus has actually drastically changed from classic
int Mob::compute_defense()
{
	int defense = GetSkill(EQEmu::skills::SkillDefense) * 400 / 225;
	defense += (8000 * (GetAGI() - 40)) / 36000;
	if (IsClient())
		defense += CastToClient()->GetHeroicAGI() / 10;

	defense += itembonuses.AvoidMeleeChance; // item mod2
	if (IsNPC())
		defense += CastToNPC()->GetAvoidanceRating();

	if (IsClient()) {
		double reduction = CastToClient()->m_pp.intoxication / 2.0;
		if (reduction > 20.0) {
			reduction = std::min((110 - reduction) / 100.0, 1.0);
			defense = reduction * static_cast<double>(defense);
		}
	}

	return std::max(1, defense);
}

// return -1 in cases that always miss
int Mob::GetTotalDefense()
{
	auto avoidance = compute_defense() + 10; // add 10 in case the NPC's stats are fucked
	auto evasion_bonus = spellbonuses.AvoidMeleeChanceEffect; // we check this first since it has a special case
	if (evasion_bonus >= 10000)
		return -1;
	//
	// 172 Evasion aka SE_AvoidMeleeChance
	evasion_bonus += itembonuses.AvoidMeleeChanceEffect + aabonuses.AvoidMeleeChanceEffect; // item bonus here isn't mod2 avoidance

	Mob *owner = nullptr;
	if (IsPet())
		owner = GetOwner();
	else if (IsNPC() && CastToNPC()->GetSwarmOwner())
		owner = entity_list.GetMobID(CastToNPC()->GetSwarmOwner());

	if (owner) // 215 Pet Avoidance % aka SE_PetAvoidance
		evasion_bonus += owner->aabonuses.PetAvoidance + owner->spellbonuses.PetAvoidance + owner->itembonuses.PetAvoidance;

	// Evasion is a percentage bonus according to AA descriptions
	if (evasion_bonus)
		avoidance = (avoidance * (100 + evasion_bonus)) / 100;

	return avoidance;
}

// called when a mob is attacked, does the checks to see if it's a hit
// and does other mitigation checks. 'this' is the mob being attacked.
bool Mob::CheckHitChance(Mob* other, DamageHitInfo &hit)
{
#ifdef LUA_EQEMU
	bool lua_ret = false;
	bool ignoreDefault = false;
	lua_ret = LuaParser::Instance()->CheckHitChance(this, other, hit, ignoreDefault);
	
	if(ignoreDefault) {
		return lua_ret;
	}
#endif

	Mob *attacker = other;
	Mob *defender = this;
	Log(Logs::Detail, Logs::Attack, "CheckHitChance(%s) attacked by %s", defender->GetName(), attacker->GetName());

	if (defender->IsClient() && defender->CastToClient()->IsSitting())
		return true;

	auto avoidance = defender->GetTotalDefense();
	if (avoidance == -1) // some sort of auto avoid disc
		return false;

	auto accuracy = hit.tohit;
	if (accuracy == -1)
		return true;

	// so now we roll!
	// relevant dev quote:
	// Then your chance to simply avoid the attack is checked (defender's avoidance roll beat the attacker's accuracy roll.)
	int tohit_roll = zone->random.Roll0(accuracy);
	int avoid_roll = zone->random.Roll0(avoidance);
	Log(Logs::Detail, Logs::Attack, "CheckHitChance accuracy(%d => %d) avoidance(%d => %d)", accuracy, tohit_roll, avoidance, avoid_roll);

	// tie breaker? Don't want to be biased any one way
	if (tohit_roll == avoid_roll)
		return zone->random.Roll(50);
	return tohit_roll > avoid_roll;
}

bool Mob::AvoidDamage(Mob *other, DamageHitInfo &hit)
{
#ifdef LUA_EQEMU
	bool lua_ret = false;
	bool ignoreDefault = false;
	lua_ret = LuaParser::Instance()->AvoidDamage(this, other, hit, ignoreDefault);
	
	if (ignoreDefault) {
		return lua_ret;
	}
#endif

	/* called when a mob is attacked, does the checks to see if it's a hit
	* and does other mitigation checks. 'this' is the mob being attacked.
	*
	* special return values:
	* -1 - block
	* -2 - parry
	* -3 - riposte
	* -4 - dodge
	*
	*/

	/* Order according to current (SoF+?) dev quotes:
	* https://forums.daybreakgames.com/eq/index.php?threads/test-update-06-10-15.223510/page-2#post-3261772
	* https://forums.daybreakgames.com/eq/index.php?threads/test-update-06-10-15.223510/page-2#post-3268227
	* Riposte 50, hDEX, must have weapon/fists, doesn't work on archery/throwing
	* Block 25, hDEX, works on archery/throwing, behind block done here if back to attacker base1 is chance
	* Parry 45, hDEX, doesn't work on throwing/archery, must be facing target
	* Dodge 45, hAGI, works on archery/throwing, monks can dodge attacks from behind
	* Shield Block, rand base1
	* Staff Block, rand base1
	*    regular strike through
	*    avoiding the attack (CheckHitChance)
	* As soon as one succeeds, none of the rest are checked
	*
	* Formula (all int math)
	* (posted for parry, assume rest at the same)
	* Chance = (((SKILL + 100) + [((SKILL+100) * SPA(175).Base1) / 100]) / 45) + [(hDex / 25) - min([hDex / 25], hStrikethrough)].
	* hStrikethrough is a mob stat that was added to counter the bonuses of heroic stats
	* Number rolled against 100, if the chance is greater than 100 it happens 100% of time
	*
	* Things with 10k accuracy mods can be avoided with these skills qq
	*/
	Mob *attacker = other;
	Mob *defender = this;

	bool InFront = !attacker->BehindMob(this, attacker->GetX(), attacker->GetY());

	/*
	This special ability adds a negative modifer to the defenders riposte/block/parry/chance
	therefore reducing the defenders chance to successfully avoid the melee attack. At present
	time this is the only way to fine tune counter these mods on players. This may
	ultimately end up being more useful as fields in npc_types.
	*/

	int counter_all = 0;
	int counter_riposte = 0;
	int counter_block = 0;
	int counter_parry = 0;
	int counter_dodge = 0;

	if (attacker->GetSpecialAbility(COUNTER_AVOID_DAMAGE)) {
		counter_all = attacker->GetSpecialAbilityParam(COUNTER_AVOID_DAMAGE, 0);
		counter_riposte = attacker->GetSpecialAbilityParam(COUNTER_AVOID_DAMAGE, 1);
		counter_block = attacker->GetSpecialAbilityParam(COUNTER_AVOID_DAMAGE, 2);
		counter_parry = attacker->GetSpecialAbilityParam(COUNTER_AVOID_DAMAGE, 3);
		counter_dodge = attacker->GetSpecialAbilityParam(COUNTER_AVOID_DAMAGE, 4);
	}

	// riposte -- it may seem crazy, but if the attacker has SPA 173 on them, they are immune to Ripo
	bool ImmuneRipo = attacker->aabonuses.RiposteChance || attacker->spellbonuses.RiposteChance || attacker->itembonuses.RiposteChance || attacker->IsEnraged();
	// Need to check if we have something in MainHand to actually attack with (or fists)
	if (hit.hand != EQEmu::invslot::slotRange && (CanThisClassRiposte() || IsEnraged()) && InFront && !ImmuneRipo) {
		if (IsEnraged()) {
			hit.damage_done = DMG_RIPOSTED;
			Log(Logs::Detail, Logs::Combat, "I am enraged, riposting frontal attack.");
			return true;
		}
		if (IsClient())
			CastToClient()->CheckIncreaseSkill(EQEmu::skills::SkillRiposte, other, -10);
		// check auto discs ... I guess aa/items too :P
		if (spellbonuses.RiposteChance == 10000 || aabonuses.RiposteChance == 10000 || itembonuses.RiposteChance == 10000) {
			hit.damage_done = DMG_RIPOSTED;
			return true;
		}
		int chance = GetSkill(EQEmu::skills::SkillRiposte) + 100;
		chance += (chance * (aabonuses.RiposteChance + spellbonuses.RiposteChance + itembonuses.RiposteChance)) / 100;
		chance /= 50;
		chance += itembonuses.HeroicDEX / 25; // live has "heroic strickthrough" here to counter
		if (counter_riposte || counter_all) {
			float counter = (counter_riposte + counter_all) / 100.0f;
			chance -= chance * counter;
		}
		// AA Slippery Attacks
		if (hit.hand == EQEmu::invslot::slotSecondary) {
			int slip = aabonuses.OffhandRiposteFail + itembonuses.OffhandRiposteFail + spellbonuses.OffhandRiposteFail;
			chance += chance * slip / 100;
		}
		if (chance > 0 && zone->random.Roll(chance)) { // could be <0 from offhand stuff
			hit.damage_done = DMG_RIPOSTED;
			return true;
		}
	}

	// block
	bool bBlockFromRear = false;

	// a successful roll on this does not mean a successful block is forthcoming. only that a chance to block
	// from a direction other than the rear is granted.

	int BlockBehindChance = aabonuses.BlockBehind + spellbonuses.BlockBehind + itembonuses.BlockBehind;

	if (BlockBehindChance && zone->random.Roll(BlockBehindChance))
		bBlockFromRear = true;

	if (CanThisClassBlock() && (InFront || bBlockFromRear)) {
		if (IsClient())
			CastToClient()->CheckIncreaseSkill(EQEmu::skills::SkillBlock, other, -10);
		// check auto discs ... I guess aa/items too :P
		if (spellbonuses.IncreaseBlockChance == 10000 || aabonuses.IncreaseBlockChance == 10000 ||
			itembonuses.IncreaseBlockChance == 10000) {
			hit.damage_done = DMG_BLOCKED;
			return true;
		}
		int chance = GetSkill(EQEmu::skills::SkillBlock) + 100;
		chance += (chance * (aabonuses.IncreaseBlockChance + spellbonuses.IncreaseBlockChance + itembonuses.IncreaseBlockChance)) / 100;
		chance /= 25;
		chance += itembonuses.HeroicDEX / 25; // live has "heroic strickthrough" here to counter
		if (counter_block || counter_all) {
			float counter = (counter_block + counter_all) / 100.0f;
			chance -= chance * counter;
		}
		if (zone->random.Roll(chance)) {
			hit.damage_done = DMG_BLOCKED;
			return true;
		}
	}

	// parry
	if (CanThisClassParry() && InFront && hit.hand != EQEmu::invslot::slotRange) {
		if (IsClient())
			CastToClient()->CheckIncreaseSkill(EQEmu::skills::SkillParry, other, -10);
		// check auto discs ... I guess aa/items too :P
		if (spellbonuses.ParryChance == 10000 || aabonuses.ParryChance == 10000 || itembonuses.ParryChance == 10000) {
			hit.damage_done = DMG_PARRIED;
			return true;
		}
		int chance = GetSkill(EQEmu::skills::SkillParry) + 100;
		chance += (chance * (aabonuses.ParryChance + spellbonuses.ParryChance + itembonuses.ParryChance)) / 100;
		chance /= 45;
		chance += itembonuses.HeroicDEX / 25; // live has "heroic strickthrough" here to counter
		if (counter_parry || counter_all) {
			float counter = (counter_parry + counter_all) / 100.0f;
			chance -= chance * counter;
		}
		if (zone->random.Roll(chance)) {
			hit.damage_done = DMG_PARRIED;
			return true;
		}
	}

	// dodge
	if (CanThisClassDodge() && (InFront || GetClass() == MONK)) {
		if (IsClient())
			CastToClient()->CheckIncreaseSkill(EQEmu::skills::SkillDodge, other, -10);
		// check auto discs ... I guess aa/items too :P
		if (spellbonuses.DodgeChance == 10000 || aabonuses.DodgeChance == 10000 || itembonuses.DodgeChance == 10000) {
			hit.damage_done = DMG_DODGED;
			return true;
		}
		int chance = GetSkill(EQEmu::skills::SkillDodge) + 100;
		chance += (chance * (aabonuses.DodgeChance + spellbonuses.DodgeChance + itembonuses.DodgeChance)) / 100;
		chance /= 45;
		chance += itembonuses.HeroicAGI / 25; // live has "heroic strickthrough" here to counter
		if (counter_dodge || counter_all) {
			float counter = (counter_dodge + counter_all) / 100.0f;
			chance -= chance * counter;
		}
		if (zone->random.Roll(chance)) {
			hit.damage_done = DMG_DODGED;
			return true;
		}
	}

	// Try Shield Block OR TwoHandBluntBlockCheck
	if (HasShieldEquiped() && (aabonuses.ShieldBlock || spellbonuses.ShieldBlock || itembonuses.ShieldBlock) && (InFront || bBlockFromRear)) {
		int chance = aabonuses.ShieldBlock + spellbonuses.ShieldBlock + itembonuses.ShieldBlock;
		if (counter_block || counter_all) {
			float counter = (counter_block + counter_all) / 100.0f;
			chance -= chance * counter;
		}
		if (zone->random.Roll(chance)) {
			hit.damage_done = DMG_BLOCKED;
			return true;
		}
	}

	if (HasTwoHandBluntEquiped() && (aabonuses.TwoHandBluntBlock || spellbonuses.TwoHandBluntBlock || itembonuses.TwoHandBluntBlock) && (InFront || bBlockFromRear)) {
		int chance = aabonuses.TwoHandBluntBlock + itembonuses.TwoHandBluntBlock + spellbonuses.TwoHandBluntBlock;
		if (counter_block || counter_all) {
			float counter = (counter_block + counter_all) / 100.0f;
			chance -= chance * counter;
		}
		if (zone->random.Roll(chance)) {
			hit.damage_done = DMG_BLOCKED;
			return true;
		}
	}

	return false;
}

int Mob::GetACSoftcap()
{
	// from test server Resources/ACMitigation.txt
	static int war_softcaps[] = {
		312, 314, 316, 318, 320, 322, 324, 326, 328, 330, 332, 334, 336, 338, 340, 342, 344, 346, 348, 350, 352,
		354, 356, 358, 360, 362, 364, 366, 368, 370, 372, 374, 376, 378, 380, 382, 384, 386, 388, 390, 392, 394,
		396, 398, 400, 402, 404, 406, 408, 410, 412, 414, 416, 418, 420, 422, 424, 426, 428, 430, 432, 434, 436,
		438, 440, 442, 444, 446, 448, 450, 452, 454, 456, 458, 460, 462, 464, 466, 468, 470, 472, 474, 476, 478,
		480, 482, 484, 486, 488, 490, 492, 494, 496, 498, 500, 502, 504, 506, 508, 510, 512, 514, 516, 518, 520
	};

	static int clrbrdmnk_softcaps[] = {
		274, 276, 278, 278, 280, 282, 284, 286, 288, 290, 292, 292, 294, 296, 298, 300, 302, 304, 306, 308, 308,
		310, 312, 314, 316, 318, 320, 322, 322, 324, 326, 328, 330, 332, 334, 336, 336, 338, 340, 342, 344, 346,
		348, 350, 352, 352, 354, 356, 358, 360, 362, 364, 366, 366, 368, 370, 372, 374, 376, 378, 380, 380, 382,
		384, 386, 388, 390, 392, 394, 396, 396, 398, 400, 402, 404, 406, 408, 410, 410, 412, 414, 416, 418, 420,
		422, 424, 424, 426, 428, 430, 432, 434, 436, 438, 440, 440, 442, 444, 446, 448, 450, 452, 454, 454, 456
	};

	static int palshd_softcaps[] = {
		298, 300, 302, 304, 306, 308, 310, 312, 314, 316, 318, 320, 322, 324, 326, 328, 330, 332, 334, 336, 336,
		338, 340, 342, 344, 346, 348, 350, 352, 354, 356, 358, 360, 362, 364, 366, 368, 370, 372, 374, 376, 378,
		380, 382, 384, 384, 386, 388, 390, 392, 394, 396, 398, 400, 402, 404, 406, 408, 410, 412, 414, 416, 418,
		420, 422, 424, 426, 428, 430, 432, 432, 434, 436, 438, 440, 442, 444, 446, 448, 450, 452, 454, 456, 458,
		460, 462, 464, 466, 468, 470, 472, 474, 476, 478, 480, 480, 482, 484, 486, 488, 490, 492, 494, 496, 498
	};

	static int rng_softcaps[] = {
		286, 288, 290, 292, 294, 296, 298, 298, 300, 302, 304, 306, 308, 310, 312, 314, 316, 318, 320, 322, 322,
		324, 326, 328, 330, 332, 334, 336, 338, 340, 342, 344, 344, 346, 348, 350, 352, 354, 356, 358, 360, 362,
		364, 366, 368, 368, 370, 372, 374, 376, 378, 380, 382, 384, 386, 388, 390, 390, 392, 394, 396, 398, 400,
		402, 404, 406, 408, 410, 412, 414, 414, 416, 418, 420, 422, 424, 426, 428, 430, 432, 434, 436, 436, 438,
		440, 442, 444, 446, 448, 450, 452, 454, 456, 458, 460, 460, 462, 464, 466, 468, 470, 472, 474, 476, 478
	};

	static int dru_softcaps[] = {
		254, 256, 258, 260, 262, 264, 264, 266, 268, 270, 272, 272, 274, 276, 278, 280, 282, 282, 284, 286, 288,
		290, 290, 292, 294, 296, 298, 300, 300, 302, 304, 306, 308, 308, 310, 312, 314, 316, 318, 318, 320, 322,
		324, 326, 328, 328, 330, 332, 334, 336, 336, 338, 340, 342, 344, 346, 346, 348, 350, 352, 354, 354, 356,
		358, 360, 362, 364, 364, 366, 368, 370, 372, 372, 374, 376, 378, 380, 382, 382, 384, 386, 388, 390, 390,
		392, 394, 396, 398, 400, 400, 402, 404, 406, 408, 410, 410, 412, 414, 416, 418, 418, 420, 422, 424, 426
	};

	static int rogshmbstber_softcaps[] = {
		264, 266, 268, 270, 272, 272, 274, 276, 278, 280, 282, 282, 284, 286, 288, 290, 292, 294, 294, 296, 298,
		300, 302, 304, 306, 306, 308, 310, 312, 314, 316, 316, 318, 320, 322, 324, 326, 328, 328, 330, 332, 334,
		336, 338, 340, 340, 342, 344, 346, 348, 350, 350, 352, 354, 356, 358, 360, 362, 362, 364, 366, 368, 370,
		372, 374, 374, 376, 378, 380, 382, 384, 384, 386, 388, 390, 392, 394, 396, 396, 398, 400, 402, 404, 406,
		408, 408, 410, 412, 414, 416, 418, 418, 420, 422, 424, 426, 428, 430, 430, 432, 434, 436, 438, 440, 442
	};

	static int necwizmagenc_softcaps[] = {
		248, 250, 252, 254, 256, 256, 258, 260, 262, 264, 264, 266, 268, 270, 272, 272, 274, 276, 278, 280, 280,
		282, 284, 286, 288, 288, 290, 292, 294, 296, 296, 298, 300, 302, 304, 304, 306, 308, 310, 312, 312, 314,
		316, 318, 320, 320, 322, 324, 326, 328, 328, 330, 332, 334, 336, 336, 338, 340, 342, 344, 344, 346, 348,
		350, 352, 352, 354, 356, 358, 360, 360, 362, 364, 366, 368, 368, 370, 372, 374, 376, 376, 378, 380, 382,
		384, 384, 386, 388, 390, 392, 392, 394, 396, 398, 400, 400, 402, 404, 406, 408, 408, 410, 412, 414, 416
	};

	int level = std::min(105, static_cast<int>(GetLevel())) - 1;

	switch (GetClass()) {
	case WARRIOR:
		return war_softcaps[level];
	case CLERIC:
	case BARD:
	case MONK:
		return clrbrdmnk_softcaps[level];
	case PALADIN:
	case SHADOWKNIGHT:
		return palshd_softcaps[level];
	case RANGER:
		return rng_softcaps[level];
	case DRUID:
		return dru_softcaps[level];
	case ROGUE:
	case SHAMAN:
	case BEASTLORD:
	case BERSERKER:
		return rogshmbstber_softcaps[level];
	case NECROMANCER:
	case WIZARD:
	case MAGICIAN:
	case ENCHANTER:
		return necwizmagenc_softcaps[level];
	default:
		return 350;
	}
}

double Mob::GetSoftcapReturns()
{
	// These are based on the dev post, they seem to be correct for every level
	// AKA no more hard caps
	switch (GetClass()) {
	case WARRIOR:
		return 0.35;
	case CLERIC:
	case BARD:
	case MONK:
		return 0.3;
	case PALADIN:
	case SHADOWKNIGHT:
		return 0.33;
	case RANGER:
		return 0.315;
	case DRUID:
		return 0.265;
	case ROGUE:
	case SHAMAN:
	case BEASTLORD:
	case BERSERKER:
		return 0.28;
	case NECROMANCER:
	case WIZARD:
	case MAGICIAN:
	case ENCHANTER:
		return 0.25;
	default:
		return 0.3;
	}
}

int Mob::GetClassRaceACBonus()
{
	int ac_bonus = 0;
	auto level = GetLevel();
	if (GetClass() == MONK) {
		int hardcap = 30;
		int softcap = 14;
		if (level > 99) {
			hardcap = 58;
			softcap = 35;
		}
		else if (level > 94) {
			hardcap = 57;
			softcap = 34;
		}
		else if (level > 89) {
			hardcap = 56;
			softcap = 33;
		}
		else if (level > 84) {
			hardcap = 55;
			softcap = 32;
		}
		else if (level > 79) {
			hardcap = 54;
			softcap = 31;
		}
		else if (level > 74) {
			hardcap = 53;
			softcap = 30;
		}
		else if (level > 69) {
			hardcap = 53;
			softcap = 28;
		}
		else if (level > 64) {
			hardcap = 53;
			softcap = 26;
		}
		else if (level > 63) {
			hardcap = 50;
			softcap = 24;
		}
		else if (level > 61) {
			hardcap = 47;
			softcap = 24;
		}
		else if (level > 59) {
			hardcap = 45;
			softcap = 24;
		}
		else if (level > 54) {
			hardcap = 40;
			softcap = 20;
		}
		else if (level > 50) {
			hardcap = 38;
			softcap = 18;
		}
		else if (level > 44) {
			hardcap = 36;
			softcap = 17;
		}
		else if (level > 29) {
			hardcap = 34;
			softcap = 16;
		}
		else if (level > 14) {
			hardcap = 32;
			softcap = 15;
		}
		int weight = IsClient() ? CastToClient()->CalcCurrentWeight() : 0;
		if (weight < hardcap - 1) {
			int temp = level + 5;
			if (weight > softcap) {
				double redux = (weight - softcap) * 6.66667;
				redux = (100.0 - std::min(100.0, redux)) * 0.01;
				temp = std::max(0, static_cast<int>(temp * redux));
			}
			ac_bonus = (4 * temp) / 3;
		}
		else if (weight > hardcap + 1) {
			int temp = level + 5;
			double multiplier = std::min(1.0, (weight - (hardcap - 10.0)) / 100.0);
			temp = (4 * temp) / 3;
			ac_bonus -= static_cast<int>(temp * multiplier);
		}
	}

	if (GetClass() == ROGUE) {
		int level_scaler = level - 26;
		if (GetAGI() < 80)
			ac_bonus = level_scaler / 4;
		else if (GetAGI() < 85)
			ac_bonus = (level_scaler * 2) / 4;
		else if (GetAGI() < 90)
			ac_bonus = (level_scaler * 3) / 4;
		else if (GetAGI() < 100)
			ac_bonus = (level_scaler * 4) / 4;
		else if (GetAGI() >= 100)
			ac_bonus = (level_scaler * 5) / 4;
		if (ac_bonus > 12)
			ac_bonus = 12;
	}

	if (GetClass() == BEASTLORD) {
		int level_scaler = level - 6;
		if (GetAGI() < 80)
			ac_bonus = level_scaler / 5;
		else if (GetAGI() < 85)
			ac_bonus = (level_scaler * 2) / 5;
		else if (GetAGI() < 90)
			ac_bonus = (level_scaler * 3) / 5;
		else if (GetAGI() < 100)
			ac_bonus = (level_scaler * 4) / 5;
		else if (GetAGI() >= 100)
			ac_bonus = (level_scaler * 5) / 5;
		if (ac_bonus > 16)
			ac_bonus = 16;
	}

	if (GetRace() == IKSAR)
		ac_bonus += EQEmu::Clamp(static_cast<int>(level), 10, 35);

	return ac_bonus;
}

int Mob::ACSum()
{
	int ac = 0; // this should be base AC whenever shrouds come around
	ac += itembonuses.AC; // items + food + tribute
	int shield_ac = 0;
	if (HasShieldEquiped() && IsClient()) {
		auto client = CastToClient();
		auto inst = client->GetInv().GetItem(EQEmu::invslot::slotSecondary);
		if (inst) {
			if (inst->GetItemRecommendedLevel(true) <= GetLevel())
				shield_ac = inst->GetItemArmorClass(true);
			else
				shield_ac = client->CalcRecommendedLevelBonus(GetLevel(), inst->GetItemRecommendedLevel(true), inst->GetItemArmorClass(true));
		}
		shield_ac += client->GetHeroicSTR() / 10;
	}
	// EQ math
	ac = (ac * 4) / 3;
	// anti-twink
	if (IsClient() && GetLevel() < 50)
		ac = std::min(ac, 25 + 6 * GetLevel());
	ac = std::max(0, ac + GetClassRaceACBonus());
	if (IsNPC()) {
		// This is the developer tweaked number
		// for the VAST amount of NPCs in EQ this number didn't exceed 600 until recently (PoWar)
		// According to the guild hall Combat Dummies, a level 50 classic EQ mob it should be ~115
		// For a 60 PoP mob ~120, 70 OoW ~120
		ac += GetAC();
		Mob *owner = nullptr;
		if (IsPet())
			owner = GetOwner();
		else if (CastToNPC()->GetSwarmOwner())
			owner = entity_list.GetMobID(CastToNPC()->GetSwarmOwner());
		if (owner)
			ac += owner->aabonuses.PetAvoidance + owner->spellbonuses.PetAvoidance + owner->itembonuses.PetAvoidance;
		auto spell_aa_ac = aabonuses.AC + spellbonuses.AC;
		ac += GetSkill(EQEmu::skills::SkillDefense) / 5;
		if (EQEmu::ValueWithin(static_cast<int>(GetClass()), NECROMANCER, ENCHANTER))
			ac += spell_aa_ac / 3;
		else
			ac += spell_aa_ac / 4;
	}
	else { // TODO: so we can't set NPC skills ... so the skill bonus ends up being HUGE so lets nerf them a bit
		auto spell_aa_ac = aabonuses.AC + spellbonuses.AC;
		if (EQEmu::ValueWithin(static_cast<int>(GetClass()), NECROMANCER, ENCHANTER))
			ac += GetSkill(EQEmu::skills::SkillDefense) / 2 + spell_aa_ac / 3;
		else
			ac += GetSkill(EQEmu::skills::SkillDefense) / 3 + spell_aa_ac / 4;
	}

	if (GetAGI() > 70)
		ac += GetAGI() / 20;
	if (ac < 0)
		ac = 0;

	if (IsClient()
#ifdef BOTS
		|| IsBot()
#endif
		) {
		auto softcap = GetACSoftcap();
		auto returns = GetSoftcapReturns();
		int total_aclimitmod = aabonuses.CombatStability + itembonuses.CombatStability + spellbonuses.CombatStability;
		if (total_aclimitmod)
			softcap = (softcap * (100 + total_aclimitmod)) / 100;
		softcap += shield_ac;
		if (ac > softcap) {
			auto over_cap = ac - softcap;
			ac = softcap + (over_cap * returns);
		}
		Log(Logs::Detail, Logs::Combat, "ACSum ac %d softcap %d returns %f", ac, softcap, returns);
	}
	else {
		Log(Logs::Detail, Logs::Combat, "ACSum ac %d", ac);
	}
	return ac;
}

int Mob::GetBestMeleeSkill()
	{
	int bestSkill=0;
	EQEmu::skills::SkillType meleeSkills[]=
	{	EQEmu::skills::Skill1HBlunt,
	  	EQEmu::skills::Skill1HSlashing,
		EQEmu::skills::Skill2HBlunt,
		EQEmu::skills::Skill2HSlashing,	
		EQEmu::skills::SkillHandtoHand,
		EQEmu::skills::Skill1HPiercing,
		EQEmu::skills::Skill2HPiercing,
		EQEmu::skills::SkillCount
	};
	int i;

	for (i=0; meleeSkills[i] != EQEmu::skills::SkillCount; ++i) {
		int value;
		value = GetSkill(meleeSkills[i]);
		bestSkill = std::max(value, bestSkill);
	}
		
	return bestSkill;
	}

int Mob::offense(EQEmu::skills::SkillType skill)
{
	int offense = GetSkill(skill);
	int stat_bonus = GetSTR();

	switch (skill) {
		case EQEmu::skills::SkillArchery:
		case EQEmu::skills::SkillThrowing:
			stat_bonus = GetDEX();
			break;	

		// Mobs with no weapons default to H2H.
		// Since H2H is capped at 100 for many many classes,
		// lets not handicap mobs based on not spawning with a
		// weapon.
		//
		// Maybe we tweak this if Disarm is actually implemented.

		case EQEmu::skills::SkillHandtoHand:
			offense = GetBestMeleeSkill();
			break;
	}

	if (stat_bonus >= 75)
		offense += (2 * stat_bonus - 150) / 3;

	offense += GetATK();
	return offense;
}

// this assumes "this" is the defender
// this returns between 0.1 to 2.0
double Mob::RollD20(int offense, int mitigation)
{
	static double mods[] = {
		0.1, 0.2, 0.3, 0.4, 0.5,
		0.6, 0.7, 0.8, 0.9, 1.0,
		1.1, 1.2, 1.3, 1.4, 1.5,
		1.6, 1.7, 1.8, 1.9, 2.0
	};

	if (IsClient() && CastToClient()->IsSitting())
		return mods[19];

	auto atk_roll = zone->random.Roll0(offense + 5);
	auto def_roll = zone->random.Roll0(mitigation + 5);

	int avg = (offense + mitigation + 10) / 2;
	int index = std::max(0, (atk_roll - def_roll) + (avg / 2));

	index = EQEmu::Clamp((index * 20) / avg, 0, 19);

	return mods[index];
}

void Mob::MeleeMitigation(Mob *attacker, DamageHitInfo &hit, ExtraAttackOptions *opts)
{
#ifdef LUA_EQEMU
	bool ignoreDefault = false;
	LuaParser::Instance()->MeleeMitigation(this, attacker, hit, opts, ignoreDefault);
	
	if (ignoreDefault) {
		return;
	}
#endif

	if (hit.damage_done < 0 || hit.base_damage == 0)
		return;

	Mob* defender = this;
	auto mitigation = defender->GetMitigationAC();
	if (IsClient() && attacker->IsClient())
		mitigation = mitigation * 80 / 100; // 2004 PvP changes

	if (opts) {
		mitigation *= (1.0f - opts->armor_pen_percent);
		mitigation -= opts->armor_pen_flat;
	}

	auto roll = RollD20(hit.offense, mitigation);

	// +0.5 for rounding, min to 1 dmg
	hit.damage_done = std::max(static_cast<int>(roll * static_cast<double>(hit.base_damage) + 0.5), 1);

	Log(Logs::Detail, Logs::Attack, "mitigation %d vs offense %d. base %d rolled %f damage %d", mitigation, hit.offense, hit.base_damage, roll, hit.damage_done);
}

//Returns the weapon damage against the input mob
//if we cannot hit the mob with the current weapon we will get a value less than or equal to zero
//Else we know we can hit.
//GetWeaponDamage(mob*, const EQEmu::ItemData*) is intended to be used for mobs or any other situation where we do not have a client inventory item
//GetWeaponDamage(mob*, const EQEmu::ItemInstance*) is intended to be used for situations where we have a client inventory item
int Mob::GetWeaponDamage(Mob *against, const EQEmu::ItemData *weapon_item) {
	int dmg = 0;
	int banedmg = 0;

	//can't hit invulnerable stuff with weapons.
	if (against->GetInvul() || against->GetSpecialAbility(IMMUNE_MELEE)) {
		return 0;
	}

	//check to see if our weapons or fists are magical.
	if (against->GetSpecialAbility(IMMUNE_MELEE_NONMAGICAL)) {
		if (weapon_item) {
			if (weapon_item->Magic) {
				dmg = weapon_item->Damage;

				//this is more for non weapon items, ex: boots for kick
				//they don't have a dmg but we should be able to hit magical
				dmg = dmg <= 0 ? 1 : dmg;
			}
			else
				return 0;
		}
		else {
			if ((GetClass() == MONK || GetClass() == BEASTLORD) && GetLevel() >= 30) {
				dmg = GetHandToHandDamage();
			}
			else if (GetOwner() && GetLevel() >= RuleI(Combat, PetAttackMagicLevel)) {
				//pets wouldn't actually use this but...
				//it gives us an idea if we can hit due to the dual nature of this function
				dmg = 1;
			}
			else if (GetSpecialAbility(SPECATK_MAGICAL))
			{
				dmg = 1;
			}
			else
				return 0;
		}
	}
	else {
		if (weapon_item) {
			dmg = weapon_item->Damage;

			dmg = dmg <= 0 ? 1 : dmg;
		}
		else {
			dmg = GetHandToHandDamage();
		}
	}

	int eledmg = 0;
	if (!against->GetSpecialAbility(IMMUNE_MAGIC)) {
		if (weapon_item && weapon_item->ElemDmgAmt) {
			//we don't check resist for npcs here
			eledmg = weapon_item->ElemDmgAmt;
			dmg += eledmg;
		}
	}

	if (against->GetSpecialAbility(IMMUNE_MELEE_EXCEPT_BANE)) {
		if (weapon_item) {
			if (weapon_item->BaneDmgBody == against->GetBodyType()) {
				banedmg += weapon_item->BaneDmgAmt;
			}

			if (weapon_item->BaneDmgRace == against->GetRace()) {
				banedmg += weapon_item->BaneDmgRaceAmt;
			}
		}

		if (!banedmg) {
			if (!GetSpecialAbility(SPECATK_BANE))
				return 0;
			else
				return 1;
		}
		else
			dmg += banedmg;
	}
	else {
		if (weapon_item) {
			if (weapon_item->BaneDmgBody == against->GetBodyType()) {
				banedmg += weapon_item->BaneDmgAmt;
			}

			if (weapon_item->BaneDmgRace == against->GetRace()) {
				banedmg += weapon_item->BaneDmgRaceAmt;
			}
		}

		dmg += (banedmg + eledmg);
	}

	if (dmg <= 0) {
		return 0;
	}
	else
		return dmg;
}

int Mob::GetWeaponDamage(Mob *against, const EQEmu::ItemInstance *weapon_item, uint32 *hate)
{
	int dmg = 0;
	int banedmg = 0;
	int x = 0;

	if (!against || against->GetInvul() || against->GetSpecialAbility(IMMUNE_MELEE))
		return 0;

	// check for items being illegally attained
	if (weapon_item) {
		if (!weapon_item->GetItem())
			return 0;

		if (weapon_item->GetItemRequiredLevel(true) > GetLevel())
			return 0;

		if (!weapon_item->IsEquipable(GetBaseRace(), GetClass()))
			return 0;
	}

	if (against->GetSpecialAbility(IMMUNE_MELEE_NONMAGICAL)) {
		if (weapon_item) {
			// check to see if the weapon is magic
			bool MagicWeapon = weapon_item->GetItemMagical(true) || spellbonuses.MagicWeapon || itembonuses.MagicWeapon;
			if (MagicWeapon) {
				auto rec_level = weapon_item->GetItemRecommendedLevel(true);
				if (IsClient() && GetLevel() < rec_level)
					dmg = CastToClient()->CalcRecommendedLevelBonus(
						GetLevel(), rec_level, weapon_item->GetItemWeaponDamage(true));
				else
					dmg = weapon_item->GetItemWeaponDamage(true);
				dmg = dmg <= 0 ? 1 : dmg;
			}
			else {
				return 0;
			}
		}
		else {
			bool MagicGloves = false;
			if (IsClient()) {
				const EQEmu::ItemInstance *gloves = CastToClient()->GetInv().GetItem(EQEmu::invslot::slotHands);
				if (gloves)
					MagicGloves = gloves->GetItemMagical(true);
			}

			if (GetClass() == MONK || GetClass() == BEASTLORD) {
				if (MagicGloves || GetLevel() >= 30) {
					dmg = GetHandToHandDamage();
					if (hate)
						*hate += dmg;
				}
			}
			else if (GetOwner() &&
				GetLevel() >=
				RuleI(Combat, PetAttackMagicLevel)) { // pets wouldn't actually use this but...
				dmg = 1; // it gives us an idea if we can hit
			}
			else if (MagicGloves || GetSpecialAbility(SPECATK_MAGICAL)) {
				dmg = 1;
			}
			else
				return 0;
		}
	}
	else {
		if (weapon_item) {
			if (weapon_item->GetItem()) {
				auto rec_level = weapon_item->GetItemRecommendedLevel(true);
				if (IsClient() && GetLevel() < rec_level) {
					dmg = CastToClient()->CalcRecommendedLevelBonus(
						GetLevel(), rec_level, weapon_item->GetItemWeaponDamage(true));
				}
				else {
					dmg = weapon_item->GetItemWeaponDamage(true);
				}

				dmg = dmg <= 0 ? 1 : dmg;
			}
		}
		else {
			dmg = GetHandToHandDamage();
			if (hate)
				*hate += dmg;
		}
	}

	int eledmg = 0;
	if (!against->GetSpecialAbility(IMMUNE_MAGIC)) {
		if (weapon_item && weapon_item->GetItem() && weapon_item->GetItemElementalFlag(true))
			// the client actually has the way this is done, it does not appear to check req!
			eledmg = against->ResistElementalWeaponDmg(weapon_item);
	}

	if (weapon_item && weapon_item->GetItem() &&
		(weapon_item->GetItemBaneDamageBody(true) || weapon_item->GetItemBaneDamageRace(true)))
		banedmg = against->CheckBaneDamage(weapon_item);

	if (against->GetSpecialAbility(IMMUNE_MELEE_EXCEPT_BANE)) {
		if (!banedmg) {
			if (!GetSpecialAbility(SPECATK_BANE))
				return 0;
			else
				return 1;
		}
		else {
			dmg += (banedmg + eledmg);
			if (hate)
				*hate += banedmg;
		}
	}
	else {
		dmg += (banedmg + eledmg);
		if (hate)
			*hate += banedmg;
	}

	return std::max(0, dmg);
}

int Client::DoDamageCaps(int base_damage)
{
	// this is based on a client function that caps melee base_damage
	auto level = GetLevel();
	auto stop_level = RuleI(Combat, LevelToStopDamageCaps);
	if (stop_level && stop_level <= level)
		return base_damage;
	int cap = 0;
	if (level >= 125) {
		cap = 7 * level;
	}
	else if (level >= 110) {
		cap = 6 * level;
	}
	else if (level >= 90) {
		cap = 5 * level;
	}
	else if (level >= 70) {
		cap = 4 * level;
	}
	else if (level >= 40) {
		switch (GetClass()) {
		case CLERIC:
		case DRUID:
		case SHAMAN:
			cap = 80;
			break;
		case NECROMANCER:
		case WIZARD:
		case MAGICIAN:
		case ENCHANTER:
			cap = 40;
			break;
		default:
			cap = 200;
			break;
		}
	}
	else if (level >= 30) {
		switch (GetClass()) {
		case CLERIC:
		case DRUID:
		case SHAMAN:
			cap = 26;
			break;
		case NECROMANCER:
		case WIZARD:
		case MAGICIAN:
		case ENCHANTER:
			cap = 18;
			break;
		default:
			cap = 60;
			break;
		}
	}
	else if (level >= 20) {
		switch (GetClass()) {
		case CLERIC:
		case DRUID:
		case SHAMAN:
			cap = 20;
			break;
		case NECROMANCER:
		case WIZARD:
		case MAGICIAN:
		case ENCHANTER:
			cap = 12;
			break;
		default:
			cap = 30;
			break;
		}
	}
	else if (level >= 10) {
		switch (GetClass()) {
		case CLERIC:
		case DRUID:
		case SHAMAN:
			cap = 12;
			break;
		case NECROMANCER:
		case WIZARD:
		case MAGICIAN:
		case ENCHANTER:
			cap = 10;
			break;
		default:
			cap = 14;
			break;
		}
	}
	else {
		switch (GetClass()) {
		case CLERIC:
		case DRUID:
		case SHAMAN:
			cap = 9;
			break;
		case NECROMANCER:
		case WIZARD:
		case MAGICIAN:
		case ENCHANTER:
			cap = 6;
			break;
		default:
			cap = 10; // this is where the 20 damage cap comes from
			break;
		}
	}

	return std::min(cap, base_damage);
}

// other is the defender, this is the attacker
void Mob::DoAttack(Mob *other, DamageHitInfo &hit, ExtraAttackOptions *opts)
{
	if (!other)
		return;
	Log(Logs::Detail, Logs::Combat, "%s::DoAttack vs %s base %d min %d offense %d tohit %d skill %d", GetName(),
		other->GetName(), hit.base_damage, hit.min_damage, hit.offense, hit.tohit, hit.skill);

	// check to see if we hit..
	if (other->AvoidDamage(this, hit)) {
		int strike_through = itembonuses.StrikeThrough + spellbonuses.StrikeThrough + aabonuses.StrikeThrough;
		if (strike_through && zone->random.Roll(strike_through)) {
			MessageString(Chat::StrikeThrough,
				STRIKETHROUGH_STRING); // You strike through your opponents defenses!
			hit.damage_done = 1;			// set to one, we will check this to continue
		}
		// I'm pretty sure you can riposte a riposte
		if (hit.damage_done == DMG_RIPOSTED) {
			DoRiposte(other);
			//if (IsDead())
			return;
		}
		Log(Logs::Detail, Logs::Combat, "Avoided/strikethrough damage with code %d", hit.damage_done);
	}

	if (hit.damage_done >= 0) {
		if (other->CheckHitChance(this, hit)) {
			if (IsNPC() && other->IsClient() && other->animation > 0 && GetLevel() >= 5 && BehindMob(other, GetX(), GetY())) {
				// ~ 12% chance
				if (zone->random.Roll(12)) {
					int stun_resist2 = other->spellbonuses.FrontalStunResist + other->itembonuses.FrontalStunResist + other->aabonuses.FrontalStunResist;
					int stun_resist = other->spellbonuses.StunResist + other->itembonuses.StunResist + other->aabonuses.StunResist;
					if (zone->random.Roll(stun_resist2)) {
						other->MessageString(Chat::Stun, AVOID_STUNNING_BLOW);
					} else if (zone->random.Roll(stun_resist)) {
						other->MessageString(Chat::Stun, SHAKE_OFF_STUN);
					} else {
						other->Stun(3000); // yuck -- 3 seconds
					}
				}
			}
			other->MeleeMitigation(this, hit, opts);
			if (hit.damage_done > 0) {
				ApplyDamageTable(hit);
				CommonOutgoingHitSuccess(other, hit, opts);
			}
			Log(Logs::Detail, Logs::Combat, "Final damage after all reductions: %d", hit.damage_done);
		}
		else {
			Log(Logs::Detail, Logs::Combat, "Attack missed. Damage set to 0.");
			hit.damage_done = 0;
		}
	}
}

//note: throughout this method, setting `damage` to a negative is a way to
//stop the attack calculations
// IsFromSpell added to allow spell effects to use Attack. (Mainly for the Rampage AA right now.)
bool Client::Attack(Mob* other, int Hand, bool bRiposte, bool IsStrikethrough, bool IsFromSpell, ExtraAttackOptions *opts)
{
	if (!other) {
		SetTarget(nullptr);
		Log(Logs::General, Logs::Error, "A null Mob object was passed to Client::Attack() for evaluation!");
		return false;
	}

	if (!GetTarget())
		SetTarget(other);

	Log(Logs::Detail, Logs::Combat, "Attacking %s with hand %d %s", other ? other->GetName() : "(nullptr)", Hand, bRiposte ? "(this is a riposte)" : "");

	//SetAttackTimer();
	if (
		(IsCasting() && GetClass() != BARD && !IsFromSpell)
		|| other == nullptr
		|| ((IsClient() && CastToClient()->dead) || (other->IsClient() && other->CastToClient()->dead))
		|| (GetHP() < 0)
		|| (!IsAttackAllowed(other))
		) {
		Log(Logs::Detail, Logs::Combat, "Attack cancelled, invalid circumstances.");
		return false; // Only bards can attack while casting
	}

	if (DivineAura() && !GetGM()) {//cant attack while invulnerable unless your a gm
<<<<<<< HEAD
		Log(Logs::Detail, Logs::Combat, "Attack cancelled, Divine Aura is in effect.");
		Message_StringID(MT_DefaultText, DIVINE_AURA_NO_ATK);	//You can't attack while invulnerable!
=======
		Log(Logs::Detail, Logs::Combat, "Attack canceled, Divine Aura is in effect.");
		MessageString(Chat::DefaultText, DIVINE_AURA_NO_ATK);	//You can't attack while invulnerable!
>>>>>>> 6fb1d955
		return false;
	}

	if (GetFeigned())
		return false; // Rogean: How can you attack while feigned? Moved up from Aggro Code.

	EQEmu::ItemInstance* weapon = nullptr;
	if (Hand == EQEmu::invslot::slotSecondary) {	// Kaiyodo - Pick weapon from the attacking hand
		weapon = GetInv().GetItem(EQEmu::invslot::slotSecondary);
		OffHandAtk(true);
	}
	else {
		weapon = GetInv().GetItem(EQEmu::invslot::slotPrimary);
		OffHandAtk(false);
	}

	if (weapon != nullptr) {
		if (!weapon->IsWeapon()) {
			Log(Logs::Detail, Logs::Combat, "Attack cancelled, Item %s (%d) is not a weapon.", weapon->GetItem()->Name, weapon->GetID());
			return(false);
		}
		Log(Logs::Detail, Logs::Combat, "Attacking with weapon: %s (%d)", weapon->GetItem()->Name, weapon->GetID());
	}
	else {
		Log(Logs::Detail, Logs::Combat, "Attacking without a weapon.");
	}

	DamageHitInfo my_hit;
	// calculate attack_skill and skillinuse depending on hand and weapon
	// also send Packet to near clients
	my_hit.skill = AttackAnimation(Hand, weapon);
	Log(Logs::Detail, Logs::Combat, "Attacking with %s in slot %d using skill %d", weapon ? weapon->GetItem()->Name : "Fist", Hand, my_hit.skill);

	// Now figure out damage
	my_hit.damage_done = 1;
	my_hit.min_damage = 0;
	uint8 mylevel = GetLevel() ? GetLevel() : 1;
	uint32 hate = 0;
	if (weapon)
		hate = (weapon->GetItem()->Damage + weapon->GetItem()->ElemDmgAmt);

	my_hit.base_damage = GetWeaponDamage(other, weapon, &hate);
	if (hate == 0 && my_hit.base_damage > 1)
		hate = my_hit.base_damage;

	//if weapon damage > 0 then we know we can hit the target with this weapon
	//otherwise we cannot and we set the damage to -5 later on
	if (my_hit.base_damage > 0) {
		// if we revamp this function be more general, we will have to make sure this isn't
		// executed for anything BUT normal melee damage weapons from auto attack
		if (Hand == EQEmu::invslot::slotPrimary || Hand == EQEmu::invslot::slotSecondary)
			my_hit.base_damage = DoDamageCaps(my_hit.base_damage);
		auto shield_inc = spellbonuses.ShieldEquipDmgMod + itembonuses.ShieldEquipDmgMod + aabonuses.ShieldEquipDmgMod;
		if (shield_inc > 0 && HasShieldEquiped() && Hand == EQEmu::invslot::slotPrimary) {
			my_hit.base_damage = my_hit.base_damage * (100 + shield_inc) / 100;
			hate = hate * (100 + shield_inc) / 100;
		}

		CheckIncreaseSkill(my_hit.skill, other, -15);
		CheckIncreaseSkill(EQEmu::skills::SkillOffense, other, -15);

		// ***************************************************************
		// *** Calculate the damage bonus, if applicable, for this hit ***
		// ***************************************************************

#ifndef EQEMU_NO_WEAPON_DAMAGE_BONUS

		// If you include the preprocessor directive "#define EQEMU_NO_WEAPON_DAMAGE_BONUS", that indicates that you do not
		// want damage bonuses added to weapon damage at all. This feature was requested by ChaosSlayer on the EQEmu Forums.
		//
		// This is not recommended for normal usage, as the damage bonus represents a non-trivial component of the DPS output
		// of weapons wielded by higher-level melee characters (especially for two-handed weapons).

		int ucDamageBonus = 0;

		if (Hand == EQEmu::invslot::slotPrimary && GetLevel() >= 28 && IsWarriorClass())
		{
			// Damage bonuses apply only to hits from the main hand (Hand == MainPrimary) by characters level 28 and above
			// who belong to a melee class. If we're here, then all of these conditions apply.

			ucDamageBonus = GetWeaponDamageBonus(weapon ? weapon->GetItem() : (const EQEmu::ItemData*) nullptr);

			my_hit.min_damage = ucDamageBonus;
			hate += ucDamageBonus;
		}
#endif
		//Live AA - Sinister Strikes *Adds weapon damage bonus to offhand weapon.
		if (Hand == EQEmu::invslot::slotSecondary) {
			if (aabonuses.SecondaryDmgInc || itembonuses.SecondaryDmgInc || spellbonuses.SecondaryDmgInc) {

				ucDamageBonus = GetWeaponDamageBonus(weapon ? weapon->GetItem() : (const EQEmu::ItemData*) nullptr, true);

				my_hit.min_damage = ucDamageBonus;
				hate += ucDamageBonus;
			}
		}

		// damage = mod_client_damage(damage, skillinuse, Hand, weapon, other);

		Log(Logs::Detail, Logs::Combat, "Damage calculated: base %d min damage %d skill %d", my_hit.base_damage, my_hit.min_damage, my_hit.skill);

		int hit_chance_bonus = 0;
		my_hit.offense = offense(my_hit.skill); // we need this a few times
		my_hit.hand = Hand;

		if (opts) {
			my_hit.base_damage *= opts->damage_percent;
			my_hit.base_damage += opts->damage_flat;
			hate *= opts->hate_percent;
			hate += opts->hate_flat;
			hit_chance_bonus += opts->hit_chance;
		}

		my_hit.tohit = GetTotalToHit(my_hit.skill, hit_chance_bonus);

		DoAttack(other, my_hit, opts);
	}
	else {
		my_hit.damage_done = DMG_INVULNERABLE;
	}

	// Hate Generation is on a per swing basis, regardless of a hit, miss, or block, its always the same.
	// If we are this far, this means we are atleast making a swing.

	other->AddToHateList(this, hate);

	///////////////////////////////////////////////////////////
	////// Send Attack Damage
	///////////////////////////////////////////////////////////
	if (my_hit.damage_done > 0 && aabonuses.SkillAttackProc[0] && aabonuses.SkillAttackProc[1] == my_hit.skill &&
		IsValidSpell(aabonuses.SkillAttackProc[2])) {
		float chance = aabonuses.SkillAttackProc[0] / 1000.0f;
		if (zone->random.Roll(chance))
			SpellFinished(aabonuses.SkillAttackProc[2], other, EQEmu::spells::CastingSlot::Item, 0, -1,
				spells[aabonuses.SkillAttackProc[2]].ResistDiff);
	}
	other->Damage(this, my_hit.damage_done, SPELL_UNKNOWN, my_hit.skill, true, -1, false, m_specialattacks);

	if (IsDead()) return false;

	MeleeLifeTap(my_hit.damage_done);

	if (my_hit.damage_done > 0 && HasSkillProcSuccess() && other && other->GetHP() > 0)
		TrySkillProc(other, my_hit.skill, 0, true, Hand);

	CommonBreakInvisibleFromCombat();

	if (GetTarget())
		TriggerDefensiveProcs(other, Hand, true, my_hit.damage_done);

	if (my_hit.damage_done > 0)
		return true;

	else
		return false;
}

//used by complete heal and #heal
void Mob::Heal()
{
	SetMaxHP();
	SendHPUpdate();
}

void Client::Damage(Mob* other, int32 damage, uint16 spell_id, EQEmu::skills::SkillType attack_skill, bool avoidable, int8 buffslot, bool iBuffTic, eSpecialAttacks special)
{
	if (dead || IsCorpse())
		return;

	if (spell_id == 0)
		spell_id = SPELL_UNKNOWN;

	// cut all PVP spell damage to 2/3
	// Blasting ourselfs is considered PvP
	//Don't do PvP mitigation if the caster is damaging himself
	//should this be applied to all damage? comments sound like some is for spell DMG
	//patch notes on PVP reductions only mention archery/throwing ... not normal dmg
	if (other && other->IsClient() && (other != this) && damage > 0) {
		int PvPMitigation = 100;
		if (attack_skill == EQEmu::skills::SkillArchery || attack_skill == EQEmu::skills::SkillThrowing)
			PvPMitigation = 80;
		else
			PvPMitigation = 67;
		damage = std::max((damage * PvPMitigation) / 100, 1);
	}

	if (!ClientFinishedLoading())
		damage = -5;

	//do a majority of the work...
	CommonDamage(other, damage, spell_id, attack_skill, avoidable, buffslot, iBuffTic, special);

	if (damage > 0) {

		if (spell_id == SPELL_UNKNOWN)
			CheckIncreaseSkill(EQEmu::skills::SkillDefense, other, -15);
	}
}

bool Client::Death(Mob* killerMob, int32 damage, uint16 spell, EQEmu::skills::SkillType attack_skill)
{
	if (!ClientFinishedLoading())
		return false;

	if (dead)
		return false;	//cant die more than once...

	if (!spell)
		spell = SPELL_UNKNOWN;

	char buffer[48] = { 0 };
	snprintf(buffer, 47, "%d %d %d %d", killerMob ? killerMob->GetID() : 0, damage, spell, static_cast<int>(attack_skill));
	if (parse->EventPlayer(EVENT_DEATH, this, buffer, 0) != 0) {
		if (GetHP() < 0) {
			SetHP(0);
		}
		return false;
	}

	if (killerMob && killerMob->IsClient() && (spell != SPELL_UNKNOWN) && damage > 0) {
		char val1[20] = { 0 };

		entity_list.MessageCloseString(
			this, /* Sender */
			false, /* Skip Sender */
			RuleI(Range, DamageMessages),
			Chat::NonMelee, /* 283 */
			HIT_NON_MELEE, /* %1 hit %2 for %3 points of non-melee damage. */
			killerMob->GetCleanName(), /* Message1 */
			GetCleanName(), /* Message2 */
			ConvertArray(damage, val1)/* Message3 */
		);
	}

	int exploss = 0;
	Log(Logs::Detail, Logs::Combat, "Fatal blow dealt by %s with %d damage, spell %d, skill %d", killerMob ? killerMob->GetName() : "Unknown", damage, spell, attack_skill);

	/*
	#1: Send death packet to everyone
	*/
	uint8 killed_level = GetLevel();

	SendLogoutPackets();

	/* Make self become corpse packet */
	EQApplicationPacket app2(OP_BecomeCorpse, sizeof(BecomeCorpse_Struct));
	BecomeCorpse_Struct* bc = (BecomeCorpse_Struct*)app2.pBuffer;
	bc->spawn_id = GetID();
	bc->x = GetX();
	bc->y = GetY();
	bc->z = GetZ();
	QueuePacket(&app2);

	/* Make Death Packet */
	EQApplicationPacket app(OP_Death, sizeof(Death_Struct));
	Death_Struct* d = (Death_Struct*)app.pBuffer;
	d->spawn_id = GetID();
	d->killer_id = killerMob ? killerMob->GetID() : 0;
	d->corpseid = GetID();
	d->bindzoneid = m_pp.binds[0].zoneId;
	d->spell_id = spell == SPELL_UNKNOWN ? 0xffffffff : spell;
	d->attack_skill = spell != SPELL_UNKNOWN ? 0xe7 : attack_skill;
	d->damage = damage;
	app.priority = 6;
	entity_list.QueueClients(this, &app);

	/*
	#2: figure out things that affect the player dying and mark them dead
	*/

	InterruptSpell();
	SetPet(0);
	SetHorseId(0);
	dead = true;

	if (GetMerc()) {
		GetMerc()->Suspend();
	}

	if (killerMob != nullptr)
	{
		if (killerMob->IsNPC()) {
			parse->EventNPC(EVENT_SLAY, killerMob->CastToNPC(), this, "", 0);

			mod_client_death_npc(killerMob);

			uint16 emoteid = killerMob->GetEmoteID();
			if (emoteid != 0)
				killerMob->CastToNPC()->DoNPCEmote(KILLEDPC, emoteid);
			killerMob->TrySpellOnKill(killed_level, spell);
		}

		if (killerMob->IsClient() && (IsDueling() || killerMob->CastToClient()->IsDueling())) {
			SetDueling(false);
			SetDuelTarget(0);
			if (killerMob->IsClient() && killerMob->CastToClient()->IsDueling() && killerMob->CastToClient()->GetDuelTarget() == GetID())
			{
				//if duel opponent killed us...
				killerMob->CastToClient()->SetDueling(false);
				killerMob->CastToClient()->SetDuelTarget(0);
				entity_list.DuelMessage(killerMob, this, false);

				mod_client_death_duel(killerMob);

			}
			else {
				//otherwise, we just died, end the duel.
				Mob* who = entity_list.GetMob(GetDuelTarget());
				if (who && who->IsClient()) {
					who->CastToClient()->SetDueling(false);
					who->CastToClient()->SetDuelTarget(0);
				}
			}
		}
	}

	entity_list.RemoveFromTargets(this, true);
	hate_list.RemoveEntFromHateList(this);
	RemoveAutoXTargets();

	//remove ourself from all proximities
	ClearAllProximities();

	/*
	#3: exp loss and corpse generation
	*/

	// figure out if they should lose exp
	if (RuleB(Character, UseDeathExpLossMult)) {
		float GetNum[] = { 0.005f,0.015f,0.025f,0.035f,0.045f,0.055f,0.065f,0.075f,0.085f,0.095f,0.110f };
		int Num = RuleI(Character, DeathExpLossMultiplier);
		if ((Num < 0) || (Num > 10))
			Num = 3;
		float loss = GetNum[Num];
		exploss = (int)((float)GetEXP() * (loss)); //loose % of total XP pending rule (choose 0-10)
	}

	if (!RuleB(Character, UseDeathExpLossMult)) {
		exploss = (int)(GetLevel() * (GetLevel() / 18.0) * 12000);
	}
	
	if (RuleB(Zone, LevelBasedEXPMods)) {
		// Death in levels with xp_mod (such as hell levels) was resulting
		// in losing more that appropriate since the loss was the same but
		// getting it back would take way longer.  This makes the death the
		// same amount of time to recover.  Will also lose more if level is
		// granting a bonus.
		exploss *= zone->level_exp_mod[GetLevel()].ExpMod;
	}

	if ((GetLevel() < RuleI(Character, DeathExpLossLevel)) || (GetLevel() > RuleI(Character, DeathExpLossMaxLevel)) || IsBecomeNPC())
	{
		exploss = 0;
	}
	else if (killerMob)
	{
		if (killerMob->IsClient())
		{
			exploss = 0;
		}
		else if (killerMob->GetOwner() && killerMob->GetOwner()->IsClient())
		{
			exploss = 0;
		}
	}

	if (spell != SPELL_UNKNOWN)
	{
		uint32 buff_count = GetMaxTotalSlots();
		for (uint16 buffIt = 0; buffIt < buff_count; buffIt++)
		{
			if (buffs[buffIt].spellid == spell && buffs[buffIt].client)
			{
				exploss = 0;	// no exp loss for pvp dot
				break;
			}
		}
	}

	bool LeftCorpse = false;

	// now we apply the exp loss, unmem their spells, and make a corpse
	// unless they're a GM (or less than lvl 10
	if (!GetGM())
	{
		if (exploss > 0) {
			int32 newexp = GetEXP();
			if (exploss > newexp) {
				//lost more than we have... wtf..
				newexp = 1;
			}
			else {
				newexp -= exploss;
			}
			SetEXP(newexp, GetAAXP());
			//m_epp.perAA = 0;	//reset to no AA exp on death.
		}

		//this generates a lot of 'updates' to the client that the client does not need
		BuffFadeNonPersistDeath();
		if (RuleB(Character, UnmemSpellsOnDeath)) {
			if ((ClientVersionBit() & EQEmu::versions::maskSoFAndLater) && RuleB(Character, RespawnFromHover))
				UnmemSpellAll(true);
			else
				UnmemSpellAll(false);
		}

		if ((RuleB(Character, LeaveCorpses) && GetLevel() >= RuleI(Character, DeathItemLossLevel)) || RuleB(Character, LeaveNakedCorpses))
		{
			// creating the corpse takes the cash/items off the player too
			auto new_corpse = new Corpse(this, exploss);

			std::string tmp;
			database.GetVariable("ServerType", tmp);
			if (tmp[0] == '1' && tmp[1] == '\0' && killerMob != nullptr && killerMob->IsClient()) {
				database.GetVariable("PvPreward", tmp);
				int reward = atoi(tmp.c_str());
				if (reward == 3) {
					database.GetVariable("PvPitem", tmp);
					int pvpitem = atoi(tmp.c_str());
					if (pvpitem>0 && pvpitem<200000)
						new_corpse->SetPlayerKillItemID(pvpitem);
				}
				else if (reward == 2)
					new_corpse->SetPlayerKillItemID(-1);
				else if (reward == 1)
					new_corpse->SetPlayerKillItemID(1);
				else
					new_corpse->SetPlayerKillItemID(0);
				if (killerMob->CastToClient()->isgrouped) {
					Group* group = entity_list.GetGroupByClient(killerMob->CastToClient());
					if (group != 0)
					{
						for (int i = 0; i<6; i++)
						{
							if (group->members[i] != nullptr)
							{
								new_corpse->AllowPlayerLoot(group->members[i], i);
							}
						}
					}
				}
			}

			entity_list.AddCorpse(new_corpse, GetID());
			SetID(0);

			//send the become corpse packet to everybody else in the zone.
			entity_list.QueueClients(this, &app2, true);

			LeftCorpse = true;
		}
	}
	else {
		BuffFadeDetrimental();
	}

	/*
	Finally, send em home

	We change the mob variables, not pp directly, because Save() will copy
	from these and overwrite what we set in pp anyway
	*/

	if (LeftCorpse && (ClientVersionBit() & EQEmu::versions::maskSoFAndLater) && RuleB(Character, RespawnFromHover))
	{
		ClearDraggedCorpses();
		RespawnFromHoverTimer.Start(RuleI(Character, RespawnFromHoverTimer) * 1000);
		SendRespawnBinds();
	}
	else
	{
		if (isgrouped)
		{
			Group *g = GetGroup();
			if (g)
				g->MemberZoned(this);
		}

		Raid* r = entity_list.GetRaidByClient(this);

		if (r)
			r->MemberZoned(this);

		dead_timer.Start(5000, true);
		m_pp.zone_id = m_pp.binds[0].zoneId;
		m_pp.zoneInstance = m_pp.binds[0].instance_id;
		database.MoveCharacterToZone(this->CharacterID(), database.GetZoneName(m_pp.zone_id));
		Save();
		GoToDeath();
	}

	/* QS: PlayerLogDeaths */
	if (RuleB(QueryServ, PlayerLogDeaths)) {
		const char * killer_name = "";
		if (killerMob && killerMob->GetCleanName()) { killer_name = killerMob->GetCleanName(); }
		std::string event_desc = StringFormat("Died in zoneid:%i instid:%i by '%s', spellid:%i, damage:%i", this->GetZoneID(), this->GetInstanceID(), killer_name, spell, damage);
		QServ->PlayerLogEvent(Player_Log_Deaths, this->CharacterID(), event_desc);
	}

	parse->EventPlayer(EVENT_DEATH_COMPLETE, this, buffer, 0);
	return true;
}

bool NPC::Attack(Mob* other, int Hand, bool bRiposte, bool IsStrikethrough, bool IsFromSpell, ExtraAttackOptions *opts)
{
	if (!other) {
		SetTarget(nullptr);
		Log(Logs::General, Logs::Error, "A null Mob object was passed to NPC::Attack() for evaluation!");
		return false;
	}

	if (DivineAura())
		return(false);

	if (!GetTarget())
		SetTarget(other);

	//Check that we can attack before we calc heading and face our target
	if (!IsAttackAllowed(other)) {
		if (this->GetOwnerID())
			this->SayString(NOT_LEGAL_TARGET);
		if (other) {
			if (other->IsClient())
				other->CastToClient()->RemoveXTarget(this, false);
			RemoveFromHateList(other);
			Log(Logs::Detail, Logs::Combat, "I am not allowed to attack %s", other->GetName());
		}
		return false;
	}

	FaceTarget(GetTarget());

	DamageHitInfo my_hit;
	my_hit.skill = EQEmu::skills::SkillHandtoHand;
	my_hit.hand = Hand;
	my_hit.damage_done = 1;
	if (Hand == EQEmu::invslot::slotPrimary) {
		my_hit.skill = static_cast<EQEmu::skills::SkillType>(GetPrimSkill());
		OffHandAtk(false);
	}
	if (Hand == EQEmu::invslot::slotSecondary) {
		my_hit.skill = static_cast<EQEmu::skills::SkillType>(GetSecSkill());
		OffHandAtk(true);
	}

	//figure out what weapon they are using, if any
	const EQEmu::ItemData* weapon = nullptr;
	if (Hand == EQEmu::invslot::slotPrimary && equipment[EQEmu::invslot::slotPrimary] > 0)
		weapon = database.GetItem(equipment[EQEmu::invslot::slotPrimary]);
	else if (equipment[EQEmu::invslot::slotSecondary])
		weapon = database.GetItem(equipment[EQEmu::invslot::slotSecondary]);

	//We dont factor much from the weapon into the attack.
	//Just the skill type so it doesn't look silly using punching animations and stuff while wielding weapons
	if (weapon) {
		Log(Logs::Detail, Logs::Combat, "Attacking with weapon: %s (%d) (too bad im not using it for much)", weapon->Name, weapon->ID);

		if (Hand == EQEmu::invslot::slotSecondary && !weapon->IsType1HWeapon()) {
			Log(Logs::Detail, Logs::Combat, "Attack with non-weapon cancelled.");
			return false;
		}

		switch (weapon->ItemType) {
		case EQEmu::item::ItemType1HSlash:
			my_hit.skill = EQEmu::skills::Skill1HSlashing;
			break;
		case EQEmu::item::ItemType2HSlash:
			my_hit.skill = EQEmu::skills::Skill2HSlashing;
			break;
		case EQEmu::item::ItemType1HPiercing:
			my_hit.skill = EQEmu::skills::Skill1HPiercing;
			break;
		case EQEmu::item::ItemType2HPiercing:
			my_hit.skill = EQEmu::skills::Skill2HPiercing;
			break;
		case EQEmu::item::ItemType1HBlunt:
			my_hit.skill = EQEmu::skills::Skill1HBlunt;
			break;
		case EQEmu::item::ItemType2HBlunt:
			my_hit.skill = EQEmu::skills::Skill2HBlunt;
			break;
		case EQEmu::item::ItemTypeBow:
			my_hit.skill = EQEmu::skills::SkillArchery;
			break;
		case EQEmu::item::ItemTypeLargeThrowing:
		case EQEmu::item::ItemTypeSmallThrowing:
			my_hit.skill = EQEmu::skills::SkillThrowing;
			break;
		default:
			my_hit.skill = EQEmu::skills::SkillHandtoHand;
			break;
		}
	}

	int weapon_damage = GetWeaponDamage(other, weapon);

	//do attack animation regardless of whether or not we can hit below
	int16 charges = 0;
	EQEmu::ItemInstance weapon_inst(weapon, charges);
	my_hit.skill = AttackAnimation(Hand, &weapon_inst, my_hit.skill);

	//basically "if not immune" then do the attack
	if (weapon_damage > 0) {

		//ele and bane dmg too
		//NPCs add this differently than PCs
		//if NPCs can't inheriently hit the target we don't add bane/magic dmg which isn't exactly the same as PCs
		int eleBane = 0;
		if (weapon) {
			if (RuleB(NPC, UseBaneDamage)) {
				if (weapon->BaneDmgBody == other->GetBodyType()) {
					eleBane += weapon->BaneDmgAmt;
				}

				if (weapon->BaneDmgRace == other->GetRace()) {
					eleBane += weapon->BaneDmgRaceAmt;
				}
			}

			// I don't think NPCs use this either ....
			if (weapon->ElemDmgAmt) {
				eleBane += (weapon->ElemDmgAmt * other->ResistSpell(weapon->ElemDmgType, 0, this) / 100);
			}
		}

		if (!RuleB(NPC, UseItemBonusesForNonPets)) {
			if (!GetOwner()) {
				eleBane = 0;
			}
		}

		uint8 otherlevel = other->GetLevel();
		uint8 mylevel = this->GetLevel();

		otherlevel = otherlevel ? otherlevel : 1;
		mylevel = mylevel ? mylevel : 1;

		//damage = mod_npc_damage(damage, skillinuse, Hand, weapon, other);

		my_hit.base_damage = GetBaseDamage() + eleBane;
		my_hit.min_damage = GetMinDamage();
		int32 hate = my_hit.base_damage + my_hit.min_damage;

		int hit_chance_bonus = 0;

		if (opts) {
			my_hit.base_damage *= opts->damage_percent;
			my_hit.base_damage += opts->damage_flat;
			hate *= opts->hate_percent;
			hate += opts->hate_flat;
			hit_chance_bonus += opts->hit_chance;
		}

		my_hit.offense = offense(my_hit.skill);
		my_hit.tohit = GetTotalToHit(my_hit.skill, hit_chance_bonus);

		DoAttack(other, my_hit, opts);

		other->AddToHateList(this, hate);

		Log(Logs::Detail, Logs::Combat, "Final damage against %s: %d", other->GetName(), my_hit.damage_done);

		if (other->IsClient() && IsPet() && GetOwner()->IsClient()) {
			//pets do half damage to clients in pvp
			my_hit.damage_done /= 2;
			if (my_hit.damage_done < 1)
				my_hit.damage_done = 1;
		}
	}
	else {
		my_hit.damage_done = DMG_INVULNERABLE;
	}

	if (GetHP() > 0 && !other->HasDied()) {
		other->Damage(this, my_hit.damage_done, SPELL_UNKNOWN, my_hit.skill, true, -1, false, m_specialattacks); // Not avoidable client already had thier chance to Avoid
	}
	else
		return false;

	if (HasDied()) //killed by damage shield ect
		return false;

	MeleeLifeTap(my_hit.damage_done);

	CommonBreakInvisibleFromCombat();

	//I doubt this works...
	if (!GetTarget())
		return true; //We killed them

	if (!bRiposte && !other->HasDied()) {
		TryWeaponProc(nullptr, weapon, other, Hand);	//no weapon

		if (!other->HasDied())
			TrySpellProc(nullptr, weapon, other, Hand);

		if (my_hit.damage_done > 0 && HasSkillProcSuccess() && !other->HasDied())
			TrySkillProc(other, my_hit.skill, 0, true, Hand);
	}

	if (GetHP() > 0 && !other->HasDied())
		TriggerDefensiveProcs(other, Hand, true, my_hit.damage_done);

	if (my_hit.damage_done > 0)
		return true;

	else
		return false;
}

void NPC::Damage(Mob* other, int32 damage, uint16 spell_id, EQEmu::skills::SkillType attack_skill, bool avoidable, int8 buffslot, bool iBuffTic, eSpecialAttacks special) {
	if (spell_id == 0)
		spell_id = SPELL_UNKNOWN;

	//handle EVENT_ATTACK. Resets after we have not been attacked for 12 seconds
	if (attacked_timer.Check())
	{
		Log(Logs::Detail, Logs::Combat, "Triggering EVENT_ATTACK due to attack by %s", other ? other->GetName() : "nullptr");
		parse->EventNPC(EVENT_ATTACK, this, other, "", 0);
	}
	attacked_timer.Start(CombatEventTimer_expire);

	if (!IsEngaged())
		zone->AddAggroMob();

	if (GetClass() == LDON_TREASURE)
	{
		if (IsLDoNLocked() && GetLDoNLockedSkill() != LDoNTypeMechanical)
		{
			damage = -5;
		}
		else
		{
			if (IsLDoNTrapped())
			{
				MessageString(Chat::Red, LDON_ACCIDENT_SETOFF2);
				SpellFinished(GetLDoNTrapSpellID(), other, EQEmu::spells::CastingSlot::Item, 0, -1, spells[GetLDoNTrapSpellID()].ResistDiff, false);
				SetLDoNTrapSpellID(0);
				SetLDoNTrapped(false);
				SetLDoNTrapDetected(false);
			}
		}
	}

	//do a majority of the work...
	CommonDamage(other, damage, spell_id, attack_skill, avoidable, buffslot, iBuffTic, special);

	if (damage > 0) {
		//see if we are gunna start fleeing
		if (!IsPet()) CheckFlee();
	}
}

bool NPC::Death(Mob* killer_mob, int32 damage, uint16 spell, EQEmu::skills::SkillType attack_skill)
{
	Log(Logs::Detail, Logs::Combat, "Fatal blow dealt by %s with %d damage, spell %d, skill %d",
		((killer_mob) ? (killer_mob->GetName()) : ("[nullptr]")), damage, spell, attack_skill);

	Mob *oos = nullptr;
	if (killer_mob) {
		oos = killer_mob->GetOwnerOrSelf();

		char buffer[48] = { 0 };
		snprintf(buffer, 47, "%d %d %d %d", killer_mob->GetID(), damage, spell, static_cast<int>(attack_skill));

		if (parse->EventNPC(EVENT_DEATH, this, oos, buffer, 0) != 0) {
			if (GetHP() < 0) {
				SetHP(0);
			}
			return false;
		}

		if (killer_mob->IsClient() && (spell != SPELL_UNKNOWN) && damage > 0) {
			char val1[20] = { 0 };

			entity_list.MessageCloseString(
				this, /* Sender */
				false, /* Skip Sender */
				RuleI(Range, DamageMessages),
				Chat::NonMelee, /* 283 */
				HIT_NON_MELEE, /* %1 hit %2 for %3 points of non-melee damage. */
				killer_mob->GetCleanName(), /* Message1 */
				GetCleanName(), /* Message2 */
				ConvertArray(damage, val1) /* Message3 */
			);
		}
	}
	else {
		char buffer[48] = { 0 };
		snprintf(buffer, 47, "%d %d %d %d", 0, damage, spell, static_cast<int>(attack_skill));

		if (parse->EventNPC(EVENT_DEATH, this, nullptr, buffer, 0) != 0) {
			if (GetHP() < 0) {
				SetHP(0);
			}
			return false;
		}
	}

	if (IsEngaged()) {
		zone->DelAggroMob();
		Log(Logs::Detail, Logs::Attack, "%s Mobs currently Aggro %i", __FUNCTION__, zone->MobsAggroCount());
	}

	SetHP(0);
	SetPet(0);

	if (GetSwarmOwner()) {
		Mob* owner = entity_list.GetMobID(GetSwarmOwner());
		if (owner)
			owner->SetTempPetCount(owner->GetTempPetCount() - 1);
	}

	Mob* killer = GetHateDamageTop(this);

	entity_list.RemoveFromTargets(this, p_depop);

	if (p_depop == true)
		return false;

	HasAISpellEffects = false;
	BuffFadeAll();
	uint8 killed_level = GetLevel();

	if (GetClass() == LDON_TREASURE) { // open chest
		auto outapp = new EQApplicationPacket(OP_Animation, sizeof(Animation_Struct));
		Animation_Struct* anim = (Animation_Struct*)outapp->pBuffer;
		anim->spawnid = GetID();
		anim->action = 0x0F;
		anim->speed = 10;
		entity_list.QueueCloseClients(this, outapp);
		safe_delete(outapp);
	}

	auto app = new EQApplicationPacket(OP_Death, sizeof(Death_Struct));
	Death_Struct* d = (Death_Struct*)app->pBuffer;
	d->spawn_id = GetID();
	d->killer_id = killer_mob ? killer_mob->GetID() : 0;
	d->bindzoneid = 0;
	d->spell_id = spell == SPELL_UNKNOWN ? 0xffffffff : spell;
	d->attack_skill = SkillDamageTypes[attack_skill];
	d->damage = damage;
	app->priority = 6;
	entity_list.QueueClients(killer_mob, app, false);

	safe_delete(app);

	if (respawn2) {
		respawn2->DeathReset(1);
	}

	if (killer_mob && GetClass() != LDON_TREASURE)
		hate_list.AddEntToHateList(killer_mob, damage);

	Mob *give_exp = hate_list.GetDamageTopOnHateList(this);

	if (give_exp == nullptr)
		give_exp = killer;

	if (give_exp && give_exp->HasOwner()) {

		bool ownerInGroup = false;
		if ((give_exp->HasGroup() && give_exp->GetGroup()->IsGroupMember(give_exp->GetUltimateOwner()))
			|| (give_exp->IsPet() && (give_exp->GetOwner()->IsClient()
				|| (give_exp->GetOwner()->HasGroup() && give_exp->GetOwner()->GetGroup()->IsGroupMember(give_exp->GetOwner()->GetUltimateOwner())))))
			ownerInGroup = true;

		give_exp = give_exp->GetUltimateOwner();

#ifdef BOTS
		if (!RuleB(Bots, BotGroupXP) && !ownerInGroup) {
			give_exp = nullptr;
		}
#endif //BOTS
	}

	if (give_exp && give_exp->IsTempPet() && give_exp->IsPetOwnerClient()) {
		if (give_exp->IsNPC() && give_exp->CastToNPC()->GetSwarmOwner()) {
			Mob* temp_owner = entity_list.GetMobID(give_exp->CastToNPC()->GetSwarmOwner());
			if (temp_owner)
				give_exp = temp_owner;
		}
	}

	int PlayerCount = 0; // QueryServ Player Counting

	Client *give_exp_client = nullptr;
	if (give_exp && give_exp->IsClient())
		give_exp_client = give_exp->CastToClient();

	//do faction hits even if we are a merchant, so long as a player killed us
	if (give_exp_client && !RuleB(NPC, EnableMeritBasedFaction))
		hate_list.DoFactionHits(GetNPCFactionID());

	bool IsLdonTreasure = (this->GetClass() == LDON_TREASURE);

	if (give_exp_client && !IsCorpse()) {
		Group *kg = entity_list.GetGroupByClient(give_exp_client);
		Raid *kr = entity_list.GetRaidByClient(give_exp_client);

		int32 finalxp = give_exp_client->GetExperienceForKill(this);
		finalxp = give_exp_client->mod_client_xp(finalxp, this);

		if (kr) {
			if (!IsLdonTreasure && MerchantType == 0) {
				kr->SplitExp((finalxp), this);
				if (killer_mob && (kr->IsRaidMember(killer_mob->GetName()) || kr->IsRaidMember(killer_mob->GetUltimateOwner()->GetName())))
					killer_mob->TrySpellOnKill(killed_level, spell);
			}

			/* Send the EVENT_KILLED_MERIT event for all raid members */
			for (int i = 0; i < MAX_RAID_MEMBERS; i++) {
				if (kr->members[i].member != nullptr && kr->members[i].member->IsClient()) { // If Group Member is Client
					Client *c = kr->members[i].member;
					parse->EventNPC(EVENT_KILLED_MERIT, this, c, "killed", 0);

					if (RuleB(NPC, EnableMeritBasedFaction))
						c->SetFactionLevel(c->CharacterID(), GetNPCFactionID(), c->GetBaseClass(), c->GetBaseRace(), c->GetDeity());

					mod_npc_killed_merit(kr->members[i].member);

					if (RuleB(TaskSystem, EnableTaskSystem))
						kr->members[i].member->UpdateTasksOnKill(GetNPCTypeID());
					PlayerCount++;
				}
			}

			// QueryServ Logging - Raid Kills
			if (RuleB(QueryServ, PlayerLogNPCKills)) {
				auto pack =
					new ServerPacket(ServerOP_QSPlayerLogNPCKills,
						sizeof(QSPlayerLogNPCKill_Struct) +
						(sizeof(QSPlayerLogNPCKillsPlayers_Struct) * PlayerCount));
				PlayerCount = 0;
				QSPlayerLogNPCKill_Struct* QS = (QSPlayerLogNPCKill_Struct*)pack->pBuffer;
				QS->s1.NPCID = this->GetNPCTypeID();
				QS->s1.ZoneID = this->GetZoneID();
				QS->s1.Type = 2; // Raid Fight
				for (int i = 0; i < MAX_RAID_MEMBERS; i++) {
					if (kr->members[i].member != nullptr && kr->members[i].member->IsClient()) { // If Group Member is Client
						Client *c = kr->members[i].member;
						QS->Chars[PlayerCount].char_id = c->CharacterID();
						PlayerCount++;
					}
				}
				worldserver.SendPacket(pack); // Send Packet to World
				safe_delete(pack);
			}
			// End QueryServ Logging

		}
		else if (give_exp_client->IsGrouped() && kg != nullptr) {
			if (!IsLdonTreasure && MerchantType == 0) {
				kg->SplitExp((finalxp), this);
				if (killer_mob && (kg->IsGroupMember(killer_mob->GetName()) || kg->IsGroupMember(killer_mob->GetUltimateOwner()->GetName())))
					killer_mob->TrySpellOnKill(killed_level, spell);
			}

			/* Send the EVENT_KILLED_MERIT event and update kill tasks
			* for all group members */
			for (int i = 0; i < MAX_GROUP_MEMBERS; i++) {
				if (kg->members[i] != nullptr && kg->members[i]->IsClient()) { // If Group Member is Client
					Client *c = kg->members[i]->CastToClient();
					parse->EventNPC(EVENT_KILLED_MERIT, this, c, "killed", 0);

					if (RuleB(NPC, EnableMeritBasedFaction))
						c->SetFactionLevel(c->CharacterID(), GetNPCFactionID(), c->GetBaseClass(), c->GetBaseRace(), c->GetDeity());

					mod_npc_killed_merit(c);

					if (RuleB(TaskSystem, EnableTaskSystem))
						c->UpdateTasksOnKill(GetNPCTypeID());

					PlayerCount++;
				}
			}

			// QueryServ Logging - Group Kills
			if (RuleB(QueryServ, PlayerLogNPCKills)) {
				auto pack =
					new ServerPacket(ServerOP_QSPlayerLogNPCKills,
						sizeof(QSPlayerLogNPCKill_Struct) +
						(sizeof(QSPlayerLogNPCKillsPlayers_Struct) * PlayerCount));
				PlayerCount = 0;
				QSPlayerLogNPCKill_Struct* QS = (QSPlayerLogNPCKill_Struct*)pack->pBuffer;
				QS->s1.NPCID = this->GetNPCTypeID();
				QS->s1.ZoneID = this->GetZoneID();
				QS->s1.Type = 1; // Group Fight
				for (int i = 0; i < MAX_GROUP_MEMBERS; i++) {
					if (kg->members[i] != nullptr && kg->members[i]->IsClient()) { // If Group Member is Client
						Client *c = kg->members[i]->CastToClient();
						QS->Chars[PlayerCount].char_id = c->CharacterID();
						PlayerCount++;
					}
				}
				worldserver.SendPacket(pack); // Send Packet to World
				safe_delete(pack);
			}
			// End QueryServ Logging
		}
		else {
			if (!IsLdonTreasure && MerchantType == 0) {
				int conlevel = give_exp->GetLevelCon(GetLevel());
				if (conlevel != CON_GRAY) {
					if (!GetOwner() || (GetOwner() && !GetOwner()->IsClient())) {
						give_exp_client->AddEXP((finalxp), conlevel);
						if (killer_mob && (killer_mob->GetID() == give_exp_client->GetID() || killer_mob->GetUltimateOwner()->GetID() == give_exp_client->GetID()))
							killer_mob->TrySpellOnKill(killed_level, spell);
					}
				}
			}

			/* Send the EVENT_KILLED_MERIT event */
			parse->EventNPC(EVENT_KILLED_MERIT, this, give_exp_client, "killed", 0);

			if (RuleB(NPC, EnableMeritBasedFaction))
				give_exp_client->SetFactionLevel(give_exp_client->CharacterID(), GetNPCFactionID(), give_exp_client->GetBaseClass(),
					give_exp_client->GetBaseRace(), give_exp_client->GetDeity());

			mod_npc_killed_merit(give_exp_client);

			if (RuleB(TaskSystem, EnableTaskSystem))
				give_exp_client->UpdateTasksOnKill(GetNPCTypeID());

			// QueryServ Logging - Solo
			if (RuleB(QueryServ, PlayerLogNPCKills)) {
				auto pack = new ServerPacket(ServerOP_QSPlayerLogNPCKills,
					sizeof(QSPlayerLogNPCKill_Struct) +
					(sizeof(QSPlayerLogNPCKillsPlayers_Struct) * 1));
				QSPlayerLogNPCKill_Struct* QS = (QSPlayerLogNPCKill_Struct*)pack->pBuffer;
				QS->s1.NPCID = this->GetNPCTypeID();
				QS->s1.ZoneID = this->GetZoneID();
				QS->s1.Type = 0; // Solo Fight
				Client *c = give_exp_client;
				QS->Chars[0].char_id = c->CharacterID();
				PlayerCount++;
				worldserver.SendPacket(pack); // Send Packet to World
				safe_delete(pack);
			}
			// End QueryServ Logging
		}
	}

	if (!HasOwner() && !IsMerc() && class_ != MERCHANT && class_ != ADVENTUREMERCHANT && !GetSwarmInfo()
		&& MerchantType == 0 && ((killer && (killer->IsClient() || (killer->HasOwner() && killer->GetUltimateOwner()->IsClient()) ||
			(killer->IsNPC() && killer->CastToNPC()->GetSwarmInfo() && killer->CastToNPC()->GetSwarmInfo()->GetOwner() && killer->CastToNPC()->GetSwarmInfo()->GetOwner()->IsClient())))
			|| (killer_mob && IsLdonTreasure)))
	{
		if (killer != 0) {
			if (killer->GetOwner() != 0 && killer->GetOwner()->IsClient())
				killer = killer->GetOwner();

			if (killer->IsClient() && !killer->CastToClient()->GetGM())
				this->CheckMinMaxLevel(killer);
		}

		entity_list.RemoveFromAutoXTargets(this);
		uint16 emoteid = this->GetEmoteID();
		auto corpse = new Corpse(this, &itemlist, GetNPCTypeID(), &NPCTypedata,
			level > 54 ? RuleI(NPC, MajorNPCCorpseDecayTimeMS)
			: RuleI(NPC, MinorNPCCorpseDecayTimeMS));
		entity_list.LimitRemoveNPC(this);
		entity_list.AddCorpse(corpse, GetID());

		entity_list.UnMarkNPC(GetID());
		entity_list.RemoveNPC(GetID());

		this->SetID(0);

		if (killer != 0 && emoteid != 0)
			corpse->CastToNPC()->DoNPCEmote(AFTERDEATH, emoteid);
		if (killer != 0 && killer->IsClient()) {
			corpse->AllowPlayerLoot(killer, 0);
			if (killer->IsGrouped()) {
				Group* group = entity_list.GetGroupByClient(killer->CastToClient());
				if (group != 0) {
					for (int i = 0; i<6; i++) { // Doesnt work right, needs work
						if (group->members[i] != nullptr) {
							corpse->AllowPlayerLoot(group->members[i], i);
						}
					}
				}
			}
			else if (killer->IsRaidGrouped()) {
				Raid* r = entity_list.GetRaidByClient(killer->CastToClient());
				if (r) {
					int i = 0;
					for (int x = 0; x < MAX_RAID_MEMBERS; x++) {
						switch (r->GetLootType()) {
						case 0:
						case 1:
							if (r->members[x].member && r->members[x].IsRaidLeader) {
								corpse->AllowPlayerLoot(r->members[x].member, i);
								i++;
							}
							break;
						case 2:
							if (r->members[x].member && r->members[x].IsRaidLeader) {
								corpse->AllowPlayerLoot(r->members[x].member, i);
								i++;
							}
							else if (r->members[x].member && r->members[x].IsGroupLeader) {
								corpse->AllowPlayerLoot(r->members[x].member, i);
								i++;
							}
							break;
						case 3:
							if (r->members[x].member && r->members[x].IsLooter) {
								corpse->AllowPlayerLoot(r->members[x].member, i);
								i++;
							}
							break;
						case 4:
							if (r->members[x].member) {
								corpse->AllowPlayerLoot(r->members[x].member, i);
								i++;
							}
							break;
						}
					}
				}
			}
		}
		else if (killer_mob && IsLdonTreasure) {
			auto u_owner = killer_mob->GetUltimateOwner();
			if (u_owner->IsClient())
				corpse->AllowPlayerLoot(u_owner, 0);
		}

		if (zone && zone->adv_data) {
			ServerZoneAdventureDataReply_Struct *sr = (ServerZoneAdventureDataReply_Struct*)zone->adv_data;
			if (sr->type == Adventure_Kill) {
				zone->DoAdventureCountIncrease();
			}
			else if (sr->type == Adventure_Assassinate) {
				if (sr->data_id == GetNPCTypeID()) {
					zone->DoAdventureCountIncrease();
				}
				else {
					zone->DoAdventureAssassinationCountIncrease();
				}
			}
		}
	}
	else {
		entity_list.RemoveFromXTargets(this);
	}

	// Parse quests even if we're killed by an NPC
	if (oos) {
		mod_npc_killed(oos);

		uint16 emoteid = this->GetEmoteID();
		if (emoteid != 0)
			this->DoNPCEmote(ONDEATH, emoteid);
		if (oos->IsNPC()) {
			parse->EventNPC(EVENT_NPC_SLAY, oos->CastToNPC(), this, "", 0);
			uint16 emoteid = oos->GetEmoteID();
			if (emoteid != 0)
				oos->CastToNPC()->DoNPCEmote(KILLEDNPC, emoteid);
			killer_mob->TrySpellOnKill(killed_level, spell);
		}
	}

	WipeHateList();
	p_depop = true;

	if (killer_mob && killer_mob->GetTarget() == this) //we can kill things without having them targeted
		killer_mob->SetTarget(nullptr); //via AE effects and such..

	entity_list.UpdateFindableNPCState(this, true);

	char buffer[48] = { 0 };
	snprintf(buffer, 47, "%d %d %d %d", killer_mob ? killer_mob->GetID() : 0, damage, spell, static_cast<int>(attack_skill));
	parse->EventNPC(EVENT_DEATH_COMPLETE, this, oos, buffer, 0);

	/* Zone controller process EVENT_DEATH_ZONE (Death events) */
	if (RuleB(Zone, UseZoneController)) {
		if (entity_list.GetNPCByNPCTypeID(ZONE_CONTROLLER_NPC_ID) && this->GetNPCTypeID() != ZONE_CONTROLLER_NPC_ID) {
			char data_pass[100] = { 0 };
			snprintf(data_pass, 99, "%d %d %d %d %d", killer_mob ? killer_mob->GetID() : 0, damage, spell, static_cast<int>(attack_skill), this->GetNPCTypeID());
			parse->EventNPC(EVENT_DEATH_ZONE, entity_list.GetNPCByNPCTypeID(ZONE_CONTROLLER_NPC_ID)->CastToNPC(), nullptr, data_pass, 0);
		}
	}

	return true;
}

void Mob::AddToHateList(Mob* other, uint32 hate /*= 0*/, int32 damage /*= 0*/, bool iYellForHelp /*= true*/, bool bFrenzy /*= false*/, bool iBuffTic /*= false*/, uint16 spell_id, bool pet_command)
{
	if (!other)
		return;

	if (other == this)
		return;

	if (other->IsTrap())
		return;

	if (damage < 0) {
		hate = 1;
	}

	if (iYellForHelp)
		SetPrimaryAggro(true);
	else
		SetAssistAggro(true);

	bool wasengaged = IsEngaged();
	Mob* owner = other->GetOwner();
	Mob* mypet = this->GetPet();
	Mob* myowner = this->GetOwner();
	Mob* targetmob = this->GetTarget();
	bool on_hatelist = CheckAggro(other);

	if (other) {
		AddRampage(other);
		if (on_hatelist) { // odd reason, if you're not on the hate list, subtlety etc don't apply!
						   // Spell Casting Subtlety etc
			int hatemod = 100 + other->spellbonuses.hatemod + other->itembonuses.hatemod + other->aabonuses.hatemod;

			if (hatemod < 1)
				hatemod = 1;
			hate = ((hate * (hatemod)) / 100);
		}
		else {
			hate += 100; // 100 bonus initial aggro
		}
	}

	// Pet that is /pet hold on will not add to their hate list if they're not engaged
	// Pet that is /pet hold on and /pet focus on will not add others to their hate list
	// Pet that is /pet ghold on will never add to their hate list unless /pet attack or /pet qattack

	// we skip these checks if it's forced through a pet command
	if (!pet_command) {
		if (IsPet()) {
			if ((IsGHeld() || (IsHeld() && IsFocused())) && !on_hatelist) // we want them to be able to climb the hate list
				return;
			if ((IsHeld() || IsPetStop() || IsPetRegroup()) && !wasengaged) // not 100% sure on stop/regroup kind of hard to test, but regroup is like "classic hold"
				return;
		}
	}

	if (other->IsNPC() && (other->IsPet() || other->CastToNPC()->GetSwarmOwner() > 0))
		TryTriggerOnValueAmount(false, false, false, true);

	if (IsClient() && !IsAIControlled())
		return;

	if (IsFamiliar() || GetSpecialAbility(IMMUNE_AGGRO))
		return;

	if (spell_id != SPELL_UNKNOWN && NoDetrimentalSpellAggro(spell_id))
		return;

	if (other == myowner)
		return;

	if (other->GetSpecialAbility(IMMUNE_AGGRO_ON))
		return;

	if (GetSpecialAbility(NPC_TUNNELVISION)) {
		int tv_mod = GetSpecialAbilityParam(NPC_TUNNELVISION, 0);

		Mob *top = GetTarget();
		if (top && top != other) {
			if (tv_mod) {
				float tv = tv_mod / 100.0f;
				hate *= tv;
			}
			else {
				hate *= RuleR(Aggro, TunnelVisionAggroMod);
			}
		}
	}
	// first add self

	// The damage on the hate list is used to award XP to the killer. This check is to prevent Killstealing.
	// e.g. Mob has 5000 hit points, Player A melees it down to 500 hp, Player B executes a headshot (10000 damage).
	// If we add 10000 damage, Player B would get the kill credit, so we only award damage credit to player B of the
	// amount of HP the mob had left.
	//
	if (damage > GetHP())
		damage = GetHP();

	if (spellbonuses.ImprovedTaunt[1] && (GetLevel() < spellbonuses.ImprovedTaunt[0])
		&& other && (buffs[spellbonuses.ImprovedTaunt[2]].casterid != other->GetID()))
		hate = (hate*spellbonuses.ImprovedTaunt[1]) / 100;

	hate_list.AddEntToHateList(other, hate, damage, bFrenzy, !iBuffTic);

	if (other->IsClient() && !on_hatelist && !IsOnFeignMemory(other->CastToClient()))
		other->CastToClient()->AddAutoXTarget(this);

#ifdef BOTS
	// if other is a bot, add the bots client to the hate list
	while (other->IsBot()) {
		auto other_ = other->CastToBot();
		if (!other_ || !other_->GetBotOwner())
			break;

		auto owner_ = other_->GetBotOwner()->CastToClient();
		if (!owner_ || owner_->IsDead() || !owner_->InZone()) // added isdead and inzone checks to avoid issues in AddAutoXTarget(...) below
			break;

		if (owner_->GetFeigned()) {
			AddFeignMemory(owner_);
		}
		else if (!hate_list.IsEntOnHateList(owner_)) {
			hate_list.AddEntToHateList(owner_, 0, 0, false, true);
			owner_->AddAutoXTarget(this); // this was being called on dead/out-of-zone clients
		}

		break;
	}
#endif //BOTS

	// if other is a merc, add the merc client to the hate list
	if (other->IsMerc()) {
		if (other->CastToMerc()->GetMercOwner() && other->CastToMerc()->GetMercOwner()->CastToClient()->GetFeigned()) {
			AddFeignMemory(other->CastToMerc()->GetMercOwner()->CastToClient());
		}
		else {
			if (!hate_list.IsEntOnHateList(other->CastToMerc()->GetMercOwner()))
				hate_list.AddEntToHateList(other->CastToMerc()->GetMercOwner(), 0, 0, false, true);
			// if mercs are reworked to include adding 'this' to owner's xtarget list, this should reflect bots code above
		}
	} //MERC

	  // then add pet owner if there's one
	if (owner) { // Other is a pet, add him and it
				 // EverHood 6/12/06
				 // Can't add a feigned owner to hate list
		if (owner->IsClient() && owner->CastToClient()->GetFeigned()) {
			//they avoid hate due to feign death...
		}
		else {
			// cb:2007-08-17
			// owner must get on list, but he's not actually gained any hate yet
			if (!owner->GetSpecialAbility(IMMUNE_AGGRO))
			{
				if (owner->IsClient() && !CheckAggro(owner))
					owner->CastToClient()->AddAutoXTarget(this);
				hate_list.AddEntToHateList(owner, 0, 0, false, !iBuffTic);
			}
		}
	}

	if (mypet && !mypet->IsHeld() && !mypet->IsPetStop()) { // I have a pet, add other to it
		if (!mypet->IsFamiliar() && !mypet->GetSpecialAbility(IMMUNE_AGGRO))
			mypet->hate_list.AddEntToHateList(other, 0, 0, bFrenzy);
	}
	else if (myowner) { // I am a pet, add other to owner if it's NPC/LD
		if (myowner->IsAIControlled() && !myowner->GetSpecialAbility(IMMUNE_AGGRO))
			myowner->hate_list.AddEntToHateList(other, 0, 0, bFrenzy);
	}

	if (other->GetTempPetCount())
		entity_list.AddTempPetsToHateList(other, this, bFrenzy);

	if (!wasengaged) {
		if (IsNPC() && other->IsClient() && other->CastToClient())
			parse->EventNPC(EVENT_AGGRO, this->CastToNPC(), other, "", 0);
		AI_Event_Engaged(other, iYellForHelp);
	}
}

// this is called from Damage() when 'this' is attacked by 'other.
// 'this' is the one being attacked
// 'other' is the attacker
// a damage shield causes damage (or healing) to whoever attacks the wearer
// a reverse ds causes damage to the wearer whenever it attack someone
// given this, a reverse ds must be checked each time the wearer is attacking
// and not when they're attacked
//a damage shield on a spell is a negative value but on an item it's a positive value so add the spell value and subtract the item value to get the end ds value
void Mob::DamageShield(Mob* attacker, bool spell_ds) {

	if (!attacker || this == attacker)
		return;

	int DS = 0;
	int rev_ds = 0;
	uint16 spellid = 0;

	if (!spell_ds)
	{
		DS = spellbonuses.DamageShield;
		rev_ds = attacker->spellbonuses.ReverseDamageShield;

		if (spellbonuses.DamageShieldSpellID != 0 && spellbonuses.DamageShieldSpellID != SPELL_UNKNOWN)
			spellid = spellbonuses.DamageShieldSpellID;
	}
	else {
		DS = spellbonuses.SpellDamageShield;
		rev_ds = 0;
		// This ID returns "you are burned", seemed most appropriate for spell DS
		spellid = 2166;
	}

	if (DS == 0 && rev_ds == 0)
		return;

	Log(Logs::Detail, Logs::Combat, "Applying Damage Shield of value %d to %s", DS, attacker->GetName());

	//invert DS... spells yield negative values for a true damage shield
	if (DS < 0) {
		if (!spell_ds) {

			DS += aabonuses.DamageShield; //Live AA - coat of thistles. (negative value)
			DS -= itembonuses.DamageShield; //+Damage Shield should only work when you already have a DS spell

											//Spell data for damage shield mitigation shows a negative value for spells for clients and positive
											//value for spells that effect pets. Unclear as to why. For now will convert all positive to be consistent.
			if (attacker->IsOffHandAtk()) {
				int32 mitigation = attacker->itembonuses.DSMitigationOffHand +
					attacker->spellbonuses.DSMitigationOffHand +
					attacker->aabonuses.DSMitigationOffHand;
				DS -= DS*mitigation / 100;
			}
			DS -= DS * attacker->itembonuses.DSMitigation / 100;
		}
		attacker->Damage(this, -DS, spellid, EQEmu::skills::SkillAbjuration/*hackish*/, false);
		//we can assume there is a spell now
		auto outapp = new EQApplicationPacket(OP_Damage, sizeof(CombatDamage_Struct));
		CombatDamage_Struct* cds = (CombatDamage_Struct*)outapp->pBuffer;
		cds->target = attacker->GetID();
		cds->source = GetID();
		cds->type = spellbonuses.DamageShieldType;
		cds->spellid = 0x0;
		cds->damage = DS;
		entity_list.QueueCloseClients(this, outapp);
		safe_delete(outapp);
	}
	else if (DS > 0 && !spell_ds) {
		//we are healing the attacker...
		attacker->HealDamage(DS);
		//TODO: send a packet???
	}

	//Reverse DS
	//this is basically a DS, but the spell is on the attacker, not the attackee
	//if we've gotten to this point, we know we know "attacker" hit "this" (us) for damage & we aren't invulnerable
	uint16 rev_ds_spell_id = SPELL_UNKNOWN;

	if (spellbonuses.ReverseDamageShieldSpellID != 0 && spellbonuses.ReverseDamageShieldSpellID != SPELL_UNKNOWN)
		rev_ds_spell_id = spellbonuses.ReverseDamageShieldSpellID;

	if (rev_ds < 0) {
		Log(Logs::Detail, Logs::Combat, "Applying Reverse Damage Shield of value %d to %s", rev_ds, attacker->GetName());
		attacker->Damage(this, -rev_ds, rev_ds_spell_id, EQEmu::skills::SkillAbjuration/*hackish*/, false); //"this" (us) will get the hate, etc. not sure how this works on Live, but it'll works for now, and tanks will love us for this
																											//do we need to send a damage packet here also?
	}
}

uint8 Mob::GetWeaponDamageBonus(const EQEmu::ItemData *weapon, bool offhand)
{
	// dev quote with old and new formulas
	// https://forums.daybreakgames.com/eq/index.php?threads/test-update-09-17-15.226618/page-5#post-3326194
	//
	// We assume that the level check is done before calling this function and sinister strikes is checked before
	// calling for offhand DB
	auto level = GetLevel();
	if (!weapon)
		return 1 + ((level - 28) / 3); // how does weaponless scale?

	auto delay = weapon->Delay;
	if (weapon->IsType1HWeapon() || weapon->ItemType == EQEmu::item::ItemTypeMartial) {
		// we assume sinister strikes is checked before calling here
		if (!offhand) {
			if (delay <= 39)
				return 1 + ((level - 28) / 3);
			else if (delay < 43)
				return 2 + ((level - 28) / 3) + ((delay - 40) / 3);
			else if (delay < 45)
				return 3 + ((level - 28) / 3) + ((delay - 40) / 3);
			else if (delay >= 45)
				return 4 + ((level - 28) / 3) + ((delay - 40) / 3);
		}
		else {
			return 1 + ((level - 40) / 3) * (delay / 30); // YOOO shit's useless waste of AAs
		}
	}
	else {
		// 2h damage bonus
		int damage_bonus = 1 + (level - 28) / 3;
		if (delay <= 27)
			return damage_bonus + 1;
		// Client isn't reflecting what the dev quoted, this matches better
		if (level > 29) {
			int level_bonus = (level - 30) / 5 + 1;
			if (level > 50) {
				level_bonus++;
				int level_bonus2 = level - 50;
				if (level > 67)
					level_bonus2 += 5;
				else if (level > 59)
					level_bonus2 += 4;
				else if (level > 58)
					level_bonus2 += 3;
				else if (level > 56)
					level_bonus2 += 2;
				else if (level > 54)
					level_bonus2++;
				level_bonus += level_bonus2 * delay / 40;
			}
			damage_bonus += level_bonus;
		}
		if (delay >= 40) {
			int delay_bonus = (delay - 40) / 3 + 1;
			if (delay >= 45)
				delay_bonus += 2;
			else if (delay >= 43)
				delay_bonus++;
			damage_bonus += delay_bonus;
		}
		return damage_bonus;
	}

	return 0;
}

int Mob::GetHandToHandDamage(void)
{
	if (RuleB(Combat, UseRevampHandToHand)) {
		// everyone uses this in the revamp!
		int skill = GetSkill(EQEmu::skills::SkillHandtoHand);
		int epic = 0;
		if (IsClient() && CastToClient()->GetItemIDAt(12) == 10652 && GetLevel() > 46)
			epic = 280;
		if (epic > skill)
			skill = epic;
		return skill / 15 + 3;
	}

	static uint8 mnk_dmg[] = { 99,
		4, 4, 4, 4, 5, 5, 5, 5, 5, 6,           // 1-10
		6, 6, 6, 6, 7, 7, 7, 7, 7, 8,           // 11-20
		8, 8, 8, 8, 9, 9, 9, 9, 9, 10,          // 21-30
		10, 10, 10, 10, 11, 11, 11, 11, 11, 12, // 31-40
		12, 12, 12, 12, 13, 13, 13, 13, 13, 14, // 41-50
		14, 14, 14, 14, 14, 14, 14, 14, 14, 14, // 51-60
		14, 14 };                                // 61-62
	static uint8 bst_dmg[] = { 99,
		4, 4, 4, 4, 4, 5, 5, 5, 5, 5,        // 1-10
		5, 6, 6, 6, 6, 6, 6, 7, 7, 7,        // 11-20
		7, 7, 7, 8, 8, 8, 8, 8, 8, 9,        // 21-30
		9, 9, 9, 9, 9, 10, 10, 10, 10, 10,   // 31-40
		10, 11, 11, 11, 11, 11, 11, 12, 12 }; // 41-49
	if (GetClass() == MONK) {
		if (IsClient() && CastToClient()->GetItemIDAt(12) == 10652 && GetLevel() > 50)
			return 9;
		if (level > 62)
			return 15;
		return mnk_dmg[level];
	}
	else if (GetClass() == BEASTLORD) {
		if (level > 49)
			return 13;
		return bst_dmg[level];
	}
	return 2;
}

int Mob::GetHandToHandDelay(void)
{
	if (RuleB(Combat, UseRevampHandToHand)) {
		// everyone uses this in the revamp!
		int skill = GetSkill(EQEmu::skills::SkillHandtoHand);
		int epic = 0;
		int iksar = 0;
		if (IsClient() && CastToClient()->GetItemIDAt(12) == 10652 && GetLevel() > 46)
			epic = 280;
		else if (GetRace() == IKSAR)
			iksar = 1;
		if (epic > skill)
			skill = epic;
		return iksar - skill / 21 + 38;
	}

	int delay = 35;
	static uint8 mnk_hum_delay[] = { 99,
		35, 35, 35, 35, 35, 35, 35, 35, 35, 35, // 1-10
		35, 35, 35, 35, 35, 35, 35, 35, 35, 35, // 11-20
		35, 35, 35, 35, 35, 35, 35, 34, 34, 34, // 21-30
		34, 33, 33, 33, 33, 32, 32, 32, 32, 31, // 31-40
		31, 31, 31, 30, 30, 30, 30, 29, 29, 29, // 41-50
		29, 28, 28, 28, 28, 27, 27, 27, 27, 26, // 51-60
		24, 22 };                                // 61-62
	static uint8 mnk_iks_delay[] = { 99,
		35, 35, 35, 35, 35, 35, 35, 35, 35, 35, // 1-10
		35, 35, 35, 35, 35, 35, 35, 35, 35, 35, // 11-20
		35, 35, 35, 35, 35, 35, 35, 35, 35, 34, // 21-30
		34, 34, 34, 34, 34, 33, 33, 33, 33, 33, // 31-40
		33, 32, 32, 32, 32, 32, 32, 31, 31, 31, // 41-50
		31, 31, 31, 30, 30, 30, 30, 30, 30, 29, // 51-60
		25, 23 };                                // 61-62
	static uint8 bst_delay[] = { 99,
		35, 35, 35, 35, 35, 35, 35, 35, 35, 35, // 1-10
		35, 35, 35, 35, 35, 35, 35, 35, 35, 35, // 11-20
		35, 35, 35, 35, 35, 35, 35, 35, 34, 34, // 21-30
		34, 34, 34, 33, 33, 33, 33, 33, 32, 32, // 31-40
		32, 32, 32, 31, 31, 31, 31, 31, 30, 30, // 41-50
		30, 30, 30, 29, 29, 29, 29, 29, 28, 28, // 51-60
		28, 28, 28, 27, 27, 27, 27, 27, 26, 26, // 61-70
		26, 26, 26 };                            // 71-73

	if (GetClass() == MONK) {
		// Have a look to see if we have epic fists on
		if (IsClient() && CastToClient()->GetItemIDAt(12) == 10652 && GetLevel() > 50)
			return 16;
		int level = GetLevel();
		if (level > 62)
			return GetRace() == IKSAR ? 21 : 20;
		return GetRace() == IKSAR ? mnk_iks_delay[level] : mnk_hum_delay[level];
	}
	else if (GetClass() == BEASTLORD) {
		int level = GetLevel();
		if (level > 73)
			return 25;
		return bst_delay[level];
	}
	return 35;
}

int32 Mob::ReduceDamage(int32 damage)
{
	if (damage <= 0)
		return damage;

	int32 slot = -1;
	bool DisableMeleeRune = false;

	if (spellbonuses.NegateAttacks[0]) {
		slot = spellbonuses.NegateAttacks[1];
		if (slot >= 0) {
			if (--buffs[slot].numhits == 0) {

				if (!TryFadeEffect(slot))
					BuffFadeBySlot(slot, true);
			}

			if (spellbonuses.NegateAttacks[2] && (damage > spellbonuses.NegateAttacks[2]))
				damage -= spellbonuses.NegateAttacks[2];
			else
				return DMG_RUNE;
		}
	}

	//Only mitigate if damage is above the minimium specified.
	if (spellbonuses.MeleeThresholdGuard[0]) {
		slot = spellbonuses.MeleeThresholdGuard[1];

		if (slot >= 0 && (damage > spellbonuses.MeleeThresholdGuard[2]))
		{
			DisableMeleeRune = true;
			int damage_to_reduce = damage * spellbonuses.MeleeThresholdGuard[0] / 100;
			if (damage_to_reduce >= buffs[slot].melee_rune)
			{
				Log(Logs::Detail, Logs::Spells, "Mob::ReduceDamage SE_MeleeThresholdGuard %d damage negated, %d"
					" damage remaining, fading buff.", damage_to_reduce, buffs[slot].melee_rune);
				damage -= buffs[slot].melee_rune;
				if (!TryFadeEffect(slot))
					BuffFadeBySlot(slot);
			}
			else
			{
				Log(Logs::Detail, Logs::Spells, "Mob::ReduceDamage SE_MeleeThresholdGuard %d damage negated, %d"
					" damage remaining.", damage_to_reduce, buffs[slot].melee_rune);
				buffs[slot].melee_rune = (buffs[slot].melee_rune - damage_to_reduce);
				damage -= damage_to_reduce;
			}
		}
	}

	if (spellbonuses.MitigateMeleeRune[0] && !DisableMeleeRune) {
		slot = spellbonuses.MitigateMeleeRune[1];
		if (slot >= 0)
		{
			int damage_to_reduce = damage * spellbonuses.MitigateMeleeRune[0] / 100;

			if (spellbonuses.MitigateMeleeRune[2] && (damage_to_reduce > spellbonuses.MitigateMeleeRune[2]))
				damage_to_reduce = spellbonuses.MitigateMeleeRune[2];

			if (spellbonuses.MitigateMeleeRune[3] && (damage_to_reduce >= buffs[slot].melee_rune))
			{
				Log(Logs::Detail, Logs::Spells, "Mob::ReduceDamage SE_MitigateMeleeDamage %d damage negated, %d"
					" damage remaining, fading buff.", damage_to_reduce, buffs[slot].melee_rune);
				damage -= buffs[slot].melee_rune;
				if (!TryFadeEffect(slot))
					BuffFadeBySlot(slot);
			}
			else
			{
				Log(Logs::Detail, Logs::Spells, "Mob::ReduceDamage SE_MitigateMeleeDamage %d damage negated, %d"
					" damage remaining.", damage_to_reduce, buffs[slot].melee_rune);

				if (spellbonuses.MitigateMeleeRune[3])
					buffs[slot].melee_rune = (buffs[slot].melee_rune - damage_to_reduce);

				damage -= damage_to_reduce;
			}
		}
	}

	if (damage < 1)
		return DMG_RUNE;

	if (spellbonuses.MeleeRune[0] && spellbonuses.MeleeRune[1] >= 0)
		damage = RuneAbsorb(damage, SE_Rune);

	if (damage < 1)
		return DMG_RUNE;

	return(damage);
}

int32 Mob::AffectMagicalDamage(int32 damage, uint16 spell_id, const bool iBuffTic, Mob* attacker)
{
	if (damage <= 0)
		return damage;

	bool DisableSpellRune = false;
	int32 slot = -1;

	// See if we block the spell outright first
	if (!iBuffTic && spellbonuses.NegateAttacks[0]) {
		slot = spellbonuses.NegateAttacks[1];
		if (slot >= 0) {
			if (--buffs[slot].numhits == 0) {

				if (!TryFadeEffect(slot))
					BuffFadeBySlot(slot, true);
			}

			if (spellbonuses.NegateAttacks[2] && (damage > spellbonuses.NegateAttacks[2]))
				damage -= spellbonuses.NegateAttacks[2];
			else
				return 0;
		}
	}

	// If this is a DoT, use DoT Shielding...
	if (iBuffTic) {
		damage -= (damage * itembonuses.DoTShielding / 100);

		if (spellbonuses.MitigateDotRune[0]) {
			slot = spellbonuses.MitigateDotRune[1];
			if (slot >= 0)
			{
				int damage_to_reduce = damage * spellbonuses.MitigateDotRune[0] / 100;

				if (spellbonuses.MitigateDotRune[2] && (damage_to_reduce > spellbonuses.MitigateDotRune[2]))
					damage_to_reduce = spellbonuses.MitigateDotRune[2];

				if (spellbonuses.MitigateDotRune[3] && (damage_to_reduce >= buffs[slot].dot_rune))
				{
					damage -= buffs[slot].dot_rune;
					if (!TryFadeEffect(slot))
						BuffFadeBySlot(slot);
				}
				else
				{
					if (spellbonuses.MitigateDotRune[3])
						buffs[slot].dot_rune = (buffs[slot].dot_rune - damage_to_reduce);

					damage -= damage_to_reduce;
				}
			}
		}
	}

	// This must be a DD then so lets apply Spell Shielding and runes.
	else
	{
		// Reduce damage by the Spell Shielding first so that the runes don't take the raw damage.
		damage -= (damage * itembonuses.SpellShield / 100);

		//Only mitigate if damage is above the minimium specified.
		if (spellbonuses.SpellThresholdGuard[0]) {
			slot = spellbonuses.SpellThresholdGuard[1];

			if (slot >= 0 && (damage > spellbonuses.MeleeThresholdGuard[2]))
			{
				DisableSpellRune = true;
				int damage_to_reduce = damage * spellbonuses.SpellThresholdGuard[0] / 100;
				if (damage_to_reduce >= buffs[slot].magic_rune)
				{
					damage -= buffs[slot].magic_rune;
					if (!TryFadeEffect(slot))
						BuffFadeBySlot(slot);
				}
				else
				{
					buffs[slot].melee_rune = (buffs[slot].magic_rune - damage_to_reduce);
					damage -= damage_to_reduce;
				}
			}
		}

		// Do runes now.
		if (spellbonuses.MitigateSpellRune[0] && !DisableSpellRune) {
			slot = spellbonuses.MitigateSpellRune[1];
			if (slot >= 0)
			{
				int damage_to_reduce = damage * spellbonuses.MitigateSpellRune[0] / 100;

				if (spellbonuses.MitigateSpellRune[2] && (damage_to_reduce > spellbonuses.MitigateSpellRune[2]))
					damage_to_reduce = spellbonuses.MitigateSpellRune[2];

				if (spellbonuses.MitigateSpellRune[3] && (damage_to_reduce >= buffs[slot].magic_rune))
				{
					Log(Logs::Detail, Logs::Spells, "Mob::ReduceDamage SE_MitigateSpellDamage %d damage negated, %d"
						" damage remaining, fading buff.", damage_to_reduce, buffs[slot].magic_rune);
					damage -= buffs[slot].magic_rune;
					if (!TryFadeEffect(slot))
						BuffFadeBySlot(slot);
				}
				else
				{
					Log(Logs::Detail, Logs::Spells, "Mob::ReduceDamage SE_MitigateMeleeDamage %d damage negated, %d"
						" damage remaining.", damage_to_reduce, buffs[slot].magic_rune);

					if (spellbonuses.MitigateSpellRune[3])
						buffs[slot].magic_rune = (buffs[slot].magic_rune - damage_to_reduce);

					damage -= damage_to_reduce;
				}
			}
		}

		if (damage < 1)
			return 0;

		//Regular runes absorb spell damage (except dots) - Confirmed on live.
		if (spellbonuses.MeleeRune[0] && spellbonuses.MeleeRune[1] >= 0)
			damage = RuneAbsorb(damage, SE_Rune);

		if (spellbonuses.AbsorbMagicAtt[0] && spellbonuses.AbsorbMagicAtt[1] >= 0)
			damage = RuneAbsorb(damage, SE_AbsorbMagicAtt);

		if (damage < 1)
			return 0;
	}
	return damage;
}

int32 Mob::ReduceAllDamage(int32 damage)
{
	if (damage <= 0)
		return damage;

	if (spellbonuses.ManaAbsorbPercentDamage[0]) {
		int32 mana_reduced = damage * spellbonuses.ManaAbsorbPercentDamage[0] / 100;
		if (GetMana() >= mana_reduced) {
			damage -= mana_reduced;
			SetMana(GetMana() - mana_reduced);
			TryTriggerOnValueAmount(false, true);
		}
	}

	CheckNumHitsRemaining(NumHit::IncomingDamage);

	return(damage);
}

bool Mob::HasProcs() const
{
	for (int i = 0; i < MAX_PROCS; i++)
		if (PermaProcs[i].spellID != SPELL_UNKNOWN || SpellProcs[i].spellID != SPELL_UNKNOWN)
			return true;
	return false;
}

bool Mob::HasDefensiveProcs() const
{
	for (int i = 0; i < MAX_PROCS; i++)
		if (DefensiveProcs[i].spellID != SPELL_UNKNOWN)
			return true;
	return false;
}

bool Mob::HasSkillProcs() const
{

	for (int i = 0; i < MAX_SKILL_PROCS; i++) {
		if (spellbonuses.SkillProc[i] || itembonuses.SkillProc[i] || aabonuses.SkillProc[i])
			return true;
	}
	return false;
}

bool Mob::HasSkillProcSuccess() const
{
	for (int i = 0; i < MAX_SKILL_PROCS; i++) {
		if (spellbonuses.SkillProcSuccess[i] || itembonuses.SkillProcSuccess[i] || aabonuses.SkillProcSuccess[i])
			return true;
	}
	return false;
}

bool Mob::HasRangedProcs() const
{
	for (int i = 0; i < MAX_PROCS; i++)
		if (RangedProcs[i].spellID != SPELL_UNKNOWN)
			return true;
	return false;
}

bool Client::CheckDoubleAttack()
{
	int chance = 0;
	int skill = GetSkill(EQEmu::skills::SkillDoubleAttack);
	//Check for bonuses that give you a double attack chance regardless of skill (ie Bestial Frenzy/Harmonious Attack AA)
	int bonusGiveDA = aabonuses.GiveDoubleAttack + spellbonuses.GiveDoubleAttack + itembonuses.GiveDoubleAttack;
	if (skill > 0)
		chance = skill + GetLevel();
	else if (!bonusGiveDA)
		return false;

	if (bonusGiveDA)
		chance += bonusGiveDA / 100.0f * 500; // convert to skill value
	int per_inc = aabonuses.DoubleAttackChance + spellbonuses.DoubleAttackChance + itembonuses.DoubleAttackChance;
	if (per_inc)
		chance += chance * per_inc / 100;

	return zone->random.Int(1, 500) <= chance;
}

// Admittedly these parses were short, but this check worked for 3 toons across multiple levels
// with varying triple attack skill (1-3% error at least)
bool Client::CheckTripleAttack()
{
	int chance = GetSkill(EQEmu::skills::SkillTripleAttack);
	if (chance < 1)
		return false;

	int inc = aabonuses.TripleAttackChance + spellbonuses.TripleAttackChance + itembonuses.TripleAttackChance;
	chance = static_cast<int>(chance * (1 + inc / 100.0f));
	chance = (chance * 100) / (chance + 800);

	return zone->random.Int(1, 100) <= chance;
}

bool Client::CheckDoubleRangedAttack() {
	int32 chance = spellbonuses.DoubleRangedAttack + itembonuses.DoubleRangedAttack + aabonuses.DoubleRangedAttack;

	if (chance && zone->random.Roll(chance))
		return true;

	return false;
}

bool Mob::CheckDoubleAttack()
{
	// Not 100% certain pets follow this or if it's just from pets not always
	// having the same skills as most mobs
	int chance = GetSkill(EQEmu::skills::SkillDoubleAttack);
	if (GetLevel() > 35)
		chance += GetLevel();

	int per_inc = aabonuses.DoubleAttackChance + spellbonuses.DoubleAttackChance + itembonuses.DoubleAttackChance;
	if (per_inc)
		chance += chance * per_inc / 100;

	return zone->random.Int(1, 500) <= chance;
}

void Mob::CommonDamage(Mob* attacker, int &damage, const uint16 spell_id, const EQEmu::skills::SkillType skill_used, bool &avoidable, const int8 buffslot, const bool iBuffTic, eSpecialAttacks special) {
	// This method is called with skill_used=ABJURE for Damage Shield damage.
	bool FromDamageShield = (skill_used == EQEmu::skills::SkillAbjuration);
	bool ignore_invul = false;
	if (IsValidSpell(spell_id))
		ignore_invul = spell_id == 982 || spells[spell_id].cast_not_standing; // cazic touch

	if (!ignore_invul && (GetInvul() || DivineAura())) {
		Log(Logs::Detail, Logs::Combat, "Avoiding %d damage due to invulnerability.", damage);
		damage = DMG_INVULNERABLE;
	}

	// this should actually happen MUCH sooner, need to investigate though -- good enough for now
	if ((skill_used == EQEmu::skills::SkillArchery || skill_used == EQEmu::skills::SkillThrowing) && GetSpecialAbility(IMMUNE_RANGED_ATTACKS)) {
		Log(Logs::Detail, Logs::Combat, "Avoiding %d damage due to IMMUNE_RANGED_ATTACKS.", damage);
		damage = DMG_INVULNERABLE;
	}

	if (spell_id != SPELL_UNKNOWN || attacker == nullptr)
		avoidable = false;

	// only apply DS if physical damage (no spell damage)
	// damage shield calls this function with spell_id set, so its unavoidable
	if (attacker && damage > 0 && spell_id == SPELL_UNKNOWN && skill_used != EQEmu::skills::SkillArchery && skill_used != EQEmu::skills::SkillThrowing) {
		DamageShield(attacker);
	}

	if (spell_id == SPELL_UNKNOWN && skill_used) {
		CheckNumHitsRemaining(NumHit::IncomingHitAttempts);

		if (attacker)
			attacker->CheckNumHitsRemaining(NumHit::OutgoingHitAttempts);
	}

	if (attacker) {
		if (attacker->IsClient()) {
			if (!RuleB(Combat, EXPFromDmgShield)) {
				// Damage shield damage shouldn't count towards who gets EXP
				if (!attacker->CastToClient()->GetFeigned() && !FromDamageShield)
					AddToHateList(attacker, 0, damage, true, false, iBuffTic, spell_id);
			}
			else {
				if (!attacker->CastToClient()->GetFeigned())
					AddToHateList(attacker, 0, damage, true, false, iBuffTic, spell_id);
			}
		}
		else
			AddToHateList(attacker, 0, damage, true, false, iBuffTic, spell_id);
	}

	if (damage > 0) {
		//if there is some damage being done and theres an attacker involved
		if (attacker) {
			// if spell is lifetap add hp to the caster
			if (spell_id != SPELL_UNKNOWN && IsLifetapSpell(spell_id)) {
				int healed = damage;

				healed = attacker->GetActSpellHealing(spell_id, healed);
				Log(Logs::Detail, Logs::Combat, "Applying lifetap heal of %d to %s", healed, attacker->GetName());
				attacker->HealDamage(healed);

				//we used to do a message to the client, but its gone now.
				// emote goes with every one ... even npcs
				entity_list.MessageClose(this, true, RuleI(Range, SpellMessages), Chat::Emote, "%s beams a smile at %s", attacker->GetCleanName(), this->GetCleanName());
			}
		}	//end `if there is some damage being done and theres anattacker person involved`

		Mob *pet = GetPet();
		// pets that have GHold will never automatically add NPCs
		// pets that have Hold and no Focus will add NPCs if they're engaged
		// pets that have Hold and Focus will not add NPCs
		if (pet && !pet->IsFamiliar() && !pet->GetSpecialAbility(IMMUNE_AGGRO) && !pet->IsEngaged() && attacker && attacker != this && !attacker->IsCorpse() && !pet->IsGHeld() && !attacker->IsTrap())
		{
			if (!pet->IsHeld()) {
				Log(Logs::Detail, Logs::Aggro, "Sending pet %s into battle due to attack.", pet->GetName());
				pet->AddToHateList(attacker, 1, 0, true, false, false, spell_id);
				pet->SetTarget(attacker);
				MessageString(Chat::NPCQuestSay, PET_ATTACKING, pet->GetCleanName(), attacker->GetCleanName());
			}
		}

		//see if any runes want to reduce this damage
		if (spell_id == SPELL_UNKNOWN) {
			damage = ReduceDamage(damage);
			Log(Logs::Detail, Logs::Combat, "Melee Damage reduced to %d", damage);
			damage = ReduceAllDamage(damage);
			TryTriggerThreshHold(damage, SE_TriggerMeleeThreshold, attacker);

			if (skill_used)
				CheckNumHitsRemaining(NumHit::IncomingHitSuccess);

		}
		else {
			int32 origdmg = damage;
			damage = AffectMagicalDamage(damage, spell_id, iBuffTic, attacker);
			if (origdmg != damage && attacker && attacker->IsClient()) {
				if (attacker->CastToClient()->GetFilter(FilterDamageShields) != FilterHide)
					attacker->Message(Chat::Yellow, "The Spellshield absorbed %d of %d points of damage", origdmg - damage, origdmg);
			}
			if (damage == 0 && attacker && origdmg != damage && IsClient()) {
				//Kayen: Probably need to add a filter for this - Not sure if this msg is correct but there should be a message for spell negate/runes.
				Message(263, "%s tries to cast on YOU, but YOUR magical skin absorbs the spell.", attacker->GetCleanName());
			}
			damage = ReduceAllDamage(damage);
			TryTriggerThreshHold(damage, SE_TriggerSpellThreshold, attacker);
		}

		if (IsClient() && CastToClient()->sneaking) {
			CastToClient()->sneaking = false;
			SendAppearancePacket(AT_Sneak, 0);
		}
		if (attacker && attacker->IsClient() && attacker->CastToClient()->sneaking) {
			attacker->CastToClient()->sneaking = false;
			attacker->SendAppearancePacket(AT_Sneak, 0);
		}

		//final damage has been determined.

		SetHP(GetHP() - damage);


		if (HasDied()) {
			bool IsSaved = false;

			if (TryDivineSave())
				IsSaved = true;

			if (!IsSaved && !TrySpellOnDeath()) {
				SetHP(-500);

				if (Death(attacker, damage, spell_id, skill_used)) {
					return;
				}
			}
		}
		else {
			if (GetHPRatio() < 16)
				TryDeathSave();
		}

		TryTriggerOnValueAmount(true);

		//fade mez if we are mezzed
		if (IsMezzed() && attacker) {
			Log(Logs::Detail, Logs::Combat, "Breaking mez due to attack.");
			entity_list.MessageCloseString(
				this, /* Sender */
				true,  /* Skip Sender */
				RuleI(Range, SpellMessages),
				Chat::SpellWornOff, /* 284 */
				HAS_BEEN_AWAKENED, // %1 has been awakened by %2.
				GetCleanName(), /* Message1 */
				attacker->GetCleanName() /* Message2 */
			);
			BuffFadeByEffect(SE_Mez);
		}

		// broken up for readability
		// This is based on what the client is doing
		// We had a bunch of stuff like BaseImmunityLevel checks, which I think is suppose to just be for spells
		// This is missing some merc checks, but those mostly just skipped the spell bonuses I think ...
		bool can_stun = false;
		int stunbash_chance = 0; // bonus
		if (attacker) {
			if (skill_used == EQEmu::skills::SkillBash) {
				can_stun = true;
				if (attacker->IsClient())
					stunbash_chance = attacker->spellbonuses.StunBashChance +
					attacker->itembonuses.StunBashChance +
					attacker->aabonuses.StunBashChance;
			}
			else if (skill_used == EQEmu::skills::SkillKick &&
				(attacker->GetLevel() > 55 || attacker->IsNPC()) && GetClass() == WARRIOR) {
				can_stun = true;
			}

			if ((GetBaseRace() == OGRE || GetBaseRace() == OGGOK_CITIZEN) &&
				!attacker->BehindMob(this, attacker->GetX(), attacker->GetY()))
				can_stun = false;
			if (GetSpecialAbility(UNSTUNABLE))
				can_stun = false;
		}
		if (can_stun) {
			int bashsave_roll = zone->random.Int(0, 100);
			if (bashsave_roll > 98 || bashsave_roll > (55 - stunbash_chance)) {
				// did stun -- roll other resists
				// SE_FrontalStunResist description says any angle now a days
				int stun_resist2 = spellbonuses.FrontalStunResist + itembonuses.FrontalStunResist +
					aabonuses.FrontalStunResist;
				if (zone->random.Int(1, 100) > stun_resist2) {
					// stun resist 2 failed
					// time to check SE_StunResist and mod2 stun resist
					int stun_resist =
						spellbonuses.StunResist + itembonuses.StunResist + aabonuses.StunResist;
					if (zone->random.Int(0, 100) >= stun_resist) {
						// did stun
						// nothing else to check!
						Stun(2000); // straight 2 seconds every time
					}
					else {
						// stun resist passed!
						if (IsClient())
							MessageString(Chat::Stun, SHAKE_OFF_STUN);
					}
				}
				else {
					// stun resist 2 passed!
					if (IsClient())
						MessageString(Chat::Stun, AVOID_STUNNING_BLOW);
				}
			}
			else {
				// main stun failed -- extra interrupt roll
				if (IsCasting() &&
					!EQEmu::ValueWithin(casting_spell_id, 859, 1023)) // these spells are excluded
																	  // 90% chance >< -- stun immune won't reach this branch though :(
					if (zone->random.Int(0, 9) > 1)
						InterruptSpell();
			}
		}

		if (spell_id != SPELL_UNKNOWN && !iBuffTic) {
			//see if root will break
			if (IsRooted() && !FromDamageShield)  // neotoyko: only spells cancel root
				TryRootFadeByDamage(buffslot, attacker);
		}
		else if (spell_id == SPELL_UNKNOWN)
		{
			//increment chances of interrupting
			if (IsCasting()) { //shouldnt interrupt on regular spell damage
				attacked_count++;
				Log(Logs::Detail, Logs::Combat, "Melee attack while casting. Attack count %d", attacked_count);
			}
		}

		//send an HP update if we are hurt
		if (GetHP() < GetMaxHP())
			SendHPUpdate(!iBuffTic); // the OP_Damage actually updates the client in these cases, so we skip the HP update for them
	}	//end `if damage was done`

		//send damage packet...
	if (!iBuffTic) { //buff ticks do not send damage, instead they just call SendHPUpdate(), which is done above
		auto outapp = new EQApplicationPacket(OP_Damage, sizeof(CombatDamage_Struct));
		CombatDamage_Struct* a = (CombatDamage_Struct*)outapp->pBuffer;
		a->target = GetID();
		if (attacker == nullptr)
			a->source = 0;
		else if (attacker->IsClient() && attacker->CastToClient()->GMHideMe())
			a->source = 0;
		else
			a->source = attacker->GetID();
		a->type = SkillDamageTypes[skill_used]; // was 0x1c
		a->damage = damage;
		a->spellid = spell_id;
		if (special == eSpecialAttacks::AERampage)
			a->special = 1;
		else if (special == eSpecialAttacks::Rampage)
			a->special = 2;
		else
			a->special = 0;
		a->hit_heading = attacker ? attacker->GetHeading() : 0.0f;
		if (RuleB(Combat, MeleePush) && damage > 0 && !IsRooted() &&
			(IsClient() || zone->random.Roll(RuleI(Combat, MeleePushChance)))) {
			a->force = EQEmu::skills::GetSkillMeleePushForce(skill_used);
			if (IsNPC()) {
				if (attacker->IsNPC())
					a->force = 0.0f; // 2013 change that disabled NPC vs NPC push
				else
					a->force *= 0.10f; // force against NPCs is divided by 10 I guess? ex bash is 0.3, parsed 0.03 against an NPC
				if (ForcedMovement == 0 && a->force != 0.0f && position_update_melee_push_timer.Check()) {
					m_Delta.x += a->force * g_Math.FastSin(a->hit_heading);
					m_Delta.y += a->force * g_Math.FastCos(a->hit_heading);
					ForcedMovement = 3;
				}
			}
		}

		//Note: if players can become pets, they will not receive damage messages of their own
		//this was done to simplify the code here (since we can only effectively skip one mob on queue)
		eqFilterType filter;
		Mob *skip = attacker;
		if (attacker && attacker->GetOwnerID()) {
			//attacker is a pet, let pet owners see their pet's damage
			Mob* owner = attacker->GetOwner();
			if (owner && owner->IsClient()) {
				if (((spell_id != SPELL_UNKNOWN) || (FromDamageShield)) && damage>0) {
					//special crap for spell damage, looks hackish to me
					char val1[20] = { 0 };
					owner->MessageString(Chat::NonMelee, OTHER_HIT_NONMELEE, GetCleanName(), ConvertArray(damage, val1));
				}
				else {
					if (damage > 0) {
						if (spell_id != SPELL_UNKNOWN)
							filter = iBuffTic ? FilterDOT : FilterSpellDamage;
						else
							filter = FilterPetHits;
					}
					else if (damage == -5)
						filter = FilterNone;	//cant filter invulnerable
					else
						filter = FilterPetMisses;

					if (!FromDamageShield)
						owner->CastToClient()->QueuePacket(outapp, true, CLIENT_CONNECTED, filter);
				}
			}
			skip = owner;
		}
		else {
			//attacker is not a pet, send to the attacker

			//if the attacker is a client, try them with the correct filter
			if (attacker && attacker->IsClient()) {
				if ((spell_id != SPELL_UNKNOWN || FromDamageShield) && damage > 0) {
					//special crap for spell damage, looks hackish to me
					char val1[20] = { 0 };
					if (FromDamageShield) {
						if (attacker->CastToClient()->GetFilter(FilterDamageShields) != FilterHide)
							attacker->MessageString(Chat::DamageShield, OTHER_HIT_NONMELEE, GetCleanName(), ConvertArray(damage, val1));
					}
					else {
						entity_list.MessageCloseString(
							this, /* Sender */
							true, /* Skip Sender */
							RuleI(Range, SpellMessages),
							Chat::NonMelee, /* 283 */
							HIT_NON_MELEE, /* %1 hit %2 for %3 points of non-melee damage. */
							attacker->GetCleanName(), /* Message1 */
							GetCleanName(), /* Message2 */
							ConvertArray(damage, val1) /* Message3 */
						);
					}
				}
				else {
					if (damage > 0) {
						if (spell_id != SPELL_UNKNOWN)
							filter = iBuffTic ? FilterDOT : FilterSpellDamage;
						else
							filter = FilterNone;	//cant filter our own hits
					}
					else if (damage == -5)
						filter = FilterNone;	//cant filter invulnerable
					else
						filter = FilterMyMisses;

					attacker->CastToClient()->QueuePacket(outapp, true, CLIENT_CONNECTED, filter);
				}
			}
			skip = attacker;
		}

		//send damage to all clients around except the specified skip mob (attacker or the attacker's owner) and ourself
		if (damage > 0) {
			if (spell_id != SPELL_UNKNOWN)
				filter = iBuffTic ? FilterDOT : FilterSpellDamage;
			else
				filter = FilterOthersHit;
		}
		else if (damage == -5)
			filter = FilterNone;	//cant filter invulnerable
		else
			filter = FilterOthersMiss;
		//make attacker (the attacker) send the packet so we can skip them and the owner
		//this call will send the packet to `this` as well (using the wrong filter) (will not happen until PC charm works)
		// If this is Damage Shield damage, the correct OP_Damage packets will be sent from Mob::DamageShield, so
		// we don't send them here.
		if (!FromDamageShield) {

			entity_list.QueueCloseClients(
				this, /* Sender */
				outapp, /* packet */
				true, /* Skip Sender */
				RuleI(Range, SpellMessages),
				skip, /* Skip this mob */
				true, /* Packet ACK */
				filter /* eqFilterType filter */
				);

			//send the damage to ourself if we are a client
			if (IsClient()) {
				//I dont think any filters apply to damage affecting us
				CastToClient()->QueuePacket(outapp);
			}
		}

		safe_delete(outapp);
	}
	else {
		//else, it is a buff tic...
		// So we can see our dot dmg like live shows it.
		if (spell_id != SPELL_UNKNOWN && damage > 0 && attacker && attacker != this && attacker->IsClient()) {
			//might filter on (attack_skill>200 && attack_skill<250), but I dont think we need it
			attacker->FilteredMessageString(attacker, Chat::DotDamage, FilterDOT,
				YOUR_HIT_DOT, GetCleanName(), itoa(damage), spells[spell_id].name);

			/* older clients don't have the below String ID, but it will be filtered */
			entity_list.FilteredMessageCloseString(
				attacker, /* Sender */
				true, /* Skip Sender */
				RuleI(Range, SpellMessages),
				Chat::DotDamage, /* Type: 325 */
				FilterDOT, /* FilterType: 19 */
				OTHER_HIT_DOT,  /* MessageFormat: %1 has taken %2 damage from %3 by %4. */
				GetCleanName(), /* Message1 */
				itoa(damage), /* Message2 */
				attacker->GetCleanName(), /* Message3 */
				spells[spell_id].name /* Message4 */
			);
		}
	} //end packet sending

}

void Mob::HealDamage(uint32 amount, Mob *caster, uint16 spell_id)
{
	int32 maxhp = GetMaxHP();
	int32 curhp = GetHP();
	uint32 acthealed = 0;

	if (amount > (maxhp - curhp))
		acthealed = (maxhp - curhp);
	else
		acthealed = amount;

	if (acthealed > 100) {
		if (caster) {
			if (IsBuffSpell(spell_id)) { // hots
										 // message to caster
				if (caster->IsClient() && caster == this) {
					if (caster->CastToClient()->ClientVersionBit() & EQEmu::versions::maskSoFAndLater)
						FilteredMessageString(caster, Chat::NonMelee, FilterHealOverTime,
							HOT_HEAL_SELF, itoa(acthealed), spells[spell_id].name);
					else
						FilteredMessageString(caster, Chat::NonMelee, FilterHealOverTime,
							YOU_HEALED, GetCleanName(), itoa(acthealed));
				}
				else if (caster->IsClient() && caster != this) {
					if (caster->CastToClient()->ClientVersionBit() & EQEmu::versions::maskSoFAndLater)
						caster->FilteredMessageString(caster, Chat::NonMelee, FilterHealOverTime,
							HOT_HEAL_OTHER, GetCleanName(), itoa(acthealed),
							spells[spell_id].name);
					else
						caster->FilteredMessageString(caster, Chat::NonMelee, FilterHealOverTime,
							YOU_HEAL, GetCleanName(), itoa(acthealed));
				}
				// message to target
				if (IsClient() && caster != this) {
					if (CastToClient()->ClientVersionBit() & EQEmu::versions::maskSoFAndLater)
						FilteredMessageString(this, Chat::NonMelee, FilterHealOverTime,
							HOT_HEALED_OTHER, caster->GetCleanName(),
							itoa(acthealed), spells[spell_id].name);
					else
						FilteredMessageString(this, Chat::NonMelee, FilterHealOverTime,
							YOU_HEALED, caster->GetCleanName(), itoa(acthealed));
				}
			}
			else { // normal heals
				FilteredMessageString(caster, Chat::NonMelee, FilterSpellDamage,
					YOU_HEALED, caster->GetCleanName(), itoa(acthealed));
				if (caster != this)
					caster->FilteredMessageString(caster, Chat::NonMelee, FilterSpellDamage,
						YOU_HEAL, GetCleanName(), itoa(acthealed));
			}
		}
		else {
			Message(Chat::NonMelee, "You have been healed for %d points of damage.", acthealed);
		}
	}

	if (curhp < maxhp) {
		if ((curhp + amount) > maxhp)
			curhp = maxhp;
		else
			curhp += amount;
		SetHP(curhp);

		SendHPUpdate();
	}
}

//proc chance includes proc bonus
float Mob::GetProcChances(float ProcBonus, uint16 hand)
{
	int mydex = GetDEX();
	float ProcChance = 0.0f;

	uint32 weapon_speed = GetWeaponSpeedbyHand(hand);

	if (RuleB(Combat, AdjustProcPerMinute)) {
		ProcChance = (static_cast<float>(weapon_speed) *
			RuleR(Combat, AvgProcsPerMinute) / 60000.0f); // compensate for weapon_speed being in ms
		ProcBonus += static_cast<float>(mydex) * RuleR(Combat, ProcPerMinDexContrib);
		ProcChance += ProcChance * ProcBonus / 100.0f;
	}
	else {
		ProcChance = RuleR(Combat, BaseProcChance) +
			static_cast<float>(mydex) / RuleR(Combat, ProcDexDivideBy);
		ProcChance += ProcChance * ProcBonus / 100.0f;
	}

	Log(Logs::Detail, Logs::Combat, "Proc chance %.2f (%.2f from bonuses)", ProcChance, ProcBonus);
	return ProcChance;
}

float Mob::GetDefensiveProcChances(float &ProcBonus, float &ProcChance, uint16 hand, Mob* on) {

	if (!on)
		return ProcChance;

	int myagi = on->GetAGI();
	ProcBonus = 0;
	ProcChance = 0;

	uint32 weapon_speed = GetWeaponSpeedbyHand(hand);

	ProcChance = (static_cast<float>(weapon_speed) * RuleR(Combat, AvgDefProcsPerMinute) / 60000.0f); // compensate for weapon_speed being in ms
	ProcBonus += static_cast<float>(myagi) * RuleR(Combat, DefProcPerMinAgiContrib) / 100.0f;
	ProcChance = ProcChance + (ProcChance * ProcBonus);

	Log(Logs::Detail, Logs::Combat, "Defensive Proc chance %.2f (%.2f from bonuses)", ProcChance, ProcBonus);
	return ProcChance;
}

// argument 'weapon' not used
void Mob::TryDefensiveProc(Mob *on, uint16 hand) {

	if (!on) {
		SetTarget(nullptr);
		Log(Logs::General, Logs::Error, "A null Mob object was passed to Mob::TryDefensiveProc for evaluation!");
		return;
	}

	if (!HasDefensiveProcs())
		return;

	if (!on->HasDied() && on->GetHP() > 0) {

		float ProcChance, ProcBonus;
		on->GetDefensiveProcChances(ProcBonus, ProcChance, hand, this);

		if (hand != EQEmu::invslot::slotPrimary)
			ProcChance /= 2;

		int level_penalty = 0;
		int level_diff = GetLevel() - on->GetLevel();
		if (level_diff > 6)//10% penalty per level if > 6 levels over target.
			level_penalty = (level_diff - 6) * 10;

		ProcChance -= ProcChance*level_penalty / 100;

		if (ProcChance < 0)
			return;

		for (int i = 0; i < MAX_PROCS; i++) {
			if (IsValidSpell(DefensiveProcs[i].spellID)) {
				float chance = ProcChance * (static_cast<float>(DefensiveProcs[i].chance) / 100.0f);
				if (zone->random.Roll(chance)) {
					ExecWeaponProc(nullptr, DefensiveProcs[i].spellID, on);
					CheckNumHitsRemaining(NumHit::DefensiveSpellProcs, 0, DefensiveProcs[i].base_spellID);
				}
			}
		}
	}
}

void Mob::TryWeaponProc(const EQEmu::ItemInstance* weapon_g, Mob *on, uint16 hand) {
	if (!on) {
		SetTarget(nullptr);
		Log(Logs::General, Logs::Error, "A null Mob object was passed to Mob::TryWeaponProc for evaluation!");
		return;
	}

	if (!IsAttackAllowed(on)) {
		Log(Logs::Detail, Logs::Combat, "Preventing procing off of unattackable things.");
		return;
	}

	if (DivineAura()) {
		Log(Logs::Detail, Logs::Combat, "Procs cancelled, Divine Aura is in effect.");
		return;
	}

	if (!weapon_g) {
		TrySpellProc(nullptr, (const EQEmu::ItemData*)nullptr, on);
		return;
	}

	if (!weapon_g->IsClassCommon()) {
		TrySpellProc(nullptr, (const EQEmu::ItemData*)nullptr, on);
		return;
	}

	// Innate + aug procs from weapons
	// TODO: powersource procs -- powersource procs are on invis augs, so shouldn't need anything extra
	TryWeaponProc(weapon_g, weapon_g->GetItem(), on, hand);
	// Procs from Buffs and AA both melee and range
	TrySpellProc(weapon_g, weapon_g->GetItem(), on, hand);

	return;
}

void Mob::TryWeaponProc(const EQEmu::ItemInstance *inst, const EQEmu::ItemData *weapon, Mob *on, uint16 hand)
{

	if (!weapon)
		return;
	uint16 skillinuse = 28;
	int ourlevel = GetLevel();
	float ProcBonus = static_cast<float>(aabonuses.ProcChanceSPA +
		spellbonuses.ProcChanceSPA + itembonuses.ProcChanceSPA);
	ProcBonus += static_cast<float>(itembonuses.ProcChance) / 10.0f; // Combat Effects
	float ProcChance = GetProcChances(ProcBonus, hand);

	if (hand != EQEmu::invslot::slotPrimary) //Is Archery intened to proc at 50% rate?
		ProcChance /= 2;

	// Try innate proc on weapon
	// We can proc once here, either weapon or one aug
	bool proced = false; // silly bool to prevent augs from going if weapon does
	skillinuse = GetSkillByItemType(weapon->ItemType);
	if (weapon->Proc.Type == EQEmu::item::ItemEffectCombatProc && IsValidSpell(weapon->Proc.Effect)) {
		float WPC = ProcChance * (100.0f + // Proc chance for this weapon
			static_cast<float>(weapon->ProcRate)) / 100.0f;
		if (zone->random.Roll(WPC)) {	// 255 dex = 0.084 chance of proc. No idea what this number should be really.
			if (weapon->Proc.Level2 > ourlevel) {
				Log(Logs::Detail, Logs::Combat,
					"Tried to proc (%s), but our level (%d) is lower than required (%d)",
					weapon->Name, ourlevel, weapon->Proc.Level2);
				if (IsPet()) {
					Mob *own = GetOwner();
					if (own)
						own->MessageString(Chat::Red, PROC_PETTOOLOW);
				}
				else {
					MessageString(Chat::Red, PROC_TOOLOW);
				}
			}
			else {
				Log(Logs::Detail, Logs::Combat,
					"Attacking weapon (%s) successfully procing spell %d (%.2f percent chance)",
					weapon->Name, weapon->Proc.Effect, WPC * 100);
				ExecWeaponProc(inst, weapon->Proc.Effect, on);
				proced = true;
			}
		}
	}
	//If OneProcPerWeapon is not enabled, we reset the try for that weapon regardless of if we procced or not.
	//This is for some servers that may want to have as many procs triggering from weapons as possible in a single round.
	if (!RuleB(Combat, OneProcPerWeapon))
		proced = false;

	if (!proced && inst) {
		for (int r = EQEmu::invaug::SOCKET_BEGIN; r <= EQEmu::invaug::SOCKET_END; r++) {
			const EQEmu::ItemInstance *aug_i = inst->GetAugment(r);
			if (!aug_i) // no aug, try next slot!
				continue;
			const EQEmu::ItemData *aug = aug_i->GetItem();
			if (!aug)
				continue;

			if (aug->Proc.Type == EQEmu::item::ItemEffectCombatProc && IsValidSpell(aug->Proc.Effect)) {
				float APC = ProcChance * (100.0f + // Proc chance for this aug
					static_cast<float>(aug->ProcRate)) / 100.0f;
				if (zone->random.Roll(APC)) {
					if (aug->Proc.Level2 > ourlevel) {
						if (IsPet()) {
							Mob *own = GetOwner();
							if (own)
								own->MessageString(Chat::Red, PROC_PETTOOLOW);
						}
						else {
							MessageString(Chat::Red, PROC_TOOLOW);
						}
					}
					else {
						ExecWeaponProc(aug_i, aug->Proc.Effect, on);
						if (RuleB(Combat, OneProcPerWeapon))
							break;
					}
				}
			}
		}
	}
	// TODO: Powersource procs -- powersource procs are from augs so shouldn't need anything extra

	return;
}

void Mob::TrySpellProc(const EQEmu::ItemInstance *inst, const EQEmu::ItemData *weapon, Mob *on, uint16 hand)
{
	float ProcBonus = static_cast<float>(spellbonuses.SpellProcChance +
		itembonuses.SpellProcChance + aabonuses.SpellProcChance);
	float ProcChance = 0.0f;
	ProcChance = GetProcChances(ProcBonus, hand);

	if (hand != EQEmu::invslot::slotPrimary) //Is Archery intened to proc at 50% rate?
		ProcChance /= 2;

	bool rangedattk = false;
	if (weapon && hand == EQEmu::invslot::slotRange) {
		if (weapon->ItemType == EQEmu::item::ItemTypeArrow ||
			weapon->ItemType == EQEmu::item::ItemTypeLargeThrowing ||
			weapon->ItemType == EQEmu::item::ItemTypeSmallThrowing ||
			weapon->ItemType == EQEmu::item::ItemTypeBow) {
			rangedattk = true;
		}
	}

	if (!weapon && hand == EQEmu::invslot::slotRange && GetSpecialAbility(SPECATK_RANGED_ATK))
		rangedattk = true;

	for (uint32 i = 0; i < MAX_PROCS; i++) {
		if (IsPet() && hand != EQEmu::invslot::slotPrimary) //Pets can only proc spell procs from their primay hand (ie; beastlord pets)
			continue; // If pets ever can proc from off hand, this will need to change

					  // Not ranged
		if (!rangedattk) {
			// Perma procs (AAs)
			if (PermaProcs[i].spellID != SPELL_UNKNOWN) {
				if (zone->random.Roll(PermaProcs[i].chance)) { // TODO: Do these get spell bonus?
					Log(Logs::Detail, Logs::Combat,
						"Permanent proc %d procing spell %d (%d percent chance)",
						i, PermaProcs[i].spellID, PermaProcs[i].chance);
					ExecWeaponProc(nullptr, PermaProcs[i].spellID, on);
				}
				else {
					Log(Logs::Detail, Logs::Combat,
						"Permanent proc %d failed to proc %d (%d percent chance)",
						i, PermaProcs[i].spellID, PermaProcs[i].chance);
				}
			}

			// Spell procs (buffs)
			if (SpellProcs[i].spellID != SPELL_UNKNOWN) {
				float chance = ProcChance * (static_cast<float>(SpellProcs[i].chance) / 100.0f);
				if (zone->random.Roll(chance)) {
					Log(Logs::Detail, Logs::Combat,
							"Spell proc %d procing spell %d (%.2f percent chance)",
							i, SpellProcs[i].spellID, chance);
					SendBeginCast(SpellProcs[i].spellID, 0);
					ExecWeaponProc(nullptr, SpellProcs[i].spellID, on, SpellProcs[i].level_override);
					CheckNumHitsRemaining(NumHit::OffensiveSpellProcs, 0,
						SpellProcs[i].base_spellID);
				}
				else {
					Log(Logs::Detail, Logs::Combat,
						"Spell proc %d failed to proc %d (%.2f percent chance)",
						i, SpellProcs[i].spellID, chance);
				}
			}
		}
		else if (rangedattk) { // ranged only
							   // ranged spell procs (buffs)
			if (RangedProcs[i].spellID != SPELL_UNKNOWN) {
				float chance = ProcChance * (static_cast<float>(RangedProcs[i].chance) / 100.0f);
				if (zone->random.Roll(chance)) {
					Log(Logs::Detail, Logs::Combat,
						"Ranged proc %d procing spell %d (%.2f percent chance)",
						i, RangedProcs[i].spellID, chance);
					ExecWeaponProc(nullptr, RangedProcs[i].spellID, on);
					CheckNumHitsRemaining(NumHit::OffensiveSpellProcs, 0,
						RangedProcs[i].base_spellID);
				}
				else {
					Log(Logs::Detail, Logs::Combat,
						"Ranged proc %d failed to proc %d (%.2f percent chance)",
						i, RangedProcs[i].spellID, chance);
				}
			}
		}
	}

	if (HasSkillProcs() && hand != EQEmu::invslot::slotRange) { //We check ranged skill procs within the attack functions.
		uint16 skillinuse = 28;
		if (weapon)
			skillinuse = GetSkillByItemType(weapon->ItemType);

		TrySkillProc(on, skillinuse, 0, false, hand);
	}

	return;
}

void Mob::TryPetCriticalHit(Mob *defender, DamageHitInfo &hit)
{
	if (hit.damage_done < 1)
		return;

	// Allows pets to perform critical hits.
	// Each rank adds an additional 1% chance for any melee hit (primary, secondary, kick, bash, etc) to critical,
	// dealing up to 63% more damage. http://www.magecompendium.com/aa-short-library.html
	// appears to be 70% damage, unsure if changed or just bad info before

	Mob *owner = nullptr;
	int critChance = 0;
	critChance += RuleI(Combat, PetBaseCritChance); // 0 by default
	int critMod = 170;

	if (IsPet())
		owner = GetOwner();
	else if ((IsNPC() && CastToNPC()->GetSwarmOwner()))
		owner = entity_list.GetMobID(CastToNPC()->GetSwarmOwner());
	else
		return;

	if (!owner)
		return;

	int CritPetChance =
		owner->aabonuses.PetCriticalHit + owner->itembonuses.PetCriticalHit + owner->spellbonuses.PetCriticalHit;

	if (CritPetChance || critChance)
		// For pets use PetCriticalHit for base chance, pets do not innately critical with without it
		critChance += CritPetChance;

	if (critChance > 0) {
		if (zone->random.Roll(critChance)) {
			critMod += GetCritDmgMod(hit.skill);
			hit.damage_done += 5;
			hit.damage_done = (hit.damage_done * critMod) / 100;

			entity_list.FilteredMessageCloseString(
				this, /* Sender */
				false,  /* Skip Sender */
				RuleI(Range, CriticalDamage),
				Chat::MeleeCrit, /* Type: 301 */
				FilterMeleeCrits, /* FilterType: 12 */
				CRITICAL_HIT, /* MessageFormat: %1 scores a critical hit! (%2) */
				GetCleanName(), /* Message1 */
				itoa(hit.damage_done + hit.min_damage) /* Message2 */
			);

		}
	}
}

void Mob::TryCriticalHit(Mob *defender, DamageHitInfo &hit, ExtraAttackOptions *opts)
{
#ifdef LUA_EQEMU
	bool ignoreDefault = false;
	LuaParser::Instance()->TryCriticalHit(this, defender, hit, opts, ignoreDefault);

	if (ignoreDefault) {
		return;
	}
#endif

	if (hit.damage_done < 1 || !defender)
		return;

	// decided to branch this into it's own function since it's going to be duplicating a lot of the
	// code in here, but could lead to some confusion otherwise
	if ((IsPet() && GetOwner()->IsClient()) || (IsNPC() && CastToNPC()->GetSwarmOwner())) {
		TryPetCriticalHit(defender, hit);
		return;
	}

#ifdef BOTS
	if (this->IsPet() && this->GetOwner() && this->GetOwner()->IsBot()) {
		this->TryPetCriticalHit(defender, hit);
		return;
	}
#endif // BOTS

	if (IsNPC() && !RuleB(Combat, NPCCanCrit))
		return;

	// 1: Try Slay Undead
	if (defender->GetBodyType() == BT_Undead || defender->GetBodyType() == BT_SummonedUndead ||
		defender->GetBodyType() == BT_Vampire) {
		int SlayRateBonus = aabonuses.SlayUndead[0] + itembonuses.SlayUndead[0] + spellbonuses.SlayUndead[0];
		if (SlayRateBonus) {
			float slayChance = static_cast<float>(SlayRateBonus) / 10000.0f;
			if (zone->random.Roll(slayChance)) {
				int SlayDmgBonus = std::max(
				{ aabonuses.SlayUndead[1], itembonuses.SlayUndead[1], spellbonuses.SlayUndead[1] });
				hit.damage_done = std::max(hit.damage_done, hit.base_damage) + 5;
				hit.damage_done = (hit.damage_done * SlayDmgBonus) / 100;

				/* Female */
				if (GetGender() == 1) {
					entity_list.FilteredMessageCloseString(
						this, /* Sender */
						false, /* Skip Sender */
						RuleI(Range, CriticalDamage),
						Chat::MeleeCrit, /* Type: 301 */
						FilterMeleeCrits, /* FilterType: 12 */
						FEMALE_SLAYUNDEAD, /* MessageFormat: %1's holy blade cleanses her target!(%2) */
						GetCleanName(), /* Message1 */
						itoa(hit.damage_done + hit.min_damage) /* Message2 */
					);
				}
				/* Males and Neuter */
				else {
					entity_list.FilteredMessageCloseString(
						this, /* Sender */
						false, /* Skip Sender */
						RuleI(Range, CriticalDamage),
						Chat::MeleeCrit, /* Type: 301 */
						FilterMeleeCrits, /* FilterType: 12 */
						MALE_SLAYUNDEAD, /* MessageFormat: %1's holy blade cleanses his target!(%2)  */
						GetCleanName(), /* Message1 */
						itoa(hit.damage_done + hit.min_damage) /* Message2 */
					);
				}
				return;
			}
		}
	}

	// 2: Try Melee Critical
	// a lot of good info: http://giline.versus.jp/shiden/damage_e.htm, http://giline.versus.jp/shiden/su.htm

	// We either require an innate crit chance or some SPA 169 to crit
	bool innate_crit = false;
	int crit_chance = GetCriticalChanceBonus(hit.skill);
	if ((GetClass() == WARRIOR || GetClass() == BERSERKER) && GetLevel() >= 12)
		innate_crit = true;
	else if (GetClass() == RANGER && GetLevel() >= 12 && hit.skill == EQEmu::skills::SkillArchery)
		innate_crit = true;
	else if (GetClass() == ROGUE && GetLevel() >= 12 && hit.skill == EQEmu::skills::SkillThrowing)
		innate_crit = true;

	// we have a chance to crit!
	if (innate_crit || crit_chance) {
		int difficulty = 0;
		if (hit.skill == EQEmu::skills::SkillArchery)
			difficulty = RuleI(Combat, ArcheryCritDifficulty);
		else if (hit.skill == EQEmu::skills::SkillThrowing)
			difficulty = RuleI(Combat, ThrowingCritDifficulty);
		else
			difficulty = RuleI(Combat, MeleeCritDifficulty);
		int roll = zone->random.Int(1, difficulty);

		int dex_bonus = GetDEX();
		if (dex_bonus > 255)
			dex_bonus = 255 + ((dex_bonus - 255) / 5);
		dex_bonus += 45; // chances did not match live without a small boost

						 // so if we have an innate crit we have a better chance, except for ber throwing
		if (!innate_crit || (GetClass() == BERSERKER && hit.skill == EQEmu::skills::SkillThrowing))
			dex_bonus = dex_bonus * 3 / 5;

		if (crit_chance)
			dex_bonus += dex_bonus * crit_chance / 100;

		// check if we crited
		if (roll < dex_bonus) {
			// step 1: check for finishing blow
			if (TryFinishingBlow(defender, hit.damage_done))
				return;

			// step 2: calculate damage
			hit.damage_done = std::max(hit.damage_done, hit.base_damage) + 5;
			int og_damage = hit.damage_done;
			int crit_mod = 170 + GetCritDmgMod(hit.skill);
			if (crit_mod < 100) {
				crit_mod = 100;
			}

			hit.damage_done = hit.damage_done * crit_mod / 100;
			Log(Logs::Detail, Logs::Combat,
				"Crit success roll %d dex chance %d og dmg %d crit_mod %d new dmg %d", roll, dex_bonus,
				og_damage, crit_mod, hit.damage_done);

			// step 3: check deadly strike
			if (GetClass() == ROGUE && hit.skill == EQEmu::skills::SkillThrowing) {
				if (BehindMob(defender, GetX(), GetY())) {
					int chance = GetLevel() * 12;
					if (zone->random.Int(1, 1000) < chance) {
						// step 3a: check assassinate
						int assdmg = TryAssassinate(defender, hit.skill); // I don't think this is right
						if (assdmg) {
							hit.damage_done = assdmg;
							return;
						}
						hit.damage_done = hit.damage_done * 200 / 100;

						entity_list.FilteredMessageCloseString(
							this, /* Sender */
							false, /* Skip Sender */
							RuleI(Range, CriticalDamage),
							Chat::MeleeCrit, /* Type: 301 */
							FilterMeleeCrits, /* FilterType: 12 */
							DEADLY_STRIKE, /* MessageFormat: %1 scores a Deadly Strike!(%2) */
							GetCleanName(), /* Message1 */
							itoa(hit.damage_done + hit.min_damage) /* Message2 */
						);
						return;
					}
				}
			}

			// step 4: check crips
			// this SPA was reused on live ...
			bool berserk = spellbonuses.BerserkSPA || itembonuses.BerserkSPA || aabonuses.BerserkSPA;
			if (!berserk) {
				if (zone->random.Roll(GetCrippBlowChance())) {
					berserk = true;
				} // TODO: Holyforge is suppose to have an innate extra undead chance? 1/5 which matches the SPA crip though ...
			}

			if (IsBerserk() || berserk) {
				hit.damage_done += og_damage * 119 / 100;
				Log(Logs::Detail, Logs::Combat, "Crip damage %d", hit.damage_done);

				entity_list.FilteredMessageCloseString(
					this, /* Sender */
					false, /* Skip Sender */
					RuleI(Range, CriticalDamage),
					Chat::MeleeCrit, /* Type: 301 */
					FilterMeleeCrits, /* FilterType: 12 */
					CRIPPLING_BLOW, /* MessageFormat: %1 lands a Crippling Blow!(%2) */
					GetCleanName(), /* Message1 */
					itoa(hit.damage_done + hit.min_damage) /* Message2 */
				);

				// Crippling blows also have a chance to stun
				// Kayen: Crippling Blow would cause a chance to interrupt for npcs < 55, with a
				// staggers message.
				if (defender->GetLevel() <= 55 && !defender->GetSpecialAbility(UNSTUNABLE)) {
					defender->Emote("staggers.");
					defender->Stun(2000);
				}
				return;
			}

			/* Normal Critical hit message */
			entity_list.FilteredMessageCloseString(
				this, /* Sender */
				false, /* Skip Sender */
				RuleI(Range, CriticalDamage),
				Chat::MeleeCrit, /* Type: 301 */
				FilterMeleeCrits, /* FilterType: 12 */
				CRITICAL_HIT, /* MessageFormat: %1 scores a critical hit! (%2) */
				GetCleanName(), /* Message1 */
				itoa(hit.damage_done + hit.min_damage) /* Message2 */
			);
		}
	}
}

bool Mob::TryFinishingBlow(Mob *defender, int &damage)
{
	// base2 of FinishingBlowLvl is the HP limit (cur / max) * 1000, 10% is listed as 100
	if (defender && !defender->IsClient() && defender->GetHPRatio() < 10) {

		uint32 FB_Dmg =
			aabonuses.FinishingBlow[1] + spellbonuses.FinishingBlow[1] + itembonuses.FinishingBlow[1];

		uint32 FB_Level = 0;
		FB_Level = aabonuses.FinishingBlowLvl[0];
		if (FB_Level < spellbonuses.FinishingBlowLvl[0])
			FB_Level = spellbonuses.FinishingBlowLvl[0];
		else if (FB_Level < itembonuses.FinishingBlowLvl[0])
			FB_Level = itembonuses.FinishingBlowLvl[0];

		// modern AA description says rank 1 (500) is 50% chance
		int ProcChance =
			aabonuses.FinishingBlow[0] + spellbonuses.FinishingBlow[0] + spellbonuses.FinishingBlow[0];

		if (FB_Level && FB_Dmg && (defender->GetLevel() <= FB_Level) &&
			(ProcChance >= zone->random.Int(1, 1000))) {

			/* Finishing Blow Critical Message */
			entity_list.FilteredMessageCloseString(
				this, /* Sender */
				false, /* Skip Sender */
				RuleI(Range, CriticalDamage),
				Chat::MeleeCrit, /* Type: 301 */
				FilterMeleeCrits, /* FilterType: 12 */
				FINISHING_BLOW, /* MessageFormat: %1 scores a Finishing Blow!!) */
				GetCleanName() /* Message1 */
			);

			damage = FB_Dmg;
			return true;
		}
	}
	return false;
}

void Mob::DoRiposte(Mob *defender)
{
	Log(Logs::Detail, Logs::Combat, "Preforming a riposte");

	if (!defender)
		return;

	// so ahhh the angle you can riposte is larger than the angle you can hit :P
	if (!defender->IsFacingMob(this)) {
		defender->MessageString(Chat::TooFarAway, CANT_SEE_TARGET);
		return;
	}

	defender->Attack(this, EQEmu::invslot::slotPrimary, true);
	if (HasDied())
		return;

	// this effect isn't used on live? See no AAs or spells
	int32 DoubleRipChance = defender->aabonuses.DoubleRiposte + defender->spellbonuses.DoubleRiposte +
		defender->itembonuses.DoubleRiposte;

	if (DoubleRipChance && zone->random.Roll(DoubleRipChance)) {
		Log(Logs::Detail, Logs::Combat,
			"Preforming a double riposted from SE_DoubleRiposte (%d percent chance)", DoubleRipChance);
		defender->Attack(this, EQEmu::invslot::slotPrimary, true);
		if (HasDied())
			return;
	}

	DoubleRipChance = defender->aabonuses.GiveDoubleRiposte[0] + defender->spellbonuses.GiveDoubleRiposte[0] +
		defender->itembonuses.GiveDoubleRiposte[0];

	// Live AA - Double Riposte
	if (DoubleRipChance && zone->random.Roll(DoubleRipChance)) {
		Log(Logs::Detail, Logs::Combat,
			"Preforming a double riposted from SE_GiveDoubleRiposte base1 == 0 (%d percent chance)",
			DoubleRipChance);
		defender->Attack(this, EQEmu::invslot::slotPrimary, true);
		if (HasDied())
			return;
	}

	// Double Riposte effect, allows for a chance to do RIPOSTE with a skill specific special attack (ie Return Kick).
	// Coded narrowly: Limit to one per client. Limit AA only. [1 = Skill Attack Chance, 2 = Skill]

	DoubleRipChance = defender->aabonuses.GiveDoubleRiposte[1];

	if (DoubleRipChance && zone->random.Roll(DoubleRipChance)) {
		Log(Logs::Detail, Logs::Combat, "Preforming a return SPECIAL ATTACK (%d percent chance)",
			DoubleRipChance);

		if (defender->GetClass() == MONK)
			defender->MonkSpecialAttack(this, defender->aabonuses.GiveDoubleRiposte[2]);
		else if (defender->IsClient()) // so yeah, even if you don't have the skill you can still do the attack :P (and we don't crash anymore)
			defender->CastToClient()->DoClassAttacks(this, defender->aabonuses.GiveDoubleRiposte[2], true);
	}
}

void Mob::ApplyMeleeDamageMods(uint16 skill, int &damage, Mob *defender, ExtraAttackOptions *opts)
{
	int dmgbonusmod = 0;

	dmgbonusmod += GetMeleeDamageMod_SE(skill);
	if (opts)
		dmgbonusmod += opts->melee_damage_bonus_flat;

	if (defender) {
		if (defender->IsClient() && defender->GetClass() == WARRIOR)
			dmgbonusmod -= 5;
		// 168 defensive
		dmgbonusmod += (defender->spellbonuses.MeleeMitigationEffect +
		                defender->itembonuses.MeleeMitigationEffect +
		                defender->aabonuses.MeleeMitigationEffect);
	}

	damage += damage * dmgbonusmod / 100;
}

bool Mob::HasDied() {
	bool Result = false;
	int32 hp_below = 0;

	hp_below = (GetDelayDeath() * -1);

	if ((GetHP()) <= (hp_below))
		Result = true;

	return Result;
}

const DamageTable &Mob::GetDamageTable() const
{
	static const DamageTable dmg_table[] = {
		{ 210, 49, 105 }, // 1-50
		{ 245, 35,  80 }, // 51
		{ 245, 35,  80 }, // 52
		{ 245, 35,  80 }, // 53
		{ 245, 35,  80 }, // 54
		{ 245, 35,  80 }, // 55
		{ 265, 28,  70 }, // 56
		{ 265, 28,  70 }, // 57
		{ 265, 28,  70 }, // 58
		{ 265, 28,  70 }, // 59
		{ 285, 23,  65 }, // 60
		{ 285, 23,  65 }, // 61
		{ 285, 23,  65 }, // 62
		{ 290, 21,  60 }, // 63
		{ 290, 21,  60 }, // 64
		{ 295, 19,  55 }, // 65
		{ 295, 19,  55 }, // 66
		{ 300, 19,  55 }, // 67
		{ 300, 19,  55 }, // 68
		{ 300, 19,  55 }, // 69
		{ 305, 19,  55 }, // 70
		{ 305, 19,  55 }, // 71
		{ 310, 17,  50 }, // 72
		{ 310, 17,  50 }, // 73
		{ 310, 17,  50 }, // 74
		{ 315, 17,  50 }, // 75
		{ 315, 17,  50 }, // 76
		{ 325, 17,  45 }, // 77
		{ 325, 17,  45 }, // 78
		{ 325, 17,  45 }, // 79
		{ 335, 17,  45 }, // 80
		{ 335, 17,  45 }, // 81
		{ 345, 17,  45 }, // 82
		{ 345, 17,  45 }, // 83
		{ 345, 17,  45 }, // 84
		{ 355, 17,  45 }, // 85
		{ 355, 17,  45 }, // 86
		{ 365, 17,  45 }, // 87
		{ 365, 17,  45 }, // 88
		{ 365, 17,  45 }, // 89
		{ 375, 17,  45 }, // 90
		{ 375, 17,  45 }, // 91
		{ 380, 17,  45 }, // 92
		{ 380, 17,  45 }, // 93
		{ 380, 17,  45 }, // 94
		{ 385, 17,  45 }, // 95
		{ 385, 17,  45 }, // 96
		{ 390, 17,  45 }, // 97
		{ 390, 17,  45 }, // 98
		{ 390, 17,  45 }, // 99
		{ 395, 17,  45 }, // 100
		{ 395, 17,  45 }, // 101
		{ 400, 17,  45 }, // 102
		{ 400, 17,  45 }, // 103
		{ 400, 17,  45 }, // 104
		{ 405, 17,  45 }  // 105
	};

	static const DamageTable mnk_table[] = {
		{ 220, 45, 100 }, // 1-50
		{ 245, 35,  80 }, // 51
		{ 245, 35,  80 }, // 52
		{ 245, 35,  80 }, // 53
		{ 245, 35,  80 }, // 54
		{ 245, 35,  80 }, // 55
		{ 285, 23,  65 }, // 56
		{ 285, 23,  65 }, // 57
		{ 285, 23,  65 }, // 58
		{ 285, 23,  65 }, // 59
		{ 290, 21,  60 }, // 60
		{ 290, 21,  60 }, // 61
		{ 290, 21,  60 }, // 62
		{ 295, 19,  55 }, // 63
		{ 295, 19,  55 }, // 64
		{ 300, 17,  50 }, // 65
		{ 300, 17,  50 }, // 66
		{ 310, 17,  50 }, // 67
		{ 310, 17,  50 }, // 68
		{ 310, 17,  50 }, // 69
		{ 320, 17,  50 }, // 70
		{ 320, 17,  50 }, // 71
		{ 325, 15,  45 }, // 72
		{ 325, 15,  45 }, // 73
		{ 325, 15,  45 }, // 74
		{ 330, 15,  45 }, // 75
		{ 330, 15,  45 }, // 76
		{ 335, 15,  40 }, // 77
		{ 335, 15,  40 }, // 78
		{ 335, 15,  40 }, // 79
		{ 345, 15,  40 }, // 80
		{ 345, 15,  40 }, // 81
		{ 355, 15,  40 }, // 82
		{ 355, 15,  40 }, // 83
		{ 355, 15,  40 }, // 84
		{ 365, 15,  40 }, // 85
		{ 365, 15,  40 }, // 86
		{ 375, 15,  40 }, // 87
		{ 375, 15,  40 }, // 88
		{ 375, 15,  40 }, // 89
		{ 385, 15,  40 }, // 90
		{ 385, 15,  40 }, // 91
		{ 390, 15,  40 }, // 92
		{ 390, 15,  40 }, // 93
		{ 390, 15,  40 }, // 94
		{ 395, 15,  40 }, // 95
		{ 395, 15,  40 }, // 96
		{ 400, 15,  40 }, // 97
		{ 400, 15,  40 }, // 98
		{ 400, 15,  40 }, // 99
		{ 405, 15,  40 }, // 100
		{ 405, 15,  40 }, // 101
		{ 410, 15,  40 }, // 102
		{ 410, 15,  40 }, // 103
		{ 410, 15,  40 }, // 104
		{ 415, 15,  40 }, // 105
	};

	bool monk = GetClass() == MONK;
	bool melee = IsWarriorClass();
	// tables caped at 105 for now -- future proofed for a while at least :P
	int level = std::min(static_cast<int>(GetLevel()), 105);

	if (!melee || (!monk && level < 51))
		return dmg_table[0];

	if (monk && level < 51)
		return mnk_table[0];

	auto &which = monk ? mnk_table : dmg_table;
	return which[level - 50];
}

void Mob::ApplyDamageTable(DamageHitInfo &hit)
{
#ifdef LUA_EQEMU
	bool ignoreDefault = false;
	LuaParser::Instance()->ApplyDamageTable(this, hit, ignoreDefault);
	
	if (ignoreDefault) {
		return;
	}
#endif

	// someone may want to add this to custom servers, can remove this if that's the case
	if (!IsClient()
#ifdef BOTS
		&& !IsBot()
#endif
		)
		return;
	// this was parsed, but we do see the min of 10 and the normal minus factor is 105, so makes sense
	if (hit.offense < 115)
		return;

	// things that come out to 1 dmg seem to skip this (ex non-bash slam classes)
	if (hit.damage_done < 2)
		return;

	auto &damage_table = GetDamageTable();

	if (zone->random.Roll(damage_table.chance))
		return;

	int basebonus = hit.offense - damage_table.minusfactor;
	basebonus = std::max(10, basebonus / 2);
	int extrapercent = zone->random.Roll0(basebonus);
	int percent = std::min(100 + extrapercent, damage_table.max_extra);
	hit.damage_done = (hit.damage_done * percent) / 100;

	if (IsWarriorClass() && GetLevel() > 54)
		hit.damage_done++;
	Log(Logs::Detail, Logs::Attack, "Damage table applied %d (max %d)", percent, damage_table.max_extra);
}

void Mob::TrySkillProc(Mob *on, uint16 skill, uint16 ReuseTime, bool Success, uint16 hand, bool IsDefensive)
{

	if (!on) {
		SetTarget(nullptr);
		Log(Logs::General, Logs::Error, "A null Mob object was passed to Mob::TrySkillProc for evaluation!");
		return;
	}

	if (!spellbonuses.LimitToSkill[skill] && !itembonuses.LimitToSkill[skill] && !aabonuses.LimitToSkill[skill])
		return;

	/*Allow one proc from each (Spell/Item/AA)
	Kayen: Due to limited avialability of effects on live it is too difficult
	to confirm how they stack at this time, will adjust formula when more data is avialablle to test.*/
	bool CanProc = true;

	uint16 base_spell_id = 0;
	uint16 proc_spell_id = 0;
	float ProcMod = 0;
	float chance = 0;

	if (IsDefensive)
		chance = on->GetSkillProcChances(ReuseTime, hand);
	else
		chance = GetSkillProcChances(ReuseTime, hand);

	if (spellbonuses.LimitToSkill[skill]) {

		for (int e = 0; e < MAX_SKILL_PROCS; e++) {
			if (CanProc &&
				((!Success && spellbonuses.SkillProc[e] && IsValidSpell(spellbonuses.SkillProc[e]))
					|| (Success && spellbonuses.SkillProcSuccess[e] && IsValidSpell(spellbonuses.SkillProcSuccess[e])))) {

				if (Success)
					base_spell_id = spellbonuses.SkillProcSuccess[e];
				else
					base_spell_id = spellbonuses.SkillProc[e];

				proc_spell_id = 0;
				ProcMod = 0;

				for (int i = 0; i < EFFECT_COUNT; i++) {

					if (spells[base_spell_id].effectid[i] == SE_SkillProc || spells[base_spell_id].effectid[i] == SE_SkillProcSuccess) {
						proc_spell_id = spells[base_spell_id].base[i];
						ProcMod = static_cast<float>(spells[base_spell_id].base2[i]);
					}

					else if (spells[base_spell_id].effectid[i] == SE_LimitToSkill && spells[base_spell_id].base[i] <= EQEmu::skills::HIGHEST_SKILL) {

						if (CanProc && spells[base_spell_id].base[i] == skill && IsValidSpell(proc_spell_id)) {
							float final_chance = chance * (ProcMod / 100.0f);
							if (zone->random.Roll(final_chance)) {
								ExecWeaponProc(nullptr, proc_spell_id, on);
								CheckNumHitsRemaining(NumHit::OffensiveSpellProcs, 0,
									base_spell_id);
								CanProc = false;
								break;
							}
						}
					}
					else {
						//Reset and check for proc in sequence
						proc_spell_id = 0;
						ProcMod = 0;
					}
				}
			}
		}
	}

	if (itembonuses.LimitToSkill[skill]) {
		CanProc = true;
		for (int e = 0; e < MAX_SKILL_PROCS; e++) {
			if (CanProc &&
				((!Success && itembonuses.SkillProc[e] && IsValidSpell(itembonuses.SkillProc[e]))
					|| (Success && itembonuses.SkillProcSuccess[e] && IsValidSpell(itembonuses.SkillProcSuccess[e])))) {

				if (Success)
					base_spell_id = itembonuses.SkillProcSuccess[e];
				else
					base_spell_id = itembonuses.SkillProc[e];

				proc_spell_id = 0;
				ProcMod = 0;

				for (int i = 0; i < EFFECT_COUNT; i++) {
					if (spells[base_spell_id].effectid[i] == SE_SkillProc || spells[base_spell_id].effectid[i] == SE_SkillProcSuccess) {
						proc_spell_id = spells[base_spell_id].base[i];
						ProcMod = static_cast<float>(spells[base_spell_id].base2[i]);
					}

					else if (spells[base_spell_id].effectid[i] == SE_LimitToSkill && spells[base_spell_id].base[i] <= EQEmu::skills::HIGHEST_SKILL) {

						if (CanProc && spells[base_spell_id].base[i] == skill && IsValidSpell(proc_spell_id)) {
							float final_chance = chance * (ProcMod / 100.0f);
							if (zone->random.Roll(final_chance)) {
								ExecWeaponProc(nullptr, proc_spell_id, on);
								CanProc = false;
								break;
							}
						}
					}
					else {
						proc_spell_id = 0;
						ProcMod = 0;
					}
				}
			}
		}
	}

	if (IsClient() && aabonuses.LimitToSkill[skill]) {

		CanProc = true;
		uint32 effect_id = 0;
		int32 base1 = 0;
		int32 base2 = 0;
		uint32 slot = 0;

		for (int e = 0; e < MAX_SKILL_PROCS; e++) {
			if (CanProc &&
				((!Success && aabonuses.SkillProc[e])
					|| (Success && aabonuses.SkillProcSuccess[e]))) {
				int aaid = 0;

				if (Success)
					base_spell_id = aabonuses.SkillProcSuccess[e];
				else
					base_spell_id = aabonuses.SkillProc[e];

				proc_spell_id = 0;
				ProcMod = 0;

				for (auto &rank_info : aa_ranks) {
					auto ability_rank = zone->GetAlternateAdvancementAbilityAndRank(rank_info.first, rank_info.second.first);
					auto ability = ability_rank.first;
					auto rank = ability_rank.second;

					if (!ability) {
						continue;
					}

					for (auto &effect : rank->effects) {
						effect_id = effect.effect_id;
						base1 = effect.base1;
						base2 = effect.base2;
						slot = effect.slot;

						if (effect_id == SE_SkillProc || effect_id == SE_SkillProcSuccess) {
							proc_spell_id = base1;
							ProcMod = static_cast<float>(base2);
						}
						else if (effect_id == SE_LimitToSkill && base1 <= EQEmu::skills::HIGHEST_SKILL) {

							if (CanProc && base1 == skill && IsValidSpell(proc_spell_id)) {
								float final_chance = chance * (ProcMod / 100.0f);

								if (zone->random.Roll(final_chance)) {
									ExecWeaponProc(nullptr, proc_spell_id, on);
									CanProc = false;
									break;
								}
							}
						}
						else {
							proc_spell_id = 0;
							ProcMod = 0;
						}
					}
				}
			}
		}
	}
}

float Mob::GetSkillProcChances(uint16 ReuseTime, uint16 hand) {

	uint32 weapon_speed;
	float ProcChance = 0;

	if (!ReuseTime && hand) {
		weapon_speed = GetWeaponSpeedbyHand(hand);
		ProcChance = static_cast<float>(weapon_speed) * (RuleR(Combat, AvgProcsPerMinute) / 60000.0f);
		if (hand != EQEmu::invslot::slotPrimary)
			ProcChance /= 2;
	}

	else
		ProcChance = static_cast<float>(ReuseTime) * (RuleR(Combat, AvgProcsPerMinute) / 60000.0f);

	return ProcChance;
}

bool Mob::TryRootFadeByDamage(int buffslot, Mob* attacker) {

	/*Dev Quote 2010: http://forums.station.sony.com/eq/posts/list.m?topic_id=161443
	The Viscid Roots AA does the following: Reduces the chance for root to break by X percent.
	There is no distinction of any kind between the caster inflicted damage, or anyone
	else's damage. There is also no distinction between Direct and DOT damage in the root code.

	General Mechanics
	- Check buffslot to make sure damage from a root does not cancel the root
	- If multiple roots on target, always and only checks first root slot and if broken only removes that slots root.
	- Only roots on determental spells can be broken by damage.
	- Root break chance values obtained from live parses.
	*/

	if (!attacker || !spellbonuses.Root[0] || spellbonuses.Root[1] < 0)
		return false;

	if (IsDetrimentalSpell(spellbonuses.Root[1]) && spellbonuses.Root[1] != buffslot) {
		int BreakChance = RuleI(Spells, RootBreakFromSpells);

		BreakChance -= BreakChance*buffs[spellbonuses.Root[1]].RootBreakChance / 100;
		int level_diff = attacker->GetLevel() - GetLevel();

		//Use baseline if level difference <= 1 (ie. If target is (1) level less than you, or equal or greater level)

		if (level_diff == 2)
			BreakChance = (BreakChance * 80) / 100; //Decrease by 20%;

		else if (level_diff >= 3 && level_diff <= 20)
			BreakChance = (BreakChance * 60) / 100; //Decrease by 40%;

		else if (level_diff > 21)
			BreakChance = (BreakChance * 20) / 100; //Decrease by 80%;

		if (BreakChance < 1)
			BreakChance = 1;

		if (zone->random.Roll(BreakChance)) {

			if (!TryFadeEffect(spellbonuses.Root[1])) {
				BuffFadeBySlot(spellbonuses.Root[1]);
				Log(Logs::Detail, Logs::Combat, "Spell broke root! BreakChance percent chance");
				return true;
			}
		}
	}

	Log(Logs::Detail, Logs::Combat, "Spell did not break root. BreakChance percent chance");
	return false;
}

int32 Mob::RuneAbsorb(int32 damage, uint16 type)
{
	uint32 buff_max = GetMaxTotalSlots();
	if (type == SE_Rune) {
		for (uint32 slot = 0; slot < buff_max; slot++) {
			if (slot == spellbonuses.MeleeRune[1] && spellbonuses.MeleeRune[0] && buffs[slot].melee_rune && IsValidSpell(buffs[slot].spellid)) {
				int melee_rune_left = buffs[slot].melee_rune;

				if (melee_rune_left > damage)
				{
					melee_rune_left -= damage;
					buffs[slot].melee_rune = melee_rune_left;
					return -6;
				}

				else
				{
					if (melee_rune_left > 0)
						damage -= melee_rune_left;

					if (!TryFadeEffect(slot))
						BuffFadeBySlot(slot);
				}
			}
		}
	}

	else {
		for (uint32 slot = 0; slot < buff_max; slot++) {
			if (slot == spellbonuses.AbsorbMagicAtt[1] && spellbonuses.AbsorbMagicAtt[0] && buffs[slot].magic_rune && IsValidSpell(buffs[slot].spellid)) {
				int magic_rune_left = buffs[slot].magic_rune;
				if (magic_rune_left > damage)
				{
					magic_rune_left -= damage;
					buffs[slot].magic_rune = magic_rune_left;
					return 0;
				}

				else
				{
					if (magic_rune_left > 0)
						damage -= magic_rune_left;

					if (!TryFadeEffect(slot))
						BuffFadeBySlot(slot);
				}
			}
		}
	}

	return damage;
}

void Mob::CommonOutgoingHitSuccess(Mob* defender, DamageHitInfo &hit, ExtraAttackOptions *opts)
{
	if (!defender)
		return;

#ifdef LUA_EQEMU
	bool ignoreDefault = false;
	LuaParser::Instance()->CommonOutgoingHitSuccess(this, defender, hit, opts, ignoreDefault);

	if (ignoreDefault) {
		return;
	}
#endif

	// BER weren't parsing the halving
	if (hit.skill == EQEmu::skills::SkillArchery ||
		(hit.skill == EQEmu::skills::SkillThrowing && GetClass() != BERSERKER))
		hit.damage_done /= 2;

	if (hit.damage_done < 1)
		hit.damage_done = 1;

	if (hit.skill == EQEmu::skills::SkillArchery) {
		int bonus = aabonuses.ArcheryDamageModifier + itembonuses.ArcheryDamageModifier + spellbonuses.ArcheryDamageModifier;
		hit.damage_done += hit.damage_done * bonus / 100;
		int headshot = TryHeadShot(defender, hit.skill);
		if (headshot > 0) {
			hit.damage_done = headshot;
		}
		else if (GetClass() == RANGER && GetLevel() > 50) { // no double dmg on headshot
			if ((defender->IsNPC() && !defender->IsMoving() && !defender->IsRooted()) || !RuleB(Combat, ArcheryBonusRequiresStationary)) {
				hit.damage_done *= 2;
				MessageString(Chat::MeleeCrit, BOW_DOUBLE_DAMAGE);
			}
		}
	}

	int extra_mincap = 0;
	int min_mod = hit.base_damage * GetMeleeMinDamageMod_SE(hit.skill) / 100;
	if (hit.skill == EQEmu::skills::SkillBackstab) {
		extra_mincap = GetLevel() < 7 ? 7 : GetLevel();
		if (GetLevel() >= 60)
			extra_mincap = GetLevel() * 2;
		else if (GetLevel() > 50)
			extra_mincap = GetLevel() * 3 / 2;
		if (IsSpecialAttack(eSpecialAttacks::ChaoticStab)) {
			hit.damage_done = extra_mincap;
		}
		else {
			int ass = TryAssassinate(defender, hit.skill);
			if (ass > 0)
				hit.damage_done = ass;
		}
	}
	else if (hit.skill == EQEmu::skills::SkillFrenzy && GetClass() == BERSERKER && GetLevel() > 50) {
		extra_mincap = 4 * GetLevel() / 5;
	}

	// this has some weird ordering
	// Seems the crit message is generated before some of them :P

	// worn item +skill dmg, SPA 220, 418. Live has a normalized version that should be here too
	hit.min_damage += GetSkillDmgAmt(hit.skill);

	// shielding mod2
	if (defender->itembonuses.MeleeMitigation)
		hit.min_damage -= hit.min_damage * defender->itembonuses.MeleeMitigation / 100;

	ApplyMeleeDamageMods(hit.skill, hit.damage_done, defender, opts);
	min_mod = std::max(min_mod, extra_mincap);
	if (min_mod && hit.damage_done < min_mod) // SPA 186
		hit.damage_done = min_mod;

	TryCriticalHit(defender, hit, opts);

	hit.damage_done += hit.min_damage;
	if (IsClient()) {
		int extra = 0;
		switch (hit.skill) {
		case EQEmu::skills::SkillThrowing:
		case EQEmu::skills::SkillArchery:
			extra = CastToClient()->GetHeroicDEX() / 10;
			break;
		default:
			extra = CastToClient()->GetHeroicSTR() / 10;
			break;
		}
		hit.damage_done += extra;
	}

	// this appears where they do special attack dmg mods
	int spec_mod = 0;
	if (IsSpecialAttack(eSpecialAttacks::Rampage)) {
		int mod = GetSpecialAbilityParam(SPECATK_RAMPAGE, 2);
		if (mod > 0)
			spec_mod = mod;
		if ((IsPet() || IsTempPet()) && IsPetOwnerClient()) {
			int spell = spellbonuses.PC_Pet_Rampage[1] + itembonuses.PC_Pet_Rampage[1] + aabonuses.PC_Pet_Rampage[1];
			if (spell > spec_mod)
				spec_mod = spell;
		}
	}
	else if (IsSpecialAttack(eSpecialAttacks::AERampage)) {
		int mod = GetSpecialAbilityParam(SPECATK_AREA_RAMPAGE, 2);
		if (mod > 0)
			spec_mod = mod;
	}
	if (spec_mod > 0)
		hit.damage_done = (hit.damage_done * spec_mod) / 100;

	hit.damage_done += (hit.damage_done * defender->GetSkillDmgTaken(hit.skill, opts) / 100) + (defender->GetFcDamageAmtIncoming(this, 0, true, hit.skill));

	CheckNumHitsRemaining(NumHit::OutgoingHitSuccess);
}

void Mob::CommonBreakInvisibleFromCombat()
{
	//break invis when you attack
	if (invisible) {
		Log(Logs::Detail, Logs::Combat, "Removing invisibility due to melee attack.");
		BuffFadeByEffect(SE_Invisibility);
		BuffFadeByEffect(SE_Invisibility2);
		invisible = false;
	}
	if (invisible_undead) {
		Log(Logs::Detail, Logs::Combat, "Removing invisibility vs. undead due to melee attack.");
		BuffFadeByEffect(SE_InvisVsUndead);
		BuffFadeByEffect(SE_InvisVsUndead2);
		invisible_undead = false;
	}
	if (invisible_animals) {
		Log(Logs::Detail, Logs::Combat, "Removing invisibility vs. animals due to melee attack.");
		BuffFadeByEffect(SE_InvisVsAnimals);
		invisible_animals = false;
	}

	CancelSneakHide();

	if (spellbonuses.NegateIfCombat)
		BuffFadeByEffect(SE_NegateIfCombat);

	hidden = false;
	improved_hidden = false;
}

/* Dev quotes:
* Old formula
*	 Final delay = (Original Delay / (haste mod *.01f)) + ((Hundred Hands / 100) * Original Delay)
* New formula
*	 Final delay = (Original Delay / (haste mod *.01f)) + ((Hundred Hands / 1000) * (Original Delay / (haste mod *.01f))
* Base Delay	  20			  25			  30			  37
* Haste		   2.25			2.25			2.25			2.25
* HHE (old)	  -17			 -17			 -17			 -17
* Final Delay	 5.488888889	 6.861111111	 8.233333333	 10.15444444
*
* Base Delay	  20			  25			  30			  37
* Haste		   2.25			2.25			2.25			2.25
* HHE (new)	  -383			-383			-383			-383
* Final Delay	 5.484444444	 6.855555556	 8.226666667	 10.14622222
*
* Difference	 -0.004444444   -0.005555556   -0.006666667   -0.008222222
*
* These times are in 10th of a second
*/

void Mob::SetAttackTimer()
{
	attack_timer.SetAtTrigger(4000, true);
}

void Client::SetAttackTimer()
{
	float haste_mod = GetHaste() * 0.01f;

	//default value for attack timer in case they have
	//an invalid weapon equipped:
	attack_timer.SetAtTrigger(4000, true);

	Timer *TimerToUse = nullptr;

	for (int i = EQEmu::invslot::slotRange; i <= EQEmu::invslot::slotSecondary; i++) {
		//pick a timer
		if (i == EQEmu::invslot::slotPrimary)
			TimerToUse = &attack_timer;
		else if (i == EQEmu::invslot::slotRange)
			TimerToUse = &ranged_timer;
		else if (i == EQEmu::invslot::slotSecondary)
			TimerToUse = &attack_dw_timer;
		else	//invalid slot (hands will always hit this)
			continue;

		const EQEmu::ItemData *ItemToUse = nullptr;

		//find our item
		EQEmu::ItemInstance *ci = GetInv().GetItem(i);
		if (ci)
			ItemToUse = ci->GetItem();

		//special offhand stuff
		if (i == EQEmu::invslot::slotSecondary) {
			//if we cant dual wield, skip it
			if (!CanThisClassDualWield() || HasTwoHanderEquipped()) {
				attack_dw_timer.Disable();
				continue;
			}
		}

		//see if we have a valid weapon
		if (ItemToUse != nullptr) {
			//check type and damage/delay
			if (!ItemToUse->IsClassCommon()
				|| ItemToUse->Damage == 0
				|| ItemToUse->Delay == 0) {
				//no weapon
				ItemToUse = nullptr;
			}
			// Check to see if skill is valid
			else if ((ItemToUse->ItemType > EQEmu::item::ItemTypeLargeThrowing) &&
				(ItemToUse->ItemType != EQEmu::item::ItemTypeMartial) &&
				(ItemToUse->ItemType != EQEmu::item::ItemType2HPiercing)) {
				//no weapon
				ItemToUse = nullptr;
			}
		}

		int hhe = itembonuses.HundredHands + spellbonuses.HundredHands;
		int speed = 0;
		int delay = 3500;

		//if we have no weapon..
		if (ItemToUse == nullptr)
			delay = 100 * GetHandToHandDelay();
		else
			//we have a weapon, use its delay
			delay = 100 * ItemToUse->Delay;

		speed = delay / haste_mod;

		if (ItemToUse && ItemToUse->ItemType == EQEmu::item::ItemTypeBow) {
			// Live actually had a bug here where they would return the non-modified attack speed
			// rather than the cap ...
			speed = std::max(speed - GetQuiverHaste(speed), RuleI(Combat, QuiverHasteCap));
		}
		else {
			if (RuleB(Spells, Jun182014HundredHandsRevamp))
				speed = static_cast<int>(speed + ((hhe / 1000.0f) * speed));
			else
				speed = static_cast<int>(speed + ((hhe / 100.0f) * delay));
		}
		TimerToUse->SetAtTrigger(std::max(RuleI(Combat, MinHastedDelay), speed), true, true);
	}
}

void NPC::SetAttackTimer()
{
	float haste_mod = GetHaste() * 0.01f;

	//default value for attack timer in case they have
	//an invalid weapon equipped:
	attack_timer.SetAtTrigger(4000, true);

	Timer *TimerToUse = nullptr;
	int hhe = itembonuses.HundredHands + spellbonuses.HundredHands;

	// Technically NPCs should do some logic for weapons, but the effect is minimal
	// What they do is take the lower of their set delay and the weapon's
	// ex. Mob's delay set to 20, weapon set to 19, delay 19
	// Mob's delay set to 20, weapon set to 21, delay 20
	int speed = 0;
	if (RuleB(Spells, Jun182014HundredHandsRevamp))
		speed = static_cast<int>((attack_delay / haste_mod) + ((hhe / 1000.0f) * (attack_delay / haste_mod)));
	else
		speed = static_cast<int>((attack_delay / haste_mod) + ((hhe / 100.0f) * attack_delay));

	for (int i = EQEmu::invslot::slotRange; i <= EQEmu::invslot::slotSecondary; i++) {
		//pick a timer
		if (i == EQEmu::invslot::slotPrimary)
			TimerToUse = &attack_timer;
		else if (i == EQEmu::invslot::slotRange)
			TimerToUse = &ranged_timer;
		else if (i == EQEmu::invslot::slotSecondary)
			TimerToUse = &attack_dw_timer;
		else	//invalid slot (hands will always hit this)
			continue;

		//special offhand stuff
		if (i == EQEmu::invslot::slotSecondary) {
			// SPECATK_QUAD is uncheesable
			if (!CanThisClassDualWield() || (HasTwoHanderEquipped() && !GetSpecialAbility(SPECATK_QUAD))) {
				attack_dw_timer.Disable();
				continue;
			}
		}

		TimerToUse->SetAtTrigger(std::max(RuleI(Combat, MinHastedDelay), speed), true, true);
	}
}

void Client::DoAttackRounds(Mob *target, int hand, bool IsFromSpell)
{
	if (!target)
		return;

	Attack(target, hand, false, false, IsFromSpell);

	bool candouble = CanThisClassDoubleAttack();
	// extra off hand non-sense, can only double with skill of 150 or above
	// or you have any amount of GiveDoubleAttack
	if (candouble && hand == EQEmu::invslot::slotSecondary)
		candouble =
		    GetSkill(EQEmu::skills::SkillDoubleAttack) > 149 ||
		    (aabonuses.GiveDoubleAttack + spellbonuses.GiveDoubleAttack + itembonuses.GiveDoubleAttack) > 0;

	if (candouble) {
		CheckIncreaseSkill(EQEmu::skills::SkillDoubleAttack, target, -10);
		if (CheckDoubleAttack()) {
			Attack(target, hand, false, false, IsFromSpell);

			// Modern AA description: Increases your chance of ... performing one additional hit with a 2-handed weapon when double attacking by 2%.
			if (hand == EQEmu::invslot::slotPrimary) {
				auto extraattackchance = aabonuses.ExtraAttackChance + spellbonuses.ExtraAttackChance +
							 itembonuses.ExtraAttackChance;
				if (extraattackchance && HasTwoHanderEquipped() && zone->random.Roll(extraattackchance))
					Attack(target, hand, false, false, IsFromSpell);
			}

			// you can only triple from the main hand
			if (hand == EQEmu::invslot::slotPrimary && CanThisClassTripleAttack()) {
				CheckIncreaseSkill(EQEmu::skills::SkillTripleAttack, target, -10);
				if (CheckTripleAttack()) {
					Attack(target, hand, false, false, IsFromSpell);
					auto flurrychance = aabonuses.FlurryChance + spellbonuses.FlurryChance +
							    itembonuses.FlurryChance;
					if (flurrychance && zone->random.Roll(flurrychance)) {
						Attack(target, hand, false, false, IsFromSpell);
						if (zone->random.Roll(flurrychance))
							Attack(target, hand, false, false, IsFromSpell);
						MessageString(Chat::NPCFlurry, YOU_FLURRY);
					}
				}
			}
		}
	}
}

bool Mob::CheckDualWield()
{
	// Pets /might/ follow a slightly different progression
	// although it could all be from pets having different skills than most mobs
	int chance = GetSkill(EQEmu::skills::SkillDualWield);
	if (GetLevel() > 35)
		chance += GetLevel();

	chance += aabonuses.Ambidexterity + spellbonuses.Ambidexterity + itembonuses.Ambidexterity;
	int per_inc = spellbonuses.DualWieldChance + aabonuses.DualWieldChance + itembonuses.DualWieldChance;
	if (per_inc)
		chance += chance * per_inc / 100;

	return zone->random.Int(1, 375) <= chance;
}

bool Client::CheckDualWield()
{
	int chance = GetSkill(EQEmu::skills::SkillDualWield) + GetLevel();

	chance += aabonuses.Ambidexterity + spellbonuses.Ambidexterity + itembonuses.Ambidexterity;
	int per_inc = spellbonuses.DualWieldChance + aabonuses.DualWieldChance + itembonuses.DualWieldChance;
	if (per_inc)
		chance += chance * per_inc / 100;

	return zone->random.Int(1, 375) <= chance;
}

void Mob::DoMainHandAttackRounds(Mob *target, ExtraAttackOptions *opts)
{
	if (!target)
		return;

	if (RuleB(Combat, UseLiveCombatRounds)) {
		// A "quad" on live really is just a successful dual wield where both double attack
		// The mobs that could triple lost the ability to when the triple attack skill was added in
		Attack(target, EQEmu::invslot::slotPrimary, false, false, false, opts);
		if (CanThisClassDoubleAttack() && CheckDoubleAttack()) {
			Attack(target, EQEmu::invslot::slotPrimary, false, false, false, opts);
			if ((IsPet() || IsTempPet()) && IsPetOwnerClient()) {
				int chance = spellbonuses.PC_Pet_Flurry + itembonuses.PC_Pet_Flurry + aabonuses.PC_Pet_Flurry;
				if (chance && zone->random.Roll(chance))
					Flurry(nullptr);
			}
		}
		return;
	}

	if (IsNPC()) {
		int16 n_atk = CastToNPC()->GetNumberOfAttacks();
		if (n_atk <= 1) {
			Attack(target, EQEmu::invslot::slotPrimary, false, false, false, opts);
		}
		else {
			for (int i = 0; i < n_atk; ++i) {
				Attack(target, EQEmu::invslot::slotPrimary, false, false, false, opts);
			}
		}
	}
	else {
		Attack(target, EQEmu::invslot::slotPrimary, false, false, false, opts);
	}

	// we use this random value in three comparisons with different
	// thresholds, and if its truely random, then this should work
	// out reasonably and will save us compute resources.
	int32 RandRoll = zone->random.Int(0, 99);
	if ((CanThisClassDoubleAttack() || GetSpecialAbility(SPECATK_TRIPLE) || GetSpecialAbility(SPECATK_QUAD))
		// check double attack, this is NOT the same rules that clients use...
		&&
		RandRoll < (GetLevel() + NPCDualAttackModifier)) {
		Attack(target, EQEmu::invslot::slotPrimary, false, false, false, opts);
		// lets see if we can do a triple attack with the main hand
		// pets are excluded from triple and quads...
		if ((GetSpecialAbility(SPECATK_TRIPLE) || GetSpecialAbility(SPECATK_QUAD)) && !IsPet() &&
			RandRoll < (GetLevel() + NPCTripleAttackModifier)) {
			Attack(target, EQEmu::invslot::slotPrimary, false, false, false, opts);
			// now lets check the quad attack
			if (GetSpecialAbility(SPECATK_QUAD) && RandRoll < (GetLevel() + NPCQuadAttackModifier)) {
				Attack(target, EQEmu::invslot::slotPrimary, false, false, false, opts);
			}
		}
	}
}

void Mob::DoOffHandAttackRounds(Mob *target, ExtraAttackOptions *opts)
{
	if (!target)
		return;
	// Mobs will only dual wield w/ the flag or have a secondary weapon
	// For now, SPECATK_QUAD means innate DW when Combat:UseLiveCombatRounds is true
	if ((GetSpecialAbility(SPECATK_INNATE_DW) ||
		(RuleB(Combat, UseLiveCombatRounds) && GetSpecialAbility(SPECATK_QUAD))) ||
		GetEquippedItemFromTextureSlot(EQEmu::textures::weaponSecondary) != 0) {
		if (CheckDualWield()) {
			Attack(target, EQEmu::invslot::slotSecondary, false, false, false, opts);
			if (CanThisClassDoubleAttack() && GetLevel() > 35 && CheckDoubleAttack()) {
				Attack(target, EQEmu::invslot::slotSecondary, false, false, false, opts);

				if ((IsPet() || IsTempPet()) && IsPetOwnerClient()) {
					int chance = spellbonuses.PC_Pet_Flurry + itembonuses.PC_Pet_Flurry + aabonuses.PC_Pet_Flurry;
					if (chance && zone->random.Roll(chance))
						Flurry(nullptr);
				}
			}
		}
	}
}

bool Mob::GetWasSpawnedInWater() const {
	return spawned_in_water;
}

void Mob::SetSpawnedInWater(bool spawned_in_water) {
	Mob::spawned_in_water = spawned_in_water;
}

int32 Mob::GetHPRegen() const
{
	return hp_regen;
}

int32 Mob::GetManaRegen() const
{
	return mana_regen;
}<|MERGE_RESOLUTION|>--- conflicted
+++ resolved
@@ -1392,13 +1392,8 @@
 	}
 
 	if (DivineAura() && !GetGM()) {//cant attack while invulnerable unless your a gm
-<<<<<<< HEAD
 		Log(Logs::Detail, Logs::Combat, "Attack cancelled, Divine Aura is in effect.");
-		Message_StringID(MT_DefaultText, DIVINE_AURA_NO_ATK);	//You can't attack while invulnerable!
-=======
-		Log(Logs::Detail, Logs::Combat, "Attack canceled, Divine Aura is in effect.");
-		MessageString(Chat::DefaultText, DIVINE_AURA_NO_ATK);	//You can't attack while invulnerable!
->>>>>>> 6fb1d955
+		MessageString(Chat::DefaultText, DIVINE_AURA_NO_ATK);	//You can't attack while invulnerable
 		return false;
 	}
 
