/*	EQEMu: Everquest Server Emulator
	Copyright (C) 2001-2002 EQEMu Development Team (http://eqemulator.net)

	This program is free software; you can redistribute it and/or modify
	it under the terms of the GNU General Public License as published by
	the Free Software Foundation; version 2 of the License.

	This program is distributed in the hope that it will be useful,
	but WITHOUT ANY WARRANTY except by those people which sell it, which
	are required to give you total support for your newly bought product;
	without even the implied warranty of MERCHANTABILITY or FITNESS FOR
	A PARTICULAR PURPOSE. See the GNU General Public License for more details.

	You should have received a copy of the GNU General Public License
	along with this program; if not, write to the Free Software
	Foundation, Inc., 59 Temple Place, Suite 330, Boston, MA 02111-1307 USA
*/

#include "../common/global_define.h"
#include "../common/eq_constants.h"
#include "../common/eq_packet_structs.h"
#include "../common/rulesys.h"
#include "../common/skills.h"
#include "../common/spdat.h"
#include "../common/string_util.h"
#include "../common/data_verification.h"
#include "queryserv.h"
#include "quest_parser_collection.h"
#include "string_ids.h"
#include "water_map.h"
#include "worldserver.h"
#include "remote_call_subscribe.h"
#include "zone.h"

#include <assert.h>
#include <stdio.h>
#include <stdlib.h>

#ifdef BOTS
#include "bot.h"
#endif

extern QueryServ* QServ;
extern WorldServer worldserver;

#ifdef _WINDOWS
#define snprintf	_snprintf
#define strncasecmp	_strnicmp
#define strcasecmp	_stricmp
#endif

extern EntityList entity_list;
extern Zone* zone;

bool Mob::AttackAnimation(EQEmu::skills::SkillType &skillinuse, int Hand, const ItemInst* weapon)
{
	// Determine animation
	int type = 0;
	if (weapon && weapon->IsClassCommon()) {
		const EQEmu::ItemBase* item = weapon->GetItem();

		Log.Out(Logs::Detail, Logs::Attack, "Weapon skill : %i", item->ItemType);

		switch (item->ItemType) {
		case EQEmu::item::ItemType1HSlash: // 1H Slashing
			skillinuse = EQEmu::skills::Skill1HSlashing;
			type = anim1HWeapon;
			break;
		case EQEmu::item::ItemType2HSlash: // 2H Slashing
			skillinuse = EQEmu::skills::Skill2HSlashing;
			type = anim2HSlashing;
			break;
		case EQEmu::item::ItemType1HPiercing: // Piercing
			skillinuse = EQEmu::skills::Skill1HPiercing;
			type = anim1HPiercing;
			break;
		case EQEmu::item::ItemType1HBlunt: // 1H Blunt
			skillinuse = EQEmu::skills::Skill1HBlunt;
			type = anim1HWeapon;
			break;
		case EQEmu::item::ItemType2HBlunt: // 2H Blunt
			skillinuse = EQEmu::skills::Skill2HBlunt;
			type = anim2HSlashing; //anim2HWeapon
			break;
		case EQEmu::item::ItemType2HPiercing: // 2H Piercing
			if (IsClient() && CastToClient()->ClientVersion() < EQEmu::versions::ClientVersion::RoF2)
				skillinuse = EQEmu::skills::Skill1HPiercing;
			else
				skillinuse = EQEmu::skills::Skill2HPiercing;
			type = anim2HWeapon;
			break;
		case EQEmu::item::ItemTypeMartial:
			skillinuse = EQEmu::skills::SkillHandtoHand;
			type = animHand2Hand;
			break;
		default:
			skillinuse = EQEmu::skills::SkillHandtoHand;
			type = animHand2Hand;
			break;
		}// switch
	}
	else if(IsNPC()) {
		switch (skillinuse) {
		case EQEmu::skills::Skill1HSlashing: // 1H Slashing
			type = anim1HWeapon;
			break;
		case EQEmu::skills::Skill2HSlashing: // 2H Slashing
			type = anim2HSlashing;
			break;
		case EQEmu::skills::Skill1HPiercing: // Piercing
			type = anim1HPiercing;
			break;
		case EQEmu::skills::Skill1HBlunt: // 1H Blunt
			type = anim1HWeapon;
			break;
		case EQEmu::skills::Skill2HBlunt: // 2H Blunt
			type = anim2HSlashing; //anim2HWeapon
			break;
		case EQEmu::skills::Skill2HPiercing: // 2H Piercing
			type = anim2HWeapon;
			break;
		case EQEmu::skills::SkillHandtoHand:
			type = animHand2Hand;
			break;
		default:
			type = animHand2Hand;
			break;
		}// switch
	}
	else {
		skillinuse = EQEmu::skills::SkillHandtoHand;
		type = animHand2Hand;
	}

	// If we're attacking with the secondary hand, play the dual wield anim
	if (Hand == EQEmu::legacy::SlotSecondary)	// DW anim
		type = animDualWield;

	DoAnim(type);
	return true;
}

// called when a mob is attacked, does the checks to see if it's a hit
// and does other mitigation checks. 'this' is the mob being attacked.
bool Mob::CheckHitChance(Mob* other, EQEmu::skills::SkillType skillinuse, int Hand, int16 chance_mod)
{
/*/
		//Reworked a lot of this code to achieve better balance at higher levels.
		//The old code basically meant that any in high level (50+) combat,
		//both parties always had 95% chance to hit the other one.
/*/

	Mob *attacker=other;
	Mob *defender=this;
	float chancetohit = RuleR(Combat, BaseHitChance);

	if(attacker->IsNPC() && !attacker->IsPet())
		chancetohit += RuleR(Combat, NPCBonusHitChance);

	Log.Out(Logs::Detail, Logs::Attack, "CheckHitChance(%s) attacked by %s", defender->GetName(), attacker->GetName());

	bool pvpmode = false;
	if(IsClient() && other->IsClient())
		pvpmode = true;

	if (chance_mod >= 10000)
		return true;

	float avoidanceBonus = 0;
	float hitBonus = 0;

	////////////////////////////////////////////////////////
	// To hit calcs go here
	////////////////////////////////////////////////////////

	uint8 attacker_level = attacker->GetLevel() ? attacker->GetLevel() : 1;
	uint8 defender_level = defender->GetLevel() ? defender->GetLevel() : 1;

	//Calculate the level difference

	Log.Out(Logs::Detail, Logs::Attack, "Chance to hit before level diff calc %.2f", chancetohit);

	double level_difference = attacker_level - defender_level;
	double range = defender->GetLevel();
	range = ((range / 4) + 3);

	if(level_difference < 0)
	{
		if(level_difference >= -range)
		{
			chancetohit += (level_difference / range) * RuleR(Combat,HitFalloffMinor); //5
		}
		else if (level_difference >= -(range+3.0))
		{
			chancetohit -= RuleR(Combat,HitFalloffMinor);
			chancetohit += ((level_difference+range) / (3.0)) * RuleR(Combat,HitFalloffModerate); //7
		}
		else
		{
			chancetohit -= (RuleR(Combat,HitFalloffMinor) + RuleR(Combat,HitFalloffModerate));
			chancetohit += ((level_difference+range+3.0)/12.0) * RuleR(Combat,HitFalloffMajor); //50
		}
	}
	else
	{
		chancetohit += (RuleR(Combat,HitBonusPerLevel) * level_difference);
	}

	Log.Out(Logs::Detail, Logs::Attack, "Chance to hit after level diff calc %.2f", chancetohit);

	chancetohit -= ((float)defender->GetAGI() * RuleR(Combat, AgiHitFactor));

	Log.Out(Logs::Detail, Logs::Attack, "Chance to hit after Agility calc %.2f", chancetohit);

	if(attacker->IsClient())
	{
		chancetohit -= (RuleR(Combat,WeaponSkillFalloff) * (attacker->CastToClient()->MaxSkill(skillinuse) - attacker->GetSkill(skillinuse)));
		Log.Out(Logs::Detail, Logs::Attack, "Chance to hit after agil calc %.2f", "Chance to hit after weapon falloff calc (attack) %.2f", chancetohit);
	}

	if(defender->IsClient())
	{
		chancetohit += (RuleR(Combat, WeaponSkillFalloff) * (defender->CastToClient()->MaxSkill(EQEmu::skills::SkillDefense) - defender->GetSkill(EQEmu::skills::SkillDefense)));
		Log.Out(Logs::Detail, Logs::Attack, "Chance to hit after weapon falloff calc (defense) %.2f", chancetohit);
	}

	//I dont think this is 100% correct, but at least it does something...
	if(attacker->spellbonuses.MeleeSkillCheckSkill == skillinuse || attacker->spellbonuses.MeleeSkillCheckSkill == 255) {
		chancetohit += attacker->spellbonuses.MeleeSkillCheck;
		Log.Out(Logs::Detail, Logs::Attack, "Applied spell melee skill bonus %d, yeilding %.2f", attacker->spellbonuses.MeleeSkillCheck, chancetohit);
	}
	if(attacker->itembonuses.MeleeSkillCheckSkill == skillinuse || attacker->itembonuses.MeleeSkillCheckSkill == 255) {
		chancetohit += attacker->itembonuses.MeleeSkillCheck;
		Log.Out(Logs::Detail, Logs::Attack, "Applied item melee skill bonus %d, yeilding %.2f", attacker->spellbonuses.MeleeSkillCheck, chancetohit);
	}

	//Avoidance Bonuses on defender decreases baseline hit chance by percent.
	avoidanceBonus = defender->spellbonuses.AvoidMeleeChanceEffect +
				defender->itembonuses.AvoidMeleeChanceEffect +
				defender->aabonuses.AvoidMeleeChanceEffect +
				(defender->itembonuses.AvoidMeleeChance / 10.0f); //Item Mod 'Avoidence'

	Mob *owner = nullptr;
	if (defender->IsPet())
		owner = defender->GetOwner();
	else if ((defender->IsNPC() && defender->CastToNPC()->GetSwarmOwner()))
		owner = entity_list.GetMobID(defender->CastToNPC()->GetSwarmOwner());

	if (owner)
		avoidanceBonus += owner->aabonuses.PetAvoidance + owner->spellbonuses.PetAvoidance + owner->itembonuses.PetAvoidance;

	if(defender->IsNPC())
		avoidanceBonus += (defender->CastToNPC()->GetAvoidanceRating() / 10.0f); //Modifier from database

	//Hit Chance Bonuses on attacker increases baseline hit chance by percent.
	hitBonus +=	attacker->itembonuses.HitChanceEffect[skillinuse] +
				attacker->spellbonuses.HitChanceEffect[skillinuse]+
				attacker->aabonuses.HitChanceEffect[skillinuse]+
				attacker->itembonuses.HitChanceEffect[EQEmu::skills::HIGHEST_SKILL + 1] +
				attacker->spellbonuses.HitChanceEffect[EQEmu::skills::HIGHEST_SKILL + 1] +
				attacker->aabonuses.HitChanceEffect[EQEmu::skills::HIGHEST_SKILL + 1];

	//Accuracy = Spell Effect , HitChance = 'Accuracy' from Item Effect
	//Only AA derived accuracy can be skill limited. ie (Precision of the Pathfinder, Dead Aim)
	hitBonus += (attacker->itembonuses.Accuracy[EQEmu::skills::HIGHEST_SKILL + 1] +
				attacker->spellbonuses.Accuracy[EQEmu::skills::HIGHEST_SKILL + 1] +
				attacker->aabonuses.Accuracy[EQEmu::skills::HIGHEST_SKILL + 1] +
				attacker->aabonuses.Accuracy[skillinuse] +
				attacker->itembonuses.HitChance) / 15.0f; //Item Mod 'Accuracy'

	hitBonus += chance_mod; //Modifier applied from casted/disc skill attacks.

	if(attacker->IsNPC())
		hitBonus += (attacker->CastToNPC()->GetAccuracyRating() / 10.0f); //Modifier from database

	if (skillinuse == EQEmu::skills::SkillArchery)
		hitBonus -= hitBonus*RuleR(Combat, ArcheryHitPenalty);

	//Calculate final chance to hit
	chancetohit += ((chancetohit * (hitBonus - avoidanceBonus)) / 100.0f);
	Log.Out(Logs::Detail, Logs::Attack, "Chance to hit %.2f after accuracy calc %.2f and avoidance calc %.2f", chancetohit, hitBonus, avoidanceBonus);

	chancetohit = mod_hit_chance(chancetohit, skillinuse, attacker);

	// Chance to hit;   Max 95%, Min 5% DEFAULTS
	if(chancetohit > 1000 || chancetohit < -1000) {
		//if chance to hit is crazy high, that means a discipline is in use, and let it stay there
	}
	else if(chancetohit > RuleR(Combat,MaxChancetoHit)) {
		chancetohit = RuleR(Combat,MaxChancetoHit);
	}
	else if(chancetohit < RuleR(Combat,MinChancetoHit)) {
		chancetohit = RuleR(Combat,MinChancetoHit);
	}

	//I dont know the best way to handle a garunteed hit discipline being used
	//agains a garunteed riposte (for example) discipline... for now, garunteed hit wins


	Log.Out(Logs::Detail, Logs::Attack, "3 FINAL calculated chance to hit is: %5.2f", chancetohit);


	//
	// Did we hit?
	//

	float tohit_roll = zone->random.Real(0, 100);

	Log.Out(Logs::Detail, Logs::Attack, "Final hit chance: %.2f%%. Hit roll %.2f", chancetohit, tohit_roll);

	return(tohit_roll <= chancetohit);
}

bool Mob::AvoidDamage(Mob *other, int32 &damage, int hand)
{
	/* called when a mob is attacked, does the checks to see if it's a hit
	* and does other mitigation checks. 'this' is the mob being attacked.
	*
	* special return values:
	* -1 - block
	* -2 - parry
	* -3 - riposte
	* -4 - dodge
	*
	*/

	/* Order according to current (SoF+?) dev quotes:
	 * https://forums.daybreakgames.com/eq/index.php?threads/test-update-06-10-15.223510/page-2#post-3261772
	 * https://forums.daybreakgames.com/eq/index.php?threads/test-update-06-10-15.223510/page-2#post-3268227
	 * Riposte 50, hDEX, must have weapon/fists, doesn't work on archery/throwing
	 * Block 25, hDEX, works on archery/throwing, behind block done here if back to attacker base1 is chance
	 * Parry 45, hDEX, doesn't work on throwing/archery, must be facing target
	 * Dodge 45, hAGI, works on archery/throwing, monks can dodge attacks from behind
	 * Shield Block, rand base1
	 * Staff Block, rand base1
	 *    regular strike through
	 *    avoiding the attack (CheckHitChance)
	 * As soon as one succeeds, none of the rest are checked
	 *
	 * Formula (all int math)
	 * (posted for parry, assume rest at the same)
	 * Chance = (((SKILL + 100) + [((SKILL+100) * SPA(175).Base1) / 100]) / 45) + [(hDex / 25) - min([hDex / 25], hStrikethrough)].
	 * hStrikethrough is a mob stat that was added to counter the bonuses of heroic stats
	 * Number rolled against 100, if the chance is greater than 100 it happens 100% of time
	 *
	 * Things with 10k accuracy mods can be avoided with these skills qq
	 */
	Mob *attacker = other;
	Mob *defender = this;

	bool InFront = attacker->InFrontMob(this, attacker->GetX(), attacker->GetY());

	/*
	This special ability adds a negative modifer to the defenders riposte/block/parry/chance
	therefore reducing the defenders chance to successfully avoid the melee attack. At present
	time this is the only way to fine tune counter these mods on players. This may
	ultimately end up being more useful as fields in npc_types.
	*/

	int counter_all = 0;
	int counter_riposte = 0;
	int counter_block = 0;
	int counter_parry = 0;
	int counter_dodge = 0;

	if (attacker->GetSpecialAbility(COUNTER_AVOID_DAMAGE)) {
		counter_all = attacker->GetSpecialAbilityParam(COUNTER_AVOID_DAMAGE, 0);
		counter_riposte = attacker->GetSpecialAbilityParam(COUNTER_AVOID_DAMAGE, 1);
		counter_block = attacker->GetSpecialAbilityParam(COUNTER_AVOID_DAMAGE, 2);
		counter_parry = attacker->GetSpecialAbilityParam(COUNTER_AVOID_DAMAGE, 3);
		counter_dodge = attacker->GetSpecialAbilityParam(COUNTER_AVOID_DAMAGE, 4);
	}

	// riposte -- it may seem crazy, but if the attacker has SPA 173 on them, they are immune to Ripo
	bool ImmuneRipo = attacker->aabonuses.RiposteChance || attacker->spellbonuses.RiposteChance || attacker->itembonuses.RiposteChance;
	// Need to check if we have something in MainHand to actually attack with (or fists)
	if (hand != EQEmu::legacy::SlotRange && CanThisClassRiposte() && InFront && !ImmuneRipo) {
		if (IsEnraged()) {
			damage = -3;
			Log.Out(Logs::Detail, Logs::Combat, "I am enraged, riposting frontal attack.");
			return true;
		}
		if (IsClient())
			CastToClient()->CheckIncreaseSkill(EQEmu::skills::SkillRiposte, other, -10);
		// check auto discs ... I guess aa/items too :P
		if (spellbonuses.RiposteChance == 10000 || aabonuses.RiposteChance == 10000 || itembonuses.RiposteChance == 10000) {
			damage = -3;
			return true;
		}
		int chance = GetSkill(EQEmu::skills::SkillRiposte) + 100;
		chance += (chance * (aabonuses.RiposteChance + spellbonuses.RiposteChance + itembonuses.RiposteChance)) / 100;
		chance /= 50;
		chance += itembonuses.HeroicDEX / 25; // live has "heroic strickthrough" here to counter
		if (counter_riposte || counter_all) {
			float counter = (counter_riposte + counter_all) / 100.0f;
			chance -= chance * counter;
		}
		// AA Slippery Attacks
		if (hand == EQEmu::legacy::SlotSecondary) {
			int slip = aabonuses.OffhandRiposteFail + itembonuses.OffhandRiposteFail + spellbonuses.OffhandRiposteFail;
			chance += chance * slip / 100;
		}
		if (chance > 0 && zone->random.Roll(chance)) { // could be <0 from offhand stuff
			damage = -3;
			return true;
		}
	}

	// block
	bool bBlockFromRear = false;

	// a successful roll on this does not mean a successful block is forthcoming. only that a chance to block
	// from a direction other than the rear is granted.

	int BlockBehindChance = aabonuses.BlockBehind + spellbonuses.BlockBehind + itembonuses.BlockBehind;

	if (BlockBehindChance && zone->random.Roll(BlockBehindChance))
		bBlockFromRear = true;

	if (CanThisClassBlock() && (InFront || bBlockFromRear)) {
		if (IsClient())
			CastToClient()->CheckIncreaseSkill(EQEmu::skills::SkillBlock, other, -10);
		// check auto discs ... I guess aa/items too :P
		if (spellbonuses.IncreaseBlockChance == 10000 || aabonuses.IncreaseBlockChance == 10000 ||
		    itembonuses.IncreaseBlockChance == 10000) {
			damage = -1;
			return true;
		}
		int chance = GetSkill(EQEmu::skills::SkillBlock) + 100;
		chance += (chance * (aabonuses.IncreaseBlockChance + spellbonuses.IncreaseBlockChance + itembonuses.IncreaseBlockChance)) / 100;
		chance /= 25;
		chance += itembonuses.HeroicDEX / 25; // live has "heroic strickthrough" here to counter
		if (counter_block || counter_all) {
			float counter = (counter_block + counter_all) / 100.0f;
			chance -= chance * counter;
		}
		if (zone->random.Roll(chance)) {
			damage = -1;
			return true;
		}
	}

	// parry
	if (CanThisClassParry() && InFront && hand != EQEmu::legacy::SlotRange) {
		if (IsClient())
			CastToClient()->CheckIncreaseSkill(EQEmu::skills::SkillParry, other, -10);
		// check auto discs ... I guess aa/items too :P
		if (spellbonuses.ParryChance == 10000 || aabonuses.ParryChance == 10000 || itembonuses.ParryChance == 10000) {
			damage = -2;
			return true;
		}
		int chance = GetSkill(EQEmu::skills::SkillParry) + 100;
		chance += (chance * (aabonuses.ParryChance + spellbonuses.ParryChance + itembonuses.ParryChance)) / 100;
		chance /= 45;
		chance += itembonuses.HeroicDEX / 25; // live has "heroic strickthrough" here to counter
		if (counter_parry || counter_all) {
			float counter = (counter_parry + counter_all) / 100.0f;
			chance -= chance * counter;
		}
		if (zone->random.Roll(chance)) {
			damage = -2;
			return true;
		}
	}

	// dodge
	if (CanThisClassDodge() && (InFront || GetClass() == MONK) ) {
		if (IsClient())
			CastToClient()->CheckIncreaseSkill(EQEmu::skills::SkillDodge, other, -10);
		// check auto discs ... I guess aa/items too :P
		if (spellbonuses.DodgeChance == 10000 || aabonuses.DodgeChance == 10000 || itembonuses.DodgeChance == 10000) {
			damage = -4;
			return true;
		}
		int chance = GetSkill(EQEmu::skills::SkillDodge) + 100;
		chance += (chance * (aabonuses.DodgeChance + spellbonuses.DodgeChance + itembonuses.DodgeChance)) / 100;
		chance /= 45;
		chance += itembonuses.HeroicAGI / 25; // live has "heroic strickthrough" here to counter
		if (counter_dodge || counter_all) {
			float counter = (counter_dodge + counter_all) / 100.0f;
			chance -= chance * counter;
		}
		if (zone->random.Roll(chance)) {
			damage = -4;
			return true;
		}
	}

	// Try Shield Block OR TwoHandBluntBlockCheck
	if (HasShieldEquiped() && (aabonuses.ShieldBlock || spellbonuses.ShieldBlock || itembonuses.ShieldBlock) && (InFront || bBlockFromRear)) {
		int chance = aabonuses.ShieldBlock + spellbonuses.ShieldBlock + itembonuses.ShieldBlock;
		if (counter_block || counter_all) {
			float counter = (counter_block + counter_all) / 100.0f;
			chance -= chance * counter;
		}
		if (zone->random.Roll(chance)) {
			damage = -1;
			return true;
		}
	}

	if (HasTwoHandBluntEquiped() && (aabonuses.TwoHandBluntBlock || spellbonuses.TwoHandBluntBlock || itembonuses.TwoHandBluntBlock) && (InFront || bBlockFromRear)) {
		int chance = aabonuses.TwoHandBluntBlock + itembonuses.TwoHandBluntBlock + spellbonuses.TwoHandBluntBlock;
		if (counter_block || counter_all) {
			float counter = (counter_block + counter_all) / 100.0f;
			chance -= chance * counter;
		}
		if (zone->random.Roll(chance)) {
			damage = -1;
			return true;
		}
	}

	return false;
}

void Mob::MeleeMitigation(Mob *attacker, int32 &damage, int32 minhit, ExtraAttackOptions *opts)
{
	if (damage <= 0)
		return;

	Mob* defender = this;
	float aa_mit = (aabonuses.CombatStability + itembonuses.CombatStability +
			spellbonuses.CombatStability) / 100.0f;

	if (RuleB(Combat, UseIntervalAC)) {
		float softcap = (GetSkill(EQEmu::skills::SkillDefense) + GetLevel()) *
			RuleR(Combat, SoftcapFactor) * (1.0 + aa_mit);
		float mitigation_rating = 0.0;
		float attack_rating = 0.0;
		int shield_ac = 0;
		int armor = 0;
		float weight = 0.0;

		float monkweight = RuleI(Combat, MonkACBonusWeight);
		monkweight = mod_monk_weight(monkweight, attacker);

		if (IsClient()) {
			armor = CastToClient()->GetRawACNoShield(shield_ac);
			weight = (CastToClient()->CalcCurrentWeight() / 10.0);
		} else if (IsNPC()) {
			armor = CastToNPC()->GetRawAC();
			int PetACBonus = 0;

			if (!IsPet())
				armor = (armor / RuleR(Combat, NPCACFactor));

			Mob *owner = nullptr;
			if (IsPet())
				owner = GetOwner();
			else if ((CastToNPC()->GetSwarmOwner()))
				owner = entity_list.GetMobID(CastToNPC()->GetSwarmOwner());

			if (owner)
				PetACBonus = owner->aabonuses.PetMeleeMitigation + owner->itembonuses.PetMeleeMitigation + owner->spellbonuses.PetMeleeMitigation;

			armor += spellbonuses.AC + itembonuses.AC + PetACBonus + 1;
		}

		if (opts) {
			armor *= (1.0f - opts->armor_pen_percent);
			armor -= opts->armor_pen_flat;
		}

		if (RuleB(Combat, OldACSoftcapRules)) {
			if (GetClass() == WIZARD || GetClass() == MAGICIAN ||
					GetClass() == NECROMANCER || GetClass() == ENCHANTER)
				softcap = RuleI(Combat, ClothACSoftcap);
			else if (GetClass() == MONK && weight <= monkweight)
				softcap = RuleI(Combat, MonkACSoftcap);
			else if(GetClass() == DRUID || GetClass() == BEASTLORD || GetClass() == MONK)
				softcap = RuleI(Combat, LeatherACSoftcap);
			else if(GetClass() == SHAMAN || GetClass() == ROGUE ||
					GetClass() == BERSERKER || GetClass() == RANGER)
				softcap = RuleI(Combat, ChainACSoftcap);
			else
				softcap = RuleI(Combat, PlateACSoftcap);
		}

		softcap += shield_ac;
		armor += shield_ac;
		if (RuleB(Combat, OldACSoftcapRules))
			softcap += (softcap * (aa_mit * RuleR(Combat, AAMitigationACFactor)));
		if (armor > softcap) {
			int softcap_armor = armor - softcap;
			if (RuleB(Combat, OldACSoftcapRules)) {
				if (GetClass() == WARRIOR)
					softcap_armor = softcap_armor * RuleR(Combat, WarriorACSoftcapReturn);
				else if (GetClass() == SHADOWKNIGHT || GetClass() == PALADIN ||
						(GetClass() == MONK && weight <= monkweight))
					softcap_armor = softcap_armor * RuleR(Combat, KnightACSoftcapReturn);
				else if (GetClass() == CLERIC || GetClass() == BARD ||
						GetClass() == BERSERKER || GetClass() == ROGUE ||
						GetClass() == SHAMAN || GetClass() == MONK)
					softcap_armor = softcap_armor * RuleR(Combat, LowPlateChainACSoftcapReturn);
				else if (GetClass() == RANGER || GetClass() == BEASTLORD)
					softcap_armor = softcap_armor * RuleR(Combat, LowChainLeatherACSoftcapReturn);
				else if (GetClass() == WIZARD || GetClass() == MAGICIAN ||
						GetClass() == NECROMANCER || GetClass() == ENCHANTER ||
						GetClass() == DRUID)
					softcap_armor = softcap_armor * RuleR(Combat, CasterACSoftcapReturn);
				else
					softcap_armor = softcap_armor * RuleR(Combat, MiscACSoftcapReturn);
			} else {
				if (GetClass() == WARRIOR)
					softcap_armor *= RuleR(Combat, WarACSoftcapReturn);
				else if (GetClass() == PALADIN || GetClass() == SHADOWKNIGHT)
					softcap_armor *= RuleR(Combat, PalShdACSoftcapReturn);
				else if (GetClass() == CLERIC || GetClass() == RANGER ||
						GetClass() == MONK || GetClass() == BARD)
					softcap_armor *= RuleR(Combat, ClrRngMnkBrdACSoftcapReturn);
				else if (GetClass() == DRUID || GetClass() == NECROMANCER ||
						GetClass() == WIZARD || GetClass() == ENCHANTER ||
						GetClass() == MAGICIAN)
					softcap_armor *= RuleR(Combat, DruNecWizEncMagACSoftcapReturn);
				else if (GetClass() == ROGUE || GetClass() == SHAMAN ||
						GetClass() == BEASTLORD || GetClass() == BERSERKER)
					softcap_armor *= RuleR(Combat, RogShmBstBerACSoftcapReturn);
				else
					softcap_armor *= RuleR(Combat, MiscACSoftcapReturn);
			}
			armor = softcap + softcap_armor;
		}

		if (GetClass() == WIZARD || GetClass() == MAGICIAN ||
				GetClass() == NECROMANCER || GetClass() == ENCHANTER)
				mitigation_rating = ((GetSkill(EQEmu::skills::SkillDefense) + itembonuses.HeroicAGI / 10) / 4.0) + armor + 1;
		else
			mitigation_rating = ((GetSkill(EQEmu::skills::SkillDefense) + itembonuses.HeroicAGI / 10) / 3.0) + (armor * 1.333333) + 1;
		mitigation_rating *= 0.847;

		mitigation_rating = mod_mitigation_rating(mitigation_rating, attacker);

		if (attacker->IsClient())
			attack_rating = (attacker->CastToClient()->CalcATK() + ((attacker->GetSTR() - 66) * 0.9) + (attacker->GetSkill(EQEmu::skills::SkillOffense)*1.345));
		else
			attack_rating = (attacker->GetATK() + (attacker->GetSkill(EQEmu::skills::SkillOffense)*1.345) + ((attacker->GetSTR() - 66) * 0.9));

		attack_rating = attacker->mod_attack_rating(attack_rating, this);

		damage = GetMeleeMitDmg(attacker, damage, minhit, mitigation_rating, attack_rating);
	} else {
		////////////////////////////////////////////////////////
		// Scorpious2k: Include AC in the calculation
		// use serverop variables to set values
		int32 myac = GetAC();
		if(opts) {
			myac *= (1.0f - opts->armor_pen_percent);
			myac -= opts->armor_pen_flat;
		}

		if (damage > 0 && myac > 0) {
			int acfail=1000;
			std::string tmp;

			if (database.GetVariable("ACfail", tmp)) {
				acfail = (int) (atof(tmp.c_str()) * 100);
				if (acfail>100) acfail=100;
			}

			if (acfail<=0 || zone->random.Int(0, 100)>acfail) {
				float acreduction=1;
				int acrandom=300;
				if (database.GetVariable("ACreduction", tmp))
				{
					acreduction=atof(tmp.c_str());
					if (acreduction>100) acreduction=100;
				}

				if (database.GetVariable("ACrandom", tmp))
				{
					acrandom = (int) ((atof(tmp.c_str())+1) * 100);
					if (acrandom>10100) acrandom=10100;
				}

				if (acreduction>0) {
					damage -= (int32) (GetAC() * acreduction/100.0f);
				}
				if (acrandom>0) {
					damage -= (myac * zone->random.Int(0, acrandom) / 10000);
				}
				if (damage<1) damage=1;
				Log.Out(Logs::Detail, Logs::Combat, "AC Damage Reduction: fail chance %d%%. Failed. Reduction %.3f%%, random %d. Resulting damage %d.", acfail, acreduction, acrandom, damage);
			} else {
				Log.Out(Logs::Detail, Logs::Combat, "AC Damage Reduction: fail chance %d%%. Did not fail.", acfail);
			}
		}

		damage -= (aa_mit * damage);

		if(damage != 0 && damage < minhit)
			damage = minhit;
		//reduce the damage from shielding item and aa based on the min dmg
		//spells offer pure mitigation
		damage -= (minhit * defender->itembonuses.MeleeMitigation / 100);
		damage -= (damage * (defender->spellbonuses.MeleeMitigationEffect + defender->itembonuses.MeleeMitigationEffect + defender->aabonuses.MeleeMitigationEffect) / 100);
	}

	if (damage < 0)
		damage = 0;
}

// This is called when the Mob is the one being hit
int32 Mob::GetMeleeMitDmg(Mob *attacker, int32 damage, int32 minhit,
		float mit_rating, float atk_rating)
{
	float d = 10.0;
	float mit_roll = zone->random.Real(0, mit_rating);
	float atk_roll = zone->random.Real(0, atk_rating);

	if (atk_roll > mit_roll) {
		float a_diff = atk_roll - mit_roll;
		float thac0 = atk_rating * RuleR(Combat, ACthac0Factor);
		float thac0cap = attacker->GetLevel() * 9 + 20;
		if (thac0 > thac0cap)
			thac0 = thac0cap;

		d -= 10.0 * (a_diff / thac0);
	} else if (mit_roll > atk_roll) {
		float m_diff = mit_roll - atk_roll;
		float thac20 = mit_rating * RuleR(Combat, ACthac20Factor);
		float thac20cap = GetLevel() * 9 + 20;
		if (thac20 > thac20cap)
			thac20 = thac20cap;

		d += 10.0 * (m_diff / thac20);
	}

	if (d < 0.0)
		d = 0.0;
	else if (d > 20.0)
		d = 20.0;

	float interval = (damage - minhit) / 20.0;
	damage -= ((int)d * interval);

	damage -= (minhit * itembonuses.MeleeMitigation / 100);
	damage -= (damage *  (spellbonuses.MeleeMitigationEffect + itembonuses.MeleeMitigationEffect + aabonuses.MeleeMitigationEffect) / 100);
	return damage;
}

// This is called when the Client is the one being hit
int32 Client::GetMeleeMitDmg(Mob *attacker, int32 damage, int32 minhit,
		float mit_rating, float atk_rating)
{
	if (!attacker->IsNPC() || RuleB(Combat, UseOldDamageIntervalRules))
		return Mob::GetMeleeMitDmg(attacker, damage, minhit, mit_rating, atk_rating);
	int d = 10;
	// floats for the rounding issues
	float dmg_interval = (damage - minhit) / 19.0;
	float dmg_bonus = minhit - dmg_interval;
	float spellMeleeMit =  (spellbonuses.MeleeMitigationEffect + itembonuses.MeleeMitigationEffect + aabonuses.MeleeMitigationEffect) / 100.0;
	if (GetClass() == WARRIOR)
		spellMeleeMit += 0.05;
	dmg_bonus -= dmg_bonus * (itembonuses.MeleeMitigation / 100.0);
	dmg_interval -= dmg_interval * spellMeleeMit;

	float mit_roll = zone->random.Real(0, mit_rating);
	float atk_roll = zone->random.Real(0, atk_rating);

	if (atk_roll > mit_roll) {
		float a_diff = atk_roll - mit_roll;
		float thac0 = atk_rating * RuleR(Combat, ACthac0Factor);
		float thac0cap = attacker->GetLevel() * 9 + 20;
		if (thac0 > thac0cap)
			thac0 = thac0cap;

		d += 10 * (a_diff / thac0);
	} else if (mit_roll > atk_roll) {
		float m_diff = mit_roll - atk_roll;
		float thac20 = mit_rating * RuleR(Combat, ACthac20Factor);
		float thac20cap = GetLevel() * 9 + 20;
		if (thac20 > thac20cap)
			thac20 = thac20cap;

		d -= 10 * (m_diff / thac20);
	}

	if (d < 1)
		d = 1;
	else if (d > 20)
		d = 20;

	return static_cast<int32>((dmg_bonus + dmg_interval * d));
}

//Returns the weapon damage against the input mob
//if we cannot hit the mob with the current weapon we will get a value less than or equal to zero
//Else we know we can hit.
//GetWeaponDamage(mob*, const ItemBase*) is intended to be used for mobs or any other situation where we do not have a client inventory item
//GetWeaponDamage(mob*, const ItemInst*) is intended to be used for situations where we have a client inventory item
int Mob::GetWeaponDamage(Mob *against, const EQEmu::ItemBase *weapon_item) {
	int dmg = 0;
	int banedmg = 0;

	//can't hit invulnerable stuff with weapons.
	if(against->GetInvul() || against->GetSpecialAbility(IMMUNE_MELEE)){
		return 0;
	}

	//check to see if our weapons or fists are magical.
	if(against->GetSpecialAbility(IMMUNE_MELEE_NONMAGICAL)){
		if(weapon_item){
			if(weapon_item->Magic){
				dmg = weapon_item->Damage;

				//this is more for non weapon items, ex: boots for kick
				//they don't have a dmg but we should be able to hit magical
				dmg = dmg <= 0 ? 1 : dmg;
			}
			else
				return 0;
		}
		else{
			if((GetClass() == MONK || GetClass() == BEASTLORD) && GetLevel() >= 30){
				dmg = GetHandToHandDamage();
			}
			else if(GetOwner() && GetLevel() >= RuleI(Combat, PetAttackMagicLevel)){
				//pets wouldn't actually use this but...
				//it gives us an idea if we can hit due to the dual nature of this function
				dmg = 1;
			}
			else if(GetSpecialAbility(SPECATK_MAGICAL))
			{
				dmg = 1;
			}
			else
				return 0;
		}
	}
	else{
		if(weapon_item){
			dmg = weapon_item->Damage;

			dmg = dmg <= 0 ? 1 : dmg;
		}
		else{
			dmg = GetHandToHandDamage();
		}
	}

	int eledmg = 0;
	if(!against->GetSpecialAbility(IMMUNE_MAGIC)){
		if(weapon_item && weapon_item->ElemDmgAmt){
			//we don't check resist for npcs here
			eledmg = weapon_item->ElemDmgAmt;
			dmg += eledmg;
		}
	}

	if(against->GetSpecialAbility(IMMUNE_MELEE_EXCEPT_BANE)){
		if(weapon_item){
			if(weapon_item->BaneDmgBody == against->GetBodyType()){
				banedmg += weapon_item->BaneDmgAmt;
			}

			if(weapon_item->BaneDmgRace == against->GetRace()){
				banedmg += weapon_item->BaneDmgRaceAmt;
			}
		}

		if(!eledmg && !banedmg){
			if(!GetSpecialAbility(SPECATK_BANE))
				return 0;
			else
				return 1;
		}
		else
			dmg += banedmg;
	}
	else{
		if(weapon_item){
			if(weapon_item->BaneDmgBody == against->GetBodyType()){
				banedmg += weapon_item->BaneDmgAmt;
			}

			if(weapon_item->BaneDmgRace == against->GetRace()){
				banedmg += weapon_item->BaneDmgRaceAmt;
			}
		}

		dmg += (banedmg + eledmg);
	}

	if(dmg <= 0){
		return 0;
	}
	else
		return dmg;
}

int Mob::GetWeaponDamage(Mob *against, const ItemInst *weapon_item, uint32 *hate)
{
	int dmg = 0;
	int banedmg = 0;
	int x = 0;

	if (!against || against->GetInvul() || against->GetSpecialAbility(IMMUNE_MELEE))
		return 0;

	// check for items being illegally attained
	if (weapon_item) {
		if (!weapon_item->GetItem())
			return 0;

		if (weapon_item->GetItemRequiredLevel(true) > GetLevel())
			return 0;

		if (!weapon_item->IsEquipable(GetBaseRace(), GetClass()))
			return 0;
	}

	if (against->GetSpecialAbility(IMMUNE_MELEE_NONMAGICAL)) {
		if (weapon_item) {
			// check to see if the weapon is magic
			bool MagicWeapon = weapon_item->GetItemMagical(true) || spellbonuses.MagicWeapon || itembonuses.MagicWeapon;
			if (MagicWeapon) {
				auto rec_level = weapon_item->GetItemRecommendedLevel(true);
				if (IsClient() && GetLevel() < rec_level)
					dmg = CastToClient()->CalcRecommendedLevelBonus(
					    GetLevel(), rec_level, weapon_item->GetItemWeaponDamage(true));
				else
					dmg = weapon_item->GetItemWeaponDamage(true);
				dmg = dmg <= 0 ? 1 : dmg;
			} else {
				return 0;
			}
		} else {
			bool MagicGloves = false;
			if (IsClient()) {
				const ItemInst *gloves = CastToClient()->GetInv().GetItem(EQEmu::legacy::SlotHands);
				if (gloves)
					MagicGloves = gloves->GetItemMagical(true);
			}

			if (GetClass() == MONK || GetClass() == BEASTLORD) {
				if (MagicGloves || GetLevel() >= 30) {
					dmg = GetHandToHandDamage();
					if (hate)
						*hate += dmg;
				}
			} else if (GetOwner() &&
				   GetLevel() >=
				       RuleI(Combat, PetAttackMagicLevel)) { // pets wouldn't actually use this but...
				dmg = 1; // it gives us an idea if we can hit
			} else if (MagicGloves || GetSpecialAbility(SPECATK_MAGICAL)) {
				dmg = 1;
			} else
				return 0;
		}
	} else {
		if (weapon_item) {
			if (weapon_item->GetItem()) {
				auto rec_level = weapon_item->GetItemRecommendedLevel(true);
				if (IsClient() && GetLevel() < rec_level) {
					dmg = CastToClient()->CalcRecommendedLevelBonus(
					    GetLevel(), rec_level, weapon_item->GetItemWeaponDamage(true));
				} else {
					dmg = weapon_item->GetItemWeaponDamage(true);
				}

				dmg = dmg <= 0 ? 1 : dmg;
			}
		} else {
			dmg = GetHandToHandDamage();
			if (hate)
				*hate += dmg;
		}
	}

	int eledmg = 0;
	if (!against->GetSpecialAbility(IMMUNE_MAGIC)) {
		if (weapon_item && weapon_item->GetItem() && weapon_item->GetItemElementalFlag(true))
			// the client actually has the way this is done, it does not appear to check req!
			eledmg = against->ResistElementalWeaponDmg(weapon_item);
	}

	if (weapon_item && weapon_item->GetItem() &&
			(weapon_item->GetItemBaneDamageBody(true) || weapon_item->GetItemBaneDamageRace(true)))
		banedmg = against->CheckBaneDamage(weapon_item);

	if (against->GetSpecialAbility(IMMUNE_MELEE_EXCEPT_BANE)) {
		if (!eledmg && !banedmg) {
			if (!GetSpecialAbility(SPECATK_BANE))
				return 0;
			else
				return 1;
		} else {
			dmg += (banedmg + eledmg);
			if (hate)
				*hate += banedmg;
		}
	} else {
		dmg += (banedmg + eledmg);
		if (hate)
			*hate += banedmg;
	}

	return std::max(0, dmg);
}

//note: throughout this method, setting `damage` to a negative is a way to
//stop the attack calculations
// IsFromSpell added to allow spell effects to use Attack. (Mainly for the Rampage AA right now.)
bool Client::Attack(Mob* other, int Hand, bool bRiposte, bool IsStrikethrough, bool IsFromSpell, ExtraAttackOptions *opts, int special)
{
	if (!other) {
		SetTarget(nullptr);
		Log.Out(Logs::General, Logs::Error, "A null Mob object was passed to Client::Attack() for evaluation!");
		return false;
	}

	if(!GetTarget())
		SetTarget(other);

	Log.Out(Logs::Detail, Logs::Combat, "Attacking %s with hand %d %s", other?other->GetName():"(nullptr)", Hand, bRiposte?"(this is a riposte)":"");

	//SetAttackTimer();
	if (
		(IsCasting() && GetClass() != BARD && !IsFromSpell)
		|| other == nullptr
		|| ((IsClient() && CastToClient()->dead) || (other->IsClient() && other->CastToClient()->dead))
		|| (GetHP() < 0)
		|| (!IsAttackAllowed(other))
		) {
		Log.Out(Logs::Detail, Logs::Combat, "Attack canceled, invalid circumstances.");
		return false; // Only bards can attack while casting
	}

	if(DivineAura() && !GetGM()) {//cant attack while invulnerable unless your a gm
		Log.Out(Logs::Detail, Logs::Combat, "Attack canceled, Divine Aura is in effect.");
		Message_StringID(MT_DefaultText, DIVINE_AURA_NO_ATK);	//You can't attack while invulnerable!
		return false;
	}

	if (GetFeigned())
		return false; // Rogean: How can you attack while feigned? Moved up from Aggro Code.

	ItemInst* weapon;
	if (Hand == EQEmu::legacy::SlotSecondary){	// Kaiyodo - Pick weapon from the attacking hand
		weapon = GetInv().GetItem(EQEmu::legacy::SlotSecondary);
		OffHandAtk(true);
	}
	else{
		weapon = GetInv().GetItem(EQEmu::legacy::SlotPrimary);
		OffHandAtk(false);
	}

	if(weapon != nullptr) {
		if (!weapon->IsWeapon()) {
			Log.Out(Logs::Detail, Logs::Combat, "Attack canceled, Item %s (%d) is not a weapon.", weapon->GetItem()->Name, weapon->GetID());
			return(false);
		}
		Log.Out(Logs::Detail, Logs::Combat, "Attacking with weapon: %s (%d)", weapon->GetItem()->Name, weapon->GetID());
	} else {
		Log.Out(Logs::Detail, Logs::Combat, "Attacking without a weapon.");
	}

	// calculate attack_skill and skillinuse depending on hand and weapon
	// also send Packet to near clients
	EQEmu::skills::SkillType skillinuse;
	AttackAnimation(skillinuse, Hand, weapon);
	Log.Out(Logs::Detail, Logs::Combat, "Attacking with %s in slot %d using skill %d", weapon?weapon->GetItem()->Name:"Fist", Hand, skillinuse);

	/// Now figure out damage
	int damage = 0;
	uint8 mylevel = GetLevel() ? GetLevel() : 1;
	uint32 hate = 0;
	if (weapon) hate = weapon->GetItem()->Damage + weapon->GetItem()->ElemDmgAmt;
	int weapon_damage = GetWeaponDamage(other, weapon, &hate);
	if (hate == 0 && weapon_damage > 1) hate = weapon_damage;

	//if weapon damage > 0 then we know we can hit the target with this weapon
	//otherwise we cannot and we set the damage to -5 later on
	if(weapon_damage > 0){

		//Berserker Berserk damage bonus
		if(IsBerserk() && GetClass() == BERSERKER){
			int bonus = 3 + GetLevel()/10;		//unverified
			weapon_damage = weapon_damage * (100+bonus) / 100;
			Log.Out(Logs::Detail, Logs::Combat, "Berserker damage bonus increases DMG to %d", weapon_damage);
		}

		//try a finishing blow.. if successful end the attack
		if(TryFinishingBlow(other, skillinuse))
			return (true);

		int min_hit = 1;
		int max_hit = (2*weapon_damage*GetDamageTable(skillinuse)) / 100;

		if(GetLevel() < 10 && max_hit > RuleI(Combat, HitCapPre10))
			max_hit = (RuleI(Combat, HitCapPre10));
		else if(GetLevel() < 20 && max_hit > RuleI(Combat, HitCapPre20))
			max_hit = (RuleI(Combat, HitCapPre20));

		CheckIncreaseSkill(skillinuse, other, -15);
		CheckIncreaseSkill(EQEmu::skills::SkillOffense, other, -15);

		// ***************************************************************
		// *** Calculate the damage bonus, if applicable, for this hit ***
		// ***************************************************************

#ifndef EQEMU_NO_WEAPON_DAMAGE_BONUS

		// If you include the preprocessor directive "#define EQEMU_NO_WEAPON_DAMAGE_BONUS", that indicates that you do not
		// want damage bonuses added to weapon damage at all. This feature was requested by ChaosSlayer on the EQEmu Forums.
		//
		// This is not recommended for normal usage, as the damage bonus represents a non-trivial component of the DPS output
		// of weapons wielded by higher-level melee characters (especially for two-handed weapons).

		int ucDamageBonus = 0;

		if (Hand == EQEmu::legacy::SlotPrimary && GetLevel() >= 28 && IsWarriorClass())
		{
			// Damage bonuses apply only to hits from the main hand (Hand == MainPrimary) by characters level 28 and above
			// who belong to a melee class. If we're here, then all of these conditions apply.

			ucDamageBonus = GetWeaponDamageBonus(weapon ? weapon->GetItem() : (const EQEmu::ItemBase*) nullptr);

			min_hit += (int) ucDamageBonus;
			max_hit += (int) ucDamageBonus;
			hate += ucDamageBonus;
		}
#endif
		//Live AA - Sinister Strikes *Adds weapon damage bonus to offhand weapon.
		if (Hand == EQEmu::legacy::SlotSecondary) {
			if (aabonuses.SecondaryDmgInc || itembonuses.SecondaryDmgInc || spellbonuses.SecondaryDmgInc){

				ucDamageBonus = GetWeaponDamageBonus(weapon ? weapon->GetItem() : (const EQEmu::ItemBase*) nullptr, true);

				min_hit += (int) ucDamageBonus;
				max_hit += (int) ucDamageBonus;
				hate += ucDamageBonus;
			}
		}

		// this effect is actually a min cap that happens after the final damage is calculated
		min_hit += min_hit * GetMeleeMinDamageMod_SE(skillinuse) / 100;

		if(max_hit < min_hit)
			max_hit = min_hit;

		if(RuleB(Combat, UseIntervalAC))
			damage = max_hit;
		else
			damage = zone->random.Int(min_hit, max_hit);

		damage = mod_client_damage(damage, skillinuse, Hand, weapon, other);

		Log.Out(Logs::Detail, Logs::Combat, "Damage calculated to %d (min %d, max %d, str %d, skill %d, DMG %d, lv %d)",
			damage, min_hit, max_hit, GetSTR(), GetSkill(skillinuse), weapon_damage, mylevel);

		int hit_chance_bonus = 0;

		if(opts) {
			damage *= opts->damage_percent;
			damage += opts->damage_flat;
			hate *= opts->hate_percent;
			hate += opts->hate_flat;
			hit_chance_bonus += opts->hit_chance;
		}

		//check to see if we hit..
		if (other->AvoidDamage(this, damage, Hand)) {
			if (!bRiposte && !IsStrikethrough) {
				int strike_through = itembonuses.StrikeThrough + spellbonuses.StrikeThrough + aabonuses.StrikeThrough;
				if(strike_through && zone->random.Roll(strike_through)) {
					Message_StringID(MT_StrikeThrough, STRIKETHROUGH_STRING); // You strike through your opponents defenses!
					Attack(other, Hand, false, true); // Strikethrough only gives another attempted hit
					return false;
				}
				// I'm pretty sure you can riposte a riposte
				if (damage == -3 && !bRiposte) {
					DoRiposte(other);
					if (IsDead())
						return false;
				}
			}
			Log.Out(Logs::Detail, Logs::Combat, "Avoided damage with code %d", damage);
		} else {
			if (other->CheckHitChance(this, skillinuse, Hand, hit_chance_bonus)) {
				other->MeleeMitigation(this, damage, min_hit, opts);
				if (damage > 0)
					CommonOutgoingHitSuccess(other, damage, skillinuse,opts);
				Log.Out(Logs::Detail, Logs::Combat, "Final damage after all reductions: %d", damage);
			} else {
				Log.Out(Logs::Detail, Logs::Combat, "Attack missed. Damage set to 0.");
				damage = 0;
			}
		}
	} else {
		damage = -5;
	}

	// Hate Generation is on a per swing basis, regardless of a hit, miss, or block, its always the same.
	// If we are this far, this means we are atleast making a swing.

	other->AddToHateList(this, hate);

	///////////////////////////////////////////////////////////
	////// Send Attack Damage
	///////////////////////////////////////////////////////////
	if (damage > 0 && aabonuses.SkillAttackProc[0] && aabonuses.SkillAttackProc[1] == skillinuse &&
	    IsValidSpell(aabonuses.SkillAttackProc[2])) {
		float chance = aabonuses.SkillAttackProc[0] / 1000.0f;
		if (zone->random.Roll(chance))
			SpellFinished(aabonuses.SkillAttackProc[2], other, EQEmu::CastingSlot::Item, 0, -1,
				      spells[aabonuses.SkillAttackProc[2]].ResistDiff);
	}
	other->Damage(this, damage, SPELL_UNKNOWN, skillinuse, true, -1, false, special);

	if (IsDead()) return false;

	MeleeLifeTap(damage);

	if (damage > 0 && HasSkillProcSuccess() && other && other->GetHP() > 0)
		TrySkillProc(other, skillinuse, 0, true, Hand);

	CommonBreakInvisibleFromCombat();

	if(GetTarget())
		TriggerDefensiveProcs(other, Hand, true, damage);

	if (damage > 0)
		return true;

	else
		return false;
}

//used by complete heal and #heal
void Mob::Heal()
{
	SetMaxHP();
	SendHPUpdate();
}

void Client::Damage(Mob* other, int32 damage, uint16 spell_id, EQEmu::skills::SkillType attack_skill, bool avoidable, int8 buffslot, bool iBuffTic, int special)
{
	if(dead || IsCorpse())
		return;

	if(spell_id==0)
		spell_id = SPELL_UNKNOWN;

	// cut all PVP spell damage to 2/3
	// Blasting ourselfs is considered PvP
	//Don't do PvP mitigation if the caster is damaging himself
	if(other && other->IsClient() && (other != this) && damage > 0) {
		int PvPMitigation = 100;
		if (attack_skill == EQEmu::skills::SkillArchery)
			PvPMitigation = 80;
		else
			PvPMitigation = 67;
		damage = (damage * PvPMitigation) / 100;
	}

	if(!ClientFinishedLoading())
		damage = -5;

	//do a majority of the work...
	CommonDamage(other, damage, spell_id, attack_skill, avoidable, buffslot, iBuffTic, special);

	if (damage > 0) {

		if (spell_id == SPELL_UNKNOWN)
			CheckIncreaseSkill(EQEmu::skills::SkillDefense, other, -15);
	}
}

bool Client::Death(Mob* killerMob, int32 damage, uint16 spell, EQEmu::skills::SkillType attack_skill)
{
	if(!ClientFinishedLoading())
		return false;

	if(dead)
		return false;	//cant die more than once...

	if(!spell)
		spell = SPELL_UNKNOWN;

	char buffer[48] = { 0 };
	snprintf(buffer, 47, "%d %d %d %d", killerMob ? killerMob->GetID() : 0, damage, spell, static_cast<int>(attack_skill));
	if(parse->EventPlayer(EVENT_DEATH, this, buffer, 0) != 0) {
		if(GetHP() < 0) {
			SetHP(0);
		}
		return false;
	}

	if(killerMob && killerMob->IsClient() && (spell != SPELL_UNKNOWN) && damage > 0) {
		char val1[20]={0};
		entity_list.MessageClose_StringID(this, false, 100, MT_NonMelee, HIT_NON_MELEE,
			killerMob->GetCleanName(), GetCleanName(), ConvertArray(damage, val1));
	}

	int exploss = 0;
	Log.Out(Logs::Detail, Logs::Combat, "Fatal blow dealt by %s with %d damage, spell %d, skill %d", killerMob ? killerMob->GetName() : "Unknown", damage, spell, attack_skill);

	/*
		#1: Send death packet to everyone
	*/
	uint8 killed_level = GetLevel();

	SendLogoutPackets();

	/* Make self become corpse packet */
	EQApplicationPacket app2(OP_BecomeCorpse, sizeof(BecomeCorpse_Struct));
	BecomeCorpse_Struct* bc = (BecomeCorpse_Struct*)app2.pBuffer;
	bc->spawn_id = GetID();
	bc->x = GetX();
	bc->y = GetY();
	bc->z = GetZ();
	QueuePacket(&app2);

	/* Make Death Packet */
	EQApplicationPacket app(OP_Death, sizeof(Death_Struct));
	Death_Struct* d = (Death_Struct*)app.pBuffer;
	d->spawn_id = GetID();
	d->killer_id = killerMob ? killerMob->GetID() : 0;
	d->corpseid=GetID();
	d->bindzoneid = m_pp.binds[0].zoneId;
	d->spell_id = spell == SPELL_UNKNOWN ? 0xffffffff : spell;
	d->attack_skill = spell != SPELL_UNKNOWN ? 0xe7 : attack_skill;
	d->damage = damage;
	app.priority = 6;
	entity_list.QueueClients(this, &app);

	/*
		#2: figure out things that affect the player dying and mark them dead
	*/

	InterruptSpell();
	SetPet(0);
	SetHorseId(0);
	dead = true;

	if(GetMerc()) {
		GetMerc()->Suspend();
	}

	if (killerMob != nullptr)
	{
		if (killerMob->IsNPC()) {
			parse->EventNPC(EVENT_SLAY, killerMob->CastToNPC(), this, "", 0);

			mod_client_death_npc(killerMob);

			uint16 emoteid = killerMob->GetEmoteID();
			if(emoteid != 0)
				killerMob->CastToNPC()->DoNPCEmote(KILLEDPC,emoteid);
			killerMob->TrySpellOnKill(killed_level,spell);
		}

		if(killerMob->IsClient() && (IsDueling() || killerMob->CastToClient()->IsDueling())) {
			SetDueling(false);
			SetDuelTarget(0);
			if (killerMob->IsClient() && killerMob->CastToClient()->IsDueling() && killerMob->CastToClient()->GetDuelTarget() == GetID())
			{
				//if duel opponent killed us...
				killerMob->CastToClient()->SetDueling(false);
				killerMob->CastToClient()->SetDuelTarget(0);
				entity_list.DuelMessage(killerMob,this,false);

				mod_client_death_duel(killerMob);

			} else {
				//otherwise, we just died, end the duel.
				Mob* who = entity_list.GetMob(GetDuelTarget());
				if(who && who->IsClient()) {
					who->CastToClient()->SetDueling(false);
					who->CastToClient()->SetDuelTarget(0);
				}
			}
		}
	}

	entity_list.RemoveFromTargets(this);
	hate_list.RemoveEntFromHateList(this);
	RemoveAutoXTargets();

	//remove ourself from all proximities
	ClearAllProximities();

	/*
		#3: exp loss and corpse generation
	*/

	// figure out if they should lose exp
	if(RuleB(Character, UseDeathExpLossMult)){
		float GetNum [] = {0.005f,0.015f,0.025f,0.035f,0.045f,0.055f,0.065f,0.075f,0.085f,0.095f,0.110f };
		int Num = RuleI(Character, DeathExpLossMultiplier);
		if((Num < 0) || (Num > 10))
			Num = 3;
		float loss = GetNum[Num];
		exploss=(int)((float)GetEXP() * (loss)); //loose % of total XP pending rule (choose 0-10)
	}

	if(!RuleB(Character, UseDeathExpLossMult)){
		exploss = (int)(GetLevel() * (GetLevel() / 18.0) * 12000);
	}

	if( (GetLevel() < RuleI(Character, DeathExpLossLevel)) || (GetLevel() > RuleI(Character, DeathExpLossMaxLevel)) || IsBecomeNPC() )
	{
		exploss = 0;
	}
	else if( killerMob )
	{
		if( killerMob->IsClient() )
		{
			exploss = 0;
		}
		else if( killerMob->GetOwner() && killerMob->GetOwner()->IsClient() )
		{
			exploss = 0;
		}
	}

	if(spell != SPELL_UNKNOWN)
	{
		uint32 buff_count = GetMaxTotalSlots();
		for(uint16 buffIt = 0; buffIt < buff_count; buffIt++)
		{
			if(buffs[buffIt].spellid == spell && buffs[buffIt].client)
			{
				exploss = 0;	// no exp loss for pvp dot
				break;
			}
		}
	}

	bool LeftCorpse = false;

	// now we apply the exp loss, unmem their spells, and make a corpse
	// unless they're a GM (or less than lvl 10
	if(!GetGM())
	{
		if(exploss > 0) {
			int32 newexp = GetEXP();
			if(exploss > newexp) {
				//lost more than we have... wtf..
				newexp = 1;
			} else {
				newexp -= exploss;
			}
			SetEXP(newexp, GetAAXP());
			//m_epp.perAA = 0;	//reset to no AA exp on death.
		}

		//this generates a lot of 'updates' to the client that the client does not need
		BuffFadeNonPersistDeath();
		if (RuleB(Character, UnmemSpellsOnDeath)) {
			if((ClientVersionBit() & EQEmu::versions::bit_SoFAndLater) && RuleB(Character, RespawnFromHover))
				UnmemSpellAll(true);
			else
				UnmemSpellAll(false);
		}

		if((RuleB(Character, LeaveCorpses) && GetLevel() >= RuleI(Character, DeathItemLossLevel)) || RuleB(Character, LeaveNakedCorpses))
		{
			// creating the corpse takes the cash/items off the player too
			auto new_corpse = new Corpse(this, exploss);

			std::string tmp;
			database.GetVariable("ServerType", tmp);
			if(tmp[0] == '1' && tmp[1] == '\0' && killerMob != nullptr && killerMob->IsClient()){
				database.GetVariable("PvPreward", tmp);
				int reward = atoi(tmp.c_str());
				if(reward==3){
					database.GetVariable("PvPitem", tmp);
					int pvpitem = atoi(tmp.c_str());
					if(pvpitem>0 && pvpitem<200000)
						new_corpse->SetPlayerKillItemID(pvpitem);
				}
				else if(reward==2)
					new_corpse->SetPlayerKillItemID(-1);
				else if(reward==1)
					new_corpse->SetPlayerKillItemID(1);
				else
					new_corpse->SetPlayerKillItemID(0);
				if(killerMob->CastToClient()->isgrouped) {
					Group* group = entity_list.GetGroupByClient(killerMob->CastToClient());
					if(group != 0)
					{
						for(int i=0;i<6;i++)
						{
							if(group->members[i] != nullptr)
							{
								new_corpse->AllowPlayerLoot(group->members[i],i);
							}
						}
					}
				}
			}

			entity_list.AddCorpse(new_corpse, GetID());
			SetID(0);

			//send the become corpse packet to everybody else in the zone.
			entity_list.QueueClients(this, &app2, true);

			LeftCorpse = true;
		}
	} else {
		BuffFadeDetrimental();
	}

	/*
		Finally, send em home

		We change the mob variables, not pp directly, because Save() will copy
		from these and overwrite what we set in pp anyway
	*/

	if(LeftCorpse && (ClientVersionBit() & EQEmu::versions::bit_SoFAndLater) && RuleB(Character, RespawnFromHover))
	{
		ClearDraggedCorpses();
		RespawnFromHoverTimer.Start(RuleI(Character, RespawnFromHoverTimer) * 1000);
		SendRespawnBinds();
	}
	else
	{
		if(isgrouped)
		{
			Group *g = GetGroup();
			if(g)
				g->MemberZoned(this);
		}

		Raid* r = entity_list.GetRaidByClient(this);

		if(r)
			r->MemberZoned(this);

		dead_timer.Start(5000, true);
		m_pp.zone_id = m_pp.binds[0].zoneId;
		m_pp.zoneInstance = m_pp.binds[0].instance_id;
		database.MoveCharacterToZone(this->CharacterID(), database.GetZoneName(m_pp.zone_id));
		Save();
		GoToDeath();
	}

	/* QS: PlayerLogDeaths */
	if (RuleB(QueryServ, PlayerLogDeaths)){
		const char * killer_name = "";
		if (killerMob && killerMob->GetCleanName()){ killer_name = killerMob->GetCleanName(); }
		std::string event_desc = StringFormat("Died in zoneid:%i instid:%i by '%s', spellid:%i, damage:%i", this->GetZoneID(), this->GetInstanceID(), killer_name, spell, damage);
		QServ->PlayerLogEvent(Player_Log_Deaths, this->CharacterID(), event_desc);
	}

	parse->EventPlayer(EVENT_DEATH_COMPLETE, this, buffer, 0);
	return true;
}

bool NPC::Attack(Mob* other, int Hand, bool bRiposte, bool IsStrikethrough, bool IsFromSpell, ExtraAttackOptions *opts, int special)
{
	int damage = 0;

	if (!other) {
		SetTarget(nullptr);
		Log.Out(Logs::General, Logs::Error, "A null Mob object was passed to NPC::Attack() for evaluation!");
		return false;
	}

	if(DivineAura())
		return(false);

	if(!GetTarget())
		SetTarget(other);

	//Check that we can attack before we calc heading and face our target
	if (!IsAttackAllowed(other)) {
		if (this->GetOwnerID())
			this->Say_StringID(NOT_LEGAL_TARGET);
		if(other) {
			if (other->IsClient())
				other->CastToClient()->RemoveXTarget(this, false);
			RemoveFromHateList(other);
			Log.Out(Logs::Detail, Logs::Combat, "I am not allowed to attack %s", other->GetName());
		}
		return false;
	}

	FaceTarget(GetTarget());

	EQEmu::skills::SkillType skillinuse = EQEmu::skills::SkillHandtoHand;
	if (Hand == EQEmu::legacy::SlotPrimary) {
		skillinuse = static_cast<EQEmu::skills::SkillType>(GetPrimSkill());
		OffHandAtk(false);
	}
	if (Hand == EQEmu::legacy::SlotSecondary) {
		skillinuse = static_cast<EQEmu::skills::SkillType>(GetSecSkill());
		OffHandAtk(true);
	}

	//figure out what weapon they are using, if any
	const EQEmu::ItemBase* weapon = nullptr;
	if (Hand == EQEmu::legacy::SlotPrimary && equipment[EQEmu::legacy::SlotPrimary] > 0)
		weapon = database.GetItem(equipment[EQEmu::legacy::SlotPrimary]);
	else if (equipment[EQEmu::legacy::SlotSecondary])
		weapon = database.GetItem(equipment[EQEmu::legacy::SlotSecondary]);

	//We dont factor much from the weapon into the attack.
	//Just the skill type so it doesn't look silly using punching animations and stuff while wielding weapons
	if(weapon) {
		Log.Out(Logs::Detail, Logs::Combat, "Attacking with weapon: %s (%d) (too bad im not using it for much)", weapon->Name, weapon->ID);

		if (Hand == EQEmu::legacy::SlotSecondary && weapon->ItemType == EQEmu::item::ItemTypeShield){
			Log.Out(Logs::Detail, Logs::Combat, "Attack with shield canceled.");
			return false;
		}

		switch(weapon->ItemType) {
		case EQEmu::item::ItemType1HSlash:
			skillinuse = EQEmu::skills::Skill1HSlashing;
			break;
		case EQEmu::item::ItemType2HSlash:
			skillinuse = EQEmu::skills::Skill2HSlashing;
			break;
		case EQEmu::item::ItemType1HPiercing:
			skillinuse = EQEmu::skills::Skill1HPiercing;
			break;
		case EQEmu::item::ItemType2HPiercing:
			skillinuse = EQEmu::skills::Skill2HPiercing;
			break;
		case EQEmu::item::ItemType1HBlunt:
			skillinuse = EQEmu::skills::Skill1HBlunt;
			break;
		case EQEmu::item::ItemType2HBlunt:
			skillinuse = EQEmu::skills::Skill2HBlunt;
			break;
		case EQEmu::item::ItemTypeBow:
			skillinuse = EQEmu::skills::SkillArchery;
			break;
		case EQEmu::item::ItemTypeLargeThrowing:
		case EQEmu::item::ItemTypeSmallThrowing:
			skillinuse = EQEmu::skills::SkillThrowing;
			break;
		default:
			skillinuse = EQEmu::skills::SkillHandtoHand;
			break;
		}
	}

	int weapon_damage = GetWeaponDamage(other, weapon);

	//do attack animation regardless of whether or not we can hit below
	int16 charges = 0;
	ItemInst weapon_inst(weapon, charges);
	AttackAnimation(skillinuse, Hand, &weapon_inst);

	//basically "if not immune" then do the attack
	if((weapon_damage) > 0) {

		//ele and bane dmg too
		//NPCs add this differently than PCs
		//if NPCs can't inheriently hit the target we don't add bane/magic dmg which isn't exactly the same as PCs
		uint32 eleBane = 0;
		if(weapon){
			if(weapon->BaneDmgBody == other->GetBodyType()){
				eleBane += weapon->BaneDmgAmt;
			}

			if(weapon->BaneDmgRace == other->GetRace()){
				eleBane += weapon->BaneDmgRaceAmt;
			}

			if(weapon->ElemDmgAmt){
				eleBane += (weapon->ElemDmgAmt * other->ResistSpell(weapon->ElemDmgType, 0, this) / 100);
			}
		}

		if(!RuleB(NPC, UseItemBonusesForNonPets)){
			if(!GetOwner()){
				eleBane = 0;
			}
		}

		uint8 otherlevel = other->GetLevel();
		uint8 mylevel = this->GetLevel();

		otherlevel = otherlevel ? otherlevel : 1;
		mylevel = mylevel ? mylevel : 1;

		//instead of calcing damage in floats lets just go straight to ints
		if(RuleB(Combat, UseIntervalAC))
			damage = (max_dmg+eleBane);
		else
			damage = zone->random.Int((min_dmg+eleBane),(max_dmg+eleBane));

		//check if we're hitting above our max or below it.
		if((min_dmg+eleBane) != 0 && damage < (min_dmg+eleBane)) {
			Log.Out(Logs::Detail, Logs::Combat, "Damage (%d) is below min (%d). Setting to min.", damage, (min_dmg+eleBane));
			damage = (min_dmg+eleBane);
		}
		if((max_dmg+eleBane) != 0 && damage > (max_dmg+eleBane)) {
			Log.Out(Logs::Detail, Logs::Combat, "Damage (%d) is above max (%d). Setting to max.", damage, (max_dmg+eleBane));
			damage = (max_dmg+eleBane);
		}

		damage = mod_npc_damage(damage, skillinuse, Hand, weapon, other);

		int32 hate = damage;
		if(IsPet())
		{
			hate = hate * 100 / GetDamageTable(skillinuse);
		}

		if(other->IsClient() && other->CastToClient()->IsSitting()) {
			Log.Out(Logs::Detail, Logs::Combat, "Client %s is sitting. Hitting for max damage (%d).", other->GetName(), (max_dmg+eleBane));
			damage = (max_dmg+eleBane);
			damage += (itembonuses.HeroicSTR / 10) + (damage * other->GetSkillDmgTaken(skillinuse, opts) / 100) + GetSkillDmgAmt(skillinuse);

			if(opts) {
				damage *= opts->damage_percent;
				damage += opts->damage_flat;
				hate *= opts->hate_percent;
				hate += opts->hate_flat;
			}

			Log.Out(Logs::Detail, Logs::Combat, "Generating hate %d towards %s", hate, GetName());
			// now add done damage to the hate list
			other->AddToHateList(this, hate);

		} else {

			int hit_chance_bonus = 0;

			if(opts) {
				damage *= opts->damage_percent;
				damage += opts->damage_flat;
				hate *= opts->hate_percent;
				hate += opts->hate_flat;
				hit_chance_bonus += opts->hit_chance;
			}

			if (other->AvoidDamage(this, damage, Hand)) {
				if (!bRiposte && damage == -3)
					DoRiposte(other);
			} else {
				if (other->CheckHitChance(this, skillinuse, Hand, hit_chance_bonus)) {
					other->MeleeMitigation(this, damage, min_dmg+eleBane, opts);
					CommonOutgoingHitSuccess(other, damage, skillinuse, opts);
				} else {
					damage = 0;
				}
			}
			other->AddToHateList(this, hate);
		}

		Log.Out(Logs::Detail, Logs::Combat, "Final damage against %s: %d", other->GetName(), damage);

		if(other->IsClient() && IsPet() && GetOwner()->IsClient()) {
			//pets do half damage to clients in pvp
			damage=damage/2;
		}
	}
	else
		damage = -5;

	if(GetHP() > 0 && !other->HasDied()) {
		other->Damage(this, damage, SPELL_UNKNOWN, skillinuse, true, -1, false, special); // Not avoidable client already had thier chance to Avoid
	} else
		return false;

	if (HasDied()) //killed by damage shield ect
		return false;

	MeleeLifeTap(damage);

	CommonBreakInvisibleFromCombat();

	//I doubt this works...
	if (!GetTarget())
		return true; //We killed them

	if(!bRiposte && !other->HasDied()) {
		TryWeaponProc(nullptr, weapon, other, Hand);	//no weapon

		if (!other->HasDied())
			TrySpellProc(nullptr, weapon, other, Hand);

		if (damage > 0 && HasSkillProcSuccess() && !other->HasDied())
			TrySkillProc(other, skillinuse, 0, true, Hand);
	}

	if(GetHP() > 0 && !other->HasDied())
		TriggerDefensiveProcs(other, Hand, true, damage);

	if (damage > 0)
		return true;

	else
		return false;
}

void NPC::Damage(Mob* other, int32 damage, uint16 spell_id, EQEmu::skills::SkillType attack_skill, bool avoidable, int8 buffslot, bool iBuffTic, int special) {
	if(spell_id==0)
		spell_id = SPELL_UNKNOWN;

	//handle EVENT_ATTACK. Resets after we have not been attacked for 12 seconds
	if(attacked_timer.Check())
	{
		Log.Out(Logs::Detail, Logs::Combat, "Triggering EVENT_ATTACK due to attack by %s", other->GetName());
		parse->EventNPC(EVENT_ATTACK, this, other, "", 0);
	}
	attacked_timer.Start(CombatEventTimer_expire);

	if (!IsEngaged())
		zone->AddAggroMob();

	if(GetClass() == LDON_TREASURE)
	{
		if(IsLDoNLocked() && GetLDoNLockedSkill() != LDoNTypeMechanical)
		{
			damage = -5;
		}
		else
		{
			if(IsLDoNTrapped())
			{
				Message_StringID(13, LDON_ACCIDENT_SETOFF2);
				SpellFinished(GetLDoNTrapSpellID(), other, EQEmu::CastingSlot::Item, 0, -1, spells[GetLDoNTrapSpellID()].ResistDiff, false);
				SetLDoNTrapSpellID(0);
				SetLDoNTrapped(false);
				SetLDoNTrapDetected(false);
			}
		}
	}

	//do a majority of the work...
	CommonDamage(other, damage, spell_id, attack_skill, avoidable, buffslot, iBuffTic, special);

	if(damage > 0) {
		//see if we are gunna start fleeing
		if(!IsPet()) CheckFlee();
	}
}

bool NPC::Death(Mob* killer_mob, int32 damage, uint16 spell, EQEmu::skills::SkillType attack_skill)
{
	Log.Out(Logs::Detail, Logs::Combat, "Fatal blow dealt by %s with %d damage, spell %d, skill %d",
		((killer_mob) ? (killer_mob->GetName()) : ("[nullptr]")), damage, spell, attack_skill);

	bool MadeCorpse = false;
	uint16 OrigEntID = this->GetID();

	Mob *oos = nullptr;
	if (killer_mob) {
		oos = killer_mob->GetOwnerOrSelf();

		char buffer[48] = { 0 };
		snprintf(buffer, 47, "%d %d %d %d", killer_mob->GetID(), damage, spell, static_cast<int>(attack_skill));

		if (parse->EventNPC(EVENT_DEATH, this, oos, buffer, 0) != 0) {
			if (GetHP() < 0) {
				SetHP(0);
			}
			return false;
		}

		if (killer_mob->IsClient() && (spell != SPELL_UNKNOWN) && damage > 0) {
			char val1[20] = { 0 };
			entity_list.MessageClose_StringID(this, false, 100, MT_NonMelee, HIT_NON_MELEE,
				killer_mob->GetCleanName(), GetCleanName(), ConvertArray(damage, val1));
		}
	}
	else {
		char buffer[48] = { 0 };
		snprintf(buffer, 47, "%d %d %d %d", 0, damage, spell, static_cast<int>(attack_skill));

		if (parse->EventNPC(EVENT_DEATH, this, nullptr, buffer, 0) != 0) {
			if (GetHP() < 0) {
				SetHP(0);
			}
			return false;
		}
	}

	if (IsEngaged()) {
		zone->DelAggroMob();
		Log.Out(Logs::Detail, Logs::Attack, "%s Mobs currently Aggro %i", __FUNCTION__, zone->MobsAggroCount());
	}

	SetHP(0);
	SetPet(0);

	if (GetSwarmOwner()) {
		Mob* owner = entity_list.GetMobID(GetSwarmOwner());
		if (owner)
			owner->SetTempPetCount(owner->GetTempPetCount() - 1);
	}

	Mob* killer = GetHateDamageTop(this);

	entity_list.RemoveFromTargets(this, p_depop);

	if (p_depop == true)
		return false;

	HasAISpellEffects = false;
	BuffFadeAll();
	uint8 killed_level = GetLevel();

	if (GetClass() == LDON_TREASURE) { // open chest
		auto outapp = new EQApplicationPacket(OP_Animation, sizeof(Animation_Struct));
		Animation_Struct* anim = (Animation_Struct*)outapp->pBuffer;
		anim->spawnid = GetID();
		anim->action = 0x0F;
		anim->speed = 10;
		entity_list.QueueCloseClients(this, outapp);
		safe_delete(outapp);
	}

	auto app = new EQApplicationPacket(OP_Death, sizeof(Death_Struct));
	Death_Struct* d = (Death_Struct*)app->pBuffer;
	d->spawn_id = GetID();
	d->killer_id = killer_mob ? killer_mob->GetID() : 0;
	d->bindzoneid = 0;
	d->spell_id = spell == SPELL_UNKNOWN ? 0xffffffff : spell;
	d->attack_skill = SkillDamageTypes[attack_skill];
	d->damage = damage;
	app->priority = 6;
	entity_list.QueueClients(killer_mob, app, false);

	safe_delete(app);

	if (respawn2) {
		respawn2->DeathReset(1);
	}

	if (killer_mob && GetClass() != LDON_TREASURE)
		hate_list.AddEntToHateList(killer_mob, damage);

	Mob *give_exp = hate_list.GetDamageTopOnHateList(this);

	if (give_exp == nullptr)
		give_exp = killer;

	if (give_exp && give_exp->HasOwner()) {

		bool ownerInGroup = false;
		if ((give_exp->HasGroup() && give_exp->GetGroup()->IsGroupMember(give_exp->GetUltimateOwner()))
			|| (give_exp->IsPet() && (give_exp->GetOwner()->IsClient()
			|| (give_exp->GetOwner()->HasGroup() && give_exp->GetOwner()->GetGroup()->IsGroupMember(give_exp->GetOwner()->GetUltimateOwner())))))
			ownerInGroup = true;

		give_exp = give_exp->GetUltimateOwner();

#ifdef BOTS
		if (!RuleB(Bots, BotGroupXP) && !ownerInGroup) {
			give_exp = nullptr;
		}
#endif //BOTS
	}

	if (give_exp && give_exp->IsTempPet() && give_exp->IsPetOwnerClient()) {
		if (give_exp->IsNPC() && give_exp->CastToNPC()->GetSwarmOwner()) {
			Mob* temp_owner = entity_list.GetMobID(give_exp->CastToNPC()->GetSwarmOwner());
			if (temp_owner)
				give_exp = temp_owner;
		}
	}

	int PlayerCount = 0; // QueryServ Player Counting

	Client *give_exp_client = nullptr;
	if (give_exp && give_exp->IsClient())
		give_exp_client = give_exp->CastToClient();

	//do faction hits even if we are a merchant, so long as a player killed us
	if (give_exp_client && !RuleB(NPC, EnableMeritBasedFaction))
		hate_list.DoFactionHits(GetNPCFactionID());

	bool IsLdonTreasure = (this->GetClass() == LDON_TREASURE);

	if (give_exp_client && !IsCorpse()) {
		Group *kg = entity_list.GetGroupByClient(give_exp_client);
		Raid *kr = entity_list.GetRaidByClient(give_exp_client);

		int32 finalxp = EXP_FORMULA;
		finalxp = give_exp_client->mod_client_xp(finalxp, this);

		if (kr) {
			if (!IsLdonTreasure && MerchantType == 0) {
				kr->SplitExp((finalxp), this);
				if (killer_mob && (kr->IsRaidMember(killer_mob->GetName()) || kr->IsRaidMember(killer_mob->GetUltimateOwner()->GetName())))
					killer_mob->TrySpellOnKill(killed_level, spell);
			}

			/* Send the EVENT_KILLED_MERIT event for all raid members */
			for (int i = 0; i < MAX_RAID_MEMBERS; i++) {
				if (kr->members[i].member != nullptr && kr->members[i].member->IsClient()) { // If Group Member is Client
					Client *c = kr->members[i].member;
					parse->EventNPC(EVENT_KILLED_MERIT, this, c, "killed", 0);

					if (RuleB(NPC, EnableMeritBasedFaction))
						c->SetFactionLevel(c->CharacterID(), GetNPCFactionID(), c->GetBaseClass(), c->GetBaseRace(), c->GetDeity());

					mod_npc_killed_merit(kr->members[i].member);

					if (RuleB(TaskSystem, EnableTaskSystem))
						kr->members[i].member->UpdateTasksOnKill(GetNPCTypeID());
					PlayerCount++;
				}
			}

			// QueryServ Logging - Raid Kills
			if (RuleB(QueryServ, PlayerLogNPCKills)) {
				auto pack =
				    new ServerPacket(ServerOP_QSPlayerLogNPCKills,
						     sizeof(QSPlayerLogNPCKill_Struct) +
							 (sizeof(QSPlayerLogNPCKillsPlayers_Struct) * PlayerCount));
				PlayerCount = 0;
				QSPlayerLogNPCKill_Struct* QS = (QSPlayerLogNPCKill_Struct*)pack->pBuffer;
				QS->s1.NPCID = this->GetNPCTypeID();
				QS->s1.ZoneID = this->GetZoneID();
				QS->s1.Type = 2; // Raid Fight
				for (int i = 0; i < MAX_RAID_MEMBERS; i++) {
					if (kr->members[i].member != nullptr && kr->members[i].member->IsClient()) { // If Group Member is Client
						Client *c = kr->members[i].member;
						QS->Chars[PlayerCount].char_id = c->CharacterID();
						PlayerCount++;
					}
				}
				worldserver.SendPacket(pack); // Send Packet to World
				safe_delete(pack);
			}
			// End QueryServ Logging

		}
		else if (give_exp_client->IsGrouped() && kg != nullptr) {
			if (!IsLdonTreasure && MerchantType == 0) {
				kg->SplitExp((finalxp), this);
				if (killer_mob && (kg->IsGroupMember(killer_mob->GetName()) || kg->IsGroupMember(killer_mob->GetUltimateOwner()->GetName())))
					killer_mob->TrySpellOnKill(killed_level, spell);
			}

			/* Send the EVENT_KILLED_MERIT event and update kill tasks
			* for all group members */
			for (int i = 0; i < MAX_GROUP_MEMBERS; i++) {
				if (kg->members[i] != nullptr && kg->members[i]->IsClient()) { // If Group Member is Client
					Client *c = kg->members[i]->CastToClient();
					parse->EventNPC(EVENT_KILLED_MERIT, this, c, "killed", 0);

					if (RuleB(NPC, EnableMeritBasedFaction))
						c->SetFactionLevel(c->CharacterID(), GetNPCFactionID(), c->GetBaseClass(), c->GetBaseRace(), c->GetDeity());

					mod_npc_killed_merit(c);

					if (RuleB(TaskSystem, EnableTaskSystem))
						c->UpdateTasksOnKill(GetNPCTypeID());

					PlayerCount++;
				}
			}

			// QueryServ Logging - Group Kills
			if (RuleB(QueryServ, PlayerLogNPCKills)) {
				auto pack =
				    new ServerPacket(ServerOP_QSPlayerLogNPCKills,
						     sizeof(QSPlayerLogNPCKill_Struct) +
							 (sizeof(QSPlayerLogNPCKillsPlayers_Struct) * PlayerCount));
				PlayerCount = 0;
				QSPlayerLogNPCKill_Struct* QS = (QSPlayerLogNPCKill_Struct*)pack->pBuffer;
				QS->s1.NPCID = this->GetNPCTypeID();
				QS->s1.ZoneID = this->GetZoneID();
				QS->s1.Type = 1; // Group Fight
				for (int i = 0; i < MAX_GROUP_MEMBERS; i++) {
					if (kg->members[i] != nullptr && kg->members[i]->IsClient()) { // If Group Member is Client
						Client *c = kg->members[i]->CastToClient();
						QS->Chars[PlayerCount].char_id = c->CharacterID();
						PlayerCount++;
					}
				}
				worldserver.SendPacket(pack); // Send Packet to World
				safe_delete(pack);
			}
			// End QueryServ Logging
		}
		else {
			if (!IsLdonTreasure && MerchantType == 0) {
				int conlevel = give_exp->GetLevelCon(GetLevel());
				if (conlevel != CON_GREEN) {
					if (!GetOwner() || (GetOwner() && !GetOwner()->IsClient())) {
						give_exp_client->AddEXP((finalxp), conlevel);
						if (killer_mob && (killer_mob->GetID() == give_exp_client->GetID() || killer_mob->GetUltimateOwner()->GetID() == give_exp_client->GetID()))
							killer_mob->TrySpellOnKill(killed_level, spell);
					}
				}
			}

			/* Send the EVENT_KILLED_MERIT event */
			parse->EventNPC(EVENT_KILLED_MERIT, this, give_exp_client, "killed", 0);

			if (RuleB(NPC, EnableMeritBasedFaction))
				give_exp_client->SetFactionLevel(give_exp_client->CharacterID(), GetNPCFactionID(), give_exp_client->GetBaseClass(),
				give_exp_client->GetBaseRace(), give_exp_client->GetDeity());

			mod_npc_killed_merit(give_exp_client);

			if (RuleB(TaskSystem, EnableTaskSystem))
				give_exp_client->UpdateTasksOnKill(GetNPCTypeID());

			// QueryServ Logging - Solo
			if (RuleB(QueryServ, PlayerLogNPCKills)) {
				auto pack = new ServerPacket(ServerOP_QSPlayerLogNPCKills,
							     sizeof(QSPlayerLogNPCKill_Struct) +
								 (sizeof(QSPlayerLogNPCKillsPlayers_Struct) * 1));
				QSPlayerLogNPCKill_Struct* QS = (QSPlayerLogNPCKill_Struct*)pack->pBuffer;
				QS->s1.NPCID = this->GetNPCTypeID();
				QS->s1.ZoneID = this->GetZoneID();
				QS->s1.Type = 0; // Solo Fight
				Client *c = give_exp_client;
				QS->Chars[0].char_id = c->CharacterID();
				PlayerCount++;
				worldserver.SendPacket(pack); // Send Packet to World
				safe_delete(pack);
			}
			// End QueryServ Logging
		}
	}

	if (!HasOwner() && !IsMerc() && class_ != MERCHANT && class_ != ADVENTUREMERCHANT && !GetSwarmInfo()
		&& MerchantType == 0 && ((killer && (killer->IsClient() || (killer->HasOwner() && killer->GetUltimateOwner()->IsClient()) ||
		(killer->IsNPC() && killer->CastToNPC()->GetSwarmInfo() && killer->CastToNPC()->GetSwarmInfo()->GetOwner() && killer->CastToNPC()->GetSwarmInfo()->GetOwner()->IsClient())))
		|| (killer_mob && IsLdonTreasure)))
	{
		if (killer != 0) {
			if (killer->GetOwner() != 0 && killer->GetOwner()->IsClient())
				killer = killer->GetOwner();

			if (killer->IsClient() && !killer->CastToClient()->GetGM())
				this->CheckMinMaxLevel(killer);
		}

		entity_list.RemoveFromAutoXTargets(this);
		uint16 emoteid = this->GetEmoteID();
<<<<<<< HEAD
		Corpse* corpse = new Corpse(this, &itemlist, GetNPCTypeID(), &NPCTypedata,level>54?RuleI(NPC,MajorNPCCorpseDecayTimeMS):RuleI(NPC,MinorNPCCorpseDecayTimeMS));
		MadeCorpse = true;
=======
		auto corpse = new Corpse(this, &itemlist, GetNPCTypeID(), &NPCTypedata,
					 level > 54 ? RuleI(NPC, MajorNPCCorpseDecayTimeMS)
						    : RuleI(NPC, MinorNPCCorpseDecayTimeMS));
>>>>>>> f9f3a8f3
		entity_list.LimitRemoveNPC(this);
		entity_list.AddCorpse(corpse, GetID());

		entity_list.UnMarkNPC(GetID());
		entity_list.RemoveNPC(GetID());
		this->SetID(0);

		if (killer != 0 && emoteid != 0)
			corpse->CastToNPC()->DoNPCEmote(AFTERDEATH, emoteid);
		if (killer != 0 && killer->IsClient()) {
			corpse->AllowPlayerLoot(killer, 0);
			if (killer->IsGrouped()) {
				Group* group = entity_list.GetGroupByClient(killer->CastToClient());
				if (group != 0) {
					for (int i = 0; i<6; i++) { // Doesnt work right, needs work
						if (group->members[i] != nullptr) {
							corpse->AllowPlayerLoot(group->members[i], i);
						}
					}
				}
			}
			else if (killer->IsRaidGrouped()) {
				Raid* r = entity_list.GetRaidByClient(killer->CastToClient());
				if (r) {
					int i = 0;
					for (int x = 0; x < MAX_RAID_MEMBERS; x++) {
						switch (r->GetLootType()) {
						case 0:
						case 1:
							if (r->members[x].member && r->members[x].IsRaidLeader) {
								corpse->AllowPlayerLoot(r->members[x].member, i);
								i++;
							}
							break;
						case 2:
							if (r->members[x].member && r->members[x].IsRaidLeader) {
								corpse->AllowPlayerLoot(r->members[x].member, i);
								i++;
							}
							else if (r->members[x].member && r->members[x].IsGroupLeader) {
								corpse->AllowPlayerLoot(r->members[x].member, i);
								i++;
							}
							break;
						case 3:
							if (r->members[x].member && r->members[x].IsLooter) {
								corpse->AllowPlayerLoot(r->members[x].member, i);
								i++;
							}
							break;
						case 4:
							if (r->members[x].member) {
								corpse->AllowPlayerLoot(r->members[x].member, i);
								i++;
							}
							break;
						}
					}
				}
			}
		}
		else if (killer_mob && IsLdonTreasure) {
			auto u_owner = killer_mob->GetUltimateOwner();
			if (u_owner->IsClient())
				corpse->AllowPlayerLoot(u_owner, 0);
		}

		if (zone && zone->adv_data) {
			ServerZoneAdventureDataReply_Struct *sr = (ServerZoneAdventureDataReply_Struct*)zone->adv_data;
			if (sr->type == Adventure_Kill) {
				zone->DoAdventureCountIncrease();
			}
			else if (sr->type == Adventure_Assassinate) {
				if (sr->data_id == GetNPCTypeID()) {
					zone->DoAdventureCountIncrease();
				}
				else {
					zone->DoAdventureAssassinationCountIncrease();
				}
			}
		}
	}
	else {
		entity_list.RemoveFromXTargets(this);
	}

	/* Web Interface: Entity Death  */
	if (RemoteCallSubscriptionHandler::Instance()->IsSubscribed("Entity.Events")) {
		std::vector<std::string> params;
		params.push_back(std::to_string((long)EntityEvents::Entity_Death));
		params.push_back(std::to_string((long)OrigEntID));
		params.push_back(std::to_string((bool)MadeCorpse));
		RemoteCallSubscriptionHandler::Instance()->OnEvent("Entity.Events", params);
	}

	// Parse quests even if we're killed by an NPC
	if (oos) {
		mod_npc_killed(oos);

		uint16 emoteid = this->GetEmoteID();
		if (emoteid != 0)
			this->DoNPCEmote(ONDEATH, emoteid);
		if (oos->IsNPC()) {
			parse->EventNPC(EVENT_NPC_SLAY, oos->CastToNPC(), this, "", 0);
			uint16 emoteid = oos->GetEmoteID();
			if (emoteid != 0)
				oos->CastToNPC()->DoNPCEmote(KILLEDNPC, emoteid);
			killer_mob->TrySpellOnKill(killed_level, spell);
		}
	}

	WipeHateList();
	p_depop = true;

	if (killer_mob && killer_mob->GetTarget() == this) //we can kill things without having them targeted
		killer_mob->SetTarget(nullptr); //via AE effects and such..

	entity_list.UpdateFindableNPCState(this, true);

	char buffer[48] = { 0 };
	snprintf(buffer, 47, "%d %d %d %d", killer_mob ? killer_mob->GetID() : 0, damage, spell, static_cast<int>(attack_skill));
	parse->EventNPC(EVENT_DEATH_COMPLETE, this, oos, buffer, 0);
<<<<<<< HEAD
	
=======

	/* Zone controller process EVENT_DEATH_ZONE (Death events) */
	if (RuleB(Zone, UseZoneController)) {
		if (entity_list.GetNPCByNPCTypeID(ZONE_CONTROLLER_NPC_ID) && this->GetNPCTypeID() != ZONE_CONTROLLER_NPC_ID) {
			char data_pass[100] = { 0 };
			snprintf(data_pass, 99, "%d %d %d %d %d", killer_mob ? killer_mob->GetID() : 0, damage, spell, static_cast<int>(attack_skill), this->GetNPCTypeID());
			parse->EventNPC(EVENT_DEATH_ZONE, entity_list.GetNPCByNPCTypeID(ZONE_CONTROLLER_NPC_ID)->CastToNPC(), nullptr, data_pass, 0);
		}
	}

>>>>>>> f9f3a8f3
	return true;
}

void Mob::AddToHateList(Mob* other, uint32 hate /*= 0*/, int32 damage /*= 0*/, bool iYellForHelp /*= true*/, bool bFrenzy /*= false*/, bool iBuffTic /*= false*/, uint16 spell_id)
{
	if(!other)
		return;

	if (other == this)
		return;

	if(damage < 0){
		hate = 1;
	}

	if (iYellForHelp)
		SetPrimaryAggro(true);
	else
		SetAssistAggro(true);

	bool wasengaged = IsEngaged();
	Mob* owner = other->GetOwner();
	Mob* mypet = this->GetPet();
	Mob* myowner = this->GetOwner();
	Mob* targetmob = this->GetTarget();

	if(other){
		bool on_hatelist = CheckAggro(other);
		AddRampage(other);
		if (on_hatelist) { // odd reason, if you're not on the hate list, subtlety etc don't apply!
			// Spell Casting Subtlety etc
			int hatemod = 100 + other->spellbonuses.hatemod + other->itembonuses.hatemod + other->aabonuses.hatemod;

			int32 shieldhatemod = other->spellbonuses.ShieldEquipHateMod + other->itembonuses.ShieldEquipHateMod + other->aabonuses.ShieldEquipHateMod;

			if (shieldhatemod && other->HasShieldEquiped())
				hatemod += shieldhatemod;

			if(hatemod < 1)
				hatemod = 1;
			hate = ((hate * (hatemod))/100);
		} else {
			hate += 100; // 100 bonus initial aggro
		}
	}

	if(IsPet() && GetOwner() && GetOwner()->GetAA(aaPetDiscipline) && IsHeld() && !IsFocused()) { //ignore aggro if hold and !focus
		return;
	}

	if(IsPet() && GetOwner() && GetOwner()->GetAA(aaPetDiscipline) && IsHeld() && GetOwner()->GetAA(aaAdvancedPetDiscipline) >= 1 && IsFocused()) {
		if (!targetmob)
			return;
	}

	if (other->IsNPC() && (other->IsPet() || other->CastToNPC()->GetSwarmOwner() > 0))
		TryTriggerOnValueAmount(false, false, false, true);

	if(IsClient() && !IsAIControlled())
		return;

	if(IsFamiliar() || GetSpecialAbility(IMMUNE_AGGRO))
		return;

	if (spell_id != SPELL_UNKNOWN && NoDetrimentalSpellAggro(spell_id))
		return;

	if (other == myowner)
		return;

	if(other->GetSpecialAbility(IMMUNE_AGGRO_ON))
		return;

	if(GetSpecialAbility(NPC_TUNNELVISION)) {
		int tv_mod = GetSpecialAbilityParam(NPC_TUNNELVISION, 0);

		Mob *top = GetTarget();
		if(top && top != other) {
			if(tv_mod) {
				float tv = tv_mod / 100.0f;
				hate *= tv;
			} else {
				hate *= RuleR(Aggro, TunnelVisionAggroMod);
			}
		}
	}

	if(IsNPC() && CastToNPC()->IsUnderwaterOnly() && zone->HasWaterMap()) {
		if(!zone->watermap->InLiquid(glm::vec3(other->GetPosition()))) {
			return;
		}
	}
	// first add self

	// The damage on the hate list is used to award XP to the killer. This check is to prevent Killstealing.
	// e.g. Mob has 5000 hit points, Player A melees it down to 500 hp, Player B executes a headshot (10000 damage).
	// If we add 10000 damage, Player B would get the kill credit, so we only award damage credit to player B of the
	// amount of HP the mob had left.
	//
	if(damage > GetHP())
		damage = GetHP();

	if (spellbonuses.ImprovedTaunt[1] && (GetLevel() < spellbonuses.ImprovedTaunt[0])
		&& other &&  (buffs[spellbonuses.ImprovedTaunt[2]].casterid != other->GetID()))
		hate = (hate*spellbonuses.ImprovedTaunt[1])/100;

	hate_list.AddEntToHateList(other, hate, damage, bFrenzy, !iBuffTic);

	if(other->IsClient())
		other->CastToClient()->AddAutoXTarget(this);

#ifdef BOTS
	// if other is a bot, add the bots client to the hate list
	if(other->IsBot()) {
		if(other->CastToBot()->GetBotOwner() && other->CastToBot()->GetBotOwner()->CastToClient()->GetFeigned()) {
			AddFeignMemory(other->CastToBot()->GetBotOwner()->CastToClient());
		}
		else {
			if(!hate_list.IsEntOnHateList(other->CastToBot()->GetBotOwner()))
				hate_list.AddEntToHateList(other->CastToBot()->GetBotOwner(), 0, 0, false, true);
		}
	}
#endif //BOTS

	// if other is a merc, add the merc client to the hate list
	if(other->IsMerc()) {
		if(other->CastToMerc()->GetMercOwner() && other->CastToMerc()->GetMercOwner()->CastToClient()->GetFeigned()) {
			AddFeignMemory(other->CastToMerc()->GetMercOwner()->CastToClient());
		}
		else {
			if(!hate_list.IsEntOnHateList(other->CastToMerc()->GetMercOwner()))
				hate_list.AddEntToHateList(other->CastToMerc()->GetMercOwner(), 0, 0, false, true);
		}
	} //MERC

	// then add pet owner if there's one
	if (owner) { // Other is a pet, add him and it
		// EverHood 6/12/06
		// Can't add a feigned owner to hate list
		if(owner->IsClient() && owner->CastToClient()->GetFeigned()) {
			//they avoid hate due to feign death...
		} else {
			// cb:2007-08-17
			// owner must get on list, but he's not actually gained any hate yet
			if(!owner->GetSpecialAbility(IMMUNE_AGGRO))
			{
				hate_list.AddEntToHateList(owner, 0, 0, false, !iBuffTic);
				if(owner->IsClient())
					owner->CastToClient()->AddAutoXTarget(this);
			}
		}
	}

	if (mypet && (!(GetAA(aaPetDiscipline) && mypet->IsHeld()))) { // I have a pet, add other to it
		if(!mypet->IsFamiliar() && !mypet->GetSpecialAbility(IMMUNE_AGGRO))
			mypet->hate_list.AddEntToHateList(other, 0, 0, bFrenzy);
	} else if (myowner) { // I am a pet, add other to owner if it's NPC/LD
		if (myowner->IsAIControlled() && !myowner->GetSpecialAbility(IMMUNE_AGGRO))
			myowner->hate_list.AddEntToHateList(other, 0, 0, bFrenzy);
	}

	if (other->GetTempPetCount())
		entity_list.AddTempPetsToHateList(other, this, bFrenzy);

	if (!wasengaged) {
		if(IsNPC() && other->IsClient() && other->CastToClient())
			parse->EventNPC(EVENT_AGGRO, this->CastToNPC(), other, "", 0);
		AI_Event_Engaged(other, iYellForHelp);
	}
}

// this is called from Damage() when 'this' is attacked by 'other.
// 'this' is the one being attacked
// 'other' is the attacker
// a damage shield causes damage (or healing) to whoever attacks the wearer
// a reverse ds causes damage to the wearer whenever it attack someone
// given this, a reverse ds must be checked each time the wearer is attacking
// and not when they're attacked
//a damage shield on a spell is a negative value but on an item it's a positive value so add the spell value and subtract the item value to get the end ds value
void Mob::DamageShield(Mob* attacker, bool spell_ds) {

	if(!attacker || this == attacker)
		return;

	int DS = 0;
	int rev_ds = 0;
	uint16 spellid = 0;

	if(!spell_ds)
	{
		DS = spellbonuses.DamageShield;
		rev_ds = attacker->spellbonuses.ReverseDamageShield;

		if(spellbonuses.DamageShieldSpellID != 0 && spellbonuses.DamageShieldSpellID != SPELL_UNKNOWN)
			spellid = spellbonuses.DamageShieldSpellID;
	}
	else {
		DS = spellbonuses.SpellDamageShield;
		rev_ds = 0;
		// This ID returns "you are burned", seemed most appropriate for spell DS
		spellid = 2166;
	}

	if(DS == 0 && rev_ds == 0)
		return;

	Log.Out(Logs::Detail, Logs::Combat, "Applying Damage Shield of value %d to %s", DS, attacker->GetName());

	//invert DS... spells yield negative values for a true damage shield
	if(DS < 0) {
		if(!spell_ds)	{

			DS += aabonuses.DamageShield; //Live AA - coat of thistles. (negative value)
			DS -= itembonuses.DamageShield; //+Damage Shield should only work when you already have a DS spell

			//Spell data for damage shield mitigation shows a negative value for spells for clients and positive
			//value for spells that effect pets. Unclear as to why. For now will convert all positive to be consistent.
			if (attacker->IsOffHandAtk()){
				int32 mitigation = attacker->itembonuses.DSMitigationOffHand +
									attacker->spellbonuses.DSMitigationOffHand +
									attacker->aabonuses.DSMitigationOffHand;
				DS -= DS*mitigation/100;
			}
			DS -= DS * attacker->itembonuses.DSMitigation / 100;
		}
		attacker->Damage(this, -DS, spellid, EQEmu::skills::SkillAbjuration/*hackish*/, false);
		//we can assume there is a spell now
		auto outapp = new EQApplicationPacket(OP_Damage, sizeof(CombatDamage_Struct));
		CombatDamage_Struct* cds = (CombatDamage_Struct*)outapp->pBuffer;
		cds->target = attacker->GetID();
		cds->source = GetID();
		cds->type = spellbonuses.DamageShieldType;
		cds->spellid = 0x0;
		cds->damage = DS;
		entity_list.QueueCloseClients(this, outapp);
		safe_delete(outapp);
	} else if (DS > 0 && !spell_ds) {
		//we are healing the attacker...
		attacker->HealDamage(DS);
		//TODO: send a packet???
	}

	//Reverse DS
	//this is basically a DS, but the spell is on the attacker, not the attackee
	//if we've gotten to this point, we know we know "attacker" hit "this" (us) for damage & we aren't invulnerable
	uint16 rev_ds_spell_id = SPELL_UNKNOWN;

	if(spellbonuses.ReverseDamageShieldSpellID != 0 && spellbonuses.ReverseDamageShieldSpellID != SPELL_UNKNOWN)
		rev_ds_spell_id = spellbonuses.ReverseDamageShieldSpellID;

	if(rev_ds < 0) {
		Log.Out(Logs::Detail, Logs::Combat, "Applying Reverse Damage Shield of value %d to %s", rev_ds, attacker->GetName());
		attacker->Damage(this, -rev_ds, rev_ds_spell_id, EQEmu::skills::SkillAbjuration/*hackish*/, false); //"this" (us) will get the hate, etc. not sure how this works on Live, but it'll works for now, and tanks will love us for this
		//do we need to send a damage packet here also?
	}
}

uint8 Mob::GetWeaponDamageBonus(const EQEmu::ItemBase *weapon, bool offhand)
{
	// dev quote with old and new formulas
	// https://forums.daybreakgames.com/eq/index.php?threads/test-update-09-17-15.226618/page-5#post-3326194
	//
	// We assume that the level check is done before calling this function and sinister strikes is checked before
	// calling for offhand DB
	auto level = GetLevel();
	if (!weapon)
		return 1 + ((level - 28) / 3); // how does weaponless scale?

	auto delay = weapon->Delay;
	if (weapon->IsType1HWeapon() || weapon->ItemType == EQEmu::item::ItemTypeMartial) {
		// we assume sinister strikes is checked before calling here
		if (!offhand) {
			if (delay <= 39)
				return 1 + ((level - 28) / 3);
			else if (delay < 43)
				return 2 + ((level - 28) / 3) + ((delay - 40) / 3);
			else if (delay < 45)
				return 3 + ((level - 28) / 3) + ((delay - 40) / 3);
			else if (delay >= 45)
				return 4 + ((level - 28) / 3) + ((delay - 40) / 3);
		} else {
			return 1 + ((level - 40) / 3) * (delay / 30); // YOOO shit's useless waste of AAs
		}
	} else {
		// 2h damage bonus
		int damage_bonus = 1 + (level - 28) / 3;
		if (delay <= 27)
			return damage_bonus + 1;
		// Client isn't reflecting what the dev quoted, this matches better
		if (level > 29) {
			int level_bonus = (level - 30) / 5 + 1;
			if (level > 50) {
				level_bonus++;
				int level_bonus2 = level - 50;
				if (level > 67)
					level_bonus2 += 5;
				else if (level > 59)
					level_bonus2 += 4;
				else if (level > 58)
					level_bonus2 += 3;
				else if (level > 56)
					level_bonus2 += 2;
				else if (level > 54)
					level_bonus2++;
				level_bonus += level_bonus2 * delay / 40;
			}
			damage_bonus += level_bonus;
		}
		if (delay >= 40) {
			int delay_bonus = (delay - 40) / 3 + 1;
			if (delay >= 45)
				delay_bonus += 2;
			else if (delay >= 43)
				delay_bonus++;
			damage_bonus += delay_bonus;
		}
		return damage_bonus;
	}
}

int Mob::GetHandToHandDamage(void)
{
	if (RuleB(Combat, UseRevampHandToHand)) {
		// everyone uses this in the revamp!
		int skill = GetSkill(EQEmu::skills::SkillHandtoHand);
		int epic = 0;
		if (IsClient() && CastToClient()->GetItemIDAt(12) == 10652 && GetLevel() > 46)
			epic = 280;
		if (epic > skill)
			skill = epic;
		return skill / 15 + 3;
	}

	static uint8 mnk_dmg[] = {99,
				4, 4, 4, 4, 5, 5, 5, 5, 5, 6,           // 1-10
				6, 6, 6, 6, 7, 7, 7, 7, 7, 8,           // 11-20
				8, 8, 8, 8, 9, 9, 9, 9, 9, 10,          // 21-30
				10, 10, 10, 10, 11, 11, 11, 11, 11, 12, // 31-40
				12, 12, 12, 12, 13, 13, 13, 13, 13, 14, // 41-50
				14, 14, 14, 14, 14, 14, 14, 14, 14, 14, // 51-60
				14, 14};                                // 61-62
	static uint8 bst_dmg[] = {99,
				4, 4, 4, 4, 4, 5, 5, 5, 5, 5,        // 1-10
				5, 6, 6, 6, 6, 6, 6, 7, 7, 7,        // 11-20
				7, 7, 7, 8, 8, 8, 8, 8, 8, 9,        // 21-30
				9, 9, 9, 9, 9, 10, 10, 10, 10, 10,   // 31-40
				10, 11, 11, 11, 11, 11, 11, 12, 12}; // 41-49
	if (GetClass() == MONK) {
		if (IsClient() && CastToClient()->GetItemIDAt(12) == 10652 && GetLevel() > 50)
			return 9;
		if (level > 62)
			return 15;
		return mnk_dmg[level];
	} else if (GetClass() == BEASTLORD) {
		if (level > 49)
			return 13;
		return bst_dmg[level];
	}
	return 2;
}

int Mob::GetHandToHandDelay(void)
{
	if (RuleB(Combat, UseRevampHandToHand)) {
		// everyone uses this in the revamp!
		int skill = GetSkill(EQEmu::skills::SkillHandtoHand);
		int epic = 0;
		int iksar = 0;
		if (IsClient() && CastToClient()->GetItemIDAt(12) == 10652 && GetLevel() > 46)
			epic = 280;
		else if (GetRace() == IKSAR)
			iksar = 1;
		if (epic > skill)
			skill = epic;
		return iksar - skill / 21 + 38;
	}

	int delay = 35;
	static uint8 mnk_hum_delay[] = {99,
				35, 35, 35, 35, 35, 35, 35, 35, 35, 35, // 1-10
				35, 35, 35, 35, 35, 35, 35, 35, 35, 35, // 11-20
				35, 35, 35, 35, 35, 35, 35, 34, 34, 34, // 21-30
				34, 33, 33, 33, 33, 32, 32, 32, 32, 31, // 31-40
				31, 31, 31, 30, 30, 30, 30, 29, 29, 29, // 41-50
				29, 28, 28, 28, 28, 27, 27, 27, 27, 26, // 51-60
				24, 22};                                // 61-62
	static uint8 mnk_iks_delay[] = {99,
				35, 35, 35, 35, 35, 35, 35, 35, 35, 35, // 1-10
				35, 35, 35, 35, 35, 35, 35, 35, 35, 35, // 11-20
				35, 35, 35, 35, 35, 35, 35, 35, 35, 34, // 21-30
				34, 34, 34, 34, 34, 33, 33, 33, 33, 33, // 31-40
				33, 32, 32, 32, 32, 32, 32, 31, 31, 31, // 41-50
				31, 31, 31, 30, 30, 30, 30, 30, 30, 29, // 51-60
				25, 23};                                // 61-62
	static uint8 bst_delay[] = {99,
				35, 35, 35, 35, 35, 35, 35, 35, 35, 35, // 1-10
				35, 35, 35, 35, 35, 35, 35, 35, 35, 35, // 11-20
				35, 35, 35, 35, 35, 35, 35, 35, 34, 34, // 21-30
				34, 34, 34, 33, 33, 33, 33, 33, 32, 32, // 31-40
				32, 32, 32, 31, 31, 31, 31, 31, 30, 30, // 41-50
				30, 30, 30, 29, 29, 29, 29, 29, 28, 28, // 51-60
				28, 28, 28, 27, 27, 27, 27, 27, 26, 26, // 61-70
				26, 26, 26};                            // 71-73

	if (GetClass() == MONK) {
		// Have a look to see if we have epic fists on
		if (IsClient() && CastToClient()->GetItemIDAt(12) == 10652 && GetLevel() > 50)
			return 16;
		int level = GetLevel();
		if (level > 62)
			return GetRace() == IKSAR ? 21 : 20;
		return GetRace() == IKSAR ? mnk_iks_delay[level] : mnk_hum_delay[level];
	} else if (GetClass() == BEASTLORD) {
		int level = GetLevel();
		if (level > 73)
			return 25;
		return bst_delay[level];
	}
	return 35;
}

int32 Mob::ReduceDamage(int32 damage)
{
	if(damage <= 0)
		return damage;

	int32 slot = -1;
	bool DisableMeleeRune = false;

	if (spellbonuses.NegateAttacks[0]){
		slot = spellbonuses.NegateAttacks[1];
		if(slot >= 0) {
			if(--buffs[slot].numhits == 0) {

				if(!TryFadeEffect(slot))
					BuffFadeBySlot(slot , true);
			}

			if (spellbonuses.NegateAttacks[2] && (damage > spellbonuses.NegateAttacks[2]))
				damage -= spellbonuses.NegateAttacks[2];
			else
				return -6;
		}
	}

	//Only mitigate if damage is above the minimium specified.
	if (spellbonuses.MeleeThresholdGuard[0]){
		slot = spellbonuses.MeleeThresholdGuard[1];

		if (slot >= 0 && (damage > spellbonuses.MeleeThresholdGuard[2]))
		{
			DisableMeleeRune = true;
			int damage_to_reduce = damage * spellbonuses.MeleeThresholdGuard[0] / 100;
			if(damage_to_reduce >= buffs[slot].melee_rune)
			{
				Log.Out(Logs::Detail, Logs::Spells, "Mob::ReduceDamage SE_MeleeThresholdGuard %d damage negated, %d"
					" damage remaining, fading buff.", damage_to_reduce, buffs[slot].melee_rune);
				damage -= buffs[slot].melee_rune;
				if(!TryFadeEffect(slot))
					BuffFadeBySlot(slot);
			}
			else
			{
				Log.Out(Logs::Detail, Logs::Spells, "Mob::ReduceDamage SE_MeleeThresholdGuard %d damage negated, %d"
					" damage remaining.", damage_to_reduce, buffs[slot].melee_rune);
				buffs[slot].melee_rune = (buffs[slot].melee_rune - damage_to_reduce);
				damage -= damage_to_reduce;
			}
		}
	}

	if (spellbonuses.MitigateMeleeRune[0] && !DisableMeleeRune){
		slot = spellbonuses.MitigateMeleeRune[1];
		if(slot >= 0)
		{
			int damage_to_reduce = damage * spellbonuses.MitigateMeleeRune[0] / 100;

			if (spellbonuses.MitigateMeleeRune[2] && (damage_to_reduce > spellbonuses.MitigateMeleeRune[2]))
					damage_to_reduce = spellbonuses.MitigateMeleeRune[2];

			if(spellbonuses.MitigateMeleeRune[3] && (damage_to_reduce >= buffs[slot].melee_rune))
			{
				Log.Out(Logs::Detail, Logs::Spells, "Mob::ReduceDamage SE_MitigateMeleeDamage %d damage negated, %d"
					" damage remaining, fading buff.", damage_to_reduce, buffs[slot].melee_rune);
				damage -= buffs[slot].melee_rune;
				if(!TryFadeEffect(slot))
					BuffFadeBySlot(slot);
			}
			else
			{
				Log.Out(Logs::Detail, Logs::Spells, "Mob::ReduceDamage SE_MitigateMeleeDamage %d damage negated, %d"
					" damage remaining.", damage_to_reduce, buffs[slot].melee_rune);

				if (spellbonuses.MitigateMeleeRune[3])
					buffs[slot].melee_rune = (buffs[slot].melee_rune - damage_to_reduce);

				damage -= damage_to_reduce;
			}
		}
	}

	if(damage < 1)
		return -6;

	if (spellbonuses.MeleeRune[0] && spellbonuses.MeleeRune[1] >= 0)
		damage = RuneAbsorb(damage, SE_Rune);

	if(damage < 1)
		return -6;

	return(damage);
}

int32 Mob::AffectMagicalDamage(int32 damage, uint16 spell_id, const bool iBuffTic, Mob* attacker)
{
	if(damage <= 0)
		return damage;

	bool DisableSpellRune = false;
	int32 slot = -1;

	// See if we block the spell outright first
	if (!iBuffTic && spellbonuses.NegateAttacks[0]){
		slot = spellbonuses.NegateAttacks[1];
		if(slot >= 0) {
			if(--buffs[slot].numhits == 0) {

				if(!TryFadeEffect(slot))
					BuffFadeBySlot(slot , true);
			}

			if (spellbonuses.NegateAttacks[2] && (damage > spellbonuses.NegateAttacks[2]))
				damage -= spellbonuses.NegateAttacks[2];
			else
				return 0;
		}
	}

	// If this is a DoT, use DoT Shielding...
	if(iBuffTic) {
		damage -= (damage * itembonuses.DoTShielding / 100);

		if (spellbonuses.MitigateDotRune[0]){
			slot = spellbonuses.MitigateDotRune[1];
			if(slot >= 0)
			{
				int damage_to_reduce = damage * spellbonuses.MitigateDotRune[0] / 100;

				if (spellbonuses.MitigateDotRune[2] && (damage_to_reduce > spellbonuses.MitigateDotRune[2]))
					damage_to_reduce = spellbonuses.MitigateDotRune[2];

				if(spellbonuses.MitigateDotRune[3] && (damage_to_reduce >= buffs[slot].dot_rune))
				{
					damage -= buffs[slot].dot_rune;
					if(!TryFadeEffect(slot))
						BuffFadeBySlot(slot);
				}
				else
				{
					if (spellbonuses.MitigateDotRune[3])
						buffs[slot].dot_rune = (buffs[slot].dot_rune - damage_to_reduce);

					damage -= damage_to_reduce;
				}
			}
		}
	}

	// This must be a DD then so lets apply Spell Shielding and runes.
	else
	{
		// Reduce damage by the Spell Shielding first so that the runes don't take the raw damage.
		damage -= (damage * itembonuses.SpellShield / 100);

		//Only mitigate if damage is above the minimium specified.
		if (spellbonuses.SpellThresholdGuard[0]){
			slot = spellbonuses.SpellThresholdGuard[1];

			if (slot >= 0 && (damage > spellbonuses.MeleeThresholdGuard[2]))
			{
				DisableSpellRune = true;
				int damage_to_reduce = damage * spellbonuses.SpellThresholdGuard[0] / 100;
				if(damage_to_reduce >= buffs[slot].magic_rune)
				{
					damage -= buffs[slot].magic_rune;
					if(!TryFadeEffect(slot))
						BuffFadeBySlot(slot);
				}
				else
				{
					buffs[slot].melee_rune = (buffs[slot].magic_rune - damage_to_reduce);
					damage -= damage_to_reduce;
				}
			}
		}

		// Do runes now.
		if (spellbonuses.MitigateSpellRune[0] && !DisableSpellRune){
			slot = spellbonuses.MitigateSpellRune[1];
			if(slot >= 0)
			{
				int damage_to_reduce = damage * spellbonuses.MitigateSpellRune[0] / 100;

				if (spellbonuses.MitigateSpellRune[2] && (damage_to_reduce > spellbonuses.MitigateSpellRune[2]))
					damage_to_reduce = spellbonuses.MitigateSpellRune[2];

				if(spellbonuses.MitigateSpellRune[3] && (damage_to_reduce >= buffs[slot].magic_rune))
				{
					Log.Out(Logs::Detail, Logs::Spells, "Mob::ReduceDamage SE_MitigateSpellDamage %d damage negated, %d"
						" damage remaining, fading buff.", damage_to_reduce, buffs[slot].magic_rune);
					damage -= buffs[slot].magic_rune;
					if(!TryFadeEffect(slot))
						BuffFadeBySlot(slot);
				}
				else
				{
					Log.Out(Logs::Detail, Logs::Spells, "Mob::ReduceDamage SE_MitigateMeleeDamage %d damage negated, %d"
						" damage remaining.", damage_to_reduce, buffs[slot].magic_rune);

					if (spellbonuses.MitigateSpellRune[3])
						buffs[slot].magic_rune = (buffs[slot].magic_rune - damage_to_reduce);

					damage -= damage_to_reduce;
				}
			}
		}

		if(damage < 1)
			return 0;

		//Regular runes absorb spell damage (except dots) - Confirmed on live.
		if (spellbonuses.MeleeRune[0] && spellbonuses.MeleeRune[1] >= 0)
			damage = RuneAbsorb(damage, SE_Rune);

		if (spellbonuses.AbsorbMagicAtt[0] && spellbonuses.AbsorbMagicAtt[1] >= 0)
			damage = RuneAbsorb(damage, SE_AbsorbMagicAtt);

		if(damage < 1)
			return 0;
	}
	return damage;
}

int32 Mob::ReduceAllDamage(int32 damage)
{
	if(damage <= 0)
		return damage;

	if(spellbonuses.ManaAbsorbPercentDamage[0]) {
		int32 mana_reduced =  damage * spellbonuses.ManaAbsorbPercentDamage[0] / 100;
		if (GetMana() >= mana_reduced){
			damage -= mana_reduced;
			SetMana(GetMana() - mana_reduced);
			TryTriggerOnValueAmount(false, true);
		}
	}

	CheckNumHitsRemaining(NumHit::IncomingDamage);

	return(damage);
}

bool Mob::HasProcs() const
{
	for (int i = 0; i < MAX_PROCS; i++)
		if (PermaProcs[i].spellID != SPELL_UNKNOWN || SpellProcs[i].spellID != SPELL_UNKNOWN)
			return true;
	return false;
}

bool Mob::HasDefensiveProcs() const
{
	for (int i = 0; i < MAX_PROCS; i++)
		if (DefensiveProcs[i].spellID != SPELL_UNKNOWN)
			return true;
	return false;
}

bool Mob::HasSkillProcs() const
{

	for(int i = 0; i < MAX_SKILL_PROCS; i++){
		if (spellbonuses.SkillProc[i] || itembonuses.SkillProc[i] || aabonuses.SkillProc[i])
			return true;
	}
	return false;
}

bool Mob::HasSkillProcSuccess() const
{
	for(int i = 0; i < MAX_SKILL_PROCS; i++){
		if (spellbonuses.SkillProcSuccess[i] || itembonuses.SkillProcSuccess[i] || aabonuses.SkillProcSuccess[i])
			return true;
	}
	return false;
}

bool Mob::HasRangedProcs() const
{
	for (int i = 0; i < MAX_PROCS; i++)
		if (RangedProcs[i].spellID != SPELL_UNKNOWN)
			return true;
	return false;
}

bool Client::CheckDoubleAttack()
{
	int chance = 0;
	int skill = GetSkill(EQEmu::skills::SkillDoubleAttack);
	//Check for bonuses that give you a double attack chance regardless of skill (ie Bestial Frenzy/Harmonious Attack AA)
	int bonusGiveDA = aabonuses.GiveDoubleAttack + spellbonuses.GiveDoubleAttack + itembonuses.GiveDoubleAttack;
	if (skill > 0)
		chance = skill + GetLevel();
	else if (!bonusGiveDA)
		return false;

	if (bonusGiveDA)
		chance += bonusGiveDA / 100.0f * 500; // convert to skill value
	int per_inc = aabonuses.DoubleAttackChance + spellbonuses.DoubleAttackChance + itembonuses.DoubleAttackChance;
	if (per_inc)
		chance += chance * per_inc / 100;

	return zone->random.Int(1, 500) <= chance;
}

// Admittedly these parses were short, but this check worked for 3 toons across multiple levels
// with varying triple attack skill (1-3% error at least)
bool Client::CheckTripleAttack()
{
	int chance = GetSkill(EQEmu::skills::SkillTripleAttack);
	if (chance < 1)
		return false;

	int per_inc = aabonuses.TripleAttackChance + spellbonuses.TripleAttackChance + itembonuses.TripleAttackChance;
	if (per_inc)
		chance += chance * per_inc / 100;

	return zone->random.Int(1, 1000) <= chance;
}

bool Client::CheckDoubleRangedAttack() {
	int32 chance = spellbonuses.DoubleRangedAttack + itembonuses.DoubleRangedAttack + aabonuses.DoubleRangedAttack;

	if(chance && zone->random.Roll(chance))
		return true;

	return false;
}

bool Mob::CheckDoubleAttack()
{
	// Not 100% certain pets follow this or if it's just from pets not always
	// having the same skills as most mobs
	int chance = GetSkill(EQEmu::skills::SkillDoubleAttack);
	if (GetLevel() > 35)
		chance += GetLevel();

	int per_inc = aabonuses.DoubleAttackChance + spellbonuses.DoubleAttackChance + itembonuses.DoubleAttackChance;
	if (per_inc)
		chance += chance * per_inc / 100;

	return zone->random.Int(1, 500) <= chance;
}

void Mob::CommonDamage(Mob* attacker, int32 &damage, const uint16 spell_id, const EQEmu::skills::SkillType skill_used, bool &avoidable, const int8 buffslot, const bool iBuffTic, int special) {
	// This method is called with skill_used=ABJURE for Damage Shield damage.
	bool FromDamageShield = (skill_used == EQEmu::skills::SkillAbjuration);
	bool ignore_invul = false;
	if (IsValidSpell(spell_id))
		ignore_invul = spell_id == 982 || spells[spell_id].cast_not_standing; // cazic touch

	Log.Out(Logs::Detail, Logs::Combat, "Applying damage %d done by %s with skill %d and spell %d, avoidable? %s, is %sa buff tic in slot %d",
		damage, attacker?attacker->GetName():"NOBODY", skill_used, spell_id, avoidable?"yes":"no", iBuffTic?"":"not ", buffslot);

	if (!ignore_invul && (GetInvul() || DivineAura())) {
		Log.Out(Logs::Detail, Logs::Combat, "Avoiding %d damage due to invulnerability.", damage);
		damage = -5;
	}

	if( spell_id != SPELL_UNKNOWN || attacker == nullptr )
		avoidable = false;

	// only apply DS if physical damage (no spell damage)
	// damage shield calls this function with spell_id set, so its unavoidable
	if (attacker && damage > 0 && spell_id == SPELL_UNKNOWN && skill_used != EQEmu::skills::SkillArchery && skill_used != EQEmu::skills::SkillThrowing) {
		DamageShield(attacker);
	}

	if (spell_id == SPELL_UNKNOWN && skill_used) {
		CheckNumHitsRemaining(NumHit::IncomingHitAttempts);

		if (attacker)
			attacker->CheckNumHitsRemaining(NumHit::OutgoingHitAttempts);
	}

	if(attacker){
		if(attacker->IsClient()){
			if(!RuleB(Combat, EXPFromDmgShield)) {
			// Damage shield damage shouldn't count towards who gets EXP
				if(!attacker->CastToClient()->GetFeigned() && !FromDamageShield)
					AddToHateList(attacker, 0, damage, true, false, iBuffTic, spell_id);
			}
			else {
				if(!attacker->CastToClient()->GetFeigned())
					AddToHateList(attacker, 0, damage, true, false, iBuffTic, spell_id);
			}
		}
		else
			AddToHateList(attacker, 0, damage, true, false, iBuffTic, spell_id);
	}

	if(damage > 0) {
		//if there is some damage being done and theres an attacker involved
		if(attacker) {
			// if spell is lifetap add hp to the caster
			if (spell_id != SPELL_UNKNOWN && IsLifetapSpell( spell_id )) {
				int healed = damage;

				healed = attacker->GetActSpellHealing(spell_id, healed);
				Log.Out(Logs::Detail, Logs::Combat, "Applying lifetap heal of %d to %s", healed, attacker->GetName());
				attacker->HealDamage(healed);

				//we used to do a message to the client, but its gone now.
				// emote goes with every one ... even npcs
				entity_list.MessageClose(this, true, 300, MT_Emote, "%s beams a smile at %s", attacker->GetCleanName(), this->GetCleanName() );
			}
		}	//end `if there is some damage being done and theres anattacker person involved`

		Mob *pet = GetPet();
		if (pet && !pet->IsFamiliar() && !pet->GetSpecialAbility(IMMUNE_AGGRO) && !pet->IsEngaged() && attacker && attacker != this && !attacker->IsCorpse())
		{
			if (!pet->IsHeld()) {
				Log.Out(Logs::Detail, Logs::Aggro, "Sending pet %s into battle due to attack.", pet->GetName());
				pet->AddToHateList(attacker, 1,0, true, false, false, spell_id);
				pet->SetTarget(attacker);
				Message_StringID(10, PET_ATTACKING, pet->GetCleanName(), attacker->GetCleanName());
			}
		}

		//see if any runes want to reduce this damage
		if(spell_id == SPELL_UNKNOWN) {
			damage = ReduceDamage(damage);
			Log.Out(Logs::Detail, Logs::Combat, "Melee Damage reduced to %d", damage);
			damage = ReduceAllDamage(damage);
			TryTriggerThreshHold(damage, SE_TriggerMeleeThreshold, attacker);

			if (skill_used)
				CheckNumHitsRemaining(NumHit::IncomingHitSuccess);

		} else {
			int32 origdmg = damage;
			damage = AffectMagicalDamage(damage, spell_id, iBuffTic, attacker);
			if (origdmg != damage && attacker && attacker->IsClient()) {
				if(attacker->CastToClient()->GetFilter(FilterDamageShields) != FilterHide)
					attacker->Message(15, "The Spellshield absorbed %d of %d points of damage", origdmg - damage, origdmg);
			}
			if (damage == 0 && attacker && origdmg != damage && IsClient()) {
				//Kayen: Probably need to add a filter for this - Not sure if this msg is correct but there should be a message for spell negate/runes.
				Message(263, "%s tries to cast on YOU, but YOUR magical skin absorbs the spell.",attacker->GetCleanName());
			}
			damage = ReduceAllDamage(damage);
			TryTriggerThreshHold(damage, SE_TriggerSpellThreshold, attacker);
		}

		if(IsClient() && CastToClient()->sneaking){
			CastToClient()->sneaking = false;
			SendAppearancePacket(AT_Sneak, 0);
		}
		if(attacker && attacker->IsClient() && attacker->CastToClient()->sneaking){
			attacker->CastToClient()->sneaking = false;
			attacker->SendAppearancePacket(AT_Sneak, 0);
		}

		//final damage has been determined.

		SetHP(GetHP() - damage);

		if (IsClient())
			this->CastToClient()->SendHPUpdateMarquee();

		if(HasDied()) {
			bool IsSaved = false;

			if(TryDivineSave())
				IsSaved = true;

			if(!IsSaved && !TrySpellOnDeath()) {
				SetHP(-500);

				if(Death(attacker, damage, spell_id, skill_used)) {
					return;
				}
			}
		}
		else{
			if(GetHPRatio() < 16)
				TryDeathSave();
		}

		TryTriggerOnValueAmount(true);

		//fade mez if we are mezzed
		if (IsMezzed() && attacker) {
			Log.Out(Logs::Detail, Logs::Combat, "Breaking mez due to attack.");
			entity_list.MessageClose_StringID(this, true, 100, MT_WornOff,
					HAS_BEEN_AWAKENED, GetCleanName(), attacker->GetCleanName());
			BuffFadeByEffect(SE_Mez);
		}

		// broken up for readability
		// This is based on what the client is doing
		// We had a bunch of stuff like BaseImmunityLevel checks, which I think is suppose to just be for spells
		// This is missing some merc checks, but those mostly just skipped the spell bonuses I think ...
		bool can_stun = false;
		int stunbash_chance = 0; // bonus
		if (attacker) {
			if (skill_used == EQEmu::skills::SkillBash) {
				can_stun = true;
				if (attacker->IsClient())
					stunbash_chance = attacker->spellbonuses.StunBashChance +
							  attacker->itembonuses.StunBashChance +
							  attacker->aabonuses.StunBashChance;
			} else if (skill_used == EQEmu::skills::SkillKick &&
				   (attacker->GetLevel() > 55 || attacker->IsNPC()) && GetClass() == WARRIOR) {
				can_stun = true;
			}

			if ((GetBaseRace() == OGRE || GetBaseRace() == OGGOK_CITIZEN) &&
			    !attacker->BehindMob(this, attacker->GetX(), attacker->GetY()))
				can_stun = false;
			if (GetSpecialAbility(UNSTUNABLE))
				can_stun = false;
		}
		if (can_stun) {
			int bashsave_roll = zone->random.Int(0, 100);
			if (bashsave_roll > 98 || bashsave_roll > (55 - stunbash_chance)) {
				// did stun -- roll other resists
				// SE_FrontalStunResist description says any angle now a days
				int stun_resist2 = spellbonuses.FrontalStunResist + itembonuses.FrontalStunResist +
						   aabonuses.FrontalStunResist;
				if (zone->random.Int(1, 100) > stun_resist2) {
					// stun resist 2 failed
					// time to check SE_StunResist and mod2 stun resist
					int stun_resist =
					    spellbonuses.StunResist + itembonuses.StunResist + aabonuses.StunResist;
					if (zone->random.Int(0, 100) >= stun_resist) {
						// did stun
						// nothing else to check!
						Stun(2000); // straight 2 seconds every time
					} else {
						// stun resist passed!
						if (IsClient())
							Message_StringID(MT_Stun, SHAKE_OFF_STUN);
					}
				} else {
					// stun resist 2 passed!
					if (IsClient())
						Message_StringID(MT_Stun, AVOID_STUNNING_BLOW);
				}
			} else {
				// main stun failed -- extra interrupt roll
				if (IsCasting() &&
				    !EQEmu::ValueWithin(casting_spell_id, 859, 1023)) // these spells are excluded
					// 90% chance >< -- stun immune won't reach this branch though :(
					if (zone->random.Int(0, 9) > 1)
						InterruptSpell();
			}
		}

		if(spell_id != SPELL_UNKNOWN && !iBuffTic) {
			//see if root will break
			if (IsRooted() && !FromDamageShield)  // neotoyko: only spells cancel root
				TryRootFadeByDamage(buffslot, attacker);
		}
		else if(spell_id == SPELL_UNKNOWN)
		{
			//increment chances of interrupting
			if(IsCasting()) { //shouldnt interrupt on regular spell damage
				attacked_count++;
				Log.Out(Logs::Detail, Logs::Combat, "Melee attack while casting. Attack count %d", attacked_count);
			}
		}

		//send an HP update if we are hurt
		if(GetHP() < GetMaxHP())
			SendHPUpdate(!iBuffTic); // the OP_Damage actually updates the client in these cases, so we skip the HP update for them
	}	//end `if damage was done`

	//send damage packet...
	if(!iBuffTic) { //buff ticks do not send damage, instead they just call SendHPUpdate(), which is done above
		auto outapp = new EQApplicationPacket(OP_Damage, sizeof(CombatDamage_Struct));
		CombatDamage_Struct* a = (CombatDamage_Struct*)outapp->pBuffer;
		a->target = GetID();
		if (attacker == nullptr)
			a->source = 0;
		else if (attacker->IsClient() && attacker->CastToClient()->GMHideMe())
			a->source = 0;
		else
			a->source = attacker->GetID();
		a->type = SkillDamageTypes[skill_used]; // was 0x1c
		a->damage = damage;
		a->spellid = spell_id;
		a->special = special;
		a->meleepush_xy = attacker ? attacker->GetHeading() * 2.0f : 0.0f;
		if (RuleB(Combat, MeleePush) && damage > 0 && !IsRooted() &&
		    (IsClient() || zone->random.Roll(RuleI(Combat, MeleePushChance)))) {
			a->force = EQEmu::skills::GetSkillMeleePushForce(skill_used);
			// update NPC stuff
			auto new_pos = glm::vec3(m_Position.x + (a->force * std::sin(a->meleepush_xy) + m_Delta.x),
						   m_Position.y + (a->force * std::cos(a->meleepush_xy) + m_Delta.y), m_Position.z);
			if (zone->zonemap && zone->zonemap->CheckLoS(glm::vec3(m_Position), new_pos)) { // If we have LoS on the new loc it should be reachable.
				if (IsNPC()) {
					// Is this adequate?
					Teleport(new_pos);
					SendPosUpdate();
				}
			} else {
				a->force = 0.0f; // we couldn't move there, so lets not
			}
		}

		//Note: if players can become pets, they will not receive damage messages of their own
		//this was done to simplify the code here (since we can only effectively skip one mob on queue)
		eqFilterType filter;
		Mob *skip = attacker;
		if(attacker && attacker->GetOwnerID()) {
			//attacker is a pet, let pet owners see their pet's damage
			Mob* owner = attacker->GetOwner();
			if (owner && owner->IsClient()) {
				if (((spell_id != SPELL_UNKNOWN) || (FromDamageShield)) && damage>0) {
					//special crap for spell damage, looks hackish to me
					char val1[20]={0};
					owner->Message_StringID(MT_NonMelee,OTHER_HIT_NONMELEE,GetCleanName(),ConvertArray(damage,val1));
				} else {
					if(damage > 0) {
						if(spell_id != SPELL_UNKNOWN)
							filter = iBuffTic ? FilterDOT : FilterSpellDamage;
						else
							filter = FilterPetHits;
					} else if(damage == -5)
						filter = FilterNone;	//cant filter invulnerable
					else
						filter = FilterPetMisses;

					if(!FromDamageShield)
						owner->CastToClient()->QueuePacket(outapp,true,CLIENT_CONNECTED,filter);
				}
			}
			skip = owner;
		} else {
			//attacker is not a pet, send to the attacker

			//if the attacker is a client, try them with the correct filter
			if(attacker && attacker->IsClient()) {
				if ((spell_id != SPELL_UNKNOWN || FromDamageShield) && damage > 0) {
					//special crap for spell damage, looks hackish to me
					char val1[20] = {0};
					if (FromDamageShield) {
						if (attacker->CastToClient()->GetFilter(FilterDamageShields) != FilterHide)
							attacker->Message_StringID(MT_DS,OTHER_HIT_NONMELEE, GetCleanName(), ConvertArray(damage, val1));
					} else {
						entity_list.MessageClose_StringID(this, true, 100, MT_NonMelee, HIT_NON_MELEE, attacker->GetCleanName(), GetCleanName(), ConvertArray(damage, val1));
					}
				} else {
					if(damage > 0) {
						if(spell_id != SPELL_UNKNOWN)
							filter = iBuffTic ? FilterDOT : FilterSpellDamage;
						else
							filter = FilterNone;	//cant filter our own hits
					} else if(damage == -5)
						filter = FilterNone;	//cant filter invulnerable
					else
						filter = FilterMyMisses;

					attacker->CastToClient()->QueuePacket(outapp, true, CLIENT_CONNECTED, filter);
				}
			}
			skip = attacker;
		}

		//send damage to all clients around except the specified skip mob (attacker or the attacker's owner) and ourself
		if(damage > 0) {
			if(spell_id != SPELL_UNKNOWN)
				filter = iBuffTic ? FilterDOT : FilterSpellDamage;
			else
				filter = FilterOthersHit;
		} else if(damage == -5)
			filter = FilterNone;	//cant filter invulnerable
		else
			filter = FilterOthersMiss;
		//make attacker (the attacker) send the packet so we can skip them and the owner
		//this call will send the packet to `this` as well (using the wrong filter) (will not happen until PC charm works)
		// If this is Damage Shield damage, the correct OP_Damage packets will be sent from Mob::DamageShield, so
		// we don't send them here.
		if(!FromDamageShield) {
			entity_list.QueueCloseClients(this, outapp, true, 200, skip, true, filter);
			//send the damage to ourself if we are a client
			if(IsClient()) {
				//I dont think any filters apply to damage affecting us
				CastToClient()->QueuePacket(outapp);
			}
		}

		safe_delete(outapp);
	} else {
		//else, it is a buff tic...
		// So we can see our dot dmg like live shows it.
		if(spell_id != SPELL_UNKNOWN && damage > 0 && attacker && attacker != this && attacker->IsClient()) {
			//might filter on (attack_skill>200 && attack_skill<250), but I dont think we need it
			attacker->FilteredMessage_StringID(attacker, MT_DoTDamage, FilterDOT,
					YOUR_HIT_DOT, GetCleanName(), itoa(damage), spells[spell_id].name);
			// older clients don't have the below String ID, but it will be filtered
			entity_list.FilteredMessageClose_StringID(attacker, true, 200,
					MT_DoTDamage, FilterDOT, OTHER_HIT_DOT, GetCleanName(),
					itoa(damage), attacker->GetCleanName(), spells[spell_id].name);
		}
	} //end packet sending

}

void Mob::HealDamage(uint32 amount, Mob *caster, uint16 spell_id)
{
	int32 maxhp = GetMaxHP();
	int32 curhp = GetHP();
	uint32 acthealed = 0;

	if (amount > (maxhp - curhp))
		acthealed = (maxhp - curhp);
	else
		acthealed = amount;

	if (acthealed > 100) {
		if (caster) {
			if (IsBuffSpell(spell_id)) { // hots
				// message to caster
				if (caster->IsClient() && caster == this) {
					if (caster->CastToClient()->ClientVersionBit() & EQEmu::versions::bit_SoFAndLater)
						FilteredMessage_StringID(caster, MT_NonMelee, FilterHealOverTime,
								HOT_HEAL_SELF, itoa(acthealed), spells[spell_id].name);
					else
						FilteredMessage_StringID(caster, MT_NonMelee, FilterHealOverTime,
								YOU_HEALED, GetCleanName(), itoa(acthealed));
				} else if (caster->IsClient() && caster != this) {
					if (caster->CastToClient()->ClientVersionBit() & EQEmu::versions::bit_SoFAndLater)
						caster->FilteredMessage_StringID(caster, MT_NonMelee, FilterHealOverTime,
								HOT_HEAL_OTHER, GetCleanName(), itoa(acthealed),
								spells[spell_id].name);
					else
						caster->FilteredMessage_StringID(caster, MT_NonMelee, FilterHealOverTime,
								YOU_HEAL, GetCleanName(), itoa(acthealed));
				}
				// message to target
				if (IsClient() && caster != this) {
					if (CastToClient()->ClientVersionBit() & EQEmu::versions::bit_SoFAndLater)
						FilteredMessage_StringID(this, MT_NonMelee, FilterHealOverTime,
								HOT_HEALED_OTHER, caster->GetCleanName(),
								itoa(acthealed), spells[spell_id].name);
					else
						FilteredMessage_StringID(this, MT_NonMelee, FilterHealOverTime,
								YOU_HEALED, caster->GetCleanName(), itoa(acthealed));
				}
			} else { // normal heals
				FilteredMessage_StringID(caster, MT_NonMelee, FilterSpellDamage,
						YOU_HEALED, caster->GetCleanName(), itoa(acthealed));
				if (caster != this)
					caster->FilteredMessage_StringID(caster, MT_NonMelee, FilterSpellDamage,
							YOU_HEAL, GetCleanName(), itoa(acthealed));
			}
		} else {
			Message(MT_NonMelee, "You have been healed for %d points of damage.", acthealed);
		}
	}

	if (curhp < maxhp) {
		if ((curhp + amount) > maxhp)
			curhp = maxhp;
		else
			curhp += amount;
		SetHP(curhp);

		SendHPUpdate();
	}
}

//proc chance includes proc bonus
float Mob::GetProcChances(float ProcBonus, uint16 hand)
{
	int mydex = GetDEX();
	float ProcChance = 0.0f;

	uint32 weapon_speed = GetWeaponSpeedbyHand(hand);

	if (RuleB(Combat, AdjustProcPerMinute)) {
		ProcChance = (static_cast<float>(weapon_speed) *
				RuleR(Combat, AvgProcsPerMinute) / 60000.0f); // compensate for weapon_speed being in ms
		ProcBonus += static_cast<float>(mydex) * RuleR(Combat, ProcPerMinDexContrib);
		ProcChance += ProcChance * ProcBonus / 100.0f;
	} else {
		ProcChance = RuleR(Combat, BaseProcChance) +
			static_cast<float>(mydex) / RuleR(Combat, ProcDexDivideBy);
		ProcChance += ProcChance * ProcBonus / 100.0f;
	}

	Log.Out(Logs::Detail, Logs::Combat, "Proc chance %.2f (%.2f from bonuses)", ProcChance, ProcBonus);
	return ProcChance;
}

float Mob::GetDefensiveProcChances(float &ProcBonus, float &ProcChance, uint16 hand, Mob* on) {

	if (!on)
		return ProcChance;

	int myagi = on->GetAGI();
	ProcBonus = 0;
	ProcChance = 0;

	uint32 weapon_speed = GetWeaponSpeedbyHand(hand);

	ProcChance = (static_cast<float>(weapon_speed) * RuleR(Combat, AvgDefProcsPerMinute) / 60000.0f); // compensate for weapon_speed being in ms
	ProcBonus += static_cast<float>(myagi) * RuleR(Combat, DefProcPerMinAgiContrib) / 100.0f;
	ProcChance = ProcChance + (ProcChance * ProcBonus);

	Log.Out(Logs::Detail, Logs::Combat, "Defensive Proc chance %.2f (%.2f from bonuses)", ProcChance, ProcBonus);
	return ProcChance;
}

// argument 'weapon' not used
void Mob::TryDefensiveProc(Mob *on, uint16 hand) {

	if (!on) {
		SetTarget(nullptr);
		Log.Out(Logs::General, Logs::Error, "A null Mob object was passed to Mob::TryDefensiveProc for evaluation!");
		return;
	}

	if (!HasDefensiveProcs())
		return;

	if (!on->HasDied() && on->GetHP() > 0){

		float ProcChance, ProcBonus;
		on->GetDefensiveProcChances(ProcBonus, ProcChance, hand , this);

		if (hand != EQEmu::legacy::SlotPrimary)
			ProcChance /= 2;

		int level_penalty = 0;
		int level_diff = GetLevel() - on->GetLevel();
		if (level_diff > 6)//10% penalty per level if > 6 levels over target.
			level_penalty = (level_diff - 6) * 10;

		ProcChance -= ProcChance*level_penalty/100;

		if (ProcChance < 0)
			return;

		for (int i = 0; i < MAX_PROCS; i++) {
			if (IsValidSpell(DefensiveProcs[i].spellID)) {
				float chance = ProcChance * (static_cast<float>(DefensiveProcs[i].chance)/100.0f);
				if (zone->random.Roll(chance)) {
					ExecWeaponProc(nullptr, DefensiveProcs[i].spellID, on);
					CheckNumHitsRemaining(NumHit::DefensiveSpellProcs, 0,DefensiveProcs[i].base_spellID);
				}
			}
		}
	}
}

void Mob::TryWeaponProc(const ItemInst* weapon_g, Mob *on, uint16 hand) {
	if(!on) {
		SetTarget(nullptr);
		Log.Out(Logs::General, Logs::Error, "A null Mob object was passed to Mob::TryWeaponProc for evaluation!");
		return;
	}

	if (!IsAttackAllowed(on)) {
		Log.Out(Logs::Detail, Logs::Combat, "Preventing procing off of unattackable things.");
		return;
	}

	if (DivineAura()) {
		Log.Out(Logs::Detail, Logs::Combat, "Procs canceled, Divine Aura is in effect.");
		return;
	}

	if(!weapon_g) {
		TrySpellProc(nullptr, (const EQEmu::ItemBase*)nullptr, on);
		return;
	}

	if (!weapon_g->IsClassCommon()) {
		TrySpellProc(nullptr, (const EQEmu::ItemBase*)nullptr, on);
		return;
	}

	// Innate + aug procs from weapons
	// TODO: powersource procs -- powersource procs are on invis augs, so shouldn't need anything extra
	TryWeaponProc(weapon_g, weapon_g->GetItem(), on, hand);
	// Procs from Buffs and AA both melee and range
	TrySpellProc(weapon_g, weapon_g->GetItem(), on, hand);

	return;
}

void Mob::TryWeaponProc(const ItemInst *inst, const EQEmu::ItemBase *weapon, Mob *on, uint16 hand)
{

	if (!weapon)
		return;
	uint16 skillinuse = 28;
	int ourlevel = GetLevel();
	float ProcBonus = static_cast<float>(aabonuses.ProcChanceSPA +
			spellbonuses.ProcChanceSPA + itembonuses.ProcChanceSPA);
	ProcBonus += static_cast<float>(itembonuses.ProcChance) / 10.0f; // Combat Effects
	float ProcChance = GetProcChances(ProcBonus, hand);

	if (hand != EQEmu::legacy::SlotPrimary) //Is Archery intened to proc at 50% rate?
		ProcChance /= 2;

	// Try innate proc on weapon
	// We can proc once here, either weapon or one aug
	bool proced = false; // silly bool to prevent augs from going if weapon does
	skillinuse = GetSkillByItemType(weapon->ItemType);
	if (weapon->Proc.Type == EQEmu::item::ItemEffectCombatProc && IsValidSpell(weapon->Proc.Effect)) {
		float WPC = ProcChance * (100.0f + // Proc chance for this weapon
				static_cast<float>(weapon->ProcRate)) / 100.0f;
		if (zone->random.Roll(WPC)) {	// 255 dex = 0.084 chance of proc. No idea what this number should be really.
			if (weapon->Proc.Level > ourlevel) {
				Log.Out(Logs::Detail, Logs::Combat,
						"Tried to proc (%s), but our level (%d) is lower than required (%d)",
						weapon->Name, ourlevel, weapon->Proc.Level);
				if (IsPet()) {
					Mob *own = GetOwner();
					if (own)
						own->Message_StringID(13, PROC_PETTOOLOW);
				} else {
					Message_StringID(13, PROC_TOOLOW);
				}
			} else {
				Log.Out(Logs::Detail, Logs::Combat,
						"Attacking weapon (%s) successfully procing spell %d (%.2f percent chance)",
						weapon->Name, weapon->Proc.Effect, WPC * 100);
				ExecWeaponProc(inst, weapon->Proc.Effect, on);
				proced = true;
			}
		}
	}
	//If OneProcPerWeapon is not enabled, we reset the try for that weapon regardless of if we procced or not.
	//This is for some servers that may want to have as many procs triggering from weapons as possible in a single round.
	if(!RuleB(Combat, OneProcPerWeapon))
		proced = false;

	if (!proced && inst) {
		for (int r = 0; r < EQEmu::legacy::ITEM_COMMON_SIZE; r++) {
			const ItemInst *aug_i = inst->GetAugment(r);
			if (!aug_i) // no aug, try next slot!
				continue;
			const EQEmu::ItemBase *aug = aug_i->GetItem();
			if (!aug)
				continue;

			if (aug->Proc.Type == EQEmu::item::ItemEffectCombatProc && IsValidSpell(aug->Proc.Effect)) {
				float APC = ProcChance * (100.0f + // Proc chance for this aug
					static_cast<float>(aug->ProcRate)) / 100.0f;
				if (zone->random.Roll(APC)) {
					if (aug->Proc.Level > ourlevel) {
						if (IsPet()) {
							Mob *own = GetOwner();
							if (own)
								own->Message_StringID(13, PROC_PETTOOLOW);
						} else {
							Message_StringID(13, PROC_TOOLOW);
						}
					} else {
						ExecWeaponProc(aug_i, aug->Proc.Effect, on);
						if (RuleB(Combat, OneProcPerWeapon))
							break;
					}
				}
			}
		}
	}
	// TODO: Powersource procs -- powersource procs are from augs so shouldn't need anything extra

	return;
}

void Mob::TrySpellProc(const ItemInst *inst, const EQEmu::ItemBase *weapon, Mob *on, uint16 hand)
{
	float ProcBonus = static_cast<float>(spellbonuses.SpellProcChance +
			itembonuses.SpellProcChance + aabonuses.SpellProcChance);
	float ProcChance = 0.0f;
	ProcChance = GetProcChances(ProcBonus, hand);

	if (hand != EQEmu::legacy::SlotPrimary) //Is Archery intened to proc at 50% rate?
		ProcChance /= 2;

	bool rangedattk = false;
	if (weapon && hand == EQEmu::legacy::SlotRange) {
		if (weapon->ItemType == EQEmu::item::ItemTypeArrow ||
			weapon->ItemType == EQEmu::item::ItemTypeLargeThrowing ||
			weapon->ItemType == EQEmu::item::ItemTypeSmallThrowing ||
			weapon->ItemType == EQEmu::item::ItemTypeBow) {
			rangedattk = true;
		}
	}

	if (!weapon && hand == EQEmu::legacy::SlotRange && GetSpecialAbility(SPECATK_RANGED_ATK))
		rangedattk = true;

	for (uint32 i = 0; i < MAX_PROCS; i++) {
		if (IsPet() && hand != EQEmu::legacy::SlotPrimary) //Pets can only proc spell procs from their primay hand (ie; beastlord pets)
			continue; // If pets ever can proc from off hand, this will need to change

		// Not ranged
		if (!rangedattk) {
			// Perma procs (AAs)
			if (PermaProcs[i].spellID != SPELL_UNKNOWN) {
				if (zone->random.Roll(PermaProcs[i].chance)) { // TODO: Do these get spell bonus?
					Log.Out(Logs::Detail, Logs::Combat,
							"Permanent proc %d procing spell %d (%d percent chance)",
							i, PermaProcs[i].spellID, PermaProcs[i].chance);
					ExecWeaponProc(nullptr, PermaProcs[i].spellID, on);
				} else {
					Log.Out(Logs::Detail, Logs::Combat,
							"Permanent proc %d failed to proc %d (%d percent chance)",
							i, PermaProcs[i].spellID, PermaProcs[i].chance);
				}
			}

			// Spell procs (buffs)
			if (SpellProcs[i].spellID != SPELL_UNKNOWN) {
				float chance = ProcChance * (static_cast<float>(SpellProcs[i].chance) / 100.0f);
				if (zone->random.Roll(chance)) {
					Log.Out(Logs::Detail, Logs::Combat,
							"Spell proc %d procing spell %d (%.2f percent chance)",
							i, SpellProcs[i].spellID, chance);
					auto outapp = new EQApplicationPacket(OP_BeginCast,sizeof(BeginCast_Struct));
					BeginCast_Struct* begincast = (BeginCast_Struct*)outapp->pBuffer;
					begincast->caster_id = GetID();
					begincast->spell_id = SpellProcs[i].spellID;
					begincast->cast_time = 0;
					outapp->priority = 3;
					entity_list.QueueCloseClients(this, outapp, false, 200, 0, true);
					safe_delete(outapp);
					ExecWeaponProc(nullptr, SpellProcs[i].spellID, on, SpellProcs[i].level_override);
					CheckNumHitsRemaining(NumHit::OffensiveSpellProcs, 0,
								  SpellProcs[i].base_spellID);
				} else {
					Log.Out(Logs::Detail, Logs::Combat,
							"Spell proc %d failed to proc %d (%.2f percent chance)",
							i, SpellProcs[i].spellID, chance);
				}
			}
		} else if (rangedattk) { // ranged only
			// ranged spell procs (buffs)
			if (RangedProcs[i].spellID != SPELL_UNKNOWN) {
				float chance = ProcChance * (static_cast<float>(RangedProcs[i].chance) / 100.0f);
					if (zone->random.Roll(chance)) {
					Log.Out(Logs::Detail, Logs::Combat,
							"Ranged proc %d procing spell %d (%.2f percent chance)",
							i, RangedProcs[i].spellID, chance);
					ExecWeaponProc(nullptr, RangedProcs[i].spellID, on);
					CheckNumHitsRemaining(NumHit::OffensiveSpellProcs, 0,
								  RangedProcs[i].base_spellID);
				} else {
					Log.Out(Logs::Detail, Logs::Combat,
							"Ranged proc %d failed to proc %d (%.2f percent chance)",
							i, RangedProcs[i].spellID, chance);
				}
			}
		}
	}

	if (HasSkillProcs() && hand != EQEmu::legacy::SlotRange){ //We check ranged skill procs within the attack functions.
		uint16 skillinuse = 28;
		if (weapon)
			skillinuse = GetSkillByItemType(weapon->ItemType);

		TrySkillProc(on, skillinuse, 0, false, hand);
	}

	return;
}

void Mob::TryPetCriticalHit(Mob *defender, uint16 skill, int32 &damage)
{
	if(damage < 1)
		return;

	//Allows pets to perform critical hits.
	//Each rank adds an additional 1% chance for any melee hit (primary, secondary, kick, bash, etc) to critical,
	//dealing up to 63% more damage. http://www.magecompendium.com/aa-short-library.html

	Mob *owner = nullptr;
	float critChance = 0.0f;
	critChance += RuleI(Combat, MeleeBaseCritChance);
	uint32 critMod = 163;

	if (damage < 1) //We can't critical hit if we don't hit.
		return;

	if (IsPet())
		owner = GetOwner();
	else if ((IsNPC() && CastToNPC()->GetSwarmOwner()))
		owner = entity_list.GetMobID(CastToNPC()->GetSwarmOwner());
	else
		return;

	if (!owner)
		return;

	int32 CritPetChance = owner->aabonuses.PetCriticalHit + owner->itembonuses.PetCriticalHit + owner->spellbonuses.PetCriticalHit;
	int32 CritChanceBonus = GetCriticalChanceBonus(skill);

	if (CritPetChance || critChance) {

		//For pets use PetCriticalHit for base chance, pets do not innately critical with without it
		//even if buffed with a CritChanceBonus effects.
		critChance += CritPetChance;
		critChance += critChance*CritChanceBonus/100.0f;
	}

	if(critChance > 0){

		critChance /= 100;

		if(zone->random.Roll(critChance))
		{
			critMod += GetCritDmgMob(skill) * 2; // To account for base crit mod being 200 not 100
			damage = (damage * critMod) / 100;
			entity_list.FilteredMessageClose_StringID(this, false, 200,
					MT_CritMelee, FilterMeleeCrits, CRITICAL_HIT,
					GetCleanName(), itoa(damage));
		}
	}
}

void Mob::TryCriticalHit(Mob *defender, uint16 skill, int32 &damage, ExtraAttackOptions *opts)
{
	if(damage < 1 || !defender)
		return;

	// decided to branch this into it's own function since it's going to be duplicating a lot of the
	// code in here, but could lead to some confusion otherwise
	if ((IsPet() && GetOwner()->IsClient()) || (IsNPC() && CastToNPC()->GetSwarmOwner())) {
		TryPetCriticalHit(defender,skill,damage);
		return;
	}

#ifdef BOTS
	if (this->IsPet() && this->GetOwner() && this->GetOwner()->IsBot()) {
		this->TryPetCriticalHit(defender,skill,damage);
		return;
	}
#endif //BOTS

	float critChance = 0.0f;
	bool IsBerskerSPA = false;

	//1: Try Slay Undead
	if (defender->GetBodyType() == BT_Undead ||
				defender->GetBodyType() == BT_SummonedUndead || defender->GetBodyType() == BT_Vampire) {
		int32 SlayRateBonus = aabonuses.SlayUndead[0] + itembonuses.SlayUndead[0] + spellbonuses.SlayUndead[0];
		if (SlayRateBonus) {
			float slayChance = static_cast<float>(SlayRateBonus) / 10000.0f;
			if (zone->random.Roll(slayChance)) {
				int32 SlayDmgBonus = aabonuses.SlayUndead[1] + itembonuses.SlayUndead[1] + spellbonuses.SlayUndead[1];
				damage = (damage * SlayDmgBonus * 2.25) / 100;
				if (GetGender() == 1) // female
					entity_list.FilteredMessageClose_StringID(this, false, 200,
							MT_CritMelee, FilterMeleeCrits, FEMALE_SLAYUNDEAD,
							GetCleanName(), itoa(damage));
				else // males and neuter I guess
					entity_list.FilteredMessageClose_StringID(this, false, 200,
							MT_CritMelee, FilterMeleeCrits, MALE_SLAYUNDEAD,
							GetCleanName(), itoa(damage));
				return;
			}
		}
	}

	//2: Try Melee Critical

	//Base critical rate for all classes is dervived from DEX stat, this rate is then augmented
	//by item,spell and AA bonuses allowing you a chance to critical hit. If the following rules
	//are defined you will have an innate chance to hit at Level 1 regardless of bonuses.
	//Warning: Do not define these rules if you want live like critical hits.
	critChance += RuleI(Combat, MeleeBaseCritChance);

	if (IsClient()) {
		critChance  += RuleI(Combat, ClientBaseCritChance);

		if (spellbonuses.BerserkSPA || itembonuses.BerserkSPA || aabonuses.BerserkSPA)
				IsBerskerSPA = true;

		if (((GetClass() == WARRIOR || GetClass() == BERSERKER) && GetLevel() >= 12)  || IsBerskerSPA) {
			if (IsBerserk() || IsBerskerSPA)
				critChance += RuleI(Combat, BerserkBaseCritChance);
			else
				critChance += RuleI(Combat, WarBerBaseCritChance);
		}
	}

	int deadlyChance = 0;
	int deadlyMod = 0;
	if (skill == EQEmu::skills::SkillArchery && GetClass() == RANGER && GetSkill(EQEmu::skills::SkillArchery) >= 65)
		critChance += 6;

	if (skill == EQEmu::skills::SkillThrowing && GetClass() == ROGUE && GetSkill(EQEmu::skills::SkillThrowing) >= 65) {
		critChance += RuleI(Combat, RogueCritThrowingChance);
		deadlyChance = RuleI(Combat, RogueDeadlyStrikeChance);
		deadlyMod = RuleI(Combat, RogueDeadlyStrikeMod);
	}

	int CritChanceBonus = GetCriticalChanceBonus(skill);

	if (CritChanceBonus || critChance) {

		//Get Base CritChance from Dex. (200 = ~1.6%, 255 = ~2.0%, 355 = ~2.20%) Fall off rate > 255
		//http://giline.versus.jp/shiden/su.htm , http://giline.versus.jp/shiden/damage_e.htm
		if (GetDEX() <= 255)
			critChance += (float(GetDEX()) / 125.0f);
		else if (GetDEX() > 255)
			critChance += (float(GetDEX()-255)/ 500.0f) + 2.0f;
		critChance += critChance*(float)CritChanceBonus /100.0f;
	}

	if(opts) {
		critChance *= opts->crit_percent;
		critChance += opts->crit_flat;
	}

	if(critChance > 0) {

		critChance /= 100;

		if(zone->random.Roll(critChance))
		{
			uint32 critMod = 200;
			bool crip_success = false;
			int32 CripplingBlowChance = GetCrippBlowChance();

			//Crippling Blow Chance: The percent value of the effect is applied
			//to the your Chance to Critical. (ie You have 10% chance to critical and you
			//have a 200% Chance to Critical Blow effect, therefore you have a 20% Chance to Critical Blow.
			if (CripplingBlowChance || (IsBerserk() || IsBerskerSPA)) {
				if (!IsBerserk() && !IsBerskerSPA)
					critChance *= float(CripplingBlowChance)/100.0f;

				if ((IsBerserk() || IsBerskerSPA) || zone->random.Roll(critChance)) {
					critMod = 400;
					crip_success = true;
				}
			}

			critMod += GetCritDmgMob(skill) * 2; // To account for base crit mod being 200 not 100
			damage = damage * critMod / 100;

			bool deadlySuccess = false;
			if (deadlyChance && zone->random.Roll(static_cast<float>(deadlyChance) / 100.0f)) {
				if (BehindMob(defender, GetX(), GetY())) {
					damage *= deadlyMod;
					deadlySuccess = true;
				}
			}

			if (crip_success) {
				entity_list.FilteredMessageClose_StringID(this, false, 200,
						MT_CritMelee, FilterMeleeCrits, CRIPPLING_BLOW,
						GetCleanName(), itoa(damage));
				// Crippling blows also have a chance to stun
				//Kayen: Crippling Blow would cause a chance to interrupt for npcs < 55, with a staggers message.
				if (defender->GetLevel() <= 55 && !defender->GetSpecialAbility(IMMUNE_STUN)){
					defender->Emote("staggers.");
					defender->Stun(0);
				}
			} else if (deadlySuccess) {
				entity_list.FilteredMessageClose_StringID(this, false, 200,
						MT_CritMelee, FilterMeleeCrits, DEADLY_STRIKE,
						GetCleanName(), itoa(damage));
			} else {
				entity_list.FilteredMessageClose_StringID(this, false, 200,
						MT_CritMelee, FilterMeleeCrits, CRITICAL_HIT,
						GetCleanName(), itoa(damage));
			}
		}
	}
}

bool Mob::TryFinishingBlow(Mob *defender, EQEmu::skills::SkillType skillinuse)
{
	if (defender && !defender->IsClient() && defender->GetHPRatio() < 10){

		uint32 FB_Dmg = aabonuses.FinishingBlow[1] + spellbonuses.FinishingBlow[1] + itembonuses.FinishingBlow[1];

		uint32 FB_Level = 0;
		FB_Level = aabonuses.FinishingBlowLvl[0];
		if (FB_Level < spellbonuses.FinishingBlowLvl[0])
			FB_Level = spellbonuses.FinishingBlowLvl[0];
		else if (FB_Level < itembonuses.FinishingBlowLvl[0])
			FB_Level = itembonuses.FinishingBlowLvl[0];

		//Proc Chance value of 500 = 5%
		uint32 ProcChance = (aabonuses.FinishingBlow[0] + spellbonuses.FinishingBlow[0] + spellbonuses.FinishingBlow[0])/10;

		if(FB_Level && FB_Dmg && (defender->GetLevel() <= FB_Level) && (ProcChance >= zone->random.Int(0, 1000))){
			entity_list.MessageClose_StringID(this, false, 200, MT_CritMelee, FINISHING_BLOW, GetName());
			DoSpecialAttackDamage(defender, skillinuse, FB_Dmg, 1, -1, 10, false, false);
			return true;
		}
	}
	return false;
}

void Mob::DoRiposte(Mob *defender)
{
	Log.Out(Logs::Detail, Logs::Combat, "Preforming a riposte");

	if (!defender)
		return;

	defender->Attack(this, EQEmu::legacy::SlotPrimary, true);
	if (HasDied())
		return;

	// this effect isn't used on live? See no AAs or spells
	int32 DoubleRipChance = defender->aabonuses.DoubleRiposte + defender->spellbonuses.DoubleRiposte +
				defender->itembonuses.DoubleRiposte;

	if (DoubleRipChance && zone->random.Roll(DoubleRipChance)) {
		Log.Out(Logs::Detail, Logs::Combat,
			"Preforming a double riposted from SE_DoubleRiposte (%d percent chance)", DoubleRipChance);
		defender->Attack(this, EQEmu::legacy::SlotPrimary, true);
		if (HasDied())
			return;
	}

	DoubleRipChance = defender->aabonuses.GiveDoubleRiposte[0] + defender->spellbonuses.GiveDoubleRiposte[0] +
			  defender->itembonuses.GiveDoubleRiposte[0];

	// Live AA - Double Riposte
	if (DoubleRipChance && zone->random.Roll(DoubleRipChance)) {
		Log.Out(Logs::Detail, Logs::Combat,
			"Preforming a double riposted from SE_GiveDoubleRiposte base1 == 0 (%d percent chance)",
			DoubleRipChance);
		defender->Attack(this, EQEmu::legacy::SlotPrimary, true);
		if (HasDied())
			return;
	}

	// Double Riposte effect, allows for a chance to do RIPOSTE with a skill specific special attack (ie Return Kick).
	// Coded narrowly: Limit to one per client. Limit AA only. [1 = Skill Attack Chance, 2 = Skill]

	DoubleRipChance = defender->aabonuses.GiveDoubleRiposte[1];

	if (DoubleRipChance && zone->random.Roll(DoubleRipChance)) {
		Log.Out(Logs::Detail, Logs::Combat, "Preforming a return SPECIAL ATTACK (%d percent chance)",
			DoubleRipChance);

		if (defender->GetClass() == MONK)
			defender->MonkSpecialAttack(this, defender->aabonuses.GiveDoubleRiposte[2]);
		else if (defender->IsClient() && defender->CastToClient()->HasSkill((EQEmu::skills::SkillType)defender->aabonuses.GiveDoubleRiposte[2]))
			defender->CastToClient()->DoClassAttacks(this, defender->aabonuses.GiveDoubleRiposte[2], true);
	}
}

void Mob::ApplyMeleeDamageBonus(uint16 skill, int32 &damage,ExtraAttackOptions *opts){

	if(!RuleB(Combat, UseIntervalAC)){
		if(IsNPC()){ //across the board NPC damage bonuses.
			//only account for STR here, assume their base STR was factored into their DB damages
			int dmgbonusmod = 0;
			dmgbonusmod += (100*(itembonuses.STR + spellbonuses.STR))/3;
			dmgbonusmod += (100*(spellbonuses.ATK + itembonuses.ATK))/5;
			Log.Out(Logs::Detail, Logs::Combat, "Damage bonus: %d percent from ATK and STR bonuses.", (dmgbonusmod/100));
			damage += (damage*dmgbonusmod/10000);
		}
	}

	int dmgbonusmod = 0;
	
	dmgbonusmod += GetMeleeDamageMod_SE(skill);
	if (opts)
		dmgbonusmod += opts->melee_damage_bonus_flat;

	damage += damage * dmgbonusmod / 100;
}

bool Mob::HasDied() {
	bool Result = false;
	int32 hp_below = 0;

	hp_below = (GetDelayDeath() * -1);

	if((GetHP()) <= (hp_below))
		Result = true;

	return Result;
}

uint16 Mob::GetDamageTable(EQEmu::skills::SkillType skillinuse)
{
	if(GetLevel() <= 51)
	{
		uint32 ret_table = 0;
		int str_over_75 = 0;
		if(GetSTR() > 75)
			str_over_75 = GetSTR() - 75;
		if(str_over_75 > 255)
			ret_table = (GetSkill(skillinuse)+255)/2;
		else
			ret_table = (GetSkill(skillinuse)+str_over_75)/2;

		if(ret_table < 100)
			return 100;

		return ret_table;
	}
	else if(GetLevel() >= 90)
	{
		if(GetClass() == MONK)
			return 379;
		else
			return 345;
	}
	else
	{
		uint32 dmg_table[] = {
			275, 275, 275, 275, 275,
			280, 280, 280, 280,	285,
			285, 285, 290, 290, 295,
			295, 300, 300, 300, 305,
			305, 305, 310, 310, 315,
			315, 320, 320, 320, 325,
			325, 325, 330, 330, 335,
			335, 340, 340, 340,
		};
		if(GetClass() == MONK)
			return (dmg_table[GetLevel()-51]*(100+RuleI(Combat,MonkDamageTableBonus))/100);
		else
			return dmg_table[GetLevel()-51];
	}
}

void Mob::TrySkillProc(Mob *on, uint16 skill, uint16 ReuseTime, bool Success, uint16 hand, bool IsDefensive)
{

	if (!on) {
		SetTarget(nullptr);
		Log.Out(Logs::General, Logs::Error, "A null Mob object was passed to Mob::TrySkillProc for evaluation!");
		return;
	}

	if (!spellbonuses.LimitToSkill[skill] && !itembonuses.LimitToSkill[skill] && !aabonuses.LimitToSkill[skill])
		return;

	/*Allow one proc from each (Spell/Item/AA)
	Kayen: Due to limited avialability of effects on live it is too difficult
	to confirm how they stack at this time, will adjust formula when more data is avialablle to test.*/
	bool CanProc = true;

	uint16 base_spell_id = 0;
	uint16 proc_spell_id = 0;
	float ProcMod = 0;
	float chance = 0;

	if (IsDefensive)
		chance = on->GetSkillProcChances(ReuseTime, hand);
	else
		chance = GetSkillProcChances(ReuseTime, hand);

	if (spellbonuses.LimitToSkill[skill]){

		for(int e = 0; e < MAX_SKILL_PROCS; e++){
			if (CanProc &&
				((!Success && spellbonuses.SkillProc[e] && IsValidSpell(spellbonuses.SkillProc[e]))
				|| (Success && spellbonuses.SkillProcSuccess[e] && IsValidSpell(spellbonuses.SkillProcSuccess[e])))) {

				if (Success)
					base_spell_id = spellbonuses.SkillProcSuccess[e];
				else
					base_spell_id = spellbonuses.SkillProc[e];

				proc_spell_id = 0;
				ProcMod = 0;

				for (int i = 0; i < EFFECT_COUNT; i++) {

					if (spells[base_spell_id].effectid[i] == SE_SkillProc || spells[base_spell_id].effectid[i] == SE_SkillProcSuccess) {
						proc_spell_id = spells[base_spell_id].base[i];
						ProcMod = static_cast<float>(spells[base_spell_id].base2[i]);
					}

					else if (spells[base_spell_id].effectid[i] == SE_LimitToSkill && spells[base_spell_id].base[i] <= EQEmu::skills::HIGHEST_SKILL) {

						if (CanProc && spells[base_spell_id].base[i] == skill && IsValidSpell(proc_spell_id)) {
							float final_chance = chance * (ProcMod / 100.0f);
							if (zone->random.Roll(final_chance)) {
								ExecWeaponProc(nullptr, proc_spell_id, on);
								CheckNumHitsRemaining(NumHit::OffensiveSpellProcs, 0,
											  base_spell_id);
								CanProc = false;
								break;
							}
						}
					}
					else {
						//Reset and check for proc in sequence
						proc_spell_id = 0;
						ProcMod = 0;
					}
				}
			}
		}
	}

	if (itembonuses.LimitToSkill[skill]){
		CanProc = true;
		for(int e = 0; e < MAX_SKILL_PROCS; e++){
			if (CanProc &&
				((!Success && itembonuses.SkillProc[e] && IsValidSpell(itembonuses.SkillProc[e]))
				|| (Success && itembonuses.SkillProcSuccess[e] && IsValidSpell(itembonuses.SkillProcSuccess[e])))) {

				if (Success)
					base_spell_id = itembonuses.SkillProcSuccess[e];
				else
					base_spell_id = itembonuses.SkillProc[e];

				proc_spell_id = 0;
				ProcMod = 0;

				for (int i = 0; i < EFFECT_COUNT; i++) {
					if (spells[base_spell_id].effectid[i] == SE_SkillProc || spells[base_spell_id].effectid[i] == SE_SkillProcSuccess) {
						proc_spell_id = spells[base_spell_id].base[i];
						ProcMod = static_cast<float>(spells[base_spell_id].base2[i]);
					}

					else if (spells[base_spell_id].effectid[i] == SE_LimitToSkill && spells[base_spell_id].base[i] <= EQEmu::skills::HIGHEST_SKILL) {

						if (CanProc && spells[base_spell_id].base[i] == skill && IsValidSpell(proc_spell_id)) {
							float final_chance = chance * (ProcMod / 100.0f);
							if (zone->random.Roll(final_chance)) {
								ExecWeaponProc(nullptr, proc_spell_id, on);
								CanProc = false;
								break;
							}
						}
					}
					else {
						proc_spell_id = 0;
						ProcMod = 0;
					}
				}
			}
		}
	}

	if (IsClient() && aabonuses.LimitToSkill[skill]){

		CanProc = true;
		uint32 effect_id = 0;
		int32 base1 = 0;
		int32 base2 = 0;
		uint32 slot = 0;

		for(int e = 0; e < MAX_SKILL_PROCS; e++){
			if (CanProc &&
				((!Success && aabonuses.SkillProc[e])
				|| (Success && aabonuses.SkillProcSuccess[e]))) {
				int aaid = 0;

				if (Success)
					base_spell_id = aabonuses.SkillProcSuccess[e];
				else
					base_spell_id = aabonuses.SkillProc[e];

				proc_spell_id = 0;
				ProcMod = 0;

				for(auto &rank_info : aa_ranks) {
					auto ability_rank = zone->GetAlternateAdvancementAbilityAndRank(rank_info.first, rank_info.second.first);
					auto ability = ability_rank.first;
					auto rank = ability_rank.second;

					if(!ability) {
						continue;
					}

					for(auto &effect : rank->effects) {
						effect_id = effect.effect_id;
						base1 = effect.base1;
						base2 = effect.base2;
						slot = effect.slot;

						if(effect_id == SE_SkillProc || effect_id == SE_SkillProcSuccess) {
							proc_spell_id = base1;
							ProcMod = static_cast<float>(base2);
						}
						else if (effect_id == SE_LimitToSkill && base1 <= EQEmu::skills::HIGHEST_SKILL) {

							if (CanProc && base1 == skill && IsValidSpell(proc_spell_id)) {
								float final_chance = chance * (ProcMod / 100.0f);

								if (zone->random.Roll(final_chance)) {
									ExecWeaponProc(nullptr, proc_spell_id, on);
									CanProc = false;
									break;
								}
							}
						}
						else {
							proc_spell_id = 0;
							ProcMod = 0;
						}
					}
				}
			}
		}
	}
}

float Mob::GetSkillProcChances(uint16 ReuseTime, uint16 hand) {

	uint32 weapon_speed;
	float ProcChance = 0;

	if (!ReuseTime && hand) {
		weapon_speed = GetWeaponSpeedbyHand(hand);
		ProcChance = static_cast<float>(weapon_speed) * (RuleR(Combat, AvgProcsPerMinute) / 60000.0f);
		if (hand != EQEmu::legacy::SlotPrimary)
			ProcChance /= 2;
	}

	else
		ProcChance = static_cast<float>(ReuseTime) * (RuleR(Combat, AvgProcsPerMinute) / 60000.0f);

	return ProcChance;
}

bool Mob::TryRootFadeByDamage(int buffslot, Mob* attacker) {

	/*Dev Quote 2010: http://forums.station.sony.com/eq/posts/list.m?topic_id=161443
	The Viscid Roots AA does the following: Reduces the chance for root to break by X percent.
	There is no distinction of any kind between the caster inflicted damage, or anyone
	else's damage. There is also no distinction between Direct and DOT damage in the root code.

	General Mechanics
	- Check buffslot to make sure damage from a root does not cancel the root
	- If multiple roots on target, always and only checks first root slot and if broken only removes that slots root.
	- Only roots on determental spells can be broken by damage.
	- Root break chance values obtained from live parses.
	*/

	if (!attacker || !spellbonuses.Root[0] || spellbonuses.Root[1] < 0)
		return false;

	if (IsDetrimentalSpell(spellbonuses.Root[1]) && spellbonuses.Root[1] != buffslot){
		int BreakChance = RuleI(Spells, RootBreakFromSpells);

		BreakChance -= BreakChance*buffs[spellbonuses.Root[1]].RootBreakChance/100;
		int level_diff = attacker->GetLevel() - GetLevel();

		//Use baseline if level difference <= 1 (ie. If target is (1) level less than you, or equal or greater level)

		if (level_diff == 2)
			BreakChance = (BreakChance * 80) /100; //Decrease by 20%;

		else if (level_diff >= 3 && level_diff <= 20)
			BreakChance = (BreakChance * 60) /100; //Decrease by 40%;

		else if (level_diff > 21)
			BreakChance = (BreakChance * 20) /100; //Decrease by 80%;

		if (BreakChance < 1)
			BreakChance = 1;

		if (zone->random.Roll(BreakChance)) {

			if (!TryFadeEffect(spellbonuses.Root[1])) {
				BuffFadeBySlot(spellbonuses.Root[1]);
				Log.Out(Logs::Detail, Logs::Combat, "Spell broke root! BreakChance percent chance");
				return true;
			}
		}
	}

	Log.Out(Logs::Detail, Logs::Combat, "Spell did not break root. BreakChance percent chance");
	return false;
}

int32 Mob::RuneAbsorb(int32 damage, uint16 type)
{
	uint32 buff_max = GetMaxTotalSlots();
	if (type == SE_Rune){
		for(uint32 slot = 0; slot < buff_max; slot++) {
			if(slot == spellbonuses.MeleeRune[1] && spellbonuses.MeleeRune[0] && buffs[slot].melee_rune && IsValidSpell(buffs[slot].spellid)){
				int melee_rune_left = buffs[slot].melee_rune;

				if(melee_rune_left > damage)
				{
					melee_rune_left -= damage;
					buffs[slot].melee_rune = melee_rune_left;
					return -6;
				}

				else
				{
					if(melee_rune_left > 0)
						damage -= melee_rune_left;

					if(!TryFadeEffect(slot))
						BuffFadeBySlot(slot);
				}
			}
		}
	}

	else{
		for(uint32 slot = 0; slot < buff_max; slot++) {
			if(slot == spellbonuses.AbsorbMagicAtt[1] && spellbonuses.AbsorbMagicAtt[0] && buffs[slot].magic_rune && IsValidSpell(buffs[slot].spellid)){
				int magic_rune_left = buffs[slot].magic_rune;
				if(magic_rune_left > damage)
				{
					magic_rune_left -= damage;
					buffs[slot].magic_rune = magic_rune_left;
					return 0;
				}

				else
				{
					if(magic_rune_left > 0)
						damage -= magic_rune_left;

					if(!TryFadeEffect(slot))
						BuffFadeBySlot(slot);
				}
			}
		}
	}

	return damage;
}

void Mob::CommonOutgoingHitSuccess(Mob* defender, int32 &damage, EQEmu::skills::SkillType skillInUse, ExtraAttackOptions *opts)
{
	if (!defender)
		return;

	ApplyMeleeDamageBonus(skillInUse, damage, opts);
	damage += (damage * defender->GetSkillDmgTaken(skillInUse, opts) / 100) + (GetSkillDmgAmt(skillInUse) + defender->GetFcDamageAmtIncoming(this, 0, true, skillInUse));
	TryCriticalHit(defender, skillInUse, damage,opts);
	CheckNumHitsRemaining(NumHit::OutgoingHitSuccess);
}

void Mob::CommonBreakInvisibleFromCombat()
{
	//break invis when you attack
	if(invisible) {
		Log.Out(Logs::Detail, Logs::Combat, "Removing invisibility due to melee attack.");
		BuffFadeByEffect(SE_Invisibility);
		BuffFadeByEffect(SE_Invisibility2);
		invisible = false;
	}
	if(invisible_undead) {
		Log.Out(Logs::Detail, Logs::Combat, "Removing invisibility vs. undead due to melee attack.");
		BuffFadeByEffect(SE_InvisVsUndead);
		BuffFadeByEffect(SE_InvisVsUndead2);
		invisible_undead = false;
	}
	if(invisible_animals){
		Log.Out(Logs::Detail, Logs::Combat, "Removing invisibility vs. animals due to melee attack.");
		BuffFadeByEffect(SE_InvisVsAnimals);
		invisible_animals = false;
	}

	CancelSneakHide();

	if (spellbonuses.NegateIfCombat)
		BuffFadeByEffect(SE_NegateIfCombat);

	hidden = false;
	improved_hidden = false;
}

/* Dev quotes:
 * Old formula
 *	 Final delay = (Original Delay / (haste mod *.01f)) + ((Hundred Hands / 100) * Original Delay)
 * New formula
 *	 Final delay = (Original Delay / (haste mod *.01f)) + ((Hundred Hands / 1000) * (Original Delay / (haste mod *.01f))
 * Base Delay	  20			  25			  30			  37
 * Haste		   2.25			2.25			2.25			2.25
 * HHE (old)	  -17			 -17			 -17			 -17
 * Final Delay	 5.488888889	 6.861111111	 8.233333333	 10.15444444
 *
 * Base Delay	  20			  25			  30			  37
 * Haste		   2.25			2.25			2.25			2.25
 * HHE (new)	  -383			-383			-383			-383
 * Final Delay	 5.484444444	 6.855555556	 8.226666667	 10.14622222
 *
 * Difference	 -0.004444444   -0.005555556   -0.006666667   -0.008222222
 *
 * These times are in 10th of a second
 */

void Mob::SetAttackTimer()
{
	attack_timer.SetAtTrigger(4000, true);
}

void Client::SetAttackTimer()
{
	float haste_mod = GetHaste() * 0.01f;

	//default value for attack timer in case they have
	//an invalid weapon equipped:
	attack_timer.SetAtTrigger(4000, true);

	Timer *TimerToUse = nullptr;

	for (int i = EQEmu::legacy::SlotRange; i <= EQEmu::legacy::SlotSecondary; i++) {
		//pick a timer
		if (i == EQEmu::legacy::SlotPrimary)
			TimerToUse = &attack_timer;
		else if (i == EQEmu::legacy::SlotRange)
			TimerToUse = &ranged_timer;
		else if (i == EQEmu::legacy::SlotSecondary)
			TimerToUse = &attack_dw_timer;
		else	//invalid slot (hands will always hit this)
			continue;

		const EQEmu::ItemBase *ItemToUse = nullptr;

		//find our item
		ItemInst *ci = GetInv().GetItem(i);
		if (ci)
			ItemToUse = ci->GetItem();

		//special offhand stuff
		if (i == EQEmu::legacy::SlotSecondary) {
			//if we cant dual wield, skip it
			if (!CanThisClassDualWield() || HasTwoHanderEquipped()) {
				attack_dw_timer.Disable();
				continue;
			}
		}

		//see if we have a valid weapon
		if (ItemToUse != nullptr) {
			//check type and damage/delay
			if (!ItemToUse->IsClassCommon()
				|| ItemToUse->Damage == 0
				|| ItemToUse->Delay == 0) {
				//no weapon
				ItemToUse = nullptr;
			}
			// Check to see if skill is valid
			else if ((ItemToUse->ItemType > EQEmu::item::ItemTypeLargeThrowing) &&
				(ItemToUse->ItemType != EQEmu::item::ItemTypeMartial) &&
				(ItemToUse->ItemType != EQEmu::item::ItemType2HPiercing)) {
				//no weapon
				ItemToUse = nullptr;
			}
		}

		int hhe = itembonuses.HundredHands + spellbonuses.HundredHands;
		int speed = 0;
		int delay = 3500;

		//if we have no weapon..
		if (ItemToUse == nullptr)
			delay = 100 * GetHandToHandDelay();
		else
			//we have a weapon, use its delay
			delay = 100 * ItemToUse->Delay;

		speed = delay / haste_mod;

		if (ItemToUse && ItemToUse->ItemType == EQEmu::item::ItemTypeBow) {
			// Live actually had a bug here where they would return the non-modified attack speed
			// rather than the cap ...
			speed = std::max(speed - GetQuiverHaste(speed), RuleI(Combat, QuiverHasteCap));
		} else {
			if (RuleB(Spells, Jun182014HundredHandsRevamp))
				speed = static_cast<int>(speed + ((hhe / 1000.0f) * speed));
			else
				speed = static_cast<int>(speed + ((hhe / 100.0f) * delay));
		}
		TimerToUse->SetAtTrigger(std::max(RuleI(Combat, MinHastedDelay), speed), true, true);
	}
}

void NPC::SetAttackTimer()
{
	float haste_mod = GetHaste() * 0.01f;

	//default value for attack timer in case they have
	//an invalid weapon equipped:
	attack_timer.SetAtTrigger(4000, true);

	Timer *TimerToUse = nullptr;
	int hhe = itembonuses.HundredHands + spellbonuses.HundredHands;

	// Technically NPCs should do some logic for weapons, but the effect is minimal
	// What they do is take the lower of their set delay and the weapon's
	// ex. Mob's delay set to 20, weapon set to 19, delay 19
	// Mob's delay set to 20, weapon set to 21, delay 20
	int speed = 0;
	if (RuleB(Spells, Jun182014HundredHandsRevamp))
		speed = static_cast<int>(((attack_delay / haste_mod) + ((hhe / 1000.0f) * (attack_delay / haste_mod))) * 100);
	else
		speed = static_cast<int>(((attack_delay / haste_mod) + ((hhe / 100.0f) * attack_delay)) * 100);

	for (int i = EQEmu::legacy::SlotRange; i <= EQEmu::legacy::SlotSecondary; i++) {
		//pick a timer
		if (i == EQEmu::legacy::SlotPrimary)
			TimerToUse = &attack_timer;
		else if (i == EQEmu::legacy::SlotRange)
			TimerToUse = &ranged_timer;
		else if (i == EQEmu::legacy::SlotSecondary)
			TimerToUse = &attack_dw_timer;
		else	//invalid slot (hands will always hit this)
			continue;

		//special offhand stuff
		if (i == EQEmu::legacy::SlotSecondary) {
			// SPECATK_QUAD is uncheesable
			if(!CanThisClassDualWield() || (HasTwoHanderEquipped() && !GetSpecialAbility(SPECATK_QUAD))) {
				attack_dw_timer.Disable();
				continue;
			}
		}

		TimerToUse->SetAtTrigger(std::max(RuleI(Combat, MinHastedDelay), speed), true, true);
	}
}

void Client::DoAttackRounds(Mob *target, int hand, bool IsFromSpell)
{
	if (!target)
		return;

	Attack(target, hand, false, false, IsFromSpell);

	bool candouble = CanThisClassDoubleAttack();
	// extra off hand non-sense, can only double with skill of 150 or above
	// or you have any amount of GiveDoubleAttack
	if (candouble && hand == EQEmu::legacy::SlotSecondary)
		candouble = GetSkill(EQEmu::skills::SkillDoubleAttack) > 149 || (aabonuses.GiveDoubleAttack + spellbonuses.GiveDoubleAttack + itembonuses.GiveDoubleAttack) > 0;

	if (candouble) {
		CheckIncreaseSkill(EQEmu::skills::SkillDoubleAttack, target, -10);
		if (CheckDoubleAttack()) {
			Attack(target, hand, false, false, IsFromSpell);
			// you can only triple from the main hand
			if (hand == EQEmu::legacy::SlotPrimary && CanThisClassTripleAttack()) {
				CheckIncreaseSkill(EQEmu::skills::SkillTripleAttack, target, -10);
				if (CheckTripleAttack())
					Attack(target, hand, false, false, IsFromSpell);
			}
		}
	}

	if (hand == EQEmu::legacy::SlotPrimary) {
		// According to http://www.monkly-business.net/forums/showpost.php?p=312095&postcount=168 a dev told them flurry isn't dependant on triple attack
		// the parses kind of back that up and all of my parses seemed to be 4 or 5 attacks in the round which would work out to be
		// doubles or triples with 2 from flurries or triple with 1 or 2 flurries ... Going with the "dev quote" I guess like we've always had it
		auto flurrychance = aabonuses.FlurryChance + spellbonuses.FlurryChance + itembonuses.FlurryChance;
		if (flurrychance && zone->random.Roll(flurrychance)) {
			Attack(target, hand, false, false, IsFromSpell);
			Attack(target, hand, false, false, IsFromSpell);
			Message_StringID(MT_NPCFlurry, YOU_FLURRY);
		}
		// I haven't parsed where this guy happens, but it's not part of the normal chain above so this is fine
		auto extraattackchance = aabonuses.ExtraAttackChance + spellbonuses.ExtraAttackChance + itembonuses.ExtraAttackChance;
		if (extraattackchance && HasTwoHanderEquipped() && zone->random.Roll(extraattackchance))
			Attack(target, hand, false, false, IsFromSpell);
	}
}

bool Mob::CheckDualWield()
{
	// Pets /might/ follow a slightly different progression
	// although it could all be from pets having different skills than most mobs
	int chance = GetSkill(EQEmu::skills::SkillDualWield);
	if (GetLevel() > 35)
		chance += GetLevel();

	chance += aabonuses.Ambidexterity + spellbonuses.Ambidexterity + itembonuses.Ambidexterity;
	int per_inc = spellbonuses.DualWieldChance + aabonuses.DualWieldChance + itembonuses.DualWieldChance;
	if (per_inc)
		chance += chance * per_inc / 100;

	return zone->random.Int(1, 375) <= chance;
}

bool Client::CheckDualWield()
{
	int chance = GetSkill(EQEmu::skills::SkillDualWield) + GetLevel();

	chance += aabonuses.Ambidexterity + spellbonuses.Ambidexterity + itembonuses.Ambidexterity;
	int per_inc = spellbonuses.DualWieldChance + aabonuses.DualWieldChance + itembonuses.DualWieldChance;
	if (per_inc)
		chance += chance * per_inc / 100;

	return zone->random.Int(1, 375) <= chance;
}

void Mob::DoMainHandAttackRounds(Mob *target, ExtraAttackOptions *opts, int special)
{
	if (!target)
		return;

	if (RuleB(Combat, UseLiveCombatRounds)) {
		// A "quad" on live really is just a successful dual wield where both double attack
		// The mobs that could triple lost the ability to when the triple attack skill was added in
		Attack(target, EQEmu::legacy::SlotPrimary, false, false, false, opts, special);
		if (CanThisClassDoubleAttack() && CheckDoubleAttack()){
			Attack(target, EQEmu::legacy::SlotPrimary, false, false, false, opts, special);
								
			if ((IsPet() || IsTempPet()) && IsPetOwnerClient()){
				int chance = spellbonuses.PC_Pet_Flurry + itembonuses.PC_Pet_Flurry + aabonuses.PC_Pet_Flurry;
				if (chance && zone->random.Roll(chance))
					Flurry(nullptr);
			}
		}
		return;
	}

	if (IsNPC()) {
		int16 n_atk = CastToNPC()->GetNumberOfAttacks();
		if (n_atk <= 1) {
			Attack(target, EQEmu::legacy::SlotPrimary, false, false, false, opts, special);
		} else {
			for (int i = 0; i < n_atk; ++i) {
				Attack(target, EQEmu::legacy::SlotPrimary, false, false, false, opts, special);
			}
		}
	} else {
		Attack(target, EQEmu::legacy::SlotPrimary, false, false, false, opts, special);
	}

	// we use this random value in three comparisons with different
	// thresholds, and if its truely random, then this should work
	// out reasonably and will save us compute resources.
	int32 RandRoll = zone->random.Int(0, 99);
	if ((CanThisClassDoubleAttack() || GetSpecialAbility(SPECATK_TRIPLE) || GetSpecialAbility(SPECATK_QUAD))
	    // check double attack, this is NOT the same rules that clients use...
	    &&
	    RandRoll < (GetLevel() + NPCDualAttackModifier)) {
		Attack(target, EQEmu::legacy::SlotPrimary, false, false, false, opts, special);
		// lets see if we can do a triple attack with the main hand
		// pets are excluded from triple and quads...
		if ((GetSpecialAbility(SPECATK_TRIPLE) || GetSpecialAbility(SPECATK_QUAD)) && !IsPet() &&
		    RandRoll < (GetLevel() + NPCTripleAttackModifier)) {
			Attack(target, EQEmu::legacy::SlotPrimary, false, false, false, opts, special);
			// now lets check the quad attack
			if (GetSpecialAbility(SPECATK_QUAD) && RandRoll < (GetLevel() + NPCQuadAttackModifier)) {
				Attack(target, EQEmu::legacy::SlotPrimary, false, false, false, opts, special);
			}
		}
	}
}

void Mob::DoOffHandAttackRounds(Mob *target, ExtraAttackOptions *opts, int special)
{
	if (!target)
		return;
	// Mobs will only dual wield w/ the flag or have a secondary weapon
	// For now, SPECATK_QUAD means innate DW when Combat:UseLiveCombatRounds is true
	if ((GetSpecialAbility(SPECATK_INNATE_DW) ||
	     (RuleB(Combat, UseLiveCombatRounds) && GetSpecialAbility(SPECATK_QUAD))) ||
		 GetEquipment(EQEmu::textures::TextureSecondary) != 0) {
		if (CheckDualWield()) {
			Attack(target, EQEmu::legacy::SlotSecondary, false, false, false, opts, special);
			if (CanThisClassDoubleAttack() && GetLevel() > 35 && CheckDoubleAttack()){
				Attack(target, EQEmu::legacy::SlotSecondary, false, false, false, opts, special);

				if ((IsPet() || IsTempPet()) && IsPetOwnerClient()){
					int chance = spellbonuses.PC_Pet_Flurry + itembonuses.PC_Pet_Flurry + aabonuses.PC_Pet_Flurry;
					if (chance && zone->random.Roll(chance))
						Flurry(nullptr);
				}
			}
		}
	}
}<|MERGE_RESOLUTION|>--- conflicted
+++ resolved
@@ -2136,14 +2136,9 @@
 
 		entity_list.RemoveFromAutoXTargets(this);
 		uint16 emoteid = this->GetEmoteID();
-<<<<<<< HEAD
-		Corpse* corpse = new Corpse(this, &itemlist, GetNPCTypeID(), &NPCTypedata,level>54?RuleI(NPC,MajorNPCCorpseDecayTimeMS):RuleI(NPC,MinorNPCCorpseDecayTimeMS));
-		MadeCorpse = true;
-=======
 		auto corpse = new Corpse(this, &itemlist, GetNPCTypeID(), &NPCTypedata,
 					 level > 54 ? RuleI(NPC, MajorNPCCorpseDecayTimeMS)
 						    : RuleI(NPC, MinorNPCCorpseDecayTimeMS));
->>>>>>> f9f3a8f3
 		entity_list.LimitRemoveNPC(this);
 		entity_list.AddCorpse(corpse, GetID());
 
@@ -2266,9 +2261,6 @@
 	char buffer[48] = { 0 };
 	snprintf(buffer, 47, "%d %d %d %d", killer_mob ? killer_mob->GetID() : 0, damage, spell, static_cast<int>(attack_skill));
 	parse->EventNPC(EVENT_DEATH_COMPLETE, this, oos, buffer, 0);
-<<<<<<< HEAD
-	
-=======
 
 	/* Zone controller process EVENT_DEATH_ZONE (Death events) */
 	if (RuleB(Zone, UseZoneController)) {
@@ -2279,7 +2271,6 @@
 		}
 	}
 
->>>>>>> f9f3a8f3
 	return true;
 }
 
