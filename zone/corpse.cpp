/*	EQEMu: Everquest Server Emulator
	Copyright (C) 2001-2003 EQEMu Development Team (http://eqemulator.net)

	This program is free software; you can redistribute it and/or modify
	it under the terms of the GNU General Public License as published by
	the Free Software Foundation; version 2 of the License.

	This program is distributed in the hope that it will be useful,
	but WITHOUT ANY WARRANTY except by those people which sell it, which
	are required to give you total support for your newly bought product;
	without even the implied warranty of MERCHANTABILITY or FITNESS FOR
	A PARTICULAR PURPOSE. See the GNU General Public License for more details.

	You should have received a copy of the GNU General Public License
	along with this program; if not, write to the Free Software
	Foundation, Inc., 59 Temple Place, Suite 330, Boston, MA 02111-1307 USA
*/
/*
New class for handeling corpses and everything associated with them.
Child of the Mob class.
-Quagmire
*/

#ifdef _WINDOWS
    #define snprintf	_snprintf
	#define vsnprintf	_vsnprintf
    #define strncasecmp	_strnicmp
    #define strcasecmp	_stricmp
#endif

#include "../common/debug.h"
#include "../common/rulesys.h"
#include "../common/string_util.h"

#include "client.h"
#include "corpse.h"
#include "entity.h"
#include "groups.h"
#include "mob.h"
#include "raids.h"

#ifdef BOTS
#include "bot.h"
#endif

#include "quest_parser_collection.h"
#include "string_ids.h"
#include "worldserver.h"
#include <iostream>


extern EntityList entity_list;
extern Zone* zone;
extern WorldServer worldserver;
extern npcDecayTimes_Struct npcCorpseDecayTimes[100];

void Corpse::SendEndLootErrorPacket(Client* client) {
	EQApplicationPacket* outapp = new EQApplicationPacket(OP_LootComplete, 0);
	client->QueuePacket(outapp);
	safe_delete(outapp);
}

void Corpse::SendLootReqErrorPacket(Client* client, uint8 response) {
	EQApplicationPacket* outapp = new EQApplicationPacket(OP_MoneyOnCorpse, sizeof(moneyOnCorpseStruct));
	moneyOnCorpseStruct* d = (moneyOnCorpseStruct*) outapp->pBuffer;
	d->response		= response;
	d->unknown1		= 0x5a;
	d->unknown2		= 0x40;
	client->QueuePacket(outapp);
	safe_delete(outapp);
}

Corpse* Corpse::LoadCharacterCorpseEntity(uint32 in_dbid, uint32 in_charid, std::string in_charname, const xyz_heading& position, std::string time_of_death, bool rezzed, bool was_at_graveyard)
{
	uint32 item_count = database.GetCharacterCorpseItemCount(in_dbid);
	char *buffer = new char[sizeof(PlayerCorpse_Struct) + (item_count * sizeof(player_lootitem::ServerLootItem_Struct))];
	PlayerCorpse_Struct *pcs = (PlayerCorpse_Struct*)buffer;
	database.LoadCharacterCorpseData(in_dbid, pcs);

	/* Load Items */
	ItemList itemlist;
	ServerLootItem_Struct* tmp = 0;
	for (unsigned int i = 0; i < pcs->itemcount; i++) {
		tmp = new ServerLootItem_Struct;
		memcpy(tmp, &pcs->items[i], sizeof(player_lootitem::ServerLootItem_Struct));
		itemlist.push_back(tmp);
	}

	/* Create Corpse Entity */
	Corpse* pc = new Corpse(
		in_dbid,			   // uint32 in_dbid
		in_charid,			   // uint32 in_charid
		in_charname.c_str(),   // char* in_charname
		&itemlist,			   // ItemList* in_itemlist
		pcs->copper,		   // uint32 in_copper
		pcs->silver,		   // uint32 in_silver
		pcs->gold,			   // uint32 in_gold
		pcs->plat,			   // uint32 in_plat
		position,
		pcs->size,			   // float in_size
		pcs->gender,		   // uint8 in_gender
		pcs->race,			   // uint16 in_race
		pcs->class_,		   // uint8 in_class
		pcs->deity,			   // uint8 in_deity
		pcs->level,			   // uint8 in_level
		pcs->texture,		   // uint8 in_texture
		pcs->helmtexture,	   // uint8 in_helmtexture
		pcs->exp,			   // uint32 in_rezexp
		was_at_graveyard	   // bool wasAtGraveyard
	);
	if (pcs->locked)
		pc->Lock();

	/* Load Item Tints */
	// memcpy(pc->item_tint, pcs->item_tint, sizeof(pc->item_tint));
	pc->item_tint[0].color = pcs->item_tint[0].color;
	pc->item_tint[1].color = pcs->item_tint[1].color;
	pc->item_tint[2].color = pcs->item_tint[2].color;
	pc->item_tint[3].color = pcs->item_tint[3].color;
	pc->item_tint[4].color = pcs->item_tint[4].color;
	pc->item_tint[5].color = pcs->item_tint[5].color;
	pc->item_tint[6].color = pcs->item_tint[6].color;
	pc->item_tint[7].color = pcs->item_tint[7].color;
	pc->item_tint[8].color = pcs->item_tint[8].color;


	/* Load Physical Appearance */
	pc->haircolor = pcs->haircolor;
	pc->beardcolor = pcs->beardcolor;
	pc->eyecolor1 = pcs->eyecolor1;
	pc->eyecolor2 = pcs->eyecolor2;
	pc->hairstyle = pcs->hairstyle;
	pc->luclinface = pcs->face;
	pc->beard = pcs->beard;
	pc->drakkin_heritage = pcs->drakkin_heritage;
	pc->drakkin_tattoo = pcs->drakkin_tattoo;
	pc->drakkin_details = pcs->drakkin_details;
	pc->IsRezzed(rezzed);
	pc->become_npc = false;

	safe_delete_array(pcs);

	return pc;
}

// To be used on NPC death and ZoneStateLoad
// Mongrel: added see_invis and see_invis_undead
Corpse::Corpse(NPC* in_npc, ItemList* in_itemlist, uint32 in_npctypeid, const NPCType** in_npctypedata, uint32 in_decaytime)
// vesuvias - appearence fix
: Mob("Unnamed_Corpse","",0,0,in_npc->GetGender(),in_npc->GetRace(),in_npc->GetClass(),BT_Humanoid,//bodytype added
	in_npc->GetDeity(),in_npc->GetLevel(),in_npc->GetNPCTypeID(),in_npc->GetSize(),0,
	in_npc->GetPosition(), 0, in_npc->GetTexture(),in_npc->GetHelmTexture(),
	0,0,0,0,0,0,0,0,0,
	0,0,0,0,0,0,0,0,0,0,0,0xff,0,0,0,0,0,0,0,0,0),
	corpse_decay_timer(in_decaytime),
	corpse_rez_timer(0),
	corpse_delay_timer(RuleI(NPC, CorpseUnlockTimer)),
	corpse_graveyard_timer(0),
	loot_cooldown_timer(10)
{
	corpse_graveyard_timer.Disable();

	memset(item_tint, 0, sizeof(item_tint));

	is_corpse_changed = false;
	is_player_corpse = false;
	is_locked = false;
	being_looted_by = 0xFFFFFFFF;
	if (in_itemlist) {
		itemlist = *in_itemlist;
		in_itemlist->clear();
	}

	SetCash(in_npc->GetCopper(), in_npc->GetSilver(), in_npc->GetGold(), in_npc->GetPlatinum());

	npctype_id = in_npctypeid;
	SetPlayerKillItemID(0);
	char_id = 0;
	corpse_db_id = 0;
	player_corpse_depop = false;
	strcpy(corpse_name, in_npc->GetName());
	strcpy(name, in_npc->GetName());
	// Added By Hogie
	for(int count = 0; count < 100; count++) {
		if ((level >= npcCorpseDecayTimes[count].minlvl) && (level <= npcCorpseDecayTimes[count].maxlvl)) {
			corpse_decay_timer.SetTimer(npcCorpseDecayTimes[count].seconds*1000);
			break;
		}
	}
	if(IsEmpty()) {
		corpse_decay_timer.SetTimer(RuleI(NPC,EmptyNPCCorpseDecayTimeMS)+1000);
	}


	if(in_npc->HasPrivateCorpse()) {
		corpse_delay_timer.SetTimer(corpse_decay_timer.GetRemainingTime() + 1000);
	}

	// Added By Hogie -- End
	for (int i = 0; i < MAX_LOOTERS; i++){
		allowed_looters[i] = 0;
	}
	this->rez_experience = 0;
}

Corpse::Corpse(Client* client, int32 in_rezexp) : Mob (
	"Unnamed_Corpse",				  // const char*	in_name,
	"",								  // const char*	in_lastname,
	0,								  // int32		in_cur_hp,
	0,								  // int32		in_max_hp,
	client->GetGender(),			  // uint8		in_gender,
	client->GetRace(),				  // uint16		in_race,
	client->GetClass(),				  // uint8		in_class,
	BT_Humanoid,					  // bodyType	in_bodytype,
	client->GetDeity(),				  // uint8		in_deity,
	client->GetLevel(),				  // uint8		in_level,
	0,								  // uint32		in_npctype_id,
	client->GetSize(),				  // float		in_size,
	0,								  // float		in_runspeed,
	client->GetPosition(),
	0,								  // uint8		in_light,
	client->GetTexture(),			  // uint8		in_texture,
	client->GetHelmTexture(),		  // uint8		in_helmtexture,
	0,								  // uint16		in_ac,
	0,								  // uint16		in_atk,
	0,								  // uint16		in_str,
	0,								  // uint16		in_sta,
	0,								  // uint16		in_dex,
	0,								  // uint16		in_agi,
	0,								  // uint16		in_int,
	0,								  // uint16		in_wis,
	0,								  // uint16		in_cha,
	client->GetPP().haircolor,		  // uint8		in_haircolor,
	client->GetPP().beardcolor,		  // uint8		in_beardcolor,
	client->GetPP().eyecolor1,		  // uint8		in_eyecolor1, // the eyecolors always seem to be the same, maybe left and right eye?
	client->GetPP().eyecolor2,		  // uint8		in_eyecolor2,
	client->GetPP().hairstyle,		  // uint8		in_hairstyle,
	client->GetPP().face,			  // uint8		in_luclinface,
	client->GetPP().beard,			  // uint8		in_beard,
	client->GetPP().drakkin_heritage, // uint32		in_drakkin_heritage,
	client->GetPP().drakkin_tattoo,	  // uint32		in_drakkin_tattoo,
	client->GetPP().drakkin_details,  // uint32		in_drakkin_details,
	0,								  // uint32		in_armor_tint[_MaterialCount],
	0xff,							  // uint8		in_aa_title,
	0,								  // uint8		in_see_invis, // see through invis
	0,								  // uint8		in_see_invis_undead, // see through invis vs. undead
	0,								  // uint8		in_see_hide,
	0,								  // uint8		in_see_improved_hide,
	0,								  // int32		in_hp_regen,
	0,								  // int32		in_mana_regen,
	0,								  // uint8		in_qglobal,
	0,								  // uint8		in_maxlevel,
	0								  // uint32		in_scalerate
	),
	corpse_decay_timer(RuleI(Character, CorpseDecayTimeMS)),
	corpse_rez_timer(RuleI(Character, CorpseResTimeMS)),
	corpse_delay_timer(RuleI(NPC, CorpseUnlockTimer)),
	corpse_graveyard_timer(RuleI(Zone, GraveyardTimeMS)),
	loot_cooldown_timer(10)
{
	int i;

	PlayerProfile_Struct *pp = &client->GetPP();
	ItemInst *item;

	/* Check if Zone has Graveyard First */
	if(!zone->HasGraveyard()) {
		corpse_graveyard_timer.Disable();
	}

	memset(item_tint, 0, sizeof(item_tint));

	for (i = 0; i < MAX_LOOTERS; i++){
		allowed_looters[i] = 0;
	}

	is_corpse_changed		= true;
	rez_experience			= in_rezexp;
	can_corpse_be_rezzed			= true;
	is_player_corpse	= true;
	is_locked			= false;
	being_looted_by	= 0xFFFFFFFF;
	char_id			= client->CharacterID();
	corpse_db_id	= 0;
	player_corpse_depop			= false;
	copper			= 0;
	silver			= 0;
	gold			= 0;
	platinum		= 0;

	strcpy(corpse_name, pp->name);
	strcpy(name, pp->name);

	/* become_npc was not being initialized which led to some pretty funky things with newly created corpses */
	become_npc = false;

	SetPlayerKillItemID(0);

	/* Check Rule to see if we can leave corpses */
	if(!RuleB(Character, LeaveNakedCorpses) ||
		RuleB(Character, LeaveCorpses) &&
		GetLevel() >= RuleI(Character, DeathItemLossLevel)) {
		// cash
		// Let's not move the cash when 'RespawnFromHover = true' && 'client->GetClientVersion() < EQClientSoF' since the client doesn't.
		// (change to first client that supports 'death hover' mode, if not SoF.)
		if (!RuleB(Character, RespawnFromHover) || client->GetClientVersion() < EQClientSoF) {
			SetCash(pp->copper, pp->silver, pp->gold, pp->platinum);
			pp->copper = 0;
			pp->silver = 0;
			pp->gold = 0;
			pp->platinum = 0;
		}

		// get their tints
		memcpy(item_tint, &client->GetPP().item_tint, sizeof(item_tint));

		// solar: TODO soulbound items need not be added to corpse, but they need
		// to go into the regular slots on the player, out of bags

		// worn + inventory + cursor
		std::list<uint32> removed_list;
		bool cursor = false;
		for(i = MAIN_BEGIN; i < EmuConstants::MAP_POSSESSIONS_SIZE; i++) {
			if(i == MainAmmo && client->GetClientVersion() >= EQClientSoF) {
				item = client->GetInv().GetItem(MainPowerSource);
				if((item && (!client->IsBecomeNPC())) || (item && client->IsBecomeNPC() && !item->GetItem()->NoRent)) {
					std::list<uint32> slot_list = MoveItemToCorpse(client, item, MainPowerSource);
					removed_list.merge(slot_list);
				}

			}

			item = client->GetInv().GetItem(i);
			if((item && (!client->IsBecomeNPC())) || (item && client->IsBecomeNPC() && !item->GetItem()->NoRent)) {
				std::list<uint32> slot_list = MoveItemToCorpse(client, item, i);
				removed_list.merge(slot_list);
			}
		}

		// cursor queue // (change to first client that supports 'death hover' mode, if not SoF.)
		if (!RuleB(Character, RespawnFromHover) || client->GetClientVersion() < EQClientSoF) {

			// bumped starting assignment to 8001 because any in-memory 'slot 8000' item was moved above as 'slot 30'
			// this was mainly for client profile state reflection..should match db player inventory entries now.

			iter_queue it;
			for (it = client->GetInv().cursor_begin(), i = 8001; it != client->GetInv().cursor_end(); ++it, i++) {
				item = *it;
				if ((item && (!client->IsBecomeNPC())) || (item && client->IsBecomeNPC() && !item->GetItem()->NoRent)) {
					std::list<uint32> slot_list = MoveItemToCorpse(client, item, i);
					removed_list.merge(slot_list);
					cursor = true;
				}
			}
		}

		database.TransactionBegin();
		if (removed_list.size() != 0) {
			std::stringstream ss("");
			ss << "DELETE FROM inventory WHERE charid=" << client->CharacterID();
			ss << " AND (";
			std::list<uint32>::const_iterator iter = removed_list.begin();
			bool first = true;
			while (iter != removed_list.end()) {
				if (first) {
					first = false;
				}
				else {
					ss << " OR ";
				}
				ss << "slotid=" << (*iter);
				++iter;
			}
			ss << ")";
			database.QueryDatabase(ss.str().c_str());
		}

		if (cursor) { // all cursor items should be on corpse (client < SoF or RespawnFromHover = false)
			while (!client->GetInv().CursorEmpty())
				client->DeleteItemInInventory(MainCursor, 0, false, false);
		}
		else { // only visible cursor made it to corpse (client >= Sof and RespawnFromHover = true)
			std::list<ItemInst*>::const_iterator start = client->GetInv().cursor_begin();
			std::list<ItemInst*>::const_iterator finish = client->GetInv().cursor_end();
			database.SaveCursor(client->CharacterID(), start, finish);
		}

		client->CalcBonuses(); // will only affect offline profile viewing of dead characters..unneeded overhead
		client->Save();

		IsRezzed(false);
		Save();
		database.TransactionCommit();

		return;
	} //end "not leaving naked corpses"

	IsRezzed(false);
	Save();
}

// solar: helper function for client corpse constructor
std::list<uint32> Corpse::MoveItemToCorpse(Client *client, ItemInst *item, int16 equipslot)
{
	int bagindex;
	int16 interior_slot;
	ItemInst *interior_item;
	std::list<uint32> returnlist;

	AddItem(item->GetItem()->ID, item->GetCharges(), equipslot, item->GetAugmentItemID(0), item->GetAugmentItemID(1), item->GetAugmentItemID(2), item->GetAugmentItemID(3), item->GetAugmentItemID(4), item->GetAugmentItemID(5), item->IsAttuned());
	returnlist.push_back(equipslot);

	// Qualified bag slot iterations. processing bag slots that don't exist is probably not a good idea.
	if (item->IsType(ItemClassContainer) && ((equipslot >= EmuConstants::GENERAL_BEGIN && equipslot <= MainCursor))) {
		for (bagindex = SUB_BEGIN; bagindex <= EmuConstants::ITEM_CONTAINER_SIZE; bagindex++) {
			// For empty bags in cursor queue, slot was previously being resolved as SLOT_INVALID (-1)
			interior_slot = Inventory::CalcSlotId(equipslot, bagindex);
			interior_item = client->GetInv().GetItem(interior_slot);

			if (interior_item) {
				AddItem(interior_item->GetItem()->ID, interior_item->GetCharges(), interior_slot, interior_item->GetAugmentItemID(0), interior_item->GetAugmentItemID(1), interior_item->GetAugmentItemID(2), interior_item->GetAugmentItemID(3), interior_item->GetAugmentItemID(4), interior_item->GetAugmentItemID(5), item->IsAttuned());
				returnlist.push_back(Inventory::CalcSlotId(equipslot, bagindex));
				client->DeleteItemInInventory(interior_slot, 0, true, false);
			}
		}
	}
	client->DeleteItemInInventory(equipslot, 0, true, false);
	return returnlist;
}

// To be called from LoadFromDBData
// Mongrel: added see_invis and see_invis_undead
Corpse::Corpse(uint32 in_dbid, uint32 in_charid, const char* in_charname, ItemList* in_itemlist, uint32 in_copper, uint32 in_silver, uint32 in_gold, uint32 in_plat, const xyz_heading& position, float in_size, uint8 in_gender, uint16 in_race, uint8 in_class, uint8 in_deity, uint8 in_level, uint8 in_texture, uint8 in_helmtexture,uint32 in_rezexp, bool wasAtGraveyard)
: Mob("Unnamed_Corpse",
"",
0,
0,
in_gender,
in_race,
in_class,
BT_Humanoid,
in_deity,
in_level,
0,
in_size,
0,
position,
0,
in_texture,
in_helmtexture,
0,
0,
0,
0,
0,
0,
0,
0,
0,
0,
0,
0,
0,
0,
0,
0,
0,
0,
0,
0,
0xff,
0,
0,
0,
0,
0,
0,
0,
0,
0),
	corpse_decay_timer(RuleI(Character, CorpseDecayTimeMS)),
	corpse_rez_timer(RuleI(Character, CorpseResTimeMS)),
	corpse_delay_timer(RuleI(NPC, CorpseUnlockTimer)),
	corpse_graveyard_timer(RuleI(Zone, GraveyardTimeMS)),
	loot_cooldown_timer(10)
{

	LoadPlayerCorpseDecayTime(in_dbid);

	if (!zone->HasGraveyard() || wasAtGraveyard)
		corpse_graveyard_timer.Disable();

	memset(item_tint, 0, sizeof(item_tint));

	is_corpse_changed = false;
	is_player_corpse = true;
	is_locked = false;
	being_looted_by = 0xFFFFFFFF;
	corpse_db_id = in_dbid;
	player_corpse_depop = false;
	char_id = in_charid;
	itemlist = *in_itemlist;
	in_itemlist->clear();

	strcpy(corpse_name, in_charname);
	strcpy(name, in_charname);

	this->copper = in_copper;
	this->silver = in_silver;
	this->gold = in_gold;
	this->platinum = in_plat;

	rez_experience = in_rezexp;

	for (int i = 0; i < MAX_LOOTERS; i++){
		allowed_looters[i] = 0;
	}
	SetPlayerKillItemID(0);
}

Corpse::~Corpse() {
	if (is_player_corpse && !(player_corpse_depop && corpse_db_id == 0)) {
		Save();
	}
	ItemList::iterator cur,end;
	cur = itemlist.begin();
	end = itemlist.end();
	for(; cur != end; ++cur) {
		ServerLootItem_Struct* item = *cur;
		safe_delete(item);
	}
	itemlist.clear();
}

/*
this needs to be called AFTER the entity_id is set
the client does this too, so it's unchangable
*/
void Corpse::CalcCorpseName() {
	EntityList::RemoveNumbers(name);
	char tmp[64];
	if (is_player_corpse){
		snprintf(tmp, sizeof(tmp), "'s corpse%d", GetID());
	}
	else{
		snprintf(tmp, sizeof(tmp), "`s_corpse%d", GetID());
	}
	name[(sizeof(name) - 1) - strlen(tmp)] = 0;
	strcat(name, tmp);
}

bool Corpse::Save() {
	if (!is_player_corpse)
		return true;
	if (!is_corpse_changed)
		return true;

	uint32 tmp = this->CountItems();
	uint32 tmpsize = sizeof(PlayerCorpse_Struct) + (tmp * sizeof(player_lootitem::ServerLootItem_Struct));

	PlayerCorpse_Struct* dbpc = (PlayerCorpse_Struct*) new uchar[tmpsize];
	memset(dbpc, 0, tmpsize);
	dbpc->itemcount = tmp;
	dbpc->size = this->size;
	dbpc->locked = is_locked;
	dbpc->copper = this->copper;
	dbpc->silver = this->silver;
	dbpc->gold = this->gold;
	dbpc->plat = this->platinum;
	dbpc->race = this->race;
	dbpc->class_ = class_;
	dbpc->gender = gender;
	dbpc->deity = deity;
	dbpc->level = level;
	dbpc->texture = this->texture;
	dbpc->helmtexture = this->helmtexture;
	dbpc->exp = rez_experience;

	memcpy(dbpc->item_tint, item_tint, sizeof(dbpc->item_tint));
	dbpc->haircolor = haircolor;
	dbpc->beardcolor = beardcolor;
	dbpc->eyecolor2 = eyecolor1;
	dbpc->hairstyle = hairstyle;
	dbpc->face = luclinface;
	dbpc->beard = beard;
	dbpc->drakkin_heritage = drakkin_heritage;
	dbpc->drakkin_tattoo = drakkin_tattoo;
	dbpc->drakkin_details = drakkin_details;

	uint32 x = 0;
	ItemList::iterator cur, end;
	cur = itemlist.begin();
	end = itemlist.end();
	for (; cur != end; ++cur) {
		ServerLootItem_Struct* item = *cur;
		memcpy((char*)&dbpc->items[x++], (char*)item, sizeof(ServerLootItem_Struct));
	}

	/* Create New Corpse*/
	if (corpse_db_id == 0) {
		corpse_db_id = database.SaveCharacterCorpse(char_id, corpse_name, zone->GetZoneID(), zone->GetInstanceID(), dbpc, m_Position);
	}
	/* Update Corpse Data */
	else{
		corpse_db_id = database.UpdateCharacterCorpse(corpse_db_id, char_id, corpse_name, zone->GetZoneID(), zone->GetInstanceID(), dbpc, m_Position, IsRezzed());
	}

	safe_delete_array(dbpc);

	return true;
}

void Corpse::Delete() {
	if (IsPlayerCorpse() && corpse_db_id != 0)
		database.DeleteCharacterCorpse(corpse_db_id);

	corpse_db_id = 0;
	player_corpse_depop = true;
}

void Corpse::Bury() {
	if (IsPlayerCorpse() && corpse_db_id != 0)
		database.BuryCharacterCorpse(corpse_db_id);
	corpse_db_id = 0;

	player_corpse_depop = true;
}

void Corpse::DepopNPCCorpse() {
	if (IsNPCCorpse())
		player_corpse_depop = true;
}

void Corpse::DepopPlayerCorpse() {
	player_corpse_depop = true;
}

uint32 Corpse::CountItems() {
	return itemlist.size();
}

void Corpse::AddItem(uint32 itemnum, uint16 charges, int16 slot, uint32 aug1, uint32 aug2, uint32 aug3, uint32 aug4, uint32 aug5, uint32 aug6, uint8 attuned) {
	if (!database.GetItem(itemnum))
		return;

	is_corpse_changed = true;

	ServerLootItem_Struct* item = new ServerLootItem_Struct;

	memset(item, 0, sizeof(ServerLootItem_Struct));
	item->item_id = itemnum;
	item->charges = charges;
	item->equip_slot = slot;
	item->aug_1=aug1;
	item->aug_2=aug2;
	item->aug_3=aug3;
	item->aug_4=aug4;
	item->aug_5=aug5;
	item->aug_6=aug6;
	item->attuned=attuned;
	itemlist.push_back(item);
}

ServerLootItem_Struct* Corpse::GetItem(uint16 lootslot, ServerLootItem_Struct** bag_item_data) {
	ServerLootItem_Struct *sitem = 0, *sitem2;

	// find the item
	ItemList::iterator cur,end;
	cur = itemlist.begin();
	end = itemlist.end();
	for(; cur != end; ++cur) {
		if((*cur)->lootslot == lootslot) {
			sitem = *cur;
			break;
		}
	}

	if (sitem && bag_item_data && Inventory::SupportsContainers(sitem->equip_slot)) {
		int16 bagstart = Inventory::CalcSlotId(sitem->equip_slot, SUB_BEGIN);

		cur = itemlist.begin();
		end = itemlist.end();
		for (; cur != end; ++cur) {
			sitem2 = *cur;
			if (sitem2->equip_slot >= bagstart && sitem2->equip_slot < bagstart + 10) {
				bag_item_data[sitem2->equip_slot - bagstart] = sitem2;
			}
		}
	}

	return sitem;
}

uint32 Corpse::GetWornItem(int16 equipSlot) const {
	ItemList::const_iterator cur,end;
	cur = itemlist.begin();
	end = itemlist.end();
	for(; cur != end; ++cur) {
		ServerLootItem_Struct* item = *cur;
		if (item->equip_slot == equipSlot) {
			return item->item_id;
		}
	}

	return 0;
}

void Corpse::RemoveItem(uint16 lootslot) {
	if (lootslot == 0xFFFF)
		return;

	ItemList::iterator cur,end;
	cur = itemlist.begin();
	end = itemlist.end();
	for (; cur != end; ++cur) {
		ServerLootItem_Struct* sitem = *cur;
		if (sitem->lootslot == lootslot) {
			RemoveItem(sitem);
			return;
		}
	}
}

void Corpse::RemoveItem(ServerLootItem_Struct* item_data){
	uint8 material;
	ItemList::iterator cur,end;
	cur = itemlist.begin();
	end = itemlist.end();
	for(; cur != end; ++cur) {
		ServerLootItem_Struct* sitem = *cur;
		if (sitem == item_data) {
			is_corpse_changed = true;
			itemlist.erase(cur);

			material = Inventory::CalcMaterialFromSlot(sitem->equip_slot);
			if(material != _MaterialInvalid)
				SendWearChange(material);

			safe_delete(sitem);

			return;
		}
	}
}

void Corpse::SetCash(uint32 in_copper, uint32 in_silver, uint32 in_gold, uint32 in_platinum) {
	this->copper = in_copper;
	this->silver = in_silver;
	this->gold = in_gold;
	this->platinum = in_platinum;
	is_corpse_changed = true;
}

void Corpse::RemoveCash() {
	this->copper = 0;
	this->silver = 0;
	this->gold = 0;
	this->platinum = 0;
	is_corpse_changed = true;
}

bool Corpse::IsEmpty() const {
	if (copper != 0 || silver != 0 || gold != 0 || platinum != 0)
		return false;

	return(itemlist.size() == 0);
}

bool Corpse::Process() {
	if (player_corpse_depop)
		return false;

	if (corpse_delay_timer.Check()) {
		for (int i = 0; i < MAX_LOOTERS; i++)
			allowed_looters[i] = 0;
		corpse_delay_timer.Disable();
		return true;
	}

	if(corpse_graveyard_timer.Check()) {
		if(zone->HasGraveyard()) {
			Save();
			player_corpse_depop = true;
			database.SendCharacterCorpseToGraveyard(corpse_db_id, zone->graveyard_zoneid(),
				(zone->GetZoneID() == zone->graveyard_zoneid()) ? zone->GetInstanceID() : 0, zone->GetGraveyardPoint());
			corpse_graveyard_timer.Disable();
			ServerPacket* pack = new ServerPacket(ServerOP_SpawnPlayerCorpse, sizeof(SpawnPlayerCorpse_Struct));
			SpawnPlayerCorpse_Struct* spc = (SpawnPlayerCorpse_Struct*)pack->pBuffer;
			spc->player_corpse_id = corpse_db_id;
			spc->zone_id = zone->graveyard_zoneid();
			worldserver.SendPacket(pack);
			safe_delete(pack);
			LogFile->write(EQEMuLog::Debug, "Moved %s player corpse to the designated graveyard in zone %s.", this->GetName(), database.GetZoneName(zone->graveyard_zoneid()));
			corpse_db_id = 0;
		}

		corpse_graveyard_timer.Disable();
		return false;
	}
	/*
	if(corpse_res_timer.Check()) {
		can_rez = false;
		corpse_res_timer.Disable();
	}
	*/

	/* This is when a corpse hits decay timer and does checks*/
	if (corpse_decay_timer.Check()) {
		/* NPC */
		if (IsNPCCorpse()){
			corpse_decay_timer.Disable();
			return false;
		}
		/* Client */
		if (!RuleB(Zone, EnableShadowrest)){
			Delete();
		}
		else {
			if (database.BuryCharacterCorpse(corpse_db_id)) {
				Save();
				player_corpse_depop = true;
				corpse_db_id = 0;
				LogFile->write(EQEMuLog::Debug, "Tagged %s player corpse has burried.", this->GetName());
			}
			else {
				LogFile->write(EQEMuLog::Error, "Unable to bury %s player corpse.", this->GetName());
				return true;
			}
		}
		corpse_decay_timer.Disable();
		return false;
	}

	return true;
}

void Corpse::SetDecayTimer(uint32 decaytime) {
	if (decaytime == 0)
		corpse_decay_timer.Trigger();
	else
		corpse_decay_timer.Start(decaytime);
}

bool Corpse::CanPlayerLoot(int charid) {
	uint8 looters = 0;
	for (int i = 0; i < MAX_LOOTERS; i++) {
		if (allowed_looters[i] != 0){
			looters++;
		}

		if (allowed_looters[i] == charid)
			return true;
	}
	/* If we have no looters, obviously client can loot */
	return looters == 0;
}

void Corpse::AllowPlayerLoot(Mob *them, uint8 slot) {
	if(slot >= MAX_LOOTERS)
		return;
	if(them == nullptr || !them->IsClient())
		return;

	allowed_looters[slot] = them->CastToClient()->CharacterID();
}

// @merth: this function needs some work
void Corpse::MakeLootRequestPackets(Client* client, const EQApplicationPacket* app) {
	// Added 12/08. Started compressing loot struct on live.
	char tmp[10];
	if(player_corpse_depop) {
		SendLootReqErrorPacket(client, 0);
		return;
	}

	if(IsPlayerCorpse() && corpse_db_id == 0) {
		// SendLootReqErrorPacket(client, 0);
		client->Message(13, "Warning: Corpse's dbid = 0! Corpse will not survive zone shutdown!");
		std::cout << "Error: PlayerCorpse::MakeLootRequestPackets: dbid = 0!" << std::endl;
		// return;
	}

	if(is_locked && client->Admin() < 100) {
		SendLootReqErrorPacket(client, 0);
		client->Message(13, "Error: Corpse locked by GM.");
		return;
	}

	if(being_looted_by == 0)
		being_looted_by = 0xFFFFFFFF;

	if(this->being_looted_by != 0xFFFFFFFF) {
		// lets double check....
		Entity* looter = entity_list.GetID(this->being_looted_by);
		if(looter == 0)
			this->being_looted_by = 0xFFFFFFFF;
	}

	uint8 Loot_Request_Type = 1;
	bool loot_coin = false;
	if(database.GetVariable("LootCoin", tmp, 9))
		loot_coin = (atoi(tmp) == 1);

	if (this->being_looted_by != 0xFFFFFFFF && this->being_looted_by != client->GetID()) {
		SendLootReqErrorPacket(client, 0);
		Loot_Request_Type = 0;
	}
	else if (IsPlayerCorpse() && char_id == client->CharacterID()) {
		Loot_Request_Type = 2;
	}
	else if ((IsNPCCorpse() || become_npc) && CanPlayerLoot(client->CharacterID())) {
		Loot_Request_Type = 2;
	}
	else if (GetPlayerKillItem() == -1 && CanPlayerLoot(client->CharacterID())) { /* PVP loot all items, variable cash */
		Loot_Request_Type = 3;
	}
	else if (GetPlayerKillItem() == 1 && CanPlayerLoot(client->CharacterID())) { /* PVP loot 1 item, variable cash */
		Loot_Request_Type = 4;
	}
	else if (GetPlayerKillItem() > 1 && CanPlayerLoot(client->CharacterID())) { /* PVP loot 1 set item, variable cash */
		Loot_Request_Type = 5;
	}

	if (Loot_Request_Type == 1) {
		if (client->Admin() < 100 || !client->GetGM()) {
			SendLootReqErrorPacket(client, 2);
		}
	}

	if(Loot_Request_Type >= 2 || (Loot_Request_Type == 1 && client->Admin() >= 100 && client->GetGM())) {
		this->being_looted_by = client->GetID();
		EQApplicationPacket* outapp = new EQApplicationPacket(OP_MoneyOnCorpse, sizeof(moneyOnCorpseStruct));
		moneyOnCorpseStruct* d = (moneyOnCorpseStruct*) outapp->pBuffer;

		d->response		= 1;
		d->unknown1		= 0x42;
		d->unknown2		= 0xef;

		/* Dont take the coin off if it's a gm peeking at the corpse */
		if(Loot_Request_Type == 2 || (Loot_Request_Type >= 3 && loot_coin)) {
			if(!IsPlayerCorpse() && client->IsGrouped() && client->AutoSplitEnabled() && client->GetGroup()) {
				d->copper		= 0;
				d->silver		= 0;
				d->gold			= 0;
				d->platinum		= 0;
				Group *cgroup = client->GetGroup();
				cgroup->SplitMoney(GetCopper(), GetSilver(), GetGold(), GetPlatinum(), client);
			}
			else {
				d->copper		= this->GetCopper();
				d->silver		= this->GetSilver();
				d->gold			= this->GetGold();
				d->platinum		= this->GetPlatinum();
				client->AddMoneyToPP(GetCopper(), GetSilver(), GetGold(), GetPlatinum(), false);
			}

			RemoveCash();
			Save();
		}

		outapp->priority = 6;
		client->QueuePacket(outapp);
		safe_delete(outapp);
		if(Loot_Request_Type == 5) {
			int pkitem = GetPlayerKillItem();
			const Item_Struct* item = database.GetItem(pkitem);
			ItemInst* inst = database.CreateItem(item, item->MaxCharges);
			if(inst) {
				client->SendItemPacket(EmuConstants::CORPSE_BEGIN, inst, ItemPacketLoot);
				safe_delete(inst);
			}
			else { client->Message(13, "Could not find item number %i to send!!", GetPlayerKillItem()); }

			client->QueuePacket(app);
			return;
		}

		int i = 0;
		const Item_Struct* item = 0;
		ItemList::iterator cur,end;
		cur = itemlist.begin();
		end = itemlist.end();

		int corpselootlimit = EQLimits::InventoryMapSize(MapCorpse, client->GetClientVersion());

		for(; cur != end; ++cur) {
			ServerLootItem_Struct* item_data = *cur;
			item_data->lootslot = 0xFFFF;

			// Dont display the item if it's in a bag

			// Added cursor queue slots to corpse item visibility list. Nothing else should be making it to corpse.
			if(!IsPlayerCorpse() || item_data->equip_slot <= MainCursor || item_data->equip_slot == MainPowerSource || Loot_Request_Type>=3 ||
				(item_data->equip_slot >= 8000 && item_data->equip_slot <= 8999)) {
				if(i < corpselootlimit) {
					item = database.GetItem(item_data->item_id);
					if(client && item) {
						ItemInst* inst = database.CreateItem(item, item_data->charges, item_data->aug_1, item_data->aug_2, item_data->aug_3, item_data->aug_4, item_data->aug_5, item_data->aug_6, item_data->attuned);
						if(inst) {
							// MainGeneral1 is the corpse inventory start offset for Ti(EMu) - CORPSE_END = MainGeneral1 + MainCursor
							client->SendItemPacket(i + EmuConstants::CORPSE_BEGIN, inst, ItemPacketLoot);
							safe_delete(inst);
						}

						item_data->lootslot = i;
					}
				}

				i++;
			}
		}

		if(IsPlayerCorpse() && (char_id == client->CharacterID() || client->GetGM())) {
			if(i > corpselootlimit) {
				client->Message(15, "*** This corpse contains more items than can be displayed! ***");
				client->Message(0, "Remove items and re-loot corpse to access remaining inventory.");
				client->Message(0, "(%s contains %i additional %s.)", GetName(), (i - corpselootlimit), (i - corpselootlimit) == 1 ? "item" : "items");
			}

			if(IsPlayerCorpse() && i == 0 && itemlist.size() > 0) { // somehow, player corpse contains items, but client doesn't see them...
				client->Message(13, "This corpse contains items that are inaccessable!");
				client->Message(15, "Contact a GM for item replacement, if necessary.");
				client->Message(15, "BUGGED CORPSE [DBID: %i, Name: %s, Item Count: %i]", GetCorpseDBID(), GetName(), itemlist.size());

				cur = itemlist.begin();
				end = itemlist.end();
				for(; cur != end; ++cur) {
					ServerLootItem_Struct* item_data = *cur;
					item = database.GetItem(item_data->item_id);
					LogFile->write(EQEMuLog::Debug, "Corpse Looting: %s was not sent to client loot window (corpse_dbid: %i, charname: %s(%s))", item->Name, GetCorpseDBID(), client->GetName(), client->GetGM() ? "GM" : "Owner");
					client->Message(0, "Inaccessable Corpse Item: %s", item->Name);
				}
			}
		}
	}

	// Disgrace: Client seems to require that we send the packet back...
	client->QueuePacket(app);

	// This is required for the 'Loot All' feature to work for SoD clients. I expect it is to tell the client that the
	// server has now sent all the items on the corpse.
	if(client->GetClientVersion() >= EQClientSoD) { SendLootReqErrorPacket(client, 6); }
}

void Corpse::LootItem(Client* client, const EQApplicationPacket* app) {
	/* This gets sent no matter what as a sort of ACK */
	client->QueuePacket(app);

	if (!loot_cooldown_timer.Check()) {
		SendEndLootErrorPacket(client);
		//unlock corpse for others
		if (this->being_looted_by = client->GetID()) {
			being_looted_by = 0xFFFFFFFF;
		}
		return;
	}

	/* To prevent item loss for a player using 'Loot All' who doesn't have inventory space for all their items. */
	if (RuleB(Character, CheckCursorEmptyWhenLooting) && !client->GetInv().CursorEmpty()) {
		client->Message(13, "You may not loot an item while you have an item on your cursor.");
		SendEndLootErrorPacket(client);
		/* Unlock corpse for others */
		if (this->being_looted_by = client->GetID()) {
			being_looted_by = 0xFFFFFFFF;
		}
		return;
	}

	LootingItem_Struct* lootitem = (LootingItem_Struct*)app->pBuffer;

	if (this->being_looted_by != client->GetID()) {
		client->Message(13, "Error: Corpse::LootItem: BeingLootedBy != client");
		SendEndLootErrorPacket(client);
		return;
	}
	if (IsPlayerCorpse() && !CanPlayerLoot(client->CharacterID()) && !become_npc && (char_id != client->CharacterID() && client->Admin() < 150)) {
		client->Message(13, "Error: This is a player corpse and you dont own it.");
		SendEndLootErrorPacket(client);
		return;
	}
	if (is_locked && client->Admin() < 100) {
		SendLootReqErrorPacket(client, 0);
		client->Message(13, "Error: Corpse locked by GM.");
		return;
	}
	if (IsPlayerCorpse() && (char_id != client->CharacterID()) && CanPlayerLoot(client->CharacterID()) && GetPlayerKillItem() == 0){
		client->Message(13, "Error: You cannot loot any more items from this corpse.");
		SendEndLootErrorPacket(client);
		being_looted_by = 0xFFFFFFFF;
		return;
	}
	const Item_Struct* item = 0;
	ItemInst *inst = 0;
	ServerLootItem_Struct* item_data = nullptr, *bag_item_data[10];

	memset(bag_item_data, 0, sizeof(bag_item_data));
	if (GetPlayerKillItem() > 1){
		item = database.GetItem(GetPlayerKillItem());
	}
	else if (GetPlayerKillItem() == -1 || GetPlayerKillItem() == 1){
		item_data = GetItem(lootitem->slot_id - EmuConstants::CORPSE_BEGIN); //dont allow them to loot entire bags of items as pvp reward
	}
	else{
		item_data = GetItem(lootitem->slot_id - EmuConstants::CORPSE_BEGIN, bag_item_data);
	}

	if (GetPlayerKillItem()<=1 && item_data != 0) {
		item = database.GetItem(item_data->item_id);
	}

	if (item != 0) {
<<<<<<< HEAD
		if (item_data){
			inst = database.CreateItem(item, item_data ? item_data->charges : 0, item_data->aug_1, item_data->aug_2, item_data->aug_3, item_data->aug_4, item_data->aug_5);
=======
		if (item_data){ 
			inst = database.CreateItem(item, item_data ? item_data->charges : 0, item_data->aug_1, item_data->aug_2, item_data->aug_3, item_data->aug_4, item_data->aug_5, item_data->aug_6, item_data->attuned);
>>>>>>> f588c54d
		}
		else {
			inst = database.CreateItem(item);
		}
	}

	if (client && inst) {
		if (client->CheckLoreConflict(item)) {
			client->Message_StringID(0, LOOT_LORE_ERROR);
			SendEndLootErrorPacket(client);
			being_looted_by = 0;
			delete inst;
			return;
		}

		if (inst->IsAugmented()) {
			for (int i = AUG_BEGIN; i < EmuConstants::ITEM_COMMON_SIZE; i++) {
				ItemInst *itm = inst->GetAugment(i);
				if (itm) {
					if (client->CheckLoreConflict(itm->GetItem())) {
						client->Message_StringID(0, LOOT_LORE_ERROR);
						SendEndLootErrorPacket(client);
						being_looted_by = 0;
						delete inst;
						return;
					}
				}
			}
		}

		char buf[88];
		char corpse_name[64];
		strcpy(corpse_name, corpse_name);
		snprintf(buf, 87, "%d %d %s", inst->GetItem()->ID, inst->GetCharges(), EntityList::RemoveNumbers(corpse_name));
		buf[87] = '\0';
		std::vector<EQEmu::Any> args;
		args.push_back(inst);
		args.push_back(this);
		parse->EventPlayer(EVENT_LOOT, client, buf, 0, &args);
		parse->EventItem(EVENT_LOOT, client, inst, this, buf, 0);

		if ((RuleB(Character, EnableDiscoveredItems))) {
			if (client && !client->GetGM() && !client->IsDiscovered(inst->GetItem()->ID))
				client->DiscoverItem(inst->GetItem()->ID);
		}

		if (zone->adv_data) {
			ServerZoneAdventureDataReply_Struct *ad = (ServerZoneAdventureDataReply_Struct*)zone->adv_data;
			if (ad->type == Adventure_Collect && !IsPlayerCorpse()) {
				if (ad->data_id == inst->GetItem()->ID) {
					zone->DoAdventureCountIncrease();
				}
			}
		}

		/* First add it to the looter - this will do the bag contents too */
		if (lootitem->auto_loot) {
			if (!client->AutoPutLootInInventory(*inst, true, true, bag_item_data))
				client->PutLootInInventory(MainCursor, *inst, bag_item_data);
		}
		else {
			client->PutLootInInventory(MainCursor, *inst, bag_item_data);
		}

		/* Update any tasks that have an activity to loot this item */
		if (RuleB(TaskSystem, EnableTaskSystem))
			client->UpdateTasksForItem(ActivityLoot, item->ID);

		/* Remove it from Corpse */
		if (item_data){
			/* Delete needs to be before RemoveItem because its deletes the pointer for item_data/bag_item_data */
			database.DeleteItemOffCharacterCorpse(this->corpse_db_id, item_data->equip_slot, item_data->item_id);
			/* Delete Item Instance */
			RemoveItem(item_data->lootslot);
		}

		/* Remove Bag Contents */
		if (item->ItemClass == ItemClassContainer && (GetPlayerKillItem() != -1 || GetPlayerKillItem() != 1)) {
			for (int i = SUB_BEGIN; i < EmuConstants::ITEM_CONTAINER_SIZE; i++) {
				if (bag_item_data[i]) {
					/* Delete needs to be before RemoveItem because its deletes the pointer for item_data/bag_item_data */
					database.DeleteItemOffCharacterCorpse(this->corpse_db_id, bag_item_data[i]->equip_slot, bag_item_data[i]->item_id);
					/* Delete Item Instance */
					RemoveItem(bag_item_data[i]);
				}
			}
		}

		if (GetPlayerKillItem() != -1){
			SetPlayerKillItemID(0);
		}

		/* Send message with item link to groups and such */
		char *link = 0, *link2 = 0; //just like a db query :-)
		client->MakeItemLink(link2, inst);
		MakeAnyLenString(&link, "%c" "%s" "%s" "%c",
			0x12,
			link2,
			item->Name,
			0x12);
		safe_delete_array(link2);

		client->Message_StringID(MT_LootMessages, LOOTED_MESSAGE, link);
		if(!IsPlayerCorpse()) {
			Group *g = client->GetGroup();
			if(g != nullptr) {
				g->GroupMessage_StringID(client, MT_LootMessages, OTHER_LOOTED_MESSAGE, client->GetName(), link);
			} else {
				Raid *r = client->GetRaid();
				if(r != nullptr) {
					r->RaidMessage_StringID(client, MT_LootMessages, OTHER_LOOTED_MESSAGE, client->GetName(), link);
				}
			}
		}
		safe_delete_array(link);
	}
	else {
		SendEndLootErrorPacket(client);
		safe_delete(inst);
		return;
	}

	if (IsPlayerCorpse()){
		client->SendItemLink(inst);
	}
	else{
		client->SendItemLink(inst, true);
	}

	safe_delete(inst);
}

void Corpse::EndLoot(Client* client, const EQApplicationPacket* app) {
	EQApplicationPacket* outapp = new EQApplicationPacket;
	outapp->SetOpcode(OP_LootComplete);
	outapp->size = 0;
	client->QueuePacket(outapp);
	safe_delete(outapp);

	this->being_looted_by = 0xFFFFFFFF;
	if (this->IsEmpty())
		Delete();
	else
		Save();
}

void Corpse::FillSpawnStruct(NewSpawn_Struct* ns, Mob* ForWho) {
	Mob::FillSpawnStruct(ns, ForWho);

	ns->spawn.max_hp = 120;

	if (IsPlayerCorpse())
		ns->spawn.NPC = 3;
	else
		ns->spawn.NPC = 2;
}

void Corpse::QueryLoot(Client* to) {
	int x = 0, y = 0; // x = visible items, y = total items
	to->Message(0, "Coin: %ip, %ig, %is, %ic", platinum, gold, silver, copper);

	ItemList::iterator cur,end;
	cur = itemlist.begin();
	end = itemlist.end();

	int corpselootlimit = EQLimits::InventoryMapSize(MapCorpse, to->GetClientVersion());

	for(; cur != end; ++cur) {
		ServerLootItem_Struct* sitem = *cur;

		if (IsPlayerCorpse()) {
			if (sitem->equip_slot >= EmuConstants::GENERAL_BAGS_BEGIN && sitem->equip_slot <= EmuConstants::CURSOR_BAG_END)
				sitem->lootslot = 0xFFFF;
			else
				x < corpselootlimit ? sitem->lootslot = x : sitem->lootslot = 0xFFFF;

			const Item_Struct* item = database.GetItem(sitem->item_id);

			if (item)
				to->Message((sitem->lootslot == 0xFFFF), "LootSlot: %i (EquipSlot: %i) Item: %s (%d), Count: %i", static_cast<int16>(sitem->lootslot), sitem->equip_slot, item->Name, item->ID, sitem->charges);
			else
				to->Message((sitem->lootslot == 0xFFFF), "Error: 0x%04x", sitem->item_id);

			if (sitem->lootslot != 0xFFFF)
				x++;

			y++;
		}
		else {
			sitem->lootslot=y;
			const Item_Struct* item = database.GetItem(sitem->item_id);

			if (item)
				to->Message(0, "LootSlot: %i Item: %s (%d), Count: %i", sitem->lootslot, item->Name, item->ID, sitem->charges);
			else
				to->Message(0, "Error: 0x%04x", sitem->item_id);

			y++;
		}
	}

	if (IsPlayerCorpse()) {
		to->Message(0, "%i visible %s (%i total) on %s (DBID: %i).", x, x==1?"item":"items", y, this->GetName(), this->GetCorpseDBID());
	}
	else {
		to->Message(0, "%i %s on %s.", y, y==1?"item":"items", this->GetName());
	}
}

bool Corpse::Summon(Client* client, bool spell, bool CheckDistance) {
	uint32 dist2 = 10000; // pow(100, 2);
	if (!spell) {
		if (this->GetCharID() == client->CharacterID()) {
			if (IsLocked() && client->Admin() < 100) {
				client->Message(13, "That corpse is locked by a GM.");
				return false;
			}
			if (!CheckDistance || (DistNoRootNoZ(*client) <= dist2)) {
				GMMove(client->GetX(), client->GetY(), client->GetZ());
				is_corpse_changed = true;
			}
			else {
				client->Message(0, "Corpse is too far away.");
				return false;
			}
		}
		else
		{
			bool consented = false;
			std::list<std::string>::iterator itr;
			for(itr = client->consent_list.begin(); itr != client->consent_list.end(); ++itr) {
				if(strcmp(this->GetOwnerName(), itr->c_str()) == 0) {
					if (!CheckDistance || (DistNoRootNoZ(*client) <= dist2)) {
						GMMove(client->GetX(), client->GetY(), client->GetZ());
						is_corpse_changed = true;
					}
					else {
						client->Message(0, "Corpse is too far away.");
						return false;
					}
					consented = true;
				}
			}
			if(!consented) {
				client->Message(0, "You do not have permission to move this corpse.");
				return false;
			}
		}
	}
	else {
		GMMove(client->GetX(), client->GetY(), client->GetZ());
		is_corpse_changed = true;
	}
	Save();
	return true;
}

void Corpse::CompleteResurrection(){
	rez_experience = 0;
	is_corpse_changed = true;
	this->Save();
}

void Corpse::Spawn() {
	EQApplicationPacket* app = new EQApplicationPacket;
	this->CreateSpawnPacket(app, this);
	entity_list.QueueClients(this, app);
	safe_delete(app);
}

uint32 Corpse::GetEquipment(uint8 material_slot) const {
	int16 invslot;

	if(material_slot > EmuConstants::MATERIAL_END) {
		return NO_ITEM;
	}

	invslot = Inventory::CalcSlotFromMaterial(material_slot);
	if(invslot == INVALID_INDEX) // GetWornItem() should be returning a NO_ITEM for any invalid index...
		return NO_ITEM;

	return GetWornItem(invslot);
}

uint32 Corpse::GetEquipmentColor(uint8 material_slot) const {
	const Item_Struct *item;

	if(material_slot > EmuConstants::MATERIAL_END) {
		return 0;
	}

	item = database.GetItem(GetEquipment(material_slot));
	if(item != NO_ITEM) {
		return item_tint[material_slot].rgb.use_tint ?
			item_tint[material_slot].color :
			item->Color;
	}

	return 0;
}

void Corpse::AddLooter(Mob* who) {
	for (int i = 0; i < MAX_LOOTERS; i++) {
		if (allowed_looters[i] == 0) {
			allowed_looters[i] = who->CastToClient()->CharacterID();
			break;
		}
	}
}

void Corpse::LoadPlayerCorpseDecayTime(uint32 corpse_db_id){
	if(!corpse_db_id)
		return;

	uint32 active_corpse_decay_timer = database.GetCharacterCorpseDecayTimer(corpse_db_id);
	if (active_corpse_decay_timer > 0 && RuleI(Character, CorpseDecayTimeMS) > (active_corpse_decay_timer * 1000)) {
		corpse_decay_timer.SetTimer(RuleI(Character, CorpseDecayTimeMS) - (active_corpse_decay_timer * 1000));
	}
	else {
		corpse_decay_timer.SetTimer(2000);
	}
	if (active_corpse_decay_timer > 0 && RuleI(Zone, GraveyardTimeMS) > (active_corpse_decay_timer * 1000)) {
		corpse_graveyard_timer.SetTimer(RuleI(Zone, GraveyardTimeMS) - (active_corpse_decay_timer * 1000));
	}
	else {
		corpse_graveyard_timer.SetTimer(3000);
	}

}<|MERGE_RESOLUTION|>--- conflicted
+++ resolved
@@ -70,8 +70,7 @@
 	safe_delete(outapp);
 }
 
-Corpse* Corpse::LoadCharacterCorpseEntity(uint32 in_dbid, uint32 in_charid, std::string in_charname, const xyz_heading& position, std::string time_of_death, bool rezzed, bool was_at_graveyard)
-{
+Corpse* Corpse::LoadCharacterCorpseEntity(uint32 in_dbid, uint32 in_charid, std::string in_charname, const xyz_heading& position, std::string time_of_death, bool rezzed, bool was_at_graveyard) {
 	uint32 item_count = database.GetCharacterCorpseItemCount(in_dbid);
 	char *buffer = new char[sizeof(PlayerCorpse_Struct) + (item_count * sizeof(player_lootitem::ServerLootItem_Struct))];
 	PlayerCorpse_Struct *pcs = (PlayerCorpse_Struct*)buffer;
@@ -108,11 +107,11 @@
 		pcs->exp,			   // uint32 in_rezexp
 		was_at_graveyard	   // bool wasAtGraveyard
 	);
+
 	if (pcs->locked)
 		pc->Lock();
 
 	/* Load Item Tints */
-	// memcpy(pc->item_tint, pcs->item_tint, sizeof(pc->item_tint));
 	pc->item_tint[0].color = pcs->item_tint[0].color;
 	pc->item_tint[1].color = pcs->item_tint[1].color;
 	pc->item_tint[2].color = pcs->item_tint[2].color;
@@ -122,7 +121,6 @@
 	pc->item_tint[6].color = pcs->item_tint[6].color;
 	pc->item_tint[7].color = pcs->item_tint[7].color;
 	pc->item_tint[8].color = pcs->item_tint[8].color;
-
 
 	/* Load Physical Appearance */
 	pc->haircolor = pcs->haircolor;
@@ -143,8 +141,6 @@
 	return pc;
 }
 
-// To be used on NPC death and ZoneStateLoad
-// Mongrel: added see_invis and see_invis_undead
 Corpse::Corpse(NPC* in_npc, ItemList* in_itemlist, uint32 in_npctypeid, const NPCType** in_npctypedata, uint32 in_decaytime)
 // vesuvias - appearence fix
 : Mob("Unnamed_Corpse","",0,0,in_npc->GetGender(),in_npc->GetRace(),in_npc->GetClass(),BT_Humanoid,//bodytype added
@@ -180,7 +176,7 @@
 	player_corpse_depop = false;
 	strcpy(corpse_name, in_npc->GetName());
 	strcpy(name, in_npc->GetName());
-	// Added By Hogie
+
 	for(int count = 0; count < 100; count++) {
 		if ((level >= npcCorpseDecayTimes[count].minlvl) && (level <= npcCorpseDecayTimes[count].maxlvl)) {
 			corpse_decay_timer.SetTimer(npcCorpseDecayTimes[count].seconds*1000);
@@ -196,7 +192,6 @@
 		corpse_delay_timer.SetTimer(corpse_decay_timer.GetRemainingTime() + 1000);
 	}
 
-	// Added By Hogie -- End
 	for (int i = 0; i < MAX_LOOTERS; i++){
 		allowed_looters[i] = 0;
 	}
@@ -399,7 +394,6 @@
 	Save();
 }
 
-// solar: helper function for client corpse constructor
 std::list<uint32> Corpse::MoveItemToCorpse(Client *client, ItemInst *item, int16 equipslot)
 {
 	int bagindex;
@@ -429,7 +423,6 @@
 }
 
 // To be called from LoadFromDBData
-// Mongrel: added see_invis and see_invis_undead
 Corpse::Corpse(uint32 in_dbid, uint32 in_charid, const char* in_charname, ItemList* in_itemlist, uint32 in_copper, uint32 in_silver, uint32 in_gold, uint32 in_plat, const xyz_heading& position, float in_size, uint8 in_gender, uint16 in_race, uint8 in_class, uint8 in_deity, uint8 in_level, uint8 in_texture, uint8 in_helmtexture,uint32 in_rezexp, bool wasAtGraveyard)
 : Mob("Unnamed_Corpse",
 "",
@@ -622,7 +615,6 @@
 	if (IsPlayerCorpse() && corpse_db_id != 0)
 		database.BuryCharacterCorpse(corpse_db_id);
 	corpse_db_id = 0;
-
 	player_corpse_depop = true;
 }
 
@@ -664,7 +656,6 @@
 ServerLootItem_Struct* Corpse::GetItem(uint16 lootslot, ServerLootItem_Struct** bag_item_data) {
 	ServerLootItem_Struct *sitem = 0, *sitem2;
 
-	// find the item
 	ItemList::iterator cur,end;
 	cur = itemlist.begin();
 	end = itemlist.end();
@@ -777,8 +768,8 @@
 		return true;
 	}
 
-	if(corpse_graveyard_timer.Check()) {
-		if(zone->HasGraveyard()) {
+	if (corpse_graveyard_timer.Check()) {
+		if (zone->HasGraveyard()) {
 			Save();
 			player_corpse_depop = true;
 			database.SendCharacterCorpseToGraveyard(corpse_db_id, zone->graveyard_zoneid(),
@@ -864,7 +855,6 @@
 	allowed_looters[slot] = them->CastToClient()->CharacterID();
 }
 
-// @merth: this function needs some work
 void Corpse::MakeLootRequestPackets(Client* client, const EQApplicationPacket* app) {
 	// Added 12/08. Started compressing loot struct on live.
 	char tmp[10];
@@ -1109,13 +1099,8 @@
 	}
 
 	if (item != 0) {
-<<<<<<< HEAD
-		if (item_data){
-			inst = database.CreateItem(item, item_data ? item_data->charges : 0, item_data->aug_1, item_data->aug_2, item_data->aug_3, item_data->aug_4, item_data->aug_5);
-=======
 		if (item_data){ 
 			inst = database.CreateItem(item, item_data ? item_data->charges : 0, item_data->aug_1, item_data->aug_2, item_data->aug_3, item_data->aug_4, item_data->aug_5, item_data->aug_6, item_data->attuned);
->>>>>>> f588c54d
 		}
 		else {
 			inst = database.CreateItem(item);
@@ -1443,5 +1428,4 @@
 	else {
 		corpse_graveyard_timer.SetTimer(3000);
 	}
-
 }