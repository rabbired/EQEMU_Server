--- conflicted
+++ resolved
@@ -14,261 +14,264 @@
 
 namespace EQEmu {
 
-	uint32 EstimateDeflateBuffer(uint32_t len) {
-		z_stream zstream;
-		memset(&zstream, 0, sizeof(zstream));
-	
-		zstream.zalloc = Z_NULL;
-		zstream.zfree = Z_NULL;
-		zstream.opaque = Z_NULL;
-		if (deflateInit(&zstream, Z_FINISH) != Z_OK)
+uint32 EstimateDeflateBuffer(uint32_t len) {
+	z_stream zstream;
+	memset(&zstream, 0, sizeof(zstream));
+
+	zstream.zalloc = Z_NULL;
+	zstream.zfree = Z_NULL;
+	zstream.opaque = Z_NULL;
+	if (deflateInit(&zstream, Z_FINISH) != Z_OK)
+		return 0;
+
+	return deflateBound(&zstream, len);
+}
+
+uint32_t DeflateData(const char *buffer, uint32_t len, char *out_buffer, uint32_t out_len_max) {
+	z_stream zstream;
+	memset(&zstream, 0, sizeof(zstream));
+	int zerror;
+
+	zstream.next_in = const_cast<unsigned char*>(reinterpret_cast<const unsigned char*>(buffer));
+	zstream.avail_in = len;
+	zstream.zalloc = Z_NULL;
+	zstream.zfree = Z_NULL;
+	zstream.opaque = Z_NULL;
+	deflateInit(&zstream, Z_FINISH);
+
+	zstream.next_out = reinterpret_cast<unsigned char*>(out_buffer);
+	zstream.avail_out = out_len_max;
+	zerror = deflate(&zstream, Z_FINISH);
+
+	if (zerror == Z_STREAM_END)
+	{
+		deflateEnd(&zstream);
+		return (uint32_t)zstream.total_out;
+	}
+	else
+	{
+		zerror = deflateEnd(&zstream);
+		return 0;
+	}
+}
+
+uint32 InflateData(const char* buffer, uint32 len, char* out_buffer, uint32 out_len_max) {
+	z_stream zstream;
+	int zerror = 0;
+	int i;
+
+	zstream.next_in = const_cast<unsigned char*>(reinterpret_cast<const unsigned char*>(buffer));
+	zstream.avail_in = len;
+	zstream.next_out = reinterpret_cast<unsigned char*>(out_buffer);;
+	zstream.avail_out = out_len_max;
+	zstream.zalloc = Z_NULL;
+	zstream.zfree = Z_NULL;
+	zstream.opaque = Z_NULL;
+
+	i = inflateInit2(&zstream, 15);
+	if (i != Z_OK) {
+		return 0;
+	}
+
+	zerror = inflate(&zstream, Z_FINISH);
+	if (zerror == Z_STREAM_END) {
+		inflateEnd(&zstream);
+		return zstream.total_out;
+	}
+	else {
+		if (zerror == -4 && zstream.msg == 0)
+		{
 			return 0;
-
-		return deflateBound(&zstream, len);
-	}
-
-	uint32_t DeflateData(const char *buffer, uint32_t len, char *out_buffer, uint32_t out_len_max) {
-		z_stream zstream;
-		memset(&zstream, 0, sizeof(zstream));
-		int zerror;
-
-		zstream.next_in = const_cast<unsigned char*>(reinterpret_cast<const unsigned char*>(buffer));
-		zstream.avail_in = len;
-		zstream.zalloc = Z_NULL;
-		zstream.zfree = Z_NULL;
-		zstream.opaque = Z_NULL;
-		deflateInit(&zstream, Z_FINISH);
-
-		zstream.next_out = reinterpret_cast<unsigned char*>(out_buffer);
-		zstream.avail_out = out_len_max;
-		zerror = deflate(&zstream, Z_FINISH);
-
-		if (zerror == Z_STREAM_END)
+		}
+
+		zerror = inflateEnd(&zstream);
+		return 0;
+	}
+}
+
+struct Map::impl
+{
+	RaycastMesh *rm;
+};
+
+Map::Map() {
+	imp = nullptr;
+}
+
+Map::~Map() {
+	if (imp) {
+		imp->rm->release();
+		safe_delete(imp);
+	}
+}
+
+float Map::FindBestZ(glm::vec3 &start, glm::vec3 *result) const {
+	if (!imp)
+		return BEST_Z_INVALID;
+
+	glm::vec3 tmp;
+	if (!result)
+		result = &tmp;
+
+	start.z += RuleI(Map, FindBestZHeightAdjust);
+	glm::vec3 from(start.x, start.y, start.z);
+	glm::vec3 to(start.x, start.y, BEST_Z_INVALID);
+	float hit_distance;
+	bool hit = false;
+
+	hit = imp->rm->raycast((const RmReal*)&from, (const RmReal*)&to, (RmReal*)result, nullptr, &hit_distance);
+	if (hit) {
+		return result->z;
+	}
+
+	// Find nearest Z above us
+
+	to.z = -BEST_Z_INVALID;
+	hit = imp->rm->raycast((const RmReal*)&from, (const RmReal*)&to, (RmReal*)result, nullptr, &hit_distance);
+	if (hit)
+	{
+		return result->z;
+	}
+
+	return BEST_Z_INVALID;
+}
+
+float Map::FindClosestZ(glm::vec3 &start, glm::vec3 *result) const {
+	// Unlike FindBestZ, this method finds the closest Z value above or below the specified point.
+	//
+	if (!imp)
+		return false;
+
+	float ClosestZ = BEST_Z_INVALID;
+
+	glm::vec3 tmp;
+	if (!result)
+		result = &tmp;
+
+	glm::vec3 from(start.x, start.y, start.z);
+	glm::vec3 to(start.x, start.y, BEST_Z_INVALID);
+	float hit_distance;
+	bool hit = false;
+
+	// first check is below us
+	hit = imp->rm->raycast((const RmReal*)&from, (const RmReal*)&to, (RmReal*)result, nullptr, &hit_distance);
+	if (hit) {
+		ClosestZ = result->z;
+
+	}
+
+	// Find nearest Z above us
+	to.z = -BEST_Z_INVALID;
+	hit = imp->rm->raycast((const RmReal*)&from, (const RmReal*)&to, (RmReal*)result, nullptr, &hit_distance);
+	if (hit) {
+		if (std::abs(from.z - result->z) < std::abs(ClosestZ - from.z))
+			return result->z;
+	}
+
+	return ClosestZ;
+}
+
+bool Map::LineIntersectsZone(glm::vec3 start, glm::vec3 end, float step, glm::vec3 *result) const {
+	if (!imp)
+		return false;
+	return imp->rm->raycast((const RmReal*)&start, (const RmReal*)&end, (RmReal*)result, nullptr, nullptr);
+}
+
+bool Map::LineIntersectsZoneNoZLeaps(glm::vec3 start, glm::vec3 end, float step_mag, glm::vec3 *result) const {
+	if (!imp)
+		return false;
+
+	float z = BEST_Z_INVALID;
+	glm::vec3 step;
+	glm::vec3 cur;
+	cur.x = start.x;
+	cur.y = start.y;
+	cur.z = start.z;
+
+	step.x = end.x - start.x;
+	step.y = end.y - start.y;
+	step.z = end.z - start.z;
+	float factor = step_mag / sqrt(step.x*step.x + step.y*step.y + step.z*step.z);
+
+	step.x *= factor;
+	step.y *= factor;
+	step.z *= factor;
+
+	int steps = 0;
+
+	if (step.x > 0 && step.x < 0.001f)
+		step.x = 0.001f;
+	if (step.y > 0 && step.y < 0.001f)
+		step.y = 0.001f;
+	if (step.z > 0 && step.z < 0.001f)
+		step.z = 0.001f;
+	if (step.x < 0 && step.x > -0.001f)
+		step.x = -0.001f;
+	if (step.y < 0 && step.y > -0.001f)
+		step.y = -0.001f;
+	if (step.z < 0 && step.z > -0.001f)
+		step.z = -0.001f;
+
+	//while we are not past end
+	//always do this once, even if start == end.
+	while (cur.x != end.x || cur.y != end.y || cur.z != end.z)
+	{
+		steps++;
+		glm::vec3 me;
+		me.x = cur.x;
+		me.y = cur.y;
+		me.z = cur.z;
+		glm::vec3 hit;
+
+		float best_z = FindBestZ(me, &hit);
+		float diff = best_z - z;
+		diff = diff < 0 ? -diff : diff;
+
+		if (z <= BEST_Z_INVALID || best_z <= BEST_Z_INVALID || diff < 12.0)
+			z = best_z;
+		else
+			return true;
+
+		//look at current location
+		if (LineIntersectsZone(start, end, step_mag, result))
 		{
-			deflateEnd(&zstream);
-			return (uint32_t)zstream.total_out;
-		}
-		else
-		{
-			zerror = deflateEnd(&zstream);
-			return 0;
-		}
-	}
-
-	uint32 InflateData(const char* buffer, uint32 len, char* out_buffer, uint32 out_len_max) {
-		z_stream zstream;
-		int zerror = 0;
-		int i;
-
-		zstream.next_in = const_cast<unsigned char*>(reinterpret_cast<const unsigned char*>(buffer));
-		zstream.avail_in = len;
-		zstream.next_out = reinterpret_cast<unsigned char*>(out_buffer);;
-		zstream.avail_out = out_len_max;
-		zstream.zalloc = Z_NULL;
-		zstream.zfree = Z_NULL;
-		zstream.opaque = Z_NULL;
-
-		i = inflateInit2(&zstream, 15);
-		if (i != Z_OK) {
-			return 0;
-		}
-
-		zerror = inflate(&zstream, Z_FINISH);
-		if (zerror == Z_STREAM_END) {
-			inflateEnd(&zstream);
-			return zstream.total_out;
-		}
-		else {
-			if (zerror == -4 && zstream.msg == 0)
-			{
-				return 0;
-			}
-
-			zerror = inflateEnd(&zstream);
-			return 0;
-		}
-	}
-
-	struct Map::impl
-	{
-		RaycastMesh *rm;
-	};
-
-	Map::Map() {
-		imp = nullptr;
-	}
-
-	Map::~Map() {
-		if(imp) {
-			imp->rm->release();
-			safe_delete(imp);
-		}
-	}
-
-	float Map::FindBestZ(glm::vec3 &start, glm::vec3 *result) const {
-		if (!imp)
-			return BEST_Z_INVALID;
-
-		glm::vec3 tmp;
-		if(!result)
-			result = &tmp;
-
-		start.z += RuleI(Map, FindBestZHeightAdjust);
-		glm::vec3 from(start.x, start.y, start.z);
-		glm::vec3 to(start.x, start.y, BEST_Z_INVALID);
-		float hit_distance;
-		bool hit = false;
-
-		hit = imp->rm->raycast((const RmReal*)&from, (const RmReal*)&to, (RmReal*)result, nullptr, &hit_distance);
-		if(hit) {
-			return result->z;
-		}
-	
-		// Find nearest Z above us
-	
-		to.z = -BEST_Z_INVALID;
-		hit = imp->rm->raycast((const RmReal*)&from, (const RmReal*)&to, (RmReal*)result, nullptr, &hit_distance);
-		if (hit)
-		{
-			return result->z;
-		}
-	
-		return BEST_Z_INVALID;
-	}
-
-	float Map::FindClosestZ(glm::vec3 &start, glm::vec3 *result) const {
-		// Unlike FindBestZ, this method finds the closest Z value above or below the specified point.
-		//
-		if (!imp)
-			return false;
-	
-		float ClosestZ = BEST_Z_INVALID;
-	
-		glm::vec3 tmp;
-		if (!result)
-			result = &tmp;
-	
-		glm::vec3 from(start.x, start.y, start.z);
-		glm::vec3 to(start.x, start.y, BEST_Z_INVALID);
-		float hit_distance;
-		bool hit = false;
-	
-		// first check is below us
-		hit = imp->rm->raycast((const RmReal*)&from, (const RmReal*)&to, (RmReal*)result, nullptr, &hit_distance);
-		if (hit) {
-			ClosestZ = result->z;
-		
-		}
-	
-		// Find nearest Z above us
-		to.z = -BEST_Z_INVALID;
-		hit = imp->rm->raycast((const RmReal*)&from, (const RmReal*)&to, (RmReal*)result, nullptr, &hit_distance);
-		if (hit) {
-			if (std::abs(from.z - result->z) < std::abs(ClosestZ - from.z))
-				return result->z;
-		}
-
-		return ClosestZ;
-	}
-
-	bool Map::LineIntersectsZone(glm::vec3 start, glm::vec3 end, float step, glm::vec3 *result) const {
-		if(!imp)
-			return false;
-		return imp->rm->raycast((const RmReal*)&start, (const RmReal*)&end, (RmReal*)result, nullptr, nullptr);
-	}
-
-	bool Map::LineIntersectsZoneNoZLeaps(glm::vec3 start, glm::vec3 end, float step_mag, glm::vec3 *result) const {
-		if (!imp)
-			return false;
-	
-		float z = BEST_Z_INVALID;
-		glm::vec3 step;
-		glm::vec3 cur;
-		cur.x = start.x;
-		cur.y = start.y;
-		cur.z = start.z;
-
-		step.x = end.x - start.x;
-		step.y = end.y - start.y;
-		step.z = end.z - start.z;
-		float factor = step_mag / sqrt(step.x*step.x + step.y*step.y + step.z*step.z);
-
-		step.x *= factor;
-		step.y *= factor;
-		step.z *= factor;
-
-		int steps = 0;
-
-		if (step.x > 0 && step.x < 0.001f)
-			step.x = 0.001f;
-		if (step.y > 0 && step.y < 0.001f)
-			step.y = 0.001f;
-		if (step.z > 0 && step.z < 0.001f)
-			step.z = 0.001f;
-		if (step.x < 0 && step.x > -0.001f)
-			step.x = -0.001f;
-		if (step.y < 0 && step.y > -0.001f)
-			step.y = -0.001f;
-		if (step.z < 0 && step.z > -0.001f)
-			step.z = -0.001f;
-
-		//while we are not past end
-		//always do this once, even if start == end.
-		while(cur.x != end.x || cur.y != end.y || cur.z != end.z)
-		{
-			steps++;
-			glm::vec3 me;
-			me.x = cur.x;
-			me.y = cur.y;
-			me.z = cur.z;
-			glm::vec3 hit;
-
-			float best_z = FindBestZ(me, &hit);
-			float diff = best_z - z;
-			diff = diff < 0 ? -diff : diff;
-
-			if (z <= BEST_Z_INVALID || best_z <= BEST_Z_INVALID || diff < 12.0)
-				z = best_z;
-			else
-				return true;
-
-			//look at current location
-			if(LineIntersectsZone(start, end, step_mag, result))
-			{
-				return true;
-			}
-
-			//move 1 step
-			if (cur.x != end.x)
-				cur.x += step.x;
-			if (cur.y != end.y)
-				cur.y += step.y;
-			if (cur.z != end.z)
-				cur.z += step.z;
-
-			//watch for end conditions
-			if ( (cur.x > end.x && end.x >= start.x) || (cur.x < end.x && end.x <= start.x) || (step.x == 0) ) {
-				cur.x = end.x;
-			}
-			if ( (cur.y > end.y && end.y >= start.y) || (cur.y < end.y && end.y <= start.y) || (step.y == 0) ) {
-				cur.y = end.y;
-			}
-			if ( (cur.z > end.z && end.z >= start.z) || (cur.z < end.z && end.z < start.z) || (step.z == 0) ) {
-				cur.z = end.z;
-			}
-		}
-
-		//walked entire line and didnt run into anything...
-		return false;
-<<<<<<< HEAD
-=======
+			return true;
+		}
+
+		//move 1 step
+		if (cur.x != end.x)
+			cur.x += step.x;
+		if (cur.y != end.y)
+			cur.y += step.y;
+		if (cur.z != end.z)
+			cur.z += step.z;
+
+		//watch for end conditions
+		if ((cur.x > end.x && end.x >= start.x) || (cur.x < end.x && end.x <= start.x) || (step.x == 0)) {
+			cur.x = end.x;
+		}
+		if ((cur.y > end.y && end.y >= start.y) || (cur.y < end.y && end.y <= start.y) || (step.y == 0)) {
+			cur.y = end.y;
+		}
+		if ((cur.z > end.z && end.z >= start.z) || (cur.z < end.z && end.z < start.z) || (step.z == 0)) {
+			cur.z = end.z;
+		}
+	}
+
+	//walked entire line and didnt run into anything...
+	return false;
+}
+
+bool Map::CheckLoS(glm::vec3 myloc, glm::vec3 oloc) const {
+	if (!imp)
+		return false;
 
 	return !imp->rm->raycast((const RmReal*)&myloc, (const RmReal*)&oloc, nullptr, nullptr, nullptr);
 }
 
 // returns true if a collision happens
 bool Map::DoCollisionCheck(glm::vec3 myloc, glm::vec3 oloc, glm::vec3 &outnorm, float &distance) const {
-	if(!imp)
+	if (!imp)
 		return false;
 
 	return imp->rm->raycast((const RmReal*)&myloc, (const RmReal*)&oloc, nullptr, (RmReal *)&outnorm, (RmReal *)&distance);
@@ -287,370 +290,488 @@
 	}
 	else if (file_exists("Maps")) {
 		filename = "Maps";
->>>>>>> 638d43e3
-	}
-
-	bool Map::CheckLoS(glm::vec3 myloc, glm::vec3 oloc) const {
-		if(!imp)
+	}
+	else {
+		filename = Config->MapDir;
+	}
+	std::transform(file.begin(), file.end(), file.begin(), ::tolower);
+	filename += "/";
+	filename += file;
+	filename += ".map";
+
+	Log(Logs::General, Logs::Status, "Attempting to load Map File :: '%s'", filename.c_str());
+
+	auto m = new Map();
+	if (m->Load(filename)) {
+		return m;
+	}
+
+	delete m;
+	return nullptr;
+}
+
+#ifdef USE_MAP_MMFS
+bool Map::Load(std::string filename, bool force_mmf_overwrite)
+{
+	if (LoadMMF(filename, force_mmf_overwrite)) {
+		Log(Logs::General, Logs::Status, "Loaded .MMF Map File in place of '%s'", filename.c_str());
+		return true;
+	}
+#else
+bool Map::Load(std::string filename)
+{
+#endif /*USE_MAP_MMFS*/
+
+	FILE *f = fopen(filename.c_str(), "rb");
+	if (f) {
+		uint32 version;
+		if (fread(&version, sizeof(version), 1, f) != 1) {
+			fclose(f);
 			return false;
-
-		return !imp->rm->raycast((const RmReal*)&myloc, (const RmReal*)&oloc, nullptr, nullptr, nullptr);
-	}
-
-	inline bool file_exists(const std::string& name) {
-		std::ifstream f(name.c_str());
-		return f.good();
-	}
-
-	Map *Map::LoadMapFile(std::string file) {
-
-		std::string filename = "";
-		if (file_exists("maps")) {
-			filename = "maps";
-		}
-		else if (file_exists("Maps")) {
-			filename = "Maps";
+		}
+
+		if (version == 0x01000000) {
+			Log(Logs::General, Logs::Status, "Loaded V1 Map File :: '%s'", filename.c_str());
+			bool v = LoadV1(f);
+			fclose(f);
+
+#ifdef USE_MAP_MMFS
+			if (v)
+				return SaveMMF(filename, force_mmf_overwrite);
+#endif /*USE_MAP_MMFS*/
+
+			return v;
+		}
+		else if (version == 0x02000000) {
+			Log(Logs::General, Logs::Status, "Loaded V2 Map File :: '%s'", filename.c_str());
+			bool v = LoadV2(f);
+			fclose(f);
+
+#ifdef USE_MAP_MMFS
+			if (v)
+				return SaveMMF(filename, force_mmf_overwrite);
+#endif /*USE_MAP_MMFS*/
+
+			return v;
 		}
 		else {
-			filename = Config->MapDir;
-		}
-		std::transform(file.begin(), file.end(), file.begin(), ::tolower);
-		filename += "/";
-		filename += file;
-		filename += ".map";
-
-		Log(Logs::General, Logs::Status, "Attempting to load Map File :: '%s'", filename.c_str());
-
-		auto m = new Map();
-		if (m->Load(filename)) {
-			return m;
-		}
-
-		delete m;
-		return nullptr;
-	}
-
-	#ifdef USE_MAP_MMFS
-	bool Map::Load(std::string filename, bool force_mmf_overwrite)
+			fclose(f);
+			return false;
+		}
+	}
+
+	return false;
+}
+
+bool Map::LoadV1(FILE *f) {
+	uint32 face_count;
+	uint16 node_count;
+	uint32 facelist_count;
+
+	if (fread(&face_count, sizeof(face_count), 1, f) != 1) {
+		return false;
+	}
+
+	if (fread(&node_count, sizeof(node_count), 1, f) != 1) {
+		return false;
+	}
+
+	if (fread(&facelist_count, sizeof(facelist_count), 1, f) != 1) {
+		return false;
+	}
+
+	std::vector<glm::vec3> verts;
+	std::vector<uint32> indices;
+	for (uint32 i = 0; i < face_count; ++i) {
+		glm::vec3 a;
+		glm::vec3 b;
+		glm::vec3 c;
+		float normals[4];
+		if (fread(&a, sizeof(glm::vec3), 1, f) != 1) {
+			return false;
+		}
+
+		if (fread(&b, sizeof(glm::vec3), 1, f) != 1) {
+			return false;
+		}
+
+		if (fread(&c, sizeof(glm::vec3), 1, f) != 1) {
+			return false;
+		}
+
+		if (fread(normals, sizeof(normals), 1, f) != 1) {
+			return false;
+		}
+
+		size_t sz = verts.size();
+		verts.push_back(a);
+		indices.push_back((uint32)sz);
+
+		verts.push_back(b);
+		indices.push_back((uint32)sz + 1);
+
+		verts.push_back(c);
+		indices.push_back((uint32)sz + 2);
+	}
+
+	if (imp) {
+		imp->rm->release();
+		imp->rm = nullptr;
+	}
+	else {
+		imp = new impl;
+	}
+
+	imp->rm = createRaycastMesh((RmUint32)verts.size(), (const RmReal*)&verts[0], face_count, &indices[0]);
+
+	if (!imp->rm) {
+		delete imp;
+		imp = nullptr;
+		return false;
+	}
+
+	return true;
+}
+
+struct ModelEntry
+{
+	struct Poly
 	{
-		if (LoadMMF(filename, force_mmf_overwrite)) {
-			Log(Logs::General, Logs::Status, "Loaded .MMF Map File in place of '%s'", filename.c_str());
-			return true;
-		}
-	#else
-	bool Map::Load(std::string filename)
-	{
-	#endif /*USE_MAP_MMFS*/
-
-		FILE *f = fopen(filename.c_str(), "rb");
-		if(f) {
-			uint32 version;
-			if(fread(&version, sizeof(version), 1, f) != 1) {
-				fclose(f);
-				return false;
-			}
-		
-			if(version == 0x01000000) {
-				Log(Logs::General, Logs::Status, "Loaded V1 Map File :: '%s'", filename.c_str());
-				bool v = LoadV1(f);
-				fclose(f);
-
-	#ifdef USE_MAP_MMFS
-				if (v)
-					return SaveMMF(filename, force_mmf_overwrite);
-	#endif /*USE_MAP_MMFS*/
-
-				return v;
-			} else if(version == 0x02000000) {
-				Log(Logs::General, Logs::Status, "Loaded V2 Map File :: '%s'", filename.c_str());
-				bool v = LoadV2(f);
-				fclose(f);
-
-	#ifdef USE_MAP_MMFS
-				if (v)
-					return SaveMMF(filename, force_mmf_overwrite);
-	#endif /*USE_MAP_MMFS*/
-
-				return v;
-			} else {
-				fclose(f);
-				return false;
-			}
-		}
-	
-		return false;
-	}
-
-	bool Map::LoadV1(FILE *f) {
-		uint32 face_count;
-		uint16 node_count;
-		uint32 facelist_count;
-	
-		if(fread(&face_count, sizeof(face_count), 1, f) != 1) {
-			return false;
-		}
-	
-		if(fread(&node_count, sizeof(node_count), 1, f) != 1) {
-			return false;
-		}
-	
-		if(fread(&facelist_count, sizeof(facelist_count), 1, f) != 1) {
-			return false;
-		}
-	
-		std::vector<glm::vec3> verts;
-		std::vector<uint32> indices;
-		for(uint32 i = 0; i < face_count; ++i) {
-			glm::vec3 a;
-			glm::vec3 b;
-			glm::vec3 c;
-			float normals[4];
-			if(fread(&a, sizeof(glm::vec3), 1, f) != 1) {
-				return false;
-			}
-
-			if(fread(&b, sizeof(glm::vec3), 1, f) != 1) {
-				return false;
-			}
-
-			if(fread(&c, sizeof(glm::vec3), 1, f) != 1) {
-				return false;
-			}
-
-			if(fread(normals, sizeof(normals), 1, f) != 1) {
-				return false;
-			}
-
-			size_t sz = verts.size();
-			verts.push_back(a);
-			indices.push_back((uint32)sz);
-
-			verts.push_back(b);
-			indices.push_back((uint32)sz + 1);
-
-			verts.push_back(c);
-			indices.push_back((uint32)sz + 2);
-		}
-	
-		if(imp) {
-			imp->rm->release();
-			imp->rm = nullptr;
-		} else {
-			imp = new impl;
-		}
-	
-		imp->rm = createRaycastMesh((RmUint32)verts.size(), (const RmReal*)&verts[0], face_count, &indices[0]);
-	
-		if(!imp->rm) {
-			delete imp;
-			imp = nullptr;
-			return false;
-		}
-	
-		return true;
-	}
-
-	struct ModelEntry
-	{
-		struct Poly
-		{
-			uint32 v1, v2, v3;
-			uint8 vis;
-		};
-		std::vector<glm::vec3> verts;
-		std::vector<Poly> polys;
+		uint32 v1, v2, v3;
+		uint8 vis;
 	};
-
-	bool Map::LoadV2(FILE *f) {
-		uint32 data_size;
-		if (fread(&data_size, sizeof(data_size), 1, f) != 1) {
-			return false;
-		}
-
-		uint32 buffer_size;
-		if (fread(&buffer_size, sizeof(buffer_size), 1, f) != 1) {
-			return false;
-		}
-
-		std::vector<char> data;
-		data.resize(data_size);
-		if (fread(&data[0], data_size, 1, f) != 1) {
-			return false;
-		}
-
-		std::vector<char> buffer;
-		buffer.resize(buffer_size);
-		uint32 v = InflateData(&data[0], data_size, &buffer[0], buffer_size);
-
-		char *buf = &buffer[0];
-		uint32 vert_count;
-		uint32 ind_count;
-		uint32 nc_vert_count;
-		uint32 nc_ind_count;
-		uint32 model_count;
-		uint32 plac_count;
-		uint32 plac_group_count;
-		uint32 tile_count;
-		uint32 quads_per_tile;
-		float units_per_vertex;
-
-		vert_count = *(uint32*)buf;
+	std::vector<glm::vec3> verts;
+	std::vector<Poly> polys;
+};
+
+bool Map::LoadV2(FILE *f) {
+	uint32 data_size;
+	if (fread(&data_size, sizeof(data_size), 1, f) != 1) {
+		return false;
+	}
+
+	uint32 buffer_size;
+	if (fread(&buffer_size, sizeof(buffer_size), 1, f) != 1) {
+		return false;
+	}
+
+	std::vector<char> data;
+	data.resize(data_size);
+	if (fread(&data[0], data_size, 1, f) != 1) {
+		return false;
+	}
+
+	std::vector<char> buffer;
+	buffer.resize(buffer_size);
+	uint32 v = InflateData(&data[0], data_size, &buffer[0], buffer_size);
+
+	char *buf = &buffer[0];
+	uint32 vert_count;
+	uint32 ind_count;
+	uint32 nc_vert_count;
+	uint32 nc_ind_count;
+	uint32 model_count;
+	uint32 plac_count;
+	uint32 plac_group_count;
+	uint32 tile_count;
+	uint32 quads_per_tile;
+	float units_per_vertex;
+
+	vert_count = *(uint32*)buf;
+	buf += sizeof(uint32);
+
+	ind_count = *(uint32*)buf;
+	buf += sizeof(uint32);
+
+	nc_vert_count = *(uint32*)buf;
+	buf += sizeof(uint32);
+
+	nc_ind_count = *(uint32*)buf;
+	buf += sizeof(uint32);
+
+	model_count = *(uint32*)buf;
+	buf += sizeof(uint32);
+
+	plac_count = *(uint32*)buf;
+	buf += sizeof(uint32);
+
+	plac_group_count = *(uint32*)buf;
+	buf += sizeof(uint32);
+
+	tile_count = *(uint32*)buf;
+	buf += sizeof(uint32);
+
+	quads_per_tile = *(uint32*)buf;
+	buf += sizeof(uint32);
+
+	units_per_vertex = *(float*)buf;
+	buf += sizeof(float);
+
+	std::vector<glm::vec3> verts;
+	verts.reserve(vert_count);
+	std::vector<uint32> indices;
+	indices.reserve(ind_count);
+
+	for (uint32 i = 0; i < vert_count; ++i) {
+		float x;
+		float y;
+		float z;
+
+		x = *(float*)buf;
+		buf += sizeof(float);
+
+		y = *(float*)buf;
+		buf += sizeof(float);
+
+		z = *(float*)buf;
+		buf += sizeof(float);
+
+		verts.emplace_back(x, y, z);
+	}
+
+	for (uint32 i = 0; i < ind_count; ++i) {
+		indices.emplace_back(*(uint32 *)buf);
 		buf += sizeof(uint32);
-
-		ind_count = *(uint32*)buf;
+	}
+
+	for (uint32 i = 0; i < nc_vert_count; ++i) {
+		buf += sizeof(float) * 3;
+	}
+
+	for (uint32 i = 0; i < nc_ind_count; ++i) {
 		buf += sizeof(uint32);
-
-		nc_vert_count = *(uint32*)buf;
+	}
+
+	std::map<std::string, std::unique_ptr<ModelEntry>> models;
+	for (uint32 i = 0; i < model_count; ++i) {
+		std::unique_ptr<ModelEntry> me(new ModelEntry);
+		std::string name = buf;
+		buf += name.length() + 1;
+
+		uint32 vert_count = *(uint32*)buf;
 		buf += sizeof(uint32);
 
-		nc_ind_count = *(uint32*)buf;
+		uint32 poly_count = *(uint32*)buf;
 		buf += sizeof(uint32);
 
-		model_count = *(uint32*)buf;
+		me->verts.reserve(vert_count);
+		for (uint32 j = 0; j < vert_count; ++j) {
+			float x = *(float*)buf;
+			buf += sizeof(float);
+			float y = *(float*)buf;
+			buf += sizeof(float);
+			float z = *(float*)buf;
+			buf += sizeof(float);
+
+			me->verts.emplace_back(x, y, z);
+		}
+
+		me->polys.reserve(poly_count);
+		for (uint32 j = 0; j < poly_count; ++j) {
+			uint32 v1 = *(uint32*)buf;
+			buf += sizeof(uint32);
+			uint32 v2 = *(uint32*)buf;
+			buf += sizeof(uint32);
+			uint32 v3 = *(uint32*)buf;
+			buf += sizeof(uint32);
+			uint8 vis = *(uint8*)buf;
+			buf += sizeof(uint8);
+
+			ModelEntry::Poly p;
+			p.v1 = v1;
+			p.v2 = v2;
+			p.v3 = v3;
+			p.vis = vis;
+			me->polys.push_back(p);
+		}
+
+		models[name] = std::move(me);
+	}
+
+	for (uint32 i = 0; i < plac_count; ++i) {
+		std::string name = buf;
+		buf += name.length() + 1;
+
+		float x = *(float*)buf;
+		buf += sizeof(float);
+		float y = *(float*)buf;
+		buf += sizeof(float);
+		float z = *(float*)buf;
+		buf += sizeof(float);
+
+		float x_rot = *(float*)buf;
+		buf += sizeof(float);
+		float y_rot = *(float*)buf;
+		buf += sizeof(float);
+		float z_rot = *(float*)buf;
+		buf += sizeof(float);
+
+		float x_scale = *(float*)buf;
+		buf += sizeof(float);
+		float y_scale = *(float*)buf;
+		buf += sizeof(float);
+		float z_scale = *(float*)buf;
+		buf += sizeof(float);
+
+		if (models.count(name) == 0)
+			continue;
+
+		auto &model = models[name];
+		auto &mod_polys = model->polys;
+		auto &mod_verts = model->verts;
+		for (uint32 j = 0; j < mod_polys.size(); ++j) {
+			auto &current_poly = mod_polys[j];
+			if (current_poly.vis == 0)
+				continue;
+			auto v1 = mod_verts[current_poly.v1];
+			auto v2 = mod_verts[current_poly.v2];
+			auto v3 = mod_verts[current_poly.v3];
+
+			RotateVertex(v1, x_rot, y_rot, z_rot);
+			RotateVertex(v2, x_rot, y_rot, z_rot);
+			RotateVertex(v3, x_rot, y_rot, z_rot);
+
+			ScaleVertex(v1, x_scale, y_scale, z_scale);
+			ScaleVertex(v2, x_scale, y_scale, z_scale);
+			ScaleVertex(v3, x_scale, y_scale, z_scale);
+
+			TranslateVertex(v1, x, y, z);
+			TranslateVertex(v2, x, y, z);
+			TranslateVertex(v3, x, y, z);
+
+			verts.emplace_back(v1.y, v1.x, v1.z); // x/y swapped
+			verts.emplace_back(v2.y, v2.x, v2.z);
+			verts.emplace_back(v3.y, v3.x, v3.z);
+
+			indices.emplace_back((uint32)verts.size() - 3);
+			indices.emplace_back((uint32)verts.size() - 2);
+			indices.emplace_back((uint32)verts.size() - 1);
+		}
+	}
+
+	for (uint32 i = 0; i < plac_group_count; ++i) {
+		float x = *(float*)buf;
+		buf += sizeof(float);
+		float y = *(float*)buf;
+		buf += sizeof(float);
+		float z = *(float*)buf;
+		buf += sizeof(float);
+
+		float x_rot = *(float*)buf;
+		buf += sizeof(float);
+		float y_rot = *(float*)buf;
+		buf += sizeof(float);
+		float z_rot = *(float*)buf;
+		buf += sizeof(float);
+
+		float x_scale = *(float*)buf;
+		buf += sizeof(float);
+		float y_scale = *(float*)buf;
+		buf += sizeof(float);
+		float z_scale = *(float*)buf;
+		buf += sizeof(float);
+
+		float x_tile = *(float*)buf;
+		buf += sizeof(float);
+		float y_tile = *(float*)buf;
+		buf += sizeof(float);
+		float z_tile = *(float*)buf;
+		buf += sizeof(float);
+
+		uint32 p_count = *(uint32*)buf;
 		buf += sizeof(uint32);
 
-		plac_count = *(uint32*)buf;
-		buf += sizeof(uint32);
-
-		plac_group_count = *(uint32*)buf;
-		buf += sizeof(uint32);
-
-		tile_count = *(uint32*)buf;
-		buf += sizeof(uint32);
-
-		quads_per_tile = *(uint32*)buf;
-		buf += sizeof(uint32);
-
-		units_per_vertex = *(float*)buf;
-		buf += sizeof(float);
-
-		std::vector<glm::vec3> verts;
-		verts.reserve(vert_count);
-		std::vector<uint32> indices;
-		indices.reserve(ind_count);
-
-		for (uint32 i = 0; i < vert_count; ++i) {
-			float x;
-			float y;
-			float z;
-
-			x = *(float*)buf;
-			buf += sizeof(float);
-
-			y = *(float*)buf;
-			buf += sizeof(float);
-
-			z = *(float*)buf;
-			buf += sizeof(float);
-
-			verts.emplace_back(x, y, z);
-		}
-
-		for (uint32 i = 0; i < ind_count; ++i) {
-			indices.emplace_back(*(uint32 *)buf);
-			buf += sizeof(uint32);
-		}
-
-		for (uint32 i = 0; i < nc_vert_count; ++i) {
-			buf += sizeof(float) * 3;
-		}
-
-		for (uint32 i = 0; i < nc_ind_count; ++i) {
-			buf += sizeof(uint32);
-		}
-
-		std::map<std::string, std::unique_ptr<ModelEntry>> models;
-		for (uint32 i = 0; i < model_count; ++i) {
-			std::unique_ptr<ModelEntry> me(new ModelEntry);
+		for (uint32 j = 0; j < p_count; ++j) {
 			std::string name = buf;
 			buf += name.length() + 1;
 
-			uint32 vert_count = *(uint32*)buf;
-			buf += sizeof(uint32);
-
-			uint32 poly_count = *(uint32*)buf;
-			buf += sizeof(uint32);
-
-			me->verts.reserve(vert_count);
-			for (uint32 j = 0; j < vert_count; ++j) {
-				float x = *(float*)buf;
-				buf += sizeof(float);
-				float y = *(float*)buf;
-				buf += sizeof(float);
-				float z = *(float*)buf;
-				buf += sizeof(float);
-
-				me->verts.emplace_back(x, y, z);
-			}
-
-			me->polys.reserve(poly_count);
-			for (uint32 j = 0; j < poly_count; ++j) {
-				uint32 v1 = *(uint32*)buf;
-				buf += sizeof(uint32);
-				uint32 v2 = *(uint32*)buf;
-				buf += sizeof(uint32);
-				uint32 v3 = *(uint32*)buf;
-				buf += sizeof(uint32);
-				uint8 vis = *(uint8*)buf;
-				buf += sizeof(uint8);
-
-				ModelEntry::Poly p;
-				p.v1 = v1;
-				p.v2 = v2;
-				p.v3 = v3;
-				p.vis = vis;
-				me->polys.push_back(p);
-			}
-
-			models[name] = std::move(me);
-		}
-
-		for (uint32 i = 0; i < plac_count; ++i) {
-			std::string name = buf;
-			buf += name.length() + 1;
-
-			float x = *(float*)buf;
-			buf += sizeof(float);
-			float y = *(float*)buf;
-			buf += sizeof(float);
-			float z = *(float*)buf;
-			buf += sizeof(float);
-
-			float x_rot = *(float*)buf;
-			buf += sizeof(float);
-			float y_rot = *(float*)buf;
-			buf += sizeof(float);
-			float z_rot = *(float*)buf;
-			buf += sizeof(float);
-
-			float x_scale = *(float*)buf;
-			buf += sizeof(float);
-			float y_scale = *(float*)buf;
-			buf += sizeof(float);
-			float z_scale = *(float*)buf;
+			float p_x = *(float*)buf;
+			buf += sizeof(float);
+			float p_y = *(float*)buf;
+			buf += sizeof(float);
+			float p_z = *(float*)buf;
+			buf += sizeof(float);
+
+			float p_x_rot = *(float*)buf * 3.14159f / 180;
+			buf += sizeof(float);
+			float p_y_rot = *(float*)buf * 3.14159f / 180;
+			buf += sizeof(float);
+			float p_z_rot = *(float*)buf * 3.14159f / 180;
+			buf += sizeof(float);
+
+			float p_x_scale = *(float*)buf;
+			buf += sizeof(float);
+			float p_y_scale = *(float*)buf;
+			buf += sizeof(float);
+			float p_z_scale = *(float*)buf;
 			buf += sizeof(float);
 
 			if (models.count(name) == 0)
 				continue;
 
 			auto &model = models[name];
-			auto &mod_polys = model->polys;
-			auto &mod_verts = model->verts;
-			for (uint32 j = 0; j < mod_polys.size(); ++j) {
-				auto &current_poly = mod_polys[j];
-				if (current_poly.vis == 0)
+
+			for (size_t k = 0; k < model->polys.size(); ++k) {
+				auto &poly = model->polys[k];
+				if (poly.vis == 0)
 					continue;
-				auto v1 = mod_verts[current_poly.v1];
-				auto v2 = mod_verts[current_poly.v2];
-				auto v3 = mod_verts[current_poly.v3];
-
-				RotateVertex(v1, x_rot, y_rot, z_rot);
-				RotateVertex(v2, x_rot, y_rot, z_rot);
-				RotateVertex(v3, x_rot, y_rot, z_rot);
+				glm::vec3 v1, v2, v3;
+
+				v1 = model->verts[poly.v1];
+				v2 = model->verts[poly.v2];
+				v3 = model->verts[poly.v3];
+
+				ScaleVertex(v1, p_x_scale, p_y_scale, p_z_scale);
+				ScaleVertex(v2, p_x_scale, p_y_scale, p_z_scale);
+				ScaleVertex(v3, p_x_scale, p_y_scale, p_z_scale);
+
+				TranslateVertex(v1, p_x, p_y, p_z);
+				TranslateVertex(v2, p_x, p_y, p_z);
+				TranslateVertex(v3, p_x, p_y, p_z);
+
+				RotateVertex(v1, x_rot * 3.14159f / 180.0f, 0, 0);
+				RotateVertex(v2, x_rot * 3.14159f / 180.0f, 0, 0);
+				RotateVertex(v3, x_rot * 3.14159f / 180.0f, 0, 0);
+
+				RotateVertex(v1, 0, y_rot * 3.14159f / 180.0f, 0);
+				RotateVertex(v2, 0, y_rot * 3.14159f / 180.0f, 0);
+				RotateVertex(v3, 0, y_rot * 3.14159f / 180.0f, 0);
+
+				glm::vec3 correction(p_x, p_y, p_z);
+
+				RotateVertex(correction, x_rot * 3.14159f / 180.0f, 0, 0);
+
+				TranslateVertex(v1, -correction.x, -correction.y, -correction.z);
+				TranslateVertex(v2, -correction.x, -correction.y, -correction.z);
+				TranslateVertex(v3, -correction.x, -correction.y, -correction.z);
+
+				RotateVertex(v1, p_x_rot, 0, 0);
+				RotateVertex(v2, p_x_rot, 0, 0);
+				RotateVertex(v3, p_x_rot, 0, 0);
+
+				RotateVertex(v1, 0, -p_y_rot, 0);
+				RotateVertex(v2, 0, -p_y_rot, 0);
+				RotateVertex(v3, 0, -p_y_rot, 0);
+
+				RotateVertex(v1, 0, 0, p_z_rot);
+				RotateVertex(v2, 0, 0, p_z_rot);
+				RotateVertex(v3, 0, 0, p_z_rot);
+
+				TranslateVertex(v1, correction.x, correction.y, correction.z);
+				TranslateVertex(v2, correction.x, correction.y, correction.z);
+				TranslateVertex(v3, correction.x, correction.y, correction.z);
+
+				RotateVertex(v1, 0, 0, z_rot * 3.14159f / 180.0f);
+				RotateVertex(v2, 0, 0, z_rot * 3.14159f / 180.0f);
+				RotateVertex(v3, 0, 0, z_rot * 3.14159f / 180.0f);
 
 				ScaleVertex(v1, x_scale, y_scale, z_scale);
 				ScaleVertex(v2, x_scale, y_scale, z_scale);
 				ScaleVertex(v3, x_scale, y_scale, z_scale);
+
+				TranslateVertex(v1, x_tile, y_tile, z_tile);
+				TranslateVertex(v2, x_tile, y_tile, z_tile);
+				TranslateVertex(v3, x_tile, y_tile, z_tile);
 
 				TranslateVertex(v1, x, y, z);
 				TranslateVertex(v2, x, y, z);
@@ -665,546 +786,408 @@
 				indices.emplace_back((uint32)verts.size() - 1);
 			}
 		}
-
-		for (uint32 i = 0; i < plac_group_count; ++i) {
-			float x = *(float*)buf;
-			buf += sizeof(float);
-			float y = *(float*)buf;
-			buf += sizeof(float);
-			float z = *(float*)buf;
-			buf += sizeof(float);
-
-			float x_rot = *(float*)buf;
-			buf += sizeof(float);
-			float y_rot = *(float*)buf;
-			buf += sizeof(float);
-			float z_rot = *(float*)buf;
-			buf += sizeof(float);
-
-			float x_scale = *(float*)buf;
-			buf += sizeof(float);
-			float y_scale = *(float*)buf;
-			buf += sizeof(float);
-			float z_scale = *(float*)buf;
-			buf += sizeof(float);
-
-			float x_tile = *(float*)buf;
-			buf += sizeof(float);
-			float y_tile = *(float*)buf;
-			buf += sizeof(float);
-			float z_tile = *(float*)buf;
-			buf += sizeof(float);
-
-			uint32 p_count = *(uint32*)buf;
-			buf += sizeof(uint32);
-
-			for (uint32 j = 0; j < p_count; ++j) {
-				std::string name = buf;
-				buf += name.length() + 1;
-
-				float p_x = *(float*)buf;
+	}
+
+	uint32 ter_quad_count = (quads_per_tile * quads_per_tile);
+	uint32 ter_vert_count = ((quads_per_tile + 1) * (quads_per_tile + 1));
+	std::vector<uint8> flags;
+	std::vector<float> floats;
+	flags.resize(ter_quad_count);
+	floats.resize(ter_vert_count);
+	for (uint32 i = 0; i < tile_count; ++i) {
+		bool flat;
+		flat = *(bool*)buf;
+		buf += sizeof(bool);
+
+		float x;
+		x = *(float*)buf;
+		buf += sizeof(float);
+
+		float y;
+		y = *(float*)buf;
+		buf += sizeof(float);
+
+		if (flat) {
+			float z;
+			z = *(float*)buf;
+			buf += sizeof(float);
+
+			float QuadVertex1X = x;
+			float QuadVertex1Y = y;
+			float QuadVertex1Z = z;
+
+			float QuadVertex2X = QuadVertex1X + (quads_per_tile * units_per_vertex);
+			float QuadVertex2Y = QuadVertex1Y;
+			float QuadVertex2Z = QuadVertex1Z;
+
+			float QuadVertex3X = QuadVertex2X;
+			float QuadVertex3Y = QuadVertex1Y + (quads_per_tile * units_per_vertex);
+			float QuadVertex3Z = QuadVertex1Z;
+
+			float QuadVertex4X = QuadVertex1X;
+			float QuadVertex4Y = QuadVertex3Y;
+			float QuadVertex4Z = QuadVertex1Z;
+
+			uint32 current_vert = (uint32)verts.size() + 3;
+			verts.emplace_back(QuadVertex1X, QuadVertex1Y, QuadVertex1Z);
+			verts.emplace_back(QuadVertex2X, QuadVertex2Y, QuadVertex2Z);
+			verts.emplace_back(QuadVertex3X, QuadVertex3Y, QuadVertex3Z);
+			verts.emplace_back(QuadVertex4X, QuadVertex4Y, QuadVertex4Z);
+
+			indices.emplace_back(current_vert);
+			indices.emplace_back(current_vert - 2);
+			indices.emplace_back(current_vert - 1);
+
+			indices.emplace_back(current_vert);
+			indices.emplace_back(current_vert - 3);
+			indices.emplace_back(current_vert - 2);
+		}
+		else {
+			//read flags
+			for (uint32 j = 0; j < ter_quad_count; ++j) {
+				uint8 f;
+				f = *(uint8*)buf;
+				buf += sizeof(uint8);
+
+				flags[j] = f;
+			}
+
+			//read floats
+			for (uint32 j = 0; j < ter_vert_count; ++j) {
+				float f;
+				f = *(float*)buf;
 				buf += sizeof(float);
-				float p_y = *(float*)buf;
-				buf += sizeof(float);
-				float p_z = *(float*)buf;
-				buf += sizeof(float);
-
-				float p_x_rot = *(float*)buf * 3.14159f / 180;
-				buf += sizeof(float);
-				float p_y_rot = *(float*)buf * 3.14159f / 180;
-				buf += sizeof(float);
-				float p_z_rot = *(float*)buf * 3.14159f / 180;
-				buf += sizeof(float);
-
-				float p_x_scale = *(float*)buf;
-				buf += sizeof(float);
-				float p_y_scale = *(float*)buf;
-				buf += sizeof(float);
-				float p_z_scale = *(float*)buf;
-				buf += sizeof(float);
-
-				if (models.count(name) == 0)
+
+				floats[j] = f;
+			}
+
+			int row_number = -1;
+			std::map<std::tuple<float, float, float>, uint32> cur_verts;
+			for (uint32 quad = 0; quad < ter_quad_count; ++quad) {
+				if ((quad % quads_per_tile) == 0) {
+					++row_number;
+				}
+
+				if (flags[quad] & 0x01)
 					continue;
 
-				auto &model = models[name];
-
-				for (size_t k = 0; k < model->polys.size(); ++k) {
-					auto &poly = model->polys[k];
-					if (poly.vis == 0)
-						continue;
-					glm::vec3 v1, v2, v3;
-
-					v1 = model->verts[poly.v1];
-					v2 = model->verts[poly.v2];
-					v3 = model->verts[poly.v3];
-
-					ScaleVertex(v1, p_x_scale, p_y_scale, p_z_scale);
-					ScaleVertex(v2, p_x_scale, p_y_scale, p_z_scale);
-					ScaleVertex(v3, p_x_scale, p_y_scale, p_z_scale);
-
-					TranslateVertex(v1, p_x, p_y, p_z);
-					TranslateVertex(v2, p_x, p_y, p_z);
-					TranslateVertex(v3, p_x, p_y, p_z);
-
-					RotateVertex(v1, x_rot * 3.14159f / 180.0f, 0, 0);
-					RotateVertex(v2, x_rot * 3.14159f / 180.0f, 0, 0);
-					RotateVertex(v3, x_rot * 3.14159f / 180.0f, 0, 0);
-
-					RotateVertex(v1, 0, y_rot * 3.14159f / 180.0f, 0);
-					RotateVertex(v2, 0, y_rot * 3.14159f / 180.0f, 0);
-					RotateVertex(v3, 0, y_rot * 3.14159f / 180.0f, 0);
-
-					glm::vec3 correction(p_x, p_y, p_z);
-
-					RotateVertex(correction, x_rot * 3.14159f / 180.0f, 0, 0);
-
-					TranslateVertex(v1, -correction.x, -correction.y, -correction.z);
-					TranslateVertex(v2, -correction.x, -correction.y, -correction.z);
-					TranslateVertex(v3, -correction.x, -correction.y, -correction.z);
-
-					RotateVertex(v1, p_x_rot, 0, 0);
-					RotateVertex(v2, p_x_rot, 0, 0);
-					RotateVertex(v3, p_x_rot, 0, 0);
-
-					RotateVertex(v1, 0, -p_y_rot, 0);
-					RotateVertex(v2, 0, -p_y_rot, 0);
-					RotateVertex(v3, 0, -p_y_rot, 0);
-
-					RotateVertex(v1, 0, 0, p_z_rot);
-					RotateVertex(v2, 0, 0, p_z_rot);
-					RotateVertex(v3, 0, 0, p_z_rot);
-
-					TranslateVertex(v1, correction.x, correction.y, correction.z);
-					TranslateVertex(v2, correction.x, correction.y, correction.z);
-					TranslateVertex(v3, correction.x, correction.y, correction.z);
-
-					RotateVertex(v1, 0, 0, z_rot * 3.14159f / 180.0f);
-					RotateVertex(v2, 0, 0, z_rot * 3.14159f / 180.0f);
-					RotateVertex(v3, 0, 0, z_rot * 3.14159f / 180.0f);
-
-					ScaleVertex(v1, x_scale, y_scale, z_scale);
-					ScaleVertex(v2, x_scale, y_scale, z_scale);
-					ScaleVertex(v3, x_scale, y_scale, z_scale);
-
-					TranslateVertex(v1, x_tile, y_tile, z_tile);
-					TranslateVertex(v2, x_tile, y_tile, z_tile);
-					TranslateVertex(v3, x_tile, y_tile, z_tile);
-
-					TranslateVertex(v1, x, y, z);
-					TranslateVertex(v2, x, y, z);
-					TranslateVertex(v3, x, y, z);
-
-					verts.emplace_back(v1.y, v1.x, v1.z); // x/y swapped
-					verts.emplace_back(v2.y, v2.x, v2.z);
-					verts.emplace_back(v3.y, v3.x, v3.z);
-
-					indices.emplace_back((uint32)verts.size() - 3);
-					indices.emplace_back((uint32)verts.size() - 2);
-					indices.emplace_back((uint32)verts.size() - 1);
+				float QuadVertex1X = x + (row_number * units_per_vertex);
+				float QuadVertex1Y = y + (quad % quads_per_tile) * units_per_vertex;
+				float QuadVertex1Z = floats[quad + row_number];
+
+				float QuadVertex2X = QuadVertex1X + units_per_vertex;
+				float QuadVertex2Y = QuadVertex1Y;
+				float QuadVertex2Z = floats[quad + row_number + quads_per_tile + 1];
+
+				float QuadVertex3X = QuadVertex1X + units_per_vertex;
+				float QuadVertex3Y = QuadVertex1Y + units_per_vertex;
+				float QuadVertex3Z = floats[quad + row_number + quads_per_tile + 2];
+
+				float QuadVertex4X = QuadVertex1X;
+				float QuadVertex4Y = QuadVertex1Y + units_per_vertex;
+				float QuadVertex4Z = floats[quad + row_number + 1];
+
+				uint32 i1, i2, i3, i4;
+				std::tuple<float, float, float> t = std::make_tuple(QuadVertex1X, QuadVertex1Y, QuadVertex1Z);
+				auto iter = cur_verts.find(t);
+				if (iter != cur_verts.end()) {
+					i1 = iter->second;
 				}
+				else {
+					i1 = (uint32)verts.size();
+					verts.emplace_back(QuadVertex1X, QuadVertex1Y, QuadVertex1Z);
+					cur_verts[std::make_tuple(QuadVertex1X, QuadVertex1Y, QuadVertex1Z)] = i1;
+				}
+
+				t = std::make_tuple(QuadVertex2X, QuadVertex2Y, QuadVertex2Z);
+				iter = cur_verts.find(t);
+				if (iter != cur_verts.end()) {
+					i2 = iter->second;
+				}
+				else {
+					i2 = (uint32)verts.size();
+					verts.emplace_back(QuadVertex2X, QuadVertex2Y, QuadVertex2Z);
+					cur_verts[std::make_tuple(QuadVertex2X, QuadVertex2Y, QuadVertex2Z)] = i2;
+				}
+
+				t = std::make_tuple(QuadVertex3X, QuadVertex3Y, QuadVertex3Z);
+				iter = cur_verts.find(t);
+				if (iter != cur_verts.end()) {
+					i3 = iter->second;
+				}
+				else {
+					i3 = (uint32)verts.size();
+					verts.emplace_back(QuadVertex3X, QuadVertex3Y, QuadVertex3Z);
+					cur_verts[std::make_tuple(QuadVertex3X, QuadVertex3Y, QuadVertex3Z)] = i3;
+				}
+
+				t = std::make_tuple(QuadVertex4X, QuadVertex4Y, QuadVertex4Z);
+				iter = cur_verts.find(t);
+				if (iter != cur_verts.end()) {
+					i4 = iter->second;
+				}
+				else {
+					i4 = (uint32)verts.size();
+					verts.emplace_back(QuadVertex4X, QuadVertex4Y, QuadVertex4Z);
+					cur_verts[std::make_tuple(QuadVertex4X, QuadVertex4Y, QuadVertex4Z)] = i4;
+				}
+
+				indices.emplace_back(i4);
+				indices.emplace_back(i2);
+				indices.emplace_back(i3);
+
+				indices.emplace_back(i4);
+				indices.emplace_back(i1);
+				indices.emplace_back(i2);
 			}
 		}
-
-		uint32 ter_quad_count = (quads_per_tile * quads_per_tile);
-		uint32 ter_vert_count = ((quads_per_tile + 1) * (quads_per_tile + 1));
-		std::vector<uint8> flags;
-		std::vector<float> floats;
-		flags.resize(ter_quad_count);
-		floats.resize(ter_vert_count);
-		for (uint32 i = 0; i < tile_count; ++i) {
-			bool flat;
-			flat = *(bool*)buf;
-			buf += sizeof(bool);
-
-			float x;
-			x = *(float*)buf;
-			buf += sizeof(float);
-
-			float y;
-			y = *(float*)buf;
-			buf += sizeof(float);
-
-			if (flat) {
-				float z;
-				z = *(float*)buf;
-				buf += sizeof(float);
-
-				float QuadVertex1X = x;
-				float QuadVertex1Y = y;
-				float QuadVertex1Z = z;
-
-				float QuadVertex2X = QuadVertex1X + (quads_per_tile * units_per_vertex);
-				float QuadVertex2Y = QuadVertex1Y;
-				float QuadVertex2Z = QuadVertex1Z;
-
-				float QuadVertex3X = QuadVertex2X;
-				float QuadVertex3Y = QuadVertex1Y + (quads_per_tile * units_per_vertex);
-				float QuadVertex3Z = QuadVertex1Z;
-
-				float QuadVertex4X = QuadVertex1X;
-				float QuadVertex4Y = QuadVertex3Y;
-				float QuadVertex4Z = QuadVertex1Z;
-
-				uint32 current_vert = (uint32)verts.size() + 3;
-				verts.emplace_back(QuadVertex1X, QuadVertex1Y, QuadVertex1Z);
-				verts.emplace_back(QuadVertex2X, QuadVertex2Y, QuadVertex2Z);
-				verts.emplace_back(QuadVertex3X, QuadVertex3Y, QuadVertex3Z);
-				verts.emplace_back(QuadVertex4X, QuadVertex4Y, QuadVertex4Z);
-
-				indices.emplace_back(current_vert);
-				indices.emplace_back(current_vert - 2);
-				indices.emplace_back(current_vert - 1);
-
-				indices.emplace_back(current_vert);
-				indices.emplace_back(current_vert - 3);
-				indices.emplace_back(current_vert - 2);
-			}
-			else {
-				//read flags
-				for (uint32 j = 0; j < ter_quad_count; ++j) {
-					uint8 f;
-					f = *(uint8*)buf;
-					buf += sizeof(uint8);
-
-					flags[j] = f;
-				}
-
-				//read floats
-				for (uint32 j = 0; j < ter_vert_count; ++j) {
-					float f;
-					f = *(float*)buf;
-					buf += sizeof(float);
-
-					floats[j] = f;
-				}
-
-				int row_number = -1;
-				std::map<std::tuple<float, float, float>, uint32> cur_verts;
-				for (uint32 quad = 0; quad < ter_quad_count; ++quad) {
-					if ((quad % quads_per_tile) == 0) {
-						++row_number;
-					}
-
-					if (flags[quad] & 0x01)
-						continue;
-
-					float QuadVertex1X = x + (row_number * units_per_vertex);
-					float QuadVertex1Y = y + (quad % quads_per_tile) * units_per_vertex;
-					float QuadVertex1Z = floats[quad + row_number];
-
-					float QuadVertex2X = QuadVertex1X + units_per_vertex;
-					float QuadVertex2Y = QuadVertex1Y;
-					float QuadVertex2Z = floats[quad + row_number + quads_per_tile + 1];
-
-					float QuadVertex3X = QuadVertex1X + units_per_vertex;
-					float QuadVertex3Y = QuadVertex1Y + units_per_vertex;
-					float QuadVertex3Z = floats[quad + row_number + quads_per_tile + 2];
-
-					float QuadVertex4X = QuadVertex1X;
-					float QuadVertex4Y = QuadVertex1Y + units_per_vertex;
-					float QuadVertex4Z = floats[quad + row_number + 1];
-
-					uint32 i1, i2, i3, i4;
-					std::tuple<float, float, float> t = std::make_tuple(QuadVertex1X, QuadVertex1Y, QuadVertex1Z);
-					auto iter = cur_verts.find(t);
-					if (iter != cur_verts.end()) {
-						i1 = iter->second;
-					}
-					else {
-						i1 = (uint32)verts.size();
-						verts.emplace_back(QuadVertex1X, QuadVertex1Y, QuadVertex1Z);
-						cur_verts[std::make_tuple(QuadVertex1X, QuadVertex1Y, QuadVertex1Z)] = i1;
-					}
-
-					t = std::make_tuple(QuadVertex2X, QuadVertex2Y, QuadVertex2Z);
-					iter = cur_verts.find(t);
-					if (iter != cur_verts.end()) {
-						i2 = iter->second;
-					}
-					else {
-						i2 = (uint32)verts.size();
-						verts.emplace_back(QuadVertex2X, QuadVertex2Y, QuadVertex2Z);
-						cur_verts[std::make_tuple(QuadVertex2X, QuadVertex2Y, QuadVertex2Z)] = i2;
-					}
-
-					t = std::make_tuple(QuadVertex3X, QuadVertex3Y, QuadVertex3Z);
-					iter = cur_verts.find(t);
-					if (iter != cur_verts.end()) {
-						i3 = iter->second;
-					}
-					else {
-						i3 = (uint32)verts.size();
-						verts.emplace_back(QuadVertex3X, QuadVertex3Y, QuadVertex3Z);
-						cur_verts[std::make_tuple(QuadVertex3X, QuadVertex3Y, QuadVertex3Z)] = i3;
-					}
-
-					t = std::make_tuple(QuadVertex4X, QuadVertex4Y, QuadVertex4Z);
-					iter = cur_verts.find(t);
-					if (iter != cur_verts.end()) {
-						i4 = iter->second;
-					}
-					else {
-						i4 = (uint32)verts.size();
-						verts.emplace_back(QuadVertex4X, QuadVertex4Y, QuadVertex4Z);
-						cur_verts[std::make_tuple(QuadVertex4X, QuadVertex4Y, QuadVertex4Z)] = i4;
-					}
-
-					indices.emplace_back(i4);
-					indices.emplace_back(i2);
-					indices.emplace_back(i3);
-
-					indices.emplace_back(i4);
-					indices.emplace_back(i1);
-					indices.emplace_back(i2);
-				}
-			}
-		}
-
-		uint32 face_count = indices.size() / 3;
-
-		if (imp) {
-			imp->rm->release();
-			imp->rm = nullptr;
-		}
-		else {
-			imp = new impl;
-		}
-
-		imp->rm = createRaycastMesh((RmUint32)verts.size(), (const RmReal*)&verts[0], face_count, &indices[0]);
-
-		if (!imp->rm) {
-			delete imp;
-			imp = nullptr;
-			return false;
-		}
-
-		return true;
-	}
-
-	void Map::RotateVertex(glm::vec3 &v, float rx, float ry, float rz) {
-		glm::vec3 nv = v;
-
-		nv.y = (std::cos(rx) * v.y) - (std::sin(rx) * v.z);
-		nv.z = (std::sin(rx) * v.y) + (std::cos(rx) * v.z);
-
-		v = nv;
-
-		nv.x = (std::cos(ry) * v.x) + (std::sin(ry) * v.z);
-		nv.z = -(std::sin(ry) * v.x) + (std::cos(ry) * v.z);
-
-		v = nv;
-
-		nv.x = (std::cos(rz) * v.x) - (std::sin(rz) * v.y);
-		nv.y = (std::sin(rz) * v.x) + (std::cos(rz) * v.y);
-
-		v = nv;
-	}
-
-	void Map::ScaleVertex(glm::vec3 &v, float sx, float sy, float sz) {
-		v.x = v.x * sx;
-		v.y = v.y * sy;
-		v.z = v.z * sz;
-	}
-
-	void Map::TranslateVertex(glm::vec3 &v, float tx, float ty, float tz) {
-		v.x = v.x + tx;
-		v.y = v.y + ty;
-		v.z = v.z + tz;
-	}
-
-	#ifdef USE_MAP_MMFS
-	inline void strip_map_extension(std::string& map_file_name)
-	{
-		auto ext_off = map_file_name.find(".map");
-		if (ext_off != std::string::npos)
-			map_file_name.erase(ext_off, strlen(".map"));
-	}
-
-	inline bool add_mmf_extension(std::string& mmf_file_name)
-	{
-		if (mmf_file_name.empty())
-			return false;
-
-		mmf_file_name.append(".mmf");
-		size_t dot_check = std::count(mmf_file_name.begin(), mmf_file_name.end(), '.');
-
-		return (dot_check == 1);
-	}
-
-	bool Map::LoadMMF(const std::string& map_file_name, bool force_mmf_overwrite)
-	{
-		if (force_mmf_overwrite)
-			return false;
-
-		std::string mmf_file_name = map_file_name;
-		strip_map_extension(mmf_file_name);
-		if (!add_mmf_extension(mmf_file_name)) {
-			Log(Logs::General, Logs::Zone_Server, "Failed to load Map MMF file: '%s'", mmf_file_name.c_str());
-			return false;
-		}
-
-		FILE *f = fopen(mmf_file_name.c_str(), "rb");
-		if (!f) {
-			Log(Logs::General, Logs::Zone_Server, "Failed to load Map MMF file: '%s' - could not open file", mmf_file_name.c_str());
-			return false;
-		}
-
-		uint32 file_version;
-		if (fread(&file_version, sizeof(uint32), 1, f) != 1) {
-			fclose(f);
-			Log(Logs::General, Logs::Zone_Server, "Failed to load Map MMF file: '%s' - f@file_version", mmf_file_name.c_str());
-			return false;
-		}
-	
-		uint32 rm_buffer_size;
-		if (fread(&rm_buffer_size, sizeof(uint32), 1, f) != 1) {
-			fclose(f);
-			Log(Logs::General, Logs::Zone_Server, "Failed to load Map MMF file: '%s' - f@rm_buffer_size", mmf_file_name.c_str());
-			return false;
-		}
-
-		uint32 rm_buffer_crc32;
-		if (fread(&rm_buffer_crc32, sizeof(uint32), 1, f) != 1) {
-			fclose(f);
-			Log(Logs::General, Logs::Zone_Server, "Failed to load Map MMF file: '%s' - f@rm_buffer_crc32", mmf_file_name.c_str());
-			return false;
-		}
-		if (rm_buffer_crc32 != /*crc32_check*/ 0) {
-			fclose(f);
-			Log(Logs::General, Logs::Zone_Server, "Failed to load Map MMF file: '%s' - bad rm_buffer checksum", mmf_file_name.c_str());
-			return false;
-		}
-
-		uint32 mmf_buffer_size;
-		if (fread(&mmf_buffer_size, sizeof(uint32), 1, f) != 1) {
-			fclose(f);
-			Log(Logs::General, Logs::Zone_Server, "Failed to load Map MMF file: '%s' - f@mmf_buffer_size", mmf_file_name.c_str());
-			return false;
-		}
-
-		std::vector<char> mmf_buffer(mmf_buffer_size);
-		if (fread(mmf_buffer.data(), mmf_buffer_size, 1, f) != 1) {
-			fclose(f);
-			Log(Logs::General, Logs::Zone_Server, "Failed to load Map MMF file: '%s' - f@mmf_buffer", mmf_file_name.c_str());
-			return false;
-		}
-	
+	}
+
+	uint32 face_count = indices.size() / 3;
+
+	if (imp) {
+		imp->rm->release();
+		imp->rm = nullptr;
+	}
+	else {
+		imp = new impl;
+	}
+
+	imp->rm = createRaycastMesh((RmUint32)verts.size(), (const RmReal*)&verts[0], face_count, &indices[0]);
+
+	if (!imp->rm) {
+		delete imp;
+		imp = nullptr;
+		return false;
+	}
+
+	return true;
+}
+
+void Map::RotateVertex(glm::vec3 &v, float rx, float ry, float rz) {
+	glm::vec3 nv = v;
+
+	nv.y = (std::cos(rx) * v.y) - (std::sin(rx) * v.z);
+	nv.z = (std::sin(rx) * v.y) + (std::cos(rx) * v.z);
+
+	v = nv;
+
+	nv.x = (std::cos(ry) * v.x) + (std::sin(ry) * v.z);
+	nv.z = -(std::sin(ry) * v.x) + (std::cos(ry) * v.z);
+
+	v = nv;
+
+	nv.x = (std::cos(rz) * v.x) - (std::sin(rz) * v.y);
+	nv.y = (std::sin(rz) * v.x) + (std::cos(rz) * v.y);
+
+	v = nv;
+}
+
+void Map::ScaleVertex(glm::vec3 &v, float sx, float sy, float sz) {
+	v.x = v.x * sx;
+	v.y = v.y * sy;
+	v.z = v.z * sz;
+}
+
+void Map::TranslateVertex(glm::vec3 &v, float tx, float ty, float tz) {
+	v.x = v.x + tx;
+	v.y = v.y + ty;
+	v.z = v.z + tz;
+}
+
+#ifdef USE_MAP_MMFS
+inline void strip_map_extension(std::string& map_file_name)
+{
+	auto ext_off = map_file_name.find(".map");
+	if (ext_off != std::string::npos)
+		map_file_name.erase(ext_off, strlen(".map"));
+}
+
+inline bool add_mmf_extension(std::string& mmf_file_name)
+{
+	if (mmf_file_name.empty())
+		return false;
+
+	mmf_file_name.append(".mmf");
+	size_t dot_check = std::count(mmf_file_name.begin(), mmf_file_name.end(), '.');
+
+	return (dot_check == 1);
+}
+
+bool Map::LoadMMF(const std::string& map_file_name, bool force_mmf_overwrite)
+{
+	if (force_mmf_overwrite)
+		return false;
+
+	std::string mmf_file_name = map_file_name;
+	strip_map_extension(mmf_file_name);
+	if (!add_mmf_extension(mmf_file_name)) {
+		Log(Logs::General, Logs::Zone_Server, "Failed to load Map MMF file: '%s'", mmf_file_name.c_str());
+		return false;
+	}
+
+	FILE *f = fopen(mmf_file_name.c_str(), "rb");
+	if (!f) {
+		Log(Logs::General, Logs::Zone_Server, "Failed to load Map MMF file: '%s' - could not open file", mmf_file_name.c_str());
+		return false;
+	}
+
+	uint32 file_version;
+	if (fread(&file_version, sizeof(uint32), 1, f) != 1) {
 		fclose(f);
-
-		std::vector<char> rm_buffer(rm_buffer_size);
-		uint32 v = InflateData(mmf_buffer.data(), mmf_buffer_size, rm_buffer.data(), rm_buffer_size);
-
-		if (imp) {
-			imp->rm->release();
-			imp->rm = nullptr;
-		}
-		else {
-			imp = new impl;
-		}
-
-		bool load_success = false;
-		imp->rm = loadRaycastMesh(rm_buffer, load_success);
-		if (imp->rm && !load_success) {
-			imp->rm->release();
-			imp->rm = nullptr;
-		}
-
-		if (!imp->rm) {
-			delete imp;
-			imp = nullptr;
-			Log(Logs::General, Logs::Zone_Server, "Failed to load Map MMF file: '%s' - null RaycastMesh", mmf_file_name.c_str());
-			return false;
-		}
-
-		return true;
-	}
-
-	bool Map::SaveMMF(const std::string& map_file_name, bool force_mmf_overwrite)
-	{
-		if (!imp || !imp->rm) {
-			Log(Logs::General, Logs::Zone_Server, "Failed to save Map MMF file - No implementation (map_file_name: '%s')", map_file_name.c_str());
-			return false;
-		}
-
-		std::string mmf_file_name = map_file_name;
-		strip_map_extension(mmf_file_name);
-		if (!add_mmf_extension(mmf_file_name)) {
-			Log(Logs::General, Logs::Zone_Server, "Failed to save Map MMF file: '%s'", mmf_file_name.c_str());
-			return false;
-		}
-	
-		FILE* f = fopen(mmf_file_name.c_str(), "rb");
-		if (f) {
-			fclose(f);
-			if (!force_mmf_overwrite)
-				return true;
-		}
-	
-		std::vector<char> rm_buffer; // size set in MyRaycastMesh::serialize()
-		serializeRaycastMesh(imp->rm, rm_buffer);
-		if (rm_buffer.empty()) {
-			Log(Logs::General, Logs::Zone_Server, "Failed to save Map MMF file: '%s' - empty RaycastMesh buffer", mmf_file_name.c_str());
-			return false;
-		}
-
-		uint32 rm_buffer_size = rm_buffer.size();
-		uint32 mmf_buffer_size = EstimateDeflateBuffer(rm_buffer.size());
-
-		std::vector<char> mmf_buffer(mmf_buffer_size);
-	
-		mmf_buffer_size = DeflateData(rm_buffer.data(), rm_buffer.size(), mmf_buffer.data(), mmf_buffer.size());
-		if (!mmf_buffer_size) {
-			Log(Logs::General, Logs::Zone_Server, "Failed to save Map MMF file: '%s' - null MMF buffer size", mmf_file_name.c_str());
-			return false;
-		}
-	
-		f = fopen(mmf_file_name.c_str(), "wb");
-		if (!f) {
-			Log(Logs::General, Logs::Zone_Server, "Failed to save Map MMF file: '%s' - could not open file", mmf_file_name.c_str());
-			return false;
-		}
-	
-		uint32 file_version = 0;
-		if (fwrite(&file_version, sizeof(uint32), 1, f) != 1) {
-			fclose(f);
-			std::remove(mmf_file_name.c_str());
-			Log(Logs::General, Logs::Zone_Server, "Failed to save Map MMF file: '%s' - f@file_version", mmf_file_name.c_str());
-			return false;
-		}
-	
-		if (fwrite(&rm_buffer_size, sizeof(uint32), 1, f) != 1) {
-			fclose(f);
-			std::remove(mmf_file_name.c_str());
-			Log(Logs::General, Logs::Zone_Server, "Failed to save Map MMF file: '%s' - f@rm_buffer_size", mmf_file_name.c_str());
-			return false;
-		}
-
-		uint32 rm_buffer_crc32 = 0;
-		if (fwrite(&rm_buffer_crc32, sizeof(uint32), 1, f) != 1) {
-			fclose(f);
-			std::remove(mmf_file_name.c_str());
-			Log(Logs::General, Logs::Zone_Server, "Failed to save Map MMF file: '%s' - f@rm_buffer_crc32", mmf_file_name.c_str());
-			return false;
-		}
-
-		if (fwrite(&mmf_buffer_size, sizeof(uint32), 1, f) != 1) {
-			fclose(f);
-			std::remove(mmf_file_name.c_str());
-			Log(Logs::General, Logs::Zone_Server, "Failed to save Map MMF file: '%s' - f@mmf_buffer_size", mmf_file_name.c_str());
-			return false;
-		}
-	
-		if (fwrite(mmf_buffer.data(), mmf_buffer_size, 1, f) != 1) {
-			fclose(f);
-			std::remove(mmf_file_name.c_str());
-			Log(Logs::General, Logs::Zone_Server, "Failed to save Map MMF file: '%s' - f@mmf_buffer", mmf_file_name.c_str());
-			return false;
-		}
-
+		Log(Logs::General, Logs::Zone_Server, "Failed to load Map MMF file: '%s' - f@file_version", mmf_file_name.c_str());
+		return false;
+	}
+
+	uint32 rm_buffer_size;
+	if (fread(&rm_buffer_size, sizeof(uint32), 1, f) != 1) {
 		fclose(f);
-	
-		return true;
-	}
-
-	#endif /*USE_MAP_MMFS*/
+		Log(Logs::General, Logs::Zone_Server, "Failed to load Map MMF file: '%s' - f@rm_buffer_size", mmf_file_name.c_str());
+		return false;
+	}
+
+	uint32 rm_buffer_crc32;
+	if (fread(&rm_buffer_crc32, sizeof(uint32), 1, f) != 1) {
+		fclose(f);
+		Log(Logs::General, Logs::Zone_Server, "Failed to load Map MMF file: '%s' - f@rm_buffer_crc32", mmf_file_name.c_str());
+		return false;
+	}
+	if (rm_buffer_crc32 != /*crc32_check*/ 0) {
+		fclose(f);
+		Log(Logs::General, Logs::Zone_Server, "Failed to load Map MMF file: '%s' - bad rm_buffer checksum", mmf_file_name.c_str());
+		return false;
+	}
+
+	uint32 mmf_buffer_size;
+	if (fread(&mmf_buffer_size, sizeof(uint32), 1, f) != 1) {
+		fclose(f);
+		Log(Logs::General, Logs::Zone_Server, "Failed to load Map MMF file: '%s' - f@mmf_buffer_size", mmf_file_name.c_str());
+		return false;
+	}
+
+	std::vector<char> mmf_buffer(mmf_buffer_size);
+	if (fread(mmf_buffer.data(), mmf_buffer_size, 1, f) != 1) {
+		fclose(f);
+		Log(Logs::General, Logs::Zone_Server, "Failed to load Map MMF file: '%s' - f@mmf_buffer", mmf_file_name.c_str());
+		return false;
+	}
+
+	fclose(f);
+
+	std::vector<char> rm_buffer(rm_buffer_size);
+	uint32 v = InflateData(mmf_buffer.data(), mmf_buffer_size, rm_buffer.data(), rm_buffer_size);
+
+	if (imp) {
+		imp->rm->release();
+		imp->rm = nullptr;
+	}
+	else {
+		imp = new impl;
+	}
+
+	bool load_success = false;
+	imp->rm = loadRaycastMesh(rm_buffer, load_success);
+	if (imp->rm && !load_success) {
+		imp->rm->release();
+		imp->rm = nullptr;
+	}
+
+	if (!imp->rm) {
+		delete imp;
+		imp = nullptr;
+		Log(Logs::General, Logs::Zone_Server, "Failed to load Map MMF file: '%s' - null RaycastMesh", mmf_file_name.c_str());
+		return false;
+	}
+
+	return true;
+}
+
+bool Map::SaveMMF(const std::string& map_file_name, bool force_mmf_overwrite)
+{
+	if (!imp || !imp->rm) {
+		Log(Logs::General, Logs::Zone_Server, "Failed to save Map MMF file - No implementation (map_file_name: '%s')", map_file_name.c_str());
+		return false;
+	}
+
+	std::string mmf_file_name = map_file_name;
+	strip_map_extension(mmf_file_name);
+	if (!add_mmf_extension(mmf_file_name)) {
+		Log(Logs::General, Logs::Zone_Server, "Failed to save Map MMF file: '%s'", mmf_file_name.c_str());
+		return false;
+	}
+
+	FILE* f = fopen(mmf_file_name.c_str(), "rb");
+	if (f) {
+		fclose(f);
+		if (!force_mmf_overwrite)
+			return true;
+	}
+
+	std::vector<char> rm_buffer; // size set in MyRaycastMesh::serialize()
+	serializeRaycastMesh(imp->rm, rm_buffer);
+	if (rm_buffer.empty()) {
+		Log(Logs::General, Logs::Zone_Server, "Failed to save Map MMF file: '%s' - empty RaycastMesh buffer", mmf_file_name.c_str());
+		return false;
+	}
+
+	uint32 rm_buffer_size = rm_buffer.size();
+	uint32 mmf_buffer_size = EstimateDeflateBuffer(rm_buffer.size());
+
+	std::vector<char> mmf_buffer(mmf_buffer_size);
+
+	mmf_buffer_size = DeflateData(rm_buffer.data(), rm_buffer.size(), mmf_buffer.data(), mmf_buffer.size());
+	if (!mmf_buffer_size) {
+		Log(Logs::General, Logs::Zone_Server, "Failed to save Map MMF file: '%s' - null MMF buffer size", mmf_file_name.c_str());
+		return false;
+	}
+
+	f = fopen(mmf_file_name.c_str(), "wb");
+	if (!f) {
+		Log(Logs::General, Logs::Zone_Server, "Failed to save Map MMF file: '%s' - could not open file", mmf_file_name.c_str());
+		return false;
+	}
+
+	uint32 file_version = 0;
+	if (fwrite(&file_version, sizeof(uint32), 1, f) != 1) {
+		fclose(f);
+		std::remove(mmf_file_name.c_str());
+		Log(Logs::General, Logs::Zone_Server, "Failed to save Map MMF file: '%s' - f@file_version", mmf_file_name.c_str());
+		return false;
+	}
+
+	if (fwrite(&rm_buffer_size, sizeof(uint32), 1, f) != 1) {
+		fclose(f);
+		std::remove(mmf_file_name.c_str());
+		Log(Logs::General, Logs::Zone_Server, "Failed to save Map MMF file: '%s' - f@rm_buffer_size", mmf_file_name.c_str());
+		return false;
+	}
+
+	uint32 rm_buffer_crc32 = 0;
+	if (fwrite(&rm_buffer_crc32, sizeof(uint32), 1, f) != 1) {
+		fclose(f);
+		std::remove(mmf_file_name.c_str());
+		Log(Logs::General, Logs::Zone_Server, "Failed to save Map MMF file: '%s' - f@rm_buffer_crc32", mmf_file_name.c_str());
+		return false;
+	}
+
+	if (fwrite(&mmf_buffer_size, sizeof(uint32), 1, f) != 1) {
+		fclose(f);
+		std::remove(mmf_file_name.c_str());
+		Log(Logs::General, Logs::Zone_Server, "Failed to save Map MMF file: '%s' - f@mmf_buffer_size", mmf_file_name.c_str());
+		return false;
+	}
+
+	if (fwrite(mmf_buffer.data(), mmf_buffer_size, 1, f) != 1) {
+		fclose(f);
+		std::remove(mmf_file_name.c_str());
+		Log(Logs::General, Logs::Zone_Server, "Failed to save Map MMF file: '%s' - f@mmf_buffer", mmf_file_name.c_str());
+		return false;
+	}
+
+	fclose(f);
+
+	return true;
+}
+
+#endif /*USE_MAP_MMFS*/
 }