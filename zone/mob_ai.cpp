--- conflicted
+++ resolved
@@ -1681,24 +1681,7 @@
 				roambox_destination_y);
 		}
 
-<<<<<<< HEAD
 		NavigateTo(roambox_destination_x, roambox_destination_y, roambox_destination_z);
-=======
-		/**
-		bool waypoint_changed, node_reached;
-
-		glm::vec3 Goal = UpdatePath(
-			roambox_destination_x,
-			roambox_destination_y,
-			roambox_destination_z,
-			move_speed,
-			waypoint_changed,
-			node_reached
-		);
-		**/
-
-		CalculateNewPosition(roambox_destination_x, roambox_destination_y, roambox_destination_z, move_speed, true);
->>>>>>> 9f039b47
 
 		if (m_Position.x == roambox_destination_x && m_Position.y == roambox_destination_y) {
 			time_until_can_move = Timer::GetCurrentTime() + RandomTimer(roambox_min_delay, roambox_delay);
