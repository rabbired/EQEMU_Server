--- conflicted
+++ resolved
@@ -1808,11 +1808,7 @@
 		if (!CP2Moved)
 		{
 			if(moved) {
-<<<<<<< HEAD
-				Log.Out(Logs::Detail, Logs::AI, "Reached guard point (%.3f,%.3f,%.3f)", guard_x, guard_y, guard_z);
-=======
-				mlog(AI__WAYPOINTS, "Reached guard point (%.3f,%.3f,%.3f)", m_GuardPoint.m_X, m_GuardPoint.m_Y, m_GuardPoint.m_Z);
->>>>>>> a71690b7
+				Log.Out(Logs::Detail, Logs::AI, "Reached guard point (%.3f,%.3f,%.3f)", m_GuardPoint.m_X, m_GuardPoint.m_Y, m_GuardPoint.m_Z);
 				ClearFeignMemory();
 				moved=false;
 				SetMoving(false);
