/*	EQEMu: Everquest Server Emulator
	Copyright (C) 2001-2004 EQEMu Development Team (http://eqemu.org)

	This program is free software; you can redistribute it and/or modify
	it under the terms of the GNU General Public License as published by
	the Free Software Foundation; version 2 of the License.

	This program is distributed in the hope that it will be useful,
	but WITHOUT ANY WARRANTY except by those people which sell it, which
	are required to give you total support for your newly bought product;
	without even the implied warranty of MERCHANTABILITY or FITNESS FOR
	A PARTICULAR PURPOSE. See the GNU General Public License for more details.

	You should have received a copy of the GNU General Public License
	along with this program; if not, write to the Free Software
	Foundation, Inc., 59 Temple Place, Suite 330, Boston, MA 02111-1307 USA
*/

#include "../common/global_define.h"
#include "../common/features.h"
#include "../common/rulesys.h"
#include "../common/string_util.h"

#include "client.h"
#include "entity.h"
#include "map.h"
#include "mob.h"
#include "npc.h"
#include "quest_parser_collection.h"
#include "string_ids.h"
#include "water_map.h"
#include "fastmath.h"
#include "../common/data_verification.h"

#include <glm/gtx/projection.hpp>
#include <algorithm>
#include <iostream>
#include <limits>
#include <math.h>

extern EntityList entity_list;
extern FastMath g_Math;

extern Zone *zone;

#if EQDEBUG >= 12
	#define MobAI_DEBUG_Spells	25
#elif EQDEBUG >= 9
	#define MobAI_DEBUG_Spells	10
#else
	#define MobAI_DEBUG_Spells	-1
#endif

//NOTE: do NOT pass in beneficial and detrimental spell types into the same call here!
bool NPC::AICastSpell(Mob* tar, uint8 iChance, uint32 iSpellTypes, bool bInnates) {
	if (!tar)
		return false;

	if (IsNoCast())
		return false;

	if(AI_HasSpells() == false)
		return false;

	// Rooted mobs were just standing around when tar out of range.
	// Any sane mob would cast if they can.
	bool cast_only_option = (IsRooted() && !CombatRange(tar));

	// innates are always attempted
	if (!cast_only_option && iChance < 100 && !bInnates) {
		if (zone->random.Int(0, 100) >= iChance)
			return false;
	}

	float dist2;

	if (iSpellTypes & SpellType_Escape) {
		dist2 = 0; //DistNoRoot(*this);	//WTF was up with this...
	}
	else
		dist2 = DistanceSquared(m_Position, tar->GetPosition());

	bool checked_los = false;	//we do not check LOS until we are absolutely sure we need to, and we only do it once.

	float manaR = GetManaRatio();
	for (int i = static_cast<int>(AIspells.size()) - 1; i >= 0; i--) {
		if (AIspells[i].spellid <= 0 || AIspells[i].spellid >= SPDAT_RECORDS) {
			// this is both to quit early to save cpu and to avoid casting bad spells
			// Bad info from database can trigger this incorrectly, but that should be fixed in DB, not here
			//return false;
			continue;
		}

		if ((AIspells[i].priority == 0 && !bInnates) || (AIspells[i].priority != 0 && bInnates)) {
			// so "innate" spells are special and spammed a bit
			// we define an innate spell as a spell with priority 0
			continue;
		}

		// we reuse these fields for heal overrides
		if (AIspells[i].type != SpellType_Heal && AIspells[i].min_hp != 0 && GetIntHPRatio() < AIspells[i].min_hp)
			continue;

		if (AIspells[i].type != SpellType_Heal && AIspells[i].max_hp != 0 && GetIntHPRatio() > AIspells[i].max_hp)
			continue;

		if (iSpellTypes & AIspells[i].type) {
			// manacost has special values, -1 is no mana cost, -2 is instant cast (no mana)
			int32 mana_cost = AIspells[i].manacost;
			if (mana_cost == -1)
				mana_cost = spells[AIspells[i].spellid].mana;
			else if (mana_cost == -2)
				mana_cost = 0;
			// this is ugly -- ignore distance for hatelist spells, looks like the client is only checking distance for some targettypes in CastSpell,
			// should probably match that eventually. This should be good enough for now I guess ....
			if (
				(
				 (spells[AIspells[i].spellid].targettype == ST_HateList || spells[AIspells[i].spellid].targettype == ST_AETargetHateList) ||
				 (
				  (spells[AIspells[i].spellid].targettype==ST_AECaster || spells[AIspells[i].spellid].targettype==ST_AEBard)
				  && dist2 <= spells[AIspells[i].spellid].aoerange*spells[AIspells[i].spellid].aoerange
				 ) ||
				 dist2 <= spells[AIspells[i].spellid].range*spells[AIspells[i].spellid].range
				 )
				&& (mana_cost <= GetMana() || GetMana() == GetMaxMana())
				&& (AIspells[i].time_cancast + (zone->random.Int(0, 4) * 500)) <= Timer::GetCurrentTime() //break up the spelling casting over a period of time.
				) {

#if MobAI_DEBUG_Spells >= 21
				Log(Logs::Detail, Logs::AI, "Mob::AICastSpell: Casting: spellid=%u, tar=%s, dist2[%f]<=%f, mana_cost[%i]<=%i, cancast[%u]<=%u, type=%u",
					AIspells[i].spellid, tar->GetName(), dist2, (spells[AIspells[i].spellid].range * spells[AIspells[i].spellid].range), mana_cost, GetMana(), AIspells[i].time_cancast, Timer::GetCurrentTime(), AIspells[i].type);
#endif

				switch (AIspells[i].type) {
					case SpellType_Heal: {
						if (
							(spells[AIspells[i].spellid].targettype == ST_Target || tar == this)
							&& tar->DontHealMeBefore() < Timer::GetCurrentTime()
							&& !(tar->IsPet() && tar->GetOwner()->IsClient())	//no buffing PC's pets
							) {

							auto hp_ratio = tar->GetIntHPRatio();

							int min_hp = AIspells[i].min_hp; // well 0 is default, so no special case here
							int max_hp = AIspells[i].max_hp ? AIspells[i].max_hp : RuleI(Spells, AI_HealHPPct);

							if (EQEmu::ValueWithin(hp_ratio, min_hp, max_hp) || (tar->IsClient() && hp_ratio <= 99)) { // not sure about client bit, leaving it
								uint32 tempTime = 0;
								AIDoSpellCast(i, tar, mana_cost, &tempTime);
								tar->SetDontHealMeBefore(tempTime);
								return true;
							}
						}
						break;
					}
					case SpellType_Root: {
						Mob *rootee = GetHateRandom();
						if (rootee && !rootee->IsRooted() && !rootee->IsFeared() && (bInnates || zone->random.Roll(50))
							&& rootee->DontRootMeBefore() < Timer::GetCurrentTime()
							&& rootee->CanBuffStack(AIspells[i].spellid, GetLevel(), true) >= 0
							) {
							if(!checked_los) {
								if(!CheckLosFN(rootee))
									return(false);	//cannot see target... we assume that no spell is going to work since we will only be casting detrimental spells in this call
								checked_los = true;
							}
							uint32 tempTime = 0;
							AIDoSpellCast(i, rootee, mana_cost, &tempTime);
							rootee->SetDontRootMeBefore(tempTime);
							return true;
						}
						break;
					}
					case SpellType_Buff: {
						if (
							(spells[AIspells[i].spellid].targettype == ST_Target || tar == this)
							&& tar->DontBuffMeBefore() < Timer::GetCurrentTime()
							&& !tar->IsImmuneToSpell(AIspells[i].spellid, this)
							&& tar->CanBuffStack(AIspells[i].spellid, GetLevel(), true) >= 0
							&& !(tar->IsPet() && tar->GetOwner()->IsClient() && this != tar)	//no buffing PC's pets, but they can buff themself
							)
						{
							if(!checked_los) {
								if(!CheckLosFN(tar))
									return(false);
								checked_los = true;
							}
							uint32 tempTime = 0;
							AIDoSpellCast(i, tar, mana_cost, &tempTime);
							tar->SetDontBuffMeBefore(tempTime);
							return true;
						}
						break;
					}

					case SpellType_InCombatBuff: {
						if(bInnates || zone->random.Roll(50))
						{
							AIDoSpellCast(i, tar, mana_cost);
							return true;
						}
						break;
					}

					case SpellType_Escape: {
						// If min_hp !=0 then the spell list has specified
						// custom range and we're inside that range if we
						// made it here.
						if (AIspells[i].min_hp != 0 || GetHPRatio() <= (RuleI(NPC, NPCGatePercent))) {
							auto npcSpawnPoint = CastToNPC()->GetSpawnPoint();
							if (!RuleB(NPC, NPCGateNearBind) && DistanceNoZ(m_Position, npcSpawnPoint) < RuleI(NPC, NPCGateDistanceBind)) {
								break;
							} else {
								AIDoSpellCast(i, tar, mana_cost);
								return true;
							}
						}
						break;
					}
					case SpellType_Slow:
					case SpellType_Debuff: {
						Mob * debuffee = GetHateRandom();
						if (debuffee && manaR >= 10 && (bInnates || zone->random.Roll(70)) &&
								debuffee->CanBuffStack(AIspells[i].spellid, GetLevel(), true) >= 0) {
							if (!checked_los) {
								if (!CheckLosFN(debuffee))
									return false;
								checked_los = true;
							}
							AIDoSpellCast(i, debuffee, mana_cost);
							return true;
						}
						break;
					}
					case SpellType_Nuke: {
						if (
							manaR >= 10 && (bInnates || (zone->random.Roll(70)
							&& tar->CanBuffStack(AIspells[i].spellid, GetLevel(), false) >= 0)) // saying it's a nuke here, AI shouldn't care too much if overwriting
							) {
							if(!checked_los) {
								if(!CheckLosFN(tar))
									return(false);	//cannot see target... we assume that no spell is going to work since we will only be casting detrimental spells in this call
								checked_los = true;
							}
							AIDoSpellCast(i, tar, mana_cost);
							return true;
						}
						break;
					}
					case SpellType_Dispel: {
						if(bInnates || zone->random.Roll(15))
						{
							if(!checked_los) {
								if(!CheckLosFN(tar))
									return(false);	//cannot see target... we assume that no spell is going to work since we will only be casting detrimental spells in this call
								checked_los = true;
							}
							if(tar->CountDispellableBuffs() > 0)
							{
								AIDoSpellCast(i, tar, mana_cost);
								return true;
							}
						}
						break;
					}
					case SpellType_Mez: {
						if(bInnates || zone->random.Roll(20))
						{
							Mob * mezTar = nullptr;
							mezTar = entity_list.GetTargetForMez(this);

							if(mezTar && mezTar->CanBuffStack(AIspells[i].spellid, GetLevel(), true) >= 0)
							{
								AIDoSpellCast(i, mezTar, mana_cost);
								return true;
							}
						}
						break;
					}

					case SpellType_Charm:
					{
						if(!IsPet() && (bInnates || zone->random.Roll(20)))
						{
							Mob * chrmTar = GetHateRandom();
							if(chrmTar && chrmTar->CanBuffStack(AIspells[i].spellid, GetLevel(), true) >= 0)
							{
								AIDoSpellCast(i, chrmTar, mana_cost);
								return true;
							}
						}
						break;
					}

					case SpellType_Pet: {
						//keep mobs from recasting pets when they have them.
						if (!IsPet() && !GetPetID() && (bInnates || zone->random.Roll(25))) {
							AIDoSpellCast(i, tar, mana_cost);
							return true;
						}
						break;
					}
					case SpellType_Lifetap: {
						if (GetHPRatio() <= 95
							&& (bInnates || zone->random.Roll(50))
							&& tar->CanBuffStack(AIspells[i].spellid, GetLevel(), true) >= 0
							) {
							if(!checked_los) {
								if(!CheckLosFN(tar))
									return(false);	//cannot see target... we assume that no spell is going to work since we will only be casting detrimental spells in this call
								checked_los = true;
							}
							AIDoSpellCast(i, tar, mana_cost);
							return true;
						}
						break;
					}
					case SpellType_Snare: {
						if (
							!tar->IsRooted()
							&& (bInnates || zone->random.Roll(50))
							&& tar->DontSnareMeBefore() < Timer::GetCurrentTime()
							&& tar->CanBuffStack(AIspells[i].spellid, GetLevel(), true) >= 0
							) {
							if(!checked_los) {
								if(!CheckLosFN(tar))
									return(false);	//cannot see target... we assume that no spell is going to work since we will only be casting detrimental spells in this call
								checked_los = true;
							}
							uint32 tempTime = 0;
							AIDoSpellCast(i, tar, mana_cost, &tempTime);
							tar->SetDontSnareMeBefore(tempTime);
							return true;
						}
						break;
					}
					case SpellType_DOT: {
						if (
							(bInnates || zone->random.Roll(60))
							&& tar->DontDotMeBefore() < Timer::GetCurrentTime()
							&& tar->CanBuffStack(AIspells[i].spellid, GetLevel(), true) >= 0
							) {
							if(!checked_los) {
								if(!CheckLosFN(tar))
									return(false);	//cannot see target... we assume that no spell is going to work since we will only be casting detrimental spells in this call
								checked_los = true;
							}
							uint32 tempTime = 0;
							AIDoSpellCast(i, tar, mana_cost, &tempTime);
							tar->SetDontDotMeBefore(tempTime);
							return true;
						}
						break;
					}
					default: {
						std::cout << "Error: Unknown spell type in AICastSpell. caster:" << this->GetName() << " type:" << AIspells[i].type << " slot:" << i << std::endl;
						break;
					}
				}
			}
#if MobAI_DEBUG_Spells >= 21
			else {
				Log(Logs::Detail, Logs::AI, "Mob::AICastSpell: NotCasting: spellid=%u, tar=%s, dist2[%f]<=%f, mana_cost[%i]<=%i, cancast[%u]<=%u, type=%u",
					AIspells[i].spellid, tar->GetName(), dist2, (spells[AIspells[i].spellid].range * spells[AIspells[i].spellid].range), mana_cost, GetMana(), AIspells[i].time_cancast, Timer::GetCurrentTime(), AIspells[i].type);
			}
#endif
		}
	}
	return false;
}

bool NPC::AIDoSpellCast(uint8 i, Mob* tar, int32 mana_cost, uint32* oDontDoAgainBefore) {
#if MobAI_DEBUG_Spells >= 1
	Log(Logs::Detail, Logs::AI, "Mob::AIDoSpellCast: spellid = %u, tar = %s, mana = %i, Name: '%s'", AIspells[i].spellid, tar->GetName(), mana_cost, spells[AIspells[i].spellid].name);
#endif
	casting_spell_AIindex = i;

	//stop moving if were casting a spell and were not a bard...
	if(!IsBardSong(AIspells[i].spellid)) {
		StopNavigation();
	}

	return CastSpell(AIspells[i].spellid, tar->GetID(), EQEmu::CastingSlot::Gem2, AIspells[i].manacost == -2 ? 0 : -1, mana_cost, oDontDoAgainBefore, -1, -1, 0, &(AIspells[i].resist_adjust));
}

bool EntityList::AICheckCloseBeneficialSpells(NPC* caster, uint8 iChance, float iRange, uint32 iSpellTypes) {
	if((iSpellTypes & SpellTypes_Detrimental) != 0) {
		//according to live, you can buff and heal through walls...
		//now with PCs, this only applies if you can TARGET the target, but
		// according to Rogean, Live NPCs will just cast through walls/floors, no problem..
		//
		// This check was put in to address an idle-mob CPU issue
		Log(Logs::General, Logs::Error, "Error: detrimental spells requested from AICheckCloseBeneficialSpells!!");
		return(false);
	}

	if(!caster)
		return false;

	if(caster->AI_HasSpells() == false)
		return false;

	if(caster->GetSpecialAbility(NPC_NO_BUFFHEAL_FRIENDS))
		return false;

	if (iChance < 100) {
		uint8 tmp = zone->random.Int(0, 99);
		if (tmp >= iChance)
			return false;
	}
	if (caster->GetPrimaryFaction() == 0 )
		return(false); // well, if we dont have a faction set, we're gonna be indiff to everybody

	float iRange2 = iRange*iRange;

	//Only iterate through NPCs
	for (auto it = npc_list.begin(); it != npc_list.end(); ++it) {
		NPC* mob = it->second;
	
		if (mob->GetReverseFactionCon(caster) >= FACTION_KINDLY) {
			continue;
		}

		if (DistanceSquared(caster->GetPosition(), mob->GetPosition()) > iRange2) {
			continue;
		}

		if ((iSpellTypes & SpellType_Buff) && !RuleB(NPC, BuffFriends)) {
			if (mob != caster)
				iSpellTypes = SpellType_Heal;
		}

		if (caster->AICastSpell(mob, 100, iSpellTypes))
			return true;
	}
	return false;
}

void Mob::AI_Init()
{
	pAIControlled = false;
	AI_think_timer.reset(nullptr);
	AI_walking_timer.reset(nullptr);
	AI_movement_timer.reset(nullptr);
	AI_target_check_timer.reset(nullptr);
	AI_feign_remember_timer.reset(nullptr);
	AI_scan_area_timer.reset(nullptr);
	AI_check_signal_timer.reset(nullptr);
	AI_scan_door_open_timer.reset(nullptr);

	minLastFightingDelayMoving = RuleI(NPC, LastFightingDelayMovingMin);
	maxLastFightingDelayMoving = RuleI(NPC, LastFightingDelayMovingMax);

	pDontHealMeBefore = 0;
	pDontBuffMeBefore = 0;
	pDontDotMeBefore = 0;
	pDontRootMeBefore = 0;
	pDontSnareMeBefore = 0;
	pDontCureMeBefore = 0;
}

void NPC::AI_Init()
{
	AIautocastspell_timer.reset(nullptr);
	casting_spell_AIindex = static_cast<uint8>(AIspells.size());

	roambox_max_x = 0;
	roambox_max_y = 0;
	roambox_min_x = 0;
	roambox_min_y = 0;
	roambox_distance = 0;
	roambox_destination_x = 0;
	roambox_destination_y = 0;
	roambox_destination_z = 0;
	roambox_min_delay = 2500;
	roambox_delay = 2500;
}

void Client::AI_Init()
{
	minLastFightingDelayMoving = CLIENT_LD_TIMEOUT;
	maxLastFightingDelayMoving = CLIENT_LD_TIMEOUT;
}

void Mob::AI_Start(uint32 iMoveDelay) {
	if (pAIControlled)
		return;

	if (iMoveDelay)
		time_until_can_move = Timer::GetCurrentTime() + iMoveDelay;
	else
		time_until_can_move = 0;

	pAIControlled  = true;
	AI_think_timer = std::unique_ptr<Timer>(new Timer(AIthink_duration));
	AI_think_timer->Trigger();

	AI_walking_timer        = std::unique_ptr<Timer>(new Timer(0));
	AI_movement_timer       = std::unique_ptr<Timer>(new Timer(AImovement_duration));
	AI_target_check_timer   = std::unique_ptr<Timer>(new Timer(AItarget_check_duration));
	AI_feign_remember_timer = std::unique_ptr<Timer>(new Timer(AIfeignremember_delay));
	AI_scan_door_open_timer = std::unique_ptr<Timer>(new Timer(AI_scan_door_open_interval));

	if(!RuleB(Aggro, NPCAggroMaxDistanceEnabled)) {
		hate_list_cleanup_timer.Disable();
	}

	if (CastToNPC()->WillAggroNPCs())
		AI_scan_area_timer = std::unique_ptr<Timer>(new Timer(RandomTimer(RuleI(NPC, NPCToNPCAggroTimerMin), RuleI(NPC, NPCToNPCAggroTimerMax))));
	
	AI_check_signal_timer = std::unique_ptr<Timer>(new Timer(AI_check_signal_timer_delay));


	if (GetAggroRange() == 0)
		pAggroRange = 70;
	if (GetAssistRange() == 0)
		pAssistRange = 70;

	hate_list.WipeHateList();

	m_Delta = glm::vec4();
	pRunAnimSpeed = 0;
}

void Client::AI_Start(uint32 iMoveDelay) {
	Mob::AI_Start(iMoveDelay);

	if (!pAIControlled)
		return;

	pClientSideTarget = GetTarget() ? GetTarget()->GetID() : 0;
	SendAppearancePacket(AT_Anim, ANIM_FREEZE);	// this freezes the client
	SendAppearancePacket(AT_Linkdead, 1); // Sending LD packet so *LD* appears by the player name when charmed/feared -Kasai
	SetAttackTimer();
	SetFeigned(false);
}

void NPC::AI_Start(uint32 iMoveDelay) {
	Mob::AI_Start(iMoveDelay);
	if (!pAIControlled)
		return;

	if (AIspells.empty()) {
		AIautocastspell_timer = std::unique_ptr<Timer>(new Timer(1000));
		AIautocastspell_timer->Disable();
	} else {
		AIautocastspell_timer = std::unique_ptr<Timer>(new Timer(500));
		AIautocastspell_timer->Start(RandomTimer(0, 300), false);
	}

	if (NPCTypedata) {
		AI_AddNPCSpells(NPCTypedata->npc_spells_id);
		ProcessSpecialAbilities(NPCTypedata->special_abilities);
		AI_AddNPCSpellsEffects(NPCTypedata->npc_spells_effects_id);
	}

	SendTo(GetX(), GetY(), GetZ());
	SaveGuardSpot(GetPosition());
}

void Mob::AI_Stop() {
	if (!IsAIControlled())
		return;

	pAIControlled = false;

	AI_think_timer.reset(nullptr);
	AI_walking_timer.reset(nullptr);
	AI_movement_timer.reset(nullptr);
	AI_target_check_timer.reset(nullptr);
	AI_scan_area_timer.reset(nullptr);
	AI_feign_remember_timer.reset(nullptr);
	AI_check_signal_timer.reset(nullptr);
	AI_scan_door_open_timer.reset(nullptr);

	hate_list.WipeHateList();
}

void NPC::AI_Stop() {
	Waypoints.clear();
	AIautocastspell_timer.reset(nullptr);
}

void Client::AI_Stop() {
	Mob::AI_Stop();
	this->Message_StringID(13,PLAYER_REGAIN);

	auto app = new EQApplicationPacket(OP_Charm, sizeof(Charm_Struct));
	Charm_Struct *ps = (Charm_Struct*)app->pBuffer;
	ps->owner_id = 0;
	ps->pet_id = this->GetID();
	ps->command = 0;
	entity_list.QueueClients(this, app);
	safe_delete(app);

	SetTarget(entity_list.GetMob(pClientSideTarget));
	SendAppearancePacket(AT_Anim, GetAppearanceValue(GetAppearance()));
	SendAppearancePacket(AT_Linkdead, 0); // Removing LD packet so *LD* no longer appears by the player name when charmed/feared -Kasai
	if (!auto_attack) {
		attack_timer.Disable();
		attack_dw_timer.Disable();
	}
	if (IsLD())
	{
		Save();
		Disconnect();
	}
}

// only call this on a zone shutdown event
void Mob::AI_ShutDown() {
	attack_timer.Disable();
	attack_dw_timer.Disable();
	ranged_timer.Disable();
	tic_timer.Disable();
	mana_timer.Disable();
	spellend_timer.Disable();
	rewind_timer.Disable();
	bindwound_timer.Disable();
	stunned_timer.Disable();
	spun_timer.Disable();
	bardsong_timer.Disable();
	gravity_timer.Disable();
	viral_timer.Disable();
	flee_timer.Disable();

	for (int sat = 0; sat < MAX_SPECIAL_ATTACK; ++sat) {
		if (SpecialAbilities[sat].timer)
			SpecialAbilities[sat].timer->Disable();
	}
}

//todo: expand the logic here to cover:
//redundant debuffs
//buffing owner
//certain types of det spells that need special behavior.
void Client::AI_SpellCast()
{
	if(!charm_cast_timer.Check())
		return;

	Mob *targ = GetTarget();
	if(!targ)
		return;

	float dist = DistanceSquaredNoZ(m_Position, targ->GetPosition());

	std::vector<uint32> valid_spells;
	std::vector<uint32> slots;

	for(uint32 x = 0; x < 9; ++x)
	{
		uint32 current_spell = m_pp.mem_spells[x];
		if(!IsValidSpell(current_spell))
			continue;

		if(IsBeneficialSpell(current_spell))
		{
			continue;
		}

		if(dist > spells[current_spell].range*spells[current_spell].range)
		{
			continue;
		}

		if(GetMana() < spells[current_spell].mana)
		{
			continue;
		}

		if(IsEffectInSpell(current_spell, SE_Charm))
		{
			continue;
		}

		if(!GetPTimers().Expired(&database, pTimerSpellStart + current_spell, false))
		{
			continue;
		}

		if(targ->CanBuffStack(current_spell, GetLevel(), true) < 0)
		{
			continue;
		}

		//bard songs cause trouble atm
		if(IsBardSong(current_spell))
			continue;

		valid_spells.push_back(current_spell);
		slots.push_back(x);
	}

	uint32 spell_to_cast = 0xFFFFFFFF;
	EQEmu::CastingSlot slot_to_use = EQEmu::CastingSlot::Item;
	if(valid_spells.size() == 1)
	{
		spell_to_cast = valid_spells[0];
		slot_to_use = static_cast<EQEmu::CastingSlot>(slots[0]);
	}
	else if(valid_spells.empty())
	{
		return;
	}
	else
	{
		uint32 idx = zone->random.Int(0, (valid_spells.size()-1));
		spell_to_cast = valid_spells[idx];
		slot_to_use = static_cast<EQEmu::CastingSlot>(slots[idx]);
	}

	if(IsMezSpell(spell_to_cast) || IsFearSpell(spell_to_cast))
	{
		Mob *tar = entity_list.GetTargetForMez(this);
		if(!tar)
		{
			tar = GetTarget();
			if(tar && IsFearSpell(spell_to_cast))
			{
				if(!IsBardSong(spell_to_cast))
				{
					StopNavigation();
				}
				CastSpell(spell_to_cast, tar->GetID(), slot_to_use);
				return;
			}
		}
	}
	else
	{
		Mob *tar = GetTarget();
		if(tar)
		{
			if(!IsBardSong(spell_to_cast))
			{
				StopNavigation();
			}
			CastSpell(spell_to_cast, tar->GetID(), slot_to_use);
			return;
		}
	}


}

void Client::AI_Process()
{

	if (!IsAIControlled())
		return;

	if (!(AI_think_timer->Check() || attack_timer.Check(false)))
		return;

	if (IsCasting())
		return;

	bool engaged = IsEngaged();

	Mob *ow = GetOwner();
	if(!engaged)
	{
		if(ow)
		{
			if(ow->IsEngaged())
			{
				Mob *tar = ow->GetTarget();
				if(tar)
				{
					AddToHateList(tar, 1, 0, false);
				}
			}
		}
	}

	if(!ow)
	{
		if(!IsFeared() && !IsLD())
		{
			BuffFadeByEffect(SE_Charm);
			return;
		}
	}

	if (RuleB(Combat, EnableFearPathing)) {
		if (currently_fleeing) {

			if (fix_z_timer.Check())
				this->FixZ(5, true);

			if (IsRooted()) {
				//make sure everybody knows were not moving, for appearance sake
				if (IsMoving()) {
					FaceTarget();
					StopNavigation();
				}
				//continue on to attack code, ensuring that we execute the engaged code
				engaged = true;
			}
			else {
				if (AI_movement_timer->Check()) {
					// Check if we have reached the last fear point
					if(IsPositionEqualWithinCertainZ(glm::vec3(GetX(), GetY(), GetZ()), m_FearWalkTarget, 5.0f)) {
						StopNavigation();
						CalculateNewFearpoint();
					}

					RunTo(m_FearWalkTarget.x, m_FearWalkTarget.y, m_FearWalkTarget.z);
				}
				return;
			}

		}
	}

	if (engaged)
	{
		if (IsRooted())
			SetTarget(hate_list.GetClosestEntOnHateList(this));
		else
		{
			if(AI_target_check_timer->Check())
			{
				SetTarget(hate_list.GetEntWithMostHateOnList(this));
			}
		}

		if (!GetTarget())
			return;

		if (GetTarget()->IsCorpse()) {
			RemoveFromHateList(this);
			return;
		}

		if(DivineAura())
			return;

		bool is_combat_range = CombatRange(GetTarget());

		if (is_combat_range) {
			StopNavigation();

			if (charm_class_attacks_timer.Check()) {
				DoClassAttacks(GetTarget());
			}

			if (AI_movement_timer->Check()) {
				if (CalculateHeadingToTarget(GetTarget()->GetX(), GetTarget()->GetY()) !=
				    m_Position.w) {
					FaceTarget();
				}
			}
			if (GetTarget() && !IsStunned() && !IsMezzed() && !GetFeigned()) {
				if (attack_timer.Check()) {
					// Should charmed clients not be procing?
					DoAttackRounds(GetTarget(), EQEmu::invslot::slotPrimary);
				}
			}

			if (CanThisClassDualWield() && GetTarget() && !IsStunned() && !IsMezzed() && !GetFeigned()) {
				if (attack_dw_timer.Check()) {
					if (CheckDualWield()) {
						// Should charmed clients not be procing?
						DoAttackRounds(GetTarget(), EQEmu::invslot::slotSecondary);
					}
				}
			}
		} else {
			if(!IsRooted())
			{
				if(AI_movement_timer->Check())
				{
					RunTo(GetTarget()->GetX(), GetTarget()->GetY(), GetTarget()->GetZ());
				}
			}
			else if(IsMoving())
			{
				FaceTarget();
			}
		}
		AI_SpellCast();
	}
	else
	{
		if(AI_feign_remember_timer->Check()) {
			std::set<uint32>::iterator RememberedCharID;
			RememberedCharID = feign_memory_list.begin();
			while (RememberedCharID != feign_memory_list.end()) {
				Client* remember_client = entity_list.GetClientByCharID(*RememberedCharID);
				if (remember_client == nullptr) {
					//they are gone now...
					RememberedCharID = feign_memory_list.erase(RememberedCharID);
				} else if (!remember_client->GetFeigned()) {
					AddToHateList(remember_client->CastToMob(),1);
					RememberedCharID = feign_memory_list.erase(RememberedCharID);
					break;
				} else {
					//they are still feigned, carry on...
					++RememberedCharID;
				}
			}
		}

		if (IsPet()) {
			Mob *owner = GetOwner();
			if (owner == nullptr)
				return;

			float dist = DistanceSquared(m_Position, owner->GetPosition());
			if (dist >= 202500) { // >= 450 distance
				Teleport(owner->GetPosition());
			} else if (dist >= 400) { // >=20
				if (AI_movement_timer->Check()) {
					if (dist >= 1225) {
						RunTo(owner->GetX(), owner->GetY(), owner->GetZ());
					}
					else {
						WalkTo(owner->GetX(), owner->GetY(), owner->GetZ());
					}
				}
			} else {
				StopNavigation();
			}
		}
	}
}

void Mob::ProcessForcedMovement()
{
	// we are being pushed, we will hijack this movement timer
	// this also needs to be done before casting to have a chance to interrupt
	// this flag won't be set if the mob can't be pushed (rooted etc)
	if (AI_movement_timer->Check()) {
		bool bPassed = true;
		glm::vec3 normal;
	
		// no zone map = fucked
		if (zone->HasMap()) {
			// in front
			m_CollisionBox[0].x = m_Position.x + 3.0f * g_Math.FastSin(0.0f);
			m_CollisionBox[0].y = m_Position.y + 3.0f * g_Math.FastCos(0.0f);
			m_CollisionBox[0].z = m_Position.z;
	
			// 45 right front
			m_CollisionBox[1].x = m_Position.x + 3.0f * g_Math.FastSin(64.0f);
			m_CollisionBox[1].y = m_Position.y + 3.0f * g_Math.FastCos(64.0f);
			m_CollisionBox[1].z = m_Position.z;
	
			// to right
			m_CollisionBox[2].x = m_Position.x + 3.0f * g_Math.FastSin(128.0f);
			m_CollisionBox[2].y = m_Position.y + 3.0f * g_Math.FastCos(128.0f);
			m_CollisionBox[2].z = m_Position.z;
	
			// 45 right back
			m_CollisionBox[3].x = m_Position.x + 3.0f * g_Math.FastSin(192.0f);
			m_CollisionBox[3].y = m_Position.y + 3.0f * g_Math.FastCos(192.0f);
			m_CollisionBox[3].z = m_Position.z;
	
			// behind
			m_CollisionBox[4].x = m_Position.x + 3.0f * g_Math.FastSin(256.0f);
			m_CollisionBox[4].y = m_Position.y + 3.0f * g_Math.FastCos(256.0f);
			m_CollisionBox[4].z = m_Position.z;
	
			// 45 left back
			m_CollisionBox[5].x = m_Position.x + 3.0f * g_Math.FastSin(320.0f);
			m_CollisionBox[5].y = m_Position.y + 3.0f * g_Math.FastCos(320.0f);
			m_CollisionBox[5].z = m_Position.z;
	
			// to left
			m_CollisionBox[6].x = m_Position.x + 3.0f * g_Math.FastSin(384.0f);
			m_CollisionBox[6].y = m_Position.y + 3.0f * g_Math.FastCos(384.0f);
			m_CollisionBox[6].z = m_Position.z;
	
			// 45 left front
			m_CollisionBox[7].x = m_Position.x + 3.0f * g_Math.FastSin(448.0f);
			m_CollisionBox[7].y = m_Position.y + 3.0f * g_Math.FastCos(448.0f);
			m_CollisionBox[7].z = m_Position.z;
	
			// collision happened, need to move along the wall
			float distance = 0.0f, shortest = std::numeric_limits<float>::infinity();
			glm::vec3 tmp_nrm;
			for (auto &vec : m_CollisionBox) {
				if (zone->zonemap->DoCollisionCheck(vec, vec + m_Delta, tmp_nrm, distance)) {
					bPassed = false; // lets try with new projection next pass
					if (distance < shortest) {
						normal = tmp_nrm;
						shortest = distance;
					}
				}
			}
		}
	
		if (bPassed) {
			ForcedMovement = 0;
			Teleport(m_Position + m_Delta);
			m_Delta = glm::vec4();
			SentPositionPacket(0.0f, 0.0f, 0.0f, 0.0f, 0, true);
			FixZ(); // so we teleport to the ground locally, we want the client to interpolate falling etc
		} else if (--ForcedMovement) {
			if (normal.z < -0.15f) // prevent too much wall climbing. ex. OMM's room in anguish
				normal.z = 0.0f;
			auto proj = glm::proj(static_cast<glm::vec3>(m_Delta), normal);
			m_Delta.x -= proj.x;
			m_Delta.y -= proj.y;
			m_Delta.z -= proj.z;
		} else {
			m_Delta = glm::vec4(); // well, we failed to find a spot to be forced to, lets give up
		}
	}
}

void Mob::AI_Process() {
	if (!IsAIControlled())
		return;

	if (!(AI_think_timer->Check() || attack_timer.Check(false)))
		return;


	if (IsCasting())
		return;

	bool engaged  = IsEngaged();
	bool doranged = false;

	if (!zone->CanDoCombat() || IsPetStop() || IsPetRegroup()) {
		engaged = false;
	}

	if (moving) {
		if (AI_scan_door_open_timer->Check()) {

			auto      &door_list = entity_list.GetDoorsList();
			for (auto itr : door_list) {
				Doors *door = itr.second;

				if (door->GetKeyItem())
					continue;

				if (door->GetLockpick())
					continue;

				if (door->IsDoorOpen())
					continue;

				float distance                = DistanceSquared(this->m_Position, door->GetPosition());
				float distance_scan_door_open = 20;

				if (distance <= (distance_scan_door_open * distance_scan_door_open)) {

					/**
					 * Make sure we're opening a door within height relevance and not platforms
					 * above or below
					 */
					if (std::abs(this->m_Position.z - door->GetPosition().z) > 10)
						continue;

					door->ForceOpen(this);
				}
			}
		}
	}

	// Begin: Additions for Wiz Fear Code
	//
	if (RuleB(Combat, EnableFearPathing)) {
		if (currently_fleeing) {
			if ((IsRooted() || (IsBlind() && CombatRange(hate_list.GetClosestEntOnHateList(this)))) && !IsPetStop() &&
				!IsPetRegroup()) {
				//make sure everybody knows were not moving, for appearance sake
				if (IsMoving()) {
					FaceTarget();
					StopNavigation();
					moved = false;
				}
				//continue on to attack code, ensuring that we execute the engaged code
				engaged = true;
			}
			else {
				if (AI_movement_timer->Check()) {
					// Check if we have reached the last fear point
					if (DistanceNoZ(glm::vec3(GetX(), GetY(), GetZ()), m_FearWalkTarget) <= 5.0f) {
						// Calculate a new point to run to
						StopNavigation();
						CalculateNewFearpoint();
					}
					RunTo(
						m_FearWalkTarget.x,
						m_FearWalkTarget.y,
						m_FearWalkTarget.z
					);
				}
				return;
			}
		}
	}

	// trigger EVENT_SIGNAL if required
	if (AI_check_signal_timer->Check() && IsNPC()) {
		CastToNPC()->CheckSignal();
	}

	if (engaged) {

		/* Fix Z when following during pull, not when engaged and stationary */
		if (moving && fix_z_timer_engaged.Check()) {
			if (this->GetTarget()) {
				/* If we are engaged, moving and following client, let's look for best Z more often */
				float target_distance = DistanceNoZ(this->GetPosition(), this->GetTarget()->GetPosition());
				FixZ();

				if (target_distance <= 15 && !this->CheckLosFN(this->GetTarget())) {
					Mob *target = this->GetTarget();

					Teleport(target->GetPosition());
				}
			}
		}

		if (!(m_PlayerState & static_cast<uint32>(PlayerState::Aggressive)))
			SendAddPlayerState(PlayerState::Aggressive);

		// NPCs will forget people after 10 mins of not interacting with them or out of range
		// both of these maybe zone specific, hardcoded for now
		if (hate_list_cleanup_timer.Check()) {
			hate_list.RemoveStaleEntries(600000, static_cast<float>(zone->newzone_data.NPCAggroMaxDist));
			if (hate_list.IsHateListEmpty()) {
				AI_Event_NoLongerEngaged();
				zone->DelAggroMob();
				if (IsNPC() && !RuleB(Aggro, AllowTickPulling))
					ResetAssistCap();
			}
		}
		// we are prevented from getting here if we are blind and don't have a target in range
		// from above, so no extra blind checks needed
		if ((IsRooted() && !GetSpecialAbility(IGNORE_ROOT_AGGRO_RULES)) || IsBlind())
			SetTarget(hate_list.GetClosestEntOnHateList(this));
		else {
			if (AI_target_check_timer->Check()) {
				if (IsFocused()) {
					if (!target) {
						SetTarget(hate_list.GetEntWithMostHateOnList(this));
					}
				}
				else {
					if (!ImprovedTaunt())
						SetTarget(hate_list.GetEntWithMostHateOnList(this));
				}

			}
		}

		if (!target)
			return;

		if (target->IsCorpse()) {
			RemoveFromHateList(this);
			return;
		}

#ifdef BOTS
		if (IsPet() && GetOwner() && GetOwner()->IsBot() && target == GetOwner())
		{
			// this blocks all pet attacks against owner..bot pet test (copied above check)
			RemoveFromHateList(this);
			return;
		}
#endif //BOTS

		if (DivineAura())
			return;

		ProjectileAttack();

		auto npcSpawnPoint = CastToNPC()->GetSpawnPoint();
		if (GetSpecialAbility(TETHER)) {
			float tether_range = static_cast<float>(GetSpecialAbilityParam(TETHER, 0));
			tether_range = tether_range > 0.0f ? tether_range * tether_range : pAggroRange * pAggroRange;

			if (DistanceSquaredNoZ(m_Position, npcSpawnPoint) > tether_range) {
				GMMove(npcSpawnPoint.x, npcSpawnPoint.y, npcSpawnPoint.z, npcSpawnPoint.w);
			}
		}
		else if (GetSpecialAbility(LEASH)) {
			float leash_range = static_cast<float>(GetSpecialAbilityParam(LEASH, 0));
			leash_range = leash_range > 0.0f ? leash_range * leash_range : pAggroRange * pAggroRange;

			if (DistanceSquaredNoZ(m_Position, npcSpawnPoint) > leash_range) {
				GMMove(npcSpawnPoint.x, npcSpawnPoint.y, npcSpawnPoint.z, npcSpawnPoint.w);
				SetHP(GetMaxHP());
				BuffFadeAll();
				WipeHateList();
				return;
			}
		}

		StartEnrage();

		bool is_combat_range = CombatRange(target);

		if (is_combat_range) {
			StopNavigation();

			if (AI_movement_timer->Check()) {
				FaceTarget();
			}

			//casting checked above...
			if (target && !IsStunned() && !IsMezzed() && GetAppearance() != eaDead && !IsMeleeDisabled()) {

				//we should check to see if they die mid-attacks, previous
				//crap of checking target for null was not gunna cut it

				//try main hand first
				if (attack_timer.Check()) {
					DoMainHandAttackRounds(target);
					TriggerDefensiveProcs(target, EQEmu::invslot::slotPrimary, false);

					bool specialed = false; // NPCs can only do one of these a round
					if (GetSpecialAbility(SPECATK_FLURRY)) {
						int flurry_chance = GetSpecialAbilityParam(SPECATK_FLURRY, 0);
						flurry_chance = flurry_chance > 0 ? flurry_chance : RuleI(Combat, NPCFlurryChance);

						if (zone->random.Roll(flurry_chance)) {
							ExtraAttackOptions opts;
							int                cur = GetSpecialAbilityParam(SPECATK_FLURRY, 2);
							if (cur > 0)
								opts.damage_percent = cur / 100.0f;

							cur = GetSpecialAbilityParam(SPECATK_FLURRY, 3);
							if (cur > 0)
								opts.damage_flat = cur;

							cur = GetSpecialAbilityParam(SPECATK_FLURRY, 4);
							if (cur > 0)
								opts.armor_pen_percent = cur / 100.0f;

							cur = GetSpecialAbilityParam(SPECATK_FLURRY, 5);
							if (cur > 0)
								opts.armor_pen_flat = cur;

							cur = GetSpecialAbilityParam(SPECATK_FLURRY, 6);
							if (cur > 0)
								opts.crit_percent = cur / 100.0f;

							cur = GetSpecialAbilityParam(SPECATK_FLURRY, 7);
							if (cur > 0)
								opts.crit_flat = cur;

							Flurry(&opts);
							specialed = true;
						}
					}

					if (IsPet() || IsTempPet()) {
						Mob *owner = nullptr;
						owner = GetOwner();

						if (owner) {
							int16 flurry_chance = owner->aabonuses.PetFlurry +
												  owner->spellbonuses.PetFlurry + owner->itembonuses.PetFlurry;

							if (flurry_chance && zone->random.Roll(flurry_chance))
								Flurry(nullptr);
						}
					}

					if ((IsPet() || IsTempPet()) && IsPetOwnerClient()) {
						if (spellbonuses.PC_Pet_Rampage[0] || itembonuses.PC_Pet_Rampage[0] ||
							aabonuses.PC_Pet_Rampage[0]) {
							int chance = spellbonuses.PC_Pet_Rampage[0] + itembonuses.PC_Pet_Rampage[0] +
										 aabonuses.PC_Pet_Rampage[0];
							if (zone->random.Roll(chance)) {
								Rampage(nullptr);
							}
						}
					}

					if (GetSpecialAbility(SPECATK_RAMPAGE) && !specialed) {
						int rampage_chance = GetSpecialAbilityParam(SPECATK_RAMPAGE, 0);
						rampage_chance = rampage_chance > 0 ? rampage_chance : 20;
						if (zone->random.Roll(rampage_chance)) {
							ExtraAttackOptions opts;
							int                cur = GetSpecialAbilityParam(SPECATK_RAMPAGE, 3);
							if (cur > 0) {
								opts.damage_flat = cur;
							}

							cur = GetSpecialAbilityParam(SPECATK_RAMPAGE, 4);
							if (cur > 0) {
								opts.armor_pen_percent = cur / 100.0f;
							}

							cur = GetSpecialAbilityParam(SPECATK_RAMPAGE, 5);
							if (cur > 0) {
								opts.armor_pen_flat = cur;
							}

							cur = GetSpecialAbilityParam(SPECATK_RAMPAGE, 6);
							if (cur > 0) {
								opts.crit_percent = cur / 100.0f;
							}

							cur = GetSpecialAbilityParam(SPECATK_RAMPAGE, 7);
							if (cur > 0) {
								opts.crit_flat = cur;
							}
							Rampage(&opts);
							specialed = true;
						}
					}

					if (GetSpecialAbility(SPECATK_AREA_RAMPAGE) && !specialed) {
						int rampage_chance = GetSpecialAbilityParam(SPECATK_AREA_RAMPAGE, 0);
						rampage_chance = rampage_chance > 0 ? rampage_chance : 20;
						if (zone->random.Roll(rampage_chance)) {
							ExtraAttackOptions opts;
							int                cur = GetSpecialAbilityParam(SPECATK_AREA_RAMPAGE, 3);
							if (cur > 0) {
								opts.damage_flat = cur;
							}

							cur = GetSpecialAbilityParam(SPECATK_AREA_RAMPAGE, 4);
							if (cur > 0) {
								opts.armor_pen_percent = cur / 100.0f;
							}

							cur = GetSpecialAbilityParam(SPECATK_AREA_RAMPAGE, 5);
							if (cur > 0) {
								opts.armor_pen_flat = cur;
							}

							cur = GetSpecialAbilityParam(SPECATK_AREA_RAMPAGE, 6);
							if (cur > 0) {
								opts.crit_percent = cur / 100.0f;
							}

							cur = GetSpecialAbilityParam(SPECATK_AREA_RAMPAGE, 7);
							if (cur > 0) {
								opts.crit_flat = cur;
							}

							AreaRampage(&opts);
							specialed = true;
						}
					}
				}

				//now off hand
				if (attack_dw_timer.Check() && CanThisClassDualWield())
					DoOffHandAttackRounds(target);

				//now special attacks (kick, etc)
				if (IsNPC())
					CastToNPC()->DoClassAttacks(target);

			}
			AI_EngagedCastCheck();

		}    //end is within combat rangepet
		else {
			//we cannot reach our target...
			//underwater stuff only works with water maps in the zone!
			//if (IsNPC() && CastToNPC()->IsUnderwaterOnly() && zone->HasWaterMap()) {
			//	auto targetPosition = glm::vec3(target->GetX(), target->GetY(), target->GetZ());
			//	if (!zone->watermap->InLiquid(targetPosition)) {
			//		Mob *tar = hate_list.GetEntWithMostHateOnList(this);
			//		if (tar != nullptr && tar != target) {
			//			SetTarget(tar);
			//			RunTo(tar->GetX(), tar->GetY(), tar->GetZ());
			//			return;
			//		}
			//		else {
			//			RunTo(target->GetX(), target->GetY(), target->GetZ());
			//		}
			//	}
			//}

			// See if we can summon the mob to us
			if (!HateSummon()) {
				//could not summon them, check ranged...
				if (GetSpecialAbility(SPECATK_RANGED_ATK))
					doranged = true;

				// Now pursue
				// TODO: Check here for another person on hate list with close hate value
				if (AI_PursueCastCheck()) {
					//we did something, so do not process movement.
				}
				else if (AI_movement_timer->Check() && target) {
					if (!IsRooted()) {
						Log(Logs::Detail, Logs::AI, "Pursuing %s while engaged.", target->GetName());
						RunTo(target->GetX(), target->GetY(), target->GetZ());

					}
					else if (IsMoving()) {
						FaceTarget();
					}
				}
			}
		}
	}
	else {
		if (m_PlayerState & static_cast<uint32>(PlayerState::Aggressive))
			SendRemovePlayerState(PlayerState::Aggressive);

		if (IsPetStop()) // pet stop won't be engaged, so we will always get here and we want the above branch to execute
			return;

		if (zone->CanDoCombat() && AI_feign_remember_timer->Check()) {
			// 6/14/06
			// Improved Feign Death Memory
			// check to see if any of our previous feigned targets have gotten up.
			std::set<uint32>::iterator RememberedCharID;
			RememberedCharID = feign_memory_list.begin();
			while (RememberedCharID != feign_memory_list.end()) {
				Client *remember_client = entity_list.GetClientByCharID(*RememberedCharID);
				if (remember_client == nullptr) {
					//they are gone now...
					RememberedCharID = feign_memory_list.erase(RememberedCharID);
				}
				else if (!remember_client->GetFeigned()) {
					AddToHateList(remember_client->CastToMob(), 1);
					RememberedCharID = feign_memory_list.erase(RememberedCharID);
					break;
				}
				else {
					//they are still feigned, carry on...
					++RememberedCharID;
				}
			}
		}
		if (AI_IdleCastCheck()) {
			//we processed a spell action, so do nothing else.
		}
		else if (zone->CanDoCombat() && CastToNPC()->WillAggroNPCs() && AI_scan_area_timer->Check()) {

			/*
			* NPC to NPC aggro checking, npc needs npc_aggro flag
			*/
			Mob *temp_target = entity_list.AICheckNPCtoNPCAggro(this, GetAggroRange(), GetAssistRange());
			if (temp_target) {
				AddToHateList(temp_target);
			}

			AI_scan_area_timer->Disable();
			AI_scan_area_timer->Start(
				RandomTimer(RuleI(NPC, NPCToNPCAggroTimerMin), RuleI(NPC, NPCToNPCAggroTimerMax)),
				false
			);

		}
		else if (AI_movement_timer->Check() && !IsRooted()) {
			if (IsPet()) {
				// we're a pet, do as we're told
				switch (pStandingPetOrder) {
					case SPO_Follow: {

						Mob *owner = GetOwner();
						if (owner == nullptr) {
							break;
						}

						glm::vec4 pet_owner_position = owner->GetPosition();
						float     distance_to_owner  = DistanceSquared(m_Position, pet_owner_position);
						float     z_distance         = pet_owner_position.z - m_Position.z;

						if (distance_to_owner >= 400 || z_distance > 100) {

							bool running = false;

							/**
							 * Distance: >= 35 (Run if far away)
							 */
							if (distance_to_owner >= 1225) {
								running = true;
							}

							/**
							 * Distance: >= 450 (Snap to owner)
							 */
							if (distance_to_owner >= 202500 || z_distance > 100) {
								Teleport(pet_owner_position);
							}
							else {

								auto &Goal = owner->GetPosition();

								if (running) {
									RunTo(Goal.x, Goal.y, Goal.z);
								}
								else {
									WalkTo(Goal.x, Goal.y, Goal.z);
								}
							}
						}
						else {
							StopNavigation();
						}

						break;
					}
					case SPO_Sit: {
						SetAppearance(eaSitting, false);
						break;
					}
					case SPO_Guard: {
						//only NPCs can guard stuff. (forced by where the guard movement code is in the AI)
						if (IsNPC()) {
							CastToNPC()->NextGuardPosition();
						}
						break;
					}
				}
				if (IsPetRegroup()) {
					return;
				}
			}
				/* Entity has been assigned another entity to follow */
			else if (GetFollowID()) {
				Mob *follow = entity_list.GetMob(static_cast<uint16>(GetFollowID()));
				if (!follow) {
					SetFollowID(0);
					SetFollowDistance(100);
					SetFollowCanRun(true);
				}
				else {

					float distance        = DistanceSquared(m_Position, follow->GetPosition());
					int   follow_distance = GetFollowDistance();

					/**
					 * Default follow distance is 100
					 */
					if (distance >= follow_distance) {
						bool running = false;

<<<<<<< HEAD
						if (distance >= follow_distance + 150) {
							running = true;
=======
						// maybe we want the NPC to only walk doing follow logic
						if (GetFollowCanRun() && distance >= follow_distance + 150) {
							speed = GetRunspeed();
>>>>>>> 4e0d8553
						}

						bool waypoint_changed, node_reached;

						auto &Goal = follow->GetPosition();

						if (running) {
							RunTo(Goal.x, Goal.y, Goal.z);
						}
						else {
							WalkTo(Goal.x, Goal.y, Goal.z);
						}
					}
					else {
						moved = false;
						StopNavigation();
					}
				}
			}
			else //not a pet, and not following somebody...
			{
				// dont move till a bit after you last fought
				if (time_until_can_move < Timer::GetCurrentTime()) {
					if (this->IsClient()) {

						/**
						 * LD timer expired, drop out of world
						 */
						if (this->CastToClient()->IsLD()) {
							this->CastToClient()->Disconnect();
						}

						return;
					}

					if (IsNPC()) {
						if (RuleB(NPC, SmartLastFightingDelayMoving) && !feign_memory_list.empty()) {
							minLastFightingDelayMoving = 0;
							maxLastFightingDelayMoving = 0;
						}
						/* All normal NPC pathing */
						CastToNPC()->AI_DoMovement();
					}
				}
			}
		}
	}

	//Do Ranged attack here
	if (doranged) {
		RangedAttack(target);
	}
}

void NPC::AI_DoMovement() {

	float move_speed = GetMovespeed();

	if (move_speed <= 0.0f) {
		return;
	}

	/**
	 * Roambox logic sets precedence
	 */
	if (roambox_distance > 0) {

		if (!IsMoving()) {
			auto move_x = static_cast<float>(zone->random.Real(-roambox_distance, roambox_distance));
			auto move_y = static_cast<float>(zone->random.Real(-roambox_distance, roambox_distance));

			roambox_destination_x = EQEmu::Clamp((GetX() + move_x), roambox_min_x, roambox_max_x);
			roambox_destination_y = EQEmu::Clamp((GetY() + move_y), roambox_min_y, roambox_max_y);

			/**
			 * If our roambox was configured with large distances, chances of hitting the min or max end of
			 * the clamp is high, this causes NPC's to gather on the border of a box, to reduce clustering
			 * either lower the roambox distance or the code will do a simple random between min - max when it
			 * hits the min or max of the clamp
			 */
			if (roambox_destination_x == roambox_min_x || roambox_destination_x == roambox_max_x) {
				roambox_destination_x = static_cast<float>(zone->random.Real(roambox_min_x, roambox_max_x));
			}

			if (roambox_destination_y == roambox_min_y || roambox_destination_y == roambox_max_y) {
				roambox_destination_y = static_cast<float>(zone->random.Real(roambox_min_y, roambox_max_y));
			}

			/**
			 * If mob was not spawned in water, let's not randomly roam them into water
			 * if the roam box was sloppily configured
			 */
			if (!this->GetWasSpawnedInWater()) {
				if (zone->HasMap() && zone->HasWaterMap()) {
					auto position = glm::vec3(
						roambox_destination_x,
						roambox_destination_y,
						(m_Position.z - 15)
					);

					/**
					 * If someone brought us into water when we naturally wouldn't path there, return to spawn
					 */
					if (zone->watermap->InLiquid(position) && zone->watermap->InLiquid(m_Position)) {
						roambox_destination_x = m_SpawnPoint.x;
						roambox_destination_y = m_SpawnPoint.y;
					}

					if (zone->watermap->InLiquid(position)) {
						Log(Logs::Detail,
							Logs::NPCRoamBox, "%s | My destination is in water and I don't belong there!",
							this->GetCleanName());

						return;
					}
				}
			}

			glm::vec3 destination;
			destination.x = roambox_destination_x;
			destination.y = roambox_destination_y;
			destination.z = m_Position.z;
			roambox_destination_z = zone->zonemap->FindClosestZ(destination, nullptr) +  this->GetZOffset();

			Log(Logs::Detail,
				Logs::NPCRoamBox,
				"Calculate | NPC: %s distance %.3f | min_x %.3f | max_x %.3f | final_x %.3f | min_y %.3f | max_y %.3f | final_y %.3f",
				this->GetCleanName(),
				roambox_distance,
				roambox_min_x,
				roambox_max_x,
				roambox_destination_x,
				roambox_min_y,
				roambox_max_y,
				roambox_destination_y);
		}

		NavigateTo(roambox_destination_x, roambox_destination_y, roambox_destination_z);

		if (m_Position.x == roambox_destination_x && m_Position.y == roambox_destination_y) {
			time_until_can_move = Timer::GetCurrentTime() + RandomTimer(roambox_min_delay, roambox_delay);
		}

		return;
	}
	else if (roamer) {
		if (AI_walking_timer->Check()) {
			pause_timer_complete = true;
			AI_walking_timer->Disable();
		}
		
		int32 gridno = CastToNPC()->GetGrid();
		
		if (gridno > 0 || cur_wp == -2) {
			if (pause_timer_complete == true) { // time to pause at wp is over
				AI_SetupNextWaypoint();
			}    // endif (pause_timer_complete==true)
			else if (!(AI_walking_timer->Enabled())) {    // currently moving
				bool doMove = true;
				if(IsPositionEqual(glm::vec2(m_CurrentWayPoint.x, m_CurrentWayPoint.y), glm::vec2(GetX(), GetY()))) {
					Log(Logs::Detail,
						Logs::AI,
						"We have reached waypoint %d (%.3f,%.3f,%.3f) on grid %d",
						cur_wp,
						GetX(),
						GetY(),
						GetZ(),
						GetGrid());
		
					SetWaypointPause();
					SetAppearance(eaStanding, false);
					if (cur_wp_pause > 0) {
						RotateTo(m_CurrentWayPoint.w);
					}
		
					//kick off event_waypoint arrive
					char temp[16];
					sprintf(temp, "%d", cur_wp);
					parse->EventNPC(EVENT_WAYPOINT_ARRIVE, CastToNPC(), nullptr, temp, 0);
					// No need to move as we are there.  Next loop will
					// take care of normal grids, even at pause 0.
					// We do need to call and setup a wp if we're cur_wp=-2
					// as that is where roamer is unset and we don't want
					// the next trip through to move again based on grid stuff.
					doMove = false;
					if (cur_wp == -2) {
						AI_SetupNextWaypoint();
					}
		
					// wipe feign memory since we reached our first waypoint
					if (cur_wp == 1)
						ClearFeignMemory();

					if (cur_wp_pause == 0) {
						pause_timer_complete = true;
						AI_SetupNextWaypoint();
						doMove = true;
					}
				}

				if (doMove) {    // not at waypoint yet or at 0 pause WP, so keep moving
					NavigateTo(
						m_CurrentWayPoint.x,
						m_CurrentWayPoint.y,
						m_CurrentWayPoint.z
					);
		
				}
			}
		}        // endif (gridno > 0)
			// handle new quest grid command processing
		else if (gridno < 0) {    // this mob is under quest control
			if (pause_timer_complete == true) { // time to pause has ended
				SetGrid(0 - GetGrid()); // revert to AI control
				Log(Logs::Detail, Logs::Pathing, "Quest pathing is finished. Resuming on grid %d", GetGrid());
		
				SetAppearance(eaStanding, false);
		
				CalculateNewWaypoint();
			}
		}

	}
	else if (IsGuarding()) {	
		bool at_gp = IsPositionEqualWithinCertainZ(m_Position, m_GuardPoint, 15.0f);

		if (at_gp) {

			if (moved) {
				Log(Logs::Detail,
					Logs::AI,
					"Reached guard point (%.3f,%.3f,%.3f)",
					m_GuardPoint.x,
					m_GuardPoint.y,
					m_GuardPoint.z);

				ClearFeignMemory();
				moved = false;
				if (GetTarget() == nullptr || DistanceSquared(m_Position, GetTarget()->GetPosition()) >= 5 * 5) {
					RotateTo(m_GuardPoint.w);
				}
				else {
					FaceTarget(GetTarget());
				}
				SetAppearance(GetGuardPointAnim());
			}
		}
		else {
			NavigateTo(m_GuardPoint.x, m_GuardPoint.y, m_GuardPoint.z);
		}
	}
}

void NPC::AI_SetupNextWaypoint() {
	int32 spawn_id = this->GetSpawnPointID();
	LinkedListIterator<Spawn2*> iterator(zone->spawn2_list);
	iterator.Reset();
	Spawn2 *found_spawn = nullptr;

	while (iterator.MoreElements())
	{
		Spawn2* cur = iterator.GetData();
		iterator.Advance();
		if (cur->GetID() == spawn_id)
		{
			found_spawn = cur;
			break;
		}
	}

	if (wandertype == 4 && cur_wp == CastToNPC()->GetMaxWp()) {
		CastToNPC()->Depop(true); //depop and restart spawn timer
		if (found_spawn)
			found_spawn->SetNPCPointerNull();
	}
	else if (wandertype == 6 && cur_wp == CastToNPC()->GetMaxWp()) {
		CastToNPC()->Depop(false);//depop without spawn timer
		if (found_spawn)
			found_spawn->SetNPCPointerNull();
	}
	else {
		pause_timer_complete = false;
		Log(Logs::Detail, Logs::Pathing, "We are departing waypoint %d.", cur_wp);
		
		//if we were under quest control (with no grid), we are done now..
		if (cur_wp == -2) {
			Log(Logs::Detail, Logs::Pathing, "Non-grid quest mob has reached its quest ordered waypoint. Leaving pathing mode.");
			roamer = false;
			cur_wp = 0;
		}
		
		SetAppearance(eaStanding, false);
		
		entity_list.OpenDoorsNear(this);
		
		if (!DistractedFromGrid) {
			//kick off event_waypoint depart
			char temp[16];
			sprintf(temp, "%d", cur_wp);
			parse->EventNPC(EVENT_WAYPOINT_DEPART, CastToNPC(), nullptr, temp, 0);
		
			//setup our next waypoint, if we are still on our normal grid
			//remember that the quest event above could have done anything it wanted with our grid
			if (GetGrid() > 0) {
				CastToNPC()->CalculateNewWaypoint();
			}
		}
		else {
			DistractedFromGrid = false;
		}
	}
}

// Note: Mob that caused this may not get added to the hate list until after this function call completes
void Mob::AI_Event_Engaged(Mob* attacker, bool iYellForHelp) {
	if (!IsAIControlled())
		return;

	SetAppearance(eaStanding);

	/*
		Kick off auto cast timer
	*/
	if (this->IsNPC())
		this->CastToNPC()->AIautocastspell_timer->Start(300, false);

	if (iYellForHelp) {
		if(IsPet()) {
			GetOwner()->AI_Event_Engaged(attacker, iYellForHelp);
		} else if (!HasAssistAggro() && NPCAssistCap() < RuleI(Combat, NPCAssistCap)) {
			entity_list.AIYellForHelp(this, attacker);
			if (NPCAssistCap() > 0 && !assist_cap_timer.Enabled())
				assist_cap_timer.Start(RuleI(Combat, NPCAssistCapTimer));
		}
	}

	if(IsNPC())
	{
		if(CastToNPC()->GetGrid() > 0)
		{
			DistractedFromGrid = true;
		}
		if(attacker && !attacker->IsCorpse())
		{
			//Because sometimes the AIYellForHelp triggers another engaged and then immediately a not engaged
			//if the target dies before it goes off
			if(attacker->GetHP() > 0)
			{
				if(!CastToNPC()->GetCombatEvent() && GetHP() > 0)
				{
					parse->EventNPC(EVENT_COMBAT, CastToNPC(), attacker, "1", 0);
					uint16 emoteid = GetEmoteID();
					if(emoteid != 0)
						CastToNPC()->DoNPCEmote(ENTERCOMBAT,emoteid);
					CastToNPC()->SetCombatEvent(true);
				}
			}
		}
	}
}

// Note: Hate list may not be actually clear until after this function call completes
void Mob::AI_Event_NoLongerEngaged() {
	if (!IsAIControlled())
		return;
	this->AI_walking_timer->Start(RandomTimer(3000,20000));
	time_until_can_move = Timer::GetCurrentTime();
	if (minLastFightingDelayMoving == maxLastFightingDelayMoving)
		time_until_can_move += minLastFightingDelayMoving;
	else
		time_until_can_move += zone->random.Int(minLastFightingDelayMoving, maxLastFightingDelayMoving);
	// So mobs don't keep running as a ghost until AIwalking_timer fires
	// if they were moving prior to losing all hate
	// except if we're a pet, then we might run into some issues with pets backing off when they should immediately be moving
	if(!IsPet())
	{
		StopNavigation();
	}
	ClearRampage();

	if(IsNPC())
	{
		SetPrimaryAggro(false);
		SetAssistAggro(false);
		if(CastToNPC()->GetCombatEvent() && GetHP() > 0)
		{
			if(entity_list.GetNPCByID(this->GetID()))
			{
			uint16 emoteid = CastToNPC()->GetEmoteID();
			parse->EventNPC(EVENT_COMBAT, CastToNPC(), nullptr, "0", 0);
			if(emoteid != 0)
				CastToNPC()->DoNPCEmote(LEAVECOMBAT,emoteid);
			CastToNPC()->SetCombatEvent(false);
			}
		}
	}
}

//this gets called from InterruptSpell() for failure or SpellFinished() for success
void NPC::AI_Event_SpellCastFinished(bool iCastSucceeded, uint16 slot) {
	if (slot == 1) {
		uint32 recovery_time = 0;
		if (iCastSucceeded) {
			if (casting_spell_AIindex < AIspells.size()) {
					recovery_time += spells[AIspells[casting_spell_AIindex].spellid].recovery_time;
					if (AIspells[casting_spell_AIindex].recast_delay >= 0)
					{
						if (AIspells[casting_spell_AIindex].recast_delay < 10000)
							AIspells[casting_spell_AIindex].time_cancast = Timer::GetCurrentTime() + (AIspells[casting_spell_AIindex].recast_delay*1000);
					}
					else
						AIspells[casting_spell_AIindex].time_cancast = Timer::GetCurrentTime() + spells[AIspells[casting_spell_AIindex].spellid].recast_time;
			}
			if (recovery_time < AIautocastspell_timer->GetSetAtTrigger())
				recovery_time = AIautocastspell_timer->GetSetAtTrigger();
			AIautocastspell_timer->Start(recovery_time, false);
		}
		else
			AIautocastspell_timer->Start(AISpellVar.fail_recast, false);
		casting_spell_AIindex = AIspells.size();
	}
}


bool NPC::AI_EngagedCastCheck() {
	if (AIautocastspell_timer->Check(false)) {
		AIautocastspell_timer->Disable();	//prevent the timer from going off AGAIN while we are casting.

		Log(Logs::Detail, Logs::AI, "Engaged autocast check triggered. Trying to cast healing spells then maybe offensive spells.");

		// first try innate (spam) spells
		if(!AICastSpell(GetTarget(), 0, SpellType_Nuke | SpellType_Lifetap | SpellType_DOT | SpellType_Dispel | SpellType_Mez | SpellType_Slow | SpellType_Debuff | SpellType_Charm | SpellType_Root, true)) {
			// try innate (spam) self targeted spells
			if (!AICastSpell(this, 0, SpellType_InCombatBuff, true)) {
				// try casting a heal or gate
				if (!AICastSpell(this, AISpellVar.engaged_beneficial_self_chance, SpellType_Heal | SpellType_Escape | SpellType_InCombatBuff)) {
					// try casting a heal on nearby
					if (!entity_list.AICheckCloseBeneficialSpells(this, AISpellVar.engaged_beneficial_other_chance, MobAISpellRange, SpellType_Heal)) {
						//nobody to heal, try some detrimental spells.
						if(!AICastSpell(GetTarget(), AISpellVar.engaged_detrimental_chance, SpellType_Nuke | SpellType_Lifetap | SpellType_DOT | SpellType_Dispel | SpellType_Mez | SpellType_Slow | SpellType_Debuff | SpellType_Charm | SpellType_Root)) {
							//no spell to cast, try again soon.
							AIautocastspell_timer->Start(RandomTimer(AISpellVar.engaged_no_sp_recast_min, AISpellVar.engaged_no_sp_recast_max), false);
						}
					}
				}
			}
		}
		return(true);
	}

	return(false);
}

bool NPC::AI_PursueCastCheck() {
	if (AIautocastspell_timer->Check(false)) {
		AIautocastspell_timer->Disable();	//prevent the timer from going off AGAIN while we are casting.

		Log(Logs::Detail, Logs::AI, "Engaged (pursuing) autocast check triggered. Trying to cast offensive spells.");
		// checking innate (spam) spells first
		if(!AICastSpell(GetTarget(), AISpellVar.pursue_detrimental_chance, SpellType_Root | SpellType_Nuke | SpellType_Lifetap | SpellType_Snare | SpellType_DOT | SpellType_Dispel | SpellType_Mez | SpellType_Slow | SpellType_Debuff, true)) {
			if(!AICastSpell(GetTarget(), AISpellVar.pursue_detrimental_chance, SpellType_Root | SpellType_Nuke | SpellType_Lifetap | SpellType_Snare | SpellType_DOT | SpellType_Dispel | SpellType_Mez | SpellType_Slow | SpellType_Debuff)) {
				//no spell cast, try again soon.
				AIautocastspell_timer->Start(RandomTimer(AISpellVar.pursue_no_sp_recast_min, AISpellVar.pursue_no_sp_recast_max), false);
			} //else, spell casting finishing will reset the timer.
		}
		return(true);
	}
	return(false);
}

bool NPC::AI_IdleCastCheck() {
	if (AIautocastspell_timer->Check(false)) {
		AIautocastspell_timer->Disable();	//prevent the timer from going off AGAIN while we are casting.
		if (!AICastSpell(this, AISpellVar.idle_beneficial_chance, SpellType_Heal | SpellType_Buff | SpellType_Pet)) {
			if(!entity_list.AICheckCloseBeneficialSpells(this, 33, MobAISpellRange, SpellType_Heal | SpellType_Buff)) {
				//if we didnt cast any spells, our autocast timer just resets to the
				//last duration it was set to... try to put up a more reasonable timer...
				AIautocastspell_timer->Start(RandomTimer(AISpellVar.idle_no_sp_recast_min, AISpellVar.idle_no_sp_recast_max), false);

				Log(Logs::Moderate, Logs::Spells, "Triggering AI_IdleCastCheck :: Mob %s - Min : %u Max : %u", this->GetCleanName(), AISpellVar.idle_no_sp_recast_min, AISpellVar.idle_no_sp_recast_max);

			}	//else, spell casting finishing will reset the timer.
		}	//else, spell casting finishing will reset the timer.
		return(true);
	}
	return(false);
}

void Mob::StartEnrage()
{
	// dont continue if already enraged
	if (bEnraged)
		return;

	if(!GetSpecialAbility(SPECATK_ENRAGE))
		return;

	int hp_ratio = GetSpecialAbilityParam(SPECATK_ENRAGE, 0);
	hp_ratio = hp_ratio > 0 ? hp_ratio : RuleI(NPC, StartEnrageValue);
	if(GetHPRatio() > static_cast<float>(hp_ratio)) {
		return;
	}

	if(RuleB(NPC, LiveLikeEnrage) && !((IsPet() && !IsCharmed() && GetOwner() && GetOwner()->IsClient()) ||
		(CastToNPC()->GetSwarmOwner() && entity_list.GetMob(CastToNPC()->GetSwarmOwner())->IsClient()))) {
		return;
	}

	Timer *timer = GetSpecialAbilityTimer(SPECATK_ENRAGE);
	if (timer && !timer->Check())
		return;

	int enraged_duration = GetSpecialAbilityParam(SPECATK_ENRAGE, 1);
	enraged_duration = enraged_duration > 0 ? enraged_duration : EnragedDurationTimer;
	StartSpecialAbilityTimer(SPECATK_ENRAGE, enraged_duration);

	// start the timer. need to call IsEnraged frequently since we dont have callback timers :-/
	bEnraged = true;
	entity_list.MessageClose_StringID(this, true, 200, MT_NPCEnrage, NPC_ENRAGE_START, GetCleanName());
}

void Mob::ProcessEnrage(){
	if(IsEnraged()){
		Timer *timer = GetSpecialAbilityTimer(SPECATK_ENRAGE);
		if(timer && timer->Check()){
			entity_list.MessageClose_StringID(this, true, 200, MT_NPCEnrage, NPC_ENRAGE_END, GetCleanName());

			int enraged_cooldown = GetSpecialAbilityParam(SPECATK_ENRAGE, 2);
			enraged_cooldown = enraged_cooldown > 0 ? enraged_cooldown : EnragedTimer;
			StartSpecialAbilityTimer(SPECATK_ENRAGE, enraged_cooldown);
			bEnraged = false;
		}
	}
}

bool Mob::IsEnraged()
{
	return bEnraged;
}

bool Mob::Flurry(ExtraAttackOptions *opts)
{
	// this is wrong, flurry is extra attacks on the current target
	Mob *target = GetTarget();
	if (target) {
		if (!IsPet()) {
			entity_list.MessageClose_StringID(this, true, 200, MT_NPCFlurry, NPC_FLURRY, GetCleanName(), target->GetCleanName());
		} else {
			entity_list.MessageClose_StringID(this, true, 200, MT_PetFlurry, NPC_FLURRY, GetCleanName(), target->GetCleanName());
		}

		int num_attacks = GetSpecialAbilityParam(SPECATK_FLURRY, 1);
		num_attacks = num_attacks > 0 ? num_attacks : RuleI(Combat, MaxFlurryHits);
		for (int i = 0; i < num_attacks; i++)
			Attack(target, EQEmu::invslot::slotPrimary, false, false, false, opts);
	}
	return true;
}

bool Mob::AddRampage(Mob *mob)
{
	if (!mob)
		return false;

	if (!GetSpecialAbility(SPECATK_RAMPAGE))
		return false;

	for (int i = 0; i < RampageArray.size(); i++) {
		// if Entity ID is already on the list don't add it again
		if (mob->GetID() == RampageArray[i])
			return false;
	}
	RampageArray.push_back(mob->GetID());
	return true;
}

void Mob::ClearRampage()
{
	RampageArray.clear();
}

bool Mob::Rampage(ExtraAttackOptions *opts)
{
	int index_hit = 0;
	if (!IsPet())
		entity_list.MessageClose_StringID(this, true, 200, MT_NPCRampage, NPC_RAMPAGE, GetCleanName());
	else
		entity_list.MessageClose_StringID(this, true, 200, MT_PetFlurry, NPC_RAMPAGE, GetCleanName());

	int rampage_targets = GetSpecialAbilityParam(SPECATK_RAMPAGE, 1);
	if (rampage_targets == 0) // if set to 0 or not set in the DB
		rampage_targets = RuleI(Combat, DefaultRampageTargets);
	if (rampage_targets > RuleI(Combat, MaxRampageTargets))
		rampage_targets = RuleI(Combat, MaxRampageTargets);

	m_specialattacks = eSpecialAttacks::Rampage;
	for (int i = 0; i < RampageArray.size(); i++) {
		if (index_hit >= rampage_targets)
			break;
		// range is important
		Mob *m_target = entity_list.GetMob(RampageArray[i]);
		if (m_target) {
			if (m_target == GetTarget())
				continue;
			if (DistanceSquaredNoZ(GetPosition(), m_target->GetPosition()) <= NPC_RAMPAGE_RANGE2) {
				ProcessAttackRounds(m_target, opts);
				index_hit++;
			}
		}
	}

	if (RuleB(Combat, RampageHitsTarget)) {
		if (index_hit < rampage_targets)
			ProcessAttackRounds(GetTarget(), opts);
	} else { // let's do correct behavior here, if they set above rule we can assume they want non-live like behavior
		if (index_hit < rampage_targets) {
			// so we go over in reverse order and skip range check
			// lets do it this way to still support non-live-like >1 rampage targets
			// likely live is just a fall through of the last valid mob
			for (auto i = RampageArray.crbegin(); i != RampageArray.crend(); ++i) {
				if (index_hit >= rampage_targets)
					break;
				auto m_target = entity_list.GetMob(*i);
				if (m_target) {
					if (m_target == GetTarget())
						continue;
					ProcessAttackRounds(m_target, opts);
					index_hit++;
				}
			}
		}
	}

	m_specialattacks = eSpecialAttacks::None;

	return true;
}

void Mob::AreaRampage(ExtraAttackOptions *opts)
{
	int index_hit = 0;
	if (!IsPet()) { // do not know every pet AA so thought it safer to add this
		entity_list.MessageClose_StringID(this, true, 200, MT_NPCRampage, AE_RAMPAGE, GetCleanName());
	} else {
		entity_list.MessageClose_StringID(this, true, 200, MT_PetFlurry, AE_RAMPAGE, GetCleanName());
	}

	int rampage_targets = GetSpecialAbilityParam(SPECATK_AREA_RAMPAGE, 1);
	rampage_targets = rampage_targets > 0 ? rampage_targets : -1;
	m_specialattacks = eSpecialAttacks::AERampage;
	index_hit = hate_list.AreaRampage(this, GetTarget(), rampage_targets, opts);

	m_specialattacks = eSpecialAttacks::None;
}

uint32 Mob::GetLevelCon(uint8 mylevel, uint8 iOtherLevel) {

	uint32 conlevel = 0;

	if (RuleB(Character, UseOldConSystem))
	{
		int16 diff = iOtherLevel - mylevel;

		if (diff == 0)
			return CON_WHITE;
		else if (diff >= 1 && diff <= 2)
			return CON_YELLOW;
		else if (diff >= 3)
			return CON_RED;

		if (mylevel <= 8)
		{
			if (diff <= -4)
				conlevel = CON_GRAY;
			else
				conlevel = CON_BLUE;
		}
		else if (mylevel <= 9)
		{
			if (diff <= -6)
				conlevel = CON_GRAY;
			else if (diff <= -4)
				conlevel = CON_LIGHTBLUE;
			else
				conlevel = CON_BLUE;
		}
		else if (mylevel <= 13)
		{
			if (diff <= -7)
				conlevel = CON_GRAY;
			else if (diff <= -5)
				conlevel = CON_LIGHTBLUE;
			else
				conlevel = CON_BLUE;
		}
		else if (mylevel <= 15)
		{
			if (diff <= -7)
				conlevel = CON_GRAY;
			else if (diff <= -5)
				conlevel = CON_LIGHTBLUE;
			else
				conlevel = CON_BLUE;
		}
		else if (mylevel <= 17)
		{
			if (diff <= -8)
				conlevel = CON_GRAY;
			else if (diff <= -6)
				conlevel = CON_LIGHTBLUE;
			else
				conlevel = CON_BLUE;
		}
		else if (mylevel <= 21)
		{
			if (diff <= -9)
				conlevel = CON_GRAY;
			else if (diff <= -7)
				conlevel = CON_LIGHTBLUE;
			else
				conlevel = CON_BLUE;
		}
		else if (mylevel <= 25)
		{
			if (diff <= -10)
				conlevel = CON_GRAY;
			else if (diff <= -8)
				conlevel = CON_LIGHTBLUE;
			else
				conlevel = CON_BLUE;
		}
		else if (mylevel <= 29)
		{
			if (diff <= -11)
				conlevel = CON_GRAY;
			else if (diff <= -9)
				conlevel = CON_LIGHTBLUE;
			else
				conlevel = CON_BLUE;
		}
		else if (mylevel <= 31)
		{
			if (diff <= -12)
				conlevel = CON_GRAY;
			else if (diff <= -9)
				conlevel = CON_LIGHTBLUE;
			else
				conlevel = CON_BLUE;
		}
		else if (mylevel <= 33)
		{
			if (diff <= -13)
				conlevel = CON_GRAY;
			else if (diff <= -10)
				conlevel = CON_LIGHTBLUE;
			else
				conlevel = CON_BLUE;
		}
		else if (mylevel <= 37)
		{
			if (diff <= -14)
				conlevel = CON_GRAY;
			else if (diff <= -11)
				conlevel = CON_LIGHTBLUE;
			else
				conlevel = CON_BLUE;
		}
		else if (mylevel <= 41)
		{
			if (diff <= -16)
				conlevel = CON_GRAY;
			else if (diff <= -12)
				conlevel = CON_LIGHTBLUE;
			else
				conlevel = CON_BLUE;
		}
		else if (mylevel <= 45)
		{
			if (diff <= -17)
				conlevel = CON_GRAY;
			else if (diff <= -13)
				conlevel = CON_LIGHTBLUE;
			else
				conlevel = CON_BLUE;
		}
		else if (mylevel <= 49)
		{
			if (diff <= -18)
				conlevel = CON_GRAY;
			else if (diff <= -14)
				conlevel = CON_LIGHTBLUE;
			else
				conlevel = CON_BLUE;
		}
		else if (mylevel <= 53)
		{
			if (diff <= -19)
				conlevel = CON_GRAY;
			else if (diff <= -15)
				conlevel = CON_LIGHTBLUE;
			else
				conlevel = CON_BLUE;
		}
		else if (mylevel <= 55)
		{
			if (diff <= -20)
				conlevel = CON_GRAY;
			else if (diff <= -15)
				conlevel = CON_LIGHTBLUE;
			else
				conlevel = CON_BLUE;
		}
		else
		{
			if (diff <= -21)
				conlevel = CON_GRAY;
			else if (diff <= -16)
				conlevel = CON_LIGHTBLUE;
			else
				conlevel = CON_BLUE;
		}
	}
	else
	{
		int16 diff = iOtherLevel - mylevel;
		uint32 conGrayLvl = mylevel - (int32)((mylevel + 5) / 3);
		uint32 conGreenLvl = mylevel - (int32)((mylevel + 7) / 4);

		if (diff == 0)
			return CON_WHITE;
		else if (diff >= 1 && diff <= 3)
			return CON_YELLOW;
		else if (diff >= 4)
			return CON_RED;

		if (mylevel <= 15)
		{
			if (diff <= -6)
				conlevel = CON_GRAY;
			else
				conlevel = CON_BLUE;
		}
		else
			if (mylevel <= 20)
			{
				if (iOtherLevel <= conGrayLvl)
					conlevel = CON_GRAY;
				else
					if (iOtherLevel <= conGreenLvl)
						conlevel = CON_GREEN;
					else
						conlevel = CON_BLUE;
			}
			else
			{
				if (iOtherLevel <= conGrayLvl)
					conlevel = CON_GRAY;
				else
					if (iOtherLevel <= conGreenLvl)
						conlevel = CON_GREEN;
					else
						if (diff <= -6)
							conlevel = CON_LIGHTBLUE;
						else
							conlevel = CON_BLUE;
			}
	}
	return conlevel;
}

void NPC::CheckSignal() {
	if (!signal_q.empty()) {
		int signal_id = signal_q.front();
		signal_q.pop_front();
		char buf[32];
		snprintf(buf, 31, "%d", signal_id);
		buf[31] = '\0';
		parse->EventNPC(EVENT_SIGNAL, this, nullptr, buf, 0);
	}
}



/*
alter table npc_types drop column usedspells;
alter table npc_types add column npc_spells_id int(11) unsigned not null default 0 after merchant_id;
Create Table npc_spells (
	id int(11) unsigned not null auto_increment primary key,
	name tinytext,
	parent_list int(11) unsigned not null default 0,
	attack_proc smallint(5) not null default -1,
	proc_chance tinyint(3) not null default 3
	);
create table npc_spells_entries (
	id int(11) unsigned not null auto_increment primary key,
	npc_spells_id int(11) not null,
	spellid smallint(5) not null default 0,
	type smallint(5) unsigned not null default 0,
	minlevel tinyint(3) unsigned not null default 0,
	maxlevel tinyint(3) unsigned not null default 255,
	manacost smallint(5) not null default '-1',
	recast_delay int(11) not null default '-1',
	priority smallint(5) not null default 0,
	index npc_spells_id (npc_spells_id)
	);
*/

bool IsSpellInList(DBnpcspells_Struct* spell_list, int16 iSpellID);
bool IsSpellEffectInList(DBnpcspellseffects_Struct* spelleffect_list, uint16 iSpellEffectID, int32 base, int32 limit, int32 max);

bool NPC::AI_AddNPCSpells(uint32 iDBSpellsID) {
	// ok, this function should load the list, and the parent list then shove them into the struct and sort
	npc_spells_id = iDBSpellsID;
	AIspells.clear();
	if (iDBSpellsID == 0) {
		AIautocastspell_timer->Disable();
		return false;
	}
	DBnpcspells_Struct* spell_list = database.GetNPCSpells(iDBSpellsID);
	if (!spell_list) {
		AIautocastspell_timer->Disable();
		return false;
	}
	DBnpcspells_Struct* parentlist = database.GetNPCSpells(spell_list->parent_list);
#if MobAI_DEBUG_Spells >= 10
	std::string debug_msg = StringFormat("Loading NPCSpells onto %s: dbspellsid=%u", this->GetName(), iDBSpellsID);
	if (spell_list) {
		debug_msg.append(StringFormat(" (found, %u), parentlist=%u", spell_list->entries.size(), spell_list->parent_list));
		if (spell_list->parent_list) {
			if (parentlist)
				debug_msg.append(StringFormat(" (found, %u)", parentlist->entries.size()));
			else
				debug_msg.append(" (not found)");
		}
	}
	else {
		debug_msg.append(" (not found)");
	}
	Log(Logs::Detail, Logs::AI, "%s", debug_msg.c_str());
#endif
	uint16 attack_proc_spell = -1;
	int8 proc_chance = 3;
	uint16 range_proc_spell = -1;
	int16 rproc_chance = 0;
	uint16 defensive_proc_spell = -1;
	int16 dproc_chance = 0;
	uint32 _fail_recast = 0;
	uint32 _engaged_no_sp_recast_min = 0;
	uint32 _engaged_no_sp_recast_max = 0;
	uint8 _engaged_beneficial_self_chance = 0;
	uint8 _engaged_beneficial_other_chance = 0;
	uint8 _engaged_detrimental_chance = 0;
	uint32 _pursue_no_sp_recast_min = 0;
	uint32 _pursue_no_sp_recast_max = 0;
	uint8 _pursue_detrimental_chance = 0;
	uint32 _idle_no_sp_recast_min = 0;
	uint32 _idle_no_sp_recast_max = 0;
	uint8 _idle_beneficial_chance = 0;

	if (parentlist) {
		attack_proc_spell = parentlist->attack_proc;
		proc_chance = parentlist->proc_chance;
		range_proc_spell = parentlist->range_proc;
		rproc_chance = parentlist->rproc_chance;
		defensive_proc_spell = parentlist->defensive_proc;
		dproc_chance = parentlist->dproc_chance;
		_fail_recast = parentlist->fail_recast;
		_engaged_no_sp_recast_min = parentlist->engaged_no_sp_recast_min;
		_engaged_no_sp_recast_max = parentlist->engaged_no_sp_recast_max;
		_engaged_beneficial_self_chance = parentlist->engaged_beneficial_self_chance;
		_engaged_beneficial_other_chance = parentlist->engaged_beneficial_other_chance;
		_engaged_detrimental_chance = parentlist->engaged_detrimental_chance;
		_pursue_no_sp_recast_min = parentlist->pursue_no_sp_recast_min;
		_pursue_no_sp_recast_max = parentlist->pursue_no_sp_recast_max;
		_pursue_detrimental_chance = parentlist->pursue_detrimental_chance;
		_idle_no_sp_recast_min = parentlist->idle_no_sp_recast_min;
		_idle_no_sp_recast_max = parentlist->idle_no_sp_recast_max;
		_idle_beneficial_chance = parentlist->idle_beneficial_chance;
		for (auto &e : parentlist->entries) {
			if (GetLevel() >= e.minlevel && GetLevel() <= e.maxlevel && e.spellid > 0) {
				if (!IsSpellInList(spell_list, e.spellid))
				{
					AddSpellToNPCList(e.priority, e.spellid, e.type, e.manacost, e.recast_delay, e.resist_adjust, e.min_hp, e.max_hp);
				}
			}
		}
	}
	if (spell_list->attack_proc >= 0) {
		attack_proc_spell = spell_list->attack_proc;
		proc_chance = spell_list->proc_chance;
	}

	if (spell_list->range_proc >= 0) {
		range_proc_spell = spell_list->range_proc;
		rproc_chance = spell_list->rproc_chance;
	}

	if (spell_list->defensive_proc >= 0) {
		defensive_proc_spell = spell_list->defensive_proc;
		dproc_chance = spell_list->dproc_chance;
	}

	//If any casting variables are defined in the current list, ignore those in the parent list.
	if (spell_list->fail_recast || spell_list->engaged_no_sp_recast_min || spell_list->engaged_no_sp_recast_max
		|| spell_list->engaged_beneficial_self_chance || spell_list->engaged_beneficial_other_chance || spell_list->engaged_detrimental_chance
		|| spell_list->pursue_no_sp_recast_min || spell_list->pursue_no_sp_recast_max || spell_list->pursue_detrimental_chance
		|| spell_list->idle_no_sp_recast_min || spell_list->idle_no_sp_recast_max || spell_list->idle_beneficial_chance) {
		_fail_recast = spell_list->fail_recast;
		_engaged_no_sp_recast_min = spell_list->engaged_no_sp_recast_min;
		_engaged_no_sp_recast_max = spell_list->engaged_no_sp_recast_max;
		_engaged_beneficial_self_chance = spell_list->engaged_beneficial_self_chance;
		_engaged_beneficial_other_chance = spell_list->engaged_beneficial_other_chance;
		_engaged_detrimental_chance = spell_list->engaged_detrimental_chance;
		_pursue_no_sp_recast_min = spell_list->pursue_no_sp_recast_min;
		_pursue_no_sp_recast_max = spell_list->pursue_no_sp_recast_max;
		_pursue_detrimental_chance = spell_list->pursue_detrimental_chance;
		_idle_no_sp_recast_min = spell_list->idle_no_sp_recast_min;
		_idle_no_sp_recast_max = spell_list->idle_no_sp_recast_max;
		_idle_beneficial_chance = spell_list->idle_beneficial_chance;
	}

	for (auto &e : spell_list->entries) {
		if (GetLevel() >= e.minlevel && GetLevel() <= e.maxlevel && e.spellid > 0) {
			AddSpellToNPCList(e.priority, e.spellid, e.type, e.manacost, e.recast_delay, e.resist_adjust, e.min_hp, e.max_hp);
		}
	}

	std::sort(AIspells.begin(), AIspells.end(), [](const AISpells_Struct& a, const AISpells_Struct& b) {
		return a.priority > b.priority;
	});

	if (IsValidSpell(attack_proc_spell)) {
		AddProcToWeapon(attack_proc_spell, true, proc_chance);

		if(RuleB(Spells, NPCInnateProcOverride))
			innate_proc_spell_id = attack_proc_spell;
	}

	if (IsValidSpell(range_proc_spell))
		AddRangedProc(range_proc_spell, (rproc_chance + 100));

	if (IsValidSpell(defensive_proc_spell))
		AddDefensiveProc(defensive_proc_spell, (dproc_chance + 100));

	//Set AI casting variables

	AISpellVar.fail_recast = (_fail_recast) ? _fail_recast : RuleI(Spells, AI_SpellCastFinishedFailRecast);
	AISpellVar.engaged_no_sp_recast_min = (_engaged_no_sp_recast_min) ? _engaged_no_sp_recast_min : RuleI(Spells, AI_EngagedNoSpellMinRecast);
	AISpellVar.engaged_no_sp_recast_max = (_engaged_no_sp_recast_max) ? _engaged_no_sp_recast_max : RuleI(Spells, AI_EngagedNoSpellMaxRecast);
	AISpellVar.engaged_beneficial_self_chance = (_engaged_beneficial_self_chance) ? _engaged_beneficial_self_chance : RuleI(Spells, AI_EngagedBeneficialSelfChance);
	AISpellVar.engaged_beneficial_other_chance = (_engaged_beneficial_other_chance) ? _engaged_beneficial_other_chance : RuleI(Spells, AI_EngagedBeneficialOtherChance);
	AISpellVar.engaged_detrimental_chance = (_engaged_detrimental_chance) ? _engaged_detrimental_chance : RuleI(Spells, AI_EngagedDetrimentalChance);
	AISpellVar.pursue_no_sp_recast_min = (_pursue_no_sp_recast_min) ? _pursue_no_sp_recast_min : RuleI(Spells, AI_PursueNoSpellMinRecast);
	AISpellVar.pursue_no_sp_recast_max = (_pursue_no_sp_recast_max) ? _pursue_no_sp_recast_max : RuleI(Spells, AI_PursueNoSpellMaxRecast);
	AISpellVar.pursue_detrimental_chance = (_pursue_detrimental_chance) ? _pursue_detrimental_chance : RuleI(Spells, AI_PursueDetrimentalChance);
	AISpellVar.idle_no_sp_recast_min = (_idle_no_sp_recast_min) ? _idle_no_sp_recast_min : RuleI(Spells, AI_IdleNoSpellMinRecast);
	AISpellVar.idle_no_sp_recast_max = (_idle_no_sp_recast_max) ? _idle_no_sp_recast_max : RuleI(Spells, AI_IdleNoSpellMaxRecast);
	AISpellVar.idle_beneficial_chance = (_idle_beneficial_chance) ? _idle_beneficial_chance : RuleI(Spells, AI_IdleBeneficialChance);

	if (AIspells.empty())
		AIautocastspell_timer->Disable();
	else
		AIautocastspell_timer->Trigger();
	return true;
}

bool NPC::AI_AddNPCSpellsEffects(uint32 iDBSpellsEffectsID) {

	npc_spells_effects_id = iDBSpellsEffectsID;
	AIspellsEffects.clear();

	if (iDBSpellsEffectsID == 0)
		return false;

	DBnpcspellseffects_Struct* spell_effects_list = database.GetNPCSpellsEffects(iDBSpellsEffectsID);

	if (!spell_effects_list) {
		return false;
	}

	DBnpcspellseffects_Struct* parentlist = database.GetNPCSpellsEffects(spell_effects_list->parent_list);

	uint32 i;
#if MobAI_DEBUG_Spells >= 10
	std::string debug_msg = StringFormat("Loading NPCSpellsEffects onto %s: dbspellseffectid=%u", this->GetName(), iDBSpellsEffectsID);
	if (spell_effects_list) {
		debug_msg.append(StringFormat(" (found, %u), parentlist=%u", spell_effects_list->numentries, spell_effects_list->parent_list));
		if (spell_effects_list->parent_list) {
			if (parentlist)
				debug_msg.append(StringFormat(" (found, %u)", parentlist->numentries));
			else
				debug_msg.append(" (not found)");
		}
	}
	else {
		debug_msg.append(" (not found)");
	}
	Log(Logs::Detail, Logs::AI, "%s", debug_msg.c_str());
#endif

	if (parentlist) {
		for (i=0; i<parentlist->numentries; i++) {
			if (GetLevel() >= parentlist->entries[i].minlevel && GetLevel() <= parentlist->entries[i].maxlevel && parentlist->entries[i].spelleffectid > 0) {
				if (!IsSpellEffectInList(spell_effects_list, parentlist->entries[i].spelleffectid, parentlist->entries[i].base,
					parentlist->entries[i].limit, parentlist->entries[i].max))
				{
				AddSpellEffectToNPCList(parentlist->entries[i].spelleffectid,
						parentlist->entries[i].base, parentlist->entries[i].limit,
						parentlist->entries[i].max);
				}
			}
		}
	}

	for (i=0; i<spell_effects_list->numentries; i++) {
		if (GetLevel() >= spell_effects_list->entries[i].minlevel && GetLevel() <= spell_effects_list->entries[i].maxlevel && spell_effects_list->entries[i].spelleffectid > 0) {
			AddSpellEffectToNPCList(spell_effects_list->entries[i].spelleffectid,
				spell_effects_list->entries[i].base, spell_effects_list->entries[i].limit,
				spell_effects_list->entries[i].max);
		}
	}

	return true;
}

void NPC::ApplyAISpellEffects(StatBonuses* newbon)
{
	if (!AI_HasSpellsEffects())
		return;

	for (int i = 0; i < AIspellsEffects.size(); i++)
		ApplySpellsBonuses(0, 0, newbon, 0, 0, 0, -1, 10, true, AIspellsEffects[i].spelleffectid,
				   AIspellsEffects[i].base, AIspellsEffects[i].limit, AIspellsEffects[i].max);

	return;
}

// adds a spell to the list, taking into account priority and resorting list as needed.
void NPC::AddSpellEffectToNPCList(uint16 iSpellEffectID, int32 base, int32 limit, int32 max)
{

	if(!iSpellEffectID)
		return;

	HasAISpellEffects = true;
	AISpellsEffects_Struct t;

	t.spelleffectid = iSpellEffectID;
	t.base = base;
	t.limit = limit;
	t.max = max;
	AIspellsEffects.push_back(t);
}

bool IsSpellEffectInList(DBnpcspellseffects_Struct* spelleffect_list, uint16 iSpellEffectID, int32 base, int32 limit, int32 max) {
	for (uint32 i=0; i < spelleffect_list->numentries; i++) {
		if (spelleffect_list->entries[i].spelleffectid == iSpellEffectID &&  spelleffect_list->entries[i].base == base
			&& spelleffect_list->entries[i].limit == limit && spelleffect_list->entries[i].max == max)
			return true;
	}
	return false;
}

bool IsSpellInList(DBnpcspells_Struct* spell_list, int16 iSpellID) {
	auto it = std::find_if(spell_list->entries.begin(), spell_list->entries.end(),
			       [iSpellID](const DBnpcspells_entries_Struct &a) { return a.spellid == iSpellID; });
	return it != spell_list->entries.end();
}

// adds a spell to the list, taking into account priority and resorting list as needed.
void NPC::AddSpellToNPCList(int16 iPriority, int16 iSpellID, uint32 iType,
							int16 iManaCost, int32 iRecastDelay, int16 iResistAdjust, int8 min_hp, int8 max_hp)
{

	if(!IsValidSpell(iSpellID))
		return;

	HasAISpell = true;
	AISpells_Struct t;

	t.priority = iPriority;
	t.spellid = iSpellID;
	t.type = iType;
	t.manacost = iManaCost;
	t.recast_delay = iRecastDelay;
	t.time_cancast = 0;
	t.resist_adjust = iResistAdjust;
	t.min_hp = min_hp;
	t.max_hp = max_hp;

	AIspells.push_back(t);

	// If we're going from an empty list, we need to start the timer
	if (AIspells.size() == 1)
		AIautocastspell_timer->Start(RandomTimer(0, 300), false);
}

void NPC::RemoveSpellFromNPCList(int16 spell_id)
{
	auto iter = AIspells.begin();
	while(iter != AIspells.end())
	{
		if((*iter).spellid == spell_id)
		{
			iter = AIspells.erase(iter);
			continue;
		}
		++iter;
	}
}

void NPC::AISpellsList(Client *c)
{
	if (!c)
		return;

	for (auto it = AIspells.begin(); it != AIspells.end(); ++it)
		c->Message(0, "%s (%d): Type %d, Priority %d, Recast Delay %d, Resist Adjust %d, Min HP %d, Max HP %d",
				spells[it->spellid].name, it->spellid, it->type, it->priority, it->recast_delay, it->resist_adjust, it->min_hp, it->max_hp);

	return;
}

DBnpcspells_Struct *ZoneDatabase::GetNPCSpells(uint32 iDBSpellsID)
{
	if (iDBSpellsID == 0)
		return nullptr;

	auto it = npc_spells_cache.find(iDBSpellsID);

	if (it != npc_spells_cache.end()) { // it's in the cache, easy =)
		return &it->second;
	}

	if (!npc_spells_loadtried.count(iDBSpellsID)) { // no reason to ask the DB again if we have failed once already
		npc_spells_loadtried.insert(iDBSpellsID);

		std::string query = StringFormat("SELECT id, parent_list, attack_proc, proc_chance, "
						 "range_proc, rproc_chance, defensive_proc, dproc_chance, "
						 "fail_recast, engaged_no_sp_recast_min, engaged_no_sp_recast_max, "
						 "engaged_b_self_chance, engaged_b_other_chance, engaged_d_chance, "
						 "pursue_no_sp_recast_min, pursue_no_sp_recast_max, "
						 "pursue_d_chance, idle_no_sp_recast_min, idle_no_sp_recast_max, "
						 "idle_b_chance FROM npc_spells WHERE id=%d",
						 iDBSpellsID);
		auto results = QueryDatabase(query);
		if (!results.Success()) {
			return nullptr;
		}

		if (results.RowCount() != 1)
			return nullptr;

		auto row = results.begin();
		DBnpcspells_Struct spell_set;

		spell_set.parent_list = atoi(row[1]);
		spell_set.attack_proc = atoi(row[2]);
		spell_set.proc_chance = atoi(row[3]);
		spell_set.range_proc = atoi(row[4]);
		spell_set.rproc_chance = atoi(row[5]);
		spell_set.defensive_proc = atoi(row[6]);
		spell_set.dproc_chance = atoi(row[7]);
		spell_set.fail_recast = atoi(row[8]);
		spell_set.engaged_no_sp_recast_min = atoi(row[9]);
		spell_set.engaged_no_sp_recast_max = atoi(row[10]);
		spell_set.engaged_beneficial_self_chance = atoi(row[11]);
		spell_set.engaged_beneficial_other_chance = atoi(row[12]);
		spell_set.engaged_detrimental_chance = atoi(row[13]);
		spell_set.pursue_no_sp_recast_min = atoi(row[14]);
		spell_set.pursue_no_sp_recast_max = atoi(row[15]);
		spell_set.pursue_detrimental_chance = atoi(row[16]);
		spell_set.idle_no_sp_recast_min = atoi(row[17]);
		spell_set.idle_no_sp_recast_max = atoi(row[18]);
		spell_set.idle_beneficial_chance = atoi(row[19]);

		// pulling fixed values from an auto-increment field is dangerous...
		query = StringFormat(
		    "SELECT spellid, type, minlevel, maxlevel, "
		    "manacost, recast_delay, priority, min_hp, max_hp, resist_adjust "
#ifdef BOTS
		    "FROM %s "
		    "WHERE npc_spells_id=%d ORDER BY minlevel",
		    (iDBSpellsID >= 3001 && iDBSpellsID <= 3016 ? "bot_spells_entries" : "npc_spells_entries"),
		    iDBSpellsID);
#else
		    "FROM npc_spells_entries "
		    "WHERE npc_spells_id=%d ORDER BY minlevel",
		    iDBSpellsID);
#endif
		results = QueryDatabase(query);

		if (!results.Success()) {
			return nullptr;
		}

		int entryIndex = 0;
		for (row = results.begin(); row != results.end(); ++row, ++entryIndex) {
			DBnpcspells_entries_Struct entry;
			int spell_id = atoi(row[0]);
			entry.spellid = spell_id;
			entry.type = atoul(row[1]);
			entry.minlevel = atoi(row[2]);
			entry.maxlevel = atoi(row[3]);
			entry.manacost = atoi(row[4]);
			entry.recast_delay = atoi(row[5]);
			entry.priority = atoi(row[6]);
			entry.min_hp = atoi(row[7]);
			entry.max_hp = atoi(row[8]);

			// some spell types don't make much since to be priority 0, so fix that
			if (!(entry.type & SpellTypes_Innate) && entry.priority == 0)
				entry.priority = 1;

			if (row[9])
				entry.resist_adjust = atoi(row[9]);
			else if (IsValidSpell(spell_id))
				entry.resist_adjust = spells[spell_id].ResistDiff;

			spell_set.entries.push_back(entry);
		}

		npc_spells_cache.insert(std::make_pair(iDBSpellsID, spell_set));

		return &npc_spells_cache[iDBSpellsID];
    }

	return nullptr;
}

uint32 ZoneDatabase::GetMaxNPCSpellsID() {

	std::string query = "SELECT max(id) from npc_spells";
	auto results = QueryDatabase(query);
	if (!results.Success()) {
		return 0;
	}

    if (results.RowCount() != 1)
        return 0;

    auto row = results.begin();

    if (!row[0])
        return 0;

    return atoi(row[0]);
}

DBnpcspellseffects_Struct *ZoneDatabase::GetNPCSpellsEffects(uint32 iDBSpellsEffectsID)
{
	if (iDBSpellsEffectsID == 0)
		return nullptr;

	if (!npc_spellseffects_cache) {
		npc_spellseffects_maxid = GetMaxNPCSpellsEffectsID();
		npc_spellseffects_cache = new DBnpcspellseffects_Struct *[npc_spellseffects_maxid + 1];
		npc_spellseffects_loadtried = new bool[npc_spellseffects_maxid + 1];
		for (uint32 i = 0; i <= npc_spellseffects_maxid; i++) {
			npc_spellseffects_cache[i] = nullptr;
			npc_spellseffects_loadtried[i] = false;
		}
	}

	if (iDBSpellsEffectsID > npc_spellseffects_maxid)
		return nullptr;

	if (npc_spellseffects_cache[iDBSpellsEffectsID]) // it's in the cache, easy =)
		return npc_spellseffects_cache[iDBSpellsEffectsID];

	if (npc_spellseffects_loadtried[iDBSpellsEffectsID])
		return nullptr;

	npc_spellseffects_loadtried[iDBSpellsEffectsID] = true;

	std::string query =
	    StringFormat("SELECT id, parent_list FROM npc_spells_effects WHERE id=%d", iDBSpellsEffectsID);
	auto results = QueryDatabase(query);
	if (!results.Success()) {
		return nullptr;
	}

	if (results.RowCount() != 1)
		return nullptr;

	auto row = results.begin();
	uint32 tmpparent_list = atoi(row[1]);

	query = StringFormat("SELECT spell_effect_id, minlevel, "
			     "maxlevel,se_base, se_limit, se_max "
			     "FROM npc_spells_effects_entries "
			     "WHERE npc_spells_effects_id = %d ORDER BY minlevel",
			     iDBSpellsEffectsID);
	results = QueryDatabase(query);
	if (!results.Success())
		return nullptr;

	uint32 tmpSize =
	    sizeof(DBnpcspellseffects_Struct) + (sizeof(DBnpcspellseffects_entries_Struct) * results.RowCount());
	npc_spellseffects_cache[iDBSpellsEffectsID] = (DBnpcspellseffects_Struct *)new uchar[tmpSize];
	memset(npc_spellseffects_cache[iDBSpellsEffectsID], 0, tmpSize);
	npc_spellseffects_cache[iDBSpellsEffectsID]->parent_list = tmpparent_list;
	npc_spellseffects_cache[iDBSpellsEffectsID]->numentries = results.RowCount();

	int entryIndex = 0;
	for (row = results.begin(); row != results.end(); ++row, ++entryIndex) {
		int spell_effect_id = atoi(row[0]);
		npc_spellseffects_cache[iDBSpellsEffectsID]->entries[entryIndex].spelleffectid = spell_effect_id;
		npc_spellseffects_cache[iDBSpellsEffectsID]->entries[entryIndex].minlevel = atoi(row[1]);
		npc_spellseffects_cache[iDBSpellsEffectsID]->entries[entryIndex].maxlevel = atoi(row[2]);
		npc_spellseffects_cache[iDBSpellsEffectsID]->entries[entryIndex].base = atoi(row[3]);
		npc_spellseffects_cache[iDBSpellsEffectsID]->entries[entryIndex].limit = atoi(row[4]);
		npc_spellseffects_cache[iDBSpellsEffectsID]->entries[entryIndex].max = atoi(row[5]);
	}

	return npc_spellseffects_cache[iDBSpellsEffectsID];
}

uint32 ZoneDatabase::GetMaxNPCSpellsEffectsID() {

	std::string query = "SELECT max(id) FROM npc_spells_effects";
	auto results = QueryDatabase(query);
	if (!results.Success()) {
		return 0;
	}

    if (results.RowCount() != 1)
        return 0;

    auto row = results.begin();
    if (!row[0])
        return 0;

    return atoi(row[0]);
}
<|MERGE_RESOLUTION|>--- conflicted
+++ resolved
@@ -1536,15 +1536,9 @@
 					 */
 					if (distance >= follow_distance) {
 						bool running = false;
-
-<<<<<<< HEAD
-						if (distance >= follow_distance + 150) {
-							running = true;
-=======
 						// maybe we want the NPC to only walk doing follow logic
 						if (GetFollowCanRun() && distance >= follow_distance + 150) {
-							speed = GetRunspeed();
->>>>>>> 4e0d8553
+							running = true;
 						}
 
 						bool waypoint_changed, node_reached;
