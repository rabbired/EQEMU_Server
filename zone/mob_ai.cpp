/*	EQEMu: Everquest Server Emulator
	Copyright (C) 2001-2004 EQEMu Development Team (http://eqemu.org)

	This program is free software; you can redistribute it and/or modify
	it under the terms of the GNU General Public License as published by
	the Free Software Foundation; version 2 of the License.

	This program is distributed in the hope that it will be useful,
	but WITHOUT ANY WARRANTY except by those people which sell it, which
	are required to give you total support for your newly bought product;
	without even the implied warranty of MERCHANTABILITY or FITNESS FOR
	A PARTICULAR PURPOSE. See the GNU General Public License for more details.

	You should have received a copy of the GNU General Public License
	along with this program; if not, write to the Free Software
	Foundation, Inc., 59 Temple Place, Suite 330, Boston, MA 02111-1307 USA
*/

#include "../common/debug.h"
#include "../common/features.h"
#include "../common/rulesys.h"
#include "../common/string_util.h"

#include "client.h"
#include "entity.h"
#include "map.h"
#include "mob.h"
#include "npc.h"
#include "quest_parser_collection.h"
#include "string_ids.h"
#include "water_map.h"

#include <algorithm>
#include <iostream>
#include <math.h>

extern EntityList entity_list;

extern Zone *zone;

#ifdef _EQDEBUG
	#define MobAI_DEBUG_Spells	-1
#else
	#define MobAI_DEBUG_Spells	-1
#endif
#define ABS(x) ((x)<0?-(x):(x))

//NOTE: do NOT pass in beneficial and detrimental spell types into the same call here!
bool NPC::AICastSpell(Mob* tar, uint8 iChance, uint16 iSpellTypes) {
	if (!tar)
		return false;

	if (IsNoCast())
		return false;

	if(AI_HasSpells() == false)
		return false;

	if (iChance < 100) {
		if (zone->random.Int(0, 100) >= iChance)
			return false;
	}

	float dist2;

	if (iSpellTypes & SpellType_Escape) {
		dist2 = 0; //DistNoRoot(*this);	//WTF was up with this...
	}
	else
		dist2 = DistNoRoot(*tar);

	bool checked_los = false;	//we do not check LOS until we are absolutely sure we need to, and we only do it once.

	float manaR = GetManaRatio();
	for (int i = static_cast<int>(AIspells.size()) - 1; i >= 0; i--) {
		if (AIspells[i].spellid <= 0 || AIspells[i].spellid >= SPDAT_RECORDS) {
			// this is both to quit early to save cpu and to avoid casting bad spells
			// Bad info from database can trigger this incorrectly, but that should be fixed in DB, not here
			//return false;
			continue;
		}
		if (iSpellTypes & AIspells[i].type) {
			// manacost has special values, -1 is no mana cost, -2 is instant cast (no mana)
			int32 mana_cost = AIspells[i].manacost;
			if (mana_cost == -1)
				mana_cost = spells[AIspells[i].spellid].mana;
			else if (mana_cost == -2)
				mana_cost = 0;
			if (
				((
					(spells[AIspells[i].spellid].targettype==ST_AECaster || spells[AIspells[i].spellid].targettype==ST_AEBard)
					&& dist2 <= spells[AIspells[i].spellid].aoerange*spells[AIspells[i].spellid].aoerange
				) ||
				dist2 <= spells[AIspells[i].spellid].range*spells[AIspells[i].spellid].range
				)
				&& (mana_cost <= GetMana() || GetMana() == GetMaxMana())
				&& (AIspells[i].time_cancast + (zone->random.Int(0, 4) * 1000)) <= Timer::GetCurrentTime() //break up the spelling casting over a period of time.
				) {

#if MobAI_DEBUG_Spells >= 21
				std::cout << "Mob::AICastSpell: Casting: spellid=" << AIspells[i].spellid
					<< ", tar=" << tar->GetName()
					<< ", dist2[" << dist2 << "]<=" << spells[AIspells[i].spellid].range *spells[AIspells[i].spellid].range
					<< ", mana_cost[" << mana_cost << "]<=" << GetMana()
					<< ", cancast[" << AIspells[i].time_cancast << "]<=" << Timer::GetCurrentTime()
					<< ", type=" << AIspells[i].type << std::endl;
#endif

				switch (AIspells[i].type) {
					case SpellType_Heal: {
						if (
							(spells[AIspells[i].spellid].targettype == ST_Target || tar == this)
							&& tar->DontHealMeBefore() < Timer::GetCurrentTime()
							&& !(tar->IsPet() && tar->GetOwner()->IsClient())	//no buffing PC's pets
							) {
							uint8 hpr = (uint8)tar->GetHPRatio();

							if(hpr <= 35 || (!IsEngaged() && hpr <= 50) || (tar->IsClient() && hpr <= 99)) {
								uint32 tempTime = 0;
								AIDoSpellCast(i, tar, mana_cost, &tempTime);
								tar->SetDontHealMeBefore(tempTime);
								return true;
							}
						}
						break;
					}
					case SpellType_Root: {
						Mob *rootee = GetHateRandom();
						if (rootee && !rootee->IsRooted() && zone->random.Roll(50)
							&& rootee->DontRootMeBefore() < Timer::GetCurrentTime()
							&& rootee->CanBuffStack(AIspells[i].spellid, GetLevel(), true) >= 0
							) {
							if(!checked_los) {
								if(!CheckLosFN(rootee))
									return(false);	//cannot see target... we assume that no spell is going to work since we will only be casting detrimental spells in this call
								checked_los = true;
							}
							uint32 tempTime = 0;
							AIDoSpellCast(i, rootee, mana_cost, &tempTime);
							rootee->SetDontRootMeBefore(tempTime);
							return true;
						}
						break;
					}
					case SpellType_Buff: {
						if (
							(spells[AIspells[i].spellid].targettype == ST_Target || tar == this)
							&& tar->DontBuffMeBefore() < Timer::GetCurrentTime()
							&& !tar->IsImmuneToSpell(AIspells[i].spellid, this)
							&& tar->CanBuffStack(AIspells[i].spellid, GetLevel(), true) >= 0
							&& !(tar->IsPet() && tar->GetOwner()->IsClient() && this != tar)	//no buffing PC's pets, but they can buff themself
							)
						{
							if(!checked_los) {
								if(!CheckLosFN(tar))
									return(false);
								checked_los = true;
							}
							uint32 tempTime = 0;
							AIDoSpellCast(i, tar, mana_cost, &tempTime);
							tar->SetDontBuffMeBefore(tempTime);
							return true;
						}
						break;
					}

					case SpellType_InCombatBuff: {
						if(zone->random.Roll(50))
						{
							AIDoSpellCast(i, tar, mana_cost);
							return true;
						}
						break;
					}

					case SpellType_Escape: {
						if (GetHPRatio() <= 5 )
						{
							AIDoSpellCast(i, tar, mana_cost);
							return true;
						}
						break;
					}
					case SpellType_Slow:
					case SpellType_Debuff: {
						Mob * debuffee = GetHateRandom();
						if (debuffee && manaR >= 10 && zone->random.Roll(70) &&
								debuffee->CanBuffStack(AIspells[i].spellid, GetLevel(), true) >= 0) {
							if (!checked_los) {
								if (!CheckLosFN(debuffee))
									return false;
								checked_los = true;
							}
							AIDoSpellCast(i, debuffee, mana_cost);
							return true;
						}
						break;
					}
					case SpellType_Nuke: {
						if (
							manaR >= 10 && zone->random.Roll(70)
							&& tar->CanBuffStack(AIspells[i].spellid, GetLevel(), true) >= 0
							) {
							if(!checked_los) {
								if(!CheckLosFN(tar))
									return(false);	//cannot see target... we assume that no spell is going to work since we will only be casting detrimental spells in this call
								checked_los = true;
							}
							AIDoSpellCast(i, tar, mana_cost);
							return true;
						}
						break;
					}
					case SpellType_Dispel: {
						if(zone->random.Roll(15))
						{
							if(!checked_los) {
								if(!CheckLosFN(tar))
									return(false);	//cannot see target... we assume that no spell is going to work since we will only be casting detrimental spells in this call
								checked_los = true;
							}
							if(tar->CountDispellableBuffs() > 0)
							{
								AIDoSpellCast(i, tar, mana_cost);
								return true;
							}
						}
						break;
					}
					case SpellType_Mez: {
						if(zone->random.Roll(20))
						{
							Mob * mezTar = nullptr;
							mezTar = entity_list.GetTargetForMez(this);

							if(mezTar && mezTar->CanBuffStack(AIspells[i].spellid, GetLevel(), true) >= 0)
							{
								AIDoSpellCast(i, mezTar, mana_cost);
								return true;
							}
						}
						break;
					}

					case SpellType_Charm:
					{
						if(!IsPet() && zone->random.Roll(20))
						{
							Mob * chrmTar = GetHateRandom();
							if(chrmTar && chrmTar->CanBuffStack(AIspells[i].spellid, GetLevel(), true) >= 0)
							{
								AIDoSpellCast(i, chrmTar, mana_cost);
								return true;
							}
						}
						break;
					}

					case SpellType_Pet: {
						//keep mobs from recasting pets when they have them.
						if (!IsPet() && !GetPetID() && zone->random.Roll(25)) {
							AIDoSpellCast(i, tar, mana_cost);
							return true;
						}
						break;
					}
					case SpellType_Lifetap: {
						if (GetHPRatio() <= 95
							&& zone->random.Roll(50)
							&& tar->CanBuffStack(AIspells[i].spellid, GetLevel(), true) >= 0
							) {
							if(!checked_los) {
								if(!CheckLosFN(tar))
									return(false);	//cannot see target... we assume that no spell is going to work since we will only be casting detrimental spells in this call
								checked_los = true;
							}
							AIDoSpellCast(i, tar, mana_cost);
							return true;
						}
						break;
					}
					case SpellType_Snare: {
						if (
							!tar->IsRooted()
							&& zone->random.Roll(50)
							&& tar->DontSnareMeBefore() < Timer::GetCurrentTime()
							&& tar->CanBuffStack(AIspells[i].spellid, GetLevel(), true) >= 0
							) {
							if(!checked_los) {
								if(!CheckLosFN(tar))
									return(false);	//cannot see target... we assume that no spell is going to work since we will only be casting detrimental spells in this call
								checked_los = true;
							}
							uint32 tempTime = 0;
							AIDoSpellCast(i, tar, mana_cost, &tempTime);
							tar->SetDontSnareMeBefore(tempTime);
							return true;
						}
						break;
					}
					case SpellType_DOT: {
						if (
							zone->random.Roll(60)
							&& tar->DontDotMeBefore() < Timer::GetCurrentTime()
							&& tar->CanBuffStack(AIspells[i].spellid, GetLevel(), true) >= 0
							) {
							if(!checked_los) {
								if(!CheckLosFN(tar))
									return(false);	//cannot see target... we assume that no spell is going to work since we will only be casting detrimental spells in this call
								checked_los = true;
							}
							uint32 tempTime = 0;
							AIDoSpellCast(i, tar, mana_cost, &tempTime);
							tar->SetDontDotMeBefore(tempTime);
							return true;
						}
						break;
					}
					default: {
						std::cout << "Error: Unknown spell type in AICastSpell. caster:" << this->GetName() << " type:" << AIspells[i].type << " slot:" << i << std::endl;
						break;
					}
				}
			}
#if MobAI_DEBUG_Spells >= 21
			else {
				std::cout << "Mob::AICastSpell: NotCasting: spellid=" << AIspells[i].spellid << ", tar=" << tar->GetName() << ", dist2[" << dist2 << "]<=" << spells[AIspells[i].spellid].range*spells[AIspells[i].spellid].range << ", mana_cost[" << mana_cost << "]<=" << GetMana() << ", cancast[" << AIspells[i].time_cancast << "]<=" << Timer::GetCurrentTime() << std::endl;
			}
#endif
		}
	}
	return false;
}

bool NPC::AIDoSpellCast(uint8 i, Mob* tar, int32 mana_cost, uint32* oDontDoAgainBefore) {
#if MobAI_DEBUG_Spells >= 1
	std::cout << "Mob::AIDoSpellCast: spellid=" << AIspells[i].spellid << ", tar=" << tar->GetName() << ", mana=" << mana_cost << ", Name: " << spells[AIspells[i].spellid].name << std::endl;
#endif
	casting_spell_AIindex = i;

	//stop moving if were casting a spell and were not a bard...
	if(!IsBardSong(AIspells[i].spellid)) {
		SetRunAnimSpeed(0);
		SendPosition();
		SetMoving(false);
	}

	return CastSpell(AIspells[i].spellid, tar->GetID(), 1, AIspells[i].manacost == -2 ? 0 : -1, mana_cost, oDontDoAgainBefore, -1, -1, 0, 0, &(AIspells[i].resist_adjust));
}

bool EntityList::AICheckCloseBeneficialSpells(NPC* caster, uint8 iChance, float iRange, uint16 iSpellTypes) {
	if((iSpellTypes&SpellTypes_Detrimental) != 0) {
		//according to live, you can buff and heal through walls...
		//now with PCs, this only applies if you can TARGET the target, but
		// according to Rogean, Live NPCs will just cast through walls/floors, no problem..
		//
		// This check was put in to address an idle-mob CPU issue
		_log(AI__ERROR, "Error: detrimental spells requested from AICheckCloseBeneficialSpells!!");
		return(false);
	}

	if(!caster)
		return false;

	if(caster->AI_HasSpells() == false)
		return false;

	if(caster->GetSpecialAbility(NPC_NO_BUFFHEAL_FRIENDS))
		return false;

	if (iChance < 100) {
		uint8 tmp = zone->random.Int(0, 99);
		if (tmp >= iChance)
			return false;
	}
	if (caster->GetPrimaryFaction() == 0 )
		return(false); // well, if we dont have a faction set, we're gonna be indiff to everybody

	float iRange2 = iRange*iRange;

	float t1, t2, t3;


	//Only iterate through NPCs
	for (auto it = npc_list.begin(); it != npc_list.end(); ++it) {
		NPC* mob = it->second;

		//Since >90% of mobs will always be out of range, try to
		//catch them with simple bounding box checks first. These
		//checks are about 6X faster than DistNoRoot on my athlon 1Ghz
		t1 = mob->GetX() - caster->GetX();
		t2 = mob->GetY() - caster->GetY();
		t3 = mob->GetZ() - caster->GetZ();
		//cheap ABS()
		if(t1 < 0)
			t1 = 0 - t1;
		if(t2 < 0)
			t2 = 0 - t2;
		if(t3 < 0)
			t3 = 0 - t3;
		if (t1 > iRange
			|| t2 > iRange
			|| t3 > iRange
			|| mob->DistNoRoot(*caster) > iRange2
				//this call should seem backwards:
			|| !mob->CheckLosFN(caster)
			|| mob->GetReverseFactionCon(caster) >= FACTION_KINDLY
		) {
			continue;
		}

		//since we assume these are beneficial spells, which do not
		//require LOS, we just go for it.
		// we have a winner!
		if((iSpellTypes & SpellType_Buff) && !RuleB(NPC, BuffFriends)){
			if (mob != caster)
				iSpellTypes = SpellType_Heal;
		}

		if (caster->AICastSpell(mob, 100, iSpellTypes))
			return true;
	}
	return false;
}

void Mob::AI_Init() {
	pAIControlled = false;
	AIthink_timer = 0;
	AIwalking_timer = 0;
	AImovement_timer = 0;
	AItarget_check_timer = 0;
	AIfeignremember_timer = nullptr;
	AIscanarea_timer = 0;
	minLastFightingDelayMoving = RuleI(NPC, LastFightingDelayMovingMin);
	maxLastFightingDelayMoving = RuleI(NPC, LastFightingDelayMovingMax);

	pDontHealMeBefore = 0;
	pDontBuffMeBefore = 0;
	pDontDotMeBefore = 0;
	pDontRootMeBefore = 0;
	pDontSnareMeBefore = 0;
	pDontCureMeBefore = 0;
}

void NPC::AI_Init() {
	Mob::AI_Init();

	AIautocastspell_timer = 0;
	casting_spell_AIindex = static_cast<uint8>(AIspells.size());

	roambox_max_x = 0;
	roambox_max_y = 0;
	roambox_min_x = 0;
	roambox_min_y = 0;
	roambox_distance = 0;
	roambox_movingto_x = 0;
	roambox_movingto_y = 0;
	roambox_min_delay = 2500;
	roambox_delay = 2500;
}

void Client::AI_Init() {
	Mob::AI_Init();
	minLastFightingDelayMoving = CLIENT_LD_TIMEOUT;
	maxLastFightingDelayMoving = CLIENT_LD_TIMEOUT;
}

void Mob::AI_Start(uint32 iMoveDelay) {
	if (pAIControlled)
		return;

	if (iMoveDelay)
		pLastFightingDelayMoving = Timer::GetCurrentTime() + iMoveDelay;
	else
		pLastFightingDelayMoving = 0;

	pAIControlled = true;
	AIthink_timer = new Timer(AIthink_duration);
	AIthink_timer->Trigger();
	AIwalking_timer = new Timer(0);
	AImovement_timer = new Timer(AImovement_duration);
	AItarget_check_timer = new Timer(AItarget_check_duration);
	AIfeignremember_timer = new Timer(AIfeignremember_delay);
	AIscanarea_timer = new Timer(AIscanarea_delay);
#ifdef REVERSE_AGGRO
	if(IsNPC() && !CastToNPC()->WillAggroNPCs())
		AIscanarea_timer->Disable();
#endif

	if (GetAggroRange() == 0)
		pAggroRange = 70;
	if (GetAssistRange() == 0)
		pAssistRange = 70;
	hate_list.WipeHateList();

	m_Delta = xyz_heading::Origin();
	pRunAnimSpeed = 0;
	pLastChange = Timer::GetCurrentTime();
}

void Client::AI_Start(uint32 iMoveDelay) {
	Mob::AI_Start(iMoveDelay);

	if (!pAIControlled)
		return;

	pClientSideTarget = GetTarget() ? GetTarget()->GetID() : 0;
	SendAppearancePacket(AT_Anim, ANIM_FREEZE);	// this freezes the client
	SendAppearancePacket(AT_Linkdead, 1); // Sending LD packet so *LD* appears by the player name when charmed/feared -Kasai
	SetAttackTimer();
	SetFeigned(false);
}

void NPC::AI_Start(uint32 iMoveDelay) {
	Mob::AI_Start(iMoveDelay);
	if (!pAIControlled)
		return;

	if (AIspells.size() == 0) {
		AIautocastspell_timer = new Timer(1000);
		AIautocastspell_timer->Disable();
	} else {
		AIautocastspell_timer = new Timer(750);
		AIautocastspell_timer->Start(RandomTimer(0, 15000), false);
	}

	if (NPCTypedata) {
		AI_AddNPCSpells(NPCTypedata->npc_spells_id);
		ProcessSpecialAbilities(NPCTypedata->special_abilities);
		AI_AddNPCSpellsEffects(NPCTypedata->npc_spells_effects_id);
	}

	SendTo(GetX(), GetY(), GetZ());
	SetChanged();
	SaveGuardSpot();
}

void Mob::AI_Stop() {
	if (!IsAIControlled())
		return;

	pAIControlled = false;

	safe_delete(AIthink_timer);
	safe_delete(AIwalking_timer);
	safe_delete(AImovement_timer);
	safe_delete(AItarget_check_timer);
	safe_delete(AIscanarea_timer);
	safe_delete(AIfeignremember_timer);

	hate_list.WipeHateList();
}

void NPC::AI_Stop() {
	Waypoints.clear();
	safe_delete(AIautocastspell_timer);
}

void Client::AI_Stop() {
	Mob::AI_Stop();
	this->Message_StringID(13,PLAYER_REGAIN);

	EQApplicationPacket *app = new EQApplicationPacket(OP_Charm, sizeof(Charm_Struct));
	Charm_Struct *ps = (Charm_Struct*)app->pBuffer;
	ps->owner_id = 0;
	ps->pet_id = this->GetID();
	ps->command = 0;
	entity_list.QueueClients(this, app);
	safe_delete(app);

	SetTarget(entity_list.GetMob(pClientSideTarget));
	SendAppearancePacket(AT_Anim, GetAppearanceValue(GetAppearance()));
	SendAppearancePacket(AT_Linkdead, 0); // Removing LD packet so *LD* no longer appears by the player name when charmed/feared -Kasai
	if (!auto_attack) {
		attack_timer.Disable();
		attack_dw_timer.Disable();
	}
	if (IsLD())
	{
		Save();
		Disconnect();
	}
}

// only call this on a zone shutdown event
void Mob::AI_ShutDown() {
	safe_delete(PathingLOSCheckTimer);
	safe_delete(PathingRouteUpdateTimerShort);
	safe_delete(PathingRouteUpdateTimerLong);

	attack_timer.Disable();
	attack_dw_timer.Disable();
	ranged_timer.Disable();
	tic_timer.Disable();
	mana_timer.Disable();
	spellend_timer.Disable();
	rewind_timer.Disable();
	bindwound_timer.Disable();
	stunned_timer.Disable();
	spun_timer.Disable();
	bardsong_timer.Disable();
	gravity_timer.Disable();
	viral_timer.Disable();
	flee_timer.Disable();

	for (int sat = 0; sat < MAX_SPECIAL_ATTACK; ++sat) {
		if (SpecialAbilities[sat].timer)
			SpecialAbilities[sat].timer->Disable();
	}
}

//todo: expand the logic here to cover:
//redundant debuffs
//buffing owner
//certain types of det spells that need special behavior.
void Client::AI_SpellCast()
{
	if(!charm_cast_timer.Check())
		return;

	Mob *targ = GetTarget();
	if(!targ)
		return;

	float dist = DistNoRootNoZ(*targ);

	std::vector<uint32> valid_spells;
	std::vector<uint32> slots;

	for(uint32 x = 0; x < 9; ++x)
	{
		uint32 current_spell = m_pp.mem_spells[x];
		if(!IsValidSpell(current_spell))
			continue;

		if(IsBeneficialSpell(current_spell))
		{
			continue;
		}

		if(dist > spells[current_spell].range*spells[current_spell].range)
		{
			continue;
		}

		if(GetMana() < spells[current_spell].mana)
		{
			continue;
		}

		if(IsEffectInSpell(current_spell, SE_Charm))
		{
			continue;
		}

		if(!GetPTimers().Expired(&database, pTimerSpellStart + current_spell, false))
		{
			continue;
		}

		if(targ->CanBuffStack(current_spell, GetLevel(), true) < 0)
		{
			continue;
		}

		//bard songs cause trouble atm
		if(IsBardSong(current_spell))
			continue;

		valid_spells.push_back(current_spell);
		slots.push_back(x);
	}

	uint32 spell_to_cast = 0xFFFFFFFF;
	uint32 slot_to_use = 10;
	if(valid_spells.size() == 1)
	{
		spell_to_cast = valid_spells[0];
		slot_to_use = slots[0];
	}
	else if(valid_spells.size() == 0)
	{
		return;
	}
	else
	{
		uint32 idx = zone->random.Int(0, (valid_spells.size()-1));
		spell_to_cast = valid_spells[idx];
		slot_to_use = slots[idx];
	}

	if(IsMezSpell(spell_to_cast) || IsFearSpell(spell_to_cast))
	{
		Mob *tar = entity_list.GetTargetForMez(this);
		if(!tar)
		{
			tar = GetTarget();
			if(tar && IsFearSpell(spell_to_cast))
			{
				if(!IsBardSong(spell_to_cast))
				{
					SetRunAnimSpeed(0);
					SendPosition();
					SetMoving(false);
				}
				CastSpell(spell_to_cast, tar->GetID(), slot_to_use);
				return;
			}
		}
	}
	else
	{
		Mob *tar = GetTarget();
		if(tar)
		{
			if(!IsBardSong(spell_to_cast))
			{
				SetRunAnimSpeed(0);
				SendPosition();
				SetMoving(false);
			}
			CastSpell(spell_to_cast, tar->GetID(), slot_to_use);
			return;
		}
	}


}

void Client::AI_Process()
{
	if (!IsAIControlled())
		return;

	if (!(AIthink_timer->Check() || attack_timer.Check(false)))
		return;

	if (IsCasting())
		return;

	bool engaged = IsEngaged();

	Mob *ow = GetOwner();
	if(!engaged)
	{
		if(ow)
		{
			if(ow->IsEngaged())
			{
				Mob *tar = ow->GetTarget();
				if(tar)
				{
					AddToHateList(tar, 1, 0, false);
				}
			}
		}
	}

	if(!ow)
	{
		if(!IsFeared() && !IsLD())
		{
			BuffFadeByEffect(SE_Charm);
			return;
		}
	}

	if(RuleB(Combat, EnableFearPathing)){
		if(curfp) {
			if(IsRooted()) {
				//make sure everybody knows were not moving, for appearance sake
				if(IsMoving())
				{
					if(GetTarget())
						SetHeading(CalculateHeadingToTarget(GetTarget()->GetX(), GetTarget()->GetY()));
					SetRunAnimSpeed(0);
					SendPosition();
					SetMoving(false);
					moved=false;
				}
				//continue on to attack code, ensuring that we execute the engaged code
				engaged = true;
			} else {
				if(AImovement_timer->Check()) {
					animation = GetRunspeed() * 21;
					// Check if we have reached the last fear point
					if((ABS(GetX()-m_FearWalkTarget.m_X) < 0.1) && (ABS(GetY()-m_FearWalkTarget.m_Y) <0.1)) {
						// Calculate a new point to run to
						CalculateNewFearpoint();
					}
					if(!RuleB(Pathing, Fear) || !zone->pathing)
						CalculateNewPosition2(m_FearWalkTarget.m_X, m_FearWalkTarget.m_Y, m_FearWalkTarget.m_Z, GetFearSpeed(), true);
					else
					{
						bool WaypointChanged, NodeReached;

						Map::Vertex Goal = UpdatePath(m_FearWalkTarget.m_X, m_FearWalkTarget.m_Y, m_FearWalkTarget.m_Z,
									GetFearSpeed(), WaypointChanged, NodeReached);

						if(WaypointChanged)
							tar_ndx = 20;

						CalculateNewPosition2(Goal.x, Goal.y, Goal.z, GetFearSpeed());
					}
				}
				return;
			}
		}
	}

	if (engaged)
	{
		if (IsRooted())
			SetTarget(hate_list.GetClosestEntOnHateList(this));
		else
		{
			if(AItarget_check_timer->Check())
			{
				SetTarget(hate_list.GetEntWithMostHateOnList(this));
			}
		}

		if (!GetTarget())
			return;

		if (GetTarget()->IsCorpse()) {
			RemoveFromHateList(this);
			return;
		}

		if(DivineAura())
			return;

		bool is_combat_range = CombatRange(GetTarget());

		if(is_combat_range) {
			if(charm_class_attacks_timer.Check()) {
				DoClassAttacks(GetTarget());
			}

			if (AImovement_timer->Check()) {
				SetRunAnimSpeed(0);
			}
			if(IsMoving()) {
				SetMoving(false);
				moved=false;
				SetHeading(CalculateHeadingToTarget(GetTarget()->GetX(), GetTarget()->GetY()));
				SendPosition();
				tar_ndx =0;
			}

			if(GetTarget() && !IsStunned() && !IsMezzed() && !GetFeigned()) {
				if(attack_timer.Check()) {
					Attack(GetTarget(), MainPrimary);
					if(GetTarget()) {
						if(CheckDoubleAttack()) {
							Attack(GetTarget(), MainPrimary);
							if(GetTarget()) {
								bool triple_attack_success = false;
								if((((GetClass() == MONK || GetClass() == WARRIOR || GetClass() == RANGER || GetClass() == BERSERKER)
									&& GetLevel() >= 60) || GetSpecialAbility(SPECATK_TRIPLE))
									&& CheckDoubleAttack(true))
								{
									Attack(GetTarget(), MainPrimary, true);
									triple_attack_success = true;
								}

								if(GetTarget())
								{
									//Live AA - Flurry, Rapid Strikes ect (Flurry does not require Triple Attack).
									int16 flurrychance = aabonuses.FlurryChance + spellbonuses.FlurryChance + itembonuses.FlurryChance;

									if (flurrychance)
									{
										if(zone->random.Roll(flurrychance))
										{
											Message_StringID(MT_NPCFlurry, YOU_FLURRY);
											Attack(GetTarget(), MainPrimary, false);
											Attack(GetTarget(), MainPrimary, false);
										}
									}

									int16 ExtraAttackChanceBonus = spellbonuses.ExtraAttackChance + itembonuses.ExtraAttackChance + aabonuses.ExtraAttackChance;

									if (ExtraAttackChanceBonus && GetTarget()) {
										ItemInst *wpn = GetInv().GetItem(MainPrimary);
										if(wpn){
											if(wpn->GetItem()->ItemType == ItemType2HSlash ||
												wpn->GetItem()->ItemType == ItemType2HBlunt ||
												wpn->GetItem()->ItemType == ItemType2HPiercing )
											{
												if(zone->random.Roll(ExtraAttackChanceBonus))
												{
													Attack(GetTarget(), MainPrimary, false);
												}
											}
										}
									}

									if (GetClass() == WARRIOR || GetClass() == BERSERKER)
									{
										if(!dead && !berserk && this->GetHPRatio() < 30)
										{
											entity_list.MessageClose_StringID(this, false, 200, 0, BERSERK_START, GetName());
											berserk = true;
										}
										else if (berserk && this->GetHPRatio() > 30)
										{
											entity_list.MessageClose_StringID(this, false, 200, 0, BERSERK_END, GetName());
											berserk = false;
										}
									}
								}
							}
						}
					}
				}
			}

			if(CanThisClassDualWield() && attack_dw_timer.Check())
			{
				if(GetTarget())
				{
					float DualWieldProbability = 0.0f;

					int16 Ambidexterity = aabonuses.Ambidexterity + spellbonuses.Ambidexterity + itembonuses.Ambidexterity;
					DualWieldProbability = (GetSkill(SkillDualWield) + GetLevel() + Ambidexterity) / 400.0f; // 78.0 max
					int16 DWBonus = spellbonuses.DualWieldChance + itembonuses.DualWieldChance;
					DualWieldProbability += DualWieldProbability*float(DWBonus)/ 100.0f;

					if(zone->random.Roll(DualWieldProbability))
					{
						Attack(GetTarget(), MainSecondary);
						if(CheckDoubleAttack())
						{
							Attack(GetTarget(), MainSecondary);
						}

					}
				}
			}
		}
		else
		{
			if(!IsRooted())
			{
				animation = 21 * GetRunspeed();
				if(!RuleB(Pathing, Aggro) || !zone->pathing)
					CalculateNewPosition2(GetTarget()->GetX(), GetTarget()->GetY(), GetTarget()->GetZ(), GetRunspeed());
				else
				{
					bool WaypointChanged, NodeReached;
					Map::Vertex Goal = UpdatePath(GetTarget()->GetX(), GetTarget()->GetY(), GetTarget()->GetZ(),
						GetRunspeed(), WaypointChanged, NodeReached);

					if(WaypointChanged)
						tar_ndx = 20;

					CalculateNewPosition2(Goal.x, Goal.y, Goal.z, GetRunspeed());
				}
			}
			else if(IsMoving())
			{
				SetHeading(CalculateHeadingToTarget(GetTarget()->GetX(), GetTarget()->GetY()));
				SetRunAnimSpeed(0);
				SendPosition();
				SetMoving(false);
				moved=false;
			}
		}
		AI_SpellCast();
	}
	else
	{
		if(AIfeignremember_timer->Check()) {
			std::set<uint32>::iterator RememberedCharID;
			RememberedCharID = feign_memory_list.begin();
			while (RememberedCharID != feign_memory_list.end()) {
				Client* remember_client = entity_list.GetClientByCharID(*RememberedCharID);
				if (remember_client == nullptr) {
					//they are gone now...
					RememberedCharID = feign_memory_list.erase(RememberedCharID);
				} else if (!remember_client->GetFeigned()) {
					AddToHateList(remember_client->CastToMob(),1);
					RememberedCharID = feign_memory_list.erase(RememberedCharID);
					break;
				} else {
					//they are still feigned, carry on...
					++RememberedCharID;
				}
			}
		}

		if(IsPet())
		{
			Mob* owner = GetOwner();
			if(owner == nullptr)
				return;

			float dist = DistNoRoot(*owner);
			if (dist >= 100)
			{
				float speed = dist >= 225 ? GetRunspeed() : GetWalkspeed();
				animation = 21 * speed;
				CalculateNewPosition2(owner->GetX(), owner->GetY(), owner->GetZ(), speed);
			}
			else
			{
				SetHeading(owner->GetHeading());
				if(moved)
				{
					moved=false;
					SetMoving(false);
					SendPosition();
					SetRunAnimSpeed(0);
				}
			}
		}
	}
}

void Mob::AI_Process() {
	if (!IsAIControlled())
		return;

	if (!(AIthink_timer->Check() || attack_timer.Check(false)))
		return;

	if (IsCasting())
		return;

	bool engaged = IsEngaged();
	bool doranged = false;

	// Begin: Additions for Wiz Fear Code
	//
	if(RuleB(Combat, EnableFearPathing)){
		if(curfp) {
			if(IsRooted() || (IsBlind() && CombatRange(hate_list.GetClosestEntOnHateList(this)))) {
				//make sure everybody knows were not moving, for appearance sake
				if(IsMoving())
				{
					if(target)
						SetHeading(CalculateHeadingToTarget(target->GetX(), target->GetY()));
					SetRunAnimSpeed(0);
					SendPosition();
					SetMoving(false);
					moved=false;
				}
				//continue on to attack code, ensuring that we execute the engaged code
				engaged = true;
			} else {
				if(AImovement_timer->Check()) {
					// Check if we have reached the last fear point
					if((ABS(GetX()-m_FearWalkTarget.m_X) < 0.1) && (ABS(GetY()-m_FearWalkTarget.m_Y) <0.1)) {
						// Calculate a new point to run to
						CalculateNewFearpoint();
					}
					if(!RuleB(Pathing, Fear) || !zone->pathing)
						CalculateNewPosition2(m_FearWalkTarget.m_X, m_FearWalkTarget.m_Y, m_FearWalkTarget.m_Z, GetFearSpeed(), true);
					else
					{
						bool WaypointChanged, NodeReached;

						Map::Vertex Goal = UpdatePath(m_FearWalkTarget.m_X, m_FearWalkTarget.m_Y, m_FearWalkTarget.m_Z,
									GetFearSpeed(), WaypointChanged, NodeReached);

						if(WaypointChanged)
							tar_ndx = 20;

						CalculateNewPosition2(Goal.x, Goal.y, Goal.z, GetFearSpeed());
					}
				}
				return;
			}
		}
	}

	// trigger EVENT_SIGNAL if required
	if(IsNPC()) {
		CastToNPC()->CheckSignal();
	}

	if (engaged)
	{
		// we are prevented from getting here if we are blind and don't have a target in range
		// from above, so no extra blind checks needed
		if ((IsRooted() && !GetSpecialAbility(IGNORE_ROOT_AGGRO_RULES)) || IsBlind())
			SetTarget(hate_list.GetClosestEntOnHateList(this));
		else
		{
			if(AItarget_check_timer->Check())
			{
				if (IsFocused()) {
					if (!target) {
						SetTarget(hate_list.GetEntWithMostHateOnList(this));
					}
				} else {
					if (!ImprovedTaunt())
						SetTarget(hate_list.GetEntWithMostHateOnList(this));
				}

			}
		}

		if (!target)
			return;

		if (target->IsCorpse())
		{
			RemoveFromHateList(this);
			return;
		}

#ifdef BOTS
		if (IsPet() && GetOwner()->IsBot() && target == GetOwner())
		{
				// this blocks all pet attacks against owner..bot pet test (copied above check)
				RemoveFromHateList(this);
				return;
		}
#endif //BOTS

		if(DivineAura())
			return;

        auto npcSpawnPoint = CastToNPC()->GetSpawnPoint();
		if(GetSpecialAbility(TETHER)) {
			float tether_range = static_cast<float>(GetSpecialAbilityParam(TETHER, 0));
			tether_range = tether_range > 0.0f ? tether_range * tether_range : pAggroRange * pAggroRange;

			if(DistNoRootNoZ(npcSpawnPoint.m_X, npcSpawnPoint.m_Y) > tether_range) {
				GMMove(npcSpawnPoint.m_X, npcSpawnPoint.m_Y, npcSpawnPoint.m_Z, npcSpawnPoint.m_Heading);
			}
		} else if(GetSpecialAbility(LEASH)) {
			float leash_range = static_cast<float>(GetSpecialAbilityParam(LEASH, 0));
			leash_range = leash_range > 0.0f ? leash_range * leash_range : pAggroRange * pAggroRange;

			if(DistNoRootNoZ(npcSpawnPoint.m_X, npcSpawnPoint.m_Y) > leash_range) {
				GMMove(npcSpawnPoint.m_X, npcSpawnPoint.m_Y, npcSpawnPoint.m_Z, npcSpawnPoint.m_Heading);
				SetHP(GetMaxHP());
				BuffFadeAll();
				WipeHateList();
				return;
			}
		}

		StartEnrage();

		bool is_combat_range = CombatRange(target);

		if (is_combat_range)
		{
			if (AImovement_timer->Check())
			{
				SetRunAnimSpeed(0);
			}
			if(IsMoving())
			{
				SetMoving(false);
				moved=false;
				SetHeading(CalculateHeadingToTarget(target->GetX(), target->GetY()));
				SendPosition();
				tar_ndx =0;
			}

			//casting checked above...
			if(target && !IsStunned() && !IsMezzed() && GetAppearance() != eaDead && !IsMeleeDisabled()) {

				//we should check to see if they die mid-attacks, previous
				//crap of checking target for null was not gunna cut it

				//try main hand first
				if(attack_timer.Check()) {
					if(IsNPC()) {
						int16 n_atk = CastToNPC()->GetNumberOfAttacks();
						if(n_atk <= 1) {
							Attack(target, MainPrimary);
						} else {
							for(int i = 0; i < n_atk; ++i) {
								Attack(target, MainPrimary);
							}
						}
					} else {
						Attack(target, MainPrimary);
					}

					if (target) {
						//we use this random value in three comparisons with different
						//thresholds, and if its truely random, then this should work
						//out reasonably and will save us compute resources.
						int32 RandRoll = zone->random.Int(0, 99);
						if ((CanThisClassDoubleAttack() || GetSpecialAbility(SPECATK_TRIPLE)
								|| GetSpecialAbility(SPECATK_QUAD))
								//check double attack, this is NOT the same rules that clients use...
								&& RandRoll < (GetLevel() + NPCDualAttackModifier)) {
							Attack(target, MainPrimary);
							// lets see if we can do a triple attack with the main hand
							//pets are excluded from triple and quads...
							if ((GetSpecialAbility(SPECATK_TRIPLE) || GetSpecialAbility(SPECATK_QUAD))
									&& !IsPet() && RandRoll < (GetLevel() + NPCTripleAttackModifier)) {
								Attack(target, MainPrimary);
								// now lets check the quad attack
								if (GetSpecialAbility(SPECATK_QUAD)
										&& RandRoll < (GetLevel() + NPCQuadAttackModifier)) {
									Attack(target, MainPrimary);
								}
							}
						}
					}

					if (GetSpecialAbility(SPECATK_FLURRY)) {
						int flurry_chance = GetSpecialAbilityParam(SPECATK_FLURRY, 0);
						flurry_chance = flurry_chance > 0 ? flurry_chance : RuleI(Combat, NPCFlurryChance);

						if (zone->random.Roll(flurry_chance)) {
							ExtraAttackOptions opts;
							int cur = GetSpecialAbilityParam(SPECATK_FLURRY, 2);
							if (cur > 0)
								opts.damage_percent = cur / 100.0f;

							cur = GetSpecialAbilityParam(SPECATK_FLURRY, 3);
							if (cur > 0)
								opts.damage_flat = cur;

							cur = GetSpecialAbilityParam(SPECATK_FLURRY, 4);
							if (cur > 0)
								opts.armor_pen_percent = cur / 100.0f;

							cur = GetSpecialAbilityParam(SPECATK_FLURRY, 5);
							if (cur > 0)
								opts.armor_pen_flat = cur;

							cur = GetSpecialAbilityParam(SPECATK_FLURRY, 6);
							if (cur > 0)
								opts.crit_percent = cur / 100.0f;

							cur = GetSpecialAbilityParam(SPECATK_FLURRY, 7);
							if (cur > 0)
								opts.crit_flat = cur;

							Flurry(&opts);
						}
					}

					if (IsPet() || (IsNPC() && CastToNPC()->GetSwarmOwner())) {
						Mob *owner = nullptr;

						if (IsPet())
							owner = GetOwner();
						else
							owner = entity_list.GetMobID(CastToNPC()->GetSwarmOwner());

						if (owner) {
						int16 flurry_chance = owner->aabonuses.PetFlurry +
							owner->spellbonuses.PetFlurry + owner->itembonuses.PetFlurry;

							if (flurry_chance && zone->random.Roll(flurry_chance))
								Flurry(nullptr);
						}
					}

					if (GetSpecialAbility(SPECATK_RAMPAGE))
					{
						int rampage_chance = GetSpecialAbilityParam(SPECATK_RAMPAGE, 0);
						rampage_chance = rampage_chance > 0 ? rampage_chance : 20;
						if(zone->random.Roll(rampage_chance)) {
							ExtraAttackOptions opts;
							int cur = GetSpecialAbilityParam(SPECATK_RAMPAGE, 2);
							if(cur > 0) {
								opts.damage_percent = cur / 100.0f;
							}

							cur = GetSpecialAbilityParam(SPECATK_RAMPAGE, 3);
							if(cur > 0) {
								opts.damage_flat = cur;
							}

							cur = GetSpecialAbilityParam(SPECATK_RAMPAGE, 4);
							if(cur > 0) {
								opts.armor_pen_percent = cur / 100.0f;
							}

							cur = GetSpecialAbilityParam(SPECATK_RAMPAGE, 5);
							if(cur > 0) {
								opts.armor_pen_flat = cur;
							}

							cur = GetSpecialAbilityParam(SPECATK_RAMPAGE, 6);
							if(cur > 0) {
								opts.crit_percent = cur / 100.0f;
							}

							cur = GetSpecialAbilityParam(SPECATK_RAMPAGE, 7);
							if(cur > 0) {
								opts.crit_flat = cur;
							}
							Rampage(&opts);
						}
					}

					if (GetSpecialAbility(SPECATK_AREA_RAMPAGE))
					{
						int rampage_chance = GetSpecialAbilityParam(SPECATK_AREA_RAMPAGE, 0);
						rampage_chance = rampage_chance > 0 ? rampage_chance : 20;
						if(zone->random.Roll(rampage_chance)) {
							ExtraAttackOptions opts;
							int cur = GetSpecialAbilityParam(SPECATK_AREA_RAMPAGE, 2);
							if(cur > 0) {
								opts.damage_percent = cur / 100.0f;
							}

							cur = GetSpecialAbilityParam(SPECATK_AREA_RAMPAGE, 3);
							if(cur > 0) {
								opts.damage_flat = cur;
							}

							cur = GetSpecialAbilityParam(SPECATK_AREA_RAMPAGE, 4);
							if(cur > 0) {
								opts.armor_pen_percent = cur / 100.0f;
							}

							cur = GetSpecialAbilityParam(SPECATK_AREA_RAMPAGE, 5);
							if(cur > 0) {
								opts.armor_pen_flat = cur;
							}

							cur = GetSpecialAbilityParam(SPECATK_AREA_RAMPAGE, 6);
							if(cur > 0) {
								opts.crit_percent = cur / 100.0f;
							}

							cur = GetSpecialAbilityParam(SPECATK_AREA_RAMPAGE, 7);
							if(cur > 0) {
								opts.crit_flat = cur;
							}

							AreaRampage(&opts);
						}
					}
				}

				//now off hand
				if (attack_dw_timer.Check() && CanThisClassDualWield())
				{
					int myclass = GetClass();
					//can only dual wield without a weapon if your a monk
					if(GetSpecialAbility(SPECATK_INNATE_DW) || (GetEquipment(MaterialSecondary) != 0 && GetLevel() > 29) || myclass == MONK || myclass == MONKGM) {
						float DualWieldProbability = (GetSkill(SkillDualWield) + GetLevel()) / 400.0f;
						if(zone->random.Roll(DualWieldProbability))
						{
							Attack(target, MainSecondary);
							if (CanThisClassDoubleAttack())
							{
								if (zone->random.Roll(GetLevel() + 20))
								{
									Attack(target, MainSecondary);
								}
							}
						}
					}
				}

				//now special attacks (kick, etc)
				if(IsNPC())
					CastToNPC()->DoClassAttacks(target);
			}
			AI_EngagedCastCheck();
		}	//end is within combat range
		else {
			//we cannot reach our target...
			//underwater stuff only works with water maps in the zone!
			if(IsNPC() && CastToNPC()->IsUnderwaterOnly() && zone->HasWaterMap()) {
<<<<<<< HEAD
                auto targetPosition = xyz_location(target->GetX(), target->GetY(), target->GetZ());
				if(!zone->watermap->InLiquid(targetPosition)) {
					Mob *tar = hate_list.GetTop(this);
=======
				if(!zone->watermap->InLiquid(target->GetX(), target->GetY(), target->GetZ())) {
					Mob *tar = hate_list.GetEntWithMostHateOnList(this);
>>>>>>> 732fa17a
					if(tar == target) {
						WipeHateList();
						Heal();
						BuffFadeAll();
						AIwalking_timer->Start(100);
						pLastFightingDelayMoving = Timer::GetCurrentTime();
						return;
					} else if(tar != nullptr) {
						SetTarget(tar);
						return;
					}
				}
			}

			// See if we can summon the mob to us
			if (!HateSummon())
			{
				//could not summon them, check ranged...
				if(GetSpecialAbility(SPECATK_RANGED_ATK))
					doranged = true;

				// Now pursue
				// TODO: Check here for another person on hate list with close hate value
				if(AI_PursueCastCheck()){
					//we did something, so do not process movement.
				}
				else if (AImovement_timer->Check())
				{
					if(!IsRooted()) {
						mlog(AI__WAYPOINTS, "Pursuing %s while engaged.", target->GetName());
						if(!RuleB(Pathing, Aggro) || !zone->pathing)
							CalculateNewPosition2(target->GetX(), target->GetY(), target->GetZ(), GetRunspeed());
						else
						{
							bool WaypointChanged, NodeReached;

							Map::Vertex Goal = UpdatePath(target->GetX(), target->GetY(), target->GetZ(),
											GetRunspeed(), WaypointChanged, NodeReached);

							if(WaypointChanged)
								tar_ndx = 20;

							CalculateNewPosition2(Goal.x, Goal.y, Goal.z, GetRunspeed());
						}

					}
					else if(IsMoving()) {
						SetHeading(CalculateHeadingToTarget(target->GetX(), target->GetY()));
						SetRunAnimSpeed(0);
						SendPosition();
						SetMoving(false);
						moved=false;

					}
				}
			}
		}
	}
	else
	{
		if(AIfeignremember_timer->Check()) {
			// 6/14/06
			// Improved Feign Death Memory
			// check to see if any of our previous feigned targets have gotten up.
			std::set<uint32>::iterator RememberedCharID;
			RememberedCharID = feign_memory_list.begin();
			while (RememberedCharID != feign_memory_list.end()) {
				Client* remember_client = entity_list.GetClientByCharID(*RememberedCharID);
				if (remember_client == nullptr) {
					//they are gone now...
					RememberedCharID = feign_memory_list.erase(RememberedCharID);
				} else if (!remember_client->GetFeigned()) {
					AddToHateList(remember_client->CastToMob(),1);
					RememberedCharID = feign_memory_list.erase(RememberedCharID);
					break;
				} else {
					//they are still feigned, carry on...
					++RememberedCharID;
				}
			}
		}
		if (AI_IdleCastCheck())
		{
			//we processed a spell action, so do nothing else.
		}
		else if (AIscanarea_timer->Check())
		{
			/*
			* This is where NPCs look around to see if they want to attack anybody.
			*
			* if REVERSE_AGGRO is enabled, then this timer is disabled unless they
			* have the npc_aggro flag on them, and aggro against clients is checked
			* by the clients.
			*
			*/

			Mob* tmptar = entity_list.AICheckCloseAggro(this, GetAggroRange(), GetAssistRange());
			if (tmptar)
				AddToHateList(tmptar);
		}
		else if (AImovement_timer->Check() && !IsRooted())
		{
			SetRunAnimSpeed(0);
			if (IsPet())
			{
				// we're a pet, do as we're told
				switch (pStandingPetOrder)
				{
					case SPO_Follow:
					{

						Mob* owner = GetOwner();
						if(owner == nullptr)
							break;

						//if(owner->IsClient())
						//	printf("Pet start pos: (%f, %f, %f)\n", GetX(), GetY(), GetZ());

						float dist = DistNoRoot(*owner);
						if (dist >= 400)
						{
							float speed = GetWalkspeed();
							if (dist >= 5625)
								speed = GetRunspeed();
							CalculateNewPosition2(owner->GetX(), owner->GetY(), owner->GetZ(), speed);
						}
						else
						{
							if(moved)
							{
								moved=false;
								SetMoving(false);
								SendPosition();
							}
						}

						/*
						//fix up Z
						float zdiff = GetZ() - owner->GetZ();
						if(zdiff < 0)
							zdiff = 0 - zdiff;
						if(zdiff > 2.0f) {
							SendTo(GetX(), GetY(), owner->GetZ());
							SendPosition();
						}

						if(owner->IsClient())
							printf("Pet pos: (%f, %f, %f)\n", GetX(), GetY(), GetZ());
						*/

						break;
					}
					case SPO_Sit:
					{
						SetAppearance(eaSitting, false);
						break;
					}
					case SPO_Guard:
					{
						//only NPCs can guard stuff. (forced by where the guard movement code is in the AI)
						if(IsNPC()) {
							CastToNPC()->NextGuardPosition();
						}
						break;
					}
				}
			}
			else if (GetFollowID())
			{
				Mob* follow = entity_list.GetMob(GetFollowID());
				if (!follow) SetFollowID(0);
				else
				{
					float dist2 = DistNoRoot(*follow);
					int followdist = GetFollowDistance();

					if (dist2 >= followdist)	// Default follow distance is 100
					{
						float speed = GetWalkspeed();
						if (dist2 >= followdist + 150)
							speed = GetRunspeed();
						CalculateNewPosition2(follow->GetX(), follow->GetY(), follow->GetZ(), speed);
					}
					else
					{
						if(moved)
						{
							SendPosition();
							moved=false;
							SetMoving(false);
						}
					}
				}
			}
			else //not a pet, and not following somebody...
			{
				// dont move till a bit after you last fought
				if (pLastFightingDelayMoving < Timer::GetCurrentTime())
				{
					if (this->IsClient())
					{
						// LD timer expired, drop out of world
						if (this->CastToClient()->IsLD())
							this->CastToClient()->Disconnect();
						return;
					}

					if(IsNPC())
					{
						if(RuleB(NPC, SmartLastFightingDelayMoving) && !feign_memory_list.empty())
						{
							minLastFightingDelayMoving = 0;
							maxLastFightingDelayMoving = 0;
						}
						CastToNPC()->AI_DoMovement();
					}
				}

			}
		} // else if (AImovement_timer->Check())
	}

	//Do Ranged attack here
	if(doranged)
	{
		RangedAttack(target);
	}
}

void NPC::AI_DoMovement() {
	float walksp = GetMovespeed();
	if(walksp <= 0.0f)
		return;	//this is idle movement at walk speed, and we are unable to walk right now.

	if (roambox_distance > 0) {
		if (
			roambox_movingto_x > roambox_max_x
			|| roambox_movingto_x < roambox_min_x
			|| roambox_movingto_y > roambox_max_y
			|| roambox_movingto_y < roambox_min_y
			)
		{
			float movedist = roambox_distance*roambox_distance;
			float movex = zone->random.Real(0, movedist);
			float movey = movedist - movex;
			movex = sqrtf(movex);
			movey = sqrtf(movey);
			movex *= zone->random.Int(0, 1) ? 1 : -1;
			movey *= zone->random.Int(0, 1) ? 1 : -1;
			roambox_movingto_x = GetX() + movex;
			roambox_movingto_y = GetY() + movey;
			//Try to calculate new coord using distance.
			if (roambox_movingto_x > roambox_max_x || roambox_movingto_x < roambox_min_x)
				roambox_movingto_x -= movex * 2;
			if (roambox_movingto_y > roambox_max_y || roambox_movingto_y < roambox_min_y)
				roambox_movingto_y -= movey * 2;
			//New coord is still invalid, ignore distance and just pick a new random coord.
			//If we're here we may have a roambox where one side is shorter than the specified distance. Commons, Wkarana, etc.
			if (roambox_movingto_x > roambox_max_x || roambox_movingto_x < roambox_min_x)
				roambox_movingto_x = zone->random.Real(roambox_min_x+1,roambox_max_x-1);
			if (roambox_movingto_y > roambox_max_y || roambox_movingto_y < roambox_min_y)
				roambox_movingto_y = zone->random.Real(roambox_min_y+1,roambox_max_y-1);
		}

		mlog(AI__WAYPOINTS, "Roam Box: d=%.3f (%.3f->%.3f,%.3f->%.3f): Go To (%.3f,%.3f)",
			roambox_distance, roambox_min_x, roambox_max_x, roambox_min_y, roambox_max_y, roambox_movingto_x, roambox_movingto_y);
		if (!CalculateNewPosition2(roambox_movingto_x, roambox_movingto_y, GetZ(), walksp, true))
		{
			roambox_movingto_x = roambox_max_x + 1; // force update
			pLastFightingDelayMoving = Timer::GetCurrentTime() + RandomTimer(roambox_min_delay, roambox_delay);
			SetMoving(false);
			SendPosition();	// makes mobs stop clientside
		}
	}
	else if (roamer)
	{
		if (AIwalking_timer->Check())
		{
			movetimercompleted=true;
			AIwalking_timer->Disable();
		}


		int16 gridno = CastToNPC()->GetGrid();

		if (gridno > 0 || cur_wp==-2) {
			if (movetimercompleted==true) { // time to pause at wp is over

				int32 spawn_id = this->GetSpawnPointID();
				LinkedListIterator<Spawn2*> iterator(zone->spawn2_list);
				iterator.Reset();
				Spawn2 *found_spawn = nullptr;

				while(iterator.MoreElements())
				{
					Spawn2* cur = iterator.GetData();
					iterator.Advance();
					if(cur->GetID() == spawn_id)
					{
						found_spawn = cur;
						break;
					}
				}

				if (wandertype == 4 && cur_wp == CastToNPC()->GetMaxWp()) {
					CastToNPC()->Depop(true); //depop and resart spawn timer
					if(found_spawn)
						found_spawn->SetNPCPointerNull();
				}
				else if (wandertype == 6 && cur_wp == CastToNPC()->GetMaxWp()) {
					CastToNPC()->Depop(false);//depop without spawn timer
					if(found_spawn)
						found_spawn->SetNPCPointerNull();
				}
				else {
					movetimercompleted=false;

					mlog(QUESTS__PATHING, "We are departing waypoint %d.", cur_wp);

					//if we were under quest control (with no grid), we are done now..
					if(cur_wp == -2) {
						mlog(QUESTS__PATHING, "Non-grid quest mob has reached its quest ordered waypoint. Leaving pathing mode.");
						roamer = false;
						cur_wp = 0;
					}

					if(GetAppearance() != eaStanding)
						SetAppearance(eaStanding, false);

					entity_list.OpenDoorsNear(CastToNPC());

					if(!DistractedFromGrid) {
						//kick off event_waypoint depart
						char temp[16];
						sprintf(temp, "%d", cur_wp);
						parse->EventNPC(EVENT_WAYPOINT_DEPART, CastToNPC(), nullptr, temp, 0);

						//setup our next waypoint, if we are still on our normal grid
						//remember that the quest event above could have done anything it wanted with our grid
						if(gridno > 0) {
							CastToNPC()->CalculateNewWaypoint();
						}
					}
					else {
						DistractedFromGrid = false;
					}
				}
			}	// endif (movetimercompleted==true)
			else if (!(AIwalking_timer->Enabled()))
			{	// currently moving
				if (m_CurrentWayPoint.m_X == GetX() && m_CurrentWayPoint.m_Y == GetY())
				{	// are we there yet? then stop
					mlog(AI__WAYPOINTS, "We have reached waypoint %d (%.3f,%.3f,%.3f) on grid %d", cur_wp, GetX(), GetY(), GetZ(), GetGrid());
					SetWaypointPause();
					if(GetAppearance() != eaStanding)
						SetAppearance(eaStanding, false);
					SetMoving(false);
					if (m_CurrentWayPoint.m_Heading >= 0.0) {
						SetHeading(m_CurrentWayPoint.m_Heading);
					}
					SendPosition();

					//kick off event_waypoint arrive
					char temp[16];
					sprintf(temp, "%d", cur_wp);
					parse->EventNPC(EVENT_WAYPOINT_ARRIVE, CastToNPC(), nullptr, temp, 0);

					// wipe feign memory since we reached our first waypoint
					if(cur_wp == 1)
						ClearFeignMemory();
				}
				else
				{	// not at waypoint yet, so keep moving
					if(!RuleB(Pathing, AggroReturnToGrid) || !zone->pathing || (DistractedFromGrid == 0))
						CalculateNewPosition2(m_CurrentWayPoint.m_X, m_CurrentWayPoint.m_Y, m_CurrentWayPoint.m_Z, walksp, true);
					else
					{
						bool WaypointChanged;
						bool NodeReached;
						Map::Vertex Goal = UpdatePath(m_CurrentWayPoint.m_X, m_CurrentWayPoint.m_Y, m_CurrentWayPoint.m_Z, walksp, WaypointChanged, NodeReached);
						if(WaypointChanged)
							tar_ndx = 20;

						if(NodeReached)
							entity_list.OpenDoorsNear(CastToNPC());

						CalculateNewPosition2(Goal.x, Goal.y, Goal.z, walksp, true);
					}

				}
			}
		}		// endif (gridno > 0)
// handle new quest grid command processing
		else if (gridno < 0)
		{	// this mob is under quest control
			if (movetimercompleted==true)
			{ // time to pause has ended
				SetGrid( 0 - GetGrid()); // revert to AI control
				mlog(QUESTS__PATHING, "Quest pathing is finished. Resuming on grid %d", GetGrid());

				if(GetAppearance() != eaStanding)
					SetAppearance(eaStanding, false);

				CalculateNewWaypoint();
			}
		}

	}
	else if (IsGuarding())
	{
		bool CP2Moved;
		if(!RuleB(Pathing, Guard) || !zone->pathing)
			CP2Moved = CalculateNewPosition2(m_GuardPoint.m_X, m_GuardPoint.m_Y, m_GuardPoint.m_Z, walksp);
		else
		{
			if(!((m_Position.m_X == m_GuardPoint.m_X) && (m_Position.m_Y == m_GuardPoint.m_Y) && (m_Position.m_Z == m_GuardPoint.m_Z)))
			{
				bool WaypointChanged, NodeReached;
				Map::Vertex Goal = UpdatePath(m_GuardPoint.m_X, m_GuardPoint.m_Y, m_GuardPoint.m_Z, walksp, WaypointChanged, NodeReached);
				if(WaypointChanged)
					tar_ndx = 20;

				if(NodeReached)
					entity_list.OpenDoorsNear(CastToNPC());

				CP2Moved = CalculateNewPosition2(Goal.x, Goal.y, Goal.z, walksp);
			}
			else
				CP2Moved = false;

		}
		if (!CP2Moved)
		{
			if(moved) {
				mlog(AI__WAYPOINTS, "Reached guard point (%.3f,%.3f,%.3f)", m_GuardPoint.m_X, m_GuardPoint.m_Y, m_GuardPoint.m_Z);
				ClearFeignMemory();
				moved=false;
				SetMoving(false);
				if (GetTarget() == nullptr || DistNoRoot(*GetTarget()) >= 5*5 )
				{
					SetHeading(m_GuardPoint.m_Heading);
				} else {
					FaceTarget(GetTarget());
				}
				SendPosition();
				SetAppearance(GetGuardPointAnim());
			}
		}
	}
}

// Note: Mob that caused this may not get added to the hate list until after this function call completes
void Mob::AI_Event_Engaged(Mob* attacker, bool iYellForHelp) {
	if (!IsAIControlled())
		return;

	if(GetAppearance() != eaStanding)
	{
		SetAppearance(eaStanding);
	}

	if (iYellForHelp) {
		if(IsPet()) {
			GetOwner()->AI_Event_Engaged(attacker, iYellForHelp);
		} else {
			entity_list.AIYellForHelp(this, attacker);
		}
	}

	if(IsNPC())
	{
		if(CastToNPC()->GetGrid() > 0)
		{
			DistractedFromGrid = true;
		}
		if(attacker && !attacker->IsCorpse())
		{
			//Because sometimes the AIYellForHelp triggers another engaged and then immediately a not engaged
			//if the target dies before it goes off
			if(attacker->GetHP() > 0)
			{
				if(!CastToNPC()->GetCombatEvent() && GetHP() > 0)
				{
					parse->EventNPC(EVENT_COMBAT, CastToNPC(), attacker, "1", 0);
					uint16 emoteid = GetEmoteID();
					if(emoteid != 0)
						CastToNPC()->DoNPCEmote(ENTERCOMBAT,emoteid);
					CastToNPC()->SetCombatEvent(true);
				}
			}
		}
	}
}

// Note: Hate list may not be actually clear until after this function call completes
void Mob::AI_Event_NoLongerEngaged() {
	if (!IsAIControlled())
		return;
	this->AIwalking_timer->Start(RandomTimer(3000,20000));
	pLastFightingDelayMoving = Timer::GetCurrentTime();
	if (minLastFightingDelayMoving == maxLastFightingDelayMoving)
		pLastFightingDelayMoving += minLastFightingDelayMoving;
	else
		pLastFightingDelayMoving += zone->random.Int(minLastFightingDelayMoving, maxLastFightingDelayMoving);
	// So mobs don't keep running as a ghost until AIwalking_timer fires
	// if they were moving prior to losing all hate
	if(IsMoving()){
		SetRunAnimSpeed(0);
		SetMoving(false);
		SendPosition();
	}
	ClearRampage();

	if(IsNPC())
	{
		if(CastToNPC()->GetCombatEvent() && GetHP() > 0)
		{
			if(entity_list.GetNPCByID(this->GetID()))
			{
			uint16 emoteid = CastToNPC()->GetEmoteID();
			parse->EventNPC(EVENT_COMBAT, CastToNPC(), nullptr, "0", 0);
			if(emoteid != 0)
				CastToNPC()->DoNPCEmote(LEAVECOMBAT,emoteid);
			CastToNPC()->SetCombatEvent(false);
			}
		}
	}
}

//this gets called from InterruptSpell() for failure or SpellFinished() for success
void NPC::AI_Event_SpellCastFinished(bool iCastSucceeded, uint16 slot) {
	if (slot == 1) {
		uint32 recovery_time = 0;
		if (iCastSucceeded) {
			if (casting_spell_AIindex < AIspells.size()) {
					recovery_time += spells[AIspells[casting_spell_AIindex].spellid].recovery_time;
					if (AIspells[casting_spell_AIindex].recast_delay >= 0)
					{
						if (AIspells[casting_spell_AIindex].recast_delay < 10000)
							AIspells[casting_spell_AIindex].time_cancast = Timer::GetCurrentTime() + (AIspells[casting_spell_AIindex].recast_delay*1000);
					}
					else
						AIspells[casting_spell_AIindex].time_cancast = Timer::GetCurrentTime() + spells[AIspells[casting_spell_AIindex].spellid].recast_time;
			}
			if (recovery_time < AIautocastspell_timer->GetSetAtTrigger())
				recovery_time = AIautocastspell_timer->GetSetAtTrigger();
			AIautocastspell_timer->Start(recovery_time, false);
		}
		else
			AIautocastspell_timer->Start(AISpellVar.fail_recast, false);
		casting_spell_AIindex = AIspells.size();
	}
}


bool NPC::AI_EngagedCastCheck() {
	if (AIautocastspell_timer->Check(false)) {
		AIautocastspell_timer->Disable();	//prevent the timer from going off AGAIN while we are casting.

		mlog(AI__SPELLS, "Engaged autocast check triggered. Trying to cast healing spells then maybe offensive spells.");

		// try casting a heal or gate
		if (!AICastSpell(this, AISpellVar.engaged_beneficial_self_chance, SpellType_Heal | SpellType_Escape | SpellType_InCombatBuff)) {
			// try casting a heal on nearby
			if (!entity_list.AICheckCloseBeneficialSpells(this, AISpellVar.engaged_beneficial_other_chance, MobAISpellRange, SpellType_Heal)) {
				//nobody to heal, try some detrimental spells.
				if(!AICastSpell(GetTarget(), AISpellVar.engaged_detrimental_chance, SpellType_Nuke | SpellType_Lifetap | SpellType_DOT | SpellType_Dispel | SpellType_Mez | SpellType_Slow | SpellType_Debuff | SpellType_Charm | SpellType_Root)) {
					//no spell to cast, try again soon.
					AIautocastspell_timer->Start(RandomTimer(AISpellVar.engaged_no_sp_recast_min, AISpellVar.engaged_no_sp_recast_max), false);
				}
			}
		}
		return(true);
	}

	return(false);
}

bool NPC::AI_PursueCastCheck() {
	if (AIautocastspell_timer->Check(false)) {
		AIautocastspell_timer->Disable();	//prevent the timer from going off AGAIN while we are casting.

		mlog(AI__SPELLS, "Engaged (pursuing) autocast check triggered. Trying to cast offensive spells.");
		if(!AICastSpell(GetTarget(), AISpellVar.pursue_detrimental_chance, SpellType_Root | SpellType_Nuke | SpellType_Lifetap | SpellType_Snare | SpellType_DOT | SpellType_Dispel | SpellType_Mez | SpellType_Slow | SpellType_Debuff)) {
			//no spell cast, try again soon.
			AIautocastspell_timer->Start(RandomTimer(AISpellVar.pursue_no_sp_recast_min, AISpellVar.pursue_no_sp_recast_max), false);
		} //else, spell casting finishing will reset the timer.
		return(true);
	}
	return(false);
}

bool NPC::AI_IdleCastCheck() {
	if (AIautocastspell_timer->Check(false)) {
#if MobAI_DEBUG_Spells >= 25
		std::cout << "Non-Engaged autocast check triggered: " << this->GetName() << std::endl;
#endif
		AIautocastspell_timer->Disable();	//prevent the timer from going off AGAIN while we are casting.
		if (!AICastSpell(this, AISpellVar.idle_beneficial_chance, SpellType_Heal | SpellType_Buff | SpellType_Pet)) {
			if(!entity_list.AICheckCloseBeneficialSpells(this, 33, MobAISpellRange, SpellType_Heal | SpellType_Buff)) {
				//if we didnt cast any spells, our autocast timer just resets to the
				//last duration it was set to... try to put up a more reasonable timer...
				AIautocastspell_timer->Start(RandomTimer(AISpellVar.idle_no_sp_recast_min, AISpellVar.idle_no_sp_recast_max), false);
			}	//else, spell casting finishing will reset the timer.
		}	//else, spell casting finishing will reset the timer.
		return(true);
	}
	return(false);
}

void Mob::StartEnrage()
{
	// dont continue if already enraged
	if (bEnraged)
		return;

	if(!GetSpecialAbility(SPECATK_ENRAGE))
		return;

	int hp_ratio = GetSpecialAbilityParam(SPECATK_ENRAGE, 0);
	hp_ratio = hp_ratio > 0 ? hp_ratio : RuleI(NPC, StartEnrageValue);
	if(GetHPRatio() > static_cast<float>(hp_ratio)) {
		return;
	}

	if(RuleB(NPC, LiveLikeEnrage) && !((IsPet() && !IsCharmed() && GetOwner() && GetOwner()->IsClient()) ||
		(CastToNPC()->GetSwarmOwner() && entity_list.GetMob(CastToNPC()->GetSwarmOwner())->IsClient()))) {
		return;
	}

	Timer *timer = GetSpecialAbilityTimer(SPECATK_ENRAGE);
	if (timer && !timer->Check())
		return;

	int enraged_duration = GetSpecialAbilityParam(SPECATK_ENRAGE, 1);
	enraged_duration = enraged_duration > 0 ? enraged_duration : EnragedDurationTimer;
	StartSpecialAbilityTimer(SPECATK_ENRAGE, enraged_duration);

	// start the timer. need to call IsEnraged frequently since we dont have callback timers :-/
	bEnraged = true;
	entity_list.MessageClose_StringID(this, true, 200, MT_NPCEnrage, NPC_ENRAGE_START, GetCleanName());
}

void Mob::ProcessEnrage(){
	if(IsEnraged()){
		Timer *timer = GetSpecialAbilityTimer(SPECATK_ENRAGE);
		if(timer && timer->Check()){
			entity_list.MessageClose_StringID(this, true, 200, MT_NPCEnrage, NPC_ENRAGE_END, GetCleanName());

			int enraged_cooldown = GetSpecialAbilityParam(SPECATK_ENRAGE, 2);
			enraged_cooldown = enraged_cooldown > 0 ? enraged_cooldown : EnragedTimer;
			StartSpecialAbilityTimer(SPECATK_ENRAGE, enraged_cooldown);
			bEnraged = false;
		}
	}
}

bool Mob::IsEnraged()
{
	return bEnraged;
}

bool Mob::Flurry(ExtraAttackOptions *opts)
{
	// this is wrong, flurry is extra attacks on the current target
	Mob *target = GetTarget();
	if (target) {
		if (!IsPet()) {
			entity_list.MessageClose_StringID(this, true, 200, MT_NPCFlurry, NPC_FLURRY, GetCleanName(), target->GetCleanName());
		} else {
			entity_list.MessageClose_StringID(this, true, 200, MT_PetFlurry, NPC_FLURRY, GetCleanName(), target->GetCleanName());
		}

		int num_attacks = GetSpecialAbilityParam(SPECATK_FLURRY, 1);
		num_attacks = num_attacks > 0 ? num_attacks : RuleI(Combat, MaxFlurryHits);
		for (int i = 0; i < num_attacks; i++)
			Attack(target, MainPrimary, false, false, false, opts);
	}
	return true;
}

bool Mob::AddRampage(Mob *mob)
{
	if (!mob)
		return false;

	if (!GetSpecialAbility(SPECATK_RAMPAGE))
		return false;

	for (int i = 0; i < RampageArray.size(); i++) {
		// if Entity ID is already on the list don't add it again
		if (mob->GetID() == RampageArray[i])
			return false;
	}
	RampageArray.push_back(mob->GetID());
	return true;
}

void Mob::ClearRampage()
{
	RampageArray.clear();
}

bool Mob::Rampage(ExtraAttackOptions *opts)
{
	int index_hit = 0;
	if (!IsPet())
		entity_list.MessageClose_StringID(this, true, 200, MT_NPCRampage, NPC_RAMPAGE, GetCleanName());
	else
		entity_list.MessageClose_StringID(this, true, 200, MT_PetFlurry, NPC_RAMPAGE, GetCleanName());

	int rampage_targets = GetSpecialAbilityParam(SPECATK_RAMPAGE, 1);
	if (rampage_targets == 0) // if set to 0 or not set in the DB
		rampage_targets = RuleI(Combat, DefaultRampageTargets);
	if (rampage_targets > RuleI(Combat, MaxRampageTargets))
		rampage_targets = RuleI(Combat, MaxRampageTargets);
	for (int i = 0; i < RampageArray.size(); i++) {
		if (index_hit >= rampage_targets)
			break;
		// range is important
		Mob *m_target = entity_list.GetMob(RampageArray[i]);
		if (m_target) {
			if (m_target == GetTarget())
				continue;
			if (CombatRange(m_target)) {
				Attack(m_target, MainPrimary, false, false, false, opts);
				index_hit++;
			}
		}
	}

	if (RuleB(Combat, RampageHitsTarget) && index_hit < rampage_targets)
		Attack(GetTarget(), MainPrimary, false, false, false, opts);

	return true;
}

void Mob::AreaRampage(ExtraAttackOptions *opts)
{
	int index_hit = 0;
	if (!IsPet()) { // do not know every pet AA so thought it safer to add this
		entity_list.MessageClose_StringID(this, true, 200, MT_NPCRampage, AE_RAMPAGE, GetCleanName());
	} else {
		entity_list.MessageClose_StringID(this, true, 200, MT_PetFlurry, AE_RAMPAGE, GetCleanName());
	}

	int rampage_targets = GetSpecialAbilityParam(SPECATK_AREA_RAMPAGE, 1);
	rampage_targets = rampage_targets > 0 ? rampage_targets : 1;
	index_hit = hate_list.AreaRampage(this, GetTarget(), rampage_targets, opts);

	if(index_hit == 0) {
		Attack(GetTarget(), MainPrimary, false, false, false, opts);
	}
}

uint32 Mob::GetLevelCon(uint8 mylevel, uint8 iOtherLevel) {
	int16 diff = iOtherLevel - mylevel;
	uint32 conlevel=0;

	if (diff == 0)
		return CON_WHITE;
	else if (diff >= 1 && diff <= 2)
		return CON_YELLOW;
	else if (diff >= 3)
		return CON_RED;

	if (mylevel <= 8)
	{
		if (diff <= -4)
			conlevel = CON_GREEN;
		else
			conlevel = CON_BLUE;
	}
	else if (mylevel <= 9)
	{
		if (diff <= -6)
			conlevel = CON_GREEN;
		else if (diff <= -4)
			conlevel = CON_LIGHTBLUE;
		else
			conlevel = CON_BLUE;
	}
	else if (mylevel <= 13)
	{
		if (diff <= -7)
			conlevel = CON_GREEN;
		else if (diff <= -5)
			conlevel = CON_LIGHTBLUE;
		else
			conlevel = CON_BLUE;
	}
	else if (mylevel <= 15)
	{
		if (diff <= -7)
			conlevel = CON_GREEN;
		else if (diff <= -5)
			conlevel = CON_LIGHTBLUE;
		else
			conlevel = CON_BLUE;
	}
	else if (mylevel <= 17)
	{
		if (diff <= -8)
			conlevel = CON_GREEN;
		else if (diff <= -6)
			conlevel = CON_LIGHTBLUE;
		else
			conlevel = CON_BLUE;
	}
	else if (mylevel <= 21)
	{
		if (diff <= -9)
			conlevel = CON_GREEN;
		else if (diff <= -7)
			conlevel = CON_LIGHTBLUE;
		else
			conlevel = CON_BLUE;
	}
	else if (mylevel <= 25)
	{
		if (diff <= -10)
			conlevel = CON_GREEN;
		else if (diff <= -8)
			conlevel = CON_LIGHTBLUE;
		else
			conlevel = CON_BLUE;
	}
	else if (mylevel <= 29)
	{
		if (diff <= -11)
			conlevel = CON_GREEN;
		else if (diff <= -9)
			conlevel = CON_LIGHTBLUE;
		else
			conlevel = CON_BLUE;
	}
	else if (mylevel <= 31)
	{
		if (diff <= -12)
			conlevel = CON_GREEN;
		else if (diff <= -9)
			conlevel = CON_LIGHTBLUE;
		else
			conlevel = CON_BLUE;
	}
	else if (mylevel <= 33)
	{
		if (diff <= -13)
			conlevel = CON_GREEN;
		else if (diff <= -10)
			conlevel = CON_LIGHTBLUE;
		else
			conlevel = CON_BLUE;
	}
	else if (mylevel <= 37)
	{
		if (diff <= -14)
			conlevel = CON_GREEN;
		else if (diff <= -11)
			conlevel = CON_LIGHTBLUE;
		else
			conlevel = CON_BLUE;
	}
	else if (mylevel <= 41)
	{
		if (diff <= -16)
			conlevel = CON_GREEN;
		else if (diff <= -12)
			conlevel = CON_LIGHTBLUE;
		else
			conlevel = CON_BLUE;
	}
	else if (mylevel <= 45)
	{
		if (diff <= -17)
			conlevel = CON_GREEN;
		else if (diff <= -13)
			conlevel = CON_LIGHTBLUE;
		else
			conlevel = CON_BLUE;
	}
	else if (mylevel <= 49)
	{
		if (diff <= -18)
			conlevel = CON_GREEN;
		else if (diff <= -14)
			conlevel = CON_LIGHTBLUE;
		else
			conlevel = CON_BLUE;
	}
	else if (mylevel <= 53)
	{
		if (diff <= -19)
			conlevel = CON_GREEN;
		else if (diff <= -15)
			conlevel = CON_LIGHTBLUE;
		else
			conlevel = CON_BLUE;
	}
	else if (mylevel <= 55)
	{
		if (diff <= -20)
			conlevel = CON_GREEN;
		else if (diff <= -15)
			conlevel = CON_LIGHTBLUE;
		else
			conlevel = CON_BLUE;
	}
	else
	{
		if (diff <= -21)
			conlevel = CON_GREEN;
		else if (diff <= -16)
			conlevel = CON_LIGHTBLUE;
		else
			conlevel = CON_BLUE;
	}
	return conlevel;
}

void NPC::CheckSignal() {
	if (!signal_q.empty()) {
		int signal_id = signal_q.front();
		signal_q.pop_front();
		char buf[32];
		snprintf(buf, 31, "%d", signal_id);
		buf[31] = '\0';
		parse->EventNPC(EVENT_SIGNAL, this, nullptr, buf, 0);
	}
}



/*
alter table npc_types drop column usedspells;
alter table npc_types add column npc_spells_id int(11) unsigned not null default 0 after merchant_id;
Create Table npc_spells (
	id int(11) unsigned not null auto_increment primary key,
	name tinytext,
	parent_list int(11) unsigned not null default 0,
	attack_proc smallint(5) not null default -1,
	proc_chance tinyint(3) not null default 3
	);
create table npc_spells_entries (
	id int(11) unsigned not null auto_increment primary key,
	npc_spells_id int(11) not null,
	spellid smallint(5) not null default 0,
	type smallint(5) unsigned not null default 0,
	minlevel tinyint(3) unsigned not null default 0,
	maxlevel tinyint(3) unsigned not null default 255,
	manacost smallint(5) not null default '-1',
	recast_delay int(11) not null default '-1',
	priority smallint(5) not null default 0,
	index npc_spells_id (npc_spells_id)
	);
*/

bool IsSpellInList(DBnpcspells_Struct* spell_list, int16 iSpellID);
bool IsSpellEffectInList(DBnpcspellseffects_Struct* spelleffect_list, uint16 iSpellEffectID, int32 base, int32 limit, int32 max);

bool NPC::AI_AddNPCSpells(uint32 iDBSpellsID) {
	// ok, this function should load the list, and the parent list then shove them into the struct and sort
	npc_spells_id = iDBSpellsID;
	AIspells.clear();
	if (iDBSpellsID == 0) {
		AIautocastspell_timer->Disable();
		return false;
	}
	DBnpcspells_Struct* spell_list = database.GetNPCSpells(iDBSpellsID);
	if (!spell_list) {
		AIautocastspell_timer->Disable();
		return false;
	}
	DBnpcspells_Struct* parentlist = database.GetNPCSpells(spell_list->parent_list);
	uint32 i;
#if MobAI_DEBUG_Spells >= 10
	std::cout << "Loading NPCSpells onto " << this->GetName() << ": dbspellsid=" << iDBSpellsID;
	if (spell_list) {
		std::cout << " (found, " << spell_list->numentries << "), parentlist=" << spell_list->parent_list;
		if (spell_list->parent_list) {
			if (parentlist) {
				std::cout << " (found, " << parentlist->numentries << ")";
			}
			else
				std::cout << " (not found)";
		}
	}
	else
		std::cout << " (not found)";
	std::cout << std::endl;
#endif
	uint16 attack_proc_spell = -1;
	int8 proc_chance = 3;
	uint16 range_proc_spell = -1;
	int16 rproc_chance = 0;
	uint16 defensive_proc_spell = -1;
	int16 dproc_chance = 0;
	uint32 _fail_recast = 0;
	uint32 _engaged_no_sp_recast_min = 0;
	uint32 _engaged_no_sp_recast_max = 0;
	uint8 _engaged_beneficial_self_chance = 0;
	uint8 _engaged_beneficial_other_chance = 0;
	uint8 _engaged_detrimental_chance = 0;
	uint32 _pursue_no_sp_recast_min = 0;
	uint32 _pursue_no_sp_recast_max = 0;
	uint8 _pursue_detrimental_chance = 0;
	uint32 _idle_no_sp_recast_min = 0;
	uint32 _idle_no_sp_recast_max = 0;
	uint8 _idle_beneficial_chance = 0;

	if (parentlist) {
		attack_proc_spell = parentlist->attack_proc;
		proc_chance = parentlist->proc_chance;
		range_proc_spell = parentlist->range_proc;
		rproc_chance = parentlist->rproc_chance;
		defensive_proc_spell = parentlist->defensive_proc;
		dproc_chance = parentlist->dproc_chance;
		_fail_recast = parentlist->fail_recast;
		_engaged_no_sp_recast_min = parentlist->engaged_no_sp_recast_min;
		_engaged_no_sp_recast_max = parentlist->engaged_no_sp_recast_max;
		_engaged_beneficial_self_chance = parentlist->engaged_beneficial_self_chance;
		_engaged_beneficial_other_chance = parentlist->engaged_beneficial_other_chance;
		_engaged_detrimental_chance = parentlist->engaged_detrimental_chance;
		_pursue_no_sp_recast_min = parentlist->pursue_no_sp_recast_min;
		_pursue_no_sp_recast_max = parentlist->pursue_no_sp_recast_max;
		_pursue_detrimental_chance = parentlist->pursue_detrimental_chance;
		_idle_no_sp_recast_min = parentlist->idle_no_sp_recast_min;
		_idle_no_sp_recast_max = parentlist->idle_no_sp_recast_max;
		_idle_beneficial_chance = parentlist->idle_beneficial_chance;
		for (i=0; i<parentlist->numentries; i++) {
			if (GetLevel() >= parentlist->entries[i].minlevel && GetLevel() <= parentlist->entries[i].maxlevel && parentlist->entries[i].spellid > 0) {
				if (!IsSpellInList(spell_list, parentlist->entries[i].spellid))
				{
					AddSpellToNPCList(parentlist->entries[i].priority,
						parentlist->entries[i].spellid, parentlist->entries[i].type,
						parentlist->entries[i].manacost, parentlist->entries[i].recast_delay,
						parentlist->entries[i].resist_adjust);
				}
			}
		}
	}
	if (spell_list->attack_proc >= 0) {
		attack_proc_spell = spell_list->attack_proc;
		proc_chance = spell_list->proc_chance;
	}

	if (spell_list->range_proc >= 0) {
		range_proc_spell = spell_list->range_proc;
		rproc_chance = spell_list->rproc_chance;
	}

	if (spell_list->defensive_proc >= 0) {
		defensive_proc_spell = spell_list->defensive_proc;
		dproc_chance = spell_list->dproc_chance;
	}

	//If any casting variables are defined in the current list, ignore those in the parent list.
	if (spell_list->fail_recast || spell_list->engaged_no_sp_recast_min || spell_list->engaged_no_sp_recast_max
		|| spell_list->engaged_beneficial_self_chance || spell_list->engaged_beneficial_other_chance || spell_list->engaged_detrimental_chance
		|| spell_list->pursue_no_sp_recast_min || spell_list->pursue_no_sp_recast_max || spell_list->pursue_detrimental_chance
		|| spell_list->idle_no_sp_recast_min || spell_list->idle_no_sp_recast_max || spell_list->idle_beneficial_chance) {
		_fail_recast = spell_list->fail_recast;
		_engaged_no_sp_recast_min = spell_list->engaged_no_sp_recast_min;
		_engaged_no_sp_recast_max = spell_list->engaged_no_sp_recast_max;
		_engaged_beneficial_self_chance = spell_list->engaged_beneficial_self_chance;
		_engaged_beneficial_other_chance = spell_list->engaged_beneficial_other_chance;
		_engaged_detrimental_chance = spell_list->engaged_detrimental_chance;
		_pursue_no_sp_recast_min = spell_list->pursue_no_sp_recast_min;
		_pursue_no_sp_recast_max = spell_list->pursue_no_sp_recast_max;
		_pursue_detrimental_chance = spell_list->pursue_detrimental_chance;
		_idle_no_sp_recast_min = spell_list->idle_no_sp_recast_min;
		_idle_no_sp_recast_max = spell_list->idle_no_sp_recast_max;
		_idle_beneficial_chance = spell_list->idle_beneficial_chance;
	}

	for (i=0; i<spell_list->numentries; i++) {
		if (GetLevel() >= spell_list->entries[i].minlevel && GetLevel() <= spell_list->entries[i].maxlevel && spell_list->entries[i].spellid > 0) {
			AddSpellToNPCList(spell_list->entries[i].priority,
				spell_list->entries[i].spellid, spell_list->entries[i].type,
				spell_list->entries[i].manacost, spell_list->entries[i].recast_delay,
				spell_list->entries[i].resist_adjust);
		}
	}
	std::sort(AIspells.begin(), AIspells.end(), [](const AISpells_Struct& a, const AISpells_Struct& b) {
		return a.priority > b.priority;
	});

	if (IsValidSpell(attack_proc_spell))
		AddProcToWeapon(attack_proc_spell, true, proc_chance);

	if (IsValidSpell(range_proc_spell))
		AddRangedProc(range_proc_spell, (rproc_chance + 100));

	if (IsValidSpell(defensive_proc_spell))
		AddDefensiveProc(defensive_proc_spell, (dproc_chance + 100));

	//Set AI casting variables

	AISpellVar.fail_recast = (_fail_recast) ? _fail_recast : RuleI(Spells, AI_SpellCastFinishedFailRecast);
	AISpellVar.engaged_no_sp_recast_min = (_engaged_no_sp_recast_min) ? _engaged_no_sp_recast_min : RuleI(Spells, AI_EngagedNoSpellMinRecast);
	AISpellVar.engaged_no_sp_recast_max = (_engaged_no_sp_recast_max) ? _engaged_no_sp_recast_max : RuleI(Spells, AI_EngagedNoSpellMaxRecast);
	AISpellVar.engaged_beneficial_self_chance = (_engaged_beneficial_self_chance) ? _engaged_beneficial_self_chance : RuleI(Spells, AI_EngagedBeneficialSelfChance);
	AISpellVar.engaged_beneficial_other_chance = (_engaged_beneficial_other_chance) ? _engaged_beneficial_other_chance : RuleI(Spells, AI_EngagedBeneficialOtherChance);
	AISpellVar.engaged_detrimental_chance = (_engaged_detrimental_chance) ? _engaged_detrimental_chance : RuleI(Spells, AI_EngagedDetrimentalChance);
	AISpellVar.pursue_no_sp_recast_min = (_pursue_no_sp_recast_min) ? _pursue_no_sp_recast_min : RuleI(Spells, AI_PursueNoSpellMinRecast);
	AISpellVar.pursue_no_sp_recast_max = (_pursue_no_sp_recast_max) ? _pursue_no_sp_recast_max : RuleI(Spells, AI_PursueNoSpellMaxRecast);
	AISpellVar.pursue_detrimental_chance = (_pursue_detrimental_chance) ? _pursue_detrimental_chance : RuleI(Spells, AI_PursueDetrimentalChance);
	AISpellVar.idle_no_sp_recast_min = (_idle_no_sp_recast_min) ? _idle_no_sp_recast_min : RuleI(Spells, AI_IdleNoSpellMinRecast);
	AISpellVar.idle_no_sp_recast_max = (_idle_no_sp_recast_max) ? _idle_no_sp_recast_max : RuleI(Spells, AI_IdleNoSpellMaxRecast);
	AISpellVar.idle_beneficial_chance = (_idle_beneficial_chance) ? _idle_beneficial_chance : RuleI(Spells, AI_IdleBeneficialChance);

	if (AIspells.size() == 0)
		AIautocastspell_timer->Disable();
	else
		AIautocastspell_timer->Trigger();
	return true;
}

bool NPC::AI_AddNPCSpellsEffects(uint32 iDBSpellsEffectsID) {

	npc_spells_effects_id = iDBSpellsEffectsID;
	AIspellsEffects.clear();

	if (iDBSpellsEffectsID == 0)
		return false;

	DBnpcspellseffects_Struct* spell_effects_list = database.GetNPCSpellsEffects(iDBSpellsEffectsID);

	if (!spell_effects_list) {
		return false;
	}

	DBnpcspellseffects_Struct* parentlist = database.GetNPCSpellsEffects(spell_effects_list->parent_list);

	uint32 i;
#if MobAI_DEBUG_Spells >= 10
	std::cout << "Loading NPCSpellsEffects onto " << this->GetName() << ": dbspellseffectsid=" << iDBSpellsEffectsID;
	if (spell_effects_list) {
		std::cout << " (found, " << spell_effects_list->numentries << "), parentlist=" << spell_effects)list->parent_list;
		if (spell_effects_list->parent_list) {
			if (parentlist) {
				std::cout << " (found, " << parentlist->numentries << ")";
			}
			else
				std::cout << " (not found)";
		}
	}
	else
		std::cout << " (not found)";
	std::cout << std::endl;
#endif

	if (parentlist) {
		for (i=0; i<parentlist->numentries; i++) {
			if (GetLevel() >= parentlist->entries[i].minlevel && GetLevel() <= parentlist->entries[i].maxlevel && parentlist->entries[i].spelleffectid > 0) {
				if (!IsSpellEffectInList(spell_effects_list, parentlist->entries[i].spelleffectid, parentlist->entries[i].base,
					parentlist->entries[i].limit, parentlist->entries[i].max))
				{
				AddSpellEffectToNPCList(parentlist->entries[i].spelleffectid,
						parentlist->entries[i].base, parentlist->entries[i].limit,
						parentlist->entries[i].max);
				}
			}
		}
	}

	for (i=0; i<spell_effects_list->numentries; i++) {
		if (GetLevel() >= spell_effects_list->entries[i].minlevel && GetLevel() <= spell_effects_list->entries[i].maxlevel && spell_effects_list->entries[i].spelleffectid > 0) {
			AddSpellEffectToNPCList(spell_effects_list->entries[i].spelleffectid,
				spell_effects_list->entries[i].base, spell_effects_list->entries[i].limit,
				spell_effects_list->entries[i].max);
		}
	}

	return true;
}

void NPC::ApplyAISpellEffects(StatBonuses* newbon)
{
	if (!AI_HasSpellsEffects())
		return;

	for(int i=0; i < AIspellsEffects.size(); i++)
	{
		ApplySpellsBonuses(0, 0, newbon, 0, false, 0,-1,
			true, AIspellsEffects[i].spelleffectid,  AIspellsEffects[i].base, AIspellsEffects[i].limit,AIspellsEffects[i].max);
	}

	return;
}

// adds a spell to the list, taking into account priority and resorting list as needed.
void NPC::AddSpellEffectToNPCList(uint16 iSpellEffectID, int32 base, int32 limit, int32 max)
{

	if(!iSpellEffectID)
		return;

	HasAISpellEffects = true;
	AISpellsEffects_Struct t;

	t.spelleffectid = iSpellEffectID;
	t.base = base;
	t.limit = limit;
	t.max = max;
	AIspellsEffects.push_back(t);
}

bool IsSpellEffectInList(DBnpcspellseffects_Struct* spelleffect_list, uint16 iSpellEffectID, int32 base, int32 limit, int32 max) {
	for (uint32 i=0; i < spelleffect_list->numentries; i++) {
		if (spelleffect_list->entries[i].spelleffectid == iSpellEffectID &&  spelleffect_list->entries[i].base == base
			&& spelleffect_list->entries[i].limit == limit && spelleffect_list->entries[i].max == max)
			return true;
	}
	return false;
}

bool IsSpellInList(DBnpcspells_Struct* spell_list, int16 iSpellID) {
	for (uint32 i=0; i < spell_list->numentries; i++) {
		if (spell_list->entries[i].spellid == iSpellID)
			return true;
	}
	return false;
}

// adds a spell to the list, taking into account priority and resorting list as needed.
void NPC::AddSpellToNPCList(int16 iPriority, int16 iSpellID, uint16 iType,
							int16 iManaCost, int32 iRecastDelay, int16 iResistAdjust)
{

	if(!IsValidSpell(iSpellID))
		return;

	HasAISpell = true;
	AISpells_Struct t;

	t.priority = iPriority;
	t.spellid = iSpellID;
	t.type = iType;
	t.manacost = iManaCost;
	t.recast_delay = iRecastDelay;
	t.time_cancast = 0;
	t.resist_adjust = iResistAdjust;

	AIspells.push_back(t);
}

void NPC::RemoveSpellFromNPCList(int16 spell_id)
{
	std::vector<AISpells_Struct>::iterator iter = AIspells.begin();
	while(iter != AIspells.end())
	{
		if((*iter).spellid == spell_id)
		{
			iter = AIspells.erase(iter);
			continue;
		}
		++iter;
	}
}

void NPC::AISpellsList(Client *c)
{
	if (!c)
		return;

	for (std::vector<AISpells_Struct>::iterator it = AIspells.begin(); it != AIspells.end(); ++it)
		c->Message(0, "%s (%d): Type %d, Priority %d",
				spells[it->spellid].name, it->spellid, it->type, it->priority);

	return;
}

DBnpcspells_Struct* ZoneDatabase::GetNPCSpells(uint32 iDBSpellsID) {
	if (iDBSpellsID == 0)
		return nullptr;

	if (!npc_spells_cache) {
		npc_spells_maxid = GetMaxNPCSpellsID();
		npc_spells_cache = new DBnpcspells_Struct*[npc_spells_maxid+1];
		npc_spells_loadtried = new bool[npc_spells_maxid+1];
		for (uint32 i=0; i<=npc_spells_maxid; i++) {
			npc_spells_cache[i] = 0;
			npc_spells_loadtried[i] = false;
		}
	}

	if (iDBSpellsID > npc_spells_maxid)
		return nullptr;
	if (npc_spells_cache[iDBSpellsID]) { // it's in the cache, easy =)
		return npc_spells_cache[iDBSpellsID];
	}

	else if (!npc_spells_loadtried[iDBSpellsID]) { // no reason to ask the DB again if we have failed once already
		npc_spells_loadtried[iDBSpellsID] = true;

		std::string query = StringFormat("SELECT id, parent_list, attack_proc, proc_chance, "
                                        "range_proc, rproc_chance, defensive_proc, dproc_chance, "
                                        "fail_recast, engaged_no_sp_recast_min, engaged_no_sp_recast_max, "
                                        "engaged_b_self_chance, engaged_b_other_chance, engaged_d_chance, "
                                        "pursue_no_sp_recast_min, pursue_no_sp_recast_max, "
                                        "pursue_d_chance, idle_no_sp_recast_min, idle_no_sp_recast_max, "
                                        "idle_b_chance FROM npc_spells WHERE id=%d", iDBSpellsID);
        auto results = QueryDatabase(query);
        if (!results.Success()) {
            std::cerr << "Error in AddNPCSpells query1 '" << query << "' " << results.ErrorMessage() << std::endl;
			return nullptr;
        }

        if (results.RowCount() != 1)
            return nullptr;

        auto row = results.begin();
        uint32 tmpparent_list = atoi(row[1]);
        uint16 tmpattack_proc = atoi(row[2]);
        uint8 tmpproc_chance = atoi(row[3]);
        uint16 tmprange_proc = atoi(row[4]);
        int16 tmprproc_chance = atoi(row[5]);
        uint16 tmpdefensive_proc = atoi(row[6]);
        int16 tmpdproc_chance = atoi(row[7]);
        uint32 tmppfail_recast = atoi(row[8]);
        uint32 tmpengaged_no_sp_recast_min = atoi(row[9]);
        uint32 tmpengaged_no_sp_recast_max = atoi(row[10]);
        uint8 tmpengaged_b_self_chance = atoi(row[11]);
        uint8 tmpengaged_b_other_chance = atoi(row[12]);
        uint8 tmpengaged_d_chance = atoi(row[13]);
        uint32 tmppursue_no_sp_recast_min = atoi(row[14]);
        uint32 tmppursue_no_sp_recast_max = atoi(row[15]);
        uint8 tmppursue_d_chance = atoi(row[16]);
        uint32 tmpidle_no_sp_recast_min = atoi(row[17]);
        uint32 tmpidle_no_sp_recast_max = atoi(row[18]);
        uint8 tmpidle_b_chance = atoi(row[19]);

        query = StringFormat("SELECT spellid, type, minlevel, maxlevel, "
                            "manacost, recast_delay, priority, resist_adjust "
                            "FROM npc_spells_entries "
                            "WHERE npc_spells_id=%d ORDER BY minlevel", iDBSpellsID);
        results = QueryDatabase(query);

        if (!results.Success())
        {
            std::cerr << "Error in AddNPCSpells query1 '" << query << "' " << results.ErrorMessage() << std::endl;
			return nullptr;
        }

        uint32 tmpSize = sizeof(DBnpcspells_Struct) + (sizeof(DBnpcspells_entries_Struct) * results.RowCount());
        npc_spells_cache[iDBSpellsID] = (DBnpcspells_Struct*) new uchar[tmpSize];
        memset(npc_spells_cache[iDBSpellsID], 0, tmpSize);
        npc_spells_cache[iDBSpellsID]->parent_list = tmpparent_list;
        npc_spells_cache[iDBSpellsID]->attack_proc = tmpattack_proc;
        npc_spells_cache[iDBSpellsID]->proc_chance = tmpproc_chance;
        npc_spells_cache[iDBSpellsID]->range_proc = tmprange_proc;
        npc_spells_cache[iDBSpellsID]->rproc_chance = tmprproc_chance;
        npc_spells_cache[iDBSpellsID]->defensive_proc = tmpdefensive_proc;
        npc_spells_cache[iDBSpellsID]->dproc_chance = tmpdproc_chance;
        npc_spells_cache[iDBSpellsID]->fail_recast = tmppfail_recast;
        npc_spells_cache[iDBSpellsID]->engaged_no_sp_recast_min = tmpengaged_no_sp_recast_min;
        npc_spells_cache[iDBSpellsID]->engaged_no_sp_recast_max = tmpengaged_no_sp_recast_max;
        npc_spells_cache[iDBSpellsID]->engaged_beneficial_self_chance = tmpengaged_b_self_chance;
        npc_spells_cache[iDBSpellsID]->engaged_beneficial_other_chance = tmpengaged_b_other_chance;
        npc_spells_cache[iDBSpellsID]->engaged_detrimental_chance = tmpengaged_d_chance;
        npc_spells_cache[iDBSpellsID]->pursue_no_sp_recast_min = tmppursue_no_sp_recast_min;
        npc_spells_cache[iDBSpellsID]->pursue_no_sp_recast_max = tmppursue_no_sp_recast_max;
        npc_spells_cache[iDBSpellsID]->pursue_detrimental_chance = tmppursue_d_chance;
        npc_spells_cache[iDBSpellsID]->idle_no_sp_recast_min = tmpidle_no_sp_recast_min;
        npc_spells_cache[iDBSpellsID]->idle_no_sp_recast_max = tmpidle_no_sp_recast_max;
        npc_spells_cache[iDBSpellsID]->idle_beneficial_chance = tmpidle_b_chance;
        npc_spells_cache[iDBSpellsID]->numentries = results.RowCount();

        int entryIndex = 0;
        for (row = results.begin(); row != results.end(); ++row, ++entryIndex)
        {
            int spell_id = atoi(row[0]);
            npc_spells_cache[iDBSpellsID]->entries[entryIndex].spellid = spell_id;
            npc_spells_cache[iDBSpellsID]->entries[entryIndex].type = atoi(row[1]);
            npc_spells_cache[iDBSpellsID]->entries[entryIndex].minlevel = atoi(row[2]);
            npc_spells_cache[iDBSpellsID]->entries[entryIndex].maxlevel = atoi(row[3]);
            npc_spells_cache[iDBSpellsID]->entries[entryIndex].manacost = atoi(row[4]);
            npc_spells_cache[iDBSpellsID]->entries[entryIndex].recast_delay = atoi(row[5]);
            npc_spells_cache[iDBSpellsID]->entries[entryIndex].priority = atoi(row[6]);

            if(row[7])
                npc_spells_cache[iDBSpellsID]->entries[entryIndex].resist_adjust = atoi(row[7]);
            else if(IsValidSpell(spell_id))
                npc_spells_cache[iDBSpellsID]->entries[entryIndex].resist_adjust = spells[spell_id].ResistDiff;
        }

        return npc_spells_cache[iDBSpellsID];
    }

	return nullptr;
}

uint32 ZoneDatabase::GetMaxNPCSpellsID() {

	std::string query = "SELECT max(id) from npc_spells";
	auto results = QueryDatabase(query);
	if (!results.Success()) {
        std::cerr << "Error in GetMaxNPCSpellsID query '" << query << "' " << results.ErrorMessage() << std::endl;
		return 0;
	}

    if (results.RowCount() != 1)
        return 0;

    auto row = results.begin();

    if (!row[0])
        return 0;

    return atoi(row[0]);
}

DBnpcspellseffects_Struct* ZoneDatabase::GetNPCSpellsEffects(uint32 iDBSpellsEffectsID) {
	if (iDBSpellsEffectsID == 0)
		return nullptr;

	if (!npc_spellseffects_cache) {
		npc_spellseffects_maxid = GetMaxNPCSpellsEffectsID();
		npc_spellseffects_cache = new DBnpcspellseffects_Struct*[npc_spellseffects_maxid+1];
		npc_spellseffects_loadtried = new bool[npc_spellseffects_maxid+1];
		for (uint32 i=0; i<=npc_spellseffects_maxid; i++) {
			npc_spellseffects_cache[i] = 0;
			npc_spellseffects_loadtried[i] = false;
		}
	}

	if (iDBSpellsEffectsID > npc_spellseffects_maxid)
		return nullptr;

	if (npc_spellseffects_cache[iDBSpellsEffectsID])  // it's in the cache, easy =)
		return npc_spellseffects_cache[iDBSpellsEffectsID];

	if (npc_spellseffects_loadtried[iDBSpellsEffectsID])
        return nullptr;

    npc_spellseffects_loadtried[iDBSpellsEffectsID] = true;

    std::string query = StringFormat("SELECT id, parent_list FROM npc_spells_effects WHERE id=%d", iDBSpellsEffectsID);
    auto results = QueryDatabase(query);
    if (!results.Success()) {
        std::cerr << "Error in AddNPCSpells query1 '" << query << "' " << results.ErrorMessage() << std::endl;
        return nullptr;
    }

    if (results.RowCount() != 1)
        return nullptr;

    auto row = results.begin();
    uint32 tmpparent_list = atoi(row[1]);

    query = StringFormat("SELECT spell_effect_id, minlevel, "
                        "maxlevel,se_base, se_limit, se_max "
                        "FROM npc_spells_effects_entries "
                        "WHERE npc_spells_effects_id = %d ORDER BY minlevel", iDBSpellsEffectsID);
    results = QueryDatabase(query);
    if (!results.Success())
        return nullptr;

    uint32 tmpSize = sizeof(DBnpcspellseffects_Struct) + (sizeof(DBnpcspellseffects_entries_Struct) * results.RowCount());
    npc_spellseffects_cache[iDBSpellsEffectsID] = (DBnpcspellseffects_Struct*) new uchar[tmpSize];
    memset(npc_spellseffects_cache[iDBSpellsEffectsID], 0, tmpSize);
    npc_spellseffects_cache[iDBSpellsEffectsID]->parent_list = tmpparent_list;
    npc_spellseffects_cache[iDBSpellsEffectsID]->numentries = results.RowCount();

    int entryIndex = 0;
    for (row = results.begin(); row != results.end(); ++row, ++entryIndex)
    {
        int spell_effect_id = atoi(row[0]);
        npc_spellseffects_cache[iDBSpellsEffectsID]->entries[entryIndex].spelleffectid =  spell_effect_id;
        npc_spellseffects_cache[iDBSpellsEffectsID]->entries[entryIndex].minlevel = atoi(row[1]);
        npc_spellseffects_cache[iDBSpellsEffectsID]->entries[entryIndex].maxlevel = atoi(row[2]);
        npc_spellseffects_cache[iDBSpellsEffectsID]->entries[entryIndex].base = atoi(row[3]);
        npc_spellseffects_cache[iDBSpellsEffectsID]->entries[entryIndex].limit = atoi(row[4]);
        npc_spellseffects_cache[iDBSpellsEffectsID]->entries[entryIndex].max = atoi(row[5]);
    }

    return npc_spellseffects_cache[iDBSpellsEffectsID];
}

uint32 ZoneDatabase::GetMaxNPCSpellsEffectsID() {

	std::string query = "SELECT max(id) FROM npc_spells_effects";
	auto results = QueryDatabase(query);
	if (!results.Success()) {
        std::cerr << "Error in GetMaxNPCSpellsEffectsID query '" << query << "' " << results.ErrorMessage() << std::endl;
		return 0;
	}

    if (results.RowCount() != 1)
        return 0;

    auto row = results.begin();
    if (!row[0])
        return 0;

    return atoi(row[0]);
}
<|MERGE_RESOLUTION|>--- conflicted
+++ resolved
@@ -1371,14 +1371,9 @@
 			//we cannot reach our target...
 			//underwater stuff only works with water maps in the zone!
 			if(IsNPC() && CastToNPC()->IsUnderwaterOnly() && zone->HasWaterMap()) {
-<<<<<<< HEAD
                 auto targetPosition = xyz_location(target->GetX(), target->GetY(), target->GetZ());
 				if(!zone->watermap->InLiquid(targetPosition)) {
-					Mob *tar = hate_list.GetTop(this);
-=======
-				if(!zone->watermap->InLiquid(target->GetX(), target->GetY(), target->GetZ())) {
 					Mob *tar = hate_list.GetEntWithMostHateOnList(this);
->>>>>>> 732fa17a
 					if(tar == target) {
 						WipeHateList();
 						Heal();
