/*	EQEMu: Everquest Server Emulator
	Copyright (C) 2001-2004 EQEMu Development Team (http://eqemu.org)

	This program is free software; you can redistribute it and/or modify
	it under the terms of the GNU General Public License as published by
	the Free Software Foundation; version 2 of the License.

	This program is distributed in the hope that it will be useful,
	but WITHOUT ANY WARRANTY except by those people which sell it, which
	are required to give you total support for your newly bought product;
	without even the implied warranty of MERCHANTABILITY or FITNESS FOR
	A PARTICULAR PURPOSE. See the GNU General Public License for more details.

	You should have received a copy of the GNU General Public License
	along with this program; if not, write to the Free Software
	Foundation, Inc., 59 Temple Place, Suite 330, Boston, MA 02111-1307 USA
*/

#include "../common/global_define.h"
#include "../common/features.h"
#include "../common/rulesys.h"
#include "../common/string_util.h"

#include "client.h"
#include "entity.h"
#include "map.h"
#include "mob.h"
#include "npc.h"
#include "quest_parser_collection.h"
#include "string_ids.h"
#include "water_map.h"

#include <algorithm>
#include <iostream>
#include <math.h>

extern EntityList entity_list;

extern Zone *zone;

#ifdef _EQDEBUG
	#define MobAI_DEBUG_Spells	-1
#else
	#define MobAI_DEBUG_Spells	-1
#endif

//NOTE: do NOT pass in beneficial and detrimental spell types into the same call here!
bool NPC::AICastSpell(Mob* tar, uint8 iChance, uint16 iSpellTypes) {
	if (!tar)
		return false;

	if (IsNoCast())
		return false;

	if(AI_HasSpells() == false)
		return false;

	if (iChance < 100) {
		if (zone->random.Int(0, 100) >= iChance)
			return false;
	}

	float dist2;

	if (iSpellTypes & SpellType_Escape) {
		dist2 = 0; //DistNoRoot(*this);	//WTF was up with this...
	}
	else
		dist2 = DistanceSquared(m_Position, tar->GetPosition());

	bool checked_los = false;	//we do not check LOS until we are absolutely sure we need to, and we only do it once.

	float manaR = GetManaRatio();
	for (int i = static_cast<int>(AIspells.size()) - 1; i >= 0; i--) {
		if (AIspells[i].spellid <= 0 || AIspells[i].spellid >= SPDAT_RECORDS) {
			// this is both to quit early to save cpu and to avoid casting bad spells
			// Bad info from database can trigger this incorrectly, but that should be fixed in DB, not here
			//return false;
			continue;
		}
		if (iSpellTypes & AIspells[i].type) {
			// manacost has special values, -1 is no mana cost, -2 is instant cast (no mana)
			int32 mana_cost = AIspells[i].manacost;
			if (mana_cost == -1)
				mana_cost = spells[AIspells[i].spellid].mana;
			else if (mana_cost == -2)
				mana_cost = 0;
			if (
				((
					(spells[AIspells[i].spellid].targettype==ST_AECaster || spells[AIspells[i].spellid].targettype==ST_AEBard)
					&& dist2 <= spells[AIspells[i].spellid].aoerange*spells[AIspells[i].spellid].aoerange
				) ||
				dist2 <= spells[AIspells[i].spellid].range*spells[AIspells[i].spellid].range
				)
				&& (mana_cost <= GetMana() || GetMana() == GetMaxMana())
				&& (AIspells[i].time_cancast + (zone->random.Int(0, 4) * 1000)) <= Timer::GetCurrentTime() //break up the spelling casting over a period of time.
				) {

#if MobAI_DEBUG_Spells >= 21
				std::cout << "Mob::AICastSpell: Casting: spellid=" << AIspells[i].spellid
					<< ", tar=" << tar->GetName()
					<< ", dist2[" << dist2 << "]<=" << spells[AIspells[i].spellid].range *spells[AIspells[i].spellid].range
					<< ", mana_cost[" << mana_cost << "]<=" << GetMana()
					<< ", cancast[" << AIspells[i].time_cancast << "]<=" << Timer::GetCurrentTime()
					<< ", type=" << AIspells[i].type << std::endl;
#endif

				switch (AIspells[i].type) {
					case SpellType_Heal: {
						if (
							(spells[AIspells[i].spellid].targettype == ST_Target || tar == this)
							&& tar->DontHealMeBefore() < Timer::GetCurrentTime()
							&& !(tar->IsPet() && tar->GetOwner()->IsClient())	//no buffing PC's pets
							) {
							uint8 hpr = (uint8)tar->GetHPRatio();

							if(hpr <= 35 || (!IsEngaged() && hpr <= 50) || (tar->IsClient() && hpr <= 99)) {
								uint32 tempTime = 0;
								AIDoSpellCast(i, tar, mana_cost, &tempTime);
								tar->SetDontHealMeBefore(tempTime);
								return true;
							}
						}
						break;
					}
					case SpellType_Root: {
						Mob *rootee = GetHateRandom();
						if (rootee && !rootee->IsRooted() && zone->random.Roll(50)
							&& rootee->DontRootMeBefore() < Timer::GetCurrentTime()
							&& rootee->CanBuffStack(AIspells[i].spellid, GetLevel(), true) >= 0
							) {
							if(!checked_los) {
								if(!CheckLosFN(rootee))
									return(false);	//cannot see target... we assume that no spell is going to work since we will only be casting detrimental spells in this call
								checked_los = true;
							}
							uint32 tempTime = 0;
							AIDoSpellCast(i, rootee, mana_cost, &tempTime);
							rootee->SetDontRootMeBefore(tempTime);
							return true;
						}
						break;
					}
					case SpellType_Buff: {
						if (
							(spells[AIspells[i].spellid].targettype == ST_Target || tar == this)
							&& tar->DontBuffMeBefore() < Timer::GetCurrentTime()
							&& !tar->IsImmuneToSpell(AIspells[i].spellid, this)
							&& tar->CanBuffStack(AIspells[i].spellid, GetLevel(), true) >= 0
							&& !(tar->IsPet() && tar->GetOwner()->IsClient() && this != tar)	//no buffing PC's pets, but they can buff themself
							)
						{
							if(!checked_los) {
								if(!CheckLosFN(tar))
									return(false);
								checked_los = true;
							}
							uint32 tempTime = 0;
							AIDoSpellCast(i, tar, mana_cost, &tempTime);
							tar->SetDontBuffMeBefore(tempTime);
							return true;
						}
						break;
					}

					case SpellType_InCombatBuff: {
						if(zone->random.Roll(50))
						{
							AIDoSpellCast(i, tar, mana_cost);
							return true;
						}
						break;
					}

					case SpellType_Escape: {
						if (GetHPRatio() <= 5 )
						{
							AIDoSpellCast(i, tar, mana_cost);
							return true;
						}
						break;
					}
					case SpellType_Slow:
					case SpellType_Debuff: {
						Mob * debuffee = GetHateRandom();
						if (debuffee && manaR >= 10 && zone->random.Roll(70) &&
								debuffee->CanBuffStack(AIspells[i].spellid, GetLevel(), true) >= 0) {
							if (!checked_los) {
								if (!CheckLosFN(debuffee))
									return false;
								checked_los = true;
							}
							AIDoSpellCast(i, debuffee, mana_cost);
							return true;
						}
						break;
					}
					case SpellType_Nuke: {
						if (
							manaR >= 10 && zone->random.Roll(70)
							&& tar->CanBuffStack(AIspells[i].spellid, GetLevel(), true) >= 0
							) {
							if(!checked_los) {
								if(!CheckLosFN(tar))
									return(false);	//cannot see target... we assume that no spell is going to work since we will only be casting detrimental spells in this call
								checked_los = true;
							}
							AIDoSpellCast(i, tar, mana_cost);
							return true;
						}
						break;
					}
					case SpellType_Dispel: {
						if(zone->random.Roll(15))
						{
							if(!checked_los) {
								if(!CheckLosFN(tar))
									return(false);	//cannot see target... we assume that no spell is going to work since we will only be casting detrimental spells in this call
								checked_los = true;
							}
							if(tar->CountDispellableBuffs() > 0)
							{
								AIDoSpellCast(i, tar, mana_cost);
								return true;
							}
						}
						break;
					}
					case SpellType_Mez: {
						if(zone->random.Roll(20))
						{
							Mob * mezTar = nullptr;
							mezTar = entity_list.GetTargetForMez(this);

							if(mezTar && mezTar->CanBuffStack(AIspells[i].spellid, GetLevel(), true) >= 0)
							{
								AIDoSpellCast(i, mezTar, mana_cost);
								return true;
							}
						}
						break;
					}

					case SpellType_Charm:
					{
						if(!IsPet() && zone->random.Roll(20))
						{
							Mob * chrmTar = GetHateRandom();
							if(chrmTar && chrmTar->CanBuffStack(AIspells[i].spellid, GetLevel(), true) >= 0)
							{
								AIDoSpellCast(i, chrmTar, mana_cost);
								return true;
							}
						}
						break;
					}

					case SpellType_Pet: {
						//keep mobs from recasting pets when they have them.
						if (!IsPet() && !GetPetID() && zone->random.Roll(25)) {
							AIDoSpellCast(i, tar, mana_cost);
							return true;
						}
						break;
					}
					case SpellType_Lifetap: {
						if (GetHPRatio() <= 95
							&& zone->random.Roll(50)
							&& tar->CanBuffStack(AIspells[i].spellid, GetLevel(), true) >= 0
							) {
							if(!checked_los) {
								if(!CheckLosFN(tar))
									return(false);	//cannot see target... we assume that no spell is going to work since we will only be casting detrimental spells in this call
								checked_los = true;
							}
							AIDoSpellCast(i, tar, mana_cost);
							return true;
						}
						break;
					}
					case SpellType_Snare: {
						if (
							!tar->IsRooted()
							&& zone->random.Roll(50)
							&& tar->DontSnareMeBefore() < Timer::GetCurrentTime()
							&& tar->CanBuffStack(AIspells[i].spellid, GetLevel(), true) >= 0
							) {
							if(!checked_los) {
								if(!CheckLosFN(tar))
									return(false);	//cannot see target... we assume that no spell is going to work since we will only be casting detrimental spells in this call
								checked_los = true;
							}
							uint32 tempTime = 0;
							AIDoSpellCast(i, tar, mana_cost, &tempTime);
							tar->SetDontSnareMeBefore(tempTime);
							return true;
						}
						break;
					}
					case SpellType_DOT: {
						if (
							zone->random.Roll(60)
							&& tar->DontDotMeBefore() < Timer::GetCurrentTime()
							&& tar->CanBuffStack(AIspells[i].spellid, GetLevel(), true) >= 0
							) {
							if(!checked_los) {
								if(!CheckLosFN(tar))
									return(false);	//cannot see target... we assume that no spell is going to work since we will only be casting detrimental spells in this call
								checked_los = true;
							}
							uint32 tempTime = 0;
							AIDoSpellCast(i, tar, mana_cost, &tempTime);
							tar->SetDontDotMeBefore(tempTime);
							return true;
						}
						break;
					}
					default: {
						std::cout << "Error: Unknown spell type in AICastSpell. caster:" << this->GetName() << " type:" << AIspells[i].type << " slot:" << i << std::endl;
						break;
					}
				}
			}
#if MobAI_DEBUG_Spells >= 21
			else {
				std::cout << "Mob::AICastSpell: NotCasting: spellid=" << AIspells[i].spellid << ", tar=" << tar->GetName() << ", dist2[" << dist2 << "]<=" << spells[AIspells[i].spellid].range*spells[AIspells[i].spellid].range << ", mana_cost[" << mana_cost << "]<=" << GetMana() << ", cancast[" << AIspells[i].time_cancast << "]<=" << Timer::GetCurrentTime() << std::endl;
			}
#endif
		}
	}
	return false;
}

bool NPC::AIDoSpellCast(uint8 i, Mob* tar, int32 mana_cost, uint32* oDontDoAgainBefore) {
#if MobAI_DEBUG_Spells >= 1
	std::cout << "Mob::AIDoSpellCast: spellid=" << AIspells[i].spellid << ", tar=" << tar->GetName() << ", mana=" << mana_cost << ", Name: " << spells[AIspells[i].spellid].name << std::endl;
#endif
	casting_spell_AIindex = i;

	//stop moving if were casting a spell and were not a bard...
	if(!IsBardSong(AIspells[i].spellid)) {
		SetRunAnimSpeed(0);
		SendPosition();
		SetMoving(false);
	}

	return CastSpell(AIspells[i].spellid, tar->GetID(), 1, AIspells[i].manacost == -2 ? 0 : -1, mana_cost, oDontDoAgainBefore, -1, -1, 0, 0, &(AIspells[i].resist_adjust));
}

bool EntityList::AICheckCloseBeneficialSpells(NPC* caster, uint8 iChance, float iRange, uint16 iSpellTypes) {
	if((iSpellTypes&SpellTypes_Detrimental) != 0) {
		//according to live, you can buff and heal through walls...
		//now with PCs, this only applies if you can TARGET the target, but
		// according to Rogean, Live NPCs will just cast through walls/floors, no problem..
		//
		// This check was put in to address an idle-mob CPU issue
		Log.Out(Logs::General, Logs::Error, "Error: detrimental spells requested from AICheckCloseBeneficialSpells!!");
		return(false);
	}

	if(!caster)
		return false;

	if(caster->AI_HasSpells() == false)
		return false;

	if(caster->GetSpecialAbility(NPC_NO_BUFFHEAL_FRIENDS))
		return false;

	if (iChance < 100) {
		uint8 tmp = zone->random.Int(0, 99);
		if (tmp >= iChance)
			return false;
	}
	if (caster->GetPrimaryFaction() == 0 )
		return(false); // well, if we dont have a faction set, we're gonna be indiff to everybody

	float iRange2 = iRange*iRange;

	float t1, t2, t3;


	//Only iterate through NPCs
	for (auto it = npc_list.begin(); it != npc_list.end(); ++it) {
		NPC* mob = it->second;

		//Since >90% of mobs will always be out of range, try to
		//catch them with simple bounding box checks first. These
		//checks are about 6X faster than DistNoRoot on my athlon 1Ghz
		t1 = mob->GetX() - caster->GetX();
		t2 = mob->GetY() - caster->GetY();
		t3 = mob->GetZ() - caster->GetZ();
		//cheap ABS()
		if(t1 < 0)
			t1 = 0 - t1;
		if(t2 < 0)
			t2 = 0 - t2;
		if(t3 < 0)
			t3 = 0 - t3;
		if (t1 > iRange
			|| t2 > iRange
			|| t3 > iRange
			|| DistanceSquared(mob->GetPosition(), caster->GetPosition()) > iRange2
				//this call should seem backwards:
			|| !mob->CheckLosFN(caster)
			|| mob->GetReverseFactionCon(caster) >= FACTION_KINDLY
		) {
			continue;
		}

		//since we assume these are beneficial spells, which do not
		//require LOS, we just go for it.
		// we have a winner!
		if((iSpellTypes & SpellType_Buff) && !RuleB(NPC, BuffFriends)){
			if (mob != caster)
				iSpellTypes = SpellType_Heal;
		}

		if (caster->AICastSpell(mob, 100, iSpellTypes))
			return true;
	}
	return false;
}

void Mob::AI_Init() {
	pAIControlled = false;
	AIthink_timer = 0;
	AIwalking_timer = 0;
	AImovement_timer = 0;
	AItarget_check_timer = 0;
	AIfeignremember_timer = nullptr;
	AIscanarea_timer = 0;
	minLastFightingDelayMoving = RuleI(NPC, LastFightingDelayMovingMin);
	maxLastFightingDelayMoving = RuleI(NPC, LastFightingDelayMovingMax);

	pDontHealMeBefore = 0;
	pDontBuffMeBefore = 0;
	pDontDotMeBefore = 0;
	pDontRootMeBefore = 0;
	pDontSnareMeBefore = 0;
	pDontCureMeBefore = 0;
}

void NPC::AI_Init() {
	Mob::AI_Init();

	AIautocastspell_timer = 0;
	casting_spell_AIindex = static_cast<uint8>(AIspells.size());

	roambox_max_x = 0;
	roambox_max_y = 0;
	roambox_min_x = 0;
	roambox_min_y = 0;
	roambox_distance = 0;
	roambox_movingto_x = 0;
	roambox_movingto_y = 0;
	roambox_min_delay = 2500;
	roambox_delay = 2500;
}

void Client::AI_Init() {
	Mob::AI_Init();
	minLastFightingDelayMoving = CLIENT_LD_TIMEOUT;
	maxLastFightingDelayMoving = CLIENT_LD_TIMEOUT;
}

void Mob::AI_Start(uint32 iMoveDelay) {
	if (pAIControlled)
		return;

	if (iMoveDelay)
		pLastFightingDelayMoving = Timer::GetCurrentTime() + iMoveDelay;
	else
		pLastFightingDelayMoving = 0;

	pAIControlled = true;
	AIthink_timer = new Timer(AIthink_duration);
	AIthink_timer->Trigger();
	AIwalking_timer = new Timer(0);
	AImovement_timer = new Timer(AImovement_duration);
	AItarget_check_timer = new Timer(AItarget_check_duration);
	AIfeignremember_timer = new Timer(AIfeignremember_delay);
	AIscanarea_timer = new Timer(AIscanarea_delay);
#ifdef REVERSE_AGGRO
	if(IsNPC() && !CastToNPC()->WillAggroNPCs())
		AIscanarea_timer->Disable();
#endif

	if (GetAggroRange() == 0)
		pAggroRange = 70;
	if (GetAssistRange() == 0)
		pAssistRange = 70;
	hate_list.WipeHateList();

	m_Delta = glm::vec4();
	pRunAnimSpeed = 0;
	pLastChange = Timer::GetCurrentTime();
}

void Client::AI_Start(uint32 iMoveDelay) {
	Mob::AI_Start(iMoveDelay);

	if (!pAIControlled)
		return;

	pClientSideTarget = GetTarget() ? GetTarget()->GetID() : 0;
	SendAppearancePacket(AT_Anim, ANIM_FREEZE);	// this freezes the client
	SendAppearancePacket(AT_Linkdead, 1); // Sending LD packet so *LD* appears by the player name when charmed/feared -Kasai
	SetAttackTimer();
	SetFeigned(false);
}

void NPC::AI_Start(uint32 iMoveDelay) {
	Mob::AI_Start(iMoveDelay);
	if (!pAIControlled)
		return;

	if (AIspells.size() == 0) {
		AIautocastspell_timer = new Timer(1000);
		AIautocastspell_timer->Disable();
	} else {
		AIautocastspell_timer = new Timer(750);
		AIautocastspell_timer->Start(RandomTimer(0, 15000), false);
	}

	if (NPCTypedata) {
		AI_AddNPCSpells(NPCTypedata->npc_spells_id);
		ProcessSpecialAbilities(NPCTypedata->special_abilities);
		AI_AddNPCSpellsEffects(NPCTypedata->npc_spells_effects_id);
	}

	SendTo(GetX(), GetY(), GetZ());
	SetChanged();
	SaveGuardSpot();
}

void Mob::AI_Stop() {
	if (!IsAIControlled())
		return;

	pAIControlled = false;

	safe_delete(AIthink_timer);
	safe_delete(AIwalking_timer);
	safe_delete(AImovement_timer);
	safe_delete(AItarget_check_timer);
	safe_delete(AIscanarea_timer);
	safe_delete(AIfeignremember_timer);

	hate_list.WipeHateList();
}

void NPC::AI_Stop() {
	Waypoints.clear();
	safe_delete(AIautocastspell_timer);
}

void Client::AI_Stop() {
	Mob::AI_Stop();
	this->Message_StringID(13,PLAYER_REGAIN);

	EQApplicationPacket *app = new EQApplicationPacket(OP_Charm, sizeof(Charm_Struct));
	Charm_Struct *ps = (Charm_Struct*)app->pBuffer;
	ps->owner_id = 0;
	ps->pet_id = this->GetID();
	ps->command = 0;
	entity_list.QueueClients(this, app);
	safe_delete(app);

	SetTarget(entity_list.GetMob(pClientSideTarget));
	SendAppearancePacket(AT_Anim, GetAppearanceValue(GetAppearance()));
	SendAppearancePacket(AT_Linkdead, 0); // Removing LD packet so *LD* no longer appears by the player name when charmed/feared -Kasai
	if (!auto_attack) {
		attack_timer.Disable();
		attack_dw_timer.Disable();
	}
	if (IsLD())
	{
		Save();
		Disconnect();
	}
}

// only call this on a zone shutdown event
void Mob::AI_ShutDown() {
	safe_delete(PathingLOSCheckTimer);
	safe_delete(PathingRouteUpdateTimerShort);
	safe_delete(PathingRouteUpdateTimerLong);

	attack_timer.Disable();
	attack_dw_timer.Disable();
	ranged_timer.Disable();
	tic_timer.Disable();
	mana_timer.Disable();
	spellend_timer.Disable();
	rewind_timer.Disable();
	bindwound_timer.Disable();
	stunned_timer.Disable();
	spun_timer.Disable();
	bardsong_timer.Disable();
	gravity_timer.Disable();
	viral_timer.Disable();
	flee_timer.Disable();

	for (int sat = 0; sat < MAX_SPECIAL_ATTACK; ++sat) {
		if (SpecialAbilities[sat].timer)
			SpecialAbilities[sat].timer->Disable();
	}
}

//todo: expand the logic here to cover:
//redundant debuffs
//buffing owner
//certain types of det spells that need special behavior.
void Client::AI_SpellCast()
{
	if(!charm_cast_timer.Check())
		return;

	Mob *targ = GetTarget();
	if(!targ)
		return;

	float dist = DistanceSquaredNoZ(m_Position, targ->GetPosition());

	std::vector<uint32> valid_spells;
	std::vector<uint32> slots;

	for(uint32 x = 0; x < 9; ++x)
	{
		uint32 current_spell = m_pp.mem_spells[x];
		if(!IsValidSpell(current_spell))
			continue;

		if(IsBeneficialSpell(current_spell))
		{
			continue;
		}

		if(dist > spells[current_spell].range*spells[current_spell].range)
		{
			continue;
		}

		if(GetMana() < spells[current_spell].mana)
		{
			continue;
		}

		if(IsEffectInSpell(current_spell, SE_Charm))
		{
			continue;
		}

		if(!GetPTimers().Expired(&database, pTimerSpellStart + current_spell, false))
		{
			continue;
		}

		if(targ->CanBuffStack(current_spell, GetLevel(), true) < 0)
		{
			continue;
		}

		//bard songs cause trouble atm
		if(IsBardSong(current_spell))
			continue;

		valid_spells.push_back(current_spell);
		slots.push_back(x);
	}

	uint32 spell_to_cast = 0xFFFFFFFF;
	uint32 slot_to_use = 10;
	if(valid_spells.size() == 1)
	{
		spell_to_cast = valid_spells[0];
		slot_to_use = slots[0];
	}
	else if(valid_spells.size() == 0)
	{
		return;
	}
	else
	{
		uint32 idx = zone->random.Int(0, (valid_spells.size()-1));
		spell_to_cast = valid_spells[idx];
		slot_to_use = slots[idx];
	}

	if(IsMezSpell(spell_to_cast) || IsFearSpell(spell_to_cast))
	{
		Mob *tar = entity_list.GetTargetForMez(this);
		if(!tar)
		{
			tar = GetTarget();
			if(tar && IsFearSpell(spell_to_cast))
			{
				if(!IsBardSong(spell_to_cast))
				{
					SetRunAnimSpeed(0);
					SendPosition();
					SetMoving(false);
				}
				CastSpell(spell_to_cast, tar->GetID(), slot_to_use);
				return;
			}
		}
	}
	else
	{
		Mob *tar = GetTarget();
		if(tar)
		{
			if(!IsBardSong(spell_to_cast))
			{
				SetRunAnimSpeed(0);
				SendPosition();
				SetMoving(false);
			}
			CastSpell(spell_to_cast, tar->GetID(), slot_to_use);
			return;
		}
	}


}

void Client::AI_Process()
{
	if (!IsAIControlled())
		return;

	if (!(AIthink_timer->Check() || attack_timer.Check(false)))
		return;

	if (IsCasting())
		return;

	bool engaged = IsEngaged();

	Mob *ow = GetOwner();
	if(!engaged)
	{
		if(ow)
		{
			if(ow->IsEngaged())
			{
				Mob *tar = ow->GetTarget();
				if(tar)
				{
					AddToHateList(tar, 1, 0, false);
				}
			}
		}
	}

	if(!ow)
	{
		if(!IsFeared() && !IsLD())
		{
			BuffFadeByEffect(SE_Charm);
			return;
		}
	}

	if(RuleB(Combat, EnableFearPathing)){
		if(curfp) {
			if(IsRooted()) {
				//make sure everybody knows were not moving, for appearance sake
				if(IsMoving())
				{
					if(GetTarget())
						SetHeading(CalculateHeadingToTarget(GetTarget()->GetX(), GetTarget()->GetY()));
					SetRunAnimSpeed(0);
					SendPosition();
					SetMoving(false);
					moved=false;
				}
				//continue on to attack code, ensuring that we execute the engaged code
				engaged = true;
			} else {
				if(AImovement_timer->Check()) {
					animation = GetRunspeed() * 21;
					// Check if we have reached the last fear point
<<<<<<< HEAD
					if((ABS(GetX()-m_FearWalkTarget.x) < 0.1) && (ABS(GetY()-m_FearWalkTarget.y) <0.1)) {
=======
					if ((std::abs(GetX() - m_FearWalkTarget.m_X) < 0.1) &&
					    (std::abs(GetY() - m_FearWalkTarget.m_Y) < 0.1)) {
>>>>>>> 451983ff
						// Calculate a new point to run to
						CalculateNewFearpoint();
					}
					if(!RuleB(Pathing, Fear) || !zone->pathing)
						CalculateNewPosition2(m_FearWalkTarget.x, m_FearWalkTarget.y, m_FearWalkTarget.z, GetFearSpeed(), true);
					else
					{
						bool WaypointChanged, NodeReached;

						glm::vec3 Goal = UpdatePath(m_FearWalkTarget.x, m_FearWalkTarget.y, m_FearWalkTarget.z,
									GetFearSpeed(), WaypointChanged, NodeReached);

						if(WaypointChanged)
							tar_ndx = 20;

						CalculateNewPosition2(Goal.x, Goal.y, Goal.z, GetFearSpeed());
					}
				}
				return;
			}
		}
	}

	if (engaged)
	{
		if (IsRooted())
			SetTarget(hate_list.GetClosestEntOnHateList(this));
		else
		{
			if(AItarget_check_timer->Check())
			{
				SetTarget(hate_list.GetEntWithMostHateOnList(this));
			}
		}

		if (!GetTarget())
			return;

		if (GetTarget()->IsCorpse()) {
			RemoveFromHateList(this);
			return;
		}

		if(DivineAura())
			return;

		bool is_combat_range = CombatRange(GetTarget());

		if(is_combat_range) {
			if(charm_class_attacks_timer.Check()) {
				DoClassAttacks(GetTarget());
			}

			if (AImovement_timer->Check()) {
				SetRunAnimSpeed(0);
			}
			if(IsMoving()) {
				SetMoving(false);
				moved=false;
				SetHeading(CalculateHeadingToTarget(GetTarget()->GetX(), GetTarget()->GetY()));
				SendPosition();
				tar_ndx =0;
			}

			if(GetTarget() && !IsStunned() && !IsMezzed() && !GetFeigned()) {
				if(attack_timer.Check()) {
					Attack(GetTarget(), MainPrimary);
					if(GetTarget()) {
						if(CheckDoubleAttack()) {
							Attack(GetTarget(), MainPrimary);
							if(GetTarget()) {
								bool triple_attack_success = false;
								if((((GetClass() == MONK || GetClass() == WARRIOR || GetClass() == RANGER || GetClass() == BERSERKER)
									&& GetLevel() >= 60) || GetSpecialAbility(SPECATK_TRIPLE))
									&& CheckDoubleAttack(true))
								{
									Attack(GetTarget(), MainPrimary, true);
									triple_attack_success = true;
								}

								if(GetTarget())
								{
									//Live AA - Flurry, Rapid Strikes ect (Flurry does not require Triple Attack).
									int16 flurrychance = aabonuses.FlurryChance + spellbonuses.FlurryChance + itembonuses.FlurryChance;

									if (flurrychance)
									{
										if(zone->random.Roll(flurrychance))
										{
											Message_StringID(MT_NPCFlurry, YOU_FLURRY);
											Attack(GetTarget(), MainPrimary, false);
											Attack(GetTarget(), MainPrimary, false);
										}
									}

									int16 ExtraAttackChanceBonus = spellbonuses.ExtraAttackChance + itembonuses.ExtraAttackChance + aabonuses.ExtraAttackChance;

									if (ExtraAttackChanceBonus && GetTarget()) {
										ItemInst *wpn = GetInv().GetItem(MainPrimary);
										if(wpn){
											if(wpn->GetItem()->ItemType == ItemType2HSlash ||
												wpn->GetItem()->ItemType == ItemType2HBlunt ||
												wpn->GetItem()->ItemType == ItemType2HPiercing )
											{
												if(zone->random.Roll(ExtraAttackChanceBonus))
												{
													Attack(GetTarget(), MainPrimary, false);
												}
											}
										}
									}

									if (GetClass() == WARRIOR || GetClass() == BERSERKER)
									{
										if(!dead && !berserk && this->GetHPRatio() < 30)
										{
											entity_list.MessageClose_StringID(this, false, 200, 0, BERSERK_START, GetName());
											berserk = true;
										}
										else if (berserk && this->GetHPRatio() > 30)
										{
											entity_list.MessageClose_StringID(this, false, 200, 0, BERSERK_END, GetName());
											berserk = false;
										}
									}
								}
							}
						}
					}
				}
			}

			if(CanThisClassDualWield() && attack_dw_timer.Check())
			{
				if(GetTarget())
				{
					float DualWieldProbability = 0.0f;

					int16 Ambidexterity = aabonuses.Ambidexterity + spellbonuses.Ambidexterity + itembonuses.Ambidexterity;
					DualWieldProbability = (GetSkill(SkillDualWield) + GetLevel() + Ambidexterity) / 400.0f; // 78.0 max
					int16 DWBonus = spellbonuses.DualWieldChance + itembonuses.DualWieldChance;
					DualWieldProbability += DualWieldProbability*float(DWBonus)/ 100.0f;

					if(zone->random.Roll(DualWieldProbability))
					{
						Attack(GetTarget(), MainSecondary);
						if(CheckDoubleAttack())
						{
							Attack(GetTarget(), MainSecondary);
						}

					}
				}
			}
		}
		else
		{
			if(!IsRooted())
			{
				animation = 21 * GetRunspeed();
				if(!RuleB(Pathing, Aggro) || !zone->pathing)
					CalculateNewPosition2(GetTarget()->GetX(), GetTarget()->GetY(), GetTarget()->GetZ(), GetRunspeed());
				else
				{
					bool WaypointChanged, NodeReached;
					glm::vec3 Goal = UpdatePath(GetTarget()->GetX(), GetTarget()->GetY(), GetTarget()->GetZ(),
						GetRunspeed(), WaypointChanged, NodeReached);

					if(WaypointChanged)
						tar_ndx = 20;

					CalculateNewPosition2(Goal.x, Goal.y, Goal.z, GetRunspeed());
				}
			}
			else if(IsMoving())
			{
				SetHeading(CalculateHeadingToTarget(GetTarget()->GetX(), GetTarget()->GetY()));
				SetRunAnimSpeed(0);
				SendPosition();
				SetMoving(false);
				moved=false;
			}
		}
		AI_SpellCast();
	}
	else
	{
		if(AIfeignremember_timer->Check()) {
			std::set<uint32>::iterator RememberedCharID;
			RememberedCharID = feign_memory_list.begin();
			while (RememberedCharID != feign_memory_list.end()) {
				Client* remember_client = entity_list.GetClientByCharID(*RememberedCharID);
				if (remember_client == nullptr) {
					//they are gone now...
					RememberedCharID = feign_memory_list.erase(RememberedCharID);
				} else if (!remember_client->GetFeigned()) {
					AddToHateList(remember_client->CastToMob(),1);
					RememberedCharID = feign_memory_list.erase(RememberedCharID);
					break;
				} else {
					//they are still feigned, carry on...
					++RememberedCharID;
				}
			}
		}

		if(IsPet())
		{
			Mob* owner = GetOwner();
			if(owner == nullptr)
				return;

			float dist = DistanceSquared(m_Position, owner->GetPosition());
			if (dist >= 100)
			{
				float speed = dist >= 225 ? GetRunspeed() : GetWalkspeed();
				animation = 21 * speed;
				CalculateNewPosition2(owner->GetX(), owner->GetY(), owner->GetZ(), speed);
			}
			else
			{
				SetHeading(owner->GetHeading());
				if(moved)
				{
					moved=false;
					SetMoving(false);
					SendPosition();
					SetRunAnimSpeed(0);
				}
			}
		}
	}
}

void Mob::AI_Process() {
	if (!IsAIControlled())
		return;

	if (!(AIthink_timer->Check() || attack_timer.Check(false)))
		return;

	if (IsCasting())
		return;

	bool engaged = IsEngaged();
	bool doranged = false;

	// Begin: Additions for Wiz Fear Code
	//
	if(RuleB(Combat, EnableFearPathing)){
		if(curfp) {
			if(IsRooted() || (IsBlind() && CombatRange(hate_list.GetClosestEntOnHateList(this)))) {
				//make sure everybody knows were not moving, for appearance sake
				if(IsMoving())
				{
					if(target)
						SetHeading(CalculateHeadingToTarget(target->GetX(), target->GetY()));
					SetRunAnimSpeed(0);
					SendPosition();
					SetMoving(false);
					moved=false;
				}
				//continue on to attack code, ensuring that we execute the engaged code
				engaged = true;
			} else {
				if(AImovement_timer->Check()) {
					// Check if we have reached the last fear point
<<<<<<< HEAD
					if((ABS(GetX()-m_FearWalkTarget.x) < 0.1) && (ABS(GetY()-m_FearWalkTarget.y) <0.1)) {
=======
					if ((std::abs(GetX() - m_FearWalkTarget.m_X) < 0.1) &&
					    (std::abs(GetY() - m_FearWalkTarget.m_Y) < 0.1)) {
>>>>>>> 451983ff
						// Calculate a new point to run to
						CalculateNewFearpoint();
					}
					if(!RuleB(Pathing, Fear) || !zone->pathing)
						CalculateNewPosition2(m_FearWalkTarget.x, m_FearWalkTarget.y, m_FearWalkTarget.z, GetFearSpeed(), true);
					else
					{
						bool WaypointChanged, NodeReached;

						glm::vec3 Goal = UpdatePath(m_FearWalkTarget.x, m_FearWalkTarget.y, m_FearWalkTarget.z,
									GetFearSpeed(), WaypointChanged, NodeReached);

						if(WaypointChanged)
							tar_ndx = 20;

						CalculateNewPosition2(Goal.x, Goal.y, Goal.z, GetFearSpeed());
					}
				}
				return;
			}
		}
	}

	// trigger EVENT_SIGNAL if required
	if(IsNPC()) {
		CastToNPC()->CheckSignal();
	}

	if (engaged)
	{
		// we are prevented from getting here if we are blind and don't have a target in range
		// from above, so no extra blind checks needed
		if ((IsRooted() && !GetSpecialAbility(IGNORE_ROOT_AGGRO_RULES)) || IsBlind())
			SetTarget(hate_list.GetClosestEntOnHateList(this));
		else
		{
			if(AItarget_check_timer->Check())
			{
				if (IsFocused()) {
					if (!target) {
						SetTarget(hate_list.GetEntWithMostHateOnList(this));
					}
				} else {
					if (!ImprovedTaunt())
						SetTarget(hate_list.GetEntWithMostHateOnList(this));
				}

			}
		}

		if (!target)
			return;

		if (target->IsCorpse())
		{
			RemoveFromHateList(this);
			return;
		}

#ifdef BOTS
		if (IsPet() && GetOwner()->IsBot() && target == GetOwner())
		{
				// this blocks all pet attacks against owner..bot pet test (copied above check)
				RemoveFromHateList(this);
				return;
		}
#endif //BOTS

		if(DivineAura())
			return;

        auto npcSpawnPoint = CastToNPC()->GetSpawnPoint();
		if(GetSpecialAbility(TETHER)) {
			float tether_range = static_cast<float>(GetSpecialAbilityParam(TETHER, 0));
			tether_range = tether_range > 0.0f ? tether_range * tether_range : pAggroRange * pAggroRange;

			if(DistanceSquaredNoZ(m_Position, npcSpawnPoint) > tether_range) {
				GMMove(npcSpawnPoint.x, npcSpawnPoint.y, npcSpawnPoint.z, npcSpawnPoint.w);
			}
		} else if(GetSpecialAbility(LEASH)) {
			float leash_range = static_cast<float>(GetSpecialAbilityParam(LEASH, 0));
			leash_range = leash_range > 0.0f ? leash_range * leash_range : pAggroRange * pAggroRange;

			if(DistanceSquaredNoZ(m_Position, npcSpawnPoint) > leash_range) {
				GMMove(npcSpawnPoint.x, npcSpawnPoint.y, npcSpawnPoint.z, npcSpawnPoint.w);
				SetHP(GetMaxHP());
				BuffFadeAll();
				WipeHateList();
				return;
			}
		}

		StartEnrage();

		bool is_combat_range = CombatRange(target);

		if (is_combat_range)
		{
			if (AImovement_timer->Check())
			{
				SetRunAnimSpeed(0);
			}
			if(IsMoving())
			{
				SetMoving(false);
				moved=false;
				SetHeading(CalculateHeadingToTarget(target->GetX(), target->GetY()));
				SendPosition();
				tar_ndx =0;
			}

			//casting checked above...
			if(target && !IsStunned() && !IsMezzed() && GetAppearance() != eaDead && !IsMeleeDisabled()) {

				//we should check to see if they die mid-attacks, previous
				//crap of checking target for null was not gunna cut it

				//try main hand first
				if(attack_timer.Check()) {
					if(IsNPC()) {
						int16 n_atk = CastToNPC()->GetNumberOfAttacks();
						if(n_atk <= 1) {
							Attack(target, MainPrimary);
						} else {
							for(int i = 0; i < n_atk; ++i) {
								Attack(target, MainPrimary);
							}
						}
					} else {
						Attack(target, MainPrimary);
					}

					if (target) {
						//we use this random value in three comparisons with different
						//thresholds, and if its truely random, then this should work
						//out reasonably and will save us compute resources.
						int32 RandRoll = zone->random.Int(0, 99);
						if ((CanThisClassDoubleAttack() || GetSpecialAbility(SPECATK_TRIPLE)
								|| GetSpecialAbility(SPECATK_QUAD))
								//check double attack, this is NOT the same rules that clients use...
								&& RandRoll < (GetLevel() + NPCDualAttackModifier)) {
							Attack(target, MainPrimary);
							// lets see if we can do a triple attack with the main hand
							//pets are excluded from triple and quads...
							if ((GetSpecialAbility(SPECATK_TRIPLE) || GetSpecialAbility(SPECATK_QUAD))
									&& !IsPet() && RandRoll < (GetLevel() + NPCTripleAttackModifier)) {
								Attack(target, MainPrimary);
								// now lets check the quad attack
								if (GetSpecialAbility(SPECATK_QUAD)
										&& RandRoll < (GetLevel() + NPCQuadAttackModifier)) {
									Attack(target, MainPrimary);
								}
							}
						}
					}

					if (GetSpecialAbility(SPECATK_FLURRY)) {
						int flurry_chance = GetSpecialAbilityParam(SPECATK_FLURRY, 0);
						flurry_chance = flurry_chance > 0 ? flurry_chance : RuleI(Combat, NPCFlurryChance);

						if (zone->random.Roll(flurry_chance)) {
							ExtraAttackOptions opts;
							int cur = GetSpecialAbilityParam(SPECATK_FLURRY, 2);
							if (cur > 0)
								opts.damage_percent = cur / 100.0f;

							cur = GetSpecialAbilityParam(SPECATK_FLURRY, 3);
							if (cur > 0)
								opts.damage_flat = cur;

							cur = GetSpecialAbilityParam(SPECATK_FLURRY, 4);
							if (cur > 0)
								opts.armor_pen_percent = cur / 100.0f;

							cur = GetSpecialAbilityParam(SPECATK_FLURRY, 5);
							if (cur > 0)
								opts.armor_pen_flat = cur;

							cur = GetSpecialAbilityParam(SPECATK_FLURRY, 6);
							if (cur > 0)
								opts.crit_percent = cur / 100.0f;

							cur = GetSpecialAbilityParam(SPECATK_FLURRY, 7);
							if (cur > 0)
								opts.crit_flat = cur;

							Flurry(&opts);
						}
					}

					if (IsPet() || (IsNPC() && CastToNPC()->GetSwarmOwner())) {
						Mob *owner = nullptr;

						if (IsPet())
							owner = GetOwner();
						else
							owner = entity_list.GetMobID(CastToNPC()->GetSwarmOwner());

						if (owner) {
						int16 flurry_chance = owner->aabonuses.PetFlurry +
							owner->spellbonuses.PetFlurry + owner->itembonuses.PetFlurry;

							if (flurry_chance && zone->random.Roll(flurry_chance))
								Flurry(nullptr);
						}
					}

					if (GetSpecialAbility(SPECATK_RAMPAGE))
					{
						int rampage_chance = GetSpecialAbilityParam(SPECATK_RAMPAGE, 0);
						rampage_chance = rampage_chance > 0 ? rampage_chance : 20;
						if(zone->random.Roll(rampage_chance)) {
							ExtraAttackOptions opts;
							int cur = GetSpecialAbilityParam(SPECATK_RAMPAGE, 2);
							if(cur > 0) {
								opts.damage_percent = cur / 100.0f;
							}

							cur = GetSpecialAbilityParam(SPECATK_RAMPAGE, 3);
							if(cur > 0) {
								opts.damage_flat = cur;
							}

							cur = GetSpecialAbilityParam(SPECATK_RAMPAGE, 4);
							if(cur > 0) {
								opts.armor_pen_percent = cur / 100.0f;
							}

							cur = GetSpecialAbilityParam(SPECATK_RAMPAGE, 5);
							if(cur > 0) {
								opts.armor_pen_flat = cur;
							}

							cur = GetSpecialAbilityParam(SPECATK_RAMPAGE, 6);
							if(cur > 0) {
								opts.crit_percent = cur / 100.0f;
							}

							cur = GetSpecialAbilityParam(SPECATK_RAMPAGE, 7);
							if(cur > 0) {
								opts.crit_flat = cur;
							}
							Rampage(&opts);
						}
					}

					if (GetSpecialAbility(SPECATK_AREA_RAMPAGE))
					{
						int rampage_chance = GetSpecialAbilityParam(SPECATK_AREA_RAMPAGE, 0);
						rampage_chance = rampage_chance > 0 ? rampage_chance : 20;
						if(zone->random.Roll(rampage_chance)) {
							ExtraAttackOptions opts;
							int cur = GetSpecialAbilityParam(SPECATK_AREA_RAMPAGE, 2);
							if(cur > 0) {
								opts.damage_percent = cur / 100.0f;
							}

							cur = GetSpecialAbilityParam(SPECATK_AREA_RAMPAGE, 3);
							if(cur > 0) {
								opts.damage_flat = cur;
							}

							cur = GetSpecialAbilityParam(SPECATK_AREA_RAMPAGE, 4);
							if(cur > 0) {
								opts.armor_pen_percent = cur / 100.0f;
							}

							cur = GetSpecialAbilityParam(SPECATK_AREA_RAMPAGE, 5);
							if(cur > 0) {
								opts.armor_pen_flat = cur;
							}

							cur = GetSpecialAbilityParam(SPECATK_AREA_RAMPAGE, 6);
							if(cur > 0) {
								opts.crit_percent = cur / 100.0f;
							}

							cur = GetSpecialAbilityParam(SPECATK_AREA_RAMPAGE, 7);
							if(cur > 0) {
								opts.crit_flat = cur;
							}

							AreaRampage(&opts);
						}
					}
				}

				//now off hand
				if (attack_dw_timer.Check() && CanThisClassDualWield())
				{
					int myclass = GetClass();
					//can only dual wield without a weapon if your a monk
					if(GetSpecialAbility(SPECATK_INNATE_DW) || (GetEquipment(MaterialSecondary) != 0 && GetLevel() > 29) || myclass == MONK || myclass == MONKGM) {
						float DualWieldProbability = (GetSkill(SkillDualWield) + GetLevel()) / 400.0f;
						if(zone->random.Roll(DualWieldProbability))
						{
							Attack(target, MainSecondary);
							if (CanThisClassDoubleAttack())
							{
								if (zone->random.Roll(GetLevel() + 20))
								{
									Attack(target, MainSecondary);
								}
							}
						}
					}
				}

				//now special attacks (kick, etc)
				if(IsNPC())
					CastToNPC()->DoClassAttacks(target);
			}
			AI_EngagedCastCheck();
		}	//end is within combat range
		else {
			//we cannot reach our target...
			//underwater stuff only works with water maps in the zone!
			if(IsNPC() && CastToNPC()->IsUnderwaterOnly() && zone->HasWaterMap()) {
                auto targetPosition = glm::vec3(target->GetX(), target->GetY(), target->GetZ());
				if(!zone->watermap->InLiquid(targetPosition)) {
					Mob *tar = hate_list.GetEntWithMostHateOnList(this);
					if(tar == target) {
						WipeHateList();
						Heal();
						BuffFadeAll();
						AIwalking_timer->Start(100);
						pLastFightingDelayMoving = Timer::GetCurrentTime();
						return;
					} else if(tar != nullptr) {
						SetTarget(tar);
						return;
					}
				}
			}

			// See if we can summon the mob to us
			if (!HateSummon())
			{
				//could not summon them, check ranged...
				if(GetSpecialAbility(SPECATK_RANGED_ATK))
					doranged = true;

				// Now pursue
				// TODO: Check here for another person on hate list with close hate value
				if(AI_PursueCastCheck()){
					//we did something, so do not process movement.
				}
				else if (AImovement_timer->Check())
				{
					if(!IsRooted()) {
						Log.Out(Logs::Detail, Logs::AI, "Pursuing %s while engaged.", target->GetName());
						if(!RuleB(Pathing, Aggro) || !zone->pathing)
							CalculateNewPosition2(target->GetX(), target->GetY(), target->GetZ(), GetRunspeed());
						else
						{
							bool WaypointChanged, NodeReached;

							glm::vec3 Goal = UpdatePath(target->GetX(), target->GetY(), target->GetZ(),
											GetRunspeed(), WaypointChanged, NodeReached);

							if(WaypointChanged)
								tar_ndx = 20;

							CalculateNewPosition2(Goal.x, Goal.y, Goal.z, GetRunspeed());
						}

					}
					else if(IsMoving()) {
						SetHeading(CalculateHeadingToTarget(target->GetX(), target->GetY()));
						SetRunAnimSpeed(0);
						SendPosition();
						SetMoving(false);
						moved=false;

					}
				}
			}
		}
	}
	else
	{
		if(AIfeignremember_timer->Check()) {
			// 6/14/06
			// Improved Feign Death Memory
			// check to see if any of our previous feigned targets have gotten up.
			std::set<uint32>::iterator RememberedCharID;
			RememberedCharID = feign_memory_list.begin();
			while (RememberedCharID != feign_memory_list.end()) {
				Client* remember_client = entity_list.GetClientByCharID(*RememberedCharID);
				if (remember_client == nullptr) {
					//they are gone now...
					RememberedCharID = feign_memory_list.erase(RememberedCharID);
				} else if (!remember_client->GetFeigned()) {
					AddToHateList(remember_client->CastToMob(),1);
					RememberedCharID = feign_memory_list.erase(RememberedCharID);
					break;
				} else {
					//they are still feigned, carry on...
					++RememberedCharID;
				}
			}
		}
		if (AI_IdleCastCheck())
		{
			//we processed a spell action, so do nothing else.
		}
		else if (AIscanarea_timer->Check())
		{
			/*
			* This is where NPCs look around to see if they want to attack anybody.
			*
			* if REVERSE_AGGRO is enabled, then this timer is disabled unless they
			* have the npc_aggro flag on them, and aggro against clients is checked
			* by the clients.
			*
			*/

			Mob* tmptar = entity_list.AICheckCloseAggro(this, GetAggroRange(), GetAssistRange());
			if (tmptar)
				AddToHateList(tmptar);
		}
		else if (AImovement_timer->Check() && !IsRooted())
		{
			SetRunAnimSpeed(0);
			if (IsPet())
			{
				// we're a pet, do as we're told
				switch (pStandingPetOrder)
				{
					case SPO_Follow:
					{

						Mob* owner = GetOwner();
						if(owner == nullptr)
							break;

						//if(owner->IsClient())
						//	printf("Pet start pos: (%f, %f, %f)\n", GetX(), GetY(), GetZ());

						float dist = DistanceSquared(m_Position, owner->GetPosition());
						if (dist >= 400)
						{
							float speed = GetWalkspeed();
							if (dist >= 5625)
								speed = GetRunspeed();
							CalculateNewPosition2(owner->GetX(), owner->GetY(), owner->GetZ(), speed);
						}
						else
						{
							if(moved)
							{
								moved=false;
								SetMoving(false);
								SendPosition();
							}
						}

						/*
						//fix up Z
						float zdiff = GetZ() - owner->GetZ();
						if(zdiff < 0)
							zdiff = 0 - zdiff;
						if(zdiff > 2.0f) {
							SendTo(GetX(), GetY(), owner->GetZ());
							SendPosition();
						}

						if(owner->IsClient())
							printf("Pet pos: (%f, %f, %f)\n", GetX(), GetY(), GetZ());
						*/

						break;
					}
					case SPO_Sit:
					{
						SetAppearance(eaSitting, false);
						break;
					}
					case SPO_Guard:
					{
						//only NPCs can guard stuff. (forced by where the guard movement code is in the AI)
						if(IsNPC()) {
							CastToNPC()->NextGuardPosition();
						}
						break;
					}
				}
			}
			else if (GetFollowID())
			{
				Mob* follow = entity_list.GetMob(GetFollowID());
				if (!follow) SetFollowID(0);
				else
				{
					float dist2 = DistanceSquared(m_Position, follow->GetPosition());
					int followdist = GetFollowDistance();

					if (dist2 >= followdist)	// Default follow distance is 100
					{
						float speed = GetWalkspeed();
						if (dist2 >= followdist + 150)
							speed = GetRunspeed();
						CalculateNewPosition2(follow->GetX(), follow->GetY(), follow->GetZ(), speed);
					}
					else
					{
						if(moved)
						{
							SendPosition();
							moved=false;
							SetMoving(false);
						}
					}
				}
			}
			else //not a pet, and not following somebody...
			{
				// dont move till a bit after you last fought
				if (pLastFightingDelayMoving < Timer::GetCurrentTime())
				{
					if (this->IsClient())
					{
						// LD timer expired, drop out of world
						if (this->CastToClient()->IsLD())
							this->CastToClient()->Disconnect();
						return;
					}

					if(IsNPC())
					{
						if(RuleB(NPC, SmartLastFightingDelayMoving) && !feign_memory_list.empty())
						{
							minLastFightingDelayMoving = 0;
							maxLastFightingDelayMoving = 0;
						}
						CastToNPC()->AI_DoMovement();
					}
				}

			}
		} // else if (AImovement_timer->Check())
	}

	//Do Ranged attack here
	if(doranged)
	{
		RangedAttack(target);
	}
}

void NPC::AI_DoMovement() {
	float walksp = GetMovespeed();
	if(walksp <= 0.0f)
		return;	//this is idle movement at walk speed, and we are unable to walk right now.

	if (roambox_distance > 0) {
		if (
			roambox_movingto_x > roambox_max_x
			|| roambox_movingto_x < roambox_min_x
			|| roambox_movingto_y > roambox_max_y
			|| roambox_movingto_y < roambox_min_y
			)
		{
			float movedist = roambox_distance*roambox_distance;
			float movex = zone->random.Real(0, movedist);
			float movey = movedist - movex;
			movex = sqrtf(movex);
			movey = sqrtf(movey);
			movex *= zone->random.Int(0, 1) ? 1 : -1;
			movey *= zone->random.Int(0, 1) ? 1 : -1;
			roambox_movingto_x = GetX() + movex;
			roambox_movingto_y = GetY() + movey;
			//Try to calculate new coord using distance.
			if (roambox_movingto_x > roambox_max_x || roambox_movingto_x < roambox_min_x)
				roambox_movingto_x -= movex * 2;
			if (roambox_movingto_y > roambox_max_y || roambox_movingto_y < roambox_min_y)
				roambox_movingto_y -= movey * 2;
			//New coord is still invalid, ignore distance and just pick a new random coord.
			//If we're here we may have a roambox where one side is shorter than the specified distance. Commons, Wkarana, etc.
			if (roambox_movingto_x > roambox_max_x || roambox_movingto_x < roambox_min_x)
				roambox_movingto_x = zone->random.Real(roambox_min_x+1,roambox_max_x-1);
			if (roambox_movingto_y > roambox_max_y || roambox_movingto_y < roambox_min_y)
				roambox_movingto_y = zone->random.Real(roambox_min_y+1,roambox_max_y-1);
		}

		Log.Out(Logs::Detail, Logs::AI, "Roam Box: d=%.3f (%.3f->%.3f,%.3f->%.3f): Go To (%.3f,%.3f)",
			roambox_distance, roambox_min_x, roambox_max_x, roambox_min_y, roambox_max_y, roambox_movingto_x, roambox_movingto_y);
		if (!CalculateNewPosition2(roambox_movingto_x, roambox_movingto_y, GetZ(), walksp, true))
		{
			roambox_movingto_x = roambox_max_x + 1; // force update
			pLastFightingDelayMoving = Timer::GetCurrentTime() + RandomTimer(roambox_min_delay, roambox_delay);
			SetMoving(false);
			SendPosition();	// makes mobs stop clientside
		}
	}
	else if (roamer)
	{
		if (AIwalking_timer->Check())
		{
			movetimercompleted=true;
			AIwalking_timer->Disable();
		}


		int16 gridno = CastToNPC()->GetGrid();

		if (gridno > 0 || cur_wp==-2) {
			if (movetimercompleted==true) { // time to pause at wp is over

				int32 spawn_id = this->GetSpawnPointID();
				LinkedListIterator<Spawn2*> iterator(zone->spawn2_list);
				iterator.Reset();
				Spawn2 *found_spawn = nullptr;

				while(iterator.MoreElements())
				{
					Spawn2* cur = iterator.GetData();
					iterator.Advance();
					if(cur->GetID() == spawn_id)
					{
						found_spawn = cur;
						break;
					}
				}

				if (wandertype == 4 && cur_wp == CastToNPC()->GetMaxWp()) {
					CastToNPC()->Depop(true); //depop and resart spawn timer
					if(found_spawn)
						found_spawn->SetNPCPointerNull();
				}
				else if (wandertype == 6 && cur_wp == CastToNPC()->GetMaxWp()) {
					CastToNPC()->Depop(false);//depop without spawn timer
					if(found_spawn)
						found_spawn->SetNPCPointerNull();
				}
				else {
					movetimercompleted=false;

					Log.Out(Logs::Detail, Logs::Pathing, "We are departing waypoint %d.", cur_wp);

					//if we were under quest control (with no grid), we are done now..
					if(cur_wp == -2) {
						Log.Out(Logs::Detail, Logs::Pathing, "Non-grid quest mob has reached its quest ordered waypoint. Leaving pathing mode.");
						roamer = false;
						cur_wp = 0;
					}

					if(GetAppearance() != eaStanding)
						SetAppearance(eaStanding, false);

					entity_list.OpenDoorsNear(CastToNPC());

					if(!DistractedFromGrid) {
						//kick off event_waypoint depart
						char temp[16];
						sprintf(temp, "%d", cur_wp);
						parse->EventNPC(EVENT_WAYPOINT_DEPART, CastToNPC(), nullptr, temp, 0);

						//setup our next waypoint, if we are still on our normal grid
						//remember that the quest event above could have done anything it wanted with our grid
						if(gridno > 0) {
							CastToNPC()->CalculateNewWaypoint();
						}
					}
					else {
						DistractedFromGrid = false;
					}
				}
			}	// endif (movetimercompleted==true)
			else if (!(AIwalking_timer->Enabled()))
			{	// currently moving
				if (m_CurrentWayPoint.x == GetX() && m_CurrentWayPoint.y == GetY())
				{	// are we there yet? then stop
					Log.Out(Logs::Detail, Logs::AI, "We have reached waypoint %d (%.3f,%.3f,%.3f) on grid %d", cur_wp, GetX(), GetY(), GetZ(), GetGrid());
					SetWaypointPause();
					if(GetAppearance() != eaStanding)
						SetAppearance(eaStanding, false);
					SetMoving(false);
					if (m_CurrentWayPoint.w >= 0.0) {
						SetHeading(m_CurrentWayPoint.w);
					}
					SendPosition();

					//kick off event_waypoint arrive
					char temp[16];
					sprintf(temp, "%d", cur_wp);
					parse->EventNPC(EVENT_WAYPOINT_ARRIVE, CastToNPC(), nullptr, temp, 0);

					// wipe feign memory since we reached our first waypoint
					if(cur_wp == 1)
						ClearFeignMemory();
				}
				else
				{	// not at waypoint yet, so keep moving
					if(!RuleB(Pathing, AggroReturnToGrid) || !zone->pathing || (DistractedFromGrid == 0))
						CalculateNewPosition2(m_CurrentWayPoint.x, m_CurrentWayPoint.y, m_CurrentWayPoint.z, walksp, true);
					else
					{
						bool WaypointChanged;
						bool NodeReached;
						glm::vec3 Goal = UpdatePath(m_CurrentWayPoint.x, m_CurrentWayPoint.y, m_CurrentWayPoint.z, walksp, WaypointChanged, NodeReached);
						if(WaypointChanged)
							tar_ndx = 20;

						if(NodeReached)
							entity_list.OpenDoorsNear(CastToNPC());

						CalculateNewPosition2(Goal.x, Goal.y, Goal.z, walksp, true);
					}

				}
			}
		}		// endif (gridno > 0)
// handle new quest grid command processing
		else if (gridno < 0)
		{	// this mob is under quest control
			if (movetimercompleted==true)
			{ // time to pause has ended
				SetGrid( 0 - GetGrid()); // revert to AI control
				Log.Out(Logs::Detail, Logs::Pathing, "Quest pathing is finished. Resuming on grid %d", GetGrid());

				if(GetAppearance() != eaStanding)
					SetAppearance(eaStanding, false);

				CalculateNewWaypoint();
			}
		}

	}
	else if (IsGuarding())
	{
		bool CP2Moved;
		if(!RuleB(Pathing, Guard) || !zone->pathing)
			CP2Moved = CalculateNewPosition2(m_GuardPoint.x, m_GuardPoint.y, m_GuardPoint.z, walksp);
		else
		{
			if(!((m_Position.x == m_GuardPoint.x) && (m_Position.y == m_GuardPoint.y) && (m_Position.z == m_GuardPoint.z)))
			{
				bool WaypointChanged, NodeReached;
				glm::vec3 Goal = UpdatePath(m_GuardPoint.x, m_GuardPoint.y, m_GuardPoint.z, walksp, WaypointChanged, NodeReached);
				if(WaypointChanged)
					tar_ndx = 20;

				if(NodeReached)
					entity_list.OpenDoorsNear(CastToNPC());

				CP2Moved = CalculateNewPosition2(Goal.x, Goal.y, Goal.z, walksp);
			}
			else
				CP2Moved = false;

		}
		if (!CP2Moved)
		{
			if(moved) {
<<<<<<< HEAD
				mlog(AI__WAYPOINTS, "Reached guard point (%.3f,%.3f,%.3f)", m_GuardPoint.x, m_GuardPoint.y, m_GuardPoint.z);
=======
				Log.Out(Logs::Detail, Logs::AI, "Reached guard point (%.3f,%.3f,%.3f)", m_GuardPoint.m_X, m_GuardPoint.m_Y, m_GuardPoint.m_Z);
>>>>>>> 451983ff
				ClearFeignMemory();
				moved=false;
				SetMoving(false);
				if (GetTarget() == nullptr || DistanceSquared(m_Position, GetTarget()->GetPosition()) >= 5*5 )
				{
					SetHeading(m_GuardPoint.w);
				} else {
					FaceTarget(GetTarget());
				}
				SendPosition();
				SetAppearance(GetGuardPointAnim());
			}
		}
	}
}

// Note: Mob that caused this may not get added to the hate list until after this function call completes
void Mob::AI_Event_Engaged(Mob* attacker, bool iYellForHelp) {
	if (!IsAIControlled())
		return;

	if(GetAppearance() != eaStanding)
	{
		SetAppearance(eaStanding);
	}

	if (iYellForHelp) {
		if(IsPet()) {
			GetOwner()->AI_Event_Engaged(attacker, iYellForHelp);
		} else {
			entity_list.AIYellForHelp(this, attacker);
		}
	}

	if(IsNPC())
	{
		if(CastToNPC()->GetGrid() > 0)
		{
			DistractedFromGrid = true;
		}
		if(attacker && !attacker->IsCorpse())
		{
			//Because sometimes the AIYellForHelp triggers another engaged and then immediately a not engaged
			//if the target dies before it goes off
			if(attacker->GetHP() > 0)
			{
				if(!CastToNPC()->GetCombatEvent() && GetHP() > 0)
				{
					parse->EventNPC(EVENT_COMBAT, CastToNPC(), attacker, "1", 0);
					uint16 emoteid = GetEmoteID();
					if(emoteid != 0)
						CastToNPC()->DoNPCEmote(ENTERCOMBAT,emoteid);
					CastToNPC()->SetCombatEvent(true);
				}
			}
		}
	}
}

// Note: Hate list may not be actually clear until after this function call completes
void Mob::AI_Event_NoLongerEngaged() {
	if (!IsAIControlled())
		return;
	this->AIwalking_timer->Start(RandomTimer(3000,20000));
	pLastFightingDelayMoving = Timer::GetCurrentTime();
	if (minLastFightingDelayMoving == maxLastFightingDelayMoving)
		pLastFightingDelayMoving += minLastFightingDelayMoving;
	else
		pLastFightingDelayMoving += zone->random.Int(minLastFightingDelayMoving, maxLastFightingDelayMoving);
	// So mobs don't keep running as a ghost until AIwalking_timer fires
	// if they were moving prior to losing all hate
	if(IsMoving()){
		SetRunAnimSpeed(0);
		SetMoving(false);
		SendPosition();
	}
	ClearRampage();

	if(IsNPC())
	{
		if(CastToNPC()->GetCombatEvent() && GetHP() > 0)
		{
			if(entity_list.GetNPCByID(this->GetID()))
			{
			uint16 emoteid = CastToNPC()->GetEmoteID();
			parse->EventNPC(EVENT_COMBAT, CastToNPC(), nullptr, "0", 0);
			if(emoteid != 0)
				CastToNPC()->DoNPCEmote(LEAVECOMBAT,emoteid);
			CastToNPC()->SetCombatEvent(false);
			}
		}
	}
}

//this gets called from InterruptSpell() for failure or SpellFinished() for success
void NPC::AI_Event_SpellCastFinished(bool iCastSucceeded, uint16 slot) {
	if (slot == 1) {
		uint32 recovery_time = 0;
		if (iCastSucceeded) {
			if (casting_spell_AIindex < AIspells.size()) {
					recovery_time += spells[AIspells[casting_spell_AIindex].spellid].recovery_time;
					if (AIspells[casting_spell_AIindex].recast_delay >= 0)
					{
						if (AIspells[casting_spell_AIindex].recast_delay < 10000)
							AIspells[casting_spell_AIindex].time_cancast = Timer::GetCurrentTime() + (AIspells[casting_spell_AIindex].recast_delay*1000);
					}
					else
						AIspells[casting_spell_AIindex].time_cancast = Timer::GetCurrentTime() + spells[AIspells[casting_spell_AIindex].spellid].recast_time;
			}
			if (recovery_time < AIautocastspell_timer->GetSetAtTrigger())
				recovery_time = AIautocastspell_timer->GetSetAtTrigger();
			AIautocastspell_timer->Start(recovery_time, false);
		}
		else
			AIautocastspell_timer->Start(AISpellVar.fail_recast, false);
		casting_spell_AIindex = AIspells.size();
	}
}


bool NPC::AI_EngagedCastCheck() {
	if (AIautocastspell_timer->Check(false)) {
		AIautocastspell_timer->Disable();	//prevent the timer from going off AGAIN while we are casting.

		Log.Out(Logs::Detail, Logs::AI, "Engaged autocast check triggered. Trying to cast healing spells then maybe offensive spells.");

		// try casting a heal or gate
		if (!AICastSpell(this, AISpellVar.engaged_beneficial_self_chance, SpellType_Heal | SpellType_Escape | SpellType_InCombatBuff)) {
			// try casting a heal on nearby
			if (!entity_list.AICheckCloseBeneficialSpells(this, AISpellVar.engaged_beneficial_other_chance, MobAISpellRange, SpellType_Heal)) {
				//nobody to heal, try some detrimental spells.
				if(!AICastSpell(GetTarget(), AISpellVar.engaged_detrimental_chance, SpellType_Nuke | SpellType_Lifetap | SpellType_DOT | SpellType_Dispel | SpellType_Mez | SpellType_Slow | SpellType_Debuff | SpellType_Charm | SpellType_Root)) {
					//no spell to cast, try again soon.
					AIautocastspell_timer->Start(RandomTimer(AISpellVar.engaged_no_sp_recast_min, AISpellVar.engaged_no_sp_recast_max), false);
				}
			}
		}
		return(true);
	}

	return(false);
}

bool NPC::AI_PursueCastCheck() {
	if (AIautocastspell_timer->Check(false)) {
		AIautocastspell_timer->Disable();	//prevent the timer from going off AGAIN while we are casting.

		Log.Out(Logs::Detail, Logs::AI, "Engaged (pursuing) autocast check triggered. Trying to cast offensive spells.");
		if(!AICastSpell(GetTarget(), AISpellVar.pursue_detrimental_chance, SpellType_Root | SpellType_Nuke | SpellType_Lifetap | SpellType_Snare | SpellType_DOT | SpellType_Dispel | SpellType_Mez | SpellType_Slow | SpellType_Debuff)) {
			//no spell cast, try again soon.
			AIautocastspell_timer->Start(RandomTimer(AISpellVar.pursue_no_sp_recast_min, AISpellVar.pursue_no_sp_recast_max), false);
		} //else, spell casting finishing will reset the timer.
		return(true);
	}
	return(false);
}

bool NPC::AI_IdleCastCheck() {
	if (AIautocastspell_timer->Check(false)) {
#if MobAI_DEBUG_Spells >= 25
		std::cout << "Non-Engaged autocast check triggered: " << this->GetName() << std::endl;
#endif
		AIautocastspell_timer->Disable();	//prevent the timer from going off AGAIN while we are casting.
		if (!AICastSpell(this, AISpellVar.idle_beneficial_chance, SpellType_Heal | SpellType_Buff | SpellType_Pet)) {
			if(!entity_list.AICheckCloseBeneficialSpells(this, 33, MobAISpellRange, SpellType_Heal | SpellType_Buff)) {
				//if we didnt cast any spells, our autocast timer just resets to the
				//last duration it was set to... try to put up a more reasonable timer...
				AIautocastspell_timer->Start(RandomTimer(AISpellVar.idle_no_sp_recast_min, AISpellVar.idle_no_sp_recast_max), false);
			}	//else, spell casting finishing will reset the timer.
		}	//else, spell casting finishing will reset the timer.
		return(true);
	}
	return(false);
}

void Mob::StartEnrage()
{
	// dont continue if already enraged
	if (bEnraged)
		return;

	if(!GetSpecialAbility(SPECATK_ENRAGE))
		return;

	int hp_ratio = GetSpecialAbilityParam(SPECATK_ENRAGE, 0);
	hp_ratio = hp_ratio > 0 ? hp_ratio : RuleI(NPC, StartEnrageValue);
	if(GetHPRatio() > static_cast<float>(hp_ratio)) {
		return;
	}

	if(RuleB(NPC, LiveLikeEnrage) && !((IsPet() && !IsCharmed() && GetOwner() && GetOwner()->IsClient()) ||
		(CastToNPC()->GetSwarmOwner() && entity_list.GetMob(CastToNPC()->GetSwarmOwner())->IsClient()))) {
		return;
	}

	Timer *timer = GetSpecialAbilityTimer(SPECATK_ENRAGE);
	if (timer && !timer->Check())
		return;

	int enraged_duration = GetSpecialAbilityParam(SPECATK_ENRAGE, 1);
	enraged_duration = enraged_duration > 0 ? enraged_duration : EnragedDurationTimer;
	StartSpecialAbilityTimer(SPECATK_ENRAGE, enraged_duration);

	// start the timer. need to call IsEnraged frequently since we dont have callback timers :-/
	bEnraged = true;
	entity_list.MessageClose_StringID(this, true, 200, MT_NPCEnrage, NPC_ENRAGE_START, GetCleanName());
}

void Mob::ProcessEnrage(){
	if(IsEnraged()){
		Timer *timer = GetSpecialAbilityTimer(SPECATK_ENRAGE);
		if(timer && timer->Check()){
			entity_list.MessageClose_StringID(this, true, 200, MT_NPCEnrage, NPC_ENRAGE_END, GetCleanName());

			int enraged_cooldown = GetSpecialAbilityParam(SPECATK_ENRAGE, 2);
			enraged_cooldown = enraged_cooldown > 0 ? enraged_cooldown : EnragedTimer;
			StartSpecialAbilityTimer(SPECATK_ENRAGE, enraged_cooldown);
			bEnraged = false;
		}
	}
}

bool Mob::IsEnraged()
{
	return bEnraged;
}

bool Mob::Flurry(ExtraAttackOptions *opts)
{
	// this is wrong, flurry is extra attacks on the current target
	Mob *target = GetTarget();
	if (target) {
		if (!IsPet()) {
			entity_list.MessageClose_StringID(this, true, 200, MT_NPCFlurry, NPC_FLURRY, GetCleanName(), target->GetCleanName());
		} else {
			entity_list.MessageClose_StringID(this, true, 200, MT_PetFlurry, NPC_FLURRY, GetCleanName(), target->GetCleanName());
		}

		int num_attacks = GetSpecialAbilityParam(SPECATK_FLURRY, 1);
		num_attacks = num_attacks > 0 ? num_attacks : RuleI(Combat, MaxFlurryHits);
		for (int i = 0; i < num_attacks; i++)
			Attack(target, MainPrimary, false, false, false, opts);
	}
	return true;
}

bool Mob::AddRampage(Mob *mob)
{
	if (!mob)
		return false;

	if (!GetSpecialAbility(SPECATK_RAMPAGE))
		return false;

	for (int i = 0; i < RampageArray.size(); i++) {
		// if Entity ID is already on the list don't add it again
		if (mob->GetID() == RampageArray[i])
			return false;
	}
	RampageArray.push_back(mob->GetID());
	return true;
}

void Mob::ClearRampage()
{
	RampageArray.clear();
}

bool Mob::Rampage(ExtraAttackOptions *opts)
{
	int index_hit = 0;
	if (!IsPet())
		entity_list.MessageClose_StringID(this, true, 200, MT_NPCRampage, NPC_RAMPAGE, GetCleanName());
	else
		entity_list.MessageClose_StringID(this, true, 200, MT_PetFlurry, NPC_RAMPAGE, GetCleanName());

	int rampage_targets = GetSpecialAbilityParam(SPECATK_RAMPAGE, 1);
	if (rampage_targets == 0) // if set to 0 or not set in the DB
		rampage_targets = RuleI(Combat, DefaultRampageTargets);
	if (rampage_targets > RuleI(Combat, MaxRampageTargets))
		rampage_targets = RuleI(Combat, MaxRampageTargets);
	for (int i = 0; i < RampageArray.size(); i++) {
		if (index_hit >= rampage_targets)
			break;
		// range is important
		Mob *m_target = entity_list.GetMob(RampageArray[i]);
		if (m_target) {
			if (m_target == GetTarget())
				continue;
			if (CombatRange(m_target)) {
				Attack(m_target, MainPrimary, false, false, false, opts);
				index_hit++;
			}
		}
	}

	if (RuleB(Combat, RampageHitsTarget) && index_hit < rampage_targets)
		Attack(GetTarget(), MainPrimary, false, false, false, opts);

	return true;
}

void Mob::AreaRampage(ExtraAttackOptions *opts)
{
	int index_hit = 0;
	if (!IsPet()) { // do not know every pet AA so thought it safer to add this
		entity_list.MessageClose_StringID(this, true, 200, MT_NPCRampage, AE_RAMPAGE, GetCleanName());
	} else {
		entity_list.MessageClose_StringID(this, true, 200, MT_PetFlurry, AE_RAMPAGE, GetCleanName());
	}

	int rampage_targets = GetSpecialAbilityParam(SPECATK_AREA_RAMPAGE, 1);
	rampage_targets = rampage_targets > 0 ? rampage_targets : 1;
	index_hit = hate_list.AreaRampage(this, GetTarget(), rampage_targets, opts);

	if(index_hit == 0) {
		Attack(GetTarget(), MainPrimary, false, false, false, opts);
	}
}

uint32 Mob::GetLevelCon(uint8 mylevel, uint8 iOtherLevel) {
	int16 diff = iOtherLevel - mylevel;
	uint32 conlevel=0;

	if (diff == 0)
		return CON_WHITE;
	else if (diff >= 1 && diff <= 2)
		return CON_YELLOW;
	else if (diff >= 3)
		return CON_RED;

	if (mylevel <= 8)
	{
		if (diff <= -4)
			conlevel = CON_GREEN;
		else
			conlevel = CON_BLUE;
	}
	else if (mylevel <= 9)
	{
		if (diff <= -6)
			conlevel = CON_GREEN;
		else if (diff <= -4)
			conlevel = CON_LIGHTBLUE;
		else
			conlevel = CON_BLUE;
	}
	else if (mylevel <= 13)
	{
		if (diff <= -7)
			conlevel = CON_GREEN;
		else if (diff <= -5)
			conlevel = CON_LIGHTBLUE;
		else
			conlevel = CON_BLUE;
	}
	else if (mylevel <= 15)
	{
		if (diff <= -7)
			conlevel = CON_GREEN;
		else if (diff <= -5)
			conlevel = CON_LIGHTBLUE;
		else
			conlevel = CON_BLUE;
	}
	else if (mylevel <= 17)
	{
		if (diff <= -8)
			conlevel = CON_GREEN;
		else if (diff <= -6)
			conlevel = CON_LIGHTBLUE;
		else
			conlevel = CON_BLUE;
	}
	else if (mylevel <= 21)
	{
		if (diff <= -9)
			conlevel = CON_GREEN;
		else if (diff <= -7)
			conlevel = CON_LIGHTBLUE;
		else
			conlevel = CON_BLUE;
	}
	else if (mylevel <= 25)
	{
		if (diff <= -10)
			conlevel = CON_GREEN;
		else if (diff <= -8)
			conlevel = CON_LIGHTBLUE;
		else
			conlevel = CON_BLUE;
	}
	else if (mylevel <= 29)
	{
		if (diff <= -11)
			conlevel = CON_GREEN;
		else if (diff <= -9)
			conlevel = CON_LIGHTBLUE;
		else
			conlevel = CON_BLUE;
	}
	else if (mylevel <= 31)
	{
		if (diff <= -12)
			conlevel = CON_GREEN;
		else if (diff <= -9)
			conlevel = CON_LIGHTBLUE;
		else
			conlevel = CON_BLUE;
	}
	else if (mylevel <= 33)
	{
		if (diff <= -13)
			conlevel = CON_GREEN;
		else if (diff <= -10)
			conlevel = CON_LIGHTBLUE;
		else
			conlevel = CON_BLUE;
	}
	else if (mylevel <= 37)
	{
		if (diff <= -14)
			conlevel = CON_GREEN;
		else if (diff <= -11)
			conlevel = CON_LIGHTBLUE;
		else
			conlevel = CON_BLUE;
	}
	else if (mylevel <= 41)
	{
		if (diff <= -16)
			conlevel = CON_GREEN;
		else if (diff <= -12)
			conlevel = CON_LIGHTBLUE;
		else
			conlevel = CON_BLUE;
	}
	else if (mylevel <= 45)
	{
		if (diff <= -17)
			conlevel = CON_GREEN;
		else if (diff <= -13)
			conlevel = CON_LIGHTBLUE;
		else
			conlevel = CON_BLUE;
	}
	else if (mylevel <= 49)
	{
		if (diff <= -18)
			conlevel = CON_GREEN;
		else if (diff <= -14)
			conlevel = CON_LIGHTBLUE;
		else
			conlevel = CON_BLUE;
	}
	else if (mylevel <= 53)
	{
		if (diff <= -19)
			conlevel = CON_GREEN;
		else if (diff <= -15)
			conlevel = CON_LIGHTBLUE;
		else
			conlevel = CON_BLUE;
	}
	else if (mylevel <= 55)
	{
		if (diff <= -20)
			conlevel = CON_GREEN;
		else if (diff <= -15)
			conlevel = CON_LIGHTBLUE;
		else
			conlevel = CON_BLUE;
	}
	else
	{
		if (diff <= -21)
			conlevel = CON_GREEN;
		else if (diff <= -16)
			conlevel = CON_LIGHTBLUE;
		else
			conlevel = CON_BLUE;
	}
	return conlevel;
}

void NPC::CheckSignal() {
	if (!signal_q.empty()) {
		int signal_id = signal_q.front();
		signal_q.pop_front();
		char buf[32];
		snprintf(buf, 31, "%d", signal_id);
		buf[31] = '\0';
		parse->EventNPC(EVENT_SIGNAL, this, nullptr, buf, 0);
	}
}



/*
alter table npc_types drop column usedspells;
alter table npc_types add column npc_spells_id int(11) unsigned not null default 0 after merchant_id;
Create Table npc_spells (
	id int(11) unsigned not null auto_increment primary key,
	name tinytext,
	parent_list int(11) unsigned not null default 0,
	attack_proc smallint(5) not null default -1,
	proc_chance tinyint(3) not null default 3
	);
create table npc_spells_entries (
	id int(11) unsigned not null auto_increment primary key,
	npc_spells_id int(11) not null,
	spellid smallint(5) not null default 0,
	type smallint(5) unsigned not null default 0,
	minlevel tinyint(3) unsigned not null default 0,
	maxlevel tinyint(3) unsigned not null default 255,
	manacost smallint(5) not null default '-1',
	recast_delay int(11) not null default '-1',
	priority smallint(5) not null default 0,
	index npc_spells_id (npc_spells_id)
	);
*/

bool IsSpellInList(DBnpcspells_Struct* spell_list, int16 iSpellID);
bool IsSpellEffectInList(DBnpcspellseffects_Struct* spelleffect_list, uint16 iSpellEffectID, int32 base, int32 limit, int32 max);

bool NPC::AI_AddNPCSpells(uint32 iDBSpellsID) {
	// ok, this function should load the list, and the parent list then shove them into the struct and sort
	npc_spells_id = iDBSpellsID;
	AIspells.clear();
	if (iDBSpellsID == 0) {
		AIautocastspell_timer->Disable();
		return false;
	}
	DBnpcspells_Struct* spell_list = database.GetNPCSpells(iDBSpellsID);
	if (!spell_list) {
		AIautocastspell_timer->Disable();
		return false;
	}
	DBnpcspells_Struct* parentlist = database.GetNPCSpells(spell_list->parent_list);
	uint32 i;
#if MobAI_DEBUG_Spells >= 10
	std::cout << "Loading NPCSpells onto " << this->GetName() << ": dbspellsid=" << iDBSpellsID;
	if (spell_list) {
		std::cout << " (found, " << spell_list->numentries << "), parentlist=" << spell_list->parent_list;
		if (spell_list->parent_list) {
			if (parentlist) {
				std::cout << " (found, " << parentlist->numentries << ")";
			}
			else
				std::cout << " (not found)";
		}
	}
	else
		std::cout << " (not found)";
	std::cout << std::endl;
#endif
	uint16 attack_proc_spell = -1;
	int8 proc_chance = 3;
	uint16 range_proc_spell = -1;
	int16 rproc_chance = 0;
	uint16 defensive_proc_spell = -1;
	int16 dproc_chance = 0;
	uint32 _fail_recast = 0;
	uint32 _engaged_no_sp_recast_min = 0;
	uint32 _engaged_no_sp_recast_max = 0;
	uint8 _engaged_beneficial_self_chance = 0;
	uint8 _engaged_beneficial_other_chance = 0;
	uint8 _engaged_detrimental_chance = 0;
	uint32 _pursue_no_sp_recast_min = 0;
	uint32 _pursue_no_sp_recast_max = 0;
	uint8 _pursue_detrimental_chance = 0;
	uint32 _idle_no_sp_recast_min = 0;
	uint32 _idle_no_sp_recast_max = 0;
	uint8 _idle_beneficial_chance = 0;

	if (parentlist) {
		attack_proc_spell = parentlist->attack_proc;
		proc_chance = parentlist->proc_chance;
		range_proc_spell = parentlist->range_proc;
		rproc_chance = parentlist->rproc_chance;
		defensive_proc_spell = parentlist->defensive_proc;
		dproc_chance = parentlist->dproc_chance;
		_fail_recast = parentlist->fail_recast;
		_engaged_no_sp_recast_min = parentlist->engaged_no_sp_recast_min;
		_engaged_no_sp_recast_max = parentlist->engaged_no_sp_recast_max;
		_engaged_beneficial_self_chance = parentlist->engaged_beneficial_self_chance;
		_engaged_beneficial_other_chance = parentlist->engaged_beneficial_other_chance;
		_engaged_detrimental_chance = parentlist->engaged_detrimental_chance;
		_pursue_no_sp_recast_min = parentlist->pursue_no_sp_recast_min;
		_pursue_no_sp_recast_max = parentlist->pursue_no_sp_recast_max;
		_pursue_detrimental_chance = parentlist->pursue_detrimental_chance;
		_idle_no_sp_recast_min = parentlist->idle_no_sp_recast_min;
		_idle_no_sp_recast_max = parentlist->idle_no_sp_recast_max;
		_idle_beneficial_chance = parentlist->idle_beneficial_chance;
		for (i=0; i<parentlist->numentries; i++) {
			if (GetLevel() >= parentlist->entries[i].minlevel && GetLevel() <= parentlist->entries[i].maxlevel && parentlist->entries[i].spellid > 0) {
				if (!IsSpellInList(spell_list, parentlist->entries[i].spellid))
				{
					AddSpellToNPCList(parentlist->entries[i].priority,
						parentlist->entries[i].spellid, parentlist->entries[i].type,
						parentlist->entries[i].manacost, parentlist->entries[i].recast_delay,
						parentlist->entries[i].resist_adjust);
				}
			}
		}
	}
	if (spell_list->attack_proc >= 0) {
		attack_proc_spell = spell_list->attack_proc;
		proc_chance = spell_list->proc_chance;
	}

	if (spell_list->range_proc >= 0) {
		range_proc_spell = spell_list->range_proc;
		rproc_chance = spell_list->rproc_chance;
	}

	if (spell_list->defensive_proc >= 0) {
		defensive_proc_spell = spell_list->defensive_proc;
		dproc_chance = spell_list->dproc_chance;
	}

	//If any casting variables are defined in the current list, ignore those in the parent list.
	if (spell_list->fail_recast || spell_list->engaged_no_sp_recast_min || spell_list->engaged_no_sp_recast_max
		|| spell_list->engaged_beneficial_self_chance || spell_list->engaged_beneficial_other_chance || spell_list->engaged_detrimental_chance
		|| spell_list->pursue_no_sp_recast_min || spell_list->pursue_no_sp_recast_max || spell_list->pursue_detrimental_chance
		|| spell_list->idle_no_sp_recast_min || spell_list->idle_no_sp_recast_max || spell_list->idle_beneficial_chance) {
		_fail_recast = spell_list->fail_recast;
		_engaged_no_sp_recast_min = spell_list->engaged_no_sp_recast_min;
		_engaged_no_sp_recast_max = spell_list->engaged_no_sp_recast_max;
		_engaged_beneficial_self_chance = spell_list->engaged_beneficial_self_chance;
		_engaged_beneficial_other_chance = spell_list->engaged_beneficial_other_chance;
		_engaged_detrimental_chance = spell_list->engaged_detrimental_chance;
		_pursue_no_sp_recast_min = spell_list->pursue_no_sp_recast_min;
		_pursue_no_sp_recast_max = spell_list->pursue_no_sp_recast_max;
		_pursue_detrimental_chance = spell_list->pursue_detrimental_chance;
		_idle_no_sp_recast_min = spell_list->idle_no_sp_recast_min;
		_idle_no_sp_recast_max = spell_list->idle_no_sp_recast_max;
		_idle_beneficial_chance = spell_list->idle_beneficial_chance;
	}

	for (i=0; i<spell_list->numentries; i++) {
		if (GetLevel() >= spell_list->entries[i].minlevel && GetLevel() <= spell_list->entries[i].maxlevel && spell_list->entries[i].spellid > 0) {
			AddSpellToNPCList(spell_list->entries[i].priority,
				spell_list->entries[i].spellid, spell_list->entries[i].type,
				spell_list->entries[i].manacost, spell_list->entries[i].recast_delay,
				spell_list->entries[i].resist_adjust);
		}
	}
	std::sort(AIspells.begin(), AIspells.end(), [](const AISpells_Struct& a, const AISpells_Struct& b) {
		return a.priority > b.priority;
	});

	if (IsValidSpell(attack_proc_spell))
		AddProcToWeapon(attack_proc_spell, true, proc_chance);

	if (IsValidSpell(range_proc_spell))
		AddRangedProc(range_proc_spell, (rproc_chance + 100));

	if (IsValidSpell(defensive_proc_spell))
		AddDefensiveProc(defensive_proc_spell, (dproc_chance + 100));

	//Set AI casting variables

	AISpellVar.fail_recast = (_fail_recast) ? _fail_recast : RuleI(Spells, AI_SpellCastFinishedFailRecast);
	AISpellVar.engaged_no_sp_recast_min = (_engaged_no_sp_recast_min) ? _engaged_no_sp_recast_min : RuleI(Spells, AI_EngagedNoSpellMinRecast);
	AISpellVar.engaged_no_sp_recast_max = (_engaged_no_sp_recast_max) ? _engaged_no_sp_recast_max : RuleI(Spells, AI_EngagedNoSpellMaxRecast);
	AISpellVar.engaged_beneficial_self_chance = (_engaged_beneficial_self_chance) ? _engaged_beneficial_self_chance : RuleI(Spells, AI_EngagedBeneficialSelfChance);
	AISpellVar.engaged_beneficial_other_chance = (_engaged_beneficial_other_chance) ? _engaged_beneficial_other_chance : RuleI(Spells, AI_EngagedBeneficialOtherChance);
	AISpellVar.engaged_detrimental_chance = (_engaged_detrimental_chance) ? _engaged_detrimental_chance : RuleI(Spells, AI_EngagedDetrimentalChance);
	AISpellVar.pursue_no_sp_recast_min = (_pursue_no_sp_recast_min) ? _pursue_no_sp_recast_min : RuleI(Spells, AI_PursueNoSpellMinRecast);
	AISpellVar.pursue_no_sp_recast_max = (_pursue_no_sp_recast_max) ? _pursue_no_sp_recast_max : RuleI(Spells, AI_PursueNoSpellMaxRecast);
	AISpellVar.pursue_detrimental_chance = (_pursue_detrimental_chance) ? _pursue_detrimental_chance : RuleI(Spells, AI_PursueDetrimentalChance);
	AISpellVar.idle_no_sp_recast_min = (_idle_no_sp_recast_min) ? _idle_no_sp_recast_min : RuleI(Spells, AI_IdleNoSpellMinRecast);
	AISpellVar.idle_no_sp_recast_max = (_idle_no_sp_recast_max) ? _idle_no_sp_recast_max : RuleI(Spells, AI_IdleNoSpellMaxRecast);
	AISpellVar.idle_beneficial_chance = (_idle_beneficial_chance) ? _idle_beneficial_chance : RuleI(Spells, AI_IdleBeneficialChance);

	if (AIspells.size() == 0)
		AIautocastspell_timer->Disable();
	else
		AIautocastspell_timer->Trigger();
	return true;
}

bool NPC::AI_AddNPCSpellsEffects(uint32 iDBSpellsEffectsID) {

	npc_spells_effects_id = iDBSpellsEffectsID;
	AIspellsEffects.clear();

	if (iDBSpellsEffectsID == 0)
		return false;

	DBnpcspellseffects_Struct* spell_effects_list = database.GetNPCSpellsEffects(iDBSpellsEffectsID);

	if (!spell_effects_list) {
		return false;
	}

	DBnpcspellseffects_Struct* parentlist = database.GetNPCSpellsEffects(spell_effects_list->parent_list);

	uint32 i;
#if MobAI_DEBUG_Spells >= 10
	std::cout << "Loading NPCSpellsEffects onto " << this->GetName() << ": dbspellseffectsid=" << iDBSpellsEffectsID;
	if (spell_effects_list) {
		std::cout << " (found, " << spell_effects_list->numentries << "), parentlist=" << spell_effects)list->parent_list;
		if (spell_effects_list->parent_list) {
			if (parentlist) {
				std::cout << " (found, " << parentlist->numentries << ")";
			}
			else
				std::cout << " (not found)";
		}
	}
	else
		std::cout << " (not found)";
	std::cout << std::endl;
#endif

	if (parentlist) {
		for (i=0; i<parentlist->numentries; i++) {
			if (GetLevel() >= parentlist->entries[i].minlevel && GetLevel() <= parentlist->entries[i].maxlevel && parentlist->entries[i].spelleffectid > 0) {
				if (!IsSpellEffectInList(spell_effects_list, parentlist->entries[i].spelleffectid, parentlist->entries[i].base,
					parentlist->entries[i].limit, parentlist->entries[i].max))
				{
				AddSpellEffectToNPCList(parentlist->entries[i].spelleffectid,
						parentlist->entries[i].base, parentlist->entries[i].limit,
						parentlist->entries[i].max);
				}
			}
		}
	}

	for (i=0; i<spell_effects_list->numentries; i++) {
		if (GetLevel() >= spell_effects_list->entries[i].minlevel && GetLevel() <= spell_effects_list->entries[i].maxlevel && spell_effects_list->entries[i].spelleffectid > 0) {
			AddSpellEffectToNPCList(spell_effects_list->entries[i].spelleffectid,
				spell_effects_list->entries[i].base, spell_effects_list->entries[i].limit,
				spell_effects_list->entries[i].max);
		}
	}

	return true;
}

void NPC::ApplyAISpellEffects(StatBonuses* newbon)
{
	if (!AI_HasSpellsEffects())
		return;

	for(int i=0; i < AIspellsEffects.size(); i++)
	{
		ApplySpellsBonuses(0, 0, newbon, 0, false, 0,-1,
			true, AIspellsEffects[i].spelleffectid,  AIspellsEffects[i].base, AIspellsEffects[i].limit,AIspellsEffects[i].max);
	}

	return;
}

// adds a spell to the list, taking into account priority and resorting list as needed.
void NPC::AddSpellEffectToNPCList(uint16 iSpellEffectID, int32 base, int32 limit, int32 max)
{

	if(!iSpellEffectID)
		return;

	HasAISpellEffects = true;
	AISpellsEffects_Struct t;

	t.spelleffectid = iSpellEffectID;
	t.base = base;
	t.limit = limit;
	t.max = max;
	AIspellsEffects.push_back(t);
}

bool IsSpellEffectInList(DBnpcspellseffects_Struct* spelleffect_list, uint16 iSpellEffectID, int32 base, int32 limit, int32 max) {
	for (uint32 i=0; i < spelleffect_list->numentries; i++) {
		if (spelleffect_list->entries[i].spelleffectid == iSpellEffectID &&  spelleffect_list->entries[i].base == base
			&& spelleffect_list->entries[i].limit == limit && spelleffect_list->entries[i].max == max)
			return true;
	}
	return false;
}

bool IsSpellInList(DBnpcspells_Struct* spell_list, int16 iSpellID) {
	for (uint32 i=0; i < spell_list->numentries; i++) {
		if (spell_list->entries[i].spellid == iSpellID)
			return true;
	}
	return false;
}

// adds a spell to the list, taking into account priority and resorting list as needed.
void NPC::AddSpellToNPCList(int16 iPriority, int16 iSpellID, uint16 iType,
							int16 iManaCost, int32 iRecastDelay, int16 iResistAdjust)
{

	if(!IsValidSpell(iSpellID))
		return;

	HasAISpell = true;
	AISpells_Struct t;

	t.priority = iPriority;
	t.spellid = iSpellID;
	t.type = iType;
	t.manacost = iManaCost;
	t.recast_delay = iRecastDelay;
	t.time_cancast = 0;
	t.resist_adjust = iResistAdjust;

	AIspells.push_back(t);
}

void NPC::RemoveSpellFromNPCList(int16 spell_id)
{
	std::vector<AISpells_Struct>::iterator iter = AIspells.begin();
	while(iter != AIspells.end())
	{
		if((*iter).spellid == spell_id)
		{
			iter = AIspells.erase(iter);
			continue;
		}
		++iter;
	}
}

void NPC::AISpellsList(Client *c)
{
	if (!c)
		return;

	for (std::vector<AISpells_Struct>::iterator it = AIspells.begin(); it != AIspells.end(); ++it)
		c->Message(0, "%s (%d): Type %d, Priority %d",
				spells[it->spellid].name, it->spellid, it->type, it->priority);

	return;
}

DBnpcspells_Struct* ZoneDatabase::GetNPCSpells(uint32 iDBSpellsID) {
	if (iDBSpellsID == 0)
		return nullptr;

	if (!npc_spells_cache) {
		npc_spells_maxid = GetMaxNPCSpellsID();
		npc_spells_cache = new DBnpcspells_Struct*[npc_spells_maxid+1];
		npc_spells_loadtried = new bool[npc_spells_maxid+1];
		for (uint32 i=0; i<=npc_spells_maxid; i++) {
			npc_spells_cache[i] = 0;
			npc_spells_loadtried[i] = false;
		}
	}

	if (iDBSpellsID > npc_spells_maxid)
		return nullptr;
	if (npc_spells_cache[iDBSpellsID]) { // it's in the cache, easy =)
		return npc_spells_cache[iDBSpellsID];
	}

	else if (!npc_spells_loadtried[iDBSpellsID]) { // no reason to ask the DB again if we have failed once already
		npc_spells_loadtried[iDBSpellsID] = true;

		std::string query = StringFormat("SELECT id, parent_list, attack_proc, proc_chance, "
                                        "range_proc, rproc_chance, defensive_proc, dproc_chance, "
                                        "fail_recast, engaged_no_sp_recast_min, engaged_no_sp_recast_max, "
                                        "engaged_b_self_chance, engaged_b_other_chance, engaged_d_chance, "
                                        "pursue_no_sp_recast_min, pursue_no_sp_recast_max, "
                                        "pursue_d_chance, idle_no_sp_recast_min, idle_no_sp_recast_max, "
                                        "idle_b_chance FROM npc_spells WHERE id=%d", iDBSpellsID);
        auto results = QueryDatabase(query);
        if (!results.Success()) {
			return nullptr;
        }

        if (results.RowCount() != 1)
            return nullptr;

        auto row = results.begin();
        uint32 tmpparent_list = atoi(row[1]);
        uint16 tmpattack_proc = atoi(row[2]);
        uint8 tmpproc_chance = atoi(row[3]);
        uint16 tmprange_proc = atoi(row[4]);
        int16 tmprproc_chance = atoi(row[5]);
        uint16 tmpdefensive_proc = atoi(row[6]);
        int16 tmpdproc_chance = atoi(row[7]);
        uint32 tmppfail_recast = atoi(row[8]);
        uint32 tmpengaged_no_sp_recast_min = atoi(row[9]);
        uint32 tmpengaged_no_sp_recast_max = atoi(row[10]);
        uint8 tmpengaged_b_self_chance = atoi(row[11]);
        uint8 tmpengaged_b_other_chance = atoi(row[12]);
        uint8 tmpengaged_d_chance = atoi(row[13]);
        uint32 tmppursue_no_sp_recast_min = atoi(row[14]);
        uint32 tmppursue_no_sp_recast_max = atoi(row[15]);
        uint8 tmppursue_d_chance = atoi(row[16]);
        uint32 tmpidle_no_sp_recast_min = atoi(row[17]);
        uint32 tmpidle_no_sp_recast_max = atoi(row[18]);
        uint8 tmpidle_b_chance = atoi(row[19]);

        query = StringFormat("SELECT spellid, type, minlevel, maxlevel, "
                            "manacost, recast_delay, priority, resist_adjust "
                            "FROM npc_spells_entries "
                            "WHERE npc_spells_id=%d ORDER BY minlevel", iDBSpellsID);
        results = QueryDatabase(query);

        if (!results.Success())
        {
			return nullptr;
        }

        uint32 tmpSize = sizeof(DBnpcspells_Struct) + (sizeof(DBnpcspells_entries_Struct) * results.RowCount());
        npc_spells_cache[iDBSpellsID] = (DBnpcspells_Struct*) new uchar[tmpSize];
        memset(npc_spells_cache[iDBSpellsID], 0, tmpSize);
        npc_spells_cache[iDBSpellsID]->parent_list = tmpparent_list;
        npc_spells_cache[iDBSpellsID]->attack_proc = tmpattack_proc;
        npc_spells_cache[iDBSpellsID]->proc_chance = tmpproc_chance;
        npc_spells_cache[iDBSpellsID]->range_proc = tmprange_proc;
        npc_spells_cache[iDBSpellsID]->rproc_chance = tmprproc_chance;
        npc_spells_cache[iDBSpellsID]->defensive_proc = tmpdefensive_proc;
        npc_spells_cache[iDBSpellsID]->dproc_chance = tmpdproc_chance;
        npc_spells_cache[iDBSpellsID]->fail_recast = tmppfail_recast;
        npc_spells_cache[iDBSpellsID]->engaged_no_sp_recast_min = tmpengaged_no_sp_recast_min;
        npc_spells_cache[iDBSpellsID]->engaged_no_sp_recast_max = tmpengaged_no_sp_recast_max;
        npc_spells_cache[iDBSpellsID]->engaged_beneficial_self_chance = tmpengaged_b_self_chance;
        npc_spells_cache[iDBSpellsID]->engaged_beneficial_other_chance = tmpengaged_b_other_chance;
        npc_spells_cache[iDBSpellsID]->engaged_detrimental_chance = tmpengaged_d_chance;
        npc_spells_cache[iDBSpellsID]->pursue_no_sp_recast_min = tmppursue_no_sp_recast_min;
        npc_spells_cache[iDBSpellsID]->pursue_no_sp_recast_max = tmppursue_no_sp_recast_max;
        npc_spells_cache[iDBSpellsID]->pursue_detrimental_chance = tmppursue_d_chance;
        npc_spells_cache[iDBSpellsID]->idle_no_sp_recast_min = tmpidle_no_sp_recast_min;
        npc_spells_cache[iDBSpellsID]->idle_no_sp_recast_max = tmpidle_no_sp_recast_max;
        npc_spells_cache[iDBSpellsID]->idle_beneficial_chance = tmpidle_b_chance;
        npc_spells_cache[iDBSpellsID]->numentries = results.RowCount();

        int entryIndex = 0;
        for (row = results.begin(); row != results.end(); ++row, ++entryIndex)
        {
            int spell_id = atoi(row[0]);
            npc_spells_cache[iDBSpellsID]->entries[entryIndex].spellid = spell_id;
            npc_spells_cache[iDBSpellsID]->entries[entryIndex].type = atoi(row[1]);
            npc_spells_cache[iDBSpellsID]->entries[entryIndex].minlevel = atoi(row[2]);
            npc_spells_cache[iDBSpellsID]->entries[entryIndex].maxlevel = atoi(row[3]);
            npc_spells_cache[iDBSpellsID]->entries[entryIndex].manacost = atoi(row[4]);
            npc_spells_cache[iDBSpellsID]->entries[entryIndex].recast_delay = atoi(row[5]);
            npc_spells_cache[iDBSpellsID]->entries[entryIndex].priority = atoi(row[6]);

            if(row[7])
                npc_spells_cache[iDBSpellsID]->entries[entryIndex].resist_adjust = atoi(row[7]);
            else if(IsValidSpell(spell_id))
                npc_spells_cache[iDBSpellsID]->entries[entryIndex].resist_adjust = spells[spell_id].ResistDiff;
        }

        return npc_spells_cache[iDBSpellsID];
    }

	return nullptr;
}

uint32 ZoneDatabase::GetMaxNPCSpellsID() {

	std::string query = "SELECT max(id) from npc_spells";
	auto results = QueryDatabase(query);
	if (!results.Success()) {
		return 0;
	}

    if (results.RowCount() != 1)
        return 0;

    auto row = results.begin();

    if (!row[0])
        return 0;

    return atoi(row[0]);
}

DBnpcspellseffects_Struct *ZoneDatabase::GetNPCSpellsEffects(uint32 iDBSpellsEffectsID)
{
	if (iDBSpellsEffectsID == 0)
		return nullptr;

	if (!npc_spellseffects_cache) {
		npc_spellseffects_maxid = GetMaxNPCSpellsEffectsID();
		npc_spellseffects_cache = new DBnpcspellseffects_Struct *[npc_spellseffects_maxid + 1];
		npc_spellseffects_loadtried = new bool[npc_spellseffects_maxid + 1];
		for (uint32 i = 0; i <= npc_spellseffects_maxid; i++) {
			npc_spellseffects_cache[i] = 0;
			npc_spellseffects_loadtried[i] = false;
		}
	}

	if (iDBSpellsEffectsID > npc_spellseffects_maxid)
		return nullptr;

	if (npc_spellseffects_cache[iDBSpellsEffectsID]) // it's in the cache, easy =)
		return npc_spellseffects_cache[iDBSpellsEffectsID];

	if (npc_spellseffects_loadtried[iDBSpellsEffectsID])
		return nullptr;

	npc_spellseffects_loadtried[iDBSpellsEffectsID] = true;

	std::string query =
	    StringFormat("SELECT id, parent_list FROM npc_spells_effects WHERE id=%d", iDBSpellsEffectsID);
	auto results = QueryDatabase(query);
	if (!results.Success()) {
		return nullptr;
	}

	if (results.RowCount() != 1)
		return nullptr;

	auto row = results.begin();
	uint32 tmpparent_list = atoi(row[1]);

	query = StringFormat("SELECT spell_effect_id, minlevel, "
			     "maxlevel,se_base, se_limit, se_max "
			     "FROM npc_spells_effects_entries "
			     "WHERE npc_spells_effects_id = %d ORDER BY minlevel",
			     iDBSpellsEffectsID);
	results = QueryDatabase(query);
	if (!results.Success())
		return nullptr;

	uint32 tmpSize =
	    sizeof(DBnpcspellseffects_Struct) + (sizeof(DBnpcspellseffects_entries_Struct) * results.RowCount());
	npc_spellseffects_cache[iDBSpellsEffectsID] = (DBnpcspellseffects_Struct *)new uchar[tmpSize];
	memset(npc_spellseffects_cache[iDBSpellsEffectsID], 0, tmpSize);
	npc_spellseffects_cache[iDBSpellsEffectsID]->parent_list = tmpparent_list;
	npc_spellseffects_cache[iDBSpellsEffectsID]->numentries = results.RowCount();

	int entryIndex = 0;
	for (row = results.begin(); row != results.end(); ++row, ++entryIndex) {
		int spell_effect_id = atoi(row[0]);
		npc_spellseffects_cache[iDBSpellsEffectsID]->entries[entryIndex].spelleffectid = spell_effect_id;
		npc_spellseffects_cache[iDBSpellsEffectsID]->entries[entryIndex].minlevel = atoi(row[1]);
		npc_spellseffects_cache[iDBSpellsEffectsID]->entries[entryIndex].maxlevel = atoi(row[2]);
		npc_spellseffects_cache[iDBSpellsEffectsID]->entries[entryIndex].base = atoi(row[3]);
		npc_spellseffects_cache[iDBSpellsEffectsID]->entries[entryIndex].limit = atoi(row[4]);
		npc_spellseffects_cache[iDBSpellsEffectsID]->entries[entryIndex].max = atoi(row[5]);
	}

	return npc_spellseffects_cache[iDBSpellsEffectsID];
}

uint32 ZoneDatabase::GetMaxNPCSpellsEffectsID() {

	std::string query = "SELECT max(id) FROM npc_spells_effects";
	auto results = QueryDatabase(query);
	if (!results.Success()) {
		return 0;
	}

    if (results.RowCount() != 1)
        return 0;

    auto row = results.begin();
    if (!row[0])
        return 0;

    return atoi(row[0]);
}
<|MERGE_RESOLUTION|>--- conflicted
+++ resolved
@@ -783,12 +783,8 @@
 				if(AImovement_timer->Check()) {
 					animation = GetRunspeed() * 21;
 					// Check if we have reached the last fear point
-<<<<<<< HEAD
-					if((ABS(GetX()-m_FearWalkTarget.x) < 0.1) && (ABS(GetY()-m_FearWalkTarget.y) <0.1)) {
-=======
-					if ((std::abs(GetX() - m_FearWalkTarget.m_X) < 0.1) &&
-					    (std::abs(GetY() - m_FearWalkTarget.m_Y) < 0.1)) {
->>>>>>> 451983ff
+					if ((std::abs(GetX() - m_FearWalkTarget.x) < 0.1) &&
+					    (std::abs(GetY() - m_FearWalkTarget.y) < 0.1)) {
 						// Calculate a new point to run to
 						CalculateNewFearpoint();
 					}
@@ -1056,12 +1052,8 @@
 			} else {
 				if(AImovement_timer->Check()) {
 					// Check if we have reached the last fear point
-<<<<<<< HEAD
-					if((ABS(GetX()-m_FearWalkTarget.x) < 0.1) && (ABS(GetY()-m_FearWalkTarget.y) <0.1)) {
-=======
-					if ((std::abs(GetX() - m_FearWalkTarget.m_X) < 0.1) &&
-					    (std::abs(GetY() - m_FearWalkTarget.m_Y) < 0.1)) {
->>>>>>> 451983ff
+					if ((std::abs(GetX() - m_FearWalkTarget.x) < 0.1) &&
+					    (std::abs(GetY() - m_FearWalkTarget.y) < 0.1)) {
 						// Calculate a new point to run to
 						CalculateNewFearpoint();
 					}
@@ -1817,11 +1809,7 @@
 		if (!CP2Moved)
 		{
 			if(moved) {
-<<<<<<< HEAD
-				mlog(AI__WAYPOINTS, "Reached guard point (%.3f,%.3f,%.3f)", m_GuardPoint.x, m_GuardPoint.y, m_GuardPoint.z);
-=======
-				Log.Out(Logs::Detail, Logs::AI, "Reached guard point (%.3f,%.3f,%.3f)", m_GuardPoint.m_X, m_GuardPoint.m_Y, m_GuardPoint.m_Z);
->>>>>>> 451983ff
+				Log.Out(Logs::Detail, Logs::AI, "Reached guard point (%.3f,%.3f,%.3f)", m_GuardPoint.x, m_GuardPoint.y, m_GuardPoint.z);
 				ClearFeignMemory();
 				moved=false;
 				SetMoving(false);
