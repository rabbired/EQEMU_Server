--- conflicted
+++ resolved
@@ -1514,9 +1514,6 @@
 							if (dist >= 1225) // 35
 								speed = GetRunspeed();
 
-<<<<<<< HEAD
-							CalculateNewPosition(owner->GetX(), owner->GetY(), owner->GetZ(), speed);
-=======
 							if (dist >= 202500 || distz > 100) // dist >= 450
 							{
 								m_Position = ownerPos;
@@ -1525,10 +1522,8 @@
 							}
 							else
 							{
-							CalculateNewPosition2(owner->GetX(), 
-								owner->GetY(), owner->GetZ(), speed);
+							    CalculateNewPosition(owner->GetX(), owner->GetY(), owner->GetZ(), speed);
 							}
->>>>>>> e594b7ea
 						}
 						else
 						{
@@ -1671,20 +1666,13 @@
 				roambox_distance, roambox_min_x, roambox_max_x, roambox_min_y, 
 				roambox_max_y, roambox_movingto_x, roambox_movingto_y);
 		}
-<<<<<<< HEAD
 		
 		Log(Logs::Detail, Logs::AI, "Roam Box: d=%.3f (%.3f->%.3f,%.3f->%.3f): Go To (%.3f,%.3f)",
 			roambox_distance, roambox_min_x, roambox_max_x, roambox_min_y, roambox_max_y, roambox_movingto_x, roambox_movingto_y);
 
-		float new_z = this->FindGroundZ(m_Position.x, m_Position.y, 5) + GetModelOffset();
+		float new_z = this->FindGroundZ(m_Position.x, m_Position.y, 5) + GetZOffset();
 		
 		if (!CalculateNewPosition(roambox_movingto_x, roambox_movingto_y, new_z, walksp, true))
-=======
-
-		// Keep calling with updates, using wherever we are in Z.
-		if (!MakeNewPositionAndSendUpdate(roambox_movingto_x, 
-				roambox_movingto_y, m_Position.z, walksp))
->>>>>>> e594b7ea
 		{
 			this->FixZ(); // FixZ on final arrival point.
 			roambox_movingto_x = roambox_max_x + 1; // force update
