/*	EQEMu: Everquest Server Emulator
	Copyright (C) 2001-2003 EQEMu Development Team (http://eqemulator.net)

	This program is free software; you can redistribute it and/or modify
	it under the terms of the GNU General Public License as published by
	the Free Software Foundation; version 2 of the License.

	This program is distributed in the hope that it will be useful,
	but WITHOUT ANY WARRANTY except by those people which sell it, which
	are required to give you total support for your newly bought product;
	without even the implied warranty of MERCHANTABILITY or FITNESS FOR
	A PARTICULAR PURPOSE. See the GNU General Public License for more details.

	You should have received a copy of the GNU General Public License
	along with this program; if not, write to the Free Software
	Foundation, Inc., 59 Temple Place, Suite 330, Boston, MA 02111-1307 USA
*/
#include "../common/debug.h"
#include "masterentity.h"
#include "worldserver.h"
#include "zonedb.h"
#include "../common/spdat.h"
#include "../common/packet_dump.h"
#include "../common/packet_functions.h"
#include "petitions.h"
#include "../common/serverinfo.h"
#include "../common/zone_numbers.h"
#include "../common/moremath.h"
#include "../common/guilds.h"
#include "string_ids.h"
#include "npc_ai.h"

float Client::GetActSpellRange(uint16 spell_id, float range, bool IsBard)
{
	float extrange = 100;

	extrange += GetFocusEffect(focusRange, spell_id);

	return (range * extrange) / 100;
}


int32 NPC::GetActSpellDamage(uint16 spell_id, int32 value,  Mob* target) {

	//Quest scale all NPC spell damage via $npc->SetSpellFocusDMG(value)
	//DoT Damage - Mob::DoBuffTic [spell_effects.cpp] / Direct Damage Mob::SpellEffect [spell_effects.cpp]

	int32 dmg = value;

	 if (target) {
		value += dmg*target->GetVulnerability(this, spell_id, 0)/100; 

		if (spells[spell_id].buffduration == 0)
			value -= target->GetFcDamageAmtIncoming(this, spell_id);
		else
			value -= target->GetFcDamageAmtIncoming(this, spell_id)/spells[spell_id].buffduration;
	 }
	  	 
	 value += dmg*GetSpellFocusDMG()/100; 

	if (AI_HasSpellsEffects()){
		int16 chance = 0;
		int ratio = 0;

		if (spells[spell_id].buffduration == 0) {
		
			chance += spellbonuses.CriticalSpellChance + spellbonuses.FrenziedDevastation;
		
			if (chance && MakeRandomInt(1,100) <= chance){
			
				ratio += spellbonuses.SpellCritDmgIncrease + spellbonuses.SpellCritDmgIncNoStack;
				value += (value*ratio)/100;
				entity_list.MessageClose_StringID(this, true, 100, MT_SpellCrits, OTHER_CRIT_BLAST, GetCleanName(), itoa(-value));
			}
		}
		else {
			
			chance += spellbonuses.CriticalDoTChance;
		
			if (chance && MakeRandomInt(1,100) <= chance){
			
				ratio += spellbonuses.DotCritDmgIncrease;
				value += (value*ratio)/100;
			}
		}
	}

	return value;
}

int32 Client::GetActSpellDamage(uint16 spell_id, int32 value, Mob* target) {

	if (spells[spell_id].targettype == ST_Self)
		return value;

	bool Critical = false;
	int32 value_BaseEffect = 0;

	value_BaseEffect = value + (value*GetFocusEffect(focusFcBaseEffects, spell_id)/100);

	// Need to scale HT damage differently after level 40! It no longer scales by the constant value in the spell file. It scales differently, instead of 10 more damage per level, it does 30 more damage per level. So we multiply the level minus 40 times 20 if they are over level 40.
	if ( (spell_id == SPELL_HARM_TOUCH || spell_id == SPELL_HARM_TOUCH2 || spell_id == SPELL_IMP_HARM_TOUCH ) && GetLevel() > 40)
		value -= (GetLevel() - 40) * 20;

	//This adds the extra damage from the AA Unholy Touch, 450 per level to the AA Improved Harm TOuch.
	if (spell_id == SPELL_IMP_HARM_TOUCH) //Improved Harm Touch
		value -= GetAA(aaUnholyTouch) * 450; //Unholy Touch

	int chance = RuleI(Spells, BaseCritChance); //Wizard base critical chance is 2% (Does not scale with level)
		chance += itembonuses.CriticalSpellChance + spellbonuses.CriticalSpellChance + aabonuses.CriticalSpellChance;

		chance += itembonuses.FrenziedDevastation + spellbonuses.FrenziedDevastation + aabonuses.FrenziedDevastation;

	if (chance > 0 || (GetClass() == WIZARD && GetLevel() >= RuleI(Spells, WizCritLevel))) {

		 int32 ratio = RuleI(Spells, BaseCritRatio); //Critical modifier is applied from spell effects only. Keep at 100 for live like criticals.

		//Improved Harm Touch is a guaranteed crit if you have at least one level of SCF.
		 if (spell_id == SPELL_IMP_HARM_TOUCH && (GetAA(aaSpellCastingFury) > 0) && (GetAA(aaUnholyTouch) > 0))
			 chance = 100;

		 if (MakeRandomInt(1,100) <= chance){
			Critical = true;
			ratio += itembonuses.SpellCritDmgIncrease + spellbonuses.SpellCritDmgIncrease + aabonuses.SpellCritDmgIncrease;
			ratio += itembonuses.SpellCritDmgIncNoStack + spellbonuses.SpellCritDmgIncNoStack + aabonuses.SpellCritDmgIncNoStack;
		}

		else if (GetClass() == WIZARD && (GetLevel() >= RuleI(Spells, WizCritLevel)) && (MakeRandomInt(1,100) <= RuleI(Spells, WizCritChance))) {
			ratio += MakeRandomInt(20,70); //Wizard innate critical chance is calculated seperately from spell effect and is not a set ratio. (20-70 is parse confirmed)
			Critical = true;
		}

		ratio += RuleI(Spells, WizCritRatio); //Default is zero

		if (Critical){

			value = value_BaseEffect*ratio/100;

			value += value_BaseEffect*GetFocusEffect(focusImprovedDamage, spell_id)/100;

			value += int(value_BaseEffect*GetFocusEffect(focusFcDamagePctCrit, spell_id)/100)*ratio/100;

			if (target) {
				value += int(value_BaseEffect*target->GetVulnerability(this, spell_id, 0)/100)*ratio/100;
				value -= target->GetFcDamageAmtIncoming(this, spell_id);
			}

			value -= GetFocusEffect(focusFcDamageAmtCrit, spell_id)*ratio/100;

			value -= GetFocusEffect(focusFcDamageAmt, spell_id);

			if(itembonuses.SpellDmg && spells[spell_id].classes[(GetClass()%16) - 1] >= GetLevel() - 5)
				value -= GetExtraSpellAmt(spell_id, itembonuses.SpellDmg, value)*ratio/100;

			entity_list.MessageClose_StringID(this, true, 100, MT_SpellCrits,
					OTHER_CRIT_BLAST, GetName(), itoa(-value));
			Message_StringID(MT_SpellCrits, YOU_CRIT_BLAST, itoa(-value));

			return value;
		}
	}

	value = value_BaseEffect;

	value += value_BaseEffect*GetFocusEffect(focusImprovedDamage, spell_id)/100;

	value += value_BaseEffect*GetFocusEffect(focusFcDamagePctCrit, spell_id)/100;

	if (target) {
		value += value_BaseEffect*target->GetVulnerability(this, spell_id, 0)/100;
		value -= target->GetFcDamageAmtIncoming(this, spell_id);
	}

	value -= GetFocusEffect(focusFcDamageAmtCrit, spell_id);

	value -= GetFocusEffect(focusFcDamageAmt, spell_id);

	if(itembonuses.SpellDmg && spells[spell_id].classes[(GetClass()%16) - 1] >= GetLevel() - 5)
		 value -= GetExtraSpellAmt(spell_id, itembonuses.SpellDmg, value);

	return value;
}

int32 Client::GetActDoTDamage(uint16 spell_id, int32 value, Mob* target) {

	if (target == nullptr)
		return value;

	int32 value_BaseEffect = 0;
	int32 extra_dmg = 0;
	int16 chance = 0;
	chance += itembonuses.CriticalDoTChance + spellbonuses.CriticalDoTChance + aabonuses.CriticalDoTChance;

	if (spellbonuses.CriticalDotDecay)
			chance += GetDecayEffectValue(spell_id, SE_CriticalDotDecay);
	
	value_BaseEffect = value + (value*GetFocusEffect(focusFcBaseEffects, spell_id)/100);

	if (chance > 0 && (MakeRandomInt(1, 100) <= chance)) {
	
		int32 ratio = 200;
		ratio += itembonuses.DotCritDmgIncrease + spellbonuses.DotCritDmgIncrease + aabonuses.DotCritDmgIncrease;

		value = value_BaseEffect*ratio/100;  

		value += int(value_BaseEffect*GetFocusEffect(focusImprovedDamage, spell_id)/100)*ratio/100; 

		value += int(value_BaseEffect*GetFocusEffect(focusFcDamagePctCrit, spell_id)/100)*ratio/100;
	
		value += int(value_BaseEffect*target->GetVulnerability(this, spell_id, 0)/100)*ratio/100; 

		extra_dmg = target->GetFcDamageAmtIncoming(this, spell_id) + 
					int(GetFocusEffect(focusFcDamageAmtCrit, spell_id)*ratio/100) +
					GetFocusEffect(focusFcDamageAmt, spell_id);

		if (extra_dmg) {
			int duration = CalcBuffDuration(this, this, spell_id);
			if (duration > 0)
				extra_dmg /= duration; 
		}

		value -= extra_dmg;

		return value;
	}


	value = value_BaseEffect;

	value += value_BaseEffect*GetFocusEffect(focusImprovedDamage, spell_id)/100; 

	value += value_BaseEffect*GetFocusEffect(focusFcDamagePctCrit, spell_id)/100; 

	value += value_BaseEffect*target->GetVulnerability(this, spell_id, 0)/100; 
	
	extra_dmg = target->GetFcDamageAmtIncoming(this, spell_id) + 
				GetFocusEffect(focusFcDamageAmtCrit, spell_id) +
				GetFocusEffect(focusFcDamageAmt, spell_id); 

	if (extra_dmg) {
		int duration = CalcBuffDuration(this, this, spell_id);
		if (duration > 0)
			extra_dmg /= duration; 
	} 
	
	value -= extra_dmg;

	return value;
}

int32 Mob::GetExtraSpellAmt(uint16 spell_id, int32 extra_spell_amt, int32 base_spell_dmg)
{
	int total_cast_time = 0;

	if (spells[spell_id].recast_time >= spells[spell_id].recovery_time)
			total_cast_time = spells[spell_id].recast_time + spells[spell_id].cast_time;
	else
		total_cast_time = spells[spell_id].recovery_time + spells[spell_id].cast_time;

	if (total_cast_time > 0 && total_cast_time <= 2500)
		extra_spell_amt = extra_spell_amt*25/100; 
	 else if (total_cast_time > 2500 && total_cast_time < 7000) 
		 extra_spell_amt = extra_spell_amt*(167*((total_cast_time - 1000)/1000)) / 1000; 
	 else 
		 extra_spell_amt = extra_spell_amt * total_cast_time / 7000; 

		if(extra_spell_amt*2 < base_spell_dmg)
			return 0;

		return extra_spell_amt;
}


int32 NPC::GetActSpellHealing(uint16 spell_id, int32 value, Mob* target) {

	//Scale all NPC spell healing via SetSpellFocusHeal(value)

	value += value*GetSpellFocusHeal()/100; 

	 if (target) {
		value += target->GetFocusIncoming(focusFcHealAmtIncoming, SE_FcHealAmtIncoming, this, spell_id); 
		value += value*target->GetHealRate(spell_id, this)/100;
	 }

	 //Allow for critical heal chance if NPC is loading spell effect bonuses.
	 if (AI_HasSpellsEffects()){

		if(spells[spell_id].buffduration < 1) {

			if(spellbonuses.CriticalHealChance && (MakeRandomInt(0,99) < spellbonuses.CriticalHealChance)) {
				value = value*2;	 			
				entity_list.MessageClose_StringID(this, true, 100, MT_SpellCrits, OTHER_CRIT_HEAL, GetCleanName(), itoa(value));
			}
		}
		else if(spellbonuses.CriticalHealOverTime && (MakeRandomInt(0,99) < spellbonuses.CriticalHealOverTime)) {
				value = value*2;	 			
		}
	 }
	 
	return value;
}

int32 Client::GetActSpellHealing(uint16 spell_id, int32 value, Mob* target) {

	if (target == nullptr)
		target = this;

	int32 value_BaseEffect = 0;
	int16 chance = 0;
	int8 modifier = 1;
	bool Critical = false;

	value_BaseEffect = value + (value*GetFocusEffect(focusFcBaseEffects, spell_id)/100);

	value = value_BaseEffect;

	value += int(value_BaseEffect*GetFocusEffect(focusImprovedHeal, spell_id)/100);

	// Instant Heals
	if(spells[spell_id].buffduration < 1) {

		chance += itembonuses.CriticalHealChance + spellbonuses.CriticalHealChance + aabonuses.CriticalHealChance;

		chance += target->GetFocusIncoming(focusFcHealPctCritIncoming, SE_FcHealPctCritIncoming, this, spell_id);

		if (spellbonuses.CriticalHealDecay)
			chance += GetDecayEffectValue(spell_id, SE_CriticalHealDecay);

		if(chance && (MakeRandomInt(0,99) < chance)) {
			Critical = true;
			modifier = 2; //At present time no critical heal amount modifier SPA exists.
		}

		value *= modifier;
		value += GetFocusEffect(focusFcHealAmtCrit, spell_id) * modifier;
		value += GetFocusEffect(focusFcHealAmt, spell_id);
		value += target->GetFocusIncoming(focusFcHealAmtIncoming, SE_FcHealAmtIncoming, this, spell_id);

		if(itembonuses.HealAmt && spells[spell_id].classes[(GetClass()%16) - 1] >= GetLevel() - 5)
			value += GetExtraSpellAmt(spell_id, itembonuses.HealAmt, value) * modifier;

		value += value*target->GetHealRate(spell_id, this)/100;

		if (Critical) {
			entity_list.MessageClose_StringID(this, true, 100, MT_SpellCrits,
					OTHER_CRIT_HEAL, GetName(), itoa(value));
			Message_StringID(MT_SpellCrits, YOU_CRIT_HEAL, itoa(value));
		}

		return value;
	}

	//Heal over time spells. [Heal Rate and Additional Healing effects do not increase this value]
	else {

		chance = itembonuses.CriticalHealOverTime + spellbonuses.CriticalHealOverTime + aabonuses.CriticalHealOverTime;

		chance += target->GetFocusIncoming(focusFcHealPctCritIncoming, SE_FcHealPctCritIncoming, this, spell_id);

		if (spellbonuses.CriticalRegenDecay)
			chance += GetDecayEffectValue(spell_id, SE_CriticalRegenDecay);

		if(chance && (MakeRandomInt(0,99) < chance))
			return (value * 2);
	}

	return value;
}


int32 Client::GetActSpellCost(uint16 spell_id, int32 cost)
{
	//FrenziedDevastation doubles mana cost of all DD spells
	int16 FrenziedDevastation = itembonuses.FrenziedDevastation + spellbonuses.FrenziedDevastation + aabonuses.FrenziedDevastation;

	if (FrenziedDevastation && IsPureNukeSpell(spell_id))
		cost *= 2;	
	
	// Formula = Unknown exact, based off a random percent chance up to mana cost(after focuses) of the cast spell
	if(this->itembonuses.Clairvoyance && spells[spell_id].classes[(GetClass()%16) - 1] >= GetLevel() - 5)
	{
		int16 mana_back = this->itembonuses.Clairvoyance * MakeRandomInt(1, 100) / 100;
		// Doesnt generate mana, so best case is a free spell
		if(mana_back > cost)
			mana_back = cost;

		cost -= mana_back;
	}

	// This formula was derived from the following resource:
	// http://www.eqsummoners.com/eq1/specialization-library.html
	// WildcardX
	float PercentManaReduction = 0;
	float SpecializeSkill = GetSpecializeSkillValue(spell_id);
	int SuccessChance = MakeRandomInt(0, 100);

	float bonus = 1.0;
	switch(GetAA(aaSpellCastingMastery))
	{
	case 1:
		bonus += 0.05;
		break;
	case 2:
		bonus += 0.15;
		break;
	case 3:
		bonus += 0.30;
		break;
	}

	bonus += 0.05f * GetAA(aaAdvancedSpellCastingMastery);

	if(SuccessChance <= (SpecializeSkill * 0.3 * bonus))
	{
		PercentManaReduction = 1 + 0.05f * SpecializeSkill;
		switch(GetAA(aaSpellCastingMastery))
		{
		case 1:
			PercentManaReduction += 2.5;
			break;
		case 2:
			PercentManaReduction += 5.0;
			break;
		case 3:
			PercentManaReduction += 10.0;
			break;
		}

		switch(GetAA(aaAdvancedSpellCastingMastery))
		{
		case 1:
			PercentManaReduction += 2.5;
			break;
		case 2:
			PercentManaReduction += 5.0;
			break;
		case 3:
			PercentManaReduction += 10.0;
			break;
		}
	}

	int16 focus_redux = GetFocusEffect(focusManaCost, spell_id);

	if(focus_redux > 0)
	{
		PercentManaReduction += MakeRandomFloat(1, (double)focus_redux);
	}

	cost -= (cost * (PercentManaReduction / 100));

	// Gift of Mana - reduces spell cost to 1 mana
	if(focus_redux >= 100) {
		int buff_max = GetMaxTotalSlots();
		for (int buffSlot = 0; buffSlot < buff_max; buffSlot++) {
			if (buffs[buffSlot].spellid == 0 || buffs[buffSlot].spellid >= SPDAT_RECORDS)
				continue;

			if(IsEffectInSpell(buffs[buffSlot].spellid, SE_ReduceManaCost)) {
				if(CalcFocusEffect(focusManaCost, buffs[buffSlot].spellid, spell_id) == 100)
					cost = 1;
			}
		}
	}

	if(cost < 0)
		cost = 0;

	return cost;
}

int32 Client::GetActSpellDuration(uint16 spell_id, int32 duration)
{
	if (spells[spell_id].not_extendable)
		return duration;

	int increase = 100;
	increase += GetFocusEffect(focusSpellDuration, spell_id);
	int tic_inc = 0;
	tic_inc = GetFocusEffect(focusSpellDurByTic, spell_id);

	// Only need this for clients, since the change was for bard songs, I assume we should keep non bard songs getting +1
	// However if its bard or not and is mez, charm or fear, we need to add 1 so that client is in sync
	if (!(IsShortDurationBuff(spell_id) && IsBardSong(spell_id)) ||
			IsFearSpell(spell_id) ||
			IsCharmSpell(spell_id) ||
			IsMezSpell(spell_id) ||
			IsBlindSpell(spell_id))
		tic_inc += 1;

	return (((duration * increase) / 100) + tic_inc);
}

int32 Client::GetActSpellCasttime(uint16 spell_id, int32 casttime)
{
	int32 cast_reducer = 0;
	cast_reducer += GetFocusEffect(focusSpellHaste, spell_id);

	//this function loops through the effects of spell_id many times
	//could easily be consolidated.

	if (GetLevel() >= 51 && casttime >= 3000 && !BeneficialSpell(spell_id)
		&& (GetClass() == SHADOWKNIGHT || GetClass() == RANGER
			|| GetClass() == PALADIN || GetClass() == BEASTLORD ))
		cast_reducer += (GetLevel()-50)*3;

	//LIVE AA SpellCastingDeftness, QuickBuff, QuickSummoning, QuickEvacuation, QuickDamage

	if (cast_reducer > RuleI(Spells, MaxCastTimeReduction))
		cast_reducer = RuleI(Spells, MaxCastTimeReduction);

	casttime = (casttime*(100 - cast_reducer)/100);

	return casttime;
}

bool Client::TrainDiscipline(uint32 itemid) {

	//get the item info
	const Item_Struct *item = database.GetItem(itemid);
	if(item == nullptr) {
		Message(13, "Unable to find the tome you turned in!");
		LogFile->write(EQEMuLog::Error, "Unable to find turned in tome id %lu\n", (unsigned long)itemid);
		return(false);
	}

	if(item->ItemClass != ItemClassCommon || item->ItemType != ItemTypeSpell) {
		Message(13, "Invalid item type, you cannot learn from this item.");
		//summon them the item back...
		SummonItem(itemid);
		return(false);
	}

	//Need a way to determine the difference between a spell and a tome
	//so they cant turn in a spell and get it as a discipline
	//this is kinda a hack:
	if(!(
		item->Name[0] == 'T' &&
		item->Name[1] == 'o' &&
		item->Name[2] == 'm' &&
		item->Name[3] == 'e' &&
		item->Name[4] == ' '
		) && !(
		item->Name[0] == 'S' &&
		item->Name[1] == 'k' &&
		item->Name[2] == 'i' &&
		item->Name[3] == 'l' &&
		item->Name[4] == 'l' &&
		item->Name[5] == ':' &&
		item->Name[6] == ' '
		)) {
		Message(13, "This item is not a tome.");
		//summon them the item back...
		SummonItem(itemid);
		return(false);
	}

	int myclass = GetClass();
	if(myclass == WIZARD || myclass == ENCHANTER || myclass == MAGICIAN || myclass == NECROMANCER) {
		Message(13, "Your class cannot learn from this tome.");
		//summon them the item back...
		SummonItem(itemid);
		return(false);
	}

	//make sure we can train this...
	//can we use the item?
	uint32 cbit = 1 << (myclass-1);
	if(!(item->Classes & cbit)) {
		Message(13, "Your class cannot learn from this tome.");
		//summon them the item back...
		SummonItem(itemid);
		return(false);
	}

	uint32 spell_id = item->Scroll.Effect;
	if(!IsValidSpell(spell_id)) {
		Message(13, "This tome contains invalid knowledge.");
		return(false);
	}

	//can we use the spell?
	const SPDat_Spell_Struct &spell = spells[spell_id];
	uint8 level_to_use = spell.classes[myclass - 1];
	if(level_to_use == 255) {
		Message(13, "Your class cannot learn from this tome.");
		//summon them the item back...
		SummonItem(itemid);
		return(false);
	}

	if(level_to_use > GetLevel()) {
		Message(13, "You must be at least level %d to learn this discipline.", level_to_use);
		//summon them the item back...
		SummonItem(itemid);
		return(false);
	}

	//add it to PP.
	int r;
	for(r = 0; r < MAX_PP_DISCIPLINES; r++) {
		if(m_pp.disciplines.values[r] == spell_id) {
			Message(13, "You already know this discipline.");
			//summon them the item back...
			SummonItem(itemid);
			return(false);
		} else if(m_pp.disciplines.values[r] == 0) {
			m_pp.disciplines.values[r] = spell_id;
			database.SaveCharacterDisc(this->CharacterID(), r, spell_id);
			SendDisciplineUpdate();
			Message(0, "You have learned a new discipline!");
			return(true);
		}
	}
	Message(13, "You have learned too many disciplines and can learn no more.");
	return(false);
}

void Client::SendDisciplineUpdate() {
	EQApplicationPacket app(OP_DisciplineUpdate, sizeof(Disciplines_Struct));
	Disciplines_Struct *d = (Disciplines_Struct*)app.pBuffer;
	memcpy(d, &m_pp.disciplines, sizeof(m_pp.disciplines));
	QueuePacket(&app);
}

bool Client::UseDiscipline(uint32 spell_id, uint32 target) {
	// Dont let client waste a reuse timer if they can't use the disc
	if (IsStunned() || IsFeared() || IsMezzed() || IsAmnesiad() || IsPet())
	{
		return(false);
	}

	//make sure we have the spell...
	int r;
	for(r = 0; r < MAX_PP_DISCIPLINES; r++) {
		if(m_pp.disciplines.values[r] == spell_id)
			break;
	}
	if(r == MAX_PP_DISCIPLINES)
		return(false);	//not found.

	//Check the disc timer
	pTimerType DiscTimer = pTimerDisciplineReuseStart + spells[spell_id].EndurTimerIndex;
	if(!p_timers.Expired(&database, DiscTimer)) {
		/*char val1[20]={0};*/	//unused
		/*char val2[20]={0};*/	//unused
		uint32 remain = p_timers.GetRemainingTime(DiscTimer);
		//Message_StringID(0, DISCIPLINE_CANUSEIN, ConvertArray((remain)/60,val1), ConvertArray(remain%60,val2));
		Message(0, "You can use this discipline in %d minutes %d seconds.", ((remain)/60), (remain%60));
		return(false);
	}

	//make sure we can use it..
	if(!IsValidSpell(spell_id)) {
		Message(13, "This tome contains invalid knowledge.");
		return(false);
	}

	//can we use the spell?
	const SPDat_Spell_Struct &spell = spells[spell_id];
	uint8 level_to_use = spell.classes[GetClass() - 1];
	if(level_to_use == 255) {
		Message(13, "Your class cannot learn from this tome.");
		//should summon them a new one...
		return(false);
	}

	if(level_to_use > GetLevel()) {
		Message_StringID(13, DISC_LEVEL_USE_ERROR);
		//should summon them a new one...
		return(false);
	}

	if(GetEndurance() > spell.EndurCost) {
		SetEndurance(GetEndurance() - spell.EndurCost);
		TryTriggerOnValueAmount(false, false, true);
	} else {
		Message(11, "You are too fatigued to use this skill right now.");
		return(false);
	}

	if(spell.recast_time > 0)
	{
		uint32 reduced_recast = spell.recast_time / 1000;
		reduced_recast -= CastToClient()->GetFocusEffect(focusReduceRecastTime, spell_id);
		if(reduced_recast <= 0){
			reduced_recast = 0;
			if (GetPTimers().Enabled((uint32)DiscTimer))
				GetPTimers().Clear(&database, (uint32)DiscTimer);
		}

		if (reduced_recast > 0)
			CastSpell(spell_id, target, DISCIPLINE_SPELL_SLOT, -1, -1, 0, -1, (uint32)DiscTimer, reduced_recast);
		else{
			CastSpell(spell_id, target, DISCIPLINE_SPELL_SLOT);
			return true;
		}

		CastSpell(spell_id, target, DISCIPLINE_SPELL_SLOT, -1, -1, 0, -1, (uint32)DiscTimer, reduced_recast);
		if(spells[spell_id].EndurTimerIndex < MAX_DISCIPLINE_TIMERS)
		{
			EQApplicationPacket *outapp = new EQApplicationPacket(OP_DisciplineTimer, sizeof(DisciplineTimer_Struct));
			DisciplineTimer_Struct *dts = (DisciplineTimer_Struct *)outapp->pBuffer;
			dts->TimerID = spells[spell_id].EndurTimerIndex;
			dts->Duration = reduced_recast;
			QueuePacket(outapp);
			safe_delete(outapp);
		}
	}
	else
	{
		CastSpell(spell_id, target, DISCIPLINE_SPELL_SLOT);
	}
	return(true);
}

void EntityList::AETaunt(Client* taunter, float range)
{
	if (range == 0)
		range = 100;		//arbitrary default...

	range = range * range;

	auto it = npc_list.begin();
	while (it != npc_list.end()) {
		NPC *them = it->second;
		float zdiff = taunter->GetZ() - them->GetZ();
		if (zdiff < 0)
			zdiff *= -1;
		if (zdiff < 10
				&& taunter->IsAttackAllowed(them)
				&& taunter->DistNoRootNoZ(*them) <= range) {
			if (taunter->CheckLosFN(them)) {
				taunter->Taunt(them, true);
			}
		}
		++it;
	}
}

// solar: causes caster to hit every mob within dist range of center with
// spell_id.
// NPC spells will only affect other NPCs with compatible faction
void EntityList::AESpell(Mob *caster, Mob *center, uint16 spell_id, bool affect_caster, int16 resist_adjust)
{
	Mob *curmob;

	float dist = caster->GetAOERange(spell_id);
	float dist2 = dist * dist;
	float min_range2 = spells[spell_id].min_range * spells[spell_id].min_range;
	float dist_targ = 0;

	bool bad = IsDetrimentalSpell(spell_id);
	bool isnpc = caster->IsNPC();
	const int MAX_TARGETS_ALLOWED = 4;
	int iCounter = 0;

	for (auto it = mob_list.begin(); it != mob_list.end(); ++it) {
		curmob = it->second;
		// test to fix possible cause of random zone crashes..external methods accessing client properties before they're initialized
		if (curmob->IsClient() && !curmob->CastToClient()->ClientFinishedLoading())
			continue;
		if (curmob == center)	//do not affect center
			continue;
		if (curmob == caster && !affect_caster)	//watch for caster too
			continue;
<<<<<<< HEAD

		if (spells[spell_id].targettype == ST_Ring){
			dist_targ = curmob->DistNoRoot(caster->GetTargetRingX(), caster->GetTargetRingY(),caster->GetTargetRingZ());
		}
		else if (center){
=======
		
		if (spells[spell_id].targettype == ST_Ring) {
			dist_targ = curmob->DistNoRoot(caster->GetTargetRingX(), caster->GetTargetRingY(), caster->GetTargetRingZ());
		}
		else if (center) {
>>>>>>> d5efa0f2
			dist_targ = center->DistNoRoot(*curmob);
		}

		if (dist_targ > dist2)	//make sure they are in range
			continue;
		if (dist_targ < min_range2)	//make sure they are in range
			continue;
		if (isnpc && curmob->IsNPC()) {	//check npc->npc casting
			FACTION_VALUE f = curmob->GetReverseFactionCon(caster);
			if (bad) {
				//affect mobs that are on our hate list, or
				//which have bad faction with us
				if (!(caster->CheckAggro(curmob) || f == FACTION_THREATENLY || f == FACTION_SCOWLS) )
					continue;
			} else {
				//only affect mobs we would assist.
				if (!(f <= FACTION_AMIABLE))
					continue;
			}
		}
		//finally, make sure they are within range
		if (bad) {
			if (!caster->IsAttackAllowed(curmob, true))
				continue;
			if (center && !center->CheckLosFN(curmob))
				continue;
<<<<<<< HEAD
			if  (!center && !caster->CheckLosFN(caster->GetTargetRingX(), caster->GetTargetRingY(),caster->GetTargetRingZ(), curmob->GetSize()))
=======
			if (!center && !caster->CheckLosFN(caster->GetTargetRingX(), caster->GetTargetRingY(), caster->GetTargetRingZ(), curmob->GetSize()))
>>>>>>> d5efa0f2
				continue;
		} else { // check to stop casting beneficial ae buffs (to wit: bard songs) on enemies...
			// This does not check faction for beneficial AE buffs..only agro and attackable.
			// I've tested for spells that I can find without problem, but a faction-based
			// check may still be needed. Any changes here should also reflect in BardAEPulse() -U
			if (caster->IsAttackAllowed(curmob, true))
				continue;
			if (caster->CheckAggro(curmob))
				continue;
		}

		curmob->CalcSpellPowerDistanceMod(spell_id, dist_targ);

		//if we get here... cast the spell.
		if (IsTargetableAESpell(spell_id) && bad) {
			if (iCounter < MAX_TARGETS_ALLOWED) {
				caster->SpellOnTarget(spell_id, curmob, false, true, resist_adjust);
			}
		} else {
			caster->SpellOnTarget(spell_id, curmob, false, true, resist_adjust);
		}

		if (!isnpc) //npcs are not target limited...
			iCounter++;
	}
}

void EntityList::MassGroupBuff(Mob *caster, Mob *center, uint16 spell_id, bool affect_caster)
{
	Mob *curmob;

	float dist = caster->GetAOERange(spell_id);
	float dist2 = dist * dist;

	bool bad = IsDetrimentalSpell(spell_id);

	for (auto it = mob_list.begin(); it != mob_list.end(); ++it) {
		curmob = it->second;
		if (curmob == center)	//do not affect center
			continue;
		if (curmob == caster && !affect_caster)	//watch for caster too
			continue;
		if (center->DistNoRoot(*curmob) > dist2)	//make sure they are in range
			continue;

		//Only npcs mgb should hit are client pets...
		if (curmob->IsNPC()) {
			Mob *owner = curmob->GetOwner();
			if (owner) {
				if (!owner->IsClient()) {
					continue;
				}
			} else {
				continue;
			}
		}

		if (bad) {
			continue;
		}

		caster->SpellOnTarget(spell_id, curmob);
	}
}

// solar: causes caster to hit every mob within dist range of center with
// a bard pulse of spell_id.
// NPC spells will only affect other NPCs with compatible faction
void EntityList::AEBardPulse(Mob *caster, Mob *center, uint16 spell_id, bool affect_caster)
{
	Mob *curmob;

	float dist = caster->GetAOERange(spell_id);
	float dist2 = dist * dist;

	bool bad = IsDetrimentalSpell(spell_id);
	bool isnpc = caster->IsNPC();

	for (auto it = mob_list.begin(); it != mob_list.end(); ++it) {
		curmob = it->second;
		if (curmob == center)	//do not affect center
			continue;
		if (curmob == caster && !affect_caster)	//watch for caster too
			continue;
		if (center->DistNoRoot(*curmob) > dist2)	//make sure they are in range
			continue;
		if (isnpc && curmob->IsNPC()) {	//check npc->npc casting
			FACTION_VALUE f = curmob->GetReverseFactionCon(caster);
			if (bad) {
				//affect mobs that are on our hate list, or
				//which have bad faction with us
				if (!(caster->CheckAggro(curmob) || f == FACTION_THREATENLY || f == FACTION_SCOWLS) )
					continue;
			} else {
				//only affect mobs we would assist.
				if (!(f <= FACTION_AMIABLE))
					continue;
			}
		}
		//finally, make sure they are within range
		if (bad) {
			if (!center->CheckLosFN(curmob))
				continue;
		} else { // check to stop casting beneficial ae buffs (to wit: bard songs) on enemies...
			// See notes in AESpell() above for more info. 
			if (caster->IsAttackAllowed(curmob, true))
				continue;
			if (caster->CheckAggro(curmob))
				continue;
		}

		//if we get here... cast the spell.
		curmob->BardPulse(spell_id, caster);
	}
	if (caster->IsClient())
		caster->CastToClient()->CheckSongSkillIncrease(spell_id);
}

//Dook- Rampage and stuff for clients.
//NPCs handle it differently in Mob::Rampage
void EntityList::AEAttack(Mob *attacker, float dist, int Hand, int count, bool IsFromSpell) {
//Dook- Will need tweaking, currently no pets or players or horses
	Mob *curmob;

	float dist2 = dist * dist;

	int hit = 0;

	for (auto it = mob_list.begin(); it != mob_list.end(); ++it) {
		curmob = it->second;
		if (curmob->IsNPC()
				&& curmob != attacker //this is not needed unless NPCs can use this
				&&(attacker->IsAttackAllowed(curmob))
				&& curmob->GetRace() != 216 && curmob->GetRace() != 472 /* dont attack horses */
				&& (curmob->DistNoRoot(*attacker) <= dist2)
		) {
			attacker->Attack(curmob, Hand, false, false, IsFromSpell);
			hit++;
			if (count != 0 && hit >= count)
				return;
		}
	}
}

<|MERGE_RESOLUTION|>--- conflicted
+++ resolved
@@ -764,19 +764,11 @@
 			continue;
 		if (curmob == caster && !affect_caster)	//watch for caster too
 			continue;
-<<<<<<< HEAD
-
-		if (spells[spell_id].targettype == ST_Ring){
-			dist_targ = curmob->DistNoRoot(caster->GetTargetRingX(), caster->GetTargetRingY(),caster->GetTargetRingZ());
-		}
-		else if (center){
-=======
-		
+
 		if (spells[spell_id].targettype == ST_Ring) {
 			dist_targ = curmob->DistNoRoot(caster->GetTargetRingX(), caster->GetTargetRingY(), caster->GetTargetRingZ());
 		}
 		else if (center) {
->>>>>>> d5efa0f2
 			dist_targ = center->DistNoRoot(*curmob);
 		}
 
@@ -803,11 +795,7 @@
 				continue;
 			if (center && !center->CheckLosFN(curmob))
 				continue;
-<<<<<<< HEAD
-			if  (!center && !caster->CheckLosFN(caster->GetTargetRingX(), caster->GetTargetRingY(),caster->GetTargetRingZ(), curmob->GetSize()))
-=======
 			if (!center && !caster->CheckLosFN(caster->GetTargetRingX(), caster->GetTargetRingY(), caster->GetTargetRingZ(), curmob->GetSize()))
->>>>>>> d5efa0f2
 				continue;
 		} else { // check to stop casting beneficial ae buffs (to wit: bard songs) on enemies...
 			// This does not check faction for beneficial AE buffs..only agro and attackable.
