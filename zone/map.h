/*
	EQEMu:  Everquest Server Emulator

	Copyright (C) 2001-2014 EQEMu Development Team (http://eqemulator.net)

	This program is free software; you can redistribute it and/or modify
	it under the terms of the GNU General Public License as published by
	the Free Software Foundation; version 2 of the License.

	This program is distributed in the hope that it will be useful,
	but WITHOUT ANY WARRANTY except by those people which sell it, which
	are required to give you total support for your newly bought product;
	without even the implied warranty of MERCHANTABILITY or FITNESS FOR
	A PARTICULAR PURPOSE.  See the GNU General Public License for more details.

	You should have received a copy of the GNU General Public License
	along with this program; if not, write to the Free Software
	Foundation, Inc., 59 Temple Place, Suite 330, Boston, MA  02111-1307  USA

*/

#ifndef ZONE_MAP_H
#define ZONE_MAP_H

#include "position.h"
#include <stdio.h>

#include "zone_config.h"

#define BEST_Z_INVALID -99999

extern const ZoneConfig *Config;
namespace EQEmu
{
<<<<<<< HEAD
	class Map
	{
	public:
		Map();
		~Map();

		float FindBestZ(glm::vec3 &start, glm::vec3 *result) const;
		float FindClosestZ(glm::vec3 &start, glm::vec3 *result) const;
		bool LineIntersectsZone(glm::vec3 start, glm::vec3 end, float step, glm::vec3 *result) const;
		bool LineIntersectsZoneNoZLeaps(glm::vec3 start, glm::vec3 end, float step_mag, glm::vec3 *result) const;
		bool CheckLoS(glm::vec3 myloc, glm::vec3 oloc) const;
=======
public:
	Map();
	~Map();

	float FindBestZ(glm::vec3 &start, glm::vec3 *result) const;
	float FindClosestZ(glm::vec3 &start, glm::vec3 *result) const;
	bool LineIntersectsZone(glm::vec3 start, glm::vec3 end, float step, glm::vec3 *result) const;
	bool LineIntersectsZoneNoZLeaps(glm::vec3 start, glm::vec3 end, float step_mag, glm::vec3 *result) const;
	bool CheckLoS(glm::vec3 myloc, glm::vec3 oloc) const;
	bool DoCollisionCheck(glm::vec3 myloc, glm::vec3 oloc, glm::vec3 &outnorm, float &distance) const;
>>>>>>> 638d43e3

#ifdef USE_MAP_MMFS
		bool Load(std::string filename, bool force_mmf_overwrite = false);
#else
		bool Load(std::string filename);
#endif

		static Map *LoadMapFile(std::string file);
	private:
		void RotateVertex(glm::vec3 &v, float rx, float ry, float rz);
		void ScaleVertex(glm::vec3 &v, float sx, float sy, float sz);
		void TranslateVertex(glm::vec3 &v, float tx, float ty, float tz);
		bool LoadV1(FILE *f);
		bool LoadV2(FILE *f);

#ifdef USE_MAP_MMFS
		bool LoadMMF(const std::string& map_file_name, bool force_mmf_overwrite);
		bool SaveMMF(const std::string& map_file_name, bool force_mmf_overwrite);
#endif /*USE_MAP_MMFS*/

		struct impl;
		impl *imp;
	};
}
#endif<|MERGE_RESOLUTION|>--- conflicted
+++ resolved
@@ -30,9 +30,8 @@
 #define BEST_Z_INVALID -99999
 
 extern const ZoneConfig *Config;
-namespace EQEmu
+namespace EQEmu 
 {
-<<<<<<< HEAD
 	class Map
 	{
 	public:
@@ -44,18 +43,7 @@
 		bool LineIntersectsZone(glm::vec3 start, glm::vec3 end, float step, glm::vec3 *result) const;
 		bool LineIntersectsZoneNoZLeaps(glm::vec3 start, glm::vec3 end, float step_mag, glm::vec3 *result) const;
 		bool CheckLoS(glm::vec3 myloc, glm::vec3 oloc) const;
-=======
-public:
-	Map();
-	~Map();
-
-	float FindBestZ(glm::vec3 &start, glm::vec3 *result) const;
-	float FindClosestZ(glm::vec3 &start, glm::vec3 *result) const;
-	bool LineIntersectsZone(glm::vec3 start, glm::vec3 end, float step, glm::vec3 *result) const;
-	bool LineIntersectsZoneNoZLeaps(glm::vec3 start, glm::vec3 end, float step_mag, glm::vec3 *result) const;
-	bool CheckLoS(glm::vec3 myloc, glm::vec3 oloc) const;
-	bool DoCollisionCheck(glm::vec3 myloc, glm::vec3 oloc, glm::vec3 &outnorm, float &distance) const;
->>>>>>> 638d43e3
+		bool DoCollisionCheck(glm::vec3 myloc, glm::vec3 oloc, glm::vec3 &outnorm, float &distance) const;
 
 #ifdef USE_MAP_MMFS
 		bool Load(std::string filename, bool force_mmf_overwrite = false);
