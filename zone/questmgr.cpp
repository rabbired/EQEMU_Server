--- conflicted
+++ resolved
@@ -2962,10 +2962,10 @@
 	return database.GetCharacterID(name);
 }
 
-<<<<<<< HEAD
 std::string QuestManager::getclassname(uint8 class_id, uint8 level) {
 	return GetClassIDName(class_id, level);
-=======
+}
+
 int QuestManager::getcurrencyid(uint32 item_id) {
 	auto iter = zone->AlternateCurrencies.begin();
 	while (iter != zone->AlternateCurrencies.end()) {
@@ -2987,7 +2987,6 @@
 			++iter;
 		}
 	return 0;
->>>>>>> 928070e9
 }
 
 const char* QuestManager::getguildnamebyid(int guild_id) {
