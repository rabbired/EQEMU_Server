--- conflicted
+++ resolved
@@ -143,7 +143,6 @@
 			cur++;
 	}
 
-<<<<<<< HEAD
 	auto cur_iter = STimerList.begin();
 	while(cur_iter != STimerList.end()) {
 		if(!cur_iter->Timer_.Enabled()) {
@@ -154,31 +153,6 @@
 		} else {
 			++cur_iter;
 		}
-=======
-	std::list<SignalTimer>::iterator curS, endS, tmpS;
-
-	curS = STimerList.begin();
-	endS = STimerList.end();
-	while (curS != endS) {
-		if(!curS->Timer_.Enabled()) {
-			//remove the timer
-			tmpS = curS;
-			tmpS++;
-			STimerList.erase(curS);
-			curS = tmpS;
-		} else if(curS->Timer_.Check()) {
-			//disable the timer so it gets deleted.
-			curS->Timer_.Disable();
-
-			//signal the event...
-			entity_list.SignalMobsByNPCID(curS->npc_id, curS->signal_id);
-
-			//restart for the same reasons as above.
-			curS = STimerList.begin();
-			endS = STimerList.end();
-		} else
-			curS++;
->>>>>>> 815c3dc7
 	}
 }
 
