--- conflicted
+++ resolved
@@ -816,157 +816,9 @@
 }
 
 void Client::BulkSendInventoryItems() {
-<<<<<<< HEAD
 	EQEmu::MemoryBuffer items;
 	if(!m_inventory.Serialize(items)) {
 		return;
-=======
-	int16 slot_id = 0;
-
-	// LINKDEAD TRADE ITEMS
-	// Move trade slot items back into normal inventory..need them there now for the proceeding validity checks
-	for(slot_id = EmuConstants::TRADE_BEGIN; slot_id <= EmuConstants::TRADE_END; slot_id++) {
-		ItemInst* inst = m_inv.PopItem(slot_id);
-		if(inst) {
-			bool is_arrow = (inst->GetItem()->ItemType == ItemTypeArrow) ? true : false;
-			int16 free_slot_id = m_inv.FindFreeSlot(inst->IsType(ItemClassContainer), true, inst->GetItem()->Size, is_arrow);
-			Log.Out(Logs::Detail, Logs::Inventory, "Incomplete Trade Transaction: Moving %s from slot %i to %i", inst->GetItem()->Name, slot_id, free_slot_id);
-			PutItemInInventory(free_slot_id, *inst, false);
-			database.SaveInventory(character_id, nullptr, slot_id);
-			safe_delete(inst);
-		}
-	}
-
-	bool deletenorent = database.NoRentExpired(GetName());
-	if (deletenorent) { //client was offline for more than 30 minutes, delete no rent items
-		if (RuleB(Inventory, TransformSummonedBags))
-			DisenchantSummonedBags(false);
-		RemoveNoRent(false);
-	}
-
-	RemoveDuplicateLore(false);
-	MoveSlotNotAllowed(false);
-
-	// The previous three method calls took care of moving/removing expired/illegal item placements
-
-	//TODO: this function is just retarded... it re-allocates the buffer for every
-	//new item. It should be changed to loop through once, gather the
-	//lengths, and item packet pointers into an array (fixed length), and
-	//then loop again to build the packet.
-	//EQApplicationPacket *packets[50];
-	//unsigned long buflen = 0;
-	//unsigned long pos = 0;
-	//memset(packets, 0, sizeof(packets));
-	//foreach item in the invendor sections
-	//	packets[pos++] = ReturnItemPacket(...)
-	//	buflen += temp->size
-	//...
-	//allocat the buffer
-	//for r from 0 to pos
-	//	put pos[r]->pBuffer into the buffer
-	//for r from 0 to pos
-	//	safe_delete(pos[r]);
-
-	uint32 size = 0;
-	uint16 i = 0;
-	std::map<uint16, std::string> ser_items;
-	std::map<uint16, std::string>::iterator itr;
-
-	//Inventory items
-	for(slot_id = MAIN_BEGIN; slot_id < EmuConstants::MAP_POSSESSIONS_SIZE; slot_id++) {
-		const ItemInst* inst = m_inv[slot_id];
-		if(inst) {
-			std::string packet = inst->Serialize(slot_id);
-			ser_items[i++] = packet;
-			size += packet.length();
-		}
-	}
-
-	// Power Source
-	if(GetClientVersion() >= ClientVersion::SoF) {
-		const ItemInst* inst = m_inv[MainPowerSource];
-		if(inst) {
-			std::string packet = inst->Serialize(MainPowerSource);
-			ser_items[i++] = packet;
-			size += packet.length();
-		}
-	}
-
-	// Bank items
-	for(slot_id = EmuConstants::BANK_BEGIN; slot_id <= EmuConstants::BANK_END; slot_id++) {
-		const ItemInst* inst = m_inv[slot_id];
-		if(inst) {
-			std::string packet = inst->Serialize(slot_id);
-			ser_items[i++] = packet;
-			size += packet.length();
-		}
-	}
-
-	// Shared Bank items
-	for(slot_id = EmuConstants::SHARED_BANK_BEGIN; slot_id <= EmuConstants::SHARED_BANK_END; slot_id++) {
-		const ItemInst* inst = m_inv[slot_id];
-		if(inst) {
-			std::string packet = inst->Serialize(slot_id);
-			ser_items[i++] = packet;
-			size += packet.length();
-		}
-	}
-
-	EQApplicationPacket* outapp = new EQApplicationPacket(OP_CharInventory, size);
-	uchar* ptr = outapp->pBuffer;
-	for(itr = ser_items.begin(); itr != ser_items.end(); ++itr){
-		int length = itr->second.length();
-		if(length > 5) {
-			memcpy(ptr, itr->second.c_str(), length);
-			ptr += length;
-		}
-	}
-	QueuePacket(outapp);
-	safe_delete(outapp);
-}
-/*#else
-void Client::BulkSendInventoryItems()
-{
-	// Search all inventory buckets for items
-	bool deletenorent=database.NoRentExpired(GetName());
-	// Worn items and Inventory items
-	int16 slot_id = 0;
-	if(deletenorent){//client was offline for more than 30 minutes, delete no rent items
-		RemoveNoRent();
-	}
-	for (slot_id=EmuConstants::POSSESSIONS_BEGIN; slot_id<=EmuConstants::POSSESSIONS_END; slot_id++) {
-		const ItemInst* inst = m_inv[slot_id];
-		if (inst){
-			SendItemPacket(slot_id, inst, ItemPacketCharInventory);
-		}
-	}
-	// Bank items
-	for (slot_id=EmuConstants::BANK_BEGIN; slot_id<=EmuConstants::BANK_END; slot_id++) { // 2015...
-		const ItemInst* inst = m_inv[slot_id];
-		if (inst){
-			SendItemPacket(slot_id, inst, ItemPacketCharInventory);
-		}
-	}
-
-	// Shared Bank items
-	for (slot_id=EmuConstants::SHARED_BANK_BEGIN; slot_id<=EmuConstants::SHARED_BANK_END; slot_id++) {
-		const ItemInst* inst = m_inv[slot_id];
-		if (inst){
-			SendItemPacket(slot_id, inst, ItemPacketCharInventory);
-		}
-	}
-
-	// LINKDEAD TRADE ITEMS
-	// If player went LD during a trade, they have items in the trade inventory
-	// slots. These items are now being put into their inventory (then queue up on cursor)
-	for (int16 trade_slot_id=EmuConstants::TRADE_BEGIN; trade_slot_id<=EmuConstants::TRADE_END; trade_slot_id++) {
-		const ItemInst* inst = m_inv[slot_id];
-		if (inst) {
-			int16 free_slot_id = m_inv.FindFreeSlot(inst->IsType(ItemClassContainer), true, inst->GetItem()->Size);
-			DeleteItemInInventory(trade_slot_id, 0, false);
-			PutItemInInventory(free_slot_id, *inst, true);
-		}
->>>>>>> 32e880f5
 	}
 	
 	EQApplicationPacket outapp(OP_CharInventory, items.Size());
