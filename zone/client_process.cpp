--- conflicted
+++ resolved
@@ -553,14 +553,8 @@
 				viral_timer_counter = 0;
 		}
 
-<<<<<<< HEAD
-		if(projectile_timer.Check())
-			SpellProjectileEffect();
-
-=======
 		ProjectileAttack();
 					
->>>>>>> 60563aea
 		if(spellbonuses.GravityEffect == 1) {
 			if(gravity_timer.Check())
 				DoGravityEffect();
