--- conflicted
+++ resolved
@@ -238,8 +238,6 @@
 			}
 		}
 
-<<<<<<< HEAD
-=======
 		if (RuleB(Character, ActiveInvSnapshots) && time(nullptr) >= GetNextInvSnapshotTime()) {
 			if (database.SaveCharacterInvSnapshot(CharacterID())) {
 				SetNextInvSnapshot(RuleI(Character, InvSnapshotMinIntervalM));
@@ -252,49 +250,7 @@
 					GetName(), RuleI(Character, InvSnapshotMinRetryM), (RuleI(Character, InvSnapshotMinRetryM) == 1 ? "" : "s"));
 			}
 		}
-
-		/* Build a close range list of NPC's  */
-		if (npc_close_scan_timer.Check()) {
-			close_mobs.clear();
-
-			/* Force spawn updates when traveled far */
-			bool force_spawn_updates = false;
-			float client_update_range = (RuleI(Range, ClientForceSpawnUpdateRange) *  RuleI(Range, ClientForceSpawnUpdateRange));
-			if (DistanceSquared(last_major_update_position, m_Position) >= client_update_range) {
-				last_major_update_position = m_Position;
-				force_spawn_updates = true;
-			}
-
-			float scan_range = (RuleI(Range, ClientNPCScan) * RuleI(Range, ClientNPCScan));
-			auto &mob_list = entity_list.GetMobList();
-			for (auto itr = mob_list.begin(); itr != mob_list.end(); ++itr) {
-				Mob* mob = itr->second;
-
-				float distance = DistanceSquared(m_Position, mob->GetPosition());
-				if (mob->IsNPC()) {
-					if (distance <= scan_range) {
-						close_mobs.insert(std::pair<Mob *, float>(mob, distance));
-					}
-					else if ((mob->GetAggroRange() * mob->GetAggroRange()) > scan_range) {
-						close_mobs.insert(std::pair<Mob *, float>(mob, distance));
-					}
-				}
-
-				if (force_spawn_updates && mob != this) {
-
-					if (mob->is_distance_roamer) {
-						mob->SendPositionUpdateToClient(this);
-						continue;
-					}
-
-					if (distance <= client_update_range)
-						mob->SendPositionUpdateToClient(this);
-				}
-
-			}
-		}
-
->>>>>>> 9f039b47
+		
 		bool may_use_attacks = false;
 		/*
 			Things which prevent us from attacking:
