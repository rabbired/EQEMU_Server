/*  EQEMu:  Everquest Server Emulator
    Copyright (C) 2001-2004  EQEMu Development Team (http://eqemulator.net)

    This program is free software; you can redistribute it and/or modify
    it under the terms of the GNU General Public License as published by
    the Free Software Foundation; version 2 of the License.

    This program is distributed in the hope that it will be useful,
    but WITHOUT ANY WARRANTY except by those people which sell it, which
	are required to give you total support for your newly bought product;
	without even the implied warranty of MERCHANTABILITY or FITNESS FOR
	A PARTICULAR PURPOSE.  See the GNU General Public License for more details.

    You should have received a copy of the GNU General Public License
    along with this program; if not, write to the Free Software
    Foundation, Inc., 59 Temple Place, Suite 330, Boston, MA  02111-1307  USA
*/
#ifndef __QUEST_MANAGER_H__
#define __QUEST_MANAGER_H__

#include "../common/timer.h"
#include "tasks.h"

#include <string>
#include <list>
<<<<<<< HEAD
#include <stack>
using namespace std;
=======
>>>>>>> 815c3dc7

class NPC;
class Client;

class QuestManager {
	struct running_quest {
		Mob *owner;
		Client *initiator;
		ItemInst* questitem;
		bool depop_npc;
	};
public:
	QuestManager();
	virtual ~QuestManager();

	void StartQuest(Mob *_owner, Client *_initiator = nullptr, ItemInst* _questitem = nullptr);
	void EndQuest();

	void Process();

	void ClearTimers(Mob *who);
	void ClearAllTimers();

	//quest functions
	void echo(int colour, const char *str);
	void say(const char *str);
	void say(const char *str, uint8 language);
	void me(const char *str);
	void summonitem(uint32 itemid, int16 charges = 0);
	void write(const char *file, const char *str);
	Mob* spawn2(int npc_type, int grid, int unused, float x, float y, float z, float heading);
	Mob* unique_spawn(int npc_type, int grid, int unused, float x, float y, float z, float heading = 0);
	Mob* spawn_from_spawn2(uint32 spawn2_id);
	void enable_spawn2(uint32 spawn2_id);
	void disable_spawn2(uint32 spawn2_id);
	void setstat(int stat, int value);
	void incstat(int stat, int value);
	void castspell(int spell_id, int target_id);
	void selfcast(int spell_id);
	void addloot(int item_id, int charges = 0, bool equipitem = true);
	void Zone(const char *zone_name);
	void settimer(const char *timer_name, int seconds);
    void settimerMS(const char *timer_name, int milliseconds);
	void stoptimer(const char *timer_name);
	void stopalltimers();
	void emote(const char *str);
	void shout(const char *str);
	void shout2(const char *str);
	void gmsay(const char *str, uint32 color, bool send_to_world, uint32 to_guilddbid, uint32 to_minstatus);
	void depop(int npc_type = 0); // depop NPC and don't start spawn timer
	void depop_withtimer(int npc_type = 0); // depop NPC and start spawn timer
	void depopall(int npc_type = 0);
	void depopzone(bool StartSpawnTimer = true);
	void repopzone();
	void settarget(const char *type, int target_id);
	void follow(int entity_id, int distance);
	void sfollow();
	void changedeity(int diety_id);
	void exp(int amt);
	void level(int newlevel);
	void traindisc(int discipline_tome_item_id);
	bool isdisctome(int item_id);
	void safemove();
	void rain(int weather);
	void snow(int weather);
	void surname(const char *name);
	void permaclass(int class_id);
	void permarace(int race_id);
	void permagender(int gender_id);
	uint16 scribespells(uint8 max_level, uint8 min_level = 1);
	uint16 traindiscs(uint8 max_level, uint8 min_level = 1);
	void unscribespells();
	void untraindiscs();
	void givecash(int copper, int silver, int gold, int platinum);
	void pvp(const char *mode);
	void movepc(int zone_id, float x, float y, float z, float heading);
	void gmmove(float x, float y, float z);
	void movegrp(int zoneid, float x, float y, float z);
	void doanim(int anim_id);
	void addskill(int skill_id, int value);
	void setlanguage(int skill_id, int value);
	void setskill(int skill_id, int value);
	void setallskill(int value);
	void attack(const char *client_name);
	void attacknpc(int npc_entity_id);
	void attacknpctype(int npc_type_id);
	void save();
	void faction(int faction_id, int faction_value, int temp);
	void setsky(uint8 new_sky);
	void setguild(uint32 new_guild_id, uint8 new_rank);
	void CreateGuild(const char *guild_name, const char *leader);
	void settime(uint8 new_hour, uint8 new_min);
	void itemlink(int item_id);
	void signal(int npc_id, int wait_ms = 0);
	void signalwith(int npc_id, int signal_id, int wait_ms = 0);
	void setglobal(const char *varname, const char *newvalue, int options, const char *duration);
	void targlobal(const char *varname, const char *value, const char *duration, int npcid, int charid, int zoneid);
	void delglobal(const char *varname);
	void ding();
	void rebind(int zoneid, float x, float y, float z);
	void start(int wp);
	void stop();
	void pause(int duration);
	void moveto(float x, float y, float z, float h, bool saveguardspot);
	void resume();
	void addldonpoints(int32 points, uint32 theme);
	void addldonwin(int32 wins, uint32 theme);
	void addldonloss(int32 losses, uint32 theme);
	void setnexthpevent(int at);
	void setnextinchpevent(int at);
	void respawn(int npc_type, int grid);
	void set_proximity(float minx, float maxx, float miny, float maxy, float minz=-999999, float maxz=999999);
	void clear_proximity();
	void enable_proximity_say();
	void disable_proximity_say();
	void setanim(int npc_type, int animnum);
	void showgrid(int gridid);
	void spawn_condition(const char *zone_short, uint32 instance_id, uint16 condition_id, short new_value);
	short get_spawn_condition(const char *zone_short, uint32 instance_id, uint16 condition_id);
	void toggle_spawn_event(int event_id, bool enable, bool reset_base);
	bool has_zone_flag(int zone_id);
	void set_zone_flag(int zone_id);
	void clear_zone_flag(int zone_id);
	void sethp(int hpperc);
	bool summonburriedplayercorpse(uint32 char_id, float dest_x, float dest_y, float dest_z, float dest_heading);
	bool summonallplayercorpses(uint32 char_id, float dest_x, float dest_y, float dest_z, float dest_heading);
	uint32 getplayerburriedcorpsecount(uint32 char_id);
	bool buryplayercorpse(uint32 char_id);
	void forcedooropen(uint32 doorid, bool altmode);
	void forcedoorclose(uint32 doorid, bool altmode);
	void toggledoorstate(uint32 doorid);
	bool isdooropen(uint32 doorid);
	void npcrace(int race_id);
	void npcgender(int gender_id);	void npcsize(int newsize);
	void npctexture(int newtexture);
	void playerrace(int race_id);
	void playergender(int gender_id);
	void playersize(int newsize);
	void playertexture(int newtexture);
	void playerfeature(char *feature, int setting);
	void npcfeature(char *feature, int setting);
	void popup(char *title, char *text, uint32 popupid, uint32 buttons, uint32 Duration);
	void taskselector(int taskcount, int *tasks);
	void tasksetselector(int tasksettid);
	void enabletask(int taskcount, int *tasks);
	void disabletask(int taskcount, int *tasks);
	bool istaskenabled(int taskid);
	bool istaskactive(int task);
	bool istaskactivityactive(int task, int activity);
	int gettaskactivitydonecount(int task, int activity);
	void updatetaskactivity(int task, int activity, int count);
	void resettaskactivity(int task, int activity);
	void taskexploredarea(int exploreid);
	void assigntask(int taskid);
	void failtask(int taskid);
	int tasktimeleft(int taskid);
	int istaskcompleted(int taskid);
	int enabledtaskcount(int taskset);
	int firsttaskinset(int taskset);
	int lasttaskinset(int taskset);
	int nexttaskinset(int taskset, int taskid);
	int activespeaktask();
	int activespeakactivity(int taskid);
	int activetasksinset(int taskset);
	int completedtasksinset(int taskset);
	bool istaskappropriate(int task);
    void clearspawntimers();
	void ze(int type, const char *str);
	void we(int type, const char *str);
    int getlevel(uint8 type);
    int collectitems(uint32 item_id, bool remove);
    int collectitems_processSlot(int16 slot_id, uint32 item_id, bool remove);
    void enabletitle(int titleset);
   	bool checktitle(int titlecheck);
   	void removetitle(int titlecheck);
	uint16 CreateGroundObject(uint32 itemid, float x, float y, float z, float heading, uint32 decay_time = 300000);
	uint16 CreateGroundObjectFromModel(const char* model, float x, float y, float z, float heading, uint8 type = 0x00, uint32 decay_time = 0);
	void ModifyNPCStat(const char *identifier, const char *newValue);
	void UpdateSpawnTimer(uint32 id, uint32 newTime);
	void MerchantSetItem(uint32 NPCid, uint32 itemid, uint32 quantity = 0);
	uint32 MerchantCountItem(uint32 NPCid, uint32 itemid);
	uint16 CreateInstance(const char *zone, int16 version, uint32 duration);
	void DestroyInstance(uint16 instance_id);
	uint16 GetInstanceID(const char *zone, int16 version);
	void AssignToInstance(uint16 instance_id);
	void AssignGroupToInstance(uint16 instance_id);
	void AssignRaidToInstance(uint16 instance_id);
	void MovePCInstance(int zone_id, int instance_id, float x, float y, float z, float heading);
	void FlagInstanceByGroupLeader(uint32 zone, int16 version);
	void FlagInstanceByRaidLeader(uint32 zone, int16 version);
	const char* varlink(char* perltext, int item_id);
	const char* saylink(char* Phrase, bool silent, char* LinkName);
	const char* getguildnamebyid(int guild_id);
	void SetRunning(bool val);
	bool IsRunning();
	void FlyMode(uint8 flymode);
	uint8 FactionValue();
	void wearchange(uint8 slot, uint16 texture);
	void voicetell(char *str, int macronum, int racenum, int gendernum);
    void LearnRecipe(uint32 recipe_id);
    void SendMail(const char *to, const char *from, const char *subject, const char *message);
	uint16 CreateDoor( const char* model, float x, float y, float z, float heading, uint8 opentype, uint16 size);
    int32 GetZoneID(const char *zone);
    const char *GetZoneLongName(const char *zone);
	void CrossZoneSignalPlayerByCharID(int charid, uint32 data);
	void CrossZoneSignalPlayerByName(const char *CharName, uint32 data);
	void CrossZoneMessagePlayerByName(uint32 Type, const char *CharName, const char *Message);

	Client *GetInitiator() const;
	NPC *GetNPC() const;
	Mob *GetOwner() const;
	ItemInst *GetQuestItem() const;
	inline bool ProximitySayInUse() { return HaveProximitySays; }

#ifdef BOTS
	int createbotcount();
	int spawnbotcount();
	bool botquest();
	bool createBot(const char *name, const char *lastname, uint8 level, uint16 race, uint8 botclass, uint8 gender);
#endif

	inline uint16 GetMana(uint32 spell_id) { return( spells[spell_id].mana); }

private:
	std::stack<running_quest> quests_running_;

	bool HaveProximitySays;

	int QGVarDuration(const char *fmt);
	int InsertQuestGlobal(int charid, int npcid, int zoneid, const char *name, const char *value, int expdate);

	class QuestTimer {
	public:
<<<<<<< HEAD
		inline QuestTimer(int duration, Mob *_mob, string _name) : mob(_mob), name(_name), Timer_(duration) { Timer_.Start(duration, false); }
		Mob*   mob;
		string name;
=======
		inline QuestTimer(int duration, Mob *_mob, std::string _name) : mob(_mob), name(_name), Timer_(duration) { Timer_.Start(duration, false); }
		Mob* mob;
		std::string name;
>>>>>>> 815c3dc7
		Timer Timer_;
	};
	class SignalTimer {
	public:
		inline SignalTimer(int duration, int _npc_id, int _signal_id) : npc_id(_npc_id), signal_id(_signal_id), Timer_(duration) { Timer_.Start(duration, false); }
		int npc_id;
		int signal_id;
		Timer Timer_;
	};
	std::list<QuestTimer>	QTimerList;
	std::list<SignalTimer>	STimerList;

};

extern QuestManager quest_manager;

#endif
<|MERGE_RESOLUTION|>--- conflicted
+++ resolved
@@ -23,11 +23,7 @@
 
 #include <string>
 #include <list>
-<<<<<<< HEAD
 #include <stack>
-using namespace std;
-=======
->>>>>>> 815c3dc7
 
 class NPC;
 class Client;
@@ -261,15 +257,9 @@
 
 	class QuestTimer {
 	public:
-<<<<<<< HEAD
-		inline QuestTimer(int duration, Mob *_mob, string _name) : mob(_mob), name(_name), Timer_(duration) { Timer_.Start(duration, false); }
+		inline QuestTimer(int duration, Mob *_mob, std::string _name) : mob(_mob), name(_name), Timer_(duration) { Timer_.Start(duration, false); }
 		Mob*   mob;
-		string name;
-=======
-		inline QuestTimer(int duration, Mob *_mob, std::string _name) : mob(_mob), name(_name), Timer_(duration) { Timer_.Start(duration, false); }
-		Mob* mob;
 		std::string name;
->>>>>>> 815c3dc7
 		Timer Timer_;
 	};
 	class SignalTimer {
