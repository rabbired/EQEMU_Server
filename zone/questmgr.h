/*  EQEMu:  Everquest Server Emulator
    Copyright (C) 2001-2004  EQEMu Development Team (http://eqemulator.net)

    This program is free software; you can redistribute it and/or modify
    it under the terms of the GNU General Public License as published by
    the Free Software Foundation; version 2 of the License.

    This program is distributed in the hope that it will be useful,
    but WITHOUT ANY WARRANTY except by those people which sell it, which
	are required to give you total support for your newly bought product;
	without even the implied warranty of MERCHANTABILITY or FITNESS FOR
	A PARTICULAR PURPOSE.  See the GNU General Public License for more details.

    You should have received a copy of the GNU General Public License
    along with this program; if not, write to the Free Software
    Foundation, Inc., 59 Temple Place, Suite 330, Boston, MA  02111-1307  USA
*/
#ifndef __QUEST_MANAGER_H__
#define __QUEST_MANAGER_H__

#include "../common/timer.h"
#include "tasks.h"

#include <list>
#include <stack>

class Client;
class Mob;
class NPC;

namespace EQEmu
{
	class ItemInstance;
}

class QuestManager {
	struct running_quest {
		Mob *owner;
		Client *initiator;
		EQEmu::ItemInstance* questitem;
		bool depop_npc;
		std::string encounter;
	};

	struct PausedTimer {
		Mob * owner;
		std::string name;
		uint32 time;
	};
public:
	QuestManager();
	virtual ~QuestManager();

	void StartQuest(Mob *_owner, Client *_initiator = nullptr, EQEmu::ItemInstance* _questitem = nullptr, std::string encounter = "");
	void EndQuest();
	bool QuestsRunning() { return !quests_running_.empty(); }

	void Process();

	void ClearTimers(Mob *who);
	void ClearAllTimers();

	//quest functions
	void echo(int colour, const char *str);
	void say(const char *str, Journal::Options &opts);
	void me(const char *str);
	void summonitem(uint32 itemid, int16 charges = -1);
	void write(const char *file, const char *str);
	Mob* spawn2(int npc_type, int grid, int unused, const glm::vec4& position);
	Mob* unique_spawn(int npc_type, int grid, int unused, const glm::vec4& position);
	Mob* spawn_from_spawn2(uint32 spawn2_id);
	void enable_spawn2(uint32 spawn2_id);
	void disable_spawn2(uint32 spawn2_id);
	void setstat(int stat, int value);
	void incstat(int stat, int value);
	void castspell(int spell_id, int target_id);
	void selfcast(int spell_id);
	void addloot(int item_id, int charges = 0, bool equipitem = true, int aug1 = 0, int aug2 = 0, int aug3 = 0, int aug4 = 0, int aug5 = 0, int aug6 = 0);
	void Zone(const char *zone_name);
	void settimer(const char *timer_name, int seconds);
	void settimerMS(const char *timer_name, int milliseconds);
	void settimerMS(const char *timer_name, int milliseconds, EQEmu::ItemInstance *inst);
	void settimerMS(const char *timer_name, int milliseconds, Mob *mob);
	void stoptimer(const char *timer_name);
	void stoptimer(const char *timer_name, EQEmu::ItemInstance *inst);
	void stoptimer(const char *timer_name, Mob *mob);
	void stopalltimers();
	void stopalltimers(EQEmu::ItemInstance *inst);
	void stopalltimers(Mob *mob);
	void pausetimer(const char *timer_name);
	void resumetimer(const char *timer_name);
	bool ispausedtimer(const char *timer_name);
	void emote(const char *str);
	void shout(const char *str);
	void shout2(const char *str);
	void gmsay(const char *str, uint32 color, bool send_to_world, uint32 to_guilddbid, uint32 to_minstatus);
	void depop(int npc_type = 0); // depop NPC and don't start spawn timer
	void depop_withtimer(int npc_type = 0); // depop NPC and start spawn timer
	void depopall(int npc_type = 0);
	void depopzone(bool StartSpawnTimer = true);
	void repopzone();
	void settarget(const char *type, int target_id);
	void follow(int entity_id, int distance);
	void sfollow();
	void changedeity(int diety_id);
	void exp(int amt);
	void level(int newlevel);
	void traindisc(int discipline_tome_item_id);
	bool isdisctome(int item_id);
	std::string getspellname(uint32 spell_id);
	void safemove();
	void rain(int weather);
	void snow(int weather);
	void surname(const char *name);
	void permaclass(int class_id);
	void permarace(int race_id);
	void permagender(int gender_id);
	uint16 scribespells(uint8 max_level, uint8 min_level = 1);
	uint16 traindiscs(uint8 max_level, uint8 min_level = 1);
	void unscribespells();
	void untraindiscs();
	void givecash(int copper, int silver, int gold, int platinum);
	void pvp(const char *mode);
	void movepc(int zone_id, float x, float y, float z, float heading);
	void gmmove(float x, float y, float z);
	void movegrp(int zoneid, float x, float y, float z);
	void doanim(int anim_id);
	void addskill(int skill_id, int value);
	void setlanguage(int skill_id, int value);
	void setskill(int skill_id, int value);
	void setallskill(int value);
	void attack(const char *client_name);
	void attacknpc(int npc_entity_id);
	void attacknpctype(int npc_type_id);
	void save();
	void faction(int faction_id, int faction_value, int temp);
	void setsky(uint8 new_sky);
	void setguild(uint32 new_guild_id, uint8 new_rank);
	void CreateGuild(const char *guild_name, const char *leader);
	void settime(uint8 new_hour, uint8 new_min, bool update_world = true);
	void itemlink(int item_id);
	void signal(int npc_id, int wait_ms = 0);
	void signalwith(int npc_id, int signal_id, int wait_ms = 0);
	void setglobal(const char *varname, const char *newvalue, int options, const char *duration);
	void targlobal(const char *varname, const char *value, const char *duration, int npcid, int charid, int zoneid);
	void delglobal(const char *varname);
	void ding();
	void rebind(int zoneid, const glm::vec3& location);
	void start(int wp);
	void stop();
	void pause(int duration);
	void moveto(const glm::vec4& position, bool saveguardspot);
	void resume();
	void addldonpoints(int32 points, uint32 theme);
	void addldonwin(int32 wins, uint32 theme);
	void addldonloss(int32 losses, uint32 theme);
	void setnexthpevent(int at);
	void setnextinchpevent(int at);
	void respawn(int npc_type, int grid);
	void set_proximity(float minx, float maxx, float miny, float maxy, float minz=-999999, float maxz=999999, bool bSay = false);
	void clear_proximity();
	void enable_proximity_say();
	void disable_proximity_say();
	void setanim(int npc_type, int animnum);
	void showgrid(int gridid);
	void spawn_condition(const char *zone_short, uint32 instance_id, uint16 condition_id, short new_value);
	short get_spawn_condition(const char *zone_short, uint32 instance_id, uint16 condition_id);
	void toggle_spawn_event(int event_id, bool enable, bool strict, bool reset_base);
	bool has_zone_flag(int zone_id);
	void set_zone_flag(int zone_id);
	void clear_zone_flag(int zone_id);
	void sethp(int hpperc);
	bool summonburiedplayercorpse(uint32 char_id, const glm::vec4& position);
	bool summonallplayercorpses(uint32 char_id, const glm::vec4& position);
	uint32 getplayerburiedcorpsecount(uint32 char_id);
	int getplayercorpsecount(uint32 char_id);
	int getplayercorpsecountbyzoneid(uint32 char_id, uint32 zone_id);
	bool buryplayercorpse(uint32 char_id);
	void forcedooropen(uint32 doorid, bool altmode);
	void forcedoorclose(uint32 doorid, bool altmode);
	void toggledoorstate(uint32 doorid);
	bool isdooropen(uint32 doorid);
	void npcrace(int race_id);
	void npcgender(int gender_id);	void npcsize(int newsize);
	void npctexture(int newtexture);
	void playerrace(int race_id);
	void playergender(int gender_id);
	void playersize(int newsize);
	void playertexture(int newtexture);
	void playerfeature(char *feature, int setting);
	void npcfeature(char *feature, int setting);
	void popup(const char *title, const char *text, uint32 popupid, uint32 buttons, uint32 Duration);
	void taskselector(int taskcount, int *tasks);
	void tasksetselector(int tasksettid);
	void enabletask(int taskcount, int *tasks);
	void disabletask(int taskcount, int *tasks);
	bool istaskenabled(int taskid);
	bool istaskactive(int task);
	bool istaskactivityactive(int task, int activity);
	int gettaskactivitydonecount(int task, int activity);
	void updatetaskactivity(int task, int activity, int count, bool ignore_quest_update = false);
	void resettaskactivity(int task, int activity);
	void taskexploredarea(int exploreid);
	void assigntask(int taskid, bool enforce_level_requirement = false);
	void failtask(int taskid);
	int tasktimeleft(int taskid);
	int istaskcompleted(int taskid);
	int enabledtaskcount(int taskset);
	int firsttaskinset(int taskset);
	int lasttaskinset(int taskset);
	int nexttaskinset(int taskset, int taskid);
	int activespeaktask();
	int activespeakactivity(int taskid);
	int activetasksinset(int taskset);
	int completedtasksinset(int taskset);
	bool istaskappropriate(int task);
	std::string gettaskname(uint32 task_id);
    void clearspawntimers();
	void ze(int type, const char *str);
	void we(int type, const char *str);
    int getlevel(uint8 type);
    int collectitems(uint32 item_id, bool remove);
    int collectitems_processSlot(int16 slot_id, uint32 item_id, bool remove);
	int countitem(uint32 item_id);
	std::string getitemname(uint32 item_id);
    void enabletitle(int titleset);
   	bool checktitle(int titlecheck);
   	void removetitle(int titlecheck);
	uint16 CreateGroundObject(uint32 itemid, const glm::vec4& position, uint32 decay_time = 300000);
	uint16 CreateGroundObjectFromModel(const char* model, const glm::vec4& position, uint8 type = 0x00, uint32 decay_time = 0);
	void ModifyNPCStat(const char *identifier, const char *newValue);
	void UpdateSpawnTimer(uint32 id, uint32 newTime);
	void MerchantSetItem(uint32 NPCid, uint32 itemid, uint32 quantity = 0);
	uint32 MerchantCountItem(uint32 NPCid, uint32 itemid);
	uint16 CreateInstance(const char *zone, int16 version, uint32 duration);
	void UpdateInstanceTimer(uint16 instance_id, uint32 new_duration);
	void UpdateZoneHeader(std::string type, std::string value);
	uint32 GetInstanceTimer();
	uint32 GetInstanceTimerByID(uint16 instance_id = 0);
	void DestroyInstance(uint16 instance_id);
	uint16 GetInstanceID(const char *zone, int16 version);
	uint16 GetInstanceIDByCharID(const char *zone, int16 version, uint32 char_id);
	void AssignToInstance(uint16 instance_id);
	void AssignToInstanceByCharID(uint16 instance_id, uint32 char_id);
	void AssignGroupToInstance(uint16 instance_id);
	void AssignRaidToInstance(uint16 instance_id);
	void RemoveFromInstance(uint16 instance_id);
	void RemoveFromInstanceByCharID(uint16 instance_id, uint32 char_id);
	bool CheckInstanceByCharID(uint16 instance_id, uint32 char_id);
	//void RemoveGroupFromInstance(uint16 instance_id);	//potentially useful but not implmented at this time.
	//void RemoveRaidFromInstance(uint16 instance_id);	//potentially useful but not implmented at this time.
	void RemoveAllFromInstance(uint16 instance_id);
	void MovePCInstance(int zone_id, int instance_id, const glm::vec4& position);
	void FlagInstanceByGroupLeader(uint32 zone, int16 version);
	void FlagInstanceByRaidLeader(uint32 zone, int16 version);
	const char* varlink(char* perltext, int item_id);
	std::string saylink(char *saylink_text, bool silent, const char *link_name);
<<<<<<< HEAD
	const char* getcharnamebyid(uint32 char_id);
=======
	uint32 getcharidbyname(const char* name);
>>>>>>> 4157a03f
	const char* getguildnamebyid(int guild_id);
	int getguildidbycharid(uint32 char_id);
	int getgroupidbycharid(uint32 char_id);
	int getraididbycharid(uint32 char_id);
	void SetRunning(bool val);
	bool IsRunning();
	void FlyMode(GravityBehavior flymode);
	uint8 FactionValue();
	void wearchange(uint8 slot, uint16 texture, uint32 hero_forge_model = 0, uint32 elite_material = 0);
	void voicetell(const char *str, int macronum, int racenum, int gendernum);
    void LearnRecipe(uint32 recipe_id);
    void SendMail(const char *to, const char *from, const char *subject, const char *message);
	uint16 CreateDoor( const char* model, float x, float y, float z, float heading, uint8 opentype, uint16 size);
    int32 GetZoneID(const char *zone);
    const char *GetZoneLongName(const char *zone);
	void CrossZoneSignalPlayerByCharID(int charid, uint32 data);
	void CrossZoneSignalNPCByNPCTypeID(uint32 npctype_id, uint32 data);
	void CrossZoneSignalPlayerByName(const char *CharName, uint32 data);
	void CrossZoneSetEntityVariableByNPCTypeID(uint32 npctype_id, const char *id, const char *m_var);
	void CrossZoneSetEntityVariableByClientName(const char *CharName, const char *id, const char *m_var);
	void CrossZoneMessagePlayerByName(uint32 Type, const char *CharName, const char *Message);
	void WorldWideMarquee(uint32 Type, uint32 Priority, uint32 FadeIn, uint32 FadeOut, uint32 Duration, const char *Message);
	bool EnableRecipe(uint32 recipe_id);
	bool DisableRecipe(uint32 recipe_id);
	void ClearNPCTypeCache(int npctype_id);
	void ReloadZoneStaticData();

	Client *GetInitiator() const;
	NPC *GetNPC() const;
	Mob *GetOwner() const;
	EQEmu::ItemInstance *GetQuestItem() const;
	std::string GetEncounter() const;
	inline bool ProximitySayInUse() { return HaveProximitySays; }

#ifdef BOTS
	int createbotcount();
	int spawnbotcount();
	bool botquest();
	bool createBot(const char *name, const char *lastname, uint8 level, uint16 race, uint8 botclass, uint8 gender);
#endif

	inline uint16 GetMana(uint32 spell_id) { return( spells[spell_id].mana); }

private:
	std::stack<running_quest> quests_running_;

	bool HaveProximitySays;

	int QGVarDuration(const char *fmt);
	int InsertQuestGlobal(int charid, int npcid, int zoneid, const char *name, const char *value, int expdate);

	class QuestTimer {
	public:
		inline QuestTimer(int duration, Mob *_mob, std::string _name)
			: mob(_mob), name(_name), Timer_(duration) { Timer_.Start(duration, false); }
		Mob*   mob;
		std::string name;
		Timer Timer_;
	};
	class SignalTimer {
	public:
		inline SignalTimer(int duration, int _npc_id, int _signal_id) : npc_id(_npc_id), signal_id(_signal_id), Timer_(duration) { Timer_.Start(duration, false); }
		int npc_id;
		int signal_id;
		Timer Timer_;
	};
	std::list<QuestTimer>	QTimerList;
	std::list<SignalTimer>	STimerList;
	std::list<PausedTimer>	PTimerList;
	size_t item_timers;

};

extern QuestManager quest_manager;

#endif
<|MERGE_RESOLUTION|>--- conflicted
+++ resolved
@@ -255,11 +255,8 @@
 	void FlagInstanceByRaidLeader(uint32 zone, int16 version);
 	const char* varlink(char* perltext, int item_id);
 	std::string saylink(char *saylink_text, bool silent, const char *link_name);
-<<<<<<< HEAD
 	const char* getcharnamebyid(uint32 char_id);
-=======
 	uint32 getcharidbyname(const char* name);
->>>>>>> 4157a03f
 	const char* getguildnamebyid(int guild_id);
 	int getguildidbycharid(uint32 char_id);
 	int getgroupidbycharid(uint32 char_id);
