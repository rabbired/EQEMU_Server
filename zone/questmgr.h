--- conflicted
+++ resolved
@@ -259,11 +259,8 @@
 	std::string saylink(char *saylink_text, bool silent, const char *link_name);
 	const char* getcharnamebyid(uint32 char_id);
 	uint32 getcharidbyname(const char* name);
-<<<<<<< HEAD
+	int getcurrencyid(uint32 item_id);
 	int getcurrencyitemid(int currency_id);
-=======
-	int getcurrencyid(uint32 item_id);
->>>>>>> 6f846dc4
 	const char* getguildnamebyid(int guild_id);
 	int getguildidbycharid(uint32 char_id);
 	int getgroupidbycharid(uint32 char_id);
