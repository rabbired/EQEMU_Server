--- conflicted
+++ resolved
@@ -259,12 +259,9 @@
 	std::string saylink(char *saylink_text, bool silent, const char *link_name);
 	const char* getcharnamebyid(uint32 char_id);
 	uint32 getcharidbyname(const char* name);
-<<<<<<< HEAD
 	std::string getclassname(uint8 class_id, uint8 level = 0);
-=======
 	int getcurrencyid(uint32 item_id);
 	int getcurrencyitemid(int currency_id);
->>>>>>> 928070e9
 	const char* getguildnamebyid(int guild_id);
 	int getguildidbycharid(uint32 char_id);
 	int getgroupidbycharid(uint32 char_id);
