
#include "../common/eqemu_logsys.h"
#include "../common/extprofile.h"
#include "../common/item.h"
#include "../common/rulesys.h"
#include "../common/string_util.h"

#include "client.h"
#include "corpse.h"
#include "groups.h"
#include "merc.h"
#include "zone.h"
#include "zonedb.h"

#include <ctime>
#include <iostream>

extern Zone* zone;

ZoneDatabase database;

ZoneDatabase::ZoneDatabase()
: SharedDatabase()
{
	ZDBInitVars();
}

ZoneDatabase::ZoneDatabase(const char* host, const char* user, const char* passwd, const char* database, uint32 port)
: SharedDatabase(host, user, passwd, database, port)
{
	ZDBInitVars();
}

void ZoneDatabase::ZDBInitVars() {
	memset(door_isopen_array, 0, sizeof(door_isopen_array));
	npc_spells_maxid = 0;
	npc_spellseffects_maxid = 0;
	npc_spells_cache = 0;
	npc_spellseffects_cache = 0;
	npc_spells_loadtried = 0;
	npc_spellseffects_loadtried = 0;
	max_faction = 0;
	faction_array = nullptr;
}

ZoneDatabase::~ZoneDatabase() {
	unsigned int x;
	if (npc_spells_cache) {
		for (x=0; x<=npc_spells_maxid; x++) {
			safe_delete_array(npc_spells_cache[x]);
		}
		safe_delete_array(npc_spells_cache);
	}
	safe_delete_array(npc_spells_loadtried);

	if (npc_spellseffects_cache) {
		for (x=0; x<=npc_spellseffects_maxid; x++) {
			safe_delete_array(npc_spellseffects_cache[x]);
		}
		safe_delete_array(npc_spellseffects_cache);
	}
	safe_delete_array(npc_spellseffects_loadtried);

	if (faction_array != nullptr) {
		for (x=0; x <= max_faction; x++) {
			if (faction_array[x] != 0)
				safe_delete(faction_array[x]);
		}
		safe_delete_array(faction_array);
	}
}

bool ZoneDatabase::SaveZoneCFG(uint32 zoneid, uint16 instance_id, NewZone_Struct* zd) {

	std::string query = StringFormat("UPDATE zone SET underworld = %f, minclip = %f, "
                                    "maxclip = %f, fog_minclip = %f, fog_maxclip = %f, "
                                    "fog_blue = %i, fog_red = %i, fog_green = %i, "
                                    "sky = %i, ztype = %i, zone_exp_multiplier = %f, "
                                    "safe_x = %f, safe_y = %f, safe_z = %f "
                                    "WHERE zoneidnumber = %i AND version = %i",
                                    zd->underworld, zd->minclip,
                                    zd->maxclip, zd->fog_minclip[0], zd->fog_maxclip[0],
                                    zd->fog_blue[0], zd->fog_red[0], zd->fog_green[0],
                                    zd->sky, zd->ztype, zd->zone_exp_multiplier,
                                    zd->safe_x, zd->safe_y, zd->safe_z,
                                    zoneid, instance_id);
	auto results = QueryDatabase(query);
	if (!results.Success()) {
        return false;
	}

	return true;
}

bool ZoneDatabase::GetZoneCFG(uint32 zoneid, uint16 instance_id, NewZone_Struct *zone_data, bool &can_bind, bool &can_combat, bool &can_levitate, bool &can_castoutdoor, bool &is_city, bool &is_hotzone, bool &allow_mercs, uint8 &zone_type, int &ruleset, char **map_filename) {

	*map_filename = new char[100];
	zone_data->zone_id = zoneid;

	std::string query = StringFormat(
		"SELECT "
		"ztype, "					 // 0
		"fog_red, "					 // 1
		"fog_green, "				 // 2
		"fog_blue, "				 // 3
		"fog_minclip, "				 // 4
		"fog_maxclip, "				 // 5
		"fog_red2, "				 // 6
		"fog_green2, "				 // 7
		"fog_blue2, "				 // 8
		"fog_minclip2, "			 // 9
		"fog_maxclip2, "			 // 10
		"fog_red3, "				 // 11
		"fog_green3, "				 // 12
		"fog_blue3, "				 // 13
		"fog_minclip3, "			 // 14
		"fog_maxclip3, "			 // 15
		"fog_red4, "				 // 16
		"fog_green4, "				 // 17
		"fog_blue4, "				 // 18
		"fog_minclip4, "			 // 19
		"fog_maxclip4, "			 // 20
		"fog_density, "				 // 21
		"sky, "						 // 22
		"zone_exp_multiplier, "		 // 23
		"safe_x, "					 // 24
		"safe_y, "					 // 25
		"safe_z, "					 // 26
		"underworld, "				 // 27
		"minclip, "					 // 28
		"maxclip, "					 // 29
		"time_type, "				 // 30
		"canbind, "					 // 31
		"cancombat, "				 // 32
		"canlevitate, "				 // 33
		"castoutdoor, "				 // 34
		"hotzone, "					 // 35
		"ruleset, "					 // 36
		"suspendbuffs, "			 // 37
		"map_file_name, "			 // 38
		"short_name, "				 // 39
		"rain_chance1, "			 // 40
		"rain_chance2, "			 // 41
		"rain_chance3, "			 // 42
		"rain_chance4, "			 // 43
		"rain_duration1, "			 // 44
		"rain_duration2, "			 // 45
		"rain_duration3, "			 // 46
		"rain_duration4, "			 // 47
		"snow_chance1, "			 // 48
		"snow_chance2, "			 // 49
		"snow_chance3, "			 // 50
		"snow_chance4, "			 // 51
		"snow_duration1, "			 // 52
		"snow_duration2, "			 // 53
		"snow_duration3, "			 // 54
		"snow_duration4, "			 // 55
		"gravity " 				     // 56
		"FROM zone WHERE zoneidnumber = %i AND version = %i",
		zoneid, instance_id);
	auto results = QueryDatabase(query);
	if (!results.Success()) {
		strcpy(*map_filename, "default");
		return false;
	}

	if (results.RowCount() == 0) {
		strcpy(*map_filename, "default");
		return false;
	}

	auto row = results.begin();

	memset(zone_data, 0, sizeof(NewZone_Struct));
	zone_data->ztype = atoi(row[0]);
	zone_type = zone_data->ztype;

	int index;
	for (index = 0; index < 4; index++) {
		zone_data->fog_red[index] = atoi(row[1 + index * 5]);
		zone_data->fog_green[index] = atoi(row[2 + index * 5]);
		zone_data->fog_blue[index] = atoi(row[3 + index * 5]);
		zone_data->fog_minclip[index] = atof(row[4 + index * 5]);
		zone_data->fog_maxclip[index] = atof(row[5 + index * 5]);
	}

	zone_data->fog_density = atof(row[21]);
	zone_data->sky = atoi(row[22]);
	zone_data->zone_exp_multiplier = atof(row[23]);
	zone_data->safe_x = atof(row[24]);
	zone_data->safe_y = atof(row[25]);
	zone_data->safe_z = atof(row[26]);
	zone_data->underworld = atof(row[27]);
	zone_data->minclip = atof(row[28]);
	zone_data->maxclip = atof(row[29]);
	zone_data->time_type = atoi(row[30]);

	//not in the DB yet:
	zone_data->gravity = atof(row[56]); 
	Log.Out(Logs::General, Logs::Debug, "Zone Gravity is %f", zone_data->gravity);
	allow_mercs = true;

	int bindable = 0;
	bindable = atoi(row[31]);

	can_bind = bindable == 0 ? false : true;
	is_city = bindable == 2 ? true : false;
	can_combat = atoi(row[32]) == 0 ? false : true;
	can_levitate = atoi(row[33]) == 0 ? false : true;
	can_castoutdoor = atoi(row[34]) == 0 ? false : true;
	is_hotzone = atoi(row[35]) == 0 ? false : true;


	ruleset = atoi(row[36]);
	zone_data->SuspendBuffs = atoi(row[37]);

	char *file = row[38];
	if (file)
		strcpy(*map_filename, file);
	else
		strcpy(*map_filename, row[39]);

	for (index = 0; index < 4; index++)
		zone_data->rain_chance[index] = atoi(row[40 + index]);

	for (index = 0; index < 4; index++)
		zone_data->rain_duration[index] = atoi(row[44 + index]);

	for (index = 0; index < 4; index++)
		zone_data->snow_chance[index] = atoi(row[48 + index]);

	for (index = 0; index < 4; index++)
		zone_data->snow_duration[index] = atof(row[52 + index]);

	return true;
}

void ZoneDatabase::UpdateRespawnTime(uint32 spawn2_id, uint16 instance_id, uint32 time_left)
{

	timeval tv;
	gettimeofday(&tv, nullptr);
	uint32 current_time = tv.tv_sec;

	/*	If we pass timeleft as 0 that means we clear from respawn time
			otherwise we update with a REPLACE INTO
	*/

	if(time_left == 0) {
        std::string query = StringFormat("DELETE FROM `respawn_times` WHERE `id` = %u AND `instance_id` = %u", spawn2_id, instance_id);
        QueryDatabase(query); 
		return;
	}

    std::string query = StringFormat(
		"REPLACE INTO `respawn_times` "
		"(id, "
		"start, "
		"duration, "
		"instance_id) "
		"VALUES " 
		"(%u, "
		"%u, "
		"%u, "
		"%u)",
		spawn2_id, 
		current_time,
		time_left, 
		instance_id
	);
    QueryDatabase(query);

	return;
}

//Gets the respawn time left in the database for the current spawn id
uint32 ZoneDatabase::GetSpawnTimeLeft(uint32 id, uint16 instance_id)
{
	std::string query = StringFormat("SELECT start, duration FROM respawn_times "
                                    "WHERE id = %lu AND instance_id = %lu",
                                    (unsigned long)id, (unsigned long)zone->GetInstanceID());
    auto results = QueryDatabase(query);
    if (!results.Success()) {
		return 0;
    }

    if (results.RowCount() != 1)
        return 0;

    auto row = results.begin();

    timeval tv;
    gettimeofday(&tv, nullptr);
    uint32 resStart = atoi(row[0]);
    uint32 resDuration = atoi(row[1]);

    //compare our values to current time
    if((resStart + resDuration) <= tv.tv_sec) {
        //our current time was expired
        return 0;
    }

    //we still have time left on this timer
    return ((resStart + resDuration) - tv.tv_sec);

}

void ZoneDatabase::UpdateSpawn2Status(uint32 id, uint8 new_status)
{
	std::string query = StringFormat("UPDATE spawn2 SET enabled = %i WHERE id = %lu", new_status, (unsigned long)id);
	QueryDatabase(query);
}

bool ZoneDatabase::logevents(const char* accountname,uint32 accountid,uint8 status,const char* charname, const char* target,const char* descriptiontype, const char* description,int event_nid){

	uint32 len = strlen(description);
	uint32 len2 = strlen(target);
	char* descriptiontext = new char[2*len+1];
	char* targetarr = new char[2*len2+1];
	memset(descriptiontext, 0, 2*len+1);
	memset(targetarr, 0, 2*len2+1);
	DoEscapeString(descriptiontext, description, len);
	DoEscapeString(targetarr, target, len2);

	std::string query = StringFormat("INSERT INTO eventlog (accountname, accountid, status, "
                                    "charname, target, descriptiontype, description, event_nid) "
                                    "VALUES('%s', %i, %i, '%s', '%s', '%s', '%s', '%i')",
                                    accountname, accountid, status, charname, targetarr,
                                    descriptiontype, descriptiontext, event_nid);
    safe_delete_array(descriptiontext);
	safe_delete_array(targetarr);
	auto results = QueryDatabase(query);
	if (!results.Success())	{
		return false;
	}

	return true;
}


void ZoneDatabase::UpdateBug(BugStruct* bug) {

	uint32 len = strlen(bug->bug);
	char* bugtext = nullptr;
	if(len > 0)
	{
		bugtext = new char[2*len+1];
		memset(bugtext, 0, 2*len+1);
		DoEscapeString(bugtext, bug->bug, len);
	}

	len = strlen(bug->ui);
	char* uitext = nullptr;
	if(len > 0)
	{
		uitext = new char[2*len+1];
		memset(uitext, 0, 2*len+1);
		DoEscapeString(uitext, bug->ui, len);
	}

	len = strlen(bug->target_name);
	char* targettext = nullptr;
	if(len > 0)
	{
		targettext = new char[2*len+1];
		memset(targettext, 0, 2*len+1);
		DoEscapeString(targettext, bug->target_name, len);
	}

	//x and y are intentionally swapped because eq is inversexy coords
	std::string query = StringFormat("INSERT INTO bugs (zone, name, ui, x, y, z, type, flag, target, bug, date) "
		"VALUES('%s', '%s', '%s', '%.2f', '%.2f', '%.2f', '%s', %d, '%s', '%s', CURDATE())",
		zone->GetShortName(), bug->name, uitext == nullptr ? "": uitext,
		bug->x, bug->y, bug->z, bug->chartype, bug->type, targettext == nullptr? "Unknown Target": targettext,
		bugtext==nullptr?"":bugtext);
    safe_delete_array(bugtext);
	safe_delete_array(uitext);
	safe_delete_array(targettext);
	QueryDatabase(query);
}

void ZoneDatabase::UpdateBug(PetitionBug_Struct* bug){

	uint32 len = strlen(bug->text);
	char* bugtext = new char[2*len+1];
	memset(bugtext, 0, 2*len+1);
	DoEscapeString(bugtext, bug->text, len);

	std::string query = StringFormat("INSERT INTO bugs (type, name, bugtext, flag) "
                                    "VALUES('%s', '%s', '%s', %i)",
                                    "Petition", bug->name, bugtext, 25);
    safe_delete_array(bugtext);
    QueryDatabase(query);
}

bool ZoneDatabase::SetSpecialAttkFlag(uint8 id, const char* flag) {

	std::string query = StringFormat("UPDATE npc_types SET npcspecialattks='%s' WHERE id = %i;", flag, id);
    auto results = QueryDatabase(query);
	if (!results.Success())
		return false;

	return results.RowsAffected() != 0;
}

bool ZoneDatabase::DoorIsOpen(uint8 door_id,const char* zone_name)
{
	if(door_isopen_array[door_id] == 0) {
		SetDoorPlace(1,door_id,zone_name);
		return false;
	}
	else {
		SetDoorPlace(0,door_id,zone_name);
		return true;
	}
}

void ZoneDatabase::SetDoorPlace(uint8 value,uint8 door_id,const char* zone_name)
{
	door_isopen_array[door_id] = value;
}

void ZoneDatabase::GetEventLogs(const char* name,char* target,uint32 account_id,uint8 eventid,char* detail,char* timestamp, CharacterEventLog_Struct* cel)
{
	char modifications[200];
	if(strlen(name) != 0)
		sprintf(modifications,"charname=\'%s\'",name);
	else if(account_id != 0)
		sprintf(modifications,"accountid=%i",account_id);

	if(strlen(target) != 0)
		sprintf(modifications,"%s AND target LIKE \'%%%s%%\'",modifications,target);

	if(strlen(detail) != 0)
		sprintf(modifications,"%s AND description LIKE \'%%%s%%\'",modifications,detail);

	if(strlen(timestamp) != 0)
		sprintf(modifications,"%s AND time LIKE \'%%%s%%\'",modifications,timestamp);

	if(eventid == 0)
		eventid =1;
	sprintf(modifications,"%s AND event_nid=%i",modifications,eventid);

    std::string query = StringFormat("SELECT id, accountname, accountid, status, charname, target, "
                                    "time, descriptiontype, description FROM eventlog WHERE %s", modifications);
    auto results = QueryDatabase(query);
    if (!results.Success())
        return;

	int index = 0;
    for (auto row = results.begin(); row != results.end(); ++row, ++index) {
        if(index == 255)
            break;

        cel->eld[index].id = atoi(row[0]);
        strn0cpy(cel->eld[index].accountname,row[1],64);
        cel->eld[index].account_id = atoi(row[2]);
        cel->eld[index].status = atoi(row[3]);
        strn0cpy(cel->eld[index].charactername,row[4],64);
        strn0cpy(cel->eld[index].targetname,row[5],64);
        sprintf(cel->eld[index].timestamp,"%s",row[6]);
        strn0cpy(cel->eld[index].descriptiontype,row[7],64);
        strn0cpy(cel->eld[index].details,row[8],128);
        cel->eventid = eventid;
        cel->count = index + 1;
    }

}

// Load child objects for a world container (i.e., forge, bag dropped to ground, etc)
void ZoneDatabase::LoadWorldContainer(uint32 parentid, ItemInst* container)
{
	if (!container) {
		Log.Out(Logs::General, Logs::Error, "Programming error: LoadWorldContainer passed nullptr pointer");
		return;
	}

	std::string query = StringFormat("SELECT bagidx, itemid, charges, augslot1, augslot2, augslot3, augslot4, augslot5, augslot6 "
                                    "FROM object_contents WHERE parentid = %i", parentid);
    auto results = QueryDatabase(query);
    if (!results.Success()) {
        Log.Out(Logs::General, Logs::Error, "Error in DB::LoadWorldContainer: %s", results.ErrorMessage().c_str());
        return;
    }

    for (auto row = results.begin(); row != results.end(); ++row) {
        uint8 index = (uint8)atoi(row[0]);
        uint32 item_id = (uint32)atoi(row[1]);
        int8 charges = (int8)atoi(row[2]);
        uint32 aug[EmuConstants::ITEM_COMMON_SIZE];
        aug[0] = (uint32)atoi(row[3]);
        aug[1] = (uint32)atoi(row[4]);
        aug[2] = (uint32)atoi(row[5]);
        aug[3] = (uint32)atoi(row[6]);
        aug[4] = (uint32)atoi(row[7]);
		aug[5] = (uint32)atoi(row[8]);

        ItemInst* inst = database.CreateItemOld(item_id, charges);
        if (inst && inst->GetItem()->ItemClass == ItemClassCommon) {
            for(int i = AUG_BEGIN; i < EmuConstants::ITEM_COMMON_SIZE; i++)
                if (aug[i])
                    inst->PutAugment(&database, i, aug[i]);
            // Put item inside world container
            container->PutItem(index, *inst);
            safe_delete(inst);
        }
    }

}

// Save child objects for a world container (i.e., forge, bag dropped to ground, etc)
void ZoneDatabase::SaveWorldContainer(uint32 zone_id, uint32 parent_id, const ItemInst* container)
{
	// Since state is not saved for each world container action, we'll just delete
	// all and save from scratch .. we may come back later to optimize
	if (!container)
		return;

	//Delete all items from container
	DeleteWorldContainer(parent_id,zone_id);

	// Save all 10 items, if they exist
	for (uint8 index = SUB_BEGIN; index < EmuConstants::ITEM_CONTAINER_SIZE; index++) {

		ItemInst* inst = container->GetItem(index);
		if (!inst)
            continue;

        uint32 item_id = inst->GetItem()->ID;
		uint32 augslot[EmuConstants::ITEM_COMMON_SIZE] = { NO_ITEM, NO_ITEM, NO_ITEM, NO_ITEM, NO_ITEM, NO_ITEM };

        if (inst->IsType(ItemClassCommon)) {
            for(int i = AUG_BEGIN; i < EmuConstants::ITEM_COMMON_SIZE; i++) {
                ItemInst *auginst=inst->GetAugment(i);
                augslot[i]=(auginst && auginst->GetItem()) ? auginst->GetItem()->ID : 0;
            }
        }

        std::string query = StringFormat("REPLACE INTO object_contents "
                                        "(zoneid, parentid, bagidx, itemid, charges, "
                                        "augslot1, augslot2, augslot3, augslot4, augslot5, augslot6, droptime) "
                                        "VALUES (%i, %i, %i, %i, %i, %i, %i, %i, %i, %i, %i, now())",
                                        zone_id, parent_id, index, item_id, inst->GetCharges(),
										augslot[0], augslot[1], augslot[2], augslot[3], augslot[4], augslot[5]);
        auto results = QueryDatabase(query);
        if (!results.Success())
            Log.Out(Logs::General, Logs::Error, "Error in ZoneDatabase::SaveWorldContainer: %s", results.ErrorMessage().c_str());

    }

}

// Remove all child objects inside a world container (i.e., forge, bag dropped to ground, etc)
void ZoneDatabase::DeleteWorldContainer(uint32 parent_id, uint32 zone_id)
{
	std::string query = StringFormat("DELETE FROM object_contents WHERE parentid = %i AND zoneid = %i", parent_id, zone_id);
    auto results = QueryDatabase(query);
	if (!results.Success())
		Log.Out(Logs::General, Logs::Error, "Error in ZoneDatabase::DeleteWorldContainer: %s", results.ErrorMessage().c_str());

}

Trader_Struct* ZoneDatabase::LoadTraderItem(uint32 char_id)
{
	Trader_Struct* loadti = new Trader_Struct;
	memset(loadti,0,sizeof(Trader_Struct));

	std::string query = StringFormat("SELECT * FROM trader WHERE char_id = %i ORDER BY slot_id LIMIT 80", char_id);
	auto results = QueryDatabase(query);
	if (!results.Success()) {
		Log.Out(Logs::Detail, Logs::Trading, "Failed to load trader information!\n");
		return loadti;
	}

	loadti->Code = BazaarTrader_ShowItems;
	for (auto row = results.begin(); row != results.end(); ++row) {
		if (atoi(row[5]) >= 80 || atoi(row[4]) < 0) {
			Log.Out(Logs::Detail, Logs::Trading, "Bad Slot number when trying to load trader information!\n");
			continue;
		}

		loadti->Items[atoi(row[5])] = atoi(row[1]);
		loadti->ItemCost[atoi(row[5])] = atoi(row[4]);
	}
	return loadti;
}

TraderCharges_Struct* ZoneDatabase::LoadTraderItemWithCharges(uint32 char_id)
{
	TraderCharges_Struct* loadti = new TraderCharges_Struct;
	memset(loadti,0,sizeof(TraderCharges_Struct));

	std::string query = StringFormat("SELECT * FROM trader WHERE char_id=%i ORDER BY slot_id LIMIT 80", char_id);
	auto results = QueryDatabase(query);
	if (!results.Success()) {
		Log.Out(Logs::Detail, Logs::Trading, "Failed to load trader information!\n");
		return loadti;
	}

	for (auto row = results.begin(); row != results.end(); ++row) {
		if (atoi(row[5]) >= 80 || atoi(row[5]) < 0) {
			Log.Out(Logs::Detail, Logs::Trading, "Bad Slot number when trying to load trader information!\n");
			continue;
		}

		loadti->ItemID[atoi(row[5])] = atoi(row[1]);
		loadti->SerialNumber[atoi(row[5])] = atoi(row[2]);
		loadti->Charges[atoi(row[5])] = atoi(row[3]);
		loadti->ItemCost[atoi(row[5])] = atoi(row[4]);
	}
	return loadti;
}

ItemInst* ZoneDatabase::LoadSingleTraderItem(uint32 CharID, int SerialNumber) {
	std::string query = StringFormat("SELECT * FROM trader WHERE char_id = %i AND serialnumber = %i "
                                    "ORDER BY slot_id LIMIT 80", CharID, SerialNumber);
    auto results = QueryDatabase(query);
    if (!results.Success())
        return nullptr;

	if (results.RowCount() == 0) {
        Log.Out(Logs::Detail, Logs::Trading, "Bad result from query\n"); fflush(stdout);
        return nullptr;
    }

    auto row = results.begin();

    int ItemID = atoi(row[1]);
	int Charges = atoi(row[3]);
	int Cost = atoi(row[4]);

    const ItemData *item = database.GetItem(ItemID);

	if(!item) {
		Log.Out(Logs::Detail, Logs::Trading, "Unable to create item\n");
		fflush(stdout);
		return nullptr;
	}

    if (item->NoDrop == 0)
        return nullptr;

    ItemInst* inst = database.CreateItemOld(item);
	if(!inst) {
		Log.Out(Logs::Detail, Logs::Trading, "Unable to create item instance\n");
		fflush(stdout);
		return nullptr;
	}

    inst->SetCharges(Charges);
	inst->SetSerialNumber(SerialNumber);
	inst->SetMerchantSlot(SerialNumber);
	inst->SetPrice(Cost);

	if(inst->IsStackable())
		inst->SetMerchantCount(Charges);

	return inst;
}

void ZoneDatabase::SaveTraderItem(uint32 CharID, uint32 ItemID, uint32 SerialNumber, int32 Charges, uint32 ItemCost, uint8 Slot){

	std::string query = StringFormat("REPLACE INTO trader VALUES(%i, %i, %i, %i, %i, %i)",
                                    CharID, ItemID, SerialNumber, Charges, ItemCost, Slot);
    auto results = QueryDatabase(query);
    if (!results.Success())
        Log.Out(Logs::Detail, Logs::None, "[CLIENT] Failed to save trader item: %i for char_id: %i, the error was: %s\n", ItemID, CharID, results.ErrorMessage().c_str());

}

void ZoneDatabase::UpdateTraderItemCharges(int CharID, uint32 SerialNumber, int32 Charges) {
	Log.Out(Logs::Detail, Logs::Trading, "ZoneDatabase::UpdateTraderItemCharges(%i, %i, %i)", CharID, SerialNumber, Charges);

	std::string query = StringFormat("UPDATE trader SET charges = %i WHERE char_id = %i AND serialnumber = %i",
                                    Charges, CharID, SerialNumber);
    auto results = QueryDatabase(query);
    if (!results.Success())
		Log.Out(Logs::Detail, Logs::None, "[CLIENT] Failed to update charges for trader item: %i for char_id: %i, the error was: %s\n",
                                SerialNumber, CharID, results.ErrorMessage().c_str());

}

void ZoneDatabase::UpdateTraderItemPrice(int CharID, uint32 ItemID, uint32 Charges, uint32 NewPrice) {

	Log.Out(Logs::Detail, Logs::Trading, "ZoneDatabase::UpdateTraderPrice(%i, %i, %i, %i)", CharID, ItemID, Charges, NewPrice);

	const ItemData *item = database.GetItem(ItemID);

	if(!item)
		return;

	if(NewPrice == 0) {
		Log.Out(Logs::Detail, Logs::Trading, "Removing Trader items from the DB for CharID %i, ItemID %i", CharID, ItemID);

        std::string query = StringFormat("DELETE FROM trader WHERE char_id = %i AND item_id = %i",CharID, ItemID);
        auto results = QueryDatabase(query);
        if (!results.Success())
			Log.Out(Logs::Detail, Logs::None, "[CLIENT] Failed to remove trader item(s): %i for char_id: %i, the error was: %s\n", ItemID, CharID, results.ErrorMessage().c_str());

		return;
	}

    if(!item->Stackable) {
        std::string query = StringFormat("UPDATE trader SET item_cost = %i "
                                        "WHERE char_id = %i AND item_id = %i AND charges=%i",
                                        NewPrice, CharID, ItemID, Charges);
        auto results = QueryDatabase(query);
        if (!results.Success())
            Log.Out(Logs::Detail, Logs::None, "[CLIENT] Failed to update price for trader item: %i for char_id: %i, the error was: %s\n", ItemID, CharID, results.ErrorMessage().c_str());

        return;
    }

    std::string query = StringFormat("UPDATE trader SET item_cost = %i "
                                    "WHERE char_id = %i AND item_id = %i",
                                    NewPrice, CharID, ItemID);
    auto results = QueryDatabase(query);
    if (!results.Success())
            Log.Out(Logs::Detail, Logs::None, "[CLIENT] Failed to update price for trader item: %i for char_id: %i, the error was: %s\n", ItemID, CharID, results.ErrorMessage().c_str());
}

void ZoneDatabase::DeleteTraderItem(uint32 char_id){

	if(char_id==0) {
        const std::string query = "DELETE FROM trader";
        auto results = QueryDatabase(query);
		if (!results.Success())
			Log.Out(Logs::Detail, Logs::None, "[CLIENT] Failed to delete all trader items data, the error was: %s\n", results.ErrorMessage().c_str());

        return;
	}

	std::string query = StringFormat("DELETE FROM trader WHERE char_id = %i", char_id);
	auto results = QueryDatabase(query);
    if (!results.Success())
        Log.Out(Logs::Detail, Logs::None, "[CLIENT] Failed to delete trader item data for char_id: %i, the error was: %s\n", char_id, results.ErrorMessage().c_str());

}
void ZoneDatabase::DeleteTraderItem(uint32 CharID,uint16 SlotID) {

	std::string query = StringFormat("DELETE FROM trader WHERE char_id = %i And slot_id = %i", CharID, SlotID);
	auto results = QueryDatabase(query);
	if (!results.Success())
		Log.Out(Logs::Detail, Logs::None, "[CLIENT] Failed to delete trader item data for char_id: %i, the error was: %s\n",CharID, results.ErrorMessage().c_str());
}

void ZoneDatabase::DeleteBuyLines(uint32 CharID) {

	if(CharID==0) {
        const std::string query = "DELETE FROM buyer";
		auto results = QueryDatabase(query);
        if (!results.Success())
			Log.Out(Logs::Detail, Logs::None, "[CLIENT] Failed to delete all buyer items data, the error was: %s\n",results.ErrorMessage().c_str());

        return;
	}

    std::string query = StringFormat("DELETE FROM buyer WHERE charid = %i", CharID);
	auto results = QueryDatabase(query);
	if (!results.Success())
			Log.Out(Logs::Detail, Logs::None, "[CLIENT] Failed to delete buyer item data for charid: %i, the error was: %s\n",CharID,results.ErrorMessage().c_str());

}

void ZoneDatabase::AddBuyLine(uint32 CharID, uint32 BuySlot, uint32 ItemID, const char* ItemName, uint32 Quantity, uint32 Price) {
	std::string query = StringFormat("REPLACE INTO buyer VALUES(%i, %i, %i, \"%s\", %i, %i)",
                                    CharID, BuySlot, ItemID, ItemName, Quantity, Price);
    auto results = QueryDatabase(query);
	if (!results.Success())
		Log.Out(Logs::Detail, Logs::None, "[CLIENT] Failed to save buline item: %i for char_id: %i, the error was: %s\n", ItemID, CharID, results.ErrorMessage().c_str());

}

void ZoneDatabase::RemoveBuyLine(uint32 CharID, uint32 BuySlot) {
	std::string query = StringFormat("DELETE FROM buyer WHERE charid = %i AND buyslot = %i", CharID, BuySlot);
    auto results = QueryDatabase(query);
	if (!results.Success())
		Log.Out(Logs::Detail, Logs::None, "[CLIENT] Failed to delete buyslot %i for charid: %i, the error was: %s\n", BuySlot, CharID, results.ErrorMessage().c_str());

}

void ZoneDatabase::UpdateBuyLine(uint32 CharID, uint32 BuySlot, uint32 Quantity) {
	if(Quantity <= 0) {
		RemoveBuyLine(CharID, BuySlot);
		return;
	}

	std::string query = StringFormat("UPDATE buyer SET quantity = %i WHERE charid = %i AND buyslot = %i", Quantity, CharID, BuySlot);
    auto results = QueryDatabase(query);
	if (!results.Success())
		Log.Out(Logs::Detail, Logs::None, "[CLIENT] Failed to update quantity in buyslot %i for charid: %i, the error was: %s\n", BuySlot, CharID, results.ErrorMessage().c_str());

}

#define StructDist(in, f1, f2) (uint32(&in->f2)-uint32(&in->f1))

bool ZoneDatabase::LoadCharacterData(uint32 character_id, PlayerProfile_Struct* pp, ExtendedProfile_Struct* m_epp){
	std::string query = StringFormat(
		"SELECT                     "
		"`name`,                    "
		"last_name,                 "
		"gender,                    "
		"race,                      "
		"class,                     "
		"`level`,                   "
		"deity,                     "
		"birthday,                  "
		"last_login,                "
		"time_played,               "
		"pvp_status,                "
		"level2,                    "
		"anon,                      "
		"gm,                        "
		"intoxication,              "
		"hair_color,                "
		"beard_color,               "
		"eye_color_1,               "
		"eye_color_2,               "
		"hair_style,                "
		"beard,                     "
		"ability_time_seconds,      "
		"ability_number,            "
		"ability_time_minutes,      "
		"ability_time_hours,        "
		"title,                     "
		"suffix,                    "
		"exp,                       "
		"points,                    "
		"mana,                      "
		"cur_hp,                    "
		"str,                       "
		"sta,                       "
		"cha,                       "
		"dex,                       "
		"`int`,                     "
		"agi,                       "
		"wis,                       "
		"face,                      "
		"y,                         "
		"x,                         "
		"z,                         "
		"heading,                   "
		"pvp2,                      "
		"pvp_type,                  "
		"autosplit_enabled,         "
		"zone_change_count,         "
		"drakkin_heritage,          "
		"drakkin_tattoo,            "
		"drakkin_details,           "
		"toxicity,                  "
		"hunger_level,              "
		"thirst_level,              "
		"ability_up,                "
		"zone_id,                   "
		"zone_instance,             "
		"leadership_exp_on,         "
		"ldon_points_guk,           "
		"ldon_points_mir,           "
		"ldon_points_mmc,           "
		"ldon_points_ruj,           "
		"ldon_points_tak,           "
		"ldon_points_available,     "
		"tribute_time_remaining,    "
		"show_helm,                 "
		"career_tribute_points,     "
		"tribute_points,            "
		"tribute_active,            "
		"endurance,                 "
		"group_leadership_exp,      "
		"raid_leadership_exp,       "
		"group_leadership_points,   "
		"raid_leadership_points,    "
		"air_remaining,             "
		"pvp_kills,                 "
		"pvp_deaths,                "
		"pvp_current_points,        "
		"pvp_career_points,         "
		"pvp_best_kill_streak,      "
		"pvp_worst_death_streak,    "
		"pvp_current_kill_streak,   "
		"aa_points_spent,           "
		"aa_exp,                    "
		"aa_points,                 "
		"group_auto_consent,        "
		"raid_auto_consent,         "
		"guild_auto_consent,        "
		"RestTimer,                 "
		"`e_aa_effects`,			"
		"`e_percent_to_aa`,			"
		"`e_expended_aa_spent`		"
		"FROM                       "
		"character_data             "
		"WHERE `id` = %i         ", character_id);
	auto results = database.QueryDatabase(query); int r = 0;
	for (auto row = results.begin(); row != results.end(); ++row) {
		strcpy(pp->name, row[r]); r++;											 // "`name`,                    "
		strcpy(pp->last_name, row[r]); r++;										 // "last_name,                 "
		pp->gender = atoi(row[r]); r++;											 // "gender,                    "
		pp->race = atoi(row[r]); r++;											 // "race,                      "
		pp->class_ = atoi(row[r]); r++;											 // "class,                     "
		pp->level = atoi(row[r]); r++;											 // "`level`,                   "
		pp->deity = atoi(row[r]); r++;											 // "deity,                     "
		pp->birthday = atoi(row[r]); r++;										 // "birthday,                  "
		pp->lastlogin = atoi(row[r]); r++;										 // "last_login,                "
		pp->timePlayedMin = atoi(row[r]); r++;									 // "time_played,               "
		pp->pvp = atoi(row[r]); r++;											 // "pvp_status,                "
		pp->level2 = atoi(row[r]); r++;											 // "level2,                    "
		pp->anon = atoi(row[r]); r++;											 // "anon,                      "
		pp->gm = atoi(row[r]); r++;												 // "gm,                        "
		pp->intoxication = atoi(row[r]); r++;									 // "intoxication,              "
		pp->haircolor = atoi(row[r]); r++;										 // "hair_color,                "
		pp->beardcolor = atoi(row[r]); r++;										 // "beard_color,               "
		pp->eyecolor1 = atoi(row[r]); r++;										 // "eye_color_1,               "
		pp->eyecolor2 = atoi(row[r]); r++;										 // "eye_color_2,               "
		pp->hairstyle = atoi(row[r]); r++;										 // "hair_style,                "
		pp->beard = atoi(row[r]); r++;											 // "beard,                     "
		pp->ability_time_seconds = atoi(row[r]); r++;							 // "ability_time_seconds,      "
		pp->ability_number = atoi(row[r]); r++;									 // "ability_number,            "
		pp->ability_time_minutes = atoi(row[r]); r++;							 // "ability_time_minutes,      "
		pp->ability_time_hours = atoi(row[r]); r++;								 // "ability_time_hours,        "
		strcpy(pp->title, row[r]); r++;											 // "title,                     "
		strcpy(pp->suffix, row[r]); r++;										 // "suffix,                    "
		pp->exp = atoi(row[r]); r++;											 // "exp,                       "
		pp->points = atoi(row[r]); r++;											 // "points,                    "
		pp->mana = atoi(row[r]); r++;											 // "mana,                      "
		pp->cur_hp = atoi(row[r]); r++;											 // "cur_hp,                    "
		pp->STR = atoi(row[r]); r++;											 // "str,                       "
		pp->STA = atoi(row[r]); r++;											 // "sta,                       "
		pp->CHA = atoi(row[r]); r++;											 // "cha,                       "
		pp->DEX = atoi(row[r]); r++;											 // "dex,                       "
		pp->INT = atoi(row[r]); r++;											 // "`int`,                     "
		pp->AGI = atoi(row[r]); r++;											 // "agi,                       "
		pp->WIS = atoi(row[r]); r++;											 // "wis,                       "
		pp->face = atoi(row[r]); r++;											 // "face,                      "
		pp->y = atof(row[r]); r++;												 // "y,                         "
		pp->x = atof(row[r]); r++;												 // "x,                         "
		pp->z = atof(row[r]); r++;												 // "z,                         "
		pp->heading = atof(row[r]); r++;										 // "heading,                   "
		pp->pvp2 = atoi(row[r]); r++;											 // "pvp2,                      "
		pp->pvptype = atoi(row[r]); r++;										 // "pvp_type,                  "
		pp->autosplit = atoi(row[r]); r++;										 // "autosplit_enabled,         "
		pp->zone_change_count = atoi(row[r]); r++;								 // "zone_change_count,         "
		pp->drakkin_heritage = atoi(row[r]); r++;								 // "drakkin_heritage,          "
		pp->drakkin_tattoo = atoi(row[r]); r++;									 // "drakkin_tattoo,            "
		pp->drakkin_details = atoi(row[r]); r++;								 // "drakkin_details,           "
		pp->toxicity = atoi(row[r]); r++;										 // "toxicity,                  "
		pp->hunger_level = atoi(row[r]); r++;									 // "hunger_level,              "
		pp->thirst_level = atoi(row[r]); r++;									 // "thirst_level,              "
		pp->ability_up = atoi(row[r]); r++;										 // "ability_up,                "
		pp->zone_id = atoi(row[r]); r++;										 // "zone_id,                   "
		pp->zoneInstance = atoi(row[r]); r++;									 // "zone_instance,             "
		pp->leadAAActive = atoi(row[r]); r++;									 // "leadership_exp_on,         "
		pp->ldon_points_guk = atoi(row[r]); r++;								 // "ldon_points_guk,           "
		pp->ldon_points_mir = atoi(row[r]); r++;								 // "ldon_points_mir,           "
		pp->ldon_points_mmc = atoi(row[r]); r++;								 // "ldon_points_mmc,           "
		pp->ldon_points_ruj = atoi(row[r]); r++;								 // "ldon_points_ruj,           "
		pp->ldon_points_tak = atoi(row[r]); r++;								 // "ldon_points_tak,           "
		pp->ldon_points_available = atoi(row[r]); r++;							 // "ldon_points_available,     "
		pp->tribute_time_remaining = atoi(row[r]); r++;							 // "tribute_time_remaining,    "
		pp->showhelm = atoi(row[r]); r++;										 // "show_helm,                 "
		pp->career_tribute_points = atoi(row[r]); r++;							 // "career_tribute_points,     "
		pp->tribute_points = atoi(row[r]); r++;									 // "tribute_points,            "
		pp->tribute_active = atoi(row[r]); r++;									 // "tribute_active,            "
		pp->endurance = atoi(row[r]); r++;										 // "endurance,                 "
		pp->group_leadership_exp = atoi(row[r]); r++;							 // "group_leadership_exp,      "
		pp->raid_leadership_exp = atoi(row[r]); r++;							 // "raid_leadership_exp,       "
		pp->group_leadership_points = atoi(row[r]); r++;						 // "group_leadership_points,   "
		pp->raid_leadership_points = atoi(row[r]); r++;							 // "raid_leadership_points,    "
		pp->air_remaining = atoi(row[r]); r++;									 // "air_remaining,             "
		pp->PVPKills = atoi(row[r]); r++;										 // "pvp_kills,                 "
		pp->PVPDeaths = atoi(row[r]); r++;										 // "pvp_deaths,                "
		pp->PVPCurrentPoints = atoi(row[r]); r++;								 // "pvp_current_points,        "
		pp->PVPCareerPoints = atoi(row[r]); r++;								 // "pvp_career_points,         "
		pp->PVPBestKillStreak = atoi(row[r]); r++;								 // "pvp_best_kill_streak,      "
		pp->PVPWorstDeathStreak = atoi(row[r]); r++;							 // "pvp_worst_death_streak,    "
		pp->PVPCurrentKillStreak = atoi(row[r]); r++;							 // "pvp_current_kill_streak,   "
		pp->aapoints_spent = atoi(row[r]); r++;									 // "aa_points_spent,           "
		pp->expAA = atoi(row[r]); r++;											 // "aa_exp,                    "
		pp->aapoints = atoi(row[r]); r++;										 // "aa_points,                 "
		pp->groupAutoconsent = atoi(row[r]); r++;								 // "group_auto_consent,        "
		pp->raidAutoconsent = atoi(row[r]); r++;								 // "raid_auto_consent,         "
		pp->guildAutoconsent = atoi(row[r]); r++;								 // "guild_auto_consent,        "
		pp->RestTimer = atoi(row[r]); r++;										 // "RestTimer,                 "
		m_epp->aa_effects = atoi(row[r]); r++;									 // "`e_aa_effects`,			"
		m_epp->perAA = atoi(row[r]); r++;										 // "`e_percent_to_aa`,			"
		m_epp->expended_aa = atoi(row[r]); r++;									 // "`e_expended_aa_spent`		"
	}
	return true;
}

bool ZoneDatabase::LoadCharacterFactionValues(uint32 character_id, faction_map & val_list) {
	std::string query = StringFormat("SELECT `faction_id`, `current_value` FROM `faction_values` WHERE `char_id` = %i", character_id);
	auto results = database.QueryDatabase(query);
	for (auto row = results.begin(); row != results.end(); ++row) { val_list[atoi(row[0])] = atoi(row[1]); }
	return true;
}

bool ZoneDatabase::LoadCharacterMemmedSpells(uint32 character_id, PlayerProfile_Struct* pp){
	std::string query = StringFormat(
		"SELECT							"
		"slot_id,						"
		"`spell_id`						"
		"FROM							"
		"`character_memmed_spells`		"
		"WHERE `id` = %u ORDER BY `slot_id`", character_id);
	auto results = database.QueryDatabase(query);
	int i = 0;
	/* Initialize Spells */
	for (i = 0; i < MAX_PP_MEMSPELL; i++){
		pp->mem_spells[i] = 0xFFFFFFFF;
	}
	for (auto row = results.begin(); row != results.end(); ++row) {
		i = atoi(row[0]);
		if (i < MAX_PP_MEMSPELL && atoi(row[1]) <= SPDAT_RECORDS){
			pp->mem_spells[i] = atoi(row[1]);
		}
	}
	return true;
}

bool ZoneDatabase::LoadCharacterSpellBook(uint32 character_id, PlayerProfile_Struct* pp){
	std::string query = StringFormat(
		"SELECT					"
		"slot_id,				"
		"`spell_id`				"
		"FROM					"
		"`character_spells`		"
		"WHERE `id` = %u ORDER BY `slot_id`", character_id);
	auto results = database.QueryDatabase(query);
	int i = 0;
	/* Initialize Spells */
	for (i = 0; i < MAX_PP_SPELLBOOK; i++){
		pp->spell_book[i] = 0xFFFFFFFF;
	}
	for (auto row = results.begin(); row != results.end(); ++row) {
		i = atoi(row[0]);
		if (i < MAX_PP_SPELLBOOK && atoi(row[1]) <= SPDAT_RECORDS){
			pp->spell_book[i] = atoi(row[1]);
		}
	}
	return true;
}

bool ZoneDatabase::LoadCharacterLanguages(uint32 character_id, PlayerProfile_Struct* pp){
	std::string query = StringFormat(
		"SELECT					"
		"lang_id,				"
		"`value`				"
		"FROM					"
		"`character_languages`	"
		"WHERE `id` = %u ORDER BY `lang_id`", character_id);
	auto results = database.QueryDatabase(query); int i = 0;
	/* Initialize Languages */
	for (i = 0; i < MAX_PP_LANGUAGE; ++i)
		pp->languages[i] = 0;

	for (auto row = results.begin(); row != results.end(); ++row) { 
		i = atoi(row[0]); 
		if (i < MAX_PP_LANGUAGE){
			pp->languages[i] = atoi(row[1]);
		}
	}

	return true;
}

bool ZoneDatabase::LoadCharacterLeadershipAA(uint32 character_id, PlayerProfile_Struct* pp){
	std::string query = StringFormat("SELECT slot, rank FROM character_leadership_abilities WHERE `id` = %u", character_id);
	auto results = database.QueryDatabase(query); uint32 slot = 0;
	for (auto row = results.begin(); row != results.end(); ++row) {
		slot = atoi(row[0]);
		pp->leader_abilities.ranks[slot] = atoi(row[1]);
	}
	return true;
}

bool ZoneDatabase::LoadCharacterDisciplines(uint32 character_id, PlayerProfile_Struct* pp){
	std::string query = StringFormat(
		"SELECT				  "
		"disc_id			  "
		"FROM				  "
		"`character_disciplines`"
		"WHERE `id` = %u ORDER BY `slot_id`", character_id);
	auto results = database.QueryDatabase(query);
	int i = 0;

	/* Initialize Disciplines */
	memset(pp->disciplines.values, 0, (sizeof(pp->disciplines.values[0]) * MAX_PP_DISCIPLINES));
	for (auto row = results.begin(); row != results.end(); ++row) {
		if (i < MAX_PP_DISCIPLINES)
			pp->disciplines.values[i] = atoi(row[0]);
        ++i;
    }
	return true;
}

bool ZoneDatabase::LoadCharacterSkills(uint32 character_id, PlayerProfile_Struct* pp){
	std::string query = StringFormat(
		"SELECT				"
		"skill_id,			"
		"`value`			"
		"FROM				"
		"`character_skills` "
		"WHERE `id` = %u ORDER BY `skill_id`", character_id);
	auto results = database.QueryDatabase(query); 
	int i = 0;
	/* Initialize Skill */
	for (i = 0; i < MAX_PP_SKILL; ++i)
		pp->skills[i] = 0;

	for (auto row = results.begin(); row != results.end(); ++row) { 
		i = atoi(row[0]); 
		if (i < MAX_PP_SKILL)
			pp->skills[i] = atoi(row[1]);
	}

	return true;
}

bool ZoneDatabase::LoadCharacterCurrency(uint32 character_id, PlayerProfile_Struct* pp){
	std::string query = StringFormat(
		"SELECT                  "
		"platinum,               "
		"gold,                   "
		"silver,                 "
		"copper,                 "
		"platinum_bank,          "
		"gold_bank,              "
		"silver_bank,            "
		"copper_bank,            "
		"platinum_cursor,        "
		"gold_cursor,            "
		"silver_cursor,          "
		"copper_cursor,          "
		"radiant_crystals,       "
		"career_radiant_crystals,"
		"ebon_crystals,          "
		"career_ebon_crystals    "
		"FROM                    "
		"character_currency      "
		"WHERE `id` = %i         ", character_id);
	auto results = database.QueryDatabase(query);
	for (auto row = results.begin(); row != results.end(); ++row) {
		pp->platinum = atoi(row[0]);
		pp->gold = atoi(row[1]);
		pp->silver = atoi(row[2]);
		pp->copper = atoi(row[3]);
		pp->platinum_bank = atoi(row[4]);
		pp->gold_bank = atoi(row[5]);
		pp->silver_bank = atoi(row[6]);
		pp->copper_bank = atoi(row[7]);
		pp->platinum_cursor = atoi(row[8]);
		pp->gold_cursor = atoi(row[9]);
		pp->silver_cursor = atoi(row[10]);
		pp->copper_cursor = atoi(row[11]);
		pp->currentRadCrystals = atoi(row[12]);
		pp->careerRadCrystals = atoi(row[13]);
		pp->currentEbonCrystals = atoi(row[14]);
		pp->careerEbonCrystals = atoi(row[15]);
	}
	return true;
}

bool ZoneDatabase::LoadCharacterMaterialColor(uint32 character_id, PlayerProfile_Struct* pp){
	std::string query = StringFormat("SELECT slot, blue, green, red, use_tint, color FROM `character_material` WHERE `id` = %u LIMIT 9", character_id);
	auto results = database.QueryDatabase(query); int i = 0; int r = 0;
	for (auto row = results.begin(); row != results.end(); ++row) {
		r = 0;
		i = atoi(row[r]); /* Slot */ r++;
		pp->item_tint[i].RGB.Blue = atoi(row[r]); r++;
		pp->item_tint[i].RGB.Green = atoi(row[r]); r++;
		pp->item_tint[i].RGB.Red = atoi(row[r]); r++;
		pp->item_tint[i].RGB.UseTint = atoi(row[r]);
	}
	return true;
}

bool ZoneDatabase::LoadCharacterBandolier(uint32 character_id, PlayerProfile_Struct* pp)
{
	std::string query = StringFormat("SELECT `bandolier_id`, `bandolier_slot`, `item_id`, `icon`, `bandolier_name` FROM `character_bandolier` WHERE `id` = %u LIMIT %u",
		character_id, EmuConstants::BANDOLIERS_SIZE);
	auto results = database.QueryDatabase(query); int i = 0; int r = 0; int si = 0;
	for (i = 0; i < EmuConstants::BANDOLIERS_SIZE; i++) {
		pp->bandoliers[i].Name[0] = '\0';
		for (int si = 0; si < EmuConstants::BANDOLIER_ITEM_COUNT; si++) {
			pp->bandoliers[i].Items[si].ID = 0;
			pp->bandoliers[i].Items[si].Icon = 0;
			pp->bandoliers[i].Items[si].Name[0] = '\0';
		}
	}

	for (auto row = results.begin(); row != results.end(); ++row) {
		r = 0;
		i = atoi(row[r]); /* Bandolier ID */ r++;
		si = atoi(row[r]); /* Bandolier Slot */ r++;

		const ItemData* item_data = database.GetItem(atoi(row[r]));
		if (item_data) {
			pp->bandoliers[i].Items[si].ID = item_data->ID; r++;
			pp->bandoliers[i].Items[si].Icon = atoi(row[r]); r++; // Must use db value in case an Ornamentation is assigned
			strncpy(pp->bandoliers[i].Items[si].Name, item_data->Name, 64);
		}
		else {
			pp->bandoliers[i].Items[si].ID = 0; r++;
			pp->bandoliers[i].Items[si].Icon = 0; r++;
			pp->bandoliers[i].Items[si].Name[0] = '\0';
		}
		strcpy(pp->bandoliers[i].Name, row[r]);  r++;

		si++; // What is this for!?
	}
	return true;
}

bool ZoneDatabase::LoadCharacterTribute(uint32 character_id, PlayerProfile_Struct* pp){
	std::string query = StringFormat("SELECT `tier`, `tribute` FROM `character_tribute` WHERE `id` = %u", character_id);
	auto results = database.QueryDatabase(query);
	int i = 0;
	for (i = 0; i < EmuConstants::TRIBUTE_SIZE; i++){
		pp->tributes[i].tribute = 0xFFFFFFFF;
		pp->tributes[i].tier = 0;
	}
	i = 0;
	for (auto row = results.begin(); row != results.end(); ++row) {
		if(atoi(row[1]) != TRIBUTE_NONE){
			pp->tributes[i].tier = atoi(row[0]);
			pp->tributes[i].tribute = atoi(row[1]);
			i++;
		}
	}
	return true;
}

bool ZoneDatabase::LoadCharacterPotions(uint32 character_id, PlayerProfile_Struct *pp)
{
	std::string query =
	    StringFormat("SELECT `potion_id`, `item_id`, `icon` FROM `character_potionbelt` WHERE `id` = %u LIMIT %u",
			 character_id, EmuConstants::POTION_BELT_ITEM_COUNT);
	auto results = database.QueryDatabase(query);
	int i = 0;
	for (i = 0; i < EmuConstants::POTION_BELT_ITEM_COUNT; i++) {
		pp->potionbelt.Items[i].Icon = 0;
		pp->potionbelt.Items[i].ID = 0;
		pp->potionbelt.Items[i].Name[0] = '\0';
	}

	for (auto row = results.begin(); row != results.end(); ++row) {
<<<<<<< HEAD
		const ItemData *item_data = database.GetItem(atoi(row[1]));
		if (item_data == nullptr) { continue; }
=======
		i = atoi(row[0]);
		const Item_Struct *item_data = database.GetItem(atoi(row[1]));
		if (!item_data)
			continue;
>>>>>>> a537981a
		pp->potionbelt.Items[i].ID = item_data->ID;
		pp->potionbelt.Items[i].Icon = atoi(row[2]);
		strncpy(pp->potionbelt.Items[i].Name, item_data->Name, 64);
	}

	return true;
}

bool ZoneDatabase::LoadCharacterBindPoint(uint32 character_id, PlayerProfile_Struct* pp){
	std::string query = StringFormat("SELECT `zone_id`, `instance_id`, `x`, `y`, `z`, `heading`, `is_home` FROM `character_bind` WHERE `id` = %u LIMIT 2", character_id);
	auto results = database.QueryDatabase(query); 

	for (auto row = results.begin(); row != results.end(); ++row) {

		/* Is home bind */
		if (atoi(row[6]) == 1){
			pp->binds[4].zoneId = atoi(row[0]);
			pp->binds[4].instance_id = atoi(row[1]);
			pp->binds[4].x = atoi(row[2]);
			pp->binds[4].y = atoi(row[3]);
			pp->binds[4].z = atoi(row[4]);
			pp->binds[4].heading = atoi(row[5]);
			continue;
		}

		/* Is regular bind point */
		pp->binds[0].zoneId = atoi(row[0]);
		pp->binds[0].instance_id = atoi(row[1]);
		pp->binds[0].x = atoi(row[2]);
		pp->binds[0].y = atoi(row[3]);
		pp->binds[0].z = atoi(row[4]);
		pp->binds[0].heading = atoi(row[5]);
	}

	return true;
}

bool ZoneDatabase::SaveCharacterLanguage(uint32 character_id, uint32 lang_id, uint32 value){
	std::string query = StringFormat("REPLACE INTO `character_languages` (id, lang_id, value) VALUES (%u, %u, %u)", character_id, lang_id, value); QueryDatabase(query);
	Log.Out(Logs::General, Logs::None, "ZoneDatabase::SaveCharacterLanguage for character ID: %i, lang_id:%u value:%u done", character_id, lang_id, value);
	return true;
}

bool ZoneDatabase::SaveCharacterBindPoint(uint32 character_id, uint32 zone_id, uint32 instance_id, const glm::vec4& position, uint8 is_home){
	if (zone_id <= 0) {
		return false;
	}

	/* Save Home Bind Point */
	std::string query = StringFormat("REPLACE INTO `character_bind` (id, zone_id, instance_id, x, y, z, heading, is_home)"
		" VALUES (%u, %u, %u, %f, %f, %f, %f, %i)", character_id, zone_id, instance_id, position.x, position.y, position.z, position.w, is_home);
	Log.Out(Logs::General, Logs::None, "ZoneDatabase::SaveCharacterBindPoint for character ID: %i zone_id: %u instance_id: %u position: %s ishome: %u", character_id, zone_id, instance_id, to_string(position).c_str(), is_home);
	auto results = QueryDatabase(query);
	if (!results.RowsAffected()) {
		Log.Out(Logs::General, Logs::None, "ERROR Bind Home Save: %s. %s", results.ErrorMessage().c_str(), query.c_str());
	}
	return true;
}

bool ZoneDatabase::SaveCharacterMaterialColor(uint32 character_id, uint32 slot_id, uint32 color){
	uint8 red = (color & 0x00FF0000) >> 16;
	uint8 green = (color & 0x0000FF00) >> 8;
	uint8 blue = (color & 0x000000FF);

	std::string query = StringFormat("REPLACE INTO `character_material` (id, slot, red, green, blue, color, use_tint) VALUES (%u, %u, %u, %u, %u, %u, 255)", character_id, slot_id, red, green, blue, color); auto results = QueryDatabase(query);
	Log.Out(Logs::General, Logs::None, "ZoneDatabase::SaveCharacterMaterialColor for character ID: %i, slot_id: %u color: %u done", character_id, slot_id, color);
	return true;
}

bool ZoneDatabase::SaveCharacterSkill(uint32 character_id, uint32 skill_id, uint32 value){
	std::string query = StringFormat("REPLACE INTO `character_skills` (id, skill_id, value) VALUES (%u, %u, %u)", character_id, skill_id, value); auto results = QueryDatabase(query);
	Log.Out(Logs::General, Logs::None, "ZoneDatabase::SaveCharacterSkill for character ID: %i, skill_id:%u value:%u done", character_id, skill_id, value);
	return true;
}

bool ZoneDatabase::SaveCharacterDisc(uint32 character_id, uint32 slot_id, uint32 disc_id){
	std::string query = StringFormat("REPLACE INTO `character_disciplines` (id, slot_id, disc_id) VALUES (%u, %u, %u)", character_id, slot_id, disc_id);
	auto results = QueryDatabase(query);
	Log.Out(Logs::General, Logs::None, "ZoneDatabase::SaveCharacterDisc for character ID: %i, slot:%u disc_id:%u done", character_id, slot_id, disc_id);
	return true;
}

bool ZoneDatabase::SaveCharacterTribute(uint32 character_id, PlayerProfile_Struct* pp){
	std::string query = StringFormat("DELETE FROM `character_tribute` WHERE `id` = %u", character_id);
	QueryDatabase(query);
	/* Save Tributes only if we have values... */
	for (int i = 0; i < EmuConstants::TRIBUTE_SIZE; i++){
		if (pp->tributes[i].tribute > 0 && pp->tributes[i].tribute != TRIBUTE_NONE){
			std::string query = StringFormat("REPLACE INTO `character_tribute` (id, tier, tribute) VALUES (%u, %u, %u)", character_id, pp->tributes[i].tier, pp->tributes[i].tribute);
			QueryDatabase(query);
			Log.Out(Logs::General, Logs::None, "ZoneDatabase::SaveCharacterTribute for character ID: %i, tier:%u tribute:%u done", character_id, pp->tributes[i].tier, pp->tributes[i].tribute);
		}
	}
	return true;
}

bool ZoneDatabase::SaveCharacterBandolier(uint32 character_id, uint8 bandolier_id, uint8 bandolier_slot, uint32 item_id, uint32 icon, const char* bandolier_name)
{
	char bandolier_name_esc[64];
	DoEscapeString(bandolier_name_esc, bandolier_name, strlen(bandolier_name));
	std::string query = StringFormat("REPLACE INTO `character_bandolier` (id, bandolier_id, bandolier_slot, item_id, icon, bandolier_name) VALUES (%u, %u, %u, %u, %u,'%s')", character_id, bandolier_id, bandolier_slot, item_id, icon, bandolier_name_esc);
	auto results = QueryDatabase(query);
	Log.Out(Logs::General, Logs::None, "ZoneDatabase::SaveCharacterBandolier for character ID: %i, bandolier_id: %u, bandolier_slot: %u item_id: %u, icon:%u band_name:%s  done", character_id, bandolier_id, bandolier_slot, item_id, icon, bandolier_name);
	return true;
}

bool ZoneDatabase::SaveCharacterPotionBelt(uint32 character_id, uint8 potion_id, uint32 item_id, uint32 icon)
{
	std::string query = StringFormat("REPLACE INTO `character_potionbelt` (id, potion_id, item_id, icon) VALUES (%u, %u, %u, %u)", character_id, potion_id, item_id, icon);
	auto results = QueryDatabase(query);
	return true;
}

bool ZoneDatabase::SaveCharacterLeadershipAA(uint32 character_id, PlayerProfile_Struct* pp){
	uint8 first_entry = 0; std::string query = "";
	for (int i = 0; i < MAX_LEADERSHIP_AA_ARRAY; i++){
		if (pp->leader_abilities.ranks[i] > 0){
			if (first_entry != 1){
				query = StringFormat("REPLACE INTO `character_leadership_abilities` (id, slot, rank) VALUES (%i, %u, %u)", character_id, i, pp->leader_abilities.ranks[i]);
				first_entry = 1;
			}
			query = query + StringFormat(", (%i, %u, %u)", character_id, i, pp->leader_abilities.ranks[i]);
		}
	}
	auto results = QueryDatabase(query);
	return true;
}

bool ZoneDatabase::SaveCharacterData(uint32 character_id, uint32 account_id, PlayerProfile_Struct* pp, ExtendedProfile_Struct* m_epp){
	clock_t t = std::clock(); /* Function timer start */
	std::string query = StringFormat(
		"REPLACE INTO `character_data` ("
		" id,                        "
		" account_id,                "
		" `name`,                    "
		" last_name,                 "
		" gender,                    "
		" race,                      "
		" class,                     "
		" `level`,                   "
		" deity,                     "
		" birthday,                  "
		" last_login,                "
		" time_played,               "
		" pvp_status,                "
		" level2,                    "
		" anon,                      "
		" gm,                        "
		" intoxication,              "
		" hair_color,                "
		" beard_color,               "
		" eye_color_1,               "
		" eye_color_2,               "
		" hair_style,                "
		" beard,                     "
		" ability_time_seconds,      "
		" ability_number,            "
		" ability_time_minutes,      "
		" ability_time_hours,        "
		" title,                     "
		" suffix,                    "
		" exp,                       "
		" points,                    "
		" mana,                      "
		" cur_hp,                    "
		" str,                       "
		" sta,                       "
		" cha,                       "
		" dex,                       "
		" `int`,                     "
		" agi,                       "
		" wis,                       "
		" face,                      "
		" y,                         "
		" x,                         "
		" z,                         "
		" heading,                   "
		" pvp2,                      "
		" pvp_type,                  "
		" autosplit_enabled,         "
		" zone_change_count,         "
		" drakkin_heritage,          "
		" drakkin_tattoo,            "
		" drakkin_details,           "
		" toxicity,                  "
		" hunger_level,              "
		" thirst_level,              "
		" ability_up,                "
		" zone_id,                   "
		" zone_instance,             "
		" leadership_exp_on,         "
		" ldon_points_guk,           "
		" ldon_points_mir,           "
		" ldon_points_mmc,           "
		" ldon_points_ruj,           "
		" ldon_points_tak,           "
		" ldon_points_available,     "
		" tribute_time_remaining,    "
		" show_helm,                 "
		" career_tribute_points,     "
		" tribute_points,            "
		" tribute_active,            "
		" endurance,                 "
		" group_leadership_exp,      "
		" raid_leadership_exp,       "
		" group_leadership_points,   "
		" raid_leadership_points,    "
		" air_remaining,             "
		" pvp_kills,                 "
		" pvp_deaths,                "
		" pvp_current_points,        "
		" pvp_career_points,         "
		" pvp_best_kill_streak,      "
		" pvp_worst_death_streak,    "
		" pvp_current_kill_streak,   "
		" aa_points_spent,           "
		" aa_exp,                    "
		" aa_points,                 "
		" group_auto_consent,        "
		" raid_auto_consent,         "
		" guild_auto_consent,        "
		" RestTimer,				 "
		" e_aa_effects,				 "
		" e_percent_to_aa,			 "
		" e_expended_aa_spent		 "
		")							 "
		"VALUES ("
		"%u,"  // id																" id,                        "
		"%u,"  // account_id														" account_id,                "
		"'%s',"  // `name`					  pp->name,								" `name`,                    "
		"'%s',"  // last_name					pp->last_name,						" last_name,                 "
		"%u,"  // gender					  pp->gender,							" gender,                    "
		"%u,"  // race						  pp->race,								" race,                      "
		"%u,"  // class						  pp->class_,							" class,                     "
		"%u,"  // `level`					  pp->level,							" `level`,                   "
		"%u,"  // deity						  pp->deity,							" deity,                     "
		"%u,"  // birthday					  pp->birthday,							" birthday,                  "
		"%u,"  // last_login				  pp->lastlogin,						" last_login,                "
		"%u,"  // time_played				  pp->timePlayedMin,					" time_played,               "
		"%u,"  // pvp_status				  pp->pvp,								" pvp_status,                "
		"%u,"  // level2					  pp->level2,							" level2,                    "
		"%u,"  // anon						  pp->anon,								" anon,                      "
		"%u,"  // gm						  pp->gm,								" gm,                        "
		"%u,"  // intoxication				  pp->intoxication,						" intoxication,              "
		"%u,"  // hair_color				  pp->haircolor,						" hair_color,                "
		"%u,"  // beard_color				  pp->beardcolor,						" beard_color,               "
		"%u,"  // eye_color_1				  pp->eyecolor1,						" eye_color_1,               "
		"%u,"  // eye_color_2				  pp->eyecolor2,						" eye_color_2,               "
		"%u,"  // hair_style				  pp->hairstyle,						" hair_style,                "
		"%u,"  // beard						  pp->beard,							" beard,                     "
		"%u,"  // ability_time_seconds		  pp->ability_time_seconds,				" ability_time_seconds,      "
		"%u,"  // ability_number			  pp->ability_number,					" ability_number,            "
		"%u,"  // ability_time_minutes		  pp->ability_time_minutes,				" ability_time_minutes,      "
		"%u,"  // ability_time_hours		  pp->ability_time_hours,				" ability_time_hours,        "
		"'%s',"  // title						  pp->title,						" title,                     "   "
		"'%s',"  // suffix					  pp->suffix,							" suffix,                    "
		"%u,"  // exp						  pp->exp,								" exp,                       "
		"%u,"  // points					  pp->points,							" points,                    "
		"%u,"  // mana						  pp->mana,								" mana,                      "
		"%u,"  // cur_hp					  pp->cur_hp,							" cur_hp,                    "
		"%u,"  // str						  pp->STR,								" str,                       "
		"%u,"  // sta						  pp->STA,								" sta,                       "
		"%u,"  // cha						  pp->CHA,								" cha,                       "
		"%u,"  // dex						  pp->DEX,								" dex,                       "
		"%u,"  // `int`						  pp->INT,								" `int`,                     "
		"%u,"  // agi						  pp->AGI,								" agi,                       "
		"%u,"  // wis						  pp->WIS,								" wis,                       "
		"%u,"  // face						  pp->face,								" face,                      "
		"%f,"  // y							  pp->y,								" y,                         "
		"%f,"  // x							  pp->x,								" x,                         "
		"%f,"  // z							  pp->z,								" z,                         "
		"%f,"  // heading					  pp->heading,							" heading,                   "
		"%u,"  // pvp2						  pp->pvp2,								" pvp2,                      "
		"%u,"  // pvp_type					  pp->pvptype,							" pvp_type,                  "
		"%u,"  // autosplit_enabled			  pp->autosplit,						" autosplit_enabled,         "
		"%u,"  // zone_change_count			  pp->zone_change_count,				" zone_change_count,         "
		"%u,"  // drakkin_heritage			  pp->drakkin_heritage,					" drakkin_heritage,          "
		"%u,"  // drakkin_tattoo			  pp->drakkin_tattoo,					" drakkin_tattoo,            "
		"%u,"  // drakkin_details			  pp->drakkin_details,					" drakkin_details,           "
		"%i,"  // toxicity					  pp->toxicity,							" toxicity,                  "
		"%i,"  // hunger_level				  pp->hunger_level,						" hunger_level,              "
		"%i,"  // thirst_level				  pp->thirst_level,						" thirst_level,              "
		"%u,"  // ability_up				  pp->ability_up,						" ability_up,                "
		"%u,"  // zone_id					  pp->zone_id,							" zone_id,                   "
		"%u,"  // zone_instance				  pp->zoneInstance,						" zone_instance,             "
		"%u,"  // leadership_exp_on			  pp->leadAAActive,						" leadership_exp_on,         "
		"%u,"  // ldon_points_guk			  pp->ldon_points_guk,					" ldon_points_guk,           "
		"%u,"  // ldon_points_mir			  pp->ldon_points_mir,					" ldon_points_mir,           "
		"%u,"  // ldon_points_mmc			  pp->ldon_points_mmc,					" ldon_points_mmc,           "
		"%u,"  // ldon_points_ruj			  pp->ldon_points_ruj,					" ldon_points_ruj,           "
		"%u,"  // ldon_points_tak			  pp->ldon_points_tak,					" ldon_points_tak,           "
		"%u,"  // ldon_points_available		  pp->ldon_points_available,			" ldon_points_available,     "
		"%u,"  // tribute_time_remaining	  pp->tribute_time_remaining,			" tribute_time_remaining,    "
		"%u,"  // show_helm					  pp->showhelm,							" show_helm,                 "
		"%u,"  // career_tribute_points		  pp->career_tribute_points,			" career_tribute_points,     "
		"%u,"  // tribute_points			  pp->tribute_points,					" tribute_points,            "
		"%u,"  // tribute_active			  pp->tribute_active,					" tribute_active,            "
		"%u,"  // endurance					  pp->endurance,						" endurance,                 "
		"%u,"  // group_leadership_exp		  pp->group_leadership_exp,				" group_leadership_exp,      "
		"%u,"  // raid_leadership_exp		  pp->raid_leadership_exp,				" raid_leadership_exp,       "
		"%u,"  // group_leadership_points	  pp->group_leadership_points,			" group_leadership_points,   "
		"%u,"  // raid_leadership_points	  pp->raid_leadership_points,			" raid_leadership_points,    "
		"%u,"  // air_remaining				  pp->air_remaining,					" air_remaining,             "
		"%u,"  // pvp_kills					  pp->PVPKills,							" pvp_kills,                 "
		"%u,"  // pvp_deaths				  pp->PVPDeaths,						" pvp_deaths,                "
		"%u,"  // pvp_current_points		  pp->PVPCurrentPoints,					" pvp_current_points,        "
		"%u,"  // pvp_career_points			  pp->PVPCareerPoints,					" pvp_career_points,         "
		"%u,"  // pvp_best_kill_streak		  pp->PVPBestKillStreak,				" pvp_best_kill_streak,      "
		"%u,"  // pvp_worst_death_streak	  pp->PVPWorstDeathStreak,				" pvp_worst_death_streak,    "
		"%u,"  // pvp_current_kill_streak	  pp->PVPCurrentKillStreak,				" pvp_current_kill_streak,   "
		"%u,"  // aa_points_spent			  pp->aapoints_spent,					" aa_points_spent,           "
		"%u,"  // aa_exp					  pp->expAA,							" aa_exp,                    "
		"%u,"  // aa_points					  pp->aapoints,							" aa_points,                 "
		"%u,"  // group_auto_consent		  pp->groupAutoconsent,					" group_auto_consent,        "
		"%u,"  // raid_auto_consent			  pp->raidAutoconsent,					" raid_auto_consent,         "
		"%u,"  // guild_auto_consent		  pp->guildAutoconsent,					" guild_auto_consent,        "
		"%u,"  // RestTimer					  pp->RestTimer,						" RestTimer)                 "
		"%u,"  // e_aa_effects
		"%u,"  // e_percent_to_aa
		"%u"   // e_expended_aa_spent
		")",
		character_id,					  // " id,                        "
		account_id,						  // " account_id,                "
		EscapeString(pp->name).c_str(),						  // " `name`,                    "
		EscapeString(pp->last_name).c_str(),					  // " last_name,                 "
		pp->gender,						  // " gender,                    "
		pp->race,						  // " race,                      "
		pp->class_,						  // " class,                     "
		pp->level,						  // " `level`,                   "
		pp->deity,						  // " deity,                     "
		pp->birthday,					  // " birthday,                  "
		pp->lastlogin,					  // " last_login,                "
		pp->timePlayedMin,				  // " time_played,               "
		pp->pvp,						  // " pvp_status,                "
		pp->level2,						  // " level2,                    "
		pp->anon,						  // " anon,                      "
		pp->gm,							  // " gm,                        "
		pp->intoxication,				  // " intoxication,              "
		pp->haircolor,					  // " hair_color,                "
		pp->beardcolor,					  // " beard_color,               "
		pp->eyecolor1,					  // " eye_color_1,               "
		pp->eyecolor2,					  // " eye_color_2,               "
		pp->hairstyle,					  // " hair_style,                "
		pp->beard,						  // " beard,                     "
		pp->ability_time_seconds,		  // " ability_time_seconds,      "
		pp->ability_number,				  // " ability_number,            "
		pp->ability_time_minutes,		  // " ability_time_minutes,      "
		pp->ability_time_hours,			  // " ability_time_hours,        "
		EscapeString(pp->title).c_str(),						  // " title,                     "
		EscapeString(pp->suffix).c_str(),						  // " suffix,                    "
		pp->exp,						  // " exp,                       "
		pp->points,						  // " points,                    "
		pp->mana,						  // " mana,                      "
		pp->cur_hp,						  // " cur_hp,                    "
		pp->STR,						  // " str,                       "
		pp->STA,						  // " sta,                       "
		pp->CHA,						  // " cha,                       "
		pp->DEX,						  // " dex,                       "
		pp->INT,						  // " `int`,                     "
		pp->AGI,						  // " agi,                       "
		pp->WIS,						  // " wis,                       "
		pp->face,						  // " face,                      "
		pp->y,							  // " y,                         "
		pp->x,							  // " x,                         "
		pp->z,							  // " z,                         "
		pp->heading,					  // " heading,                   "
		pp->pvp2,						  // " pvp2,                      "
		pp->pvptype,					  // " pvp_type,                  "
		pp->autosplit,					  // " autosplit_enabled,         "
		pp->zone_change_count,			  // " zone_change_count,         "
		pp->drakkin_heritage,			  // " drakkin_heritage,          "
		pp->drakkin_tattoo,				  // " drakkin_tattoo,            "
		pp->drakkin_details,			  // " drakkin_details,           "
		pp->toxicity,					  // " toxicity,                  "
		pp->hunger_level,				  // " hunger_level,              "
		pp->thirst_level,				  // " thirst_level,              "
		pp->ability_up,					  // " ability_up,                "
		pp->zone_id,					  // " zone_id,                   "
		pp->zoneInstance,				  // " zone_instance,             "
		pp->leadAAActive,				  // " leadership_exp_on,         "
		pp->ldon_points_guk,			  // " ldon_points_guk,           "
		pp->ldon_points_mir,			  // " ldon_points_mir,           "
		pp->ldon_points_mmc,			  // " ldon_points_mmc,           "
		pp->ldon_points_ruj,			  // " ldon_points_ruj,           "
		pp->ldon_points_tak,			  // " ldon_points_tak,           "
		pp->ldon_points_available,		  // " ldon_points_available,     "
		pp->tribute_time_remaining,		  // " tribute_time_remaining,    "
		pp->showhelm,					  // " show_helm,                 "
		pp->career_tribute_points,		  // " career_tribute_points,     "
		pp->tribute_points,				  // " tribute_points,            "
		pp->tribute_active,				  // " tribute_active,            "
		pp->endurance,					  // " endurance,                 "
		pp->group_leadership_exp,		  // " group_leadership_exp,      "
		pp->raid_leadership_exp,		  // " raid_leadership_exp,       "
		pp->group_leadership_points,	  // " group_leadership_points,   "
		pp->raid_leadership_points,		  // " raid_leadership_points,    "
		pp->air_remaining,				  // " air_remaining,             "
		pp->PVPKills,					  // " pvp_kills,                 "
		pp->PVPDeaths,					  // " pvp_deaths,                "
		pp->PVPCurrentPoints,			  // " pvp_current_points,        "
		pp->PVPCareerPoints,			  // " pvp_career_points,         "
		pp->PVPBestKillStreak,			  // " pvp_best_kill_streak,      "
		pp->PVPWorstDeathStreak,		  // " pvp_worst_death_streak,    "
		pp->PVPCurrentKillStreak,		  // " pvp_current_kill_streak,   "
		pp->aapoints_spent,				  // " aa_points_spent,           "
		pp->expAA,						  // " aa_exp,                    "
		pp->aapoints,					  // " aa_points,                 "
		pp->groupAutoconsent,			  // " group_auto_consent,        "
		pp->raidAutoconsent,			  // " raid_auto_consent,         "
		pp->guildAutoconsent,			  // " guild_auto_consent,        "
		pp->RestTimer,					  // " RestTimer)                 "
		m_epp->aa_effects,
		m_epp->perAA,
		m_epp->expended_aa
	);
	auto results = database.QueryDatabase(query);
	Log.Out(Logs::General, Logs::None, "ZoneDatabase::SaveCharacterData %i, done... Took %f seconds", character_id, ((float)(std::clock() - t)) / CLOCKS_PER_SEC);
	return true;
}

bool ZoneDatabase::SaveCharacterCurrency(uint32 character_id, PlayerProfile_Struct* pp){
	if (pp->copper < 0) { pp->copper = 0; }
	if (pp->silver < 0) { pp->silver = 0; }
	if (pp->gold < 0) { pp->gold = 0; }
	if (pp->platinum < 0) { pp->platinum = 0; }
	if (pp->copper_bank < 0) { pp->copper_bank = 0; }
	if (pp->silver_bank < 0) { pp->silver_bank = 0; }
	if (pp->gold_bank < 0) { pp->gold_bank = 0; }
	if (pp->platinum_bank < 0) { pp->platinum_bank = 0; }
	if (pp->platinum_cursor < 0) { pp->platinum_cursor = 0; }
	if (pp->gold_cursor < 0) { pp->gold_cursor = 0; }
	if (pp->silver_cursor < 0) { pp->silver_cursor = 0; }
	if (pp->copper_cursor < 0) { pp->copper_cursor = 0; }
	std::string query = StringFormat(
		"REPLACE INTO `character_currency` (id, platinum, gold, silver, copper,"
		"platinum_bank, gold_bank, silver_bank, copper_bank,"
		"platinum_cursor, gold_cursor, silver_cursor, copper_cursor, "
		"radiant_crystals, career_radiant_crystals, ebon_crystals, career_ebon_crystals)"
		"VALUES (%u, %u, %u, %u, %u, %u, %u, %u, %u, %u, %u, %u, %u, %u, %u, %u, %u)",
		character_id,
		pp->platinum,
		pp->gold,
		pp->silver,
		pp->copper,
		pp->platinum_bank,
		pp->gold_bank,
		pp->silver_bank,
		pp->copper_bank,
		pp->platinum_cursor,
		pp->gold_cursor,
		pp->silver_cursor,
		pp->copper_cursor,
		pp->currentRadCrystals,
		pp->careerRadCrystals,
		pp->currentEbonCrystals,
		pp->careerEbonCrystals);
	auto results = database.QueryDatabase(query); 
	Log.Out(Logs::General, Logs::None, "Saving Currency for character ID: %i, done", character_id); 
	return true;
}

bool ZoneDatabase::SaveCharacterAA(uint32 character_id, uint32 aa_id, uint32 current_level){
	std::string rquery = StringFormat("REPLACE INTO `character_alternate_abilities` (id, aa_id, aa_value)"
		" VALUES (%u, %u, %u)",
		character_id, aa_id, current_level);
	auto results = QueryDatabase(rquery);
	Log.Out(Logs::General, Logs::None, "Saving AA for character ID: %u, aa_id: %u current_level: %u", character_id, aa_id, current_level);
	return true;
}

bool ZoneDatabase::SaveCharacterMemorizedSpell(uint32 character_id, uint32 spell_id, uint32 slot_id){
	if (spell_id > SPDAT_RECORDS){ return false; }
	std::string query = StringFormat("REPLACE INTO `character_memmed_spells` (id, slot_id, spell_id) VALUES (%u, %u, %u)", character_id, slot_id, spell_id);
	QueryDatabase(query);
	return true;
}

bool ZoneDatabase::SaveCharacterSpell(uint32 character_id, uint32 spell_id, uint32 slot_id){
	if (spell_id > SPDAT_RECORDS){ return false; }
	std::string query = StringFormat("REPLACE INTO `character_spells` (id, slot_id, spell_id) VALUES (%u, %u, %u)", character_id, slot_id, spell_id);
	QueryDatabase(query);
	return true;
}

bool ZoneDatabase::DeleteCharacterSpell(uint32 character_id, uint32 spell_id, uint32 slot_id){
	std::string query = StringFormat("DELETE FROM `character_spells` WHERE `slot_id` = %u AND `id` = %u", slot_id, character_id);
	QueryDatabase(query);
	return true;
}

bool ZoneDatabase::DeleteCharacterDisc(uint32 character_id, uint32 slot_id){
	std::string query = StringFormat("DELETE FROM `character_disciplines` WHERE `slot_id` = %u AND `id` = %u", slot_id, character_id);
	QueryDatabase(query);
	return true;
}

bool ZoneDatabase::DeleteCharacterBandolier(uint32 character_id, uint32 band_id){
	std::string query = StringFormat("DELETE FROM `character_bandolier` WHERE `bandolier_id` = %u AND `id` = %u", band_id, character_id);
	QueryDatabase(query);
	return true;
}

bool ZoneDatabase::DeleteCharacterLeadershipAAs(uint32 character_id){
	std::string query = StringFormat("DELETE FROM `character_leadership_abilities` WHERE `id` = %u", character_id);
	QueryDatabase(query);
	return true;
}

bool ZoneDatabase::DeleteCharacterAAs(uint32 character_id){
	std::string query = StringFormat("DELETE FROM `character_alternate_abilities` WHERE `id` = %u", character_id);
	QueryDatabase(query);
	return true;
}

bool ZoneDatabase::DeleteCharacterDye(uint32 character_id){
	std::string query = StringFormat("DELETE FROM `character_material` WHERE `id` = %u", character_id);
	QueryDatabase(query);
	return true;
}

bool ZoneDatabase::DeleteCharacterMemorizedSpell(uint32 character_id, uint32 spell_id, uint32 slot_id){
	std::string query = StringFormat("DELETE FROM `character_memmed_spells` WHERE `slot_id` = %u AND `id` = %u", slot_id, character_id);
	QueryDatabase(query);
	return true;
}

bool ZoneDatabase::NoRentExpired(const char* name){
	std::string query = StringFormat("SELECT (UNIX_TIMESTAMP(NOW()) - last_login) FROM `character_data` WHERE name = '%s'", name);
	auto results = QueryDatabase(query);
	if (!results.Success())
        return false;

    if (results.RowCount() != 1)
        return false;

	auto row = results.begin();
	uint32 seconds = atoi(row[0]);

	return (seconds>1800);
}

const NPCType* ZoneDatabase::LoadNPCTypesData(uint32 npc_type_id, bool bulk_load /*= false*/)
{
	const NPCType *npc = nullptr;

	/* If there is a cached NPC entry, load it */
	auto itr = zone->npctable.find(npc_type_id);
	if(itr != zone->npctable.end())
		return itr->second;

	std::string where_condition = "";

	if (bulk_load){
		Log.Out(Logs::General, Logs::Debug, "Performing bulk NPC Types load"); 
		where_condition = StringFormat(
			"INNER JOIN spawnentry ON npc_types.id = spawnentry.npcID "
			"INNER JOIN spawn2 ON spawnentry.spawngroupID = spawn2.spawngroupID "
			"WHERE spawn2.zone = '%s' and spawn2.version = %u GROUP BY npc_types.id", zone->GetShortName(), zone->GetInstanceVersion());
	}
	else{
		where_condition = StringFormat("WHERE id = %u", npc_type_id);
	}

	std::string query = StringFormat("SELECT "
		"npc_types.id, "
		"npc_types.name, "
		"npc_types.level, "
		"npc_types.race, "
		"npc_types.class, "
		"npc_types.hp, "
		"npc_types.mana, "
		"npc_types.gender, "
		"npc_types.texture, "
		"npc_types.helmtexture, "
		"npc_types.herosforgemodel, "
		"npc_types.size, "
		"npc_types.loottable_id, "
		"npc_types.merchant_id, "
		"npc_types.alt_currency_id, "
		"npc_types.adventure_template_id, "
		"npc_types.trap_template, "
		"npc_types.attack_speed, "
		"npc_types.STR, "
		"npc_types.STA, "
		"npc_types.DEX, "
		"npc_types.AGI, "
		"npc_types._INT, "
		"npc_types.WIS, "
		"npc_types.CHA, "
		"npc_types.MR, "
		"npc_types.CR, "
		"npc_types.DR, "
		"npc_types.FR, "
		"npc_types.PR, "
		"npc_types.Corrup, "
		"npc_types.PhR, "
		"npc_types.mindmg, "
		"npc_types.maxdmg, "
		"npc_types.attack_count, "
		"npc_types.special_abilities, "
		"npc_types.npc_spells_id, "
		"npc_types.npc_spells_effects_id, "
		"npc_types.d_melee_texture1, "
		"npc_types.d_melee_texture2, "
		"npc_types.ammo_idfile, "
		"npc_types.prim_melee_type, "
		"npc_types.sec_melee_type, "
		"npc_types.ranged_type, "
		"npc_types.runspeed, "
		"npc_types.findable, "
		"npc_types.trackable, "
		"npc_types.hp_regen_rate, "
		"npc_types.mana_regen_rate, "
		"npc_types.aggroradius, "
		"npc_types.assistradius, "
		"npc_types.bodytype, "
		"npc_types.npc_faction_id, "
		"npc_types.face, "
		"npc_types.luclin_hairstyle, "
		"npc_types.luclin_haircolor, "
		"npc_types.luclin_eyecolor, "
		"npc_types.luclin_eyecolor2, "
		"npc_types.luclin_beardcolor, "
		"npc_types.luclin_beard, "
		"npc_types.drakkin_heritage, "
		"npc_types.drakkin_tattoo, "
		"npc_types.drakkin_details, "
		"npc_types.armortint_id, "
		"npc_types.armortint_red, "
		"npc_types.armortint_green, "
		"npc_types.armortint_blue, "
		"npc_types.see_invis, "
		"npc_types.see_invis_undead, "
		"npc_types.lastname, "
		"npc_types.qglobal, "
		"npc_types.AC, "
		"npc_types.npc_aggro, "
		"npc_types.spawn_limit, "
		"npc_types.see_hide, "
		"npc_types.see_improved_hide, "
		"npc_types.ATK, "
		"npc_types.Accuracy, "
		"npc_types.Avoidance, "
		"npc_types.slow_mitigation, "
		"npc_types.maxlevel, "
		"npc_types.scalerate, "
		"npc_types.private_corpse, "
		"npc_types.unique_spawn_by_name, "
		"npc_types.underwater, "
		"npc_types.emoteid, "
		"npc_types.spellscale, "
		"npc_types.healscale, "
		"npc_types.no_target_hotkey, "
		"npc_types.raid_target, "
		"npc_types.attack_delay, "
		"npc_types.light "
		"FROM npc_types %s", 
		where_condition.c_str()
	);

    auto results = QueryDatabase(query);
    if (!results.Success()) {
        return nullptr;
    }

    for (auto row = results.begin(); row != results.end(); ++row) {
		NPCType *temp_npctype_data;
		temp_npctype_data = new NPCType;
		memset (temp_npctype_data, 0, sizeof *temp_npctype_data);

		temp_npctype_data->npc_id = atoi(row[0]);

		strn0cpy(temp_npctype_data->name, row[1], 50);

		temp_npctype_data->level = atoi(row[2]);
		temp_npctype_data->race = atoi(row[3]);
		temp_npctype_data->class_ = atoi(row[4]);
		temp_npctype_data->max_hp = atoi(row[5]);
		temp_npctype_data->cur_hp = temp_npctype_data->max_hp;
		temp_npctype_data->Mana = atoi(row[6]);
		temp_npctype_data->gender = atoi(row[7]);
		temp_npctype_data->texture = atoi(row[8]);
		temp_npctype_data->helmtexture = atoi(row[9]);
		temp_npctype_data->herosforgemodel = atoul(row[10]);
		temp_npctype_data->size = atof(row[11]);
        temp_npctype_data->loottable_id = atoi(row[12]);
		temp_npctype_data->merchanttype = atoi(row[13]);
		temp_npctype_data->alt_currency_type = atoi(row[14]);
		temp_npctype_data->adventure_template = atoi(row[15]);
		temp_npctype_data->trap_template = atoi(row[16]);
		temp_npctype_data->attack_speed = atof(row[17]);
		temp_npctype_data->STR = atoi(row[18]);
		temp_npctype_data->STA = atoi(row[19]);
		temp_npctype_data->DEX = atoi(row[20]);
		temp_npctype_data->AGI = atoi(row[21]);
		temp_npctype_data->INT = atoi(row[22]);
		temp_npctype_data->WIS = atoi(row[23]);
		temp_npctype_data->CHA = atoi(row[24]);
		temp_npctype_data->MR = atoi(row[25]);
		temp_npctype_data->CR = atoi(row[26]);
		temp_npctype_data->DR = atoi(row[27]);
		temp_npctype_data->FR = atoi(row[28]);
		temp_npctype_data->PR = atoi(row[29]);
		temp_npctype_data->Corrup = atoi(row[30]);
		temp_npctype_data->PhR = atoi(row[31]);
		temp_npctype_data->min_dmg = atoi(row[32]);
		temp_npctype_data->max_dmg = atoi(row[33]);
		temp_npctype_data->attack_count = atoi(row[34]);

		if (row[35] != nullptr)
			strn0cpy(temp_npctype_data->special_abilities, row[35], 512);
		else
			temp_npctype_data->special_abilities[0] = '\0';

		temp_npctype_data->npc_spells_id = atoi(row[36]);
		temp_npctype_data->npc_spells_effects_id = atoi(row[37]);
		temp_npctype_data->d_melee_texture1 = atoi(row[38]);
		temp_npctype_data->d_melee_texture2 = atoi(row[39]);
		strn0cpy(temp_npctype_data->ammo_idfile, row[40], 30);
		temp_npctype_data->prim_melee_type = atoi(row[41]);
		temp_npctype_data->sec_melee_type = atoi(row[42]);
		temp_npctype_data->ranged_type = atoi(row[43]);
		temp_npctype_data->runspeed= atof(row[44]);
		temp_npctype_data->findable = atoi(row[45]) == 0? false : true;
		temp_npctype_data->trackable = atoi(row[46]) == 0? false : true;
		temp_npctype_data->hp_regen = atoi(row[47]);
		temp_npctype_data->mana_regen = atoi(row[48]);

		// set default value for aggroradius
        temp_npctype_data->aggroradius = (int32)atoi(row[49]);
		if (temp_npctype_data->aggroradius <= 0)
			temp_npctype_data->aggroradius = 70;

		temp_npctype_data->assistradius = (int32)atoi(row[50]);
		if (temp_npctype_data->assistradius <= 0)
			temp_npctype_data->assistradius = temp_npctype_data->aggroradius;

		if (row[51] && strlen(row[51]))
            temp_npctype_data->bodytype = (uint8)atoi(row[51]);
        else
            temp_npctype_data->bodytype = 0;

		temp_npctype_data->npc_faction_id = atoi(row[52]);

		temp_npctype_data->luclinface = atoi(row[53]);
		temp_npctype_data->hairstyle = atoi(row[54]);
		temp_npctype_data->haircolor = atoi(row[55]);
		temp_npctype_data->eyecolor1 = atoi(row[56]);
		temp_npctype_data->eyecolor2 = atoi(row[57]);
		temp_npctype_data->beardcolor = atoi(row[58]);
		temp_npctype_data->beard = atoi(row[59]);
		temp_npctype_data->drakkin_heritage = atoi(row[60]);
		temp_npctype_data->drakkin_tattoo = atoi(row[61]);
		temp_npctype_data->drakkin_details = atoi(row[62]);

		uint32 armor_tint_id = atoi(row[63]);

		temp_npctype_data->armor_tint[0] = (atoi(row[64]) & 0xFF) << 16;
        temp_npctype_data->armor_tint[0] |= (atoi(row[65]) & 0xFF) << 8;
		temp_npctype_data->armor_tint[0] |= (atoi(row[66]) & 0xFF);
		temp_npctype_data->armor_tint[0] |= (temp_npctype_data->armor_tint[0]) ? (0xFF << 24) : 0;

		if (armor_tint_id != 0) {
			std::string armortint_query = StringFormat(
				"SELECT red1h, grn1h, blu1h, "
				"red2c, grn2c, blu2c, "
				"red3a, grn3a, blu3a, "
				"red4b, grn4b, blu4b, "
				"red5g, grn5g, blu5g, "
				"red6l, grn6l, blu6l, "
				"red7f, grn7f, blu7f, "
				"red8x, grn8x, blu8x, "
				"red9x, grn9x, blu9x "
				"FROM npc_types_tint WHERE id = %d",
				armor_tint_id);
            auto armortint_results = QueryDatabase(armortint_query);
            if (!armortint_results.Success() || armortint_results.RowCount() == 0)
                armor_tint_id = 0;
            else {
                auto armorTint_row = armortint_results.begin();

                for (int index = EmuConstants::MATERIAL_BEGIN; index <= EmuConstants::MATERIAL_END; index++) {
                    temp_npctype_data->armor_tint[index] = atoi(armorTint_row[index * 3]) << 16;
					temp_npctype_data->armor_tint[index] |= atoi(armorTint_row[index * 3 + 1]) << 8;
					temp_npctype_data->armor_tint[index] |= atoi(armorTint_row[index * 3 + 2]);
					temp_npctype_data->armor_tint[index] |= (temp_npctype_data->armor_tint[index]) ? (0xFF << 24) : 0;
                }
            }
        }
		// Try loading npc_types tint fields if armor tint is 0 or query failed to get results
		if (armor_tint_id == 0) {
			for (int index = MaterialChest; index < _MaterialCount; index++) {
				temp_npctype_data->armor_tint[index] = temp_npctype_data->armor_tint[0];
			}
		}

		temp_npctype_data->see_invis = atoi(row[67]);
		temp_npctype_data->see_invis_undead = atoi(row[68]) == 0? false: true;	// Set see_invis_undead flag

		if (row[69] != nullptr)
			strn0cpy(temp_npctype_data->lastname, row[69], 32);

		temp_npctype_data->qglobal = atoi(row[70]) == 0? false: true;	// qglobal
		temp_npctype_data->AC = atoi(row[71]);
		temp_npctype_data->npc_aggro = atoi(row[72]) == 0? false: true;
		temp_npctype_data->spawn_limit = atoi(row[73]);
		temp_npctype_data->see_hide = atoi(row[74]) == 0? false: true;
		temp_npctype_data->see_improved_hide = atoi(row[75]) == 0? false: true;
		temp_npctype_data->ATK = atoi(row[76]);
		temp_npctype_data->accuracy_rating = atoi(row[77]);
		temp_npctype_data->avoidance_rating = atoi(row[78]);
		temp_npctype_data->slow_mitigation = atoi(row[79]);
		temp_npctype_data->maxlevel = atoi(row[80]);
		temp_npctype_data->scalerate = atoi(row[81]);
		temp_npctype_data->private_corpse = atoi(row[82]) == 1 ? true: false;
		temp_npctype_data->unique_spawn_by_name = atoi(row[83]) == 1 ? true: false;
		temp_npctype_data->underwater = atoi(row[84]) == 1 ? true: false;
		temp_npctype_data->emoteid = atoi(row[85]);
		temp_npctype_data->spellscale = atoi(row[86]);
		temp_npctype_data->healscale = atoi(row[87]);
		temp_npctype_data->no_target_hotkey = atoi(row[88]) == 1 ? true: false;
		temp_npctype_data->raid_target = atoi(row[89]) == 0 ? false: true;
		temp_npctype_data->attack_delay = atoi(row[90]);
		temp_npctype_data->light = (atoi(row[91]) & 0x0F);

		// If NPC with duplicate NPC id already in table,
		// free item we attempted to add.
		if (zone->npctable.find(temp_npctype_data->npc_id) != zone->npctable.end()) {
			std::cerr << "Error loading duplicate NPC " << temp_npctype_data->npc_id << std::endl;
			delete temp_npctype_data;
			return nullptr;
		}

        zone->npctable[temp_npctype_data->npc_id] = temp_npctype_data;
        npc = temp_npctype_data;
    }

	return npc;
}

const NPCType* ZoneDatabase::GetMercType(uint32 id, uint16 raceid, uint32 clientlevel)
{
	//need to save based on merc_npc_type & client level
	uint32 merc_type_id = id * 100 + clientlevel;

	// If Merc is already in tree, return it.
	auto itr = zone->merctable.find(merc_type_id);
	if(itr != zone->merctable.end())
		return itr->second;

	//If the id is 0, return nullptr. (sanity check)
	if(id == 0)
        return nullptr;

	// Otherwise, load Merc data on demand
	std::string query = StringFormat("SELECT "
		"m_stats.merc_npc_type_id, "
		"'' AS name, "
		"m_stats.level, "
		"m_types.race_id, "
		"m_subtypes.class_id, "
		"m_stats.hp, "
		"m_stats.mana, "
		"0 AS gender, "
		"m_armorinfo.texture, "
		"m_armorinfo.helmtexture, "
		"m_stats.attack_delay, "
		"m_stats.STR, "
		"m_stats.STA, "
		"m_stats.DEX, "
		"m_stats.AGI, "
		"m_stats._INT, "
		"m_stats.WIS, "
		"m_stats.CHA, "
		"m_stats.MR, "
		"m_stats.CR, "
		"m_stats.DR, "
		"m_stats.FR, "
		"m_stats.PR, "
		"m_stats.Corrup, "
		"m_stats.mindmg, "
		"m_stats.maxdmg, "
		"m_stats.attack_count, "
		"m_stats.special_abilities, "
		"m_weaponinfo.d_melee_texture1, "
		"m_weaponinfo.d_melee_texture2, "
		"m_weaponinfo.prim_melee_type, "
		"m_weaponinfo.sec_melee_type, "
		"m_stats.runspeed, "
		"m_stats.hp_regen_rate, "
		"m_stats.mana_regen_rate, "
		"1 AS bodytype, "
		"m_armorinfo.armortint_id, "
		"m_armorinfo.armortint_red, "
		"m_armorinfo.armortint_green, "
		"m_armorinfo.armortint_blue, "
		"m_stats.AC, "
		"m_stats.ATK, "
		"m_stats.Accuracy, "
		"m_stats.statscale, "
		"m_stats.spellscale, "
		"m_stats.healscale "
		"FROM merc_stats m_stats "
		"INNER JOIN merc_armorinfo m_armorinfo "
		"ON m_stats.merc_npc_type_id = m_armorinfo.merc_npc_type_id "
		"AND m_armorinfo.minlevel <= m_stats.level AND m_armorinfo.maxlevel >= m_stats.level "
		"INNER JOIN merc_weaponinfo m_weaponinfo "
		"ON m_stats.merc_npc_type_id = m_weaponinfo.merc_npc_type_id "
		"AND m_weaponinfo.minlevel <= m_stats.level AND m_weaponinfo.maxlevel >= m_stats.level "
		"INNER JOIN merc_templates m_templates "
		"ON m_templates.merc_npc_type_id = m_stats.merc_npc_type_id "
		"INNER JOIN merc_types m_types "
		"ON m_templates.merc_type_id = m_types.merc_type_id "
		"INNER JOIN merc_subtypes m_subtypes "
		"ON m_templates.merc_subtype_id = m_subtypes.merc_subtype_id "
		"WHERE m_templates.merc_npc_type_id = %d AND m_stats.clientlevel = %d AND m_types.race_id = %d",
		id, clientlevel, raceid); //dual primary keys. one is ID, one is level.

	auto results = QueryDatabase(query);
	if (!results.Success()) {
		return nullptr;
	}

	const NPCType *npc;

	// Process each row returned.
	for (auto row = results.begin(); row != results.end(); ++row) {
		NPCType *tmpNPCType;
		tmpNPCType = new NPCType;
		memset(tmpNPCType, 0, sizeof *tmpNPCType);

		tmpNPCType->npc_id = atoi(row[0]);

		strn0cpy(tmpNPCType->name, row[1], 50);

		tmpNPCType->level = atoi(row[2]);
		tmpNPCType->race = atoi(row[3]);
		tmpNPCType->class_ = atoi(row[4]);
		tmpNPCType->max_hp = atoi(row[5]);
		tmpNPCType->cur_hp = tmpNPCType->max_hp;
		tmpNPCType->Mana = atoi(row[6]);
		tmpNPCType->gender = atoi(row[7]);
		tmpNPCType->texture = atoi(row[8]);
		tmpNPCType->helmtexture = atoi(row[9]);
		tmpNPCType->attack_delay = atoi(row[10]);
		tmpNPCType->STR = atoi(row[11]);
		tmpNPCType->STA = atoi(row[12]);
		tmpNPCType->DEX = atoi(row[13]);
		tmpNPCType->AGI = atoi(row[14]);
		tmpNPCType->INT = atoi(row[15]);
		tmpNPCType->WIS = atoi(row[16]);
		tmpNPCType->CHA = atoi(row[17]);
		tmpNPCType->MR = atoi(row[18]);
		tmpNPCType->CR = atoi(row[19]);
		tmpNPCType->DR = atoi(row[20]);
		tmpNPCType->FR = atoi(row[21]);
		tmpNPCType->PR = atoi(row[22]);
		tmpNPCType->Corrup = atoi(row[23]);
		tmpNPCType->min_dmg = atoi(row[24]);
		tmpNPCType->max_dmg = atoi(row[25]);
		tmpNPCType->attack_count = atoi(row[26]);

		if (row[27] != nullptr)
			strn0cpy(tmpNPCType->special_abilities, row[27], 512);
		else
			tmpNPCType->special_abilities[0] = '\0';

		tmpNPCType->d_melee_texture1 = atoi(row[28]);
		tmpNPCType->d_melee_texture2 = atoi(row[29]);
		tmpNPCType->prim_melee_type = atoi(row[30]);
		tmpNPCType->sec_melee_type = atoi(row[31]);
		tmpNPCType->runspeed = atof(row[32]);

		tmpNPCType->hp_regen = atoi(row[33]);
		tmpNPCType->mana_regen = atoi(row[34]);

		tmpNPCType->aggroradius = RuleI(Mercs, AggroRadius);

		if (row[35] && strlen(row[35]))
			tmpNPCType->bodytype = (uint8)atoi(row[35]);
		else
			tmpNPCType->bodytype = 1;

		uint32 armor_tint_id = atoi(row[36]);
		tmpNPCType->armor_tint[0] = (atoi(row[37]) & 0xFF) << 16;
		tmpNPCType->armor_tint[0] |= (atoi(row[38]) & 0xFF) << 8;
		tmpNPCType->armor_tint[0] |= (atoi(row[39]) & 0xFF);
		tmpNPCType->armor_tint[0] |= (tmpNPCType->armor_tint[0]) ? (0xFF << 24) : 0;

		if (armor_tint_id == 0)
			for (int index = MaterialChest; index <= EmuConstants::MATERIAL_END; index++)
				tmpNPCType->armor_tint[index] = tmpNPCType->armor_tint[0];
		else if (tmpNPCType->armor_tint[0] == 0) {
			std::string armorTint_query = StringFormat("SELECT red1h, grn1h, blu1h, "
								   "red2c, grn2c, blu2c, "
								   "red3a, grn3a, blu3a, "
								   "red4b, grn4b, blu4b, "
								   "red5g, grn5g, blu5g, "
								   "red6l, grn6l, blu6l, "
								   "red7f, grn7f, blu7f, "
								   "red8x, grn8x, blu8x, "
								   "red9x, grn9x, blu9x "
								   "FROM npc_types_tint WHERE id = %d",
								   armor_tint_id);
			auto armorTint_results = QueryDatabase(armorTint_query);
			if (!results.Success() || results.RowCount() == 0)
				armor_tint_id = 0;
			else {
				auto armorTint_row = results.begin();

				for (int index = EmuConstants::MATERIAL_BEGIN; index <= EmuConstants::MATERIAL_END; index++) {
					tmpNPCType->armor_tint[index] = atoi(armorTint_row[index * 3]) << 16;
					tmpNPCType->armor_tint[index] |= atoi(armorTint_row[index * 3 + 1]) << 8;
					tmpNPCType->armor_tint[index] |= atoi(armorTint_row[index * 3 + 2]);
					tmpNPCType->armor_tint[index] |= (tmpNPCType->armor_tint[index]) ? (0xFF << 24) : 0;
				}
			}
		} else
			armor_tint_id = 0;

		tmpNPCType->AC = atoi(row[40]);
		tmpNPCType->ATK = atoi(row[41]);
		tmpNPCType->accuracy_rating = atoi(row[42]);
		tmpNPCType->scalerate = atoi(row[43]);
		tmpNPCType->spellscale = atoi(row[44]);
		tmpNPCType->healscale = atoi(row[45]);

		// If Merc with duplicate NPC id already in table,
		// free item we attempted to add.
		if (zone->merctable.find(merc_type_id) != zone->merctable.end()) {
			delete tmpNPCType;
			return nullptr;
		}

		zone->merctable[merc_type_id] = tmpNPCType;
		npc = tmpNPCType;
	}

	return npc;
}

bool ZoneDatabase::LoadMercInfo(Client *client) {

	std::string query = StringFormat("SELECT MercID, Slot, Name, TemplateID, SuspendedTime, "
                                    "IsSuspended, TimerRemaining, Gender, MercSize, StanceID, HP, Mana, "
                                    "Endurance, Face, LuclinHairStyle, LuclinHairColor, "
                                    "LuclinEyeColor, LuclinEyeColor2, LuclinBeardColor, LuclinBeard, "
                                    "DrakkinHeritage, DrakkinTattoo, DrakkinDetails "
                                    "FROM mercs WHERE OwnerCharacterID = '%i' ORDER BY Slot", client->CharacterID());
    auto results = QueryDatabase(query);
    if (!results.Success())
        return false;

	if(results.RowCount() == 0)
		return false;

    for (auto row = results.begin(); row != results.end(); ++row) {
        uint8 slot = atoi(row[1]);

        if(slot >= MAXMERCS)
            continue;

        client->GetMercInfo(slot).mercid = atoi(row[0]);
        client->GetMercInfo(slot).slot = slot;
        snprintf(client->GetMercInfo(slot).merc_name, 64, "%s", row[2]);
        client->GetMercInfo(slot).MercTemplateID = atoi(row[3]);
        client->GetMercInfo(slot).SuspendedTime = atoi(row[4]);
        client->GetMercInfo(slot).IsSuspended = atoi(row[5]) == 1 ? true : false;
		client->GetMercInfo(slot).MercTimerRemaining = atoi(row[6]);
		client->GetMercInfo(slot).Gender = atoi(row[7]);
		client->GetMercInfo(slot).MercSize = atof(row[8]);
		client->GetMercInfo(slot).State = 5;
		client->GetMercInfo(slot).Stance = atoi(row[9]);
		client->GetMercInfo(slot).hp = atoi(row[10]);
		client->GetMercInfo(slot).mana = atoi(row[11]);
		client->GetMercInfo(slot).endurance = atoi(row[12]);
		client->GetMercInfo(slot).face = atoi(row[13]);
		client->GetMercInfo(slot).luclinHairStyle = atoi(row[14]);
		client->GetMercInfo(slot).luclinHairColor = atoi(row[15]);
		client->GetMercInfo(slot).luclinEyeColor = atoi(row[16]);
		client->GetMercInfo(slot).luclinEyeColor2 = atoi(row[17]);
		client->GetMercInfo(slot).luclinBeardColor = atoi(row[18]);
		client->GetMercInfo(slot).luclinBeard = atoi(row[19]);
		client->GetMercInfo(slot).drakkinHeritage = atoi(row[20]);
		client->GetMercInfo(slot).drakkinTattoo = atoi(row[21]);
		client->GetMercInfo(slot).drakkinDetails = atoi(row[22]);
    }

	return true;
}

bool ZoneDatabase::LoadCurrentMerc(Client *client) {

	uint8 slot = client->GetMercSlot();

	if(slot > MAXMERCS)
        return false;

    std::string query = StringFormat("SELECT MercID, Name, TemplateID, SuspendedTime, "
                                    "IsSuspended, TimerRemaining, Gender, MercSize, StanceID, HP, "
                                    "Mana, Endurance, Face, LuclinHairStyle, LuclinHairColor, "
                                    "LuclinEyeColor, LuclinEyeColor2, LuclinBeardColor, "
                                    "LuclinBeard, DrakkinHeritage, DrakkinTattoo, DrakkinDetails "
                                    "FROM mercs WHERE OwnerCharacterID = '%i' AND Slot = '%u'",
                                    client->CharacterID(), slot);
    auto results = database.QueryDatabase(query);

    if(!results.Success())
		return false;
		
	if(results.RowCount() == 0)
		return false;


    for (auto row = results.begin(); row != results.end(); ++row) {
        client->GetMercInfo(slot).mercid = atoi(row[0]);
        client->GetMercInfo(slot).slot = slot;
        snprintf(client->GetMercInfo(slot).merc_name, 64, "%s", row[1]);
        client->GetMercInfo(slot).MercTemplateID = atoi(row[2]);
        client->GetMercInfo(slot).SuspendedTime = atoi(row[3]);
        client->GetMercInfo(slot).IsSuspended = atoi(row[4]) == 1? true: false;
        client->GetMercInfo(slot).MercTimerRemaining = atoi(row[5]);
		client->GetMercInfo(slot).Gender = atoi(row[6]);
		client->GetMercInfo(slot).MercSize = atof(row[7]);
		client->GetMercInfo(slot).State = atoi(row[8]);
		client->GetMercInfo(slot).hp = atoi(row[9]);
		client->GetMercInfo(slot).mana = atoi(row[10]);
		client->GetMercInfo(slot).endurance = atoi(row[11]);
		client->GetMercInfo(slot).face = atoi(row[12]);
		client->GetMercInfo(slot).luclinHairStyle = atoi(row[13]);
		client->GetMercInfo(slot).luclinHairColor = atoi(row[14]);
		client->GetMercInfo(slot).luclinEyeColor = atoi(row[15]);
		client->GetMercInfo(slot).luclinEyeColor2 = atoi(row[16]);
		client->GetMercInfo(slot).luclinBeardColor = atoi(row[17]);
		client->GetMercInfo(slot).luclinBeard = atoi(row[18]);
		client->GetMercInfo(slot).drakkinHeritage = atoi(row[19]);
		client->GetMercInfo(slot).drakkinTattoo = atoi(row[20]);
		client->GetMercInfo(slot).drakkinDetails = atoi(row[21]);
	}

	return true;
}

bool ZoneDatabase::SaveMerc(Merc *merc) {
	Client *owner = merc->GetMercOwner();

	if(!owner)
		return false;

	if(merc->GetMercID() == 0)
	{
		// New merc record
		std::string query = StringFormat("INSERT INTO mercs "
		"(OwnerCharacterID, Slot, Name, TemplateID, "
		"SuspendedTime, IsSuspended, TimerRemaining, "
		"Gender, MercSize, StanceID, HP, Mana, Endurance, Face, "
		"LuclinHairStyle, LuclinHairColor, LuclinEyeColor, "
		"LuclinEyeColor2, LuclinBeardColor, LuclinBeard, "
		"DrakkinHeritage, DrakkinTattoo, DrakkinDetails) "
		"VALUES('%u', '%u', '%s', '%u', '%u', '%u', '%u', "
		"'%u', '%u', '%f', '%u', '%u', '%u', '%i', '%i', '%i', "
		"'%i', '%i', '%i', '%i', '%i', '%i', '%i')",
		merc->GetMercCharacterID(), owner->GetNumMercs(),
		merc->GetCleanName(), merc->GetMercTemplateID(),
		owner->GetMercInfo().SuspendedTime, merc->IsSuspended(),
		owner->GetMercInfo().MercTimerRemaining, merc->GetGender(),
		merc->GetSize(), merc->GetStance(), merc->GetHP(),
		merc->GetMana(), merc->GetEndurance(), merc->GetLuclinFace(),
		merc->GetHairStyle(), merc->GetHairColor(), merc->GetEyeColor1(),
		merc->GetEyeColor2(), merc->GetBeardColor(),
		merc->GetBeard(), merc->GetDrakkinHeritage(),
		merc->GetDrakkinTattoo(), merc->GetDrakkinDetails());

		auto results = database.QueryDatabase(query);
		if(!results.Success()) {
			owner->Message(13, results.ErrorMessage().c_str());
			return false;
		} else if (results.RowsAffected() != 1) {
			owner->Message(13, "Unable to save merc to the database.");
			return false;
		}

		merc->SetMercID(results.LastInsertedID());
		merc->UpdateMercInfo(owner);
		database.SaveMercBuffs(merc);
		return true;
	}

	// Update existing merc record
	std::string query = StringFormat("UPDATE mercs SET OwnerCharacterID = '%u', Slot = '%u', "
	"Name = '%s', TemplateID = '%u', SuspendedTime = '%u', "
	"IsSuspended = '%u', TimerRemaining = '%u', Gender = '%u', MercSize = '%f', "
	"StanceID = '%u', HP = '%u', Mana = '%u', Endurance = '%u', "
	"Face = '%i', LuclinHairStyle = '%i', LuclinHairColor = '%i', "
	"LuclinEyeColor = '%i', LuclinEyeColor2 = '%i', LuclinBeardColor = '%i', "
	"LuclinBeard = '%i', DrakkinHeritage = '%i', DrakkinTattoo = '%i', "
	"DrakkinDetails = '%i' WHERE MercID = '%u'",
	merc->GetMercCharacterID(), owner->GetMercSlot(), merc->GetCleanName(),
	merc->GetMercTemplateID(), owner->GetMercInfo().SuspendedTime,
	merc->IsSuspended(), owner->GetMercInfo().MercTimerRemaining,
	merc->GetGender(), merc->GetSize(), merc->GetStance(), merc->GetHP(),
	merc->GetMana(), merc->GetEndurance(), merc->GetLuclinFace(),
	merc->GetHairStyle(), merc->GetHairColor(), merc->GetEyeColor1(),
	merc->GetEyeColor2(), merc->GetBeardColor(), merc->GetBeard(),
	merc->GetDrakkinHeritage(), merc->GetDrakkinTattoo(), merc->GetDrakkinDetails(),
	merc->GetMercID());

	auto results = database.QueryDatabase(query);
	if (!results.Success()) {
		owner->Message(13, results.ErrorMessage().c_str());
		return false;
	} else if (results.RowsAffected() != 1) {
		owner->Message(13, "Unable to save merc to the database.");
		return false;
	}

	merc->UpdateMercInfo(owner);
	database.SaveMercBuffs(merc);

	return true;
}

void ZoneDatabase::SaveMercBuffs(Merc *merc) {

	Buffs_Struct *buffs = merc->GetBuffs();

	// Remove any existing buff saves
    std::string query = StringFormat("DELETE FROM merc_buffs WHERE MercId = %u", merc->GetMercID());
    auto results = database.QueryDatabase(query);
    if(!results.Success()) {
        Log.Out(Logs::General, Logs::Error, "Error While Deleting Merc Buffs before save: %s", results.ErrorMessage().c_str());
        return;
    }

	for (int buffCount = 0; buffCount <= BUFF_COUNT; buffCount++) {
		if(buffs[buffCount].spellid == 0 || buffs[buffCount].spellid == SPELL_UNKNOWN)
            continue;

        int IsPersistent = buffs[buffCount].persistant_buff? 1: 0;

        query = StringFormat("INSERT INTO merc_buffs (MercId, SpellId, CasterLevel, DurationFormula, "
                            "TicsRemaining, PoisonCounters, DiseaseCounters, CurseCounters, "
                            "CorruptionCounters, HitCount, MeleeRune, MagicRune, dot_rune, "
                            "caston_x, Persistent, caston_y, caston_z, ExtraDIChance) "
                            "VALUES (%u, %u, %u, %u, %u, %u, %u, %u, %u, %u, %u, %u, %u, %i, %u, %i, %i, %i);",
                            merc->GetMercID(), buffs[buffCount].spellid, buffs[buffCount].casterlevel,
                            spells[buffs[buffCount].spellid].buffdurationformula, buffs[buffCount].ticsremaining,
                            CalculatePoisonCounters(buffs[buffCount].spellid) > 0 ? buffs[buffCount].counters : 0,
                            CalculateDiseaseCounters(buffs[buffCount].spellid) > 0 ? buffs[buffCount].counters : 0,
                            CalculateCurseCounters(buffs[buffCount].spellid) > 0 ? buffs[buffCount].counters : 0,
                            CalculateCorruptionCounters(buffs[buffCount].spellid) > 0 ? buffs[buffCount].counters : 0,
                            buffs[buffCount].numhits, buffs[buffCount].melee_rune, buffs[buffCount].magic_rune,
                            buffs[buffCount].dot_rune, buffs[buffCount].caston_x, IsPersistent, buffs[buffCount].caston_y,
                            buffs[buffCount].caston_z, buffs[buffCount].ExtraDIChance);
        results = database.QueryDatabase(query);
        if(!results.Success()) {
            Log.Out(Logs::General, Logs::Error, "Error Saving Merc Buffs: %s", results.ErrorMessage().c_str());
            break;
        }
	}
}

void ZoneDatabase::LoadMercBuffs(Merc *merc) {
	Buffs_Struct *buffs = merc->GetBuffs();
	uint32 max_slots = merc->GetMaxBuffSlots();


	bool BuffsLoaded = false;
    std::string query = StringFormat("SELECT SpellId, CasterLevel, DurationFormula, TicsRemaining, "
                                    "PoisonCounters, DiseaseCounters, CurseCounters, CorruptionCounters, "
                                    "HitCount, MeleeRune, MagicRune, dot_rune, caston_x, Persistent, "
                                    "caston_y, caston_z, ExtraDIChance FROM merc_buffs WHERE MercId = %u",
                                    merc->GetMercID());
    auto results = database.QueryDatabase(query);
	if(!results.Success()) {
		Log.Out(Logs::General, Logs::Error, "Error Loading Merc Buffs: %s", results.ErrorMessage().c_str());
		return;
	}

    int buffCount = 0;
    for (auto row = results.begin(); row != results.end(); ++row, ++buffCount) {
        if(buffCount == BUFF_COUNT)
            break;

        buffs[buffCount].spellid = atoi(row[0]);
        buffs[buffCount].casterlevel = atoi(row[1]);
        buffs[buffCount].ticsremaining = atoi(row[3]);

        if(CalculatePoisonCounters(buffs[buffCount].spellid) > 0)
            buffs[buffCount].counters = atoi(row[4]);

        if(CalculateDiseaseCounters(buffs[buffCount].spellid) > 0)
            buffs[buffCount].counters = atoi(row[5]);

        if(CalculateCurseCounters(buffs[buffCount].spellid) > 0)
            buffs[buffCount].counters = atoi(row[6]);

		if(CalculateCorruptionCounters(buffs[buffCount].spellid) > 0)
            buffs[buffCount].counters = atoi(row[7]);

        buffs[buffCount].numhits = atoi(row[8]);
		buffs[buffCount].melee_rune = atoi(row[9]);
		buffs[buffCount].magic_rune = atoi(row[10]);
		buffs[buffCount].dot_rune = atoi(row[11]);
		buffs[buffCount].caston_x = atoi(row[12]);
		buffs[buffCount].casterid = 0;

        bool IsPersistent = atoi(row[13])? true: false;

        buffs[buffCount].caston_y = atoi(row[13]);
        buffs[buffCount].caston_z = atoi(row[14]);
        buffs[buffCount].ExtraDIChance = atoi(row[15]);

        buffs[buffCount].persistant_buff = IsPersistent;

    }

	query = StringFormat("DELETE FROM merc_buffs WHERE MercId = %u", merc->GetMercID());
    results = database.QueryDatabase(query);
    if(!results.Success())
        Log.Out(Logs::General, Logs::Error, "Error Loading Merc Buffs: %s", results.ErrorMessage().c_str());

}

bool ZoneDatabase::DeleteMerc(uint32 merc_id) {

	if(merc_id == 0)
		return false;

	// TODO: These queries need to be ran together as a transaction.. ie,
	// if one or more fail then they all will fail to commit to the database.
	// ...Not all mercs will have buffs, so why is it required that both deletes succeed?
	std::string query = StringFormat("DELETE FROM merc_buffs WHERE MercId = '%u'", merc_id);
	auto results = database.QueryDatabase(query);
	if(!results.Success())
	{
		Log.Out(Logs::General, Logs::Error, "Error Deleting Merc Buffs: %s", results.ErrorMessage().c_str());
	}

	query = StringFormat("DELETE FROM mercs WHERE MercID = '%u'", merc_id);
	results = database.QueryDatabase(query);
	if(!results.Success())
	{
		Log.Out(Logs::General, Logs::Error, "Error Deleting Merc: %s", results.ErrorMessage().c_str());
		return false;
	}

	return true;
}

void ZoneDatabase::LoadMercEquipment(Merc *merc) {

	std::string query = StringFormat("SELECT item_id FROM merc_inventory "
                                    "WHERE merc_subtype_id = ("
                                    "SELECT merc_subtype_id FROM merc_subtypes "
                                    "WHERE class_id = '%u' AND tier_id = '%u') "
                                    "AND min_level <= %u AND max_level >= %u",
                                    merc->GetClass(), merc->GetTierID(),
                                    merc->GetLevel(), merc->GetLevel());
    auto results = database.QueryDatabase(query);
	if(!results.Success()) {
		Log.Out(Logs::General, Logs::Error, "Error Loading Merc Inventory: %s", results.ErrorMessage().c_str());
		return;
	}

    int itemCount = 0;
    for(auto row = results.begin(); row != results.end(); ++row) {
        if (itemCount == EmuConstants::EQUIPMENT_SIZE)
            break;

        if(atoi(row[0]) == 0)
            continue;

        merc->AddItem(itemCount, atoi(row[0]));
        itemCount++;
    }
}

uint8 ZoneDatabase::GetGridType(uint32 grid, uint32 zoneid ) {

	std::string query = StringFormat("SELECT type FROM grid WHERE id = %i AND zoneid = %i", grid, zoneid);
	auto results = QueryDatabase(query);
	if (!results.Success()) {
        return 0;
	}

    if (results.RowCount() != 1)
        return 0;

    auto row = results.begin();

	return atoi(row[0]);
}

void ZoneDatabase::SaveMerchantTemp(uint32 npcid, uint32 slot, uint32 item, uint32 charges){

	std::string query = StringFormat("REPLACE INTO merchantlist_temp (npcid, slot, itemid, charges) "
                                    "VALUES(%d, %d, %d, %d)", npcid, slot, item, charges);
    QueryDatabase(query);
}

void ZoneDatabase::DeleteMerchantTemp(uint32 npcid, uint32 slot){
	std::string query = StringFormat("DELETE FROM merchantlist_temp WHERE npcid=%d AND slot=%d", npcid, slot);
	QueryDatabase(query);
}

bool ZoneDatabase::UpdateZoneSafeCoords(const char* zonename, const glm::vec3& location) {

	std::string query = StringFormat("UPDATE zone SET safe_x='%f', safe_y='%f', safe_z='%f' "
                                    "WHERE short_name='%s';",
                                    location.x, location.y, location.z, zonename);
	auto results = QueryDatabase(query);
	if (!results.Success() || results.RowsAffected() == 0)
		return false;

	return true;
}

uint8 ZoneDatabase::GetUseCFGSafeCoords()
{
	const std::string query = "SELECT value FROM variables WHERE varname='UseCFGSafeCoords'";
	auto results = QueryDatabase(query);
	if (!results.Success()) {
		return 0;
	}

	if (results.RowCount() != 1)
        return 0;

	auto row = results.begin();

    return atoi(row[0]);
}

//New functions for timezone
uint32 ZoneDatabase::GetZoneTZ(uint32 zoneid, uint32 version) {

	std::string query = StringFormat("SELECT timezone FROM zone WHERE zoneidnumber = %i "
                                    "AND (version = %i OR version = 0) ORDER BY version DESC",
                                    zoneid, version);
    auto results = QueryDatabase(query);
    if (!results.Success()) {
        return 0;
    }

    if (results.RowCount() == 0)
        return 0;

    auto row = results.begin();
    return atoi(row[0]);
}

bool ZoneDatabase::SetZoneTZ(uint32 zoneid, uint32 version, uint32 tz) {

	std::string query = StringFormat("UPDATE zone SET timezone = %i "
                                    "WHERE zoneidnumber = %i AND version = %i",
                                    tz, zoneid, version);
    auto results = QueryDatabase(query);
    if (!results.Success()) {
		return false;
    }

    return results.RowsAffected() == 1;
}

void ZoneDatabase::RefreshGroupFromDB(Client *client){
	if(!client)
		return;

	Group *group = client->GetGroup();

	if(!group)
		return;

	EQApplicationPacket* outapp = new EQApplicationPacket(OP_GroupUpdate,sizeof(GroupUpdate2_Struct));
	GroupUpdate2_Struct* gu = (GroupUpdate2_Struct*)outapp->pBuffer;
	gu->action = groupActUpdate;

	strcpy(gu->yourname, client->GetName());
	GetGroupLeadershipInfo(group->GetID(), gu->leadersname, nullptr, nullptr, nullptr, nullptr, nullptr, nullptr, &gu->leader_aas);
	gu->NPCMarkerID = group->GetNPCMarkerID();

	int index = 0;

	std::string query = StringFormat("SELECT name FROM group_id WHERE groupid = %d", group->GetID());
	auto results = QueryDatabase(query);
	if (!results.Success())
	{
	}
	else
	{
		for (auto row = results.begin(); row != results.end(); ++row) {
			if(index >= 6)
				continue;

            if(strcmp(client->GetName(), row[0]) == 0)
				continue;

			strcpy(gu->membername[index], row[0]);
			index++;
		}
	}

	client->QueuePacket(outapp);
	safe_delete(outapp);

	if(client->GetClientVersion() >= ClientVersion::SoD) {
		group->NotifyMainTank(client, 1);
		group->NotifyPuller(client, 1);
	}

	group->NotifyMainAssist(client, 1);
	group->NotifyMarkNPC(client);
	group->NotifyAssistTarget(client);
	group->NotifyTankTarget(client);
	group->NotifyPullerTarget(client);
	group->SendMarkedNPCsToMember(client);

}

uint8 ZoneDatabase::GroupCount(uint32 groupid) {

	std::string query = StringFormat("SELECT count(charid) FROM group_id WHERE groupid = %d", groupid);
	auto results = QueryDatabase(query);
    if (!results.Success()) {
        return 0;
    }

    if (results.RowCount() == 0)
        return 0;

    auto row = results.begin();

	return atoi(row[0]);
}

uint8 ZoneDatabase::RaidGroupCount(uint32 raidid, uint32 groupid) {

	std::string query = StringFormat("SELECT count(charid) FROM raid_members "
                                    "WHERE raidid = %d AND groupid = %d;", raidid, groupid);
    auto results = QueryDatabase(query);

    if (!results.Success()) {
        return 0;
    }

    if (results.RowCount() == 0)
        return 0;

    auto row = results.begin();

	return atoi(row[0]);
 }

int32 ZoneDatabase::GetBlockedSpellsCount(uint32 zoneid)
{
	std::string query = StringFormat("SELECT count(*) FROM blocked_spells WHERE zoneid = %d", zoneid);
	auto results = QueryDatabase(query);
	if (!results.Success()) {
		return -1;
	}

	if (results.RowCount() == 0)
        return -1;

    auto row = results.begin();

	return atoi(row[0]);
}

bool ZoneDatabase::LoadBlockedSpells(int32 blockedSpellsCount, ZoneSpellsBlocked* into, uint32 zoneid)
{
	Log.Out(Logs::General, Logs::Status, "Loading Blocked Spells from database...");

	std::string query = StringFormat("SELECT id, spellid, type, x, y, z, x_diff, y_diff, z_diff, message "
                                    "FROM blocked_spells WHERE zoneid = %d ORDER BY id ASC", zoneid);
    auto results = QueryDatabase(query);
    if (!results.Success()) {
		return false;
    }

    if (results.RowCount() == 0)
		return true;

    int32 index = 0;
    for(auto row = results.begin(); row != results.end(); ++row, ++index) {
        if(index >= blockedSpellsCount) {
            std::cerr << "Error, Blocked Spells Count of " << blockedSpellsCount << " exceeded." << std::endl;
            break;
        }

        memset(&into[index], 0, sizeof(ZoneSpellsBlocked));
        into[index].spellid = atoi(row[1]);
        into[index].type = atoi(row[2]);
        into[index].m_Location = glm::vec3(atof(row[3]), atof(row[4]), atof(row[5]));
        into[index].m_Difference = glm::vec3(atof(row[6]), atof(row[7]), atof(row[8]));
        strn0cpy(into[index].message, row[9], 255);
    }

	return true;
}

int ZoneDatabase::getZoneShutDownDelay(uint32 zoneID, uint32 version)
{
	std::string query = StringFormat("SELECT shutdowndelay FROM zone "
                                    "WHERE zoneidnumber = %i AND (version=%i OR version=0) "
                                    "ORDER BY version DESC", zoneID, version);
    auto results = QueryDatabase(query);
    if (!results.Success()) {
        return (RuleI(Zone, AutoShutdownDelay));
    }

    if (results.RowCount() == 0) {
        std::cerr << "Error in getZoneShutDownDelay no result '" << query << "' " << std::endl;
        return (RuleI(Zone, AutoShutdownDelay));
    }

    auto row = results.begin();

    return atoi(row[0]);
}

uint32 ZoneDatabase::GetKarma(uint32 acct_id)
{
    std::string query = StringFormat("SELECT `karma` FROM `account` WHERE `id` = '%i' LIMIT 1", acct_id);
    auto results = QueryDatabase(query);
	if (!results.Success())
		return 0;

	auto row = results.begin();

	return atoi(row[0]);
}

void ZoneDatabase::UpdateKarma(uint32 acct_id, uint32 amount)
{
	std::string query = StringFormat("UPDATE account SET karma = %i WHERE id = %i", amount, acct_id);
    QueryDatabase(query);
}

void ZoneDatabase::ListAllInstances(Client* client, uint32 charid)
{
	if(!client)
		return;

	std::string query = StringFormat("SELECT instance_list.id, zone, version "
                                    "FROM instance_list JOIN instance_list_player "
                                    "ON instance_list.id = instance_list_player.id "
                                    "WHERE instance_list_player.charid = %lu",
                                    (unsigned long)charid);
    auto results = QueryDatabase(query);
    if (!results.Success())
        return;

    char name[64];
    database.GetCharName(charid, name);
    client->Message(0, "%s is part of the following instances:", name);

    for (auto row = results.begin(); row != results.end(); ++row) {
        client->Message(0, "%s - id: %lu, version: %lu", database.GetZoneName(atoi(row[1])),
				(unsigned long)atoi(row[0]), (unsigned long)atoi(row[2]));
    }
}

void ZoneDatabase::QGlobalPurge()
{
	const std::string query = "DELETE FROM quest_globals WHERE expdate < UNIX_TIMESTAMP()";
	database.QueryDatabase(query);
}

void ZoneDatabase::InsertDoor(uint32 ddoordbid, uint16 ddoorid, const char* ddoor_name, const glm::vec4& position, uint8 dopentype, uint16 dguildid, uint32 dlockpick, uint32 dkeyitem, uint8 ddoor_param, uint8 dinvert, int dincline, uint16 dsize){

	std::string query = StringFormat("REPLACE INTO doors (id, doorid, zone, version, name, "
                                    "pos_x, pos_y, pos_z, heading, opentype, guild, lockpick, "
                                    "keyitem, door_param, invert_state, incline, size) "
                                    "VALUES('%i', '%i', '%s', '%i', '%s', '%f', '%f', "
                                    "'%f', '%f', '%i', '%i', '%i', '%i', '%i', '%i', '%i', '%i')",
                                    ddoordbid, ddoorid, zone->GetShortName(), zone->GetInstanceVersion(),
                                    ddoor_name, position.x, position.y, position.z, position.w,
                                    dopentype, dguildid, dlockpick, dkeyitem, ddoor_param, dinvert, dincline, dsize);
    QueryDatabase(query);
}

void ZoneDatabase::LoadAltCurrencyValues(uint32 char_id, std::map<uint32, uint32> &currency) {

	std::string query = StringFormat("SELECT currency_id, amount "
                                    "FROM character_alt_currency "
                                    "WHERE char_id = '%u'", char_id);
    auto results = QueryDatabase(query);
    if (!results.Success()) {
        return;
    }

    for (auto row = results.begin(); row != results.end(); ++row)
        currency[atoi(row[0])] = atoi(row[1]);

}

void ZoneDatabase::UpdateAltCurrencyValue(uint32 char_id, uint32 currency_id, uint32 value) {

	std::string query = StringFormat("REPLACE INTO character_alt_currency (char_id, currency_id, amount) "
                                    "VALUES('%u', '%u', '%u')", char_id, currency_id, value);
	database.QueryDatabase(query);

}

void ZoneDatabase::SaveBuffs(Client *client) {

	std::string query = StringFormat("DELETE FROM `character_buffs` WHERE `character_id` = '%u'", client->CharacterID());
	database.QueryDatabase(query);

	uint32 buff_count = client->GetMaxBuffSlots();
	Buffs_Struct *buffs = client->GetBuffs();

	for (int index = 0; index < buff_count; index++) {
		if(buffs[index].spellid == SPELL_UNKNOWN)
            continue;

		query = StringFormat("INSERT INTO `character_buffs` (character_id, slot_id, spell_id, "
                            "caster_level, caster_name, ticsremaining, counters, numhits, melee_rune, "
                            "magic_rune, persistent, dot_rune, caston_x, caston_y, caston_z, ExtraDIChance) "
                            "VALUES('%u', '%u', '%u', '%u', '%s', '%u', '%u', '%u', '%u', '%u', '%u', '%u', "
                            "'%i', '%i', '%i', '%i')", client->CharacterID(), index, buffs[index].spellid,
                            buffs[index].casterlevel, buffs[index].caster_name, buffs[index].ticsremaining,
                            buffs[index].counters, buffs[index].numhits, buffs[index].melee_rune,
                            buffs[index].magic_rune, buffs[index].persistant_buff, buffs[index].dot_rune,
                            buffs[index].caston_x, buffs[index].caston_y, buffs[index].caston_z,
                            buffs[index].ExtraDIChance);
       QueryDatabase(query);
	}
}

void ZoneDatabase::LoadBuffs(Client *client) {

	Buffs_Struct *buffs = client->GetBuffs();
	uint32 max_slots = client->GetMaxBuffSlots();

	for(int index = 0; index < max_slots; ++index)
		buffs[index].spellid = SPELL_UNKNOWN;

	std::string query = StringFormat("SELECT spell_id, slot_id, caster_level, caster_name, ticsremaining, "
                                    "counters, numhits, melee_rune, magic_rune, persistent, dot_rune, "
                                    "caston_x, caston_y, caston_z, ExtraDIChance "
                                    "FROM `character_buffs` WHERE `character_id` = '%u'", client->CharacterID());
    auto results = QueryDatabase(query);
    if (!results.Success()) {
		return;
    }

    for (auto row = results.begin(); row != results.end(); ++row) {
        uint32 slot_id = atoul(row[1]);
		if(slot_id >= client->GetMaxBuffSlots())
			continue;

        uint32 spell_id = atoul(row[0]);
		if(!IsValidSpell(spell_id))
            continue;

        Client *caster = entity_list.GetClientByName(row[3]);
		uint32 caster_level = atoi(row[2]);
		uint32 ticsremaining = atoul(row[4]);
		uint32 counters = atoul(row[5]);
		uint32 numhits = atoul(row[6]);
		uint32 melee_rune = atoul(row[7]);
		uint32 magic_rune = atoul(row[8]);
		uint8 persistent = atoul(row[9]);
		uint32 dot_rune = atoul(row[10]);
		int32 caston_x = atoul(row[11]);
		int32 caston_y = atoul(row[12]);
		int32 caston_z = atoul(row[13]);
		int32 ExtraDIChance = atoul(row[14]);

		buffs[slot_id].spellid = spell_id;
        buffs[slot_id].casterlevel = caster_level;

        if(caster) {
            buffs[slot_id].casterid = caster->GetID();
            strcpy(buffs[slot_id].caster_name, caster->GetName());
            buffs[slot_id].client = true;
        } else {
            buffs[slot_id].casterid = 0;
			strcpy(buffs[slot_id].caster_name, "");
			buffs[slot_id].client = false;
        }

        buffs[slot_id].ticsremaining = ticsremaining;
		buffs[slot_id].counters = counters;
		buffs[slot_id].numhits = numhits;
		buffs[slot_id].melee_rune = melee_rune;
		buffs[slot_id].magic_rune = magic_rune;
		buffs[slot_id].persistant_buff = persistent? true: false;
		buffs[slot_id].dot_rune = dot_rune;
		buffs[slot_id].caston_x = caston_x;
        buffs[slot_id].caston_y = caston_y;
        buffs[slot_id].caston_z = caston_z;
        buffs[slot_id].ExtraDIChance = ExtraDIChance;
        buffs[slot_id].RootBreakChance = 0;
        buffs[slot_id].UpdateClient = false;

    }

	max_slots = client->GetMaxBuffSlots();
	for(int index = 0; index < max_slots; ++index) {
		if(!IsValidSpell(buffs[index].spellid))
			continue;

		for(int effectIndex = 0; effectIndex < 12; ++effectIndex) {

			if (spells[buffs[index].spellid].effectid[effectIndex] == SE_Charm) {
                buffs[index].spellid = SPELL_UNKNOWN;
                break;
            }

            if (spells[buffs[index].spellid].effectid[effectIndex] == SE_Illusion) {
                if(buffs[index].persistant_buff)
                    break;

                buffs[index].spellid = SPELL_UNKNOWN;
				break;
			}
		}
	}
}

void ZoneDatabase::SavePetInfo(Client *client)
{
	PetInfo *petinfo = nullptr;

	std::string query = StringFormat("DELETE FROM `character_pet_buffs` WHERE `char_id` = %u", client->CharacterID());
	auto results = database.QueryDatabase(query);
	if (!results.Success())
		return;

	query = StringFormat("DELETE FROM `character_pet_inventory` WHERE `char_id` = %u", client->CharacterID());
	results = database.QueryDatabase(query);
	if (!results.Success())
		return;

	for (int pet = 0; pet < 2; pet++) {
		petinfo = client->GetPetInfo(pet);
		if (!petinfo)
			continue;

		query = StringFormat("INSERT INTO `character_pet_info` "
				"(`char_id`, `pet`, `petname`, `petpower`, `spell_id`, `hp`, `mana`, `size`) "
				"VALUES (%u, %u, '%s', %i, %u, %u, %u, %f) "
				"ON DUPLICATE KEY UPDATE `petname` = '%s', `petpower` = %i, `spell_id` = %u, "
				"`hp` = %u, `mana` = %u, `size` = %f",
				client->CharacterID(), pet, petinfo->Name, petinfo->petpower, petinfo->SpellID,
				petinfo->HP, petinfo->Mana, petinfo->size, // and now the ON DUPLICATE ENTRIES
				petinfo->Name, petinfo->petpower, petinfo->SpellID, petinfo->HP, petinfo->Mana, petinfo->size);
		results = database.QueryDatabase(query);
		if (!results.Success())
			return;
		query.clear();

		// pet buffs!
		for (int index = 0; index < RuleI(Spells, MaxTotalSlotsPET); index++) {
			if (petinfo->Buffs[index].spellid == SPELL_UNKNOWN || petinfo->Buffs[index].spellid == 0)
				continue;
			if (query.length() == 0)
				query = StringFormat("INSERT INTO `character_pet_buffs` "
						"(`char_id`, `pet`, `slot`, `spell_id`, `caster_level`, "
						"`ticsremaining`, `counters`) "
						"VALUES (%u, %u, %u, %u, %u, %u, %d)",
						client->CharacterID(), pet, index, petinfo->Buffs[index].spellid,
						petinfo->Buffs[index].level, petinfo->Buffs[index].duration,
						petinfo->Buffs[index].counters);
			else
				query += StringFormat(", (%u, %u, %u, %u, %u, %u, %d)",
						client->CharacterID(), pet, index, petinfo->Buffs[index].spellid,
						petinfo->Buffs[index].level, petinfo->Buffs[index].duration,
						petinfo->Buffs[index].counters);
		}
		database.QueryDatabase(query);
		query.clear();

		// pet inventory!
		for (int index = EmuConstants::EQUIPMENT_BEGIN; index <= EmuConstants::EQUIPMENT_END; index++) {
			if (!petinfo->Items[index])
				continue;

			if (query.length() == 0)
				query = StringFormat("INSERT INTO `character_pet_inventory` "
						"(`char_id`, `pet`, `slot`, `item_id`) "
						"VALUES (%u, %u, %u, %u)",
						client->CharacterID(), pet, index, petinfo->Items[index]);
			else
				query += StringFormat(", (%u, %u, %u, %u)", client->CharacterID(), pet, index, petinfo->Items[index]);
		}
		database.QueryDatabase(query);
	}
}

void ZoneDatabase::RemoveTempFactions(Client *client) {

	std::string query = StringFormat("DELETE FROM faction_values "
                                    "WHERE temp = 1 AND char_id = %u",
                                    client->CharacterID());
	QueryDatabase(query);
}

void ZoneDatabase::UpdateItemRecastTimestamps(uint32 char_id, uint32 recast_type, uint32 timestamp)
{
	std::string query =
	    StringFormat("REPLACE INTO character_item_recast (id, recast_type, timestamp) VALUES (%u, %u, %u)", char_id,
			 recast_type, timestamp);
	QueryDatabase(query);
}

void ZoneDatabase::LoadPetInfo(Client *client) {

	// Load current pet and suspended pet
	PetInfo *petinfo = client->GetPetInfo(0);
	PetInfo *suspended = client->GetPetInfo(1);

	memset(petinfo, 0, sizeof(PetInfo));
	memset(suspended, 0, sizeof(PetInfo));

    std::string query = StringFormat("SELECT `pet`, `petname`, `petpower`, `spell_id`, "
                                    "`hp`, `mana`, `size` FROM `character_pet_info` "
                                    "WHERE `char_id` = %u", client->CharacterID());
    auto results = database.QueryDatabase(query);
	if(!results.Success()) {
		return;
	}

    PetInfo *pi;
	for (auto row = results.begin(); row != results.end(); ++row) {
        uint16 pet = atoi(row[0]);

		if (pet == 0)
			pi = petinfo;
		else if (pet == 1)
			pi = suspended;
		else
			continue;

		strncpy(pi->Name,row[1],64);
		pi->petpower = atoi(row[2]);
		pi->SpellID = atoi(row[3]);
		pi->HP = atoul(row[4]);
		pi->Mana = atoul(row[5]);
		pi->size = atof(row[6]);
	}

    query = StringFormat("SELECT `pet`, `slot`, `spell_id`, `caster_level`, `castername`, "
                        "`ticsremaining`, `counters` FROM `character_pet_buffs` "
                        "WHERE `char_id` = %u", client->CharacterID());
    results = QueryDatabase(query);
    if (!results.Success()) {
		return;
    }

    for (auto row = results.begin(); row != results.end(); ++row) {
        uint16 pet = atoi(row[0]);
        if (pet == 0)
            pi = petinfo;
        else if (pet == 1)
            pi = suspended;
        else
            continue;

        uint32 slot_id = atoul(row[1]);
        if(slot_id >= RuleI(Spells, MaxTotalSlotsPET))
				continue;

        uint32 spell_id = atoul(row[2]);
        if(!IsValidSpell(spell_id))
            continue;

        uint32 caster_level = atoi(row[3]);
        int caster_id = 0;
        // The castername field is currently unused
        uint32 ticsremaining = atoul(row[5]);
        uint32 counters = atoul(row[6]);

        pi->Buffs[slot_id].spellid = spell_id;
        pi->Buffs[slot_id].level = caster_level;
        pi->Buffs[slot_id].player_id = caster_id;
        pi->Buffs[slot_id].slotid = 2;	// Always 2 in buffs struct for real buffs

        pi->Buffs[slot_id].duration = ticsremaining;
        pi->Buffs[slot_id].counters = counters;
    }

    query = StringFormat("SELECT `pet`, `slot`, `item_id` "
                        "FROM `character_pet_inventory` "
                        "WHERE `char_id`=%u",client->CharacterID());
    results = database.QueryDatabase(query);
    if (!results.Success()) {
		return;
	}

    for(auto row = results.begin(); row != results.end(); ++row) {
        uint16 pet = atoi(row[0]);
		if (pet == 0)
			pi = petinfo;
		else if (pet == 1)
			pi = suspended;
		else
			continue;

		int slot = atoi(row[1]);
		if (slot < EmuConstants::EQUIPMENT_BEGIN || slot > EmuConstants::EQUIPMENT_END)
            continue;

        pi->Items[slot] = atoul(row[2]);
    }

}

bool ZoneDatabase::GetFactionData(FactionMods* fm, uint32 class_mod, uint32 race_mod, uint32 deity_mod, int32 faction_id) {
	if (faction_id <= 0 || faction_id > (int32) max_faction)
		return false;

	if (faction_array[faction_id] == 0){
		return false;
	}

	fm->base = faction_array[faction_id]->base;

	if(class_mod > 0) {
		char str[32];
		sprintf(str, "c%u", class_mod);

		std::map<std::string, int16>::const_iterator iter = faction_array[faction_id]->mods.find(str);
		if(iter != faction_array[faction_id]->mods.end()) {
			fm->class_mod = iter->second;
		} else {
			fm->class_mod = 0;
		}
	} else {
		fm->class_mod = 0;
	}

	if(race_mod > 0) {
		char str[32];
		sprintf(str, "r%u", race_mod);

		std::map<std::string, int16>::iterator iter = faction_array[faction_id]->mods.find(str);
		if(iter != faction_array[faction_id]->mods.end()) {
			fm->race_mod = iter->second;
		} else {
			fm->race_mod = 0;
		}
	} else {
		fm->race_mod = 0;
	}

	if(deity_mod > 0) {
		char str[32];
		sprintf(str, "d%u", deity_mod);

		std::map<std::string, int16>::iterator iter = faction_array[faction_id]->mods.find(str);
		if(iter != faction_array[faction_id]->mods.end()) {
			fm->deity_mod = iter->second;
		} else {
			fm->deity_mod = 0;
		}
	} else {
		fm->deity_mod = 0;
	}

	return true;
}

//o--------------------------------------------------------------
//| Name: GetFactionName; Dec. 16
//o--------------------------------------------------------------
//| Notes: Retrieves the name of the specified faction .Returns false on failure.
//o--------------------------------------------------------------
bool ZoneDatabase::GetFactionName(int32 faction_id, char* name, uint32 buflen) {
	if ((faction_id <= 0) || faction_id > int32(max_faction) ||(faction_array[faction_id] == 0))
		return false;
	if (faction_array[faction_id]->name[0] != 0) {
		strn0cpy(name, faction_array[faction_id]->name, buflen);
		return true;
	}
	return false;

}

//o--------------------------------------------------------------
//| Name: GetNPCFactionList; Dec. 16, 2001
//o--------------------------------------------------------------
//| Purpose: Gets a list of faction_id's and values bound to the npc_id. Returns false on failure.
//o--------------------------------------------------------------
bool ZoneDatabase::GetNPCFactionList(uint32 npcfaction_id, int32* faction_id, int32* value, uint8* temp, int32* primary_faction) {
	if (npcfaction_id <= 0) {
		if (primary_faction)
			*primary_faction = npcfaction_id;
		return true;
	}
	const NPCFactionList* nfl = GetNPCFactionEntry(npcfaction_id);
	if (!nfl)
		return false;
	if (primary_faction)
		*primary_faction = nfl->primaryfaction;
	for (int i=0; i<MAX_NPC_FACTIONS; i++) {
		faction_id[i] = nfl->factionid[i];
		value[i] = nfl->factionvalue[i];
		temp[i] = nfl->factiontemp[i];
	}
	return true;
}

//o--------------------------------------------------------------
//| Name: SetCharacterFactionLevel; Dec. 20, 2001
//o--------------------------------------------------------------
//| Purpose: Update characters faction level with specified faction_id to specified value. Returns false on failure.
//o--------------------------------------------------------------
bool ZoneDatabase::SetCharacterFactionLevel(uint32 char_id, int32 faction_id, int32 value, uint8 temp, faction_map &val_list)
{

	std::string query;

	if(temp == 2)
		temp = 0;

	if(temp == 3)
		temp = 1;

	query = StringFormat("INSERT INTO `faction_values` "
						"(`char_id`, `faction_id`, `current_value`, `temp`) "
						"VALUES (%i, %i, %i, %i) "
						"ON DUPLICATE KEY UPDATE `current_value`=%i,`temp`=%i",
						char_id, faction_id, value, temp, value, temp);
    auto results = QueryDatabase(query);
	
	if (!results.Success())
		return false;
	else
		val_list[faction_id] = value;

	return true;
}

bool ZoneDatabase::LoadFactionData()
{
	std::string query = "SELECT MAX(id) FROM faction_list";
	auto results = QueryDatabase(query);
	if (!results.Success()) {
		return false;
	}

    if (results.RowCount() == 0)
        return false;

    auto row = results.begin();

	max_faction = row[0] ? atoi(row[0]) : 0;
    faction_array = new Faction*[max_faction+1];
    for(unsigned int index=0; index<max_faction; index++)
        faction_array[index] = nullptr;

    query = "SELECT id, name, base FROM faction_list";
    results = QueryDatabase(query);
    if (!results.Success()) {
        return false;
    }

    for (row = results.begin(); row != results.end(); ++row) {
        uint32 index = atoi(row[0]);
		faction_array[index] = new Faction;
		strn0cpy(faction_array[index]->name, row[1], 50);
		faction_array[index]->base = atoi(row[2]);

        query = StringFormat("SELECT `mod`, `mod_name` FROM `faction_list_mod` WHERE faction_id = %u", index);
        auto modResults = QueryDatabase(query);
        if (!modResults.Success())
            continue;

		for (auto modRow = modResults.begin(); modRow != modResults.end(); ++modRow)
            faction_array[index]->mods[modRow[1]] = atoi(modRow[0]);
    }

	return true;
}

bool ZoneDatabase::GetFactionIdsForNPC(uint32 nfl_id, std::list<struct NPCFaction*> *faction_list, int32* primary_faction) {
	if (nfl_id <= 0) {
		std::list<struct NPCFaction*>::iterator cur,end;
		cur = faction_list->begin();
		end = faction_list->end();
		for(; cur != end; ++cur) {
			struct NPCFaction* tmp = *cur;
			safe_delete(tmp);
		}

		faction_list->clear();
		if (primary_faction)
			*primary_faction = nfl_id;
		return true;
	}
	const NPCFactionList* nfl = GetNPCFactionEntry(nfl_id);
	if (!nfl)
		return false;
	if (primary_faction)
		*primary_faction = nfl->primaryfaction;

	std::list<struct NPCFaction*>::iterator cur,end;
	cur = faction_list->begin();
	end = faction_list->end();
	for(; cur != end; ++cur) {
		struct NPCFaction* tmp = *cur;
		safe_delete(tmp);
	}
	faction_list->clear();
	for (int i=0; i<MAX_NPC_FACTIONS; i++) {
		struct NPCFaction *pFac;
		if (nfl->factionid[i]) {
			pFac = new struct NPCFaction;
			pFac->factionID = nfl->factionid[i];
			pFac->value_mod = nfl->factionvalue[i];
			pFac->npc_value = nfl->factionnpcvalue[i];
			pFac->temp = nfl->factiontemp[i];
			faction_list->push_back(pFac);
		}
	}
	return true;
}

/*  Corpse Queries */

bool ZoneDatabase::DeleteGraveyard(uint32 zone_id, uint32 graveyard_id) {
	std::string query = StringFormat( "UPDATE `zone` SET `graveyard_id` = 0 WHERE `zone_idnumber` = %u AND `version` = 0", zone_id);
	auto results = QueryDatabase(query);

	query = StringFormat("DELETE FROM `graveyard` WHERE `id` = %u",  graveyard_id);
	auto results2 = QueryDatabase(query);

	if (results.Success() && results2.Success()){
		return true;
	}

	return false;
}

uint32 ZoneDatabase::AddGraveyardIDToZone(uint32 zone_id, uint32 graveyard_id) {
	std::string query = StringFormat(
		"UPDATE `zone` SET `graveyard_id` = %u WHERE `zone_idnumber` = %u AND `version` = 0",
		graveyard_id, zone_id
	);
	auto results = QueryDatabase(query);
	return zone_id;
}

uint32 ZoneDatabase::CreateGraveyardRecord(uint32 graveyard_zone_id, const glm::vec4& position) {
	std::string query = StringFormat("INSERT INTO `graveyard` "
                                    "SET `zone_id` = %u, `x` = %1.1f, `y` = %1.1f, `z` = %1.1f, `heading` = %1.1f",
                                    graveyard_zone_id, position.x, position.y, position.z, position.w);
	auto results = QueryDatabase(query);
	if (results.Success())
		return results.LastInsertedID();

	return 0;
}
uint32 ZoneDatabase::SendCharacterCorpseToGraveyard(uint32 dbid, uint32 zone_id, uint16 instance_id, const glm::vec4& position) {
	std::string query = StringFormat("UPDATE `character_corpses` "
                                    "SET `zone_id` = %u, `instance_id` = 0, "
                                    "`x` = %1.1f, `y` = %1.1f, `z` = %1.1f, `heading` = %1.1f, "
                                    "`was_at_graveyard` = 1 "
                                    "WHERE `id` = %d",
                                    zone_id, position.x, position.y, position.z, position.w, dbid);
	QueryDatabase(query);
	return dbid;
}

uint32 ZoneDatabase::GetCharacterCorpseDecayTimer(uint32 corpse_db_id){
	std::string query = StringFormat("SELECT(UNIX_TIMESTAMP() - UNIX_TIMESTAMP(time_of_death)) FROM `character_corpses` WHERE `id` = %d AND NOT `time_of_death` = 0", corpse_db_id);
	auto results = QueryDatabase(query);
	auto row = results.begin();
	if (results.Success() && results.RowsAffected() != 0)
		return atoul(row[0]); 

	return 0;
}

uint32 ZoneDatabase::UpdateCharacterCorpse(uint32 db_id, uint32 char_id, const char* char_name, uint32 zone_id, uint16 instance_id, PlayerCorpse_Struct* dbpc, const glm::vec4& position, bool is_rezzed) {
	std::string query = StringFormat("UPDATE `character_corpses` "
                                    "SET `charname` = '%s', `zone_id` = %u, `instance_id` = %u, `charid` = %d, "
                                    "`x` = %1.1f,`y` =	%1.1f,`z` =	%1.1f, `heading` = %1.1f, "
                                    "`is_locked` = %d, `exp` = %u, `size` = %f, `level` = %u, "
                                    "`race` = %u, `gender` = %u, `class` = %u, `deity` = %u, "
                                    "`texture` = %u, `helm_texture` = %u, `copper` = %u, "
                                    "`silver` = %u, `gold` = %u, `platinum` = %u, `hair_color`  = %u, "
                                    "`beard_color` = %u, `eye_color_1` = %u, `eye_color_2` = %u, "
                                    "`hair_style`  = %u, `face` = %u, `beard` = %u, `drakkin_heritage` = %u, "
                                    "`drakkin_tattoo`  = %u, `drakkin_details` = %u, `wc_1` = %u, "
                                    "`wc_2` = %u, `wc_3` = %u, `wc_4` = %u, `wc_5` = %u, `wc_6` = %u, "
                                    "`wc_7` = %u, `wc_8` = %u, `wc_9` = %u "
                                    "WHERE `id` = %u",
                                    EscapeString(char_name).c_str(), zone_id, instance_id, char_id,
                                    position.x, position.y, position.z, position.w,
                                    dbpc->locked, dbpc->exp, dbpc->size, dbpc->level, dbpc->race,
                                    dbpc->gender, dbpc->class_, dbpc->deity, dbpc->texture,
                                    dbpc->helmtexture, dbpc->copper, dbpc->silver, dbpc->gold,
                                    dbpc->plat, dbpc->haircolor, dbpc->beardcolor, dbpc->eyecolor1,
                                    dbpc->eyecolor2, dbpc->hairstyle, dbpc->face, dbpc->beard,
                                    dbpc->drakkin_heritage, dbpc->drakkin_tattoo, dbpc->drakkin_details,
                                    dbpc->item_tint[0].Color, dbpc->item_tint[1].Color, dbpc->item_tint[2].Color,
                                    dbpc->item_tint[3].Color, dbpc->item_tint[4].Color, dbpc->item_tint[5].Color,
                                    dbpc->item_tint[6].Color, dbpc->item_tint[7].Color, dbpc->item_tint[8].Color,
                                    db_id);
	auto results = QueryDatabase(query);

	return db_id;
}

void ZoneDatabase::MarkCorpseAsRezzed(uint32 db_id) {
	std::string query = StringFormat("UPDATE `character_corpses` SET `is_rezzed` = 1 WHERE `id` = %i", db_id);
	auto results = QueryDatabase(query);
}

uint32 ZoneDatabase::SaveCharacterCorpse(uint32 charid, const char* charname, uint32 zoneid, uint16 instanceid, PlayerCorpse_Struct* dbpc, const glm::vec4& position) {
	/* Dump Basic Corpse Data */
	std::string query = StringFormat(
		"INSERT INTO `character_corpses` "
		"SET `charname` = '%s',  "
		"`zone_id` =	%u,  "
		"`instance_id` =	%u,  "
		"`charid` = %d, "
		"`x` =	%1.1f,  "
		"`y` = %1.1f,  "
		"`z` = %1.1f,  "
		"`heading` = %1.1f, "
		"`time_of_death` = NOW(),  "
		"`is_buried` =	0,  "
		"`is_locked` = %d, "
		"`exp` = %u,  "
		"`size` = %f,  "
		"`level` = %u,  "
		"`race` = %u,  "
		"`gender` = %u, "
		"`class` = %u,  "
		"`deity` = %u,  "
		"`texture` = %u,  "
		"`helm_texture` = %u, "
		"`copper` = %u,  "
		"`silver` = %u, "
		"`gold` = %u, "
		"`platinum` = %u, "
		"`hair_color`  = %u, "
		"`beard_color` = %u, "
		"`eye_color_1` = %u, "
		"`eye_color_2` = %u, "
		"`hair_style`  = %u, "
		"`face` = %u, "
		"`beard` = %u, "
		"`drakkin_heritage` = %u, "
		"`drakkin_tattoo` = %u, "
		"`drakkin_details` = %u, "
		"`wc_1` = %u, "
		"`wc_2` = %u, "
		"`wc_3` = %u, "
		"`wc_4` = %u, "
		"`wc_5` = %u, "
		"`wc_6` = %u, "
		"`wc_7` = %u, "
		"`wc_8` = %u, "
		"`wc_9`	= %u ", 
		EscapeString(charname).c_str(), 
		zoneid,
		instanceid,
		charid,
		position.x,
		position.y,
		position.z,
		position.w,
		dbpc->locked,
		dbpc->exp,
		dbpc->size,
		dbpc->level,
		dbpc->race,
		dbpc->gender,
		dbpc->class_,
		dbpc->deity,
		dbpc->texture,
		dbpc->helmtexture,
		dbpc->copper,
		dbpc->silver,
		dbpc->gold,
		dbpc->plat,
		dbpc->haircolor,
		dbpc->beardcolor,
		dbpc->eyecolor1,
		dbpc->eyecolor2,
		dbpc->hairstyle,
		dbpc->face,
		dbpc->beard,
		dbpc->drakkin_heritage,
		dbpc->drakkin_tattoo,
		dbpc->drakkin_details,
		dbpc->item_tint[0].Color,
		dbpc->item_tint[1].Color,
		dbpc->item_tint[2].Color,
		dbpc->item_tint[3].Color,
		dbpc->item_tint[4].Color,
		dbpc->item_tint[5].Color,
		dbpc->item_tint[6].Color,
		dbpc->item_tint[7].Color,
		dbpc->item_tint[8].Color
	);
	auto results = QueryDatabase(query);
	uint32 last_insert_id = results.LastInsertedID();

	std::string corpse_items_query;
	/* Dump Items from Inventory */
	uint8 first_entry = 0;
	for (unsigned int i = 0; i < dbpc->itemcount; i++) {
		if (first_entry != 1){
			corpse_items_query = StringFormat("REPLACE INTO `character_corpse_items` \n"
				" (corpse_id, equip_slot, item_id, charges, aug_1, aug_2, aug_3, aug_4, aug_5, aug_6, attuned) \n"
				" VALUES (%u, %u, %u, %u, %u, %u, %u, %u, %u, %u, %u) \n",
				last_insert_id, 
				dbpc->items[i].equip_slot,
				dbpc->items[i].item_id,  
				dbpc->items[i].charges, 
				dbpc->items[i].aug_1, 
				dbpc->items[i].aug_2, 
				dbpc->items[i].aug_3, 
				dbpc->items[i].aug_4, 
				dbpc->items[i].aug_5,
				dbpc->items[i].aug_6,
				dbpc->items[i].attuned
			);
			first_entry = 1;
		}
		else{ 
			corpse_items_query = corpse_items_query + StringFormat(", (%u, %u, %u, %u, %u, %u, %u, %u, %u, %u, %u) \n",
				last_insert_id,
				dbpc->items[i].equip_slot,
				dbpc->items[i].item_id,
				dbpc->items[i].charges,
				dbpc->items[i].aug_1,
				dbpc->items[i].aug_2,
				dbpc->items[i].aug_3,
				dbpc->items[i].aug_4,
				dbpc->items[i].aug_5,
				dbpc->items[i].aug_6,
				dbpc->items[i].attuned
			);
		}
	}
	if (!corpse_items_query.empty())
		QueryDatabase(corpse_items_query);

	return last_insert_id;
}

uint32 ZoneDatabase::GetCharacterBuriedCorpseCount(uint32 char_id) {
	std::string query = StringFormat("SELECT COUNT(*) FROM `character_corpses` WHERE `charid` = '%u' AND `is_buried` = 1", char_id);
	auto results = QueryDatabase(query);

	for (auto row = results.begin(); row != results.end(); ++row) {
		return atoi(row[0]);
	}
	return 0;
}

uint32 ZoneDatabase::GetCharacterCorpseCount(uint32 char_id) {
	std::string query = StringFormat("SELECT COUNT(*) FROM `character_corpses` WHERE `charid` = '%u'", char_id);
	auto results = QueryDatabase(query);

	for (auto row = results.begin(); row != results.end(); ++row) {
		return atoi(row[0]);
	}
	return 0;
}

uint32 ZoneDatabase::GetCharacterCorpseID(uint32 char_id, uint8 corpse) {
	std::string query = StringFormat("SELECT `id` FROM `character_corpses` WHERE `charid` = '%u'", char_id);
	auto results = QueryDatabase(query);

	for (auto row = results.begin(); row != results.end(); ++row) {
		for (int i = 0; i < corpse; i++) {
			return atoul(row[0]);
		}
	}
	return 0;
}

uint32 ZoneDatabase::GetCharacterCorpseItemCount(uint32 corpse_id){
	std::string query = StringFormat("SELECT COUNT(*) FROM character_corpse_items WHERE `corpse_id` = %u",
		corpse_id
	);
	auto results = QueryDatabase(query);
	auto row = results.begin();
	if (results.Success() && results.RowsAffected() != 0){
		return atoi(row[0]);
	}
	return 0;
}

uint32 ZoneDatabase::GetCharacterCorpseItemAt(uint32 corpse_id, uint16 slotid) {
	Corpse* tmp = LoadCharacterCorpse(corpse_id);
	uint32 itemid = 0;

	if (tmp) {
		itemid = tmp->GetWornItem(slotid);
		tmp->DepopPlayerCorpse();
	}
	return itemid;
}

bool ZoneDatabase::LoadCharacterCorpseData(uint32 corpse_id, PlayerCorpse_Struct* pcs){
	std::string query = StringFormat(
		"SELECT           \n"
		"is_locked,       \n"
		"exp,             \n"
		"size,            \n"
		"`level`,         \n"
		"race,            \n"
		"gender,          \n"
		"class,           \n"
		"deity,           \n"
		"texture,         \n"
		"helm_texture,    \n"
		"copper,          \n"
		"silver,          \n"
		"gold,            \n"
		"platinum,        \n"
		"hair_color,      \n"
		"beard_color,     \n"
		"eye_color_1,     \n"
		"eye_color_2,     \n"
		"hair_style,      \n"
		"face,            \n"
		"beard,           \n"
		"drakkin_heritage,\n"
		"drakkin_tattoo,  \n"
		"drakkin_details, \n"
		"wc_1,            \n"
		"wc_2,            \n"
		"wc_3,            \n"
		"wc_4,            \n"
		"wc_5,            \n"
		"wc_6,            \n"
		"wc_7,            \n"
		"wc_8,            \n"
		"wc_9             \n"
		"FROM             \n"
		"character_corpses\n"
		"WHERE `id` = %u  LIMIT 1\n",
		corpse_id
	);
	auto results = QueryDatabase(query);
	uint16 i = 0;
	for (auto row = results.begin(); row != results.end(); ++row) {
		pcs->locked = atoi(row[i++]);						// is_locked,
		pcs->exp = atoul(row[i++]);							// exp,
		pcs->size = atoi(row[i++]);							// size,
		pcs->level = atoi(row[i++]);						// `level`,
		pcs->race = atoi(row[i++]);							// race,
		pcs->gender = atoi(row[i++]);						// gender,
		pcs->class_ = atoi(row[i++]);						// class,
		pcs->deity = atoi(row[i++]);						// deity,
		pcs->texture = atoi(row[i++]);						// texture,
		pcs->helmtexture = atoi(row[i++]);					// helm_texture,
		pcs->copper = atoul(row[i++]);						// copper,
		pcs->silver = atoul(row[i++]);						// silver,
		pcs->gold = atoul(row[i++]);						// gold,
		pcs->plat = atoul(row[i++]);						// platinum,
		pcs->haircolor = atoi(row[i++]);					// hair_color,
		pcs->beardcolor = atoi(row[i++]);					// beard_color,
		pcs->eyecolor1 = atoi(row[i++]);					// eye_color_1,
		pcs->eyecolor2 = atoi(row[i++]);					// eye_color_2,
		pcs->hairstyle = atoi(row[i++]);					// hair_style,
		pcs->face = atoi(row[i++]);							// face,
		pcs->beard = atoi(row[i++]);						// beard,
		pcs->drakkin_heritage = atoul(row[i++]);			// drakkin_heritage,
		pcs->drakkin_tattoo = atoul(row[i++]);				// drakkin_tattoo,
		pcs->drakkin_details = atoul(row[i++]);				// drakkin_details,
		pcs->item_tint[0].Color = atoul(row[i++]);			// wc_1,
		pcs->item_tint[1].Color = atoul(row[i++]);			// wc_2,
		pcs->item_tint[2].Color = atoul(row[i++]);			// wc_3,
		pcs->item_tint[3].Color = atoul(row[i++]);			// wc_4,
		pcs->item_tint[4].Color = atoul(row[i++]);			// wc_5,
		pcs->item_tint[5].Color = atoul(row[i++]);			// wc_6,
		pcs->item_tint[6].Color = atoul(row[i++]);			// wc_7,
		pcs->item_tint[7].Color = atoul(row[i++]);			// wc_8,
		pcs->item_tint[8].Color = atoul(row[i++]);			// wc_9
	}
	query = StringFormat(
		"SELECT                       \n"
		"equip_slot,                  \n"
		"item_id,                     \n"
		"charges,                     \n"
		"aug_1,                       \n"
		"aug_2,                       \n"
		"aug_3,                       \n"
		"aug_4,                       \n"
		"aug_5,                       \n"
		"aug_6,                       \n"
		"attuned                      \n"
		"FROM                         \n"
		"character_corpse_items       \n"
		"WHERE `corpse_id` = %u\n"
		,
		corpse_id
	);
	results = QueryDatabase(query);

	i = 0;
	pcs->itemcount = results.RowCount();
	uint16 r = 0;
	for (auto row = results.begin(); row != results.end(); ++row) {
		memset(&pcs->items[i], 0, sizeof (player_lootitem::ServerLootItem_Struct));
		pcs->items[i].equip_slot = atoi(row[r++]);		// equip_slot,
		pcs->items[i].item_id = atoul(row[r++]); 		// item_id,
		pcs->items[i].charges = atoi(row[r++]); 		// charges,
		pcs->items[i].aug_1 = atoi(row[r++]); 			// aug_1,
		pcs->items[i].aug_2 = atoi(row[r++]); 			// aug_2,
		pcs->items[i].aug_3 = atoi(row[r++]); 			// aug_3,
		pcs->items[i].aug_4 = atoi(row[r++]); 			// aug_4,
		pcs->items[i].aug_5 = atoi(row[r++]); 			// aug_5,
		pcs->items[i].aug_6 = atoi(row[r++]); 			// aug_6,
		pcs->items[i].attuned = atoi(row[r++]); 		// attuned,
		r = 0;
		i++;
	}

	return true;
}

Corpse* ZoneDatabase::SummonBuriedCharacterCorpses(uint32 char_id, uint32 dest_zone_id, uint16 dest_instance_id, const glm::vec4& position) {
	Corpse* corpse = nullptr;
	std::string query = StringFormat("SELECT `id`, `charname`, `time_of_death`, `is_rezzed` "
                                    "FROM `character_corpses` "
                                    "WHERE `charid` = '%u' AND `is_buried` = 1 "
                                    "ORDER BY `time_of_death` LIMIT 1",
                                    char_id);
	auto results = QueryDatabase(query);

	for (auto row = results.begin(); row != results.end(); ++row) {
		corpse = Corpse::LoadCharacterCorpseEntity(
			atoul(row[0]), 			 // uint32 in_dbid
			char_id, 				 // uint32 in_charid
			row[1], 				 // char* in_charname
			position,
			row[2], 				 // char* time_of_death
			atoi(row[3]) == 1, 		 // bool rezzed
			false					 // bool was_at_graveyard
		);
		if (!corpse)
            continue;

        entity_list.AddCorpse(corpse);
        corpse->SetDecayTimer(RuleI(Character, CorpseDecayTimeMS));
        corpse->Spawn();
        if (!UnburyCharacterCorpse(corpse->GetCorpseDBID(), dest_zone_id, dest_instance_id, position))
            Log.Out(Logs::General, Logs::Error, "Unable to unbury a summoned player corpse for character id %u.", char_id);
	}

	return corpse;
}

bool ZoneDatabase::SummonAllCharacterCorpses(uint32 char_id, uint32 dest_zone_id, uint16 dest_instance_id, const glm::vec4& position) {
	Corpse* corpse = nullptr;
	int CorpseCount = 0;

	std::string query = StringFormat(
		"UPDATE character_corpses SET zone_id = %i, instance_id = %i, x = %f, y = %f, z = %f, heading = %f, is_buried = 0, was_at_graveyard = 0 WHERE charid = %i",
		dest_zone_id, dest_instance_id, position.x, position.y, position.z, position.w, char_id
	);
	auto results = QueryDatabase(query);

	query = StringFormat(
		"SELECT `id`, `charname`, `time_of_death`, `is_rezzed` FROM `character_corpses` WHERE `charid` = '%u'"
		"ORDER BY time_of_death",
		char_id);
	results = QueryDatabase(query);

	for (auto row = results.begin(); row != results.end(); ++row) {
		corpse = Corpse::LoadCharacterCorpseEntity(
			atoul(row[0]),
			char_id,
			row[1],
			position,
			row[2],
			atoi(row[3]) == 1,
			false);

		if (corpse) {
			entity_list.AddCorpse(corpse);
			corpse->SetDecayTimer(RuleI(Character, CorpseDecayTimeMS));
			corpse->Spawn();
			++CorpseCount;
		}
		else{
			Log.Out(Logs::General, Logs::Error, "Unable to construct a player corpse for character id %u.", char_id);
		}
	}

	return (CorpseCount > 0);
}

bool ZoneDatabase::UnburyCharacterCorpse(uint32 db_id, uint32 new_zone_id, uint16 new_instance_id, const glm::vec4& position) {
	std::string query = StringFormat("UPDATE `character_corpses` "
                                    "SET `is_buried` = 0, `zone_id` = %u, `instance_id` = %u, "
                                    "`x` = %f, `y` = %f, `z` = %f, `heading` = %f, "
                                    "`time_of_death` = Now(), `was_at_graveyard` = 0 "
                                    "WHERE `id` = %u",
                                    new_zone_id, new_instance_id,
                                    position.x, position.y, position.z, position.w, db_id);
	auto results = QueryDatabase(query);
	if (results.Success() && results.RowsAffected() != 0)
		return true;

	return false;
}

Corpse* ZoneDatabase::LoadCharacterCorpse(uint32 player_corpse_id) {
	Corpse* NewCorpse = 0;
	std::string query = StringFormat(
		"SELECT `id`, `charid`, `charname`, `x`, `y`, `z`, `heading`, `time_of_death`, `is_rezzed`, `was_at_graveyard` FROM `character_corpses` WHERE `id` = '%u' LIMIT 1",
		player_corpse_id
	);
	auto results = QueryDatabase(query);
	for (auto row = results.begin(); row != results.end(); ++row) {
        auto position = glm::vec4(atof(row[3]), atof(row[4]), atof(row[5]), atof(row[6]));
		NewCorpse = Corpse::LoadCharacterCorpseEntity(
				atoul(row[0]), 		 // id					  uint32 in_dbid
				atoul(row[1]),		 // charid				  uint32 in_charid
				row[2], 			 //	char_name
				position,
				row[7],				 // time_of_death		  char* time_of_death
				atoi(row[8]) == 1, 	 // is_rezzed			  bool rezzed
				atoi(row[9])		 // was_at_graveyard	  bool was_at_graveyard
			);
		entity_list.AddCorpse(NewCorpse);
	}
	return NewCorpse;
}

bool ZoneDatabase::LoadCharacterCorpses(uint32 zone_id, uint16 instance_id) {
	std::string query;
	if (!RuleB(Zone, EnableShadowrest)){
		query = StringFormat("SELECT id, charid, charname, x, y, z, heading, time_of_death, is_rezzed, was_at_graveyard FROM character_corpses WHERE zone_id='%u' AND instance_id='%u'", zone_id, instance_id);
	}
	else{
		query = StringFormat("SELECT id, charid, charname, x, y, z, heading, time_of_death, is_rezzed, 0 as was_at_graveyard FROM character_corpses WHERE zone_id='%u' AND instance_id='%u' AND is_buried=0", zone_id, instance_id);
	}

	auto results = QueryDatabase(query);
	for (auto row = results.begin(); row != results.end(); ++row) {
        auto position = glm::vec4(atof(row[3]), atof(row[4]), atof(row[5]), atof(row[6]));
		entity_list.AddCorpse(
			 Corpse::LoadCharacterCorpseEntity(
				atoul(row[0]), 		  // id					  uint32 in_dbid
				atoul(row[1]), 		  // charid				  uint32 in_charid
				row[2], 			  //					  char_name
				position,
				row[7], 			  // time_of_death		  char* time_of_death
				atoi(row[8]) == 1, 	  // is_rezzed			  bool rezzed
				atoi(row[9]))
		);
	}

	return true;
}

uint32 ZoneDatabase::GetFirstCorpseID(uint32 char_id) {
	std::string query = StringFormat("SELECT `id` FROM `character_corpses` WHERE `charid` = '%u' AND `is_buried` = 0 ORDER BY `time_of_death` LIMIT 1", char_id);
	auto results = QueryDatabase(query);
	for (auto row = results.begin(); row != results.end(); ++row) {
		return atoi(row[0]);
	}
	return 0;
}

bool ZoneDatabase::DeleteItemOffCharacterCorpse(uint32 db_id, uint32 equip_slot, uint32 item_id){
	std::string query = StringFormat("DELETE FROM `character_corpse_items` WHERE `corpse_id` = %u AND equip_slot = %u AND item_id = %u", db_id, equip_slot, item_id);
	auto results = QueryDatabase(query);
	if (results.Success() && results.RowsAffected() != 0){
		return true;
	}
	return false;
}

bool ZoneDatabase::BuryCharacterCorpse(uint32 db_id) {
	std::string query = StringFormat("UPDATE `character_corpses` SET `is_buried` = 1 WHERE `id` = %u", db_id);
	auto results = QueryDatabase(query);
	if (results.Success() && results.RowsAffected() != 0){
		return true;
	}
	return false;
}

bool ZoneDatabase::BuryAllCharacterCorpses(uint32 char_id) {
	std::string query = StringFormat("SELECT `id` FROM `character_corpses` WHERE `charid` = %u", char_id);
	auto results = QueryDatabase(query);
	for (auto row = results.begin(); row != results.end(); ++row) {
		BuryCharacterCorpse(atoi(row[0]));
		return true;
	}
	return false;
}

bool ZoneDatabase::DeleteCharacterCorpse(uint32 db_id) {
	std::string query = StringFormat("DELETE FROM `character_corpses` WHERE `id` = %d", db_id);
	auto results = QueryDatabase(query);
	if (results.Success() && results.RowsAffected() != 0)
		return true;

	return false;
}<|MERGE_RESOLUTION|>--- conflicted
+++ resolved
@@ -1245,15 +1245,11 @@
 	}
 
 	for (auto row = results.begin(); row != results.end(); ++row) {
-<<<<<<< HEAD
+		i = atoi(row[0]);
 		const ItemData *item_data = database.GetItem(atoi(row[1]));
-		if (item_data == nullptr) { continue; }
-=======
-		i = atoi(row[0]);
-		const Item_Struct *item_data = database.GetItem(atoi(row[1]));
 		if (!item_data)
 			continue;
->>>>>>> a537981a
+
 		pp->potionbelt.Items[i].ID = item_data->ID;
 		pp->potionbelt.Items[i].Icon = atoi(row[2]);
 		strncpy(pp->potionbelt.Items[i].Name, item_data->Name, 64);
