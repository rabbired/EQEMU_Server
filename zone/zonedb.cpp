--- conflicted
+++ resolved
@@ -1245,11 +1245,7 @@
 	std::string query = StringFormat("DELETE FROM `character_tribute` WHERE `id` = %u", character_id); QueryDatabase(query);
 	/* Save Tributes only if we have values... */
 	for (int i = 0; i < EmuConstants::TRIBUTE_SIZE; i++){
-<<<<<<< HEAD
-		if (pp->tributes[i].tribute > 0 && pp->tributes[i].tribute != 4294967295){ 
-=======
 		if (pp->tributes[i].tribute > 0 && pp->tributes[i].tribute != 0xffffffffu){ 
->>>>>>> 4525b512
 			std::string query = StringFormat("REPLACE INTO `character_tribute` (id, tier, tribute) VALUES (%u, %u, %u)", character_id, pp->tributes[i].tier, pp->tributes[i].tribute); QueryDatabase(query);
 			LogFile->write(EQEMuLog::Status, "ZoneDatabase::SaveCharacterTribute for character ID: %i, tier:%u tribute:%u done", character_id, pp->tributes[i].tier, pp->tributes[i].tribute);
 		}
