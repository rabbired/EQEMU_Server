--- conflicted
+++ resolved
@@ -2309,7 +2309,12 @@
 	self->SetBucket(bucket_name, bucket_value, expiration);
 }
 
-<<<<<<< HEAD
+bool Lua_Mob::IsHorse()
+{
+	Lua_Safe_Call_Bool();
+	return self->IsHorse();
+}
+
 Lua_Mob Lua_Mob::GetHateClosest() {
 	Lua_Safe_Call_Class(Lua_Mob);
 	return Lua_Mob(self->GetHateClosest());
@@ -2337,15 +2342,6 @@
 	return ret;
 }
 
-
-=======
-bool Lua_Mob::IsHorse()
-{
-	Lua_Safe_Call_Bool();
-	return self->IsHorse();
-}
-
->>>>>>> 66d24ff4
 luabind::scope lua_register_mob() {
 	return luabind::class_<Lua_Mob, Lua_Entity>("Mob")
 		.def(luabind::constructor<>())
