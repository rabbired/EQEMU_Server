/*	EQEMu: Everquest Server Emulator
	Copyright (C) 2001-2003 EQEMu Development Team (http://eqemulator.org)

	This program is free software; you can redistribute it and/or modify
	it under the terms of the GNU General Public License as published by
	the Free Software Foundation; version 2 of the License.

	This program is distributed in the hope that it will be useful,
	but WITHOUT ANY WARRANTY except by those people which sell it, which
	are required to give you total support for your newly bought product;
	without even the implied warranty of MERCHANTABILITY or FITNESS FOR
	A PARTICULAR PURPOSE. See the GNU General Public License for more details.

	You should have received a copy of the GNU General Public License
	along with this program; if not, write to the Free Software
	Foundation, Inc., 59 Temple Place, Suite 330, Boston, MA 02111-1307 USA
*/
#include "../common/debug.h"
#include <iostream>
using namespace std;
#include <iomanip>
using namespace std;
#include <string.h>
#include <stdlib.h>
#include <stdio.h>
#include <signal.h>
#include <math.h>

// for windows compile
#ifdef _WINDOWS
#define abs64 _abs64
#define snprintf	_snprintf
#if (_MSC_VER < 1500)
	#define vsnprintf	_vsnprintf
#endif
#define strncasecmp	_strnicmp
#define strcasecmp	_stricmp
#else
#include <stdarg.h>
#include <sys/socket.h>
#include <netinet/in.h>
#include "../common/unix.h"
#define abs64 abs
#endif

extern volatile bool RunLoops;

#include "../common/features.h"
#include "masterentity.h"
#include "worldserver.h"
#include "../common/misc.h"
#include "zonedb.h"
#include "../common/spdat.h"
#include "net.h"
#include "../common/packet_dump.h"
#include "../common/packet_functions.h"
#include "petitions.h"
#include "../common/serverinfo.h"
#include "../common/ZoneNumbers.h"
#include "../common/moremath.h"
#include "../common/guilds.h"
#include "../common/breakdowns.h"
#include "../common/rulesys.h"
#include "../common/MiscFunctions.h"
#include "forage.h"
#include "command.h"
#include "StringIDs.h"
#include "NpcAI.h"
#include "client_logs.h"
#include "guild_mgr.h"
#include "QuestParserCollection.h"


extern EntityList entity_list;
extern Zone* zone;
extern volatile bool ZoneLoaded;
extern WorldServer worldserver;
extern uint32 numclients;
extern PetitionList petition_list;
bool commandlogged;
char entirecommand[255];
extern DBAsyncFinishedQueue MTdbafq;
extern DBAsync *dbasync;

Client::Client(EQStreamInterface* ieqs)
: Mob("No name",	// name
	"",	// lastname
	0,	// cur_hp
	0,	// max_hp
	0,	// gender
	0,	// race
	0,	// class
	BT_Humanoid,	// bodytype
	0,	// deity
	0,	// level
	0,	// npctypeid
	0,	// size
	0.7,	// runspeed
	0,	// heading
	0,	// x
	0,	// y
	0,	// z
	0,	// light
	0xFF,	// texture
	0xFF,	// helmtexture
	0,	// ac
	0,	// atk
	0,	// str
	0,	// sta
	0,	// dex
	0,	// agi
	0,	// int
	0,	// wis
	0,	// cha
	0,	// Luclin Hair Colour
	0,	// Luclin Beard Color
	0,	// Luclin Eye1
	0,	// Luclin Eye2
	0,	// Luclin Hair Style
	0,	// Luclin Face
	0,	// Luclin Beard
	0,	// Drakkin Heritage
	0,	// Drakkin Tattoo
	0,	// Drakkin Details
	0,	// Armor Tint
	0xff,	// AA Title
	0,	// see_invis
	0,	// see_invis_undead
	0,
	0,
	0,
	0,
	0,	// qglobal
	0,	// maxlevel
	0	// scalerate

	),
	//these must be listed in the order they appear in client.h
	position_timer(250),
	hpupdate_timer(1800),
	camp_timer(29000),
	process_timer(100),
	stamina_timer(40000),
	zoneinpacket_timer(3000),
	linkdead_timer(RuleI(Zone,ClientLinkdeadMS)),
	dead_timer(2000),
	global_channel_timer(1000),
	shield_timer(500),
	fishing_timer(8000),
	endupkeep_timer(1000),
	forget_timer(0),
	autosave_timer(RuleI(Character, AutosaveIntervalS)*1000),
#ifdef REVERSE_AGGRO
	scanarea_timer(AIClientScanarea_delay),
#endif
	tribute_timer(Tribute_duration),
#ifdef PACKET_UPDATE_MANAGER
	update_manager(ieqs),
#endif
	proximity_timer(ClientProximity_interval),
	TaskPeriodic_Timer(RuleI(TaskSystem, PeriodicCheckTimer) * 1000),
	charm_update_timer(60000),
	rest_timer(1),
	charm_class_attacks_timer(3000),
	charm_cast_timer(3500),
	qglobal_purge_timer(30000),
	TrackingTimer(2000),
	RespawnFromHoverTimer(0),
	merc_timer(RuleI(Mercs, UpkeepIntervalMS)),
	ItemTickTimer(10000)
{
	for(int cf=0; cf < _FilterCount; cf++)
		ClientFilters[cf] = FilterShow;
	character_id = 0;
	conn_state = NoPacketsReceived;
	client_data_loaded = false;
	feigned = false;
	berserk = false;
	dead = false;
	eqs = ieqs;
	ip = eqs->GetRemoteIP();
	port = ntohs(eqs->GetRemotePort());
	client_state = CLIENT_CONNECTING;
	Trader=false;
	Buyer = false;
	CustomerID = 0;
	TrackingID = 0;
	WID = 0;
	account_id = 0;
	admin = 0;
	lsaccountid = 0;
	shield_target = nullptr;
	SQL_log = nullptr;
	guild_id = GUILD_NONE;
	guildrank = 0;
	GuildBanker = false;
	memset(lskey, 0, sizeof(lskey));
	strcpy(account_name, "");
	tellsoff = false;
	last_reported_mana = 0;
	last_reported_endur = 0;
	gmhideme = false;
	AFK = false;
	LFG = false;
	LFGFromLevel = 0;
	LFGToLevel = 0;
	LFGMatchFilter = false;
	LFGComments[0] = '\0';
	LFP = false;
	gmspeed = 0;
	playeraction = 0;
	SetTarget(0);
	auto_attack = false;
	auto_fire = false;
	linkdead_timer.Disable();
	zonesummon_x = -2;
	zonesummon_y = -2;
	zonesummon_z = -2;
	zonesummon_id = 0;
	zonesummon_ignorerestrictions = 0;
	zoning = false;
	zone_mode = ZoneUnsolicited;
	proximity_x = FLT_MAX;	//arbitrary large number
	proximity_y = FLT_MAX;
	proximity_z = FLT_MAX;
	casting_spell_id = 0;
	npcflag = false;
	npclevel = 0;
	pQueuedSaveWorkID = 0;
	position_timer_counter = 0;
	fishing_timer.Disable();
	shield_timer.Disable();
	dead_timer.Disable();
	camp_timer.Disable();
	autosave_timer.Disable();
	GetMercTimer()->Disable();
	instalog = false;
	pLastUpdate = 0;
	pLastUpdateWZ = 0;
	m_pp.autosplit = false;
	// initialise haste variable
	m_tradeskill_object = nullptr;
	delaytimer = false;
	PendingRezzXP = -1;
	PendingRezzDBID = 0;
	PendingRezzSpellID = 0;
	numclients++;
	// emuerror;
	UpdateWindowTitle();
	horseId = 0;
	tgb = false;
	tribute_master_id = 0xFFFFFFFF;
	tribute_timer.Disable();
	taskstate = nullptr;
	TotalSecondsPlayed = 0;
	keyring.clear();
	bind_sight_target = nullptr;
	mercid = 0;
	mercSlot = 0;
	InitializeMercInfo();
	SetMerc(0);

	logging_enabled = CLIENT_DEFAULT_LOGGING_ENABLED;

	//for good measure:
	memset(&m_pp, 0, sizeof(m_pp));
	memset(&m_epp, 0, sizeof(m_epp));
	PendingTranslocate = false;
	PendingSacrifice = false;
	BoatID = 0;

	KarmaUpdateTimer = new Timer(RuleI(Chat, KarmaUpdateIntervalMS));
	GlobalChatLimiterTimer = new Timer(RuleI(Chat, IntervalDurationMS));
	AttemptedMessages = 0;
	TotalKarma = 0;
	ClientVersion = EQClientUnknown;
	ClientVersionBit = 0;
	AggroCount = 0;
	RestRegenHP = 0;
	RestRegenMana = 0;
	RestRegenEndurance = 0;
	XPRate = 100;
	cur_end = 0;

	m_TimeSinceLastPositionCheck = 0;
	m_DistanceSinceLastPositionCheck = 0.0f;
	m_ShadowStepExemption = 0;
	m_KnockBackExemption = 0;
	m_PortExemption = 0;
	m_SenseExemption = 0;
	m_CheatDetectMoved = false;
	CanUseReport = true;
	aa_los_me.x = 0;
	aa_los_me.y = 0;
	aa_los_me.z = 0;
	aa_los_them.x = 0;
	aa_los_them.y = 0;
	aa_los_them.z = 0;
	aa_los_them_mob = nullptr;
	los_status = false;
	qGlobals = nullptr;
	HideCorpseMode = HideCorpseNone;
	PendingGuildInvitation = false;

	cur_end = 0;

	InitializeBuffSlots();

	adventure_request_timer = nullptr;
	adventure_create_timer = nullptr;
	adventure_leave_timer = nullptr;
	adventure_door_timer = nullptr;
	adv_requested_data = nullptr;
	adventure_stats_timer = nullptr;
	adventure_leaderboard_timer = nullptr;
	adv_data = nullptr;
	adv_requested_theme = 0;
	adv_requested_id = 0;
	adv_requested_member_count = 0;

	for(int i = 0; i < XTARGET_HARDCAP; ++i)
	{
		XTargets[i].Type = Auto;
		XTargets[i].ID = 0;
		XTargets[i].Name[0] = 0;
	}
	MaxXTargets = 5;
	XTargetAutoAddHaters = true;
	LoadAccountFlags();
}

Client::~Client() {
#ifdef BOTS
	Bot::ProcessBotOwnerRefDelete(this);
#endif
	if(IsInAGuild())
		guild_mgr.SendGuildMemberUpdateToWorld(GetName(), GuildID(), 0, time(nullptr));

	Mob* horse = entity_list.GetMob(this->CastToClient()->GetHorseId());
	if (horse)
		horse->Depop();

	Mob* merc = entity_list.GetMob(this->GetMercID());
	if (merc)
		merc->Depop();

	if(Trader)
		database.DeleteTraderItem(this->CharacterID());

	if(Buyer)
		ToggleBuyerMode(false);

	if(conn_state != ClientConnectFinished) {
		LogFile->write(EQEMuLog::Debug, "Client '%s' was destroyed before reaching the connected state:", GetName());
		ReportConnectingState();
	}

	if(m_tradeskill_object != nullptr) {
		m_tradeskill_object->Close();
		m_tradeskill_object = nullptr;
	}

#ifdef CLIENT_LOGS
	client_logs.unsubscribeAll(this);
#endif


//	if(AbilityTimer || GetLevel()>=51)
//		database.UpdateAndDeleteAATimers(CharacterID());

	ChangeSQLLog(nullptr);
	if(IsDueling() && GetDuelTarget() != 0) {
		Entity* entity = entity_list.GetID(GetDuelTarget());
		if(entity != nullptr && entity->IsClient()) {
			entity->CastToClient()->SetDueling(false);
			entity->CastToClient()->SetDuelTarget(0);
			entity_list.DuelMessage(entity->CastToClient(),this,true);
		}
	}

	if (shield_target) {
		for (int y = 0; y < 2; y++) {
			if (shield_target->shielder[y].shielder_id == GetID()) {
				shield_target->shielder[y].shielder_id = 0;
				shield_target->shielder[y].shielder_bonus = 0;
			}
		}
		shield_target = nullptr;
	}

	if(GetTarget())
		GetTarget()->IsTargeted(-1);

	//if we are in a group and we are not zoning, force leave the group
	if(isgrouped && !zoning && ZoneLoaded)
		LeaveGroup();

	UpdateWho(2);

	if(IsHoveringForRespawn())
	{
		m_pp.zone_id = m_pp.binds[0].zoneId;
		m_pp.zoneInstance = 0;
		x_pos = m_pp.binds[0].x;
		y_pos = m_pp.binds[0].y;
		z_pos = m_pp.binds[0].z;
	}

	// we save right now, because the client might be zoning and the world
	// will need this data right away
	Save(2); // This fails when database destructor is called first on shutdown

	safe_delete(taskstate);
	safe_delete(KarmaUpdateTimer);
	safe_delete(GlobalChatLimiterTimer);
	safe_delete(qGlobals);
	safe_delete(adventure_request_timer);
	safe_delete(adventure_create_timer);
	safe_delete(adventure_leave_timer);
	safe_delete(adventure_door_timer);
	safe_delete(adventure_stats_timer);
	safe_delete(adventure_leaderboard_timer);
	safe_delete_array(adv_requested_data);
	safe_delete_array(adv_data);

	numclients--;
	UpdateWindowTitle();
	if(zone)
	zone->RemoveAuth(GetName());

	//let the stream factory know were done with this stream
	eqs->Close();
	eqs->ReleaseFromUse();

	entity_list.RemoveClient(this);
	UninitializeBuffSlots();
}

void Client::SendLogoutPackets() {

	EQApplicationPacket* outapp = new EQApplicationPacket(OP_CancelTrade, sizeof(CancelTrade_Struct));
	CancelTrade_Struct* ct = (CancelTrade_Struct*) outapp->pBuffer;
	ct->fromid = GetID();
	ct->action = groupActUpdate;
	FastQueuePacket(&outapp);

	outapp = new EQApplicationPacket(OP_PreLogoutReply);
	FastQueuePacket(&outapp);

}

void Client::ReportConnectingState() {
	switch(conn_state) {
	case NoPacketsReceived:		//havent gotten anything
		LogFile->write(EQEMuLog::Debug, "Client has not sent us an initial zone entry packet.");
		break;
	case ReceivedZoneEntry:		//got the first packet, loading up PP
		LogFile->write(EQEMuLog::Debug, "Client sent initial zone packet, but we never got their player info from the database.");
		break;
	case PlayerProfileLoaded:	//our DB work is done, sending it
		LogFile->write(EQEMuLog::Debug, "We were sending the player profile, tributes, tasks, spawns, time and weather, but never finished.");
		break;
	case ZoneInfoSent:		//includes PP, tributes, tasks, spawns, time and weather
		LogFile->write(EQEMuLog::Debug, "We successfully sent player info and spawns, waiting for client to request new zone.");
		break;
	case NewZoneRequested:	//received and sent new zone request
		LogFile->write(EQEMuLog::Debug, "We received client's new zone request, waiting for client spawn request.");
		break;
	case ClientSpawnRequested:	//client sent ReqClientSpawn
		LogFile->write(EQEMuLog::Debug, "We received the client spawn request, and were sending objects, doors, zone points and some other stuff, but never finished.");
		break;
	case ZoneContentsSent:		//objects, doors, zone points
		LogFile->write(EQEMuLog::Debug, "The rest of the zone contents were successfully sent, waiting for client ready notification.");
		break;
	case ClientReadyReceived:	//client told us its ready, send them a bunch of crap like guild MOTD, etc
		LogFile->write(EQEMuLog::Debug, "We received client ready notification, but never finished Client::CompleteConnect");
		break;
	case ClientConnectFinished:	//client finally moved to finished state, were done here
		LogFile->write(EQEMuLog::Debug, "Client is successfully connected.");
		break;
	};
}

bool Client::Save(uint8 iCommitNow) {
#if 0
// Orig. Offset: 344 / 0x00000000
//		Length: 36 / 0x00000024
	unsigned char rawData[36] =
{
	0x0D, 0x30, 0xE1, 0x30, 0x1E, 0x10, 0x22, 0x10, 0x20, 0x10, 0x21, 0x10, 0x1C, 0x20, 0x1F, 0x10,
	0x7C, 0x10, 0x68, 0x10, 0x51, 0x10, 0x78, 0x10, 0xBD, 0x10, 0xD2, 0x10, 0xCD, 0x10, 0xD1, 0x10,
	0x01, 0x10, 0x6D, 0x10
} ;
	for (int tmp = 0;tmp <=35;tmp++){
		m_pp.unknown0256[89+tmp] = rawData[tmp];
	}
#endif

	if(!ClientDataLoaded())
		return false;
	_ZP(Client_Save);

	m_pp.x = x_pos;
	m_pp.y = y_pos;
	m_pp.z = z_pos;
	m_pp.guildrank=guildrank;
	m_pp.heading = heading;

	// Temp Hack for signed values until we get the root of the problem changed over to signed...
	if (m_pp.copper < 0) { m_pp.copper = 0; }
	if (m_pp.silver < 0) { m_pp.silver = 0; }
	if (m_pp.gold < 0) { m_pp.gold = 0; }
	if (m_pp.platinum < 0) { m_pp.platinum = 0; }
	if (m_pp.copper_bank < 0) { m_pp.copper_bank = 0; }
	if (m_pp.silver_bank < 0) { m_pp.silver_bank = 0; }
	if (m_pp.gold_bank < 0) { m_pp.gold_bank = 0; }
	if (m_pp.platinum_bank < 0) { m_pp.platinum_bank = 0; }


	int spentpoints=0;
	for(int a=0;a < MAX_PP_AA_ARRAY;a++) {
		uint32 points = aa[a]->value;
		if(points > HIGHEST_AA_VALUE) // Unifying this
		{
			aa[a]->value = HIGHEST_AA_VALUE;
			points = HIGHEST_AA_VALUE;
		}
		if (points > 0)
		{
			SendAA_Struct* curAA = zone->FindAA(aa[a]->AA-aa[a]->value+1);
			if(curAA)
			{
				for (int rank=0; rank<points; rank++)
				{
					std::map<uint32, AALevelCost_Struct>::iterator RequiredLevel = AARequiredLevelAndCost.find(aa[a]->AA-aa[a]->value + 1 + rank);

					if(RequiredLevel != AARequiredLevelAndCost.end())
					{
						spentpoints += RequiredLevel->second.Cost;
					}
					else
						spentpoints += (curAA->cost + (curAA->cost_inc * rank));
				}
			}
		}
	}

	m_pp.aapoints_spent = spentpoints + m_epp.expended_aa;

	if (GetHP() <= 0) {
		m_pp.cur_hp = GetMaxHP();
	}
	else
		m_pp.cur_hp = GetHP();

	m_pp.mana = cur_mana;
	m_pp.endurance = cur_end;

	database.SaveBuffs(this);

	TotalSecondsPlayed += (time(nullptr) - m_pp.lastlogin);
	m_pp.timePlayedMin = (TotalSecondsPlayed / 60);
	m_pp.RestTimer = rest_timer.GetRemainingTime() / 1000;

	if(GetMercInfo().MercTimerRemaining > RuleI(Mercs, UpkeepIntervalMS))
		GetMercInfo().MercTimerRemaining = RuleI(Mercs, UpkeepIntervalMS);

	if(GetMercTimer()->Enabled()) {
		GetMercInfo().MercTimerRemaining = GetMercTimer()->GetRemainingTime();
	}

	if (GetMerc() && !dead) {

	} else {
		memset(&m_mercinfo, 0, sizeof(struct MercInfo));
	}

	m_pp.lastlogin = time(nullptr);
	if (pQueuedSaveWorkID) {
		dbasync->CancelWork(pQueuedSaveWorkID);
		pQueuedSaveWorkID = 0;
	}

	if (GetPet() && !GetPet()->IsFamiliar() && GetPet()->CastToNPC()->GetPetSpellID() && !dead) {
		NPC *pet = GetPet()->CastToNPC();
		m_petinfo.SpellID = pet->CastToNPC()->GetPetSpellID();
		m_petinfo.HP = pet->GetHP();
		m_petinfo.Mana = pet->GetMana();
		pet->GetPetState(m_petinfo.Buffs, m_petinfo.Items, m_petinfo.Name);
		m_petinfo.petpower = pet->GetPetPower();
	} else {
		memset(&m_petinfo, 0, sizeof(struct PetInfo));
	}
	database.SavePetInfo(this);

	if(tribute_timer.Enabled()) {
		m_pp.tribute_time_remaining = tribute_timer.GetRemainingTime();
	} else {
		m_pp.tribute_time_remaining = 0xFFFFFFFF;
		m_pp.tribute_active = 0;
	}

	p_timers.Store(&database);

//	printf("Dumping inventory on save:\n");
//	m_inv.dumpInventory();

	SaveTaskState();
	if (iCommitNow <= 1) {
		char* query = 0;
		uint32_breakdown workpt;
		workpt.b4() = DBA_b4_Entity;
		workpt.w2_3() = GetID();
		workpt.b1() = DBA_b1_Entity_Client_Save;
		DBAsyncWork* dbaw = new DBAsyncWork(&database, &MTdbafq, workpt, DBAsync::Write, 0xFFFFFFFF);
		dbaw->AddQuery(iCommitNow == 0 ? true : false, &query, database.SetPlayerProfile_MQ(&query, account_id, character_id, &m_pp, &m_inv, &m_epp, 0, 0, MaxXTargets), false);
		if (iCommitNow == 0){
			pQueuedSaveWorkID = dbasync->AddWork(&dbaw, 2500);
		}
		else {
			dbasync->AddWork(&dbaw, 0);
			SaveBackup();
		}
		safe_delete_array(query);
		return true;
	}
	else if (database.SetPlayerProfile(account_id, character_id, &m_pp, &m_inv, &m_epp, 0, 0, MaxXTargets)) {
		SaveBackup();
	}
	else {
		cerr << "Failed to update player profile" << endl;
		return false;
	}

	return true;
}

void Client::SaveBackup() {
	if (!RunLoops)
		return;
	char* query = 0;
	DBAsyncWork* dbaw = new DBAsyncWork(&database, &DBAsyncCB_CharacterBackup, this->CharacterID(), DBAsync::Read);
	dbaw->AddQuery(0, &query, MakeAnyLenString(&query, "Select id, UNIX_TIMESTAMP()-UNIX_TIMESTAMP(ts) as age from character_backup where charid=%u and backupreason=0 order by ts asc", this->CharacterID()), true);
	dbasync->AddWork(&dbaw, 0);
}

CLIENTPACKET::CLIENTPACKET()
{
	app = nullptr;
	ack_req = false;
}

CLIENTPACKET::~CLIENTPACKET()
{
	safe_delete(app);
}

//this assumes we do not own pApp, and clones it.
bool Client::AddPacket(const EQApplicationPacket *pApp, bool bAckreq) {
	if (!pApp)
		return false;
	if(!zoneinpacket_timer.Enabled()) {
		//drop the packet because it will never get sent.
		return(false);
	}
	CLIENTPACKET *c = new CLIENTPACKET;

	c->ack_req = bAckreq;
	c->app = pApp->Copy();

	clientpackets.Append(c);
	return true;
}

//this assumes that it owns the object pointed to by *pApp
bool Client::AddPacket(EQApplicationPacket** pApp, bool bAckreq) {
	if (!pApp || !(*pApp))
		return false;
	if(!zoneinpacket_timer.Enabled()) {
		//drop the packet because it will never get sent.
		return(false);
	}
	CLIENTPACKET *c = new CLIENTPACKET;

	c->ack_req = bAckreq;
	c->app = *pApp;
	*pApp = 0;

	clientpackets.Append(c);
	return true;
}

bool Client::SendAllPackets() {
	LinkedListIterator<CLIENTPACKET*> iterator(clientpackets);

	CLIENTPACKET* cp = 0;
	iterator.Reset();
	while(iterator.MoreElements()) {
		cp = iterator.GetData();
		if(eqs)
			eqs->FastQueuePacket((EQApplicationPacket **)&cp->app, cp->ack_req);
		iterator.RemoveCurrent();
#if EQDEBUG >= 6
		LogFile->write(EQEMuLog::Normal, "Transmitting a packet");
#endif
	}
	return true;
}

void Client::QueuePacket(const EQApplicationPacket* app, bool ack_req, CLIENT_CONN_STATUS required_state, eqFilterType filter) {
/*	if (app->opcode==0x9999) {
		cout << "Sending an unknown opcode from: " << endl;
		print_stacktrace();
	}
	if (app->opcode==OP_SkillUpdate) {
		cout << "Sending OP_SkillUpdate from: " << endl;
		print_stacktrace();
	}
*/
	_ZP(Client_QueuePacket);
	if(filter!=FilterNone){
		//this is incomplete... no support for FilterShowGroupOnly or FilterShowSelfOnly
		if(GetFilter(filter) == FilterHide)
			return; //Client has this filter on, no need to send packet
	}
	if(client_state != CLIENT_CONNECTED && required_state == CLIENT_CONNECTED){
		AddPacket(app, ack_req);
		return;
	}

	// if the program doesnt care about the status or if the status isnt what we requested
	if (required_state != CLIENT_CONNECTINGALL && client_state != required_state)
	{
		// todo: save packets for later use
		AddPacket(app, ack_req);
//		LogFile->write(EQEMuLog::Normal, "Adding Packet to list (%d) (%d)", app->GetOpcode(), (int)required_state);
	}
	else
		if(eqs)
			eqs->QueuePacket(app, ack_req);
}

void Client::FastQueuePacket(EQApplicationPacket** app, bool ack_req, CLIENT_CONN_STATUS required_state) {

	//cout << "Sending: 0x" << hex << setw(4) << setfill('0') << (*app)->GetOpcode() << dec << ", size=" << (*app)->size << endl;

	// if the program doesnt care about the status or if the status isnt what we requested
	if (required_state != CLIENT_CONNECTINGALL && client_state != required_state) {
		// todo: save packets for later use
		AddPacket(app, ack_req);
//		LogFile->write(EQEMuLog::Normal, "Adding Packet to list (%d) (%d)", (*app)->GetOpcode(), (int)required_state);
		return;
	}
	else {
		if(eqs)
			eqs->FastQueuePacket((EQApplicationPacket **)app, ack_req);
		else if (app && (*app))
			delete *app;
		*app = 0;
	}
	return;
}

void Client::ChannelMessageReceived(uint8 chan_num, uint8 language, uint8 lang_skill, const char* orig_message, const char* targetname) {
	char message[4096];
	strn0cpy(message, orig_message, sizeof(message));


	#if EQDEBUG >= 11
		LogFile->write(EQEMuLog::Debug,"Client::ChannelMessageReceived() Channel:%i message:'%s'", chan_num, message);
	#endif

	if (targetname == nullptr) {
		targetname = (!GetTarget()) ? "" : GetTarget()->GetName();
	}

	if(RuleB(Chat, EnableAntiSpam))
	{
		if(strcmp(targetname, "discard") != 0)
		{
			if(chan_num == 3 || chan_num == 4 || chan_num == 5 || chan_num == 7)
			{
				if(GlobalChatLimiterTimer)
				{
					if(GlobalChatLimiterTimer->Check(false))
					{
						GlobalChatLimiterTimer->Start(RuleI(Chat, IntervalDurationMS));
						AttemptedMessages = 0;
					}
				}

				uint32 AllowedMessages = RuleI(Chat, MinimumMessagesPerInterval) + TotalKarma;
				AllowedMessages = AllowedMessages > RuleI(Chat, MaximumMessagesPerInterval) ? RuleI(Chat, MaximumMessagesPerInterval) : AllowedMessages;

				if(RuleI(Chat, MinStatusToBypassAntiSpam) <= Admin())
					AllowedMessages = 10000;

				AttemptedMessages++;
				if(AttemptedMessages > AllowedMessages)
				{
					if(AttemptedMessages > RuleI(Chat, MaxMessagesBeforeKick))
					{
						Kick();
						return;
					}
					if(GlobalChatLimiterTimer)
					{
						Message(0, "You have been rate limited, you can send more messages in %i seconds.",
							GlobalChatLimiterTimer->GetRemainingTime() / 1000);
						return;
					}
					else
					{
						Message(0, "You have been rate limited, you can send more messages in 60 seconds.");
						return;
					}
				}
			}
		}
	}


	if(RuleB(QueryServ, PlayerChatLogging)) {
		ServerPacket* pack = new ServerPacket(ServerOP_Speech, sizeof(Server_Speech_Struct) + strlen(message) + 1);
		Server_Speech_Struct* sem = (Server_Speech_Struct*) pack->pBuffer;

		if(chan_num == 0)
			sem->guilddbid = GuildID();
		else
			sem->guilddbid = 0;

		strcpy(sem->message, message);
		sem->minstatus = this->Admin();
		sem->type = chan_num;
		if(targetname != 0)
			strcpy(sem->to, targetname);

		if(GetName() != 0)
			strcpy(sem->from, GetName());

		pack->Deflate();
		if(worldserver.Connected())
			worldserver.SendPacket(pack);
		safe_delete(pack);
	}

	//Return true to proceed, false to return
	if(!mod_client_message(message, chan_num)) { return; }

	// Garble the message based on drunkness
	if (m_pp.intoxication > 0) {
		GarbleMessage(message, (int)(m_pp.intoxication / 3));
		language = 0; // No need for language when drunk
	}

	switch(chan_num)
	{
	case 0: { // GuildChat
		if (!IsInAGuild())
			Message_StringID(MT_DefaultText, GUILD_NOT_MEMBER2);	//You are not a member of any guild.
		else if (!guild_mgr.CheckPermission(GuildID(), GuildRank(), GUILD_SPEAK))
			Message(0, "Error: You dont have permission to speak to the guild.");
		else if (!worldserver.SendChannelMessage(this, targetname, chan_num, GuildID(), language, message))
			Message(0, "Error: World server disconnected");
		break;
	}
	case 2: { // GroupChat
		Raid* raid = entity_list.GetRaidByClient(this);
		if(raid) {
			raid->RaidGroupSay((const char*) message, this);
			break;
		}

		Group* group = GetGroup();
		if(group != nullptr) {
			group->GroupMessage(this,language,lang_skill,(const char*) message);
		}
		break;
	}
	case 15: { //raid say
		Raid* raid = entity_list.GetRaidByClient(this);
		if(raid){
			raid->RaidSay((const char*) message, this);
		}
		break;
	}
	case 3: { // Shout
		Mob *sender = this;
		if (GetPet() && GetPet()->FindType(SE_VoiceGraft))
			sender = GetPet();

		entity_list.ChannelMessage(sender, chan_num, language, lang_skill, message);
		break;
	}
	case 4: { // Auction
		if(RuleB(Chat, ServerWideAuction))
		{
			if(!global_channel_timer.Check())
			{
				if(strlen(targetname) == 0)
					ChannelMessageReceived(5, language, lang_skill, message, "discard"); //Fast typer or spammer??
				else
					return;
			}

			if(GetRevoked())
			{
				Message(0, "You have been revoked. You may not talk on Auction.");
				return;
			}

			if(TotalKarma < RuleI(Chat, KarmaGlobalChatLimit))
			{
				if(GetLevel() < RuleI(Chat, GlobalChatLevelLimit))
				{
					Message(0, "You do not have permission to talk in Auction at this time.");
					return;
				}
			}

			if (!worldserver.SendChannelMessage(this, 0, 4, 0, language, message))
			Message(0, "Error: World server disconnected");
		}
		else if(!RuleB(Chat, ServerWideAuction)) {
			Mob *sender = this;

			if (GetPet() && GetPet()->FindType(SE_VoiceGraft))
			sender = GetPet();

		entity_list.ChannelMessage(sender, chan_num, language, message);
		}
		break;
	}
	case 5: { // OOC
		if(RuleB(Chat, ServerWideOOC))
		{
			if(!global_channel_timer.Check())
			{
				if(strlen(targetname) == 0)
					ChannelMessageReceived(5, language, lang_skill, message, "discard"); //Fast typer or spammer??
				else
					return;
			}
			if(worldserver.IsOOCMuted() && admin < 100)
			{
				Message(0,"OOC has been muted. Try again later.");
				return;
			}

			if(GetRevoked())
			{
				Message(0, "You have been revoked. You may not talk on OOC.");
				return;
			}

			if(TotalKarma < RuleI(Chat, KarmaGlobalChatLimit))
			{
				if(GetLevel() < RuleI(Chat, GlobalChatLevelLimit))
				{
					Message(0, "You do not have permission to talk in OOC at this time.");
					return;
				}
			}

			if (!worldserver.SendChannelMessage(this, 0, 5, 0, language, message))
			{
				Message(0, "Error: World server disconnected");
			}
		}
		else if(!RuleB(Chat, ServerWideOOC))
		{
			Mob *sender = this;

			if (GetPet() && GetPet()->FindType(SE_VoiceGraft))
				sender = GetPet();

			entity_list.ChannelMessage(sender, chan_num, language, message);
		}
		break;
	}
	case 6: // Broadcast
	case 11: { // GMSay
		if (!(admin >= 80))
			Message(0, "Error: Only GMs can use this channel");
		else if (!worldserver.SendChannelMessage(this, targetname, chan_num, 0, language, message))
			Message(0, "Error: World server disconnected");
		break;
	}
	case 7: { // Tell
			if(!global_channel_timer.Check())
			{
				if(strlen(targetname) == 0)
					ChannelMessageReceived(7, language, lang_skill, message, "discard"); //Fast typer or spammer??
				else
					return;
			}

			if(GetRevoked())
			{
				Message(0, "You have been revoked. You may not send tells.");
				return;
			}

			if(TotalKarma < RuleI(Chat, KarmaGlobalChatLimit))
			{
				if(GetLevel() < RuleI(Chat, GlobalChatLevelLimit))
				{
					Message(0, "You do not have permission to send tells at this time.");
					return;
				}
			}

			char target_name[64];

			if(targetname)
			{
				size_t i = strlen(targetname);
				int x;
				for(x = 0; x < i; ++x)
				{
					if(targetname[x] == '%')
					{
						target_name[x] = '/';
					}
					else
					{
						target_name[x] = targetname[x];
					}
				}
				target_name[x] = '\0';
			}

			if(!worldserver.SendChannelMessage(this, target_name, chan_num, 0, language, message))
				Message(0, "Error: World server disconnected");
		break;
	}
	case 8: { // /say
		if(message[0] == COMMAND_CHAR) {
			if(command_dispatch(this, message) == -2) {
				if(RuleB(Chat, FlowCommandstoPerl_EVENT_SAY)) {
					if(parse->PlayerHasQuestSub("EVENT_SAY")) {
						parse->EventPlayer(EVENT_SAY, this, message, language);
					}
				} else {
					this->Message(13, "Command '%s' not recognized.", message);
				}
			}
			break;
		}
		Mob* sender = this;
		if (GetPet() && GetPet()->FindType(SE_VoiceGraft))
			sender = GetPet();

		printf("Message: %s\n",message);
		entity_list.ChannelMessage(sender, chan_num, language, lang_skill, message);
		if(parse->PlayerHasQuestSub("EVENT_SAY"))
		{
			parse->EventPlayer(EVENT_SAY, this, message, language);
		}

		if (sender != this)
			break;

		if(quest_manager.ProximitySayInUse())
			entity_list.ProcessProximitySay(message, this, language);

		if (GetTarget() != 0 && GetTarget()->IsNPC()) {
			if(!GetTarget()->CastToNPC()->IsEngaged()) {
				CheckLDoNHail(GetTarget());
				CheckEmoteHail(GetTarget(), message);

				if(parse->HasQuestSub(GetTarget()->GetNPCTypeID(), "EVENT_SAY")){
					if (DistNoRootNoZ(*GetTarget()) <= 200) {
						if(GetTarget()->CastToNPC()->IsMoving() && !GetTarget()->CastToNPC()->IsOnHatelist(GetTarget()))
							GetTarget()->CastToNPC()->PauseWandering(RuleI(NPC, SayPauseTimeInSec));
<<<<<<< HEAD

						Mob *targ = GetTarget();
						if(targ->GetAppearance() != eaDead)
							targ->FaceTarget(this);
                        parse->EventNPC(EVENT_SAY, targ->CastToNPC(), this, message, language);
=======
						parse->EventNPC(EVENT_SAY, GetTarget()->CastToNPC(), this, message, language);
>>>>>>> 312100e1
					}
				}

				if (RuleB(TaskSystem, EnableTaskSystem) && DistNoRootNoZ(*GetTarget()) <= 200) {

					if(GetTarget()->CastToNPC()->IsMoving() && !GetTarget()->CastToNPC()->IsOnHatelist(GetTarget()))
						GetTarget()->CastToNPC()->PauseWandering(RuleI(NPC, SayPauseTimeInSec));

					if(UpdateTasksOnSpeakWith(GetTarget()->GetNPCTypeID())) {
						// If the client had an activity to talk to this NPC, make the NPC turn to face him if
						// he isn't moving. Makes things look better.
						if(!GetTarget()->CastToNPC()->IsMoving())
							GetTarget()->FaceTarget(this);
					}
				}
			}
			else {
				if(parse->HasQuestSub(GetTarget()->GetNPCTypeID(), "EVENT_AGGRO_SAY")) {
					if (DistNoRootNoZ(*GetTarget()) <= 200) {
						parse->EventNPC(EVENT_AGGRO_SAY, GetTarget()->CastToNPC(), this, message, language);
					}
				}
			}

		}
		break;
	}
	case 20:
	{
		// UCS Relay for Underfoot and later.
		if(!worldserver.SendChannelMessage(this, 0, chan_num, 0, language, message))
			Message(0, "Error: World server disconnected");
		break;
	}
	case 22:
	{
		// Emotes for Underfoot and later.
		EQApplicationPacket* outapp = new EQApplicationPacket(OP_Emote, 4 + strlen(message) + strlen(GetName()) + 2);
		Emote_Struct* es = (Emote_Struct*)outapp->pBuffer;
		char *Buffer = (char *)es;
		Buffer += 4;
		snprintf(Buffer, sizeof(Emote_Struct) - 4, "%s %s", GetName(), message);
		entity_list.QueueCloseClients(this, outapp, true, 100, 0, true, FilterSocials);
		safe_delete(outapp);
		break;
	}
	default: {
		Message(0, "Channel (%i) not implemented", (uint16)chan_num);
	}
	}
}

// if no language skill is specified, call the function with a skill of 100.
void Client::ChannelMessageSend(const char* from, const char* to, uint8 chan_num, uint8 language, const char* message, ...) {
	ChannelMessageSend(from, to, chan_num, language, 100, message);
}

void Client::ChannelMessageSend(const char* from, const char* to, uint8 chan_num, uint8 language, uint8 lang_skill, const char* message, ...) {
	if ((chan_num==11 && !(this->GetGM())) || (chan_num==10 && this->Admin()<80)) // dont need to send /pr & /petition to everybody
		return;
	va_list argptr;
	char buffer[4096];
	char message_sender[64];

	va_start(argptr, message);
	vsnprintf(buffer, 4096, message, argptr);
	va_end(argptr);

	EQApplicationPacket app(OP_ChannelMessage, sizeof(ChannelMessage_Struct)+strlen(buffer)+1);
	ChannelMessage_Struct* cm = (ChannelMessage_Struct*)app.pBuffer;

	if (from == 0)
		strcpy(cm->sender, "ZServer");
	else if (from[0] == 0)
		strcpy(cm->sender, "ZServer");
	else {
		CleanMobName(from, message_sender);
		strcpy(cm->sender, message_sender);
	}
	if (to != 0)
		strcpy((char *) cm->targetname, to);
	else if (chan_num == 7)
		strcpy(cm->targetname, m_pp.name);
	else
		cm->targetname[0] = 0;

	uint8 ListenerSkill;

	if (language < MAX_PP_LANGUAGE) {
		ListenerSkill = m_pp.languages[language];
		if (ListenerSkill == 0) {
			cm->language = (MAX_PP_LANGUAGE - 1); // in an unknown tongue
		}
		else {
			cm->language = language;
		}
	}
	else {
		ListenerSkill = m_pp.languages[0];
		cm->language = 0;
	}

	// set effective language skill = lower of sender and receiver skills
	int32 EffSkill = (lang_skill < ListenerSkill ? lang_skill : ListenerSkill);
	if (EffSkill > 100)	// maximum language skill is 100
		EffSkill = 100;
	cm->skill_in_language = EffSkill;

	// Garble the message based on listener skill
	if (ListenerSkill < 100) {
		GarbleMessage(buffer, (100 - ListenerSkill));
	}

	cm->chan_num = chan_num;
	strcpy(&cm->message[0], buffer);
	QueuePacket(&app);

	if ((chan_num == 2) && (ListenerSkill < 100)) {	// group message in unmastered language, check for skill up
		if ((m_pp.languages[language] <= lang_skill) && (from != this->GetName()))
			CheckLanguageSkillIncrease(language, lang_skill);
	}
}

void Client::Message(uint32 type, const char* message, ...) {
	if (GetFilter(FilterSpellDamage) == FilterHide && type == MT_NonMelee)
		return;
	if (GetFilter(FilterMeleeCrits) == FilterHide && type == MT_CritMelee) //98 is self...
		return;
	if (GetFilter(FilterSpellCrits) == FilterHide && type == MT_SpellCrits)
		return;

	va_list argptr;
	char *buffer = new char[4096];
	va_start(argptr, message);
	vsnprintf(buffer, 4096, message, argptr);
	va_end(argptr);

	size_t len = strlen(buffer);

	//client dosent like our packet all the time unless
	//we make it really big, then it seems to not care that
	//our header is malformed.
	//len = 4096 - sizeof(SpecialMesg_Struct);

	uint32 len_packet = sizeof(SpecialMesg_Struct)+len;
	EQApplicationPacket* app = new EQApplicationPacket(OP_SpecialMesg, len_packet);
	SpecialMesg_Struct* sm=(SpecialMesg_Struct*)app->pBuffer;
	sm->header[0] = 0x00; // Header used for #emote style messages..
	sm->header[1] = 0x00; // Play around with these to see other types
	sm->header[2] = 0x00;
	sm->msg_type = type;
	memcpy(sm->message, buffer, len+1);

	FastQueuePacket(&app);

	safe_delete_array(buffer);
}

void Client::QuestJournalledMessage(const char *npcname, const char* message) {

	// npcnames longer than 60 characters crash the client when they log back in
	const int MaxNPCNameLength = 60;
	// I assume there is an upper safe limit on the message length. Don't know what it is, but 4000 doesn't crash
	// the client.
	const int MaxMessageLength = 4000;

	char OutNPCName[MaxNPCNameLength+1];
	char OutMessage[MaxMessageLength+1];

	// Apparently Visual C++ snprintf is not C99 compliant and doesn't put the null terminator
	// in if the formatted string >= the maximum length, so we put it in.
	//
	snprintf(OutNPCName, MaxNPCNameLength, "%s", npcname); OutNPCName[MaxNPCNameLength]='\0';
	snprintf(OutMessage, MaxMessageLength, "%s", message); OutMessage[MaxMessageLength]='\0';

	uint32 len_packet = sizeof(SpecialMesg_Struct) + strlen(OutNPCName) + strlen(OutMessage);
	EQApplicationPacket* app = new EQApplicationPacket(OP_SpecialMesg, len_packet);
	SpecialMesg_Struct* sm=(SpecialMesg_Struct*)app->pBuffer;

	sm->header[0] = 0;
	sm->header[1] = 2;
	sm->header[2] = 0;
	sm->msg_type = 0x0a;
	sm->target_spawn_id = GetID();

	char *dest = &sm->sayer[0];

	memcpy(dest, OutNPCName, strlen(OutNPCName) + 1);

	dest = dest + strlen(OutNPCName) + 13;

	memcpy(dest, OutMessage, strlen(OutMessage) + 1);

	QueuePacket(app);

	safe_delete(app);
}

void Client::SetMaxHP() {
	if(dead)
		return;
	SetHP(CalcMaxHP());
	SendHPUpdate();
	Save();
}

bool Client::UpdateLDoNPoints(int32 points, uint32 theme)
{

/* make sure total stays in sync with individual buckets
	m_pp.ldon_points_available = m_pp.ldon_points_guk
		+m_pp.ldon_points_mir
		+m_pp.ldon_points_mmc
		+m_pp.ldon_points_ruj
		+m_pp.ldon_points_tak; */

	if(points < 0)
	{
		if(m_pp.ldon_points_available < (0-points))
			return false;
	}
	switch(theme)
	{
	// handle generic points (theme=0)
	case 0:
		{	// no theme, so distribute evenly across all
			int splitpts=points/5;
			int gukpts=splitpts+(points%5);
			int mirpts=splitpts;
			int mmcpts=splitpts;
			int rujpts=splitpts;
			int takpts=splitpts;

			splitpts=0;

			if(points < 0)
			{
				if(m_pp.ldon_points_available < (0-points))
				{
					return false;
				}
				if(m_pp.ldon_points_guk < (0-gukpts))
				{
					mirpts+=gukpts+m_pp.ldon_points_guk;
					gukpts=0-m_pp.ldon_points_guk;
				}
				if(m_pp.ldon_points_mir < (0-mirpts))
				{
					mmcpts+=mirpts+m_pp.ldon_points_mir;
					mirpts=0-m_pp.ldon_points_mir;
				}
				if(m_pp.ldon_points_mmc < (0-mmcpts))
				{
					rujpts+=mmcpts+m_pp.ldon_points_mmc;
					mmcpts=0-m_pp.ldon_points_mmc;
				}
				if(m_pp.ldon_points_ruj < (0-rujpts))
				{
					takpts+=rujpts+m_pp.ldon_points_ruj;
					rujpts=0-m_pp.ldon_points_ruj;
				}
				if(m_pp.ldon_points_tak < (0-takpts))
				{
					splitpts=takpts+m_pp.ldon_points_tak;
					takpts=0-m_pp.ldon_points_tak;
				}
			}
			m_pp.ldon_points_guk += gukpts;
			m_pp.ldon_points_mir+=mirpts;
			m_pp.ldon_points_mmc += mmcpts;
			m_pp.ldon_points_ruj += rujpts;
			m_pp.ldon_points_tak += takpts;
			points-=splitpts;
		// if anything left, recursively loop thru again
			if (splitpts !=0)
				UpdateLDoNPoints(splitpts,0);
			break;
		}
	case 1:
		{
			if(points < 0)
			{
				if(m_pp.ldon_points_guk < (0-points))
					return false;
			}
			m_pp.ldon_points_guk += points;
			break;
		}
	case 2:
		{
			if(points < 0)
			{
				if(m_pp.ldon_points_mir < (0-points))
					return false;
			}
			m_pp.ldon_points_mir += points;
			break;
		}
	case 3:
		{
			if(points < 0)
			{
				if(m_pp.ldon_points_mmc < (0-points))
					return false;
			}
			m_pp.ldon_points_mmc += points;
			break;
		}
	case 4:
		{
			if(points < 0)
			{
				if(m_pp.ldon_points_ruj < (0-points))
					return false;
			}
			m_pp.ldon_points_ruj += points;
			break;
		}
	case 5:
		{
			if(points < 0)
			{
				if(m_pp.ldon_points_tak < (0-points))
					return false;
			}
			m_pp.ldon_points_tak += points;
			break;
		}
	}
	m_pp.ldon_points_available += points;
	EQApplicationPacket* outapp = new EQApplicationPacket(OP_AdventurePointsUpdate, sizeof(AdventurePoints_Update_Struct));
	AdventurePoints_Update_Struct* apus = (AdventurePoints_Update_Struct*)outapp->pBuffer;
	apus->ldon_available_points = m_pp.ldon_points_available;
	apus->ldon_guk_points = m_pp.ldon_points_guk;
	apus->ldon_mirugal_points = m_pp.ldon_points_mir;
	apus->ldon_mistmoore_points = m_pp.ldon_points_mmc;
	apus->ldon_rujarkian_points = m_pp.ldon_points_ruj;
	apus->ldon_takish_points = m_pp.ldon_points_tak;
	outapp->priority = 6;
	QueuePacket(outapp);
	safe_delete(outapp);
	return true;

	return(false);
}

void Client::SetSkill(SkillType skillid, uint16 value) {
	if (skillid > HIGHEST_SKILL)
		return;
	m_pp.skills[skillid] = value; // We need to be able to #setskill 254 and 255 to reset skills

	EQApplicationPacket* outapp = new EQApplicationPacket(OP_SkillUpdate, sizeof(SkillUpdate_Struct));
	SkillUpdate_Struct* skill = (SkillUpdate_Struct*)outapp->pBuffer;
	skill->skillId=skillid;
	skill->value=value;
	QueuePacket(outapp);
	safe_delete(outapp);
}

void Client::IncreaseLanguageSkill(int skill_id, int value) {

	if (skill_id >= MAX_PP_LANGUAGE)
		return; //Invalid lang id

	m_pp.languages[skill_id] += value;

	if (m_pp.languages[skill_id] > 100) //Lang skill above max
		m_pp.languages[skill_id] = 100;

	EQApplicationPacket* outapp = new EQApplicationPacket(OP_SkillUpdate, sizeof(SkillUpdate_Struct));
	SkillUpdate_Struct* skill = (SkillUpdate_Struct*)outapp->pBuffer;
	skill->skillId = 100 + skill_id;
	skill->value = m_pp.languages[skill_id];
	QueuePacket(outapp);
	safe_delete(outapp);

	Message_StringID( MT_Skills, LANG_SKILL_IMPROVED ); //Notify client
}

void Client::AddSkill(SkillType skillid, uint16 value) {
	if (skillid > HIGHEST_SKILL)
		return;
	value = GetRawSkill(skillid) + value;
	uint16 max = GetMaxSkillAfterSpecializationRules(skillid, MaxSkill(skillid));
	if (value > max)
		value = max;
	SetSkill(skillid, value);
}

void Client::SendSound(){//Makes a sound.
	EQApplicationPacket* outapp = new EQApplicationPacket(OP_Sound, 68);
	unsigned char x[68];
	memset(x, 0, 68);
	x[0]=0x22;
	memset(&x[4],0x8002,sizeof(uint16));
	memset(&x[8],0x8624,sizeof(uint16));
	memset(&x[12],0x4A01,sizeof(uint16));
	x[16]=0x05;
	x[28]=0x00;//change this value to give gold to the client
	memset(&x[40],0xFFFFFFFF,sizeof(uint32));
	memset(&x[44],0xFFFFFFFF,sizeof(uint32));
	memset(&x[48],0xFFFFFFFF,sizeof(uint32));
	memset(&x[52],0xFFFFFFFF,sizeof(uint32));
	memset(&x[56],0xFFFFFFFF,sizeof(uint32));
	memset(&x[60],0xFFFFFFFF,sizeof(uint32));
	memset(&x[64],0xffffffff,sizeof(uint32));
	memcpy(outapp->pBuffer,x,outapp->size);
	QueuePacket(outapp);
	safe_delete(outapp);

}
void Client::UpdateWho(uint8 remove) {
	if (account_id == 0)
		return;
	if (!worldserver.Connected())
		return;
	ServerPacket* pack = new ServerPacket(ServerOP_ClientList, sizeof(ServerClientList_Struct));
	ServerClientList_Struct* scl = (ServerClientList_Struct*) pack->pBuffer;
	scl->remove = remove;
	scl->wid = this->GetWID();
	scl->IP = this->GetIP();
	scl->charid = this->CharacterID();
	strcpy(scl->name, this->GetName());

	scl->gm = GetGM();
	scl->Admin = this->Admin();
	scl->AccountID = this->AccountID();
	strcpy(scl->AccountName, this->AccountName());
	scl->LSAccountID = this->LSAccountID();
	strn0cpy(scl->lskey, lskey, sizeof(scl->lskey));
	scl->zone = zone->GetZoneID();
	scl->instance_id = zone->GetInstanceID();
	scl->race = this->GetRace();
	scl->class_ = GetClass();
	scl->level = GetLevel();
	if (m_pp.anon == 0)
		scl->anon = 0;
	else if (m_pp.anon == 1)
		scl->anon = 1;
	else if (m_pp.anon >= 2)
		scl->anon = 2;

	scl->ClientVersion = GetClientVersion();
	scl->tellsoff = tellsoff;
	scl->guild_id = guild_id;
	scl->LFG = LFG;
	if(LFG) {
		scl->LFGFromLevel = LFGFromLevel;
		scl->LFGToLevel = LFGToLevel;
		scl->LFGMatchFilter = LFGMatchFilter;
		memcpy(scl->LFGComments, LFGComments, sizeof(scl->LFGComments));
	}

	worldserver.SendPacket(pack);
	safe_delete(pack);
}

void Client::WhoAll(Who_All_Struct* whom) {

	if (!worldserver.Connected())
		Message(0, "Error: World server disconnected");
	else {
		ServerPacket* pack = new ServerPacket(ServerOP_Who, sizeof(ServerWhoAll_Struct));
		ServerWhoAll_Struct* whoall = (ServerWhoAll_Struct*) pack->pBuffer;
		whoall->admin = this->Admin();
		whoall->fromid=this->GetID();
		strcpy(whoall->from, this->GetName());
		strn0cpy(whoall->whom, whom->whom, 64);
		whoall->lvllow = whom->lvllow;
		whoall->lvlhigh = whom->lvlhigh;
		whoall->gmlookup = whom->gmlookup;
		whoall->wclass = whom->wclass;
		whoall->wrace = whom->wrace;
		worldserver.SendPacket(pack);
		safe_delete(pack);
	}
}

void Client::FriendsWho(char *FriendsString) {

	if (!worldserver.Connected())
		Message(0, "Error: World server disconnected");
	else {
		ServerPacket* pack = new ServerPacket(ServerOP_FriendsWho, sizeof(ServerFriendsWho_Struct) + strlen(FriendsString));
		ServerFriendsWho_Struct* FriendsWho = (ServerFriendsWho_Struct*) pack->pBuffer;
		FriendsWho->FromID = this->GetID();
		strcpy(FriendsWho->FromName, GetName());
		strcpy(FriendsWho->FriendsString, FriendsString);
		worldserver.SendPacket(pack);
		safe_delete(pack);
	}
}


void Client::UpdateAdmin(bool iFromDB) {
	int16 tmp = admin;
	if (iFromDB)
		admin = database.CheckStatus(account_id);
	if (tmp == admin && iFromDB)
		return;

	if(m_pp.gm)
	{
#if EQDEBUG >= 5
		printf("%s is a GM\n", GetName());
#endif
// no need for this, having it set in pp you already start as gm
// and it's also set in your spawn packet so other people see it too
//		SendAppearancePacket(AT_GM, 1, false);
		petition_list.UpdateGMQueue();
	}

	UpdateWho();
}

void Client::SetStats(uint8 type,int16 set_val){
	if(type>STAT_DISEASE){
		printf("Error in Client::IncStats, received invalid type of: %i\n",type);
		return;
	}
	EQApplicationPacket* outapp = new EQApplicationPacket(OP_IncreaseStats,sizeof(IncreaseStat_Struct));
	IncreaseStat_Struct* iss=(IncreaseStat_Struct*)outapp->pBuffer;
	switch(type){
		case STAT_STR:
			if(set_val>0)
				iss->str=set_val;
			if(set_val<0)
				m_pp.STR=0;
			else if(set_val>255)
				m_pp.STR=255;
			else
				m_pp.STR=set_val;
			break;
		case STAT_STA:
			if(set_val>0)
				iss->sta=set_val;
			if(set_val<0)
				m_pp.STA=0;
			else if(set_val>255)
				m_pp.STA=255;
			else
				m_pp.STA=set_val;
			break;
		case STAT_AGI:
			if(set_val>0)
				iss->agi=set_val;
			if(set_val<0)
				m_pp.AGI=0;
			else if(set_val>255)
				m_pp.AGI=255;
			else
				m_pp.AGI=set_val;
			break;
		case STAT_DEX:
			if(set_val>0)
				iss->dex=set_val;
			if(set_val<0)
				m_pp.DEX=0;
			else if(set_val>255)
				m_pp.DEX=255;
			else
				m_pp.DEX=set_val;
			break;
		case STAT_INT:
			if(set_val>0)
				iss->int_=set_val;
			if(set_val<0)
				m_pp.INT=0;
			else if(set_val>255)
				m_pp.INT=255;
			else
				m_pp.INT=set_val;
			break;
		case STAT_WIS:
			if(set_val>0)
				iss->wis=set_val;
			if(set_val<0)
				m_pp.WIS=0;
			else if(set_val>255)
				m_pp.WIS=255;
			else
				m_pp.WIS=set_val;
			break;
		case STAT_CHA:
			if(set_val>0)
				iss->cha=set_val;
			if(set_val<0)
				m_pp.CHA=0;
			else if(set_val>255)
				m_pp.CHA=255;
			else
				m_pp.CHA=set_val;
		break;
	}
	QueuePacket(outapp);
	safe_delete(outapp);
}

void Client::IncStats(uint8 type,int16 increase_val){
	if(type>STAT_DISEASE){
		printf("Error in Client::IncStats, received invalid type of: %i\n",type);
		return;
	}
	EQApplicationPacket* outapp = new EQApplicationPacket(OP_IncreaseStats,sizeof(IncreaseStat_Struct));
	IncreaseStat_Struct* iss=(IncreaseStat_Struct*)outapp->pBuffer;
	switch(type){
		case STAT_STR:
			if(increase_val>0)
				iss->str=increase_val;
			if((m_pp.STR+increase_val*2)<0)
				m_pp.STR=0;
			else if((m_pp.STR+increase_val*2)>255)
				m_pp.STR=255;
			else
				m_pp.STR+=increase_val*2;
			break;
		case STAT_STA:
			if(increase_val>0)
				iss->sta=increase_val;
			if((m_pp.STA+increase_val*2)<0)
				m_pp.STA=0;
			else if((m_pp.STA+increase_val*2)>255)
				m_pp.STA=255;
			else
				m_pp.STA+=increase_val*2;
			break;
		case STAT_AGI:
			if(increase_val>0)
				iss->agi=increase_val;
			if((m_pp.AGI+increase_val*2)<0)
				m_pp.AGI=0;
			else if((m_pp.AGI+increase_val*2)>255)
				m_pp.AGI=255;
			else
				m_pp.AGI+=increase_val*2;
			break;
		case STAT_DEX:
			if(increase_val>0)
				iss->dex=increase_val;
			if((m_pp.DEX+increase_val*2)<0)
				m_pp.DEX=0;
			else if((m_pp.DEX+increase_val*2)>255)
				m_pp.DEX=255;
			else
				m_pp.DEX+=increase_val*2;
			break;
		case STAT_INT:
			if(increase_val>0)
				iss->int_=increase_val;
			if((m_pp.INT+increase_val*2)<0)
				m_pp.INT=0;
			else if((m_pp.INT+increase_val*2)>255)
				m_pp.INT=255;
			else
				m_pp.INT+=increase_val*2;
			break;
		case STAT_WIS:
			if(increase_val>0)
				iss->wis=increase_val;
			if((m_pp.WIS+increase_val*2)<0)
				m_pp.WIS=0;
			else if((m_pp.WIS+increase_val*2)>255)
				m_pp.WIS=255;
			else
				m_pp.WIS+=increase_val*2;
			break;
		case STAT_CHA:
			if(increase_val>0)
				iss->cha=increase_val;
			if((m_pp.CHA+increase_val*2)<0)
				m_pp.CHA=0;
			else if((m_pp.CHA+increase_val*2)>255)
				m_pp.CHA=255;
			else
				m_pp.CHA+=increase_val*2;
			break;
	}
	QueuePacket(outapp);
	safe_delete(outapp);
}

const int32& Client::SetMana(int32 amount) {
	bool update = false;
	if (amount < 0)
		amount = 0;
	if (amount > GetMaxMana())
		amount = GetMaxMana();
	if (amount != cur_mana)
		update = true;
	cur_mana = amount;
	if (update)
		Mob::SetMana(amount);
	SendManaUpdatePacket();
	return cur_mana;
}

void Client::SendManaUpdatePacket() {
	if (!Connected() || IsCasting())
		return;

	if (GetClientVersion() >= EQClientSoD) {
		SendManaUpdate();
		SendEnduranceUpdate();
	}

	//cout << "Sending mana update: " << (cur_mana - last_reported_mana) << endl;
	if (last_reported_mana != cur_mana || last_reported_endur != cur_end) {



		EQApplicationPacket* outapp = new EQApplicationPacket(OP_ManaChange, sizeof(ManaChange_Struct));
		ManaChange_Struct* manachange = (ManaChange_Struct*)outapp->pBuffer;
		manachange->new_mana = cur_mana;
		manachange->stamina = cur_end;
		manachange->spell_id = casting_spell_id;	//always going to be 0... since we check IsCasting()
		outapp->priority = 6;
		QueuePacket(outapp);
		safe_delete(outapp);

		Group *g = GetGroup();

		if(g)
		{
			outapp = new EQApplicationPacket(OP_MobManaUpdate, sizeof(MobManaUpdate_Struct));
			EQApplicationPacket *outapp2 = new EQApplicationPacket(OP_MobEnduranceUpdate, sizeof(MobEnduranceUpdate_Struct));

			MobManaUpdate_Struct *mmus = (MobManaUpdate_Struct *)outapp->pBuffer;
			MobEnduranceUpdate_Struct *meus = (MobEnduranceUpdate_Struct *)outapp2->pBuffer;

			mmus->spawn_id = meus->spawn_id = GetID();

			mmus->mana = GetManaPercent();
			meus->endurance = GetEndurancePercent();


			for(int i = 0; i < MAX_GROUP_MEMBERS; ++i)
				if(g->members[i] && g->members[i]->IsClient() && (g->members[i] != this) && (g->members[i]->CastToClient()->GetClientVersion() >= EQClientSoD))
				{
					g->members[i]->CastToClient()->QueuePacket(outapp);
					g->members[i]->CastToClient()->QueuePacket(outapp2);
				}

			safe_delete(outapp);
			safe_delete(outapp2);
		}


		last_reported_mana = cur_mana;
		last_reported_endur = cur_end;
	}
}

// sends mana update to self
void Client::SendManaUpdate()
{
	EQApplicationPacket* mana_app = new EQApplicationPacket(OP_ManaUpdate,sizeof(ManaUpdate_Struct));
	ManaUpdate_Struct* mus = (ManaUpdate_Struct*)mana_app->pBuffer;
	mus->cur_mana = GetMana();
	mus->max_mana = GetMaxMana();
	mus->spawn_id = GetID();
	QueuePacket(mana_app);
	entity_list.QueueClientsByXTarget(this, mana_app, false);
	safe_delete(mana_app);
}

// sends endurance update to self
void Client::SendEnduranceUpdate()
{
	EQApplicationPacket* end_app = new EQApplicationPacket(OP_EnduranceUpdate,sizeof(EnduranceUpdate_Struct));
	EnduranceUpdate_Struct* eus = (EnduranceUpdate_Struct*)end_app->pBuffer;
	eus->cur_end = GetEndurance();
	eus->max_end = GetMaxEndurance();
	eus->spawn_id = GetID();
	QueuePacket(end_app);
	entity_list.QueueClientsByXTarget(this, end_app, false);
	safe_delete(end_app);
}

void Client::FillSpawnStruct(NewSpawn_Struct* ns, Mob* ForWho)
{
	Mob::FillSpawnStruct(ns, ForWho);

	// Populate client-specific spawn information
	ns->spawn.afk		= AFK;
	ns->spawn.lfg		= LFG; // afk and lfg are cleared on zoning on live
	ns->spawn.anon		= m_pp.anon;
	ns->spawn.gm		= GetGM() ? 1 : 0;
	ns->spawn.guildID	= GuildID();
//	ns->spawn.linkdead	= IsLD() ? 1 : 0;
//	ns->spawn.pvp		= GetPVP() ? 1 : 0;


	strcpy(ns->spawn.title, m_pp.title);
	strcpy(ns->spawn.suffix, m_pp.suffix);

	if (IsBecomeNPC() == true)
		ns->spawn.NPC = 1;
	else if (ForWho == this)
		ns->spawn.NPC = 10;
	else
		ns->spawn.NPC = 0;
	ns->spawn.is_pet = 0;

	if (!IsInAGuild()) {
		ns->spawn.guildrank = 0xFF;
	} else {
		ns->spawn.guildrank = guild_mgr.GetDisplayedRank(GuildID(), GuildRank(), AccountID());
	}
	ns->spawn.size			= 0; // Changing size works, but then movement stops! (wth?)
	ns->spawn.runspeed		= (gmspeed == 0) ? runspeed : 3.125f;
	if (!m_pp.showhelm) ns->spawn.showhelm = 0;

	// pp also hold this info; should we pull from there or inventory?
	// (update: i think pp should do it, as this holds LoY dye - plus, this is ugly code with Inventory!)
	const Item_Struct* item = nullptr;
	const ItemInst* inst = nullptr;
	if ((inst = m_inv[SLOT_HANDS]) && inst->IsType(ItemClassCommon)) {
		item = inst->GetItem();
		ns->spawn.equipment[MATERIAL_HANDS]	= item->Material;
		ns->spawn.colors[MATERIAL_HANDS].color	= GetEquipmentColor(MATERIAL_HANDS);
	}
	if ((inst = m_inv[SLOT_HEAD]) && inst->IsType(ItemClassCommon)) {
		item = inst->GetItem();
		ns->spawn.equipment[MATERIAL_HEAD]	= item->Material;
		ns->spawn.colors[MATERIAL_HEAD].color	= GetEquipmentColor(MATERIAL_HEAD);
	}
	if ((inst = m_inv[SLOT_ARMS]) && inst->IsType(ItemClassCommon)) {
		item = inst->GetItem();
		ns->spawn.equipment[MATERIAL_ARMS]	= item->Material;
		ns->spawn.colors[MATERIAL_ARMS].color	= GetEquipmentColor(MATERIAL_ARMS);
	}
	if ((inst = m_inv[SLOT_BRACER01]) && inst->IsType(ItemClassCommon)) {
		item = inst->GetItem();
		ns->spawn.equipment[MATERIAL_BRACER]= item->Material;
		ns->spawn.colors[MATERIAL_BRACER].color	= GetEquipmentColor(MATERIAL_BRACER);
	}
	if ((inst = m_inv[SLOT_BRACER02]) && inst->IsType(ItemClassCommon)) {
		item = inst->GetItem();
		ns->spawn.equipment[MATERIAL_BRACER]= item->Material;
		ns->spawn.colors[MATERIAL_BRACER].color	= GetEquipmentColor(MATERIAL_BRACER);
	}
	if ((inst = m_inv[SLOT_CHEST]) && inst->IsType(ItemClassCommon)) {
		item = inst->GetItem();
		ns->spawn.equipment[MATERIAL_CHEST]	= item->Material;
		ns->spawn.colors[MATERIAL_CHEST].color	= GetEquipmentColor(MATERIAL_CHEST);
	}
	if ((inst = m_inv[SLOT_LEGS]) && inst->IsType(ItemClassCommon)) {
		item = inst->GetItem();
		ns->spawn.equipment[MATERIAL_LEGS]	= item->Material;
		ns->spawn.colors[MATERIAL_LEGS].color	= GetEquipmentColor(MATERIAL_LEGS);
	}
	if ((inst = m_inv[SLOT_FEET]) && inst->IsType(ItemClassCommon)) {
		item = inst->GetItem();
		ns->spawn.equipment[MATERIAL_FEET]	= item->Material;
		ns->spawn.colors[MATERIAL_FEET].color	= GetEquipmentColor(MATERIAL_FEET);
	}
	if ((inst = m_inv[SLOT_PRIMARY]) && inst->IsType(ItemClassCommon)) {
		item = inst->GetItem();
		if (strlen(item->IDFile) > 2)
			ns->spawn.equipment[MATERIAL_PRIMARY] = atoi(&item->IDFile[2]);
	}
	if ((inst = m_inv[SLOT_SECONDARY]) && inst->IsType(ItemClassCommon)) {
		item = inst->GetItem();
		if (strlen(item->IDFile) > 2)
			ns->spawn.equipment[MATERIAL_SECONDARY] = atoi(&item->IDFile[2]);
	}

	//these two may be related to ns->spawn.texture
	/*
	ns->spawn.npc_armor_graphic = texture;
	ns->spawn.npc_helm_graphic = helmtexture;
	*/

	//filling in some unknowns to make the client happy
//	ns->spawn.unknown0002[2] = 3;

}

bool Client::GMHideMe(Client* client) {
	if (gmhideme) {
		if (client == 0)
			return true;
		else if (admin > client->Admin())
			return true;
		else
			return false;
	}
	else
		return false;
}

void Client::Duck() {
	SetAppearance(eaCrouching, false);
}

void Client::Stand() {
	SetAppearance(eaStanding, false);
}

void Client::ChangeLastName(const char* in_lastname) {
	memset(m_pp.last_name, 0, sizeof(m_pp.last_name));
	strn0cpy(m_pp.last_name, in_lastname, sizeof(m_pp.last_name));
	EQApplicationPacket* outapp = new EQApplicationPacket(OP_GMLastName, sizeof(GMLastName_Struct));
	GMLastName_Struct* gmn = (GMLastName_Struct*)outapp->pBuffer;
	strcpy(gmn->name, name);
	strcpy(gmn->gmname, name);
	strcpy(gmn->lastname, in_lastname);
	gmn->unknown[0]=1;
	gmn->unknown[1]=1;
	gmn->unknown[2]=1;
	gmn->unknown[3]=1;
	entity_list.QueueClients(this, outapp, false);
	// Send name update packet here... once know what it is
	safe_delete(outapp);
}

bool Client::ChangeFirstName(const char* in_firstname, const char* gmname)
{
	// check duplicate name
	bool usedname = database.CheckUsedName((const char*) in_firstname);
	if (!usedname) {
		return false;
	}

	// update character_
	if(!database.UpdateName(GetName(), in_firstname))
		return false;

	// update pp
	memset(m_pp.name, 0, sizeof(m_pp.name));
	snprintf(m_pp.name, sizeof(m_pp.name), "%s", in_firstname);
	strcpy(name, m_pp.name);
	Save();

	// send name update packet
	EQApplicationPacket* outapp = new EQApplicationPacket(OP_GMNameChange, sizeof(GMName_Struct));
	GMName_Struct* gmn=(GMName_Struct*)outapp->pBuffer;
	strn0cpy(gmn->gmname,gmname,64);
	strn0cpy(gmn->oldname,GetName(),64);
	strn0cpy(gmn->newname,in_firstname,64);
	gmn->unknown[0] = 1;
	gmn->unknown[1] = 1;
	gmn->unknown[2] = 1;
	entity_list.QueueClients(this, outapp, false);
	safe_delete(outapp);

	// finally, update the /who list
	UpdateWho();

	// success
	return true;
}

void Client::SetGM(bool toggle) {
	m_pp.gm = toggle ? 1 : 0;
	Message(13, "You are %s a GM.", m_pp.gm ? "now" : "no longer");
	SendAppearancePacket(AT_GM, m_pp.gm);
	Save();
	UpdateWho();
}

void Client::ReadBook(BookRequest_Struct *book) {
	char *txtfile = book->txtfile;

	if(txtfile[0] == '0' && txtfile[1] == '\0') {
		//invalid book... coming up on non-book items.
		return;
	}

	string booktxt2 = database.GetBook(txtfile);
	int length = booktxt2.length();

	if (booktxt2[0] != '\0') {
#if EQDEBUG >= 6
		LogFile->write(EQEMuLog::Normal,"Client::ReadBook() textfile:%s Text:%s", txtfile, booktxt2.c_str());
#endif
		EQApplicationPacket* outapp = new EQApplicationPacket(OP_ReadBook, length + sizeof(BookText_Struct));

		BookText_Struct *out = (BookText_Struct *) outapp->pBuffer;
		out->window = book->window;
		if(GetClientVersion() >= EQClientSoF)
		{
			const ItemInst *inst = m_inv[book->invslot];
			if(inst)
				out->type = inst->GetItem()->Book;
			else
				out->type = book->type;
		}
		else
		{
			out->type = book->type;
		}
		out->invslot = book->invslot;
		memcpy(out->booktext, booktxt2.c_str(), length);

		QueuePacket(outapp);
		safe_delete(outapp);
	}
}

void Client::QuestReadBook(const char* text, uint8 type) {
	string booktxt2 = text;
	int length = booktxt2.length();
	if (booktxt2[0] != '\0') {
		EQApplicationPacket* outapp = new EQApplicationPacket(OP_ReadBook, length + sizeof(BookText_Struct));
		BookText_Struct *out = (BookText_Struct *) outapp->pBuffer;
		out->window = 0xFF;
		out->type = type;
		out->invslot = 0;
		memcpy(out->booktext, booktxt2.c_str(), length);
		QueuePacket(outapp);
		safe_delete(outapp);
	}
}

void Client::SendClientMoneyUpdate(uint8 type,uint32 amount){
	EQApplicationPacket* outapp = new EQApplicationPacket(OP_TradeMoneyUpdate,sizeof(TradeMoneyUpdate_Struct));
	TradeMoneyUpdate_Struct* mus= (TradeMoneyUpdate_Struct*)outapp->pBuffer;
	mus->amount=amount;
	mus->trader=0;
	mus->type=type;
	QueuePacket(outapp);
	safe_delete(outapp);
}

bool Client::TakeMoneyFromPP(uint64 copper, bool updateclient) {
	int64 copperpp,silver,gold,platinum;
	copperpp = m_pp.copper;
	silver = static_cast<int64>(m_pp.silver) * 10;
	gold = static_cast<int64>(m_pp.gold) * 100;
	platinum = static_cast<int64>(m_pp.platinum) * 1000;

	int64 clienttotal = copperpp + silver + gold + platinum;

	clienttotal -= copper;
	if(clienttotal < 0)
	{
		return false; // Not enough money!
	}
	else
	{
		copperpp -= copper;
		if(copperpp <= 0)
		{
			copper = abs64(copperpp);
			m_pp.copper = 0;
		}
		else
		{
			m_pp.copper = copperpp;
			if(updateclient)
				SendMoneyUpdate();
			Save();
			return true;
		}
		silver -= copper;
		if(silver <= 0)
		{
			copper = abs64(silver);
			m_pp.silver = 0;
		}
		else
		{
			m_pp.silver = silver/10;
			m_pp.copper += (silver-(m_pp.silver*10));
			if(updateclient)
				SendMoneyUpdate();
			Save();
			return true;
		}

		gold -=copper;

		if(gold <= 0)
		{
			copper = abs64(gold);
			m_pp.gold = 0;
		}
		else
		{
			m_pp.gold = gold/100;
			uint64 silvertest = (gold-(static_cast<uint64>(m_pp.gold)*100))/10;
			m_pp.silver += silvertest;
			uint64 coppertest = (gold-(static_cast<uint64>(m_pp.gold)*100+silvertest*10));
			m_pp.copper += coppertest;
			if(updateclient)
				SendMoneyUpdate();
			Save();
			return true;
		}

		platinum -= copper;

		//Impossible for plat to be negative, already checked above

		m_pp.platinum = platinum/1000;
		uint64 goldtest = (platinum-(static_cast<uint64>(m_pp.platinum)*1000))/100;
		m_pp.gold += goldtest;
		uint64 silvertest = (platinum-(static_cast<uint64>(m_pp.platinum)*1000+goldtest*100))/10;
		m_pp.silver += silvertest;
		uint64 coppertest = (platinum-(static_cast<uint64>(m_pp.platinum)*1000+goldtest*100+silvertest*10));
		m_pp.copper = coppertest;
		if(updateclient)
			SendMoneyUpdate();
		RecalcWeight();
		Save();
		return true;
	}
}

void Client::AddMoneyToPP(uint64 copper, bool updateclient){
	uint64 tmp;
	uint64 tmp2;
	tmp = copper;

	// Add Amount of Platinum
	tmp2 = tmp/1000;
	int32 new_val = m_pp.platinum + tmp2;
	if(new_val < 0) {
		m_pp.platinum = 0;
	} else {
		m_pp.platinum = m_pp.platinum + tmp2;
	}
	tmp-=tmp2*1000;

	//if (updateclient)
	//	SendClientMoneyUpdate(3,tmp2);

	// Add Amount of Gold
	tmp2 = tmp/100;
	new_val = m_pp.gold + tmp2;
	if(new_val < 0) {
		m_pp.gold = 0;
	} else {
		m_pp.gold = m_pp.gold + tmp2;
	}
	tmp-=tmp2*100;
	//if (updateclient)
	//	SendClientMoneyUpdate(2,tmp2);

	// Add Amount of Silver
	tmp2 = tmp/10;
	new_val = m_pp.silver + tmp2;
	if(new_val < 0) {
		m_pp.silver = 0;
	} else {
		m_pp.silver = m_pp.silver + tmp2;
	}
	tmp-=tmp2*10;
	//if (updateclient)
	//	SendClientMoneyUpdate(1,tmp2);

	// Add Copper
	//tmp	= tmp - (tmp2* 10);
	//if (updateclient)
	//	SendClientMoneyUpdate(0,tmp);
	tmp2 = tmp;
	new_val = m_pp.copper + tmp2;
	if(new_val < 0) {
		m_pp.copper = 0;
	} else {
		m_pp.copper = m_pp.copper + tmp2;
	}


	//send them all at once, since the above code stopped working.
	if(updateclient)
		SendMoneyUpdate();

	RecalcWeight();

	Save();

	LogFile->write(EQEMuLog::Debug, "Client::AddMoneyToPP() %s should have: plat:%i gold:%i silver:%i copper:%i", GetName(), m_pp.platinum, m_pp.gold, m_pp.silver, m_pp.copper);
}

void Client::AddMoneyToPP(uint32 copper, uint32 silver, uint32 gold, uint32 platinum, bool updateclient){

	int32 new_value = m_pp.platinum + platinum;
	if(new_value >= 0 && new_value > m_pp.platinum)
		m_pp.platinum += platinum;

	new_value = m_pp.gold + gold;
	if(new_value >= 0 && new_value > m_pp.gold)
		m_pp.gold += gold;

	new_value = m_pp.silver + silver;
	if(new_value >= 0 && new_value > m_pp.silver)
		m_pp.silver += silver;

	new_value = m_pp.copper + copper;
	if(new_value >= 0 && new_value > m_pp.copper)
		m_pp.copper += copper;

	if(updateclient)
		SendMoneyUpdate();

	RecalcWeight();
	Save();

#if (EQDEBUG>=5)
		LogFile->write(EQEMuLog::Debug, "Client::AddMoneyToPP() %s should have: plat:%i gold:%i silver:%i copper:%i",
			GetName(), m_pp.platinum, m_pp.gold, m_pp.silver, m_pp.copper);
#endif
}

void Client::SendMoneyUpdate() {
	EQApplicationPacket* outapp = new EQApplicationPacket(OP_MoneyUpdate,sizeof(MoneyUpdate_Struct));
	MoneyUpdate_Struct* mus= (MoneyUpdate_Struct*)outapp->pBuffer;

	mus->platinum = m_pp.platinum;
	mus->gold = m_pp.gold;
	mus->silver = m_pp.silver;
	mus->copper = m_pp.copper;

	FastQueuePacket(&outapp);
}

bool Client::HasMoney(uint64 Copper) {

	if ((static_cast<uint64>(m_pp.copper) +
		(static_cast<uint64>(m_pp.silver) * 10) +
		(static_cast<uint64>(m_pp.gold) * 100) +
		(static_cast<uint64>(m_pp.platinum) * 1000)) >= Copper)
		return true;

	return false;
}

uint64 Client::GetCarriedMoney() {

	return ((static_cast<uint64>(m_pp.copper) +
		(static_cast<uint64>(m_pp.silver) * 10) +
		(static_cast<uint64>(m_pp.gold) * 100) +
		(static_cast<uint64>(m_pp.platinum) * 1000)));
}

uint64 Client::GetAllMoney() {

	return (
		(static_cast<uint64>(m_pp.copper) +
		(static_cast<uint64>(m_pp.silver) * 10) +
		(static_cast<uint64>(m_pp.gold) * 100) +
		(static_cast<uint64>(m_pp.platinum) * 1000) +
		(static_cast<uint64>(m_pp.copper_bank) +
		(static_cast<uint64>(m_pp.silver_bank) * 10) +
		(static_cast<uint64>(m_pp.gold_bank) * 100) +
		(static_cast<uint64>(m_pp.platinum_bank) * 1000) +
		(static_cast<uint64>(m_pp.copper_cursor) +
		(static_cast<uint64>(m_pp.silver_cursor) * 10) +
		(static_cast<uint64>(m_pp.gold_cursor) * 100) +
		(static_cast<uint64>(m_pp.platinum_cursor) * 1000) +
		(static_cast<uint64>(m_pp.platinum_shared) * 1000)))));
}

bool Client::CheckIncreaseSkill(SkillType skillid, Mob *against_who, int chancemodi) {
	if (IsAIControlled()) // no skillups while chamred =p
		return false;
	if (skillid > HIGHEST_SKILL)
		return false;
	int skillval = GetRawSkill(skillid);
	int maxskill = GetMaxSkillAfterSpecializationRules(skillid, MaxSkill(skillid));

	if(against_who)
	{
		if(against_who->SpecAttacks[IMMUNE_AGGRO] || against_who->IsClient() ||
			GetLevelCon(against_who->GetLevel()) == CON_GREEN)
		{
			//false by default
			return mod_can_increase_skill(skillid, against_who);
		}
	}

	// Make sure we're not already at skill cap
	if (skillval < maxskill)
	{
		// the higher your current skill level, the harder it is
		int16 Chance = 10 + chancemodi + ((252 - skillval) / 20);
		if (Chance < 1)
			Chance = 1; // Make it always possible
		Chance = (Chance * RuleI(Character, SkillUpModifier) / 100);

		Chance = mod_increase_skill_chance(Chance, against_who);

		if(MakeRandomFloat(0, 99) < Chance)
		{
			SetSkill(skillid, GetRawSkill(skillid) + 1);
			_log(SKILLS__GAIN, "Skill %d at value %d successfully gain with %.4f%%chance (mod %d)", skillid, skillval, Chance, chancemodi);
			return true;
		} else {
			_log(SKILLS__GAIN, "Skill %d at value %d failed to gain with %.4f%%chance (mod %d)", skillid, skillval, Chance, chancemodi);
		}
	} else {
		_log(SKILLS__GAIN, "Skill %d at value %d cannot increase due to maxmum %d", skillid, skillval, maxskill);
	}
	return false;
}

void Client::CheckLanguageSkillIncrease(uint8 langid, uint8 TeacherSkill) {
	if (langid >= MAX_PP_LANGUAGE)
		return;		// do nothing if langid is an invalid language

	int LangSkill = m_pp.languages[langid];		// get current language skill

	if (LangSkill < 100) {	// if the language isn't already maxed
		int16 Chance = 5 + ((TeacherSkill - LangSkill)/10);	// greater chance to learn if teacher's skill is much higher than yours
		Chance = (Chance * RuleI(Character, SkillUpModifier)/100);

		if(MakeRandomFloat(0,100) < Chance) {	// if they make the roll
			IncreaseLanguageSkill(langid);	// increase the language skill by 1
			_log(SKILLS__GAIN, "Language %d at value %d successfully gain with %.4f%%chance", langid, LangSkill, Chance);
		}
		else
			_log(SKILLS__GAIN, "Language %d at value %d failed to gain with %.4f%%chance", langid, LangSkill, Chance);
	}
}

bool Client::HasSkill(SkillType skill_id) const {
	return((GetSkill(skill_id) > 0) && CanHaveSkill(skill_id));
}

bool Client::CanHaveSkill(SkillType skill_id) const {
	return(database.GetSkillCap(GetClass(), skill_id, RuleI(Character, MaxLevel)) > 0);
	//if you don't have it by max level, then odds are you never will?
}

uint16 Client::MaxSkill(SkillType skillid, uint16 class_, uint16 level) const {
	return(database.GetSkillCap(class_, skillid, level));
}

uint8 Client::SkillTrainLevel(SkillType skillid, uint16 class_){
	return(database.GetTrainLevel(class_, skillid, RuleI(Character, MaxLevel)));
}

uint16 Client::GetMaxSkillAfterSpecializationRules(SkillType skillid, uint16 maxSkill)
{
	uint16 Result = maxSkill;

	uint16 PrimarySpecialization = 0, SecondaryForte = 0;

	uint16 PrimarySkillValue = 0, SecondarySkillValue = 0;

	uint16 MaxSpecializations = GetAA(aaSecondaryForte) ? 2 : 1;

	if(skillid >= SPECIALIZE_ABJURE && skillid <= SPECIALIZE_EVOCATION)
	{
		bool HasPrimarySpecSkill = false;

		int NumberOfPrimarySpecSkills = 0;

		for(int i = SPECIALIZE_ABJURE; i <= SPECIALIZE_EVOCATION; ++i)
		{
			if(m_pp.skills[i] > 50)
			{
				HasPrimarySpecSkill = true;
				NumberOfPrimarySpecSkills++;
			}
			if(m_pp.skills[i] > PrimarySkillValue)
			{
				if(PrimarySkillValue > SecondarySkillValue)
				{
					SecondarySkillValue = PrimarySkillValue;
					SecondaryForte = PrimarySpecialization;
				}

				PrimarySpecialization = i;
				PrimarySkillValue = m_pp.skills[i];
			}
			else if(m_pp.skills[i] > SecondarySkillValue)
			{
				SecondaryForte = i;
				SecondarySkillValue = m_pp.skills[i];
			}
		}

		if(SecondarySkillValue <=50)
			SecondaryForte = 0;

		if(HasPrimarySpecSkill)
		{
			if(NumberOfPrimarySpecSkills <= MaxSpecializations)
			{
				if(MaxSpecializations == 1)
				{
					if(skillid != PrimarySpecialization)
					{
						Result = 50;
					}
				}
				else
				{
					if((skillid != PrimarySpecialization) && ((skillid == SecondaryForte) || (SecondaryForte == 0)))
					{
						if((PrimarySkillValue > 100) || (!SecondaryForte))
							Result = 100;
					}
					else if(skillid != PrimarySpecialization)
					{
						Result = 50;
					}
				}
			}
			else
			{
				Message(13, "Your spell casting specializations skills have been reset. "
						"Only %i primary specialization skill is allowed.", MaxSpecializations);

				for(int i = SPECIALIZE_ABJURE; i <= SPECIALIZE_EVOCATION; ++i)
					SetSkill((SkillType)i, 1);

				Save();

				LogFile->write(EQEMuLog::Normal, "Reset %s's caster specialization skills to 1. "
								"Too many specializations skills were above 50.", GetCleanName());
			}

		}
	}
	// This should possibly be handled by bonuses rather than here.
	switch(skillid)
	{
		case TRACKING:
		{
			Result += ((GetAA(aaAdvancedTracking) * 10) + (GetAA(aaTuneofPursuance) * 10));
			break;
		}

		default:
			break;
	}

	return Result;
}

void Client::SetPVP(bool toggle) {
	m_pp.pvp = toggle ? 1 : 0;

	if(GetPVP())
		this->Message_StringID(MT_Shout,PVP_ON);
	else
		Message(13, "You no longer follow the ways of discord.");

	SendAppearancePacket(AT_PVP, GetPVP());
	Save();
}

void Client::WorldKick() {
	EQApplicationPacket* outapp = new EQApplicationPacket(OP_GMKick, sizeof(GMKick_Struct));
	GMKick_Struct* gmk = (GMKick_Struct *)outapp->pBuffer;
	strcpy(gmk->name,GetName());
	QueuePacket(outapp);
	safe_delete(outapp);
	Kick();
}

void Client::GMKill() {
	EQApplicationPacket* outapp = new EQApplicationPacket(OP_GMKill, sizeof(GMKill_Struct));
	GMKill_Struct* gmk = (GMKill_Struct *)outapp->pBuffer;
	strcpy(gmk->name,GetName());
	QueuePacket(outapp);
	safe_delete(outapp);
}

bool Client::CheckAccess(int16 iDBLevel, int16 iDefaultLevel) {
	if ((admin >= iDBLevel) || (iDBLevel == 255 && admin >= iDefaultLevel))
		return true;
	else
		return false;
}

void Client::MemorizeSpell(uint32 slot,uint32 spellid,uint32 scribing){
	EQApplicationPacket* outapp = new EQApplicationPacket(OP_MemorizeSpell,sizeof(MemorizeSpell_Struct));
	MemorizeSpell_Struct* mss=(MemorizeSpell_Struct*)outapp->pBuffer;
	mss->scribing=scribing;
	mss->slot=slot;
	mss->spell_id=spellid;
	outapp->priority = 5;
	QueuePacket(outapp);
	safe_delete(outapp);
}

void Client::SetFeigned(bool in_feigned) {
	if (in_feigned)
	{
		if(RuleB(Character, FeignKillsPet))
		{
			SetPet(0);
		}
		SetHorseId(0);
		entity_list.ClearFeignAggro(this);
		forget_timer.Start(FeignMemoryDuration);
	} else {
		forget_timer.Disable();
	}
	feigned=in_feigned;
 }

void Client::LogMerchant(Client* player, Mob* merchant, uint32 quantity, uint32 price, const Item_Struct* item, bool buying)
{
	if(!player || !merchant || !item)
		return;

	string LogText = "Qty: ";

	char Buffer[255];
	memset(Buffer, 0, sizeof(Buffer));

	snprintf(Buffer, sizeof(Buffer)-1, "%3i", quantity);
	LogText += Buffer;
	snprintf(Buffer, sizeof(Buffer)-1, "%10i", price);
	LogText += " TotalValue: ";
	LogText += Buffer;
	snprintf(Buffer, sizeof(Buffer)-1, " ItemID: %7i", item->ID);
	LogText += Buffer;
	LogText += " ";
	snprintf(Buffer, sizeof(Buffer)-1, " %s", item->Name);
	LogText += Buffer;

	if (buying==true) {
		database.logevents(player->AccountName(),player->AccountID(),player->admin,player->GetName(),merchant->GetName(),"Buying from Merchant",LogText.c_str(),2);
	}
	else {
		database.logevents(player->AccountName(),player->AccountID(),player->admin,player->GetName(),merchant->GetName(),"Selling to Merchant",LogText.c_str(),3);
	}
}

void Client::LogLoot(Client* player, Corpse* corpse, const Item_Struct* item){
	char* logtext;
	char itemid[100];
	char itemname[100];
	char coinloot[100];
	if (item!=0){
		memset(itemid,0,sizeof(itemid));
		memset(itemname,0,sizeof(itemid));
		itoa(item->ID,itemid,10);
		sprintf(itemname,"%s",item->Name);
		logtext=itemname;

		strcat(logtext,"(");
		strcat(logtext,itemid);
		strcat(logtext,") Looted");
		database.logevents(player->AccountName(),player->AccountID(),player->admin,player->GetName(),corpse->orgname,"Looting Item",logtext,4);
	}
	else{
		if ((corpse->GetPlatinum() + corpse->GetGold() + corpse->GetSilver() + corpse->GetCopper())>0) {
			memset(coinloot,0,sizeof(coinloot));
			sprintf(coinloot,"%i PP %i GP %i SP %i CP",corpse->GetPlatinum(),corpse->GetGold(),corpse->GetSilver(),corpse->GetCopper());
			logtext=coinloot;
			strcat(logtext," Looted");
			if (corpse->GetPlatinum()>10000)
				database.logevents(player->AccountName(),player->AccountID(),player->admin,player->GetName(),corpse->orgname,"Excessive Loot!",logtext,9);
			else
				database.logevents(player->AccountName(),player->AccountID(),player->admin,player->GetName(),corpse->orgname,"Looting Money",logtext,5);
		}
	}
}


bool Client::BindWound(Mob* bindmob, bool start, bool fail){
	EQApplicationPacket* outapp = 0;
	if(!fail) {
		outapp = new EQApplicationPacket(OP_Bind_Wound, sizeof(BindWound_Struct));
		BindWound_Struct* bind_out = (BindWound_Struct*) outapp->pBuffer;
		// Start bind
		if(!bindwound_timer.Enabled()) {
			//make sure we actually have a bandage... and consume it.
			int16 bslot = m_inv.HasItemByUse(ItemTypeBandage, 1, invWhereWorn|invWherePersonal);
			if(bslot == SLOT_INVALID) {
				bind_out->type = 3;
				QueuePacket(outapp);
				bind_out->type = 7;	//this is the wrong message, dont know the right one.
				QueuePacket(outapp);
				return(true);
			}
			DeleteItemInInventory(bslot, 1, true);	//do we need client update?

			// start complete timer
			bindwound_timer.Start(10000);
			bindwound_target = bindmob;

			// Send client unlock
			bind_out->type = 3;
			QueuePacket(outapp);
			bind_out->type = 0;
			// Client Unlocked
			if(!bindmob) {
				// send "bindmob dead" to client
				bind_out->type = 4;
				QueuePacket(outapp);
				bind_out->type = 0;
				bindwound_timer.Disable();
				bindwound_target = 0;
			}
			else {
				// send bindmob "stand still"
				if(!bindmob->IsAIControlled() && bindmob != this ) {
					bind_out->type = 2; // ?
					//bind_out->type = 3; // ?
					bind_out->to = GetID(); // ?
					bindmob->CastToClient()->QueuePacket(outapp);
					bind_out->type = 0;
					bind_out->to = 0;
				}
				else if (bindmob->IsAIControlled() && bindmob != this ){
					; // Tell IPC to stand still?
				}
				else {
					; // Binding self
				}
			}
		} else {
		// finish bind
			// disable complete timer
			bindwound_timer.Disable();
			bindwound_target = 0;
			if(!bindmob){
					// send "bindmob gone" to client
					bind_out->type = 5; // not in zone
					QueuePacket(outapp);
					bind_out->type = 0;
			}

			else {
				if (!GetFeigned() && (bindmob->DistNoRoot(*this) <= 400)) {
					// send bindmob bind done
					if(!bindmob->IsAIControlled() && bindmob != this ) {

					}
					else if(bindmob->IsAIControlled() && bindmob != this ) {
					// Tell IPC to resume??
					}
					else {
					// Binding self
					}
					// Send client bind done

					//this is taken care of on start of bind, not finish now, and is improved
					//DeleteItemInInventory(m_inv.HasItem(13009, 1), 1, true);

					bind_out->type = 1; // Done
					QueuePacket(outapp);
					bind_out->type = 0;
					CheckIncreaseSkill(BIND_WOUND, nullptr, 5);

					int maxHPBonus = spellbonuses.MaxBindWound + itembonuses.MaxBindWound + aabonuses.MaxBindWound;

					int max_percent = 50 + 10 * maxHPBonus;

					if(GetClass() == MONK && GetSkill(BIND_WOUND) > 200) {
						max_percent = 70 + 10 * maxHPBonus;
					}

					max_percent = mod_bindwound_percent(max_percent, bindmob);

					int max_hp = bindmob->GetMaxHP()*max_percent/100;

					// send bindmob new hp's
					if (bindmob->GetHP() < bindmob->GetMaxHP() && bindmob->GetHP() <= (max_hp)-1){
						// 0.120 per skill point, 0.60 per skill level, minimum 3 max 30
						int bindhps = 3;


						if (GetSkill(BIND_WOUND) > 200) {
							bindhps += GetSkill(BIND_WOUND)*4/10;
						} else if (GetSkill(BIND_WOUND) >= 10) {
							bindhps += GetSkill(BIND_WOUND)/4;
						}

						//Implementation of aaMithanielsBinding is a guess (the multiplier)
						int bindBonus = spellbonuses.BindWound + itembonuses.BindWound + aabonuses.BindWound;

						bindhps += bindhps*bindBonus / 100;

						bindhps = mod_bindwound_hp(bindhps, bindmob);

						//if the bind takes them above the max bindable
						//cap it at that value. Dont know if live does it this way
						//but it makes sense to me.
						int chp = bindmob->GetHP() + bindhps;
						if(chp > max_hp)
							chp = max_hp;

						bindmob->SetHP(chp);
						bindmob->SendHPUpdate();
					}
					else {
						//I dont have the real, live
						Message(15, "You cannot bind wounds above %d%% hitpoints.", max_percent);
						if(bindmob->IsClient())
							bindmob->CastToClient()->Message(15, "You cannot have your wounds bound above %d%% hitpoints.", max_percent);
						// Too many hp message goes here.
					}
				}
				else {
					// Send client bind failed
					if(bindmob != this)
						bind_out->type = 6; // They moved
					else
						bind_out->type = 7; // Bandager moved

					QueuePacket(outapp);
					bind_out->type = 0;
				}
			}
		}
	}
	else if (bindwound_timer.Enabled()) {
		// You moved
		outapp = new EQApplicationPacket(OP_Bind_Wound, sizeof(BindWound_Struct));
		BindWound_Struct* bind_out = (BindWound_Struct*) outapp->pBuffer;
		bindwound_timer.Disable();
		bindwound_target = 0;
		bind_out->type = 7;
		QueuePacket(outapp);
		bind_out->type = 3;
		QueuePacket(outapp);
	}
	safe_delete(outapp);
	return true;
}

void Client::SetMaterial(int16 in_slot, uint32 item_id){
	const Item_Struct* item = database.GetItem(item_id);
	if (item && (item->ItemClass==ItemClassCommon)) {
		if (in_slot==SLOT_HEAD)
			m_pp.item_material[MATERIAL_HEAD]		= item->Material;
		else if (in_slot==SLOT_CHEST)
			m_pp.item_material[MATERIAL_CHEST]		= item->Material;
		else if (in_slot==SLOT_ARMS)
			m_pp.item_material[MATERIAL_ARMS]		= item->Material;
		else if (in_slot==SLOT_BRACER01)
			m_pp.item_material[MATERIAL_BRACER]		= item->Material;
		else if (in_slot==SLOT_BRACER02)
			m_pp.item_material[MATERIAL_BRACER]		= item->Material;
		else if (in_slot==SLOT_HANDS)
			m_pp.item_material[MATERIAL_HANDS]		= item->Material;
		else if (in_slot==SLOT_LEGS)
			m_pp.item_material[MATERIAL_LEGS]		= item->Material;
		else if (in_slot==SLOT_FEET)
			m_pp.item_material[MATERIAL_FEET]		= item->Material;
		else if (in_slot==SLOT_PRIMARY)
			m_pp.item_material[MATERIAL_PRIMARY]	= atoi(item->IDFile+2);
		else if (in_slot==SLOT_SECONDARY)
			m_pp.item_material[MATERIAL_SECONDARY]	= atoi(item->IDFile+2);
	}
}

void Client::ServerFilter(SetServerFilter_Struct* filter){

/*	this code helps figure out the filter IDs in the packet if needed
	static SetServerFilter_Struct ssss;
	int r;
	uint32 *o = (uint32 *) &ssss;
	uint32 *n = (uint32 *) filter;
	for(r = 0; r < (sizeof(SetServerFilter_Struct)/4); r++) {
		if(*o != *n)
			LogFile->write(EQEMuLog::Debug, "Filter %d changed from %d to %d", r, *o, *n);
		o++; n++;
	}
	memcpy(&ssss, filter, sizeof(SetServerFilter_Struct));
*/
#define Filter0(type) \
	if(filter->filters[type] == 1) \
		ClientFilters[type] = FilterShow; \
	else \
		ClientFilters[type] = FilterHide;
#define Filter1(type) \
	if(filter->filters[type] == 0) \
		ClientFilters[type] = FilterShow; \
	else \
		ClientFilters[type] = FilterHide;

	Filter0(FilterGuildChat);
	Filter0(FilterSocials);
	Filter0(FilterGroupChat);
	Filter0(FilterShouts);
	Filter0(FilterAuctions);
	Filter0(FilterOOC);
	Filter0(FilterBadWords);

	if(filter->filters[FilterPCSpells] == 0)
		ClientFilters[FilterPCSpells] = FilterShow;
	else if(filter->filters[FilterPCSpells] == 1)
		ClientFilters[FilterPCSpells] = FilterHide;
	else
		ClientFilters[FilterPCSpells] = FilterShowGroupOnly;

	Filter1(FilterNPCSpells);

	if(filter->filters[FilterBardSongs] == 0)
		ClientFilters[FilterBardSongs] = FilterShow;
	else if(filter->filters[FilterBardSongs] == 1)
		ClientFilters[FilterBardSongs] = FilterShowSelfOnly;
	else if(filter->filters[FilterBardSongs] == 2)
		ClientFilters[FilterBardSongs] = FilterShowGroupOnly;
	else
		ClientFilters[FilterBardSongs] = FilterHide;

	if(filter->filters[FilterSpellCrits] == 0)
		ClientFilters[FilterSpellCrits] = FilterShow;
	else if(filter->filters[FilterSpellCrits] == 1)
		ClientFilters[FilterSpellCrits] = FilterShowSelfOnly;
	else
		ClientFilters[FilterSpellCrits] = FilterHide;

	Filter1(FilterMeleeCrits);

	if(filter->filters[FilterSpellDamage] == 0)
		ClientFilters[FilterSpellDamage] = FilterShow;
	else if(filter->filters[FilterSpellDamage] == 1)
		ClientFilters[FilterSpellDamage] = FilterShowSelfOnly;
	else
		ClientFilters[FilterSpellDamage] = FilterHide;

	Filter0(FilterMyMisses);
	Filter0(FilterOthersMiss);
	Filter0(FilterOthersHit);
	Filter0(FilterMissedMe);
	Filter1(FilterDamageShields);
	Filter1(FilterDOT);
	Filter1(FilterPetHits);
	Filter1(FilterPetMisses);
	Filter1(FilterFocusEffects);
	Filter1(FilterPetSpells);
	Filter1(FilterHealOverTime);
}

// this version is for messages with no parameters
void Client::Message_StringID(uint32 type, uint32 string_id, uint32 distance)
{
	if (GetFilter(FilterSpellDamage) == FilterHide && type == MT_NonMelee)
		return;
	if (GetFilter(FilterMeleeCrits) == FilterHide && type == MT_CritMelee) //98 is self...
		return;
	if (GetFilter(FilterSpellCrits) == FilterHide && type == MT_SpellCrits)
		return;
	EQApplicationPacket* outapp = new EQApplicationPacket(OP_SimpleMessage,12);
	SimpleMessage_Struct* sms = (SimpleMessage_Struct*)outapp->pBuffer;
	sms->color=type;
	sms->string_id=string_id;

	sms->unknown8=0;

	if(distance>0)
		entity_list.QueueCloseClients(this,outapp,false,distance);
	else
		QueuePacket(outapp);
	safe_delete(outapp);
}

//
// this list of 9 args isn't how I want to do it, but to use va_arg
// you have to know how many args you're expecting, and to do that we have
// to load the eqstr file and count them in the string.
// This hack sucks but it's gonna work for now.
//
void Client::Message_StringID(uint32 type, uint32 string_id, const char* message1,
	const char* message2,const char* message3,const char* message4,
	const char* message5,const char* message6,const char* message7,
	const char* message8,const char* message9, uint32 distance)
{
	if (GetFilter(FilterSpellDamage) == FilterHide && type == MT_NonMelee)
		return;
	if (GetFilter(FilterMeleeCrits) == FilterHide && type == MT_CritMelee) //98 is self...
		return;
	if (GetFilter(FilterSpellCrits) == FilterHide && type == MT_SpellCrits)
		return;
	if (GetFilter(FilterDamageShields) == FilterHide && type == MT_DS)
		return;

	int i, argcount, length;
	char *bufptr;
	const char *message_arg[9] = {0};

	if(type==MT_Emote)
		type=4;

	if(!message1)
	{
		Message_StringID(type, string_id);	// use the simple message instead
		return;
	}

	i = 0;
	message_arg[i++] = message1;
	message_arg[i++] = message2;
	message_arg[i++] = message3;
	message_arg[i++] = message4;
	message_arg[i++] = message5;
	message_arg[i++] = message6;
	message_arg[i++] = message7;
	message_arg[i++] = message8;
	message_arg[i++] = message9;

	for(argcount = length = 0; message_arg[argcount]; argcount++)
		length += strlen(message_arg[argcount]) + 1;

	EQApplicationPacket* outapp = new EQApplicationPacket(OP_FormattedMessage, length+13);
	FormattedMessage_Struct *fm = (FormattedMessage_Struct *)outapp->pBuffer;
	fm->string_id = string_id;
	fm->type = type;
	bufptr = fm->message;
	for(i = 0; i < argcount; i++)
	{
		strcpy(bufptr, message_arg[i]);
		bufptr += strlen(message_arg[i]) + 1;
	}


	if(distance>0)
		entity_list.QueueCloseClients(this,outapp,false,distance);
	else
		QueuePacket(outapp);
	safe_delete(outapp);
}


void Client::SetTint(int16 in_slot, uint32 color) {
	Color_Struct new_color;
	new_color.color = color;
	SetTint(in_slot, new_color);
}

// Still need to reconcile bracer01 versus bracer02
void Client::SetTint(int16 in_slot, Color_Struct& color) {
	if (in_slot==SLOT_HEAD)
		m_pp.item_tint[MATERIAL_HEAD].color=color.color;
	else if (in_slot==SLOT_ARMS)
		m_pp.item_tint[MATERIAL_ARMS].color=color.color;
	else if (in_slot==SLOT_BRACER01)
		m_pp.item_tint[MATERIAL_BRACER].color=color.color;
	else if (in_slot==SLOT_BRACER02)
		m_pp.item_tint[MATERIAL_BRACER].color=color.color;
	else if (in_slot==SLOT_HANDS)
		m_pp.item_tint[MATERIAL_HANDS].color=color.color;
	else if (in_slot==SLOT_PRIMARY)
		m_pp.item_tint[MATERIAL_PRIMARY].color=color.color;
	else if (in_slot==SLOT_SECONDARY)
		m_pp.item_tint[MATERIAL_SECONDARY].color=color.color;
	else if (in_slot==SLOT_CHEST)
		m_pp.item_tint[MATERIAL_CHEST].color=color.color;
	else if (in_slot==SLOT_LEGS)
		m_pp.item_tint[MATERIAL_LEGS].color=color.color;
	else if (in_slot==SLOT_FEET)
		m_pp.item_tint[MATERIAL_FEET].color=color.color;
}

void Client::SetHideMe(bool flag)
{
	EQApplicationPacket app;

	gmhideme = flag;

	if(gmhideme)
	{
		database.SetHideMe(AccountID(),true);
		CreateDespawnPacket(&app, false);
		entity_list.RemoveFromTargets(this);
		trackable = false;
	}
	else
	{
		database.SetHideMe(AccountID(),false);
		CreateSpawnPacket(&app);
		trackable = true;
	}

	entity_list.QueueClientsStatus(this, &app, true, 0, Admin()-1);
}

void Client::SetLanguageSkill(int langid, int value)
{
	if (langid >= MAX_PP_LANGUAGE)
		return; //Invalid Language

	if (value > 100)
		value = 100; //Max lang value

	m_pp.languages[langid] = value;

	EQApplicationPacket* outapp = new EQApplicationPacket(OP_SkillUpdate, sizeof(SkillUpdate_Struct));
	SkillUpdate_Struct* skill = (SkillUpdate_Struct*)outapp->pBuffer;
	skill->skillId = 100 + langid;
	skill->value = m_pp.languages[langid];
	QueuePacket(outapp);
	safe_delete(outapp);

	Message_StringID( MT_Skills, LANG_SKILL_IMPROVED ); //Notify the client
}

void Client::LinkDead()
{
	if (GetGroup())
	{
		entity_list.MessageGroup(this,true,15,"%s has gone linkdead.",GetName());
		GetGroup()->DelMember(this);
	}
	Raid *raid = entity_list.GetRaidByClient(this);
	if(raid){
		raid->MemberZoned(this);
	}
//	save_timer.Start(2500);
	linkdead_timer.Start(RuleI(Zone,ClientLinkdeadMS));
	SendAppearancePacket(AT_Linkdead, 1);
	client_state = CLIENT_LINKDEAD;
	AI_Start(CLIENT_LD_TIMEOUT);
}

uint8 Client::SlotConvert(uint8 slot,bool bracer){
	uint8 slot2=0;
	if(bracer)
		return SLOT_BRACER02;
	switch(slot){
		case MATERIAL_HEAD:
			slot2=SLOT_HEAD;
			break;
		case MATERIAL_CHEST:
			slot2=SLOT_CHEST;
			break;
		case MATERIAL_ARMS:
			slot2=SLOT_ARMS;
			break;
		case MATERIAL_BRACER:
			slot2=SLOT_BRACER01;
			break;
		case MATERIAL_HANDS:
			slot2=SLOT_HANDS;
			break;
		case MATERIAL_LEGS:
			slot2=SLOT_LEGS;
			break;
		case MATERIAL_FEET:
			slot2=SLOT_FEET;
			break;
		}
	return slot2;
}

uint8 Client::SlotConvert2(uint8 slot){
	uint8 slot2=0;
	switch(slot){
		case SLOT_HEAD:
			slot2=MATERIAL_HEAD;
			break;
		case SLOT_CHEST:
			slot2=MATERIAL_CHEST;
			break;
		case SLOT_ARMS:
			slot2=MATERIAL_ARMS;
			break;
		case SLOT_BRACER01:
			slot2=MATERIAL_BRACER;
			break;
		case SLOT_HANDS:
			slot2=MATERIAL_HANDS;
			break;
		case SLOT_LEGS:
			slot2=MATERIAL_LEGS;
			break;
		case SLOT_FEET:
			slot2=MATERIAL_FEET;
			break;
		}
	return slot2;
}

void Client::Escape()
{
	entity_list.RemoveFromTargets(this, true);
	SetInvisible(1);

	Message_StringID(MT_Skills, ESCAPE);
}

float Client::CalcPriceMod(Mob* other, bool reverse)
{
	float chaformula = 0;
	if (other)
	{
		int factionlvl = GetFactionLevel(CharacterID(), other->CastToNPC()->GetNPCTypeID(), GetRace(), GetClass(), GetDeity(), other->CastToNPC()->GetPrimaryFaction(), other);
		if (factionlvl >= FACTION_APPREHENSIVE) // Apprehensive or worse.
		{
			if (GetCHA() > 103)
			{
				chaformula = (GetCHA() - 103)*((-(RuleR(Merchant, ChaBonusMod))/100)*(RuleI(Merchant, PriceBonusPct))); // This will max out price bonus.
				if (chaformula < -1*(RuleI(Merchant, PriceBonusPct)))
					chaformula = -1*(RuleI(Merchant, PriceBonusPct));
			}
			else if (GetCHA() < 103)
			{
				chaformula = (103 - GetCHA())*(((RuleR(Merchant, ChaPenaltyMod))/100)*(RuleI(Merchant, PricePenaltyPct))); // This will bottom out price penalty.
				if (chaformula > 1*(RuleI(Merchant, PricePenaltyPct)))
					chaformula = 1*(RuleI(Merchant, PricePenaltyPct));
			}
		}
		if (factionlvl <= FACTION_INDIFFERENT) // Indifferent or better.
		{
			if (GetCHA() > 75)
			{
				chaformula = (GetCHA() - 75)*((-(RuleR(Merchant, ChaBonusMod))/100)*(RuleI(Merchant, PriceBonusPct))); // This will max out price bonus.
				if (chaformula < -1*(RuleI(Merchant, PriceBonusPct)))
					chaformula = -1*(RuleI(Merchant, PriceBonusPct));
			}
			else if (GetCHA() < 75)
			{
				chaformula = (75 - GetCHA())*(((RuleR(Merchant, ChaPenaltyMod))/100)*(RuleI(Merchant, PricePenaltyPct))); // Faction modifier keeps up from reaching bottom price penalty.
				if (chaformula > 1*(RuleI(Merchant, PricePenaltyPct)))
					chaformula = 1*(RuleI(Merchant, PricePenaltyPct));
			}
		}
	}

	if (reverse)
		chaformula *= -1; //For selling
	//Now we have, for example, 10
	chaformula /= 100; //Convert to 0.10
	chaformula += 1; //Convert to 1.10;
	return chaformula; //Returns 1.10, expensive stuff!
}

//neat idea from winter's roar, not implemented
void Client::Insight(uint32 t_id)
{
	Mob* who = entity_list.GetMob(t_id);
	if (!who)
		return;
	if (!who->IsNPC())
	{
		Message(0,"This ability can only be used on NPCs.");
		return;
	}
	if (Dist(*who) > 200)
	{
		Message(0,"You must get closer to your target!");
		return;
	}
	if (!CheckLosFN(who))
	{
		Message(0,"You must be able to see your target!");
		return;
	}
	char hitpoints[64];
	char resists[320];
	char dmg[64];
	memset(hitpoints,0,sizeof(hitpoints));
	memset(resists,0,sizeof(resists));
	memset(dmg,0,sizeof(dmg));
	//Start with HP blah
	int avg_hp = GetLevelHP(who->GetLevel());
	int cur_hp = who->GetHP();
	if (cur_hp == avg_hp)
	{
		strn0cpy(hitpoints,"averagely tough",32);
	}
	else if (cur_hp >= avg_hp*5)
	{
		strn0cpy(hitpoints,"extremely tough",32);
	}
	else if (cur_hp >= avg_hp*4)
	{
		strn0cpy(hitpoints,"exceptionally tough",32);
	}
	else if (cur_hp >= avg_hp*3)
	{
		strn0cpy(hitpoints,"very tough",32);
	}
	else if (cur_hp >= avg_hp*2)
	{
		strn0cpy(hitpoints,"quite tough",32);
	}
	else if (cur_hp >= avg_hp*1.25)
	{
		strn0cpy(hitpoints,"rather tough",32);
	}
	else if (cur_hp > avg_hp)
	{
		strn0cpy(hitpoints,"slightly tough",32);
	}
	else if (cur_hp <= avg_hp*0.20)
	{
		strn0cpy(hitpoints,"extremely frail",32);
	}
	else if (cur_hp <= avg_hp*0.25)
	{
		strn0cpy(hitpoints,"exceptionally frail",32);
	}
	else if (cur_hp <= avg_hp*0.33)
	{
		strn0cpy(hitpoints,"very frail",32);
	}
	else if (cur_hp <= avg_hp*0.50)
	{
		strn0cpy(hitpoints,"quite frail",32);
	}
	else if (cur_hp <= avg_hp*0.75)
	{
		strn0cpy(hitpoints,"rather frail",32);
	}
	else if (cur_hp < avg_hp)
	{
		strn0cpy(hitpoints,"slightly frail",32);
	}

	int avg_dmg = who->CastToNPC()->GetMaxDamage(who->GetLevel());
	int cur_dmg = who->CastToNPC()->GetMaxDMG();
	if (cur_dmg == avg_dmg)
	{
		strn0cpy(dmg,"averagely strong",32);
	}
	else if (cur_dmg >= avg_dmg*4)
	{
		strn0cpy(dmg,"extremely strong",32);
	}
	else if (cur_dmg >= avg_dmg*3)
	{
		strn0cpy(dmg,"exceptionally strong",32);
	}
	else if (cur_dmg >= avg_dmg*2)
	{
		strn0cpy(dmg,"very strong",32);
	}
	else if (cur_dmg >= avg_dmg*1.25)
	{
		strn0cpy(dmg,"quite strong",32);
	}
	else if (cur_dmg >= avg_dmg*1.10)
	{
		strn0cpy(dmg,"rather strong",32);
	}
	else if (cur_dmg > avg_dmg)
	{
		strn0cpy(dmg,"slightly strong",32);
	}
	else if (cur_dmg <= avg_dmg*0.20)
	{
		strn0cpy(dmg,"extremely weak",32);
	}
	else if (cur_dmg <= avg_dmg*0.25)
	{
		strn0cpy(dmg,"exceptionally weak",32);
	}
	else if (cur_dmg <= avg_dmg*0.33)
	{
		strn0cpy(dmg,"very weak",32);
	}
	else if (cur_dmg <= avg_dmg*0.50)
	{
		strn0cpy(dmg,"quite weak",32);
	}
	else if (cur_dmg <= avg_dmg*0.75)
	{
		strn0cpy(dmg,"rather weak",32);
	}
	else if (cur_dmg < avg_dmg)
	{
		strn0cpy(dmg,"slightly weak",32);
	}

	//Resists
	int res;
	int i = 1;

	//MR
	res = who->GetResist(i);
	i++;
	if (res >= 1000)
	{
		strcat(resists,"immune");
	}
	else if (res >= 500)
	{
		strcat(resists,"practically immune");
	}
	else if (res >= 250)
	{
		strcat(resists,"exceptionally resistant");
	}
	else if (res >= 150)
	{
		strcat(resists,"very resistant");
	}
	else if (res >= 100)
	{
		strcat(resists,"fairly resistant");
	}
	else if (res >= 50)
	{
		strcat(resists,"averagely resistant");
	}
	else if (res >= 25)
	{
		strcat(resists,"weakly resistant");
	}
	else
	{
		strcat(resists,"barely resistant");
	}
	strcat(resists," to magic, ");

	//FR
	res = who->GetResist(i);
	i++;
	if (res >= 1000)
	{
		strcat(resists,"immune");
	}
	else if (res >= 500)
	{
		strcat(resists,"practically immune");
	}
	else if (res >= 250)
	{
		strcat(resists,"exceptionally resistant");
	}
	else if (res >= 150)
	{
		strcat(resists,"very resistant");
	}
	else if (res >= 100)
	{
		strcat(resists,"fairly resistant");
	}
	else if (res >= 50)
	{
		strcat(resists,"averagely resistant");
	}
	else if (res >= 25)
	{
		strcat(resists,"weakly resistant");
	}
	else
	{
		strcat(resists,"barely resistant");
	}
	strcat(resists," to fire, ");

	//CR
	res = who->GetResist(i);
	i++;
	if (res >= 1000)
	{
		strcat(resists,"immune");
	}
	else if (res >= 500)
	{
		strcat(resists,"practically immune");
	}
	else if (res >= 250)
	{
		strcat(resists,"exceptionally resistant");
	}
	else if (res >= 150)
	{
		strcat(resists,"very resistant");
	}
	else if (res >= 100)
	{
		strcat(resists,"fairly resistant");
	}
	else if (res >= 50)
	{
		strcat(resists,"averagely resistant");
	}
	else if (res >= 25)
	{
		strcat(resists,"weakly resistant");
	}
	else
	{
		strcat(resists,"barely resistant");
	}
	strcat(resists," to cold, ");

	//PR
	res = who->GetResist(i);
	i++;
	if (res >= 1000)
	{
		strcat(resists,"immune");
	}
	else if (res >= 500)
	{
		strcat(resists,"practically immune");
	}
	else if (res >= 250)
	{
		strcat(resists,"exceptionally resistant");
	}
	else if (res >= 150)
	{
		strcat(resists,"very resistant");
	}
	else if (res >= 100)
	{
		strcat(resists,"fairly resistant");
	}
	else if (res >= 50)
	{
		strcat(resists,"averagely resistant");
	}
	else if (res >= 25)
	{
		strcat(resists,"weakly resistant");
	}
	else
	{
		strcat(resists,"barely resistant");
	}
	strcat(resists," to poison, and ");

	//MR
	res = who->GetResist(i);
	i++;
	if (res >= 1000)
	{
		strcat(resists,"immune");
	}
	else if (res >= 500)
	{
		strcat(resists,"practically immune");
	}
	else if (res >= 250)
	{
		strcat(resists,"exceptionally resistant");
	}
	else if (res >= 150)
	{
		strcat(resists,"very resistant");
	}
	else if (res >= 100)
	{
		strcat(resists,"fairly resistant");
	}
	else if (res >= 50)
	{
		strcat(resists,"averagely resistant");
	}
	else if (res >= 25)
	{
		strcat(resists,"weakly resistant");
	}
	else
	{
		strcat(resists,"barely resistant");
	}
	strcat(resists," to disease.");

	Message(0,"Your target is a level %i %s. It appears %s and %s for its level. It seems %s",who->GetLevel(),GetEQClassName(who->GetClass(),1),dmg,hitpoints,resists);
}

void Client::ChangeSQLLog(const char *file) {
	if(SQL_log != nullptr) {
		fclose(SQL_log);
		SQL_log = nullptr;
	}
	if(file != nullptr) {
		if(strstr(file, "..") != nullptr) {
			Message(13, ".. is forbibben in SQL log file names.");
			return;
		}
		char buf[512];
		snprintf(buf, 511, "%s%s", SQL_LOG_PATH, file);
		buf[511] = '\0';
		SQL_log = fopen(buf, "a");
		if(SQL_log == nullptr) {
			Message(13, "Unable to open SQL log file: %s\n", strerror(errno));
		}
	}
}

void Client::LogSQL(const char *fmt, ...) {
	if(SQL_log == nullptr)
		return;

	va_list argptr;
	va_start(argptr, fmt);
	vfprintf(SQL_log, fmt, argptr );
	fputc('\n', SQL_log);
	va_end(argptr);
}

void Client::GetGroupAAs(GroupLeadershipAA_Struct *into) const {
	memcpy(into, &m_pp.leader_abilities, sizeof(GroupLeadershipAA_Struct));
}

void Client::EnteringMessages(Client* client)
{
	//server rules
	char *rules;
	rules = new char [4096];

	if(database.GetVariable("Rules", rules, 4096))
	{
		uint8 flag = database.GetAgreementFlag(client->AccountID());
		if(!flag)
		{
			client->Message(13,"You must agree to the Rules, before you can move. (type #serverrules to view the rules)");
			client->Message(13,"You must agree to the Rules, before you can move. (type #serverrules to view the rules)");
			client->Message(13,"You must agree to the Rules, before you can move. (type #serverrules to view the rules)");
			client->SendAppearancePacket(AT_Anim, ANIM_FREEZE);
		}
	}
	safe_delete_array(rules);
}

void Client::SendRules(Client* client)
{
	char *rules;
	rules = new char [4096];
	char *ptr;

	database.GetVariable("Rules", rules, 4096);

	ptr = strtok(rules, "\n");
	while(ptr != nullptr)
	{

		client->Message(0,"%s",ptr);
		ptr = strtok(nullptr, "\n");
	}
	safe_delete_array(rules);
}

void Client::SetEndurance(int32 newEnd)
{
	/*Endurance can't be less than 0 or greater than max*/
	if(newEnd < 0)
		newEnd = 0;
	else if(newEnd > GetMaxEndurance()){
		newEnd = GetMaxEndurance();
	}

	cur_end = newEnd;
	SendManaUpdatePacket();
}

void Client::SacrificeConfirm(Client *caster) {

	EQApplicationPacket* outapp = new EQApplicationPacket(OP_Sacrifice, sizeof(Sacrifice_Struct));
	Sacrifice_Struct *ss = (Sacrifice_Struct*)outapp->pBuffer;

	if(!caster || PendingSacrifice) return;

	if(GetLevel() < RuleI(Spells, SacrificeMinLevel)){
		caster->Message_StringID(13, SAC_TOO_LOW);	//This being is not a worthy sacrifice.
		return;
	}
	if (GetLevel() > RuleI(Spells, SacrificeMaxLevel)) {
		caster->Message_StringID(13, SAC_TOO_HIGH);
		return;
	}

	ss->CasterID = caster->GetID();
	ss->TargetID = GetID();
	ss->Confirm = 0;
	QueuePacket(outapp);
	safe_delete(outapp);
	// We store the Caster's name, because when the packet comes back, it only has the victim's entityID in it,
	// not the caster.
	SacrificeCaster += caster->GetName();
	PendingSacrifice = true;
}

//Essentially a special case death function
void Client::Sacrifice(Client *caster)
{
				if(GetLevel() >= RuleI(Spells, SacrificeMinLevel) && GetLevel() <= RuleI(Spells, SacrificeMaxLevel)){
					int exploss = (int)(GetLevel() * (GetLevel() / 18.0) * 12000);
					if(exploss < GetEXP()){
						SetEXP(GetEXP()-exploss, GetAAXP());
						SendLogoutPackets();

						//make our become corpse packet, and queue to ourself before OP_Death.
						EQApplicationPacket app2(OP_BecomeCorpse, sizeof(BecomeCorpse_Struct));
						BecomeCorpse_Struct* bc = (BecomeCorpse_Struct*)app2.pBuffer;
						bc->spawn_id = GetID();
						bc->x = GetX();
						bc->y = GetY();
						bc->z = GetZ();
						QueuePacket(&app2);

						// make death packet
						EQApplicationPacket app(OP_Death, sizeof(Death_Struct));
						Death_Struct* d = (Death_Struct*)app.pBuffer;
						d->spawn_id = GetID();
						d->killer_id = caster ? caster->GetID() : 0;
						d->bindzoneid = GetPP().binds[0].zoneId;
						d->spell_id = SPELL_UNKNOWN;
						d->attack_skill = 0xe7;
						d->damage = 0;
						app.priority = 6;
						entity_list.QueueClients(this, &app);

						BuffFadeAll();
						UnmemSpellAll();
						Group *g = GetGroup();
						if(g){
							g->MemberZoned(this);
						}
						Raid *r = entity_list.GetRaidByClient(this);
						if(r){
							r->MemberZoned(this);
						}
						ClearAllProximities();
						if(RuleB(Character, LeaveCorpses)){
							Corpse *new_corpse = new Corpse(this, 0);
							entity_list.AddCorpse(new_corpse, GetID());
							SetID(0);
							entity_list.QueueClients(this, &app2, true);
						}
						Save();
						GoToDeath();
						caster->SummonItem(RuleI(Spells, SacrificeItemID));
					}
				}
				else{
					caster->Message_StringID(13, SAC_TOO_LOW);	//This being is not a worthy sacrifice.
				}
}

void Client::SendOPTranslocateConfirm(Mob *Caster, uint16 SpellID) {

	if(!Caster || PendingTranslocate) return;

	const SPDat_Spell_Struct &Spell = spells[SpellID];

	EQApplicationPacket* outapp = new EQApplicationPacket(OP_Translocate, sizeof(Translocate_Struct));
	Translocate_Struct *ts = (Translocate_Struct*)outapp->pBuffer;

	strcpy(ts->Caster, Caster->GetName());
	ts->SpellID = SpellID;

	if((SpellID == 1422) || (SpellID == 1334) || (SpellID == 3243)) {
		ts->ZoneID = m_pp.binds[0].zoneId;
		ts->x = m_pp.binds[0].x;
		ts->y = m_pp.binds[0].y;
		ts->z = m_pp.binds[0].z;
	}
	else {
		ts->ZoneID = database.GetZoneID(Spell.teleport_zone);
		ts->y = Spell.base[0];
		ts->x = Spell.base[1];
		ts->z = Spell.base[2];
	}

	ts->unknown008 = 0;
	ts->Complete = 0;

	PendingTranslocateData = *ts;
	PendingTranslocate=true;
	TranslocateTime = time(nullptr);

	QueuePacket(outapp);
	safe_delete(outapp);

	return;
}
void Client::SendPickPocketResponse(Mob *from, uint32 amt, int type, const Item_Struct* item){
		EQApplicationPacket* outapp = new EQApplicationPacket(OP_PickPocket, sizeof(sPickPocket_Struct));
		sPickPocket_Struct* pick_out = (sPickPocket_Struct*) outapp->pBuffer;
		pick_out->coin = amt;
		pick_out->from = GetID();
		pick_out->to = from->GetID();
		pick_out->myskill = GetSkill(PICK_POCKETS);

		if((type >= PickPocketPlatinum) && (type <= PickPocketCopper) && (amt == 0))
			type = PickPocketFailed;

		pick_out->type = type;
		if(item)
			strcpy(pick_out->itemname, item->Name);
		else
			pick_out->itemname[0] = '\0';
		//if we do not send this packet the client will lock up and require the player to relog.
		QueuePacket(outapp);
		safe_delete(outapp);
}

void Client::SetHoTT(uint32 mobid) {
	EQApplicationPacket *outapp = new EQApplicationPacket(OP_TargetHoTT, sizeof(ClientTarget_Struct));
	ClientTarget_Struct *ct = (ClientTarget_Struct *) outapp->pBuffer;
	ct->new_target = mobid;
	QueuePacket(outapp);
	safe_delete(outapp);
}

void Client::SendPopupToClient(const char *Title, const char *Text, uint32 PopupID, uint32 Buttons, uint32 Duration) {

	EQApplicationPacket *outapp = new EQApplicationPacket(OP_OnLevelMessage, sizeof(OnLevelMessage_Struct));
	OnLevelMessage_Struct *olms = (OnLevelMessage_Struct *) outapp->pBuffer;

	if((strlen(Title) > (sizeof(olms->Title)-1)) ||
		(strlen(Text) > (sizeof(olms->Text)-1))) return;

	strcpy(olms->Title, Title);
	strcpy(olms->Text, Text);

	olms->Buttons = Buttons;

	if(Duration > 0)
		olms->Duration = Duration * 1000;
	else
		olms->Duration = 0xffffffff;

	olms->PopupID = PopupID;
	olms->NegativeID = 0;

	sprintf(olms->ButtonName0, "%s", "Yes");
	sprintf(olms->ButtonName1, "%s", "No");
	QueuePacket(outapp);
	safe_delete(outapp);
}

void Client::SendWindow(uint32 PopupID, uint32 NegativeID, uint32 Buttons, const char *ButtonName0, const char *ButtonName1, uint32 Duration, int title_type, Client* target, const char *Title, const char *Text, ...) {
	va_list argptr;
	char buffer[4096];

	va_start(argptr, Text);
	vsnprintf(buffer, sizeof(buffer), Text, argptr);
	va_end(argptr);

	size_t len = strlen(buffer);

	EQApplicationPacket* app = new EQApplicationPacket(OP_OnLevelMessage, sizeof(OnLevelMessage_Struct));
	OnLevelMessage_Struct* olms=(OnLevelMessage_Struct*)app->pBuffer;

	if(strlen(Text) > (sizeof(olms->Text)-1))
		return;

	if(!target)
		title_type = 0;

	switch (title_type)
	{
		case 1: {
			char name[64] = "";
			strcpy(name, target->GetName());
			if(target->GetLastName()) {
				char last_name[64] = "";
				strcpy(last_name, target->GetLastName());
				strcat(name, " ");
				strcat(name, last_name);
			}
			strcpy(olms->Title, name);
			break;
		}
		case 2: {
			if(target->GuildID()) {
				char *guild_name = (char*)guild_mgr.GetGuildName(target->GuildID());
				strcpy(olms->Title, guild_name);
			}
			else {
				strcpy(olms->Title, "No Guild");
			}
			break;
		}
		default: {
			strcpy(olms->Title, Title);
			break;
		}
	}

	memcpy(olms->Text, buffer, len+1);

	olms->Buttons = Buttons;

	sprintf(olms->ButtonName0, "%s", ButtonName0);
	sprintf(olms->ButtonName1, "%s", ButtonName1);

	if(Duration > 0)
		olms->Duration = Duration * 1000;
	else
		olms->Duration = 0xffffffff;

	olms->PopupID = PopupID;
	olms->NegativeID = NegativeID;

	FastQueuePacket(&app);
}

void Client::KeyRingLoad()
{
	char errbuf[MYSQL_ERRMSG_SIZE];
	char *query = 0;
	MYSQL_RES *result;
	MYSQL_ROW row;
	query = new char[256];

	sprintf(query, "SELECT item_id FROM keyring WHERE char_id='%i' ORDER BY item_id",character_id);
	if (database.RunQuery(query, strlen(query), errbuf, &result))
	{
		safe_delete_array(query);
		while(0 != (row = mysql_fetch_row(result))){
			keyring.push_back(atoi(row[0]));
		}
		mysql_free_result(result);
	}else {
		cerr << "Error in Client::KeyRingLoad query '" << query << "' " << errbuf << endl;
		safe_delete_array(query);
		return;
	}
}

void Client::KeyRingAdd(uint32 item_id)
{
	if(0==item_id)return;
	char errbuf[MYSQL_ERRMSG_SIZE];
	char *query = 0;
	uint32 affected_rows = 0;
	query = new char[256];
	bool bFound = KeyRingCheck(item_id);
	if(!bFound){
		sprintf(query, "INSERT INTO keyring(char_id,item_id) VALUES(%i,%i)",character_id,item_id);
		if(database.RunQuery(query, strlen(query), errbuf, 0, &affected_rows))
		{
			Message(4,"Added to keyring.");
			safe_delete_array(query);
		}
		else
		{
			cerr << "Error in Doors::HandleClick query '" << query << "' " << errbuf << endl;
			safe_delete_array(query);
			return;
		}
		keyring.push_back(item_id);
	}
}

bool Client::KeyRingCheck(uint32 item_id)
{
	for(std::list<uint32>::iterator iter = keyring.begin();
		iter != keyring.end();
		++iter)
	{
		if(*iter == item_id)
			return true;
	}
	return false;
}

void Client::KeyRingList()
{
	Message(4,"Keys on Keyring:");
	const Item_Struct *item = 0;
	for(std::list<uint32>::iterator iter = keyring.begin();
		iter != keyring.end();
		++iter)
	{
		if ((item = database.GetItem(*iter))!=nullptr) {
			Message(4,item->Name);
		}
	}
}

bool Client::IsDiscovered(uint32 itemid) {

	char errbuf[MYSQL_ERRMSG_SIZE];
	char *query = 0;
	MYSQL_RES *result;
	MYSQL_ROW row;

	if (database.RunQuery(query, MakeAnyLenString(&query, "SELECT count(*) FROM discovered_items WHERE item_id = '%lu'", itemid), errbuf, &result))
	{
		row = mysql_fetch_row(result);
		if (atoi(row[0]))
		{
			mysql_free_result(result);
			safe_delete_array(query);
			return true;
		}
	}
	else
	{
		cerr << "Error in IsDiscovered query '" << query << "' " << errbuf << endl;
	}
	mysql_free_result(result);
	safe_delete_array(query);
	return false;
}

void Client::DiscoverItem(uint32 itemid) {

	char errbuf[MYSQL_ERRMSG_SIZE];
	char* query = 0;
	MYSQL_RES *result;
	if (database.RunQuery(query,MakeAnyLenString(&query, "INSERT INTO discovered_items SET item_id=%lu, char_name='%s', discovered_date=UNIX_TIMESTAMP(), account_status=%i", itemid, GetName(), Admin()), errbuf, &result))
	{
		mysql_free_result(result);
	}
	safe_delete_array(query);

	parse->EventPlayer(EVENT_DISCOVER_ITEM, this, "", itemid);
}

void Client::UpdateLFP() {

	Group *g = GetGroup();

	if(g && !g->IsLeader(this)) {
		database.SetLFP(CharacterID(), false);
		worldserver.StopLFP(CharacterID());
		LFP = false;
		return;
	}

	GroupLFPMemberEntry LFPMembers[MAX_GROUP_MEMBERS];

	for(unsigned int i=0; i<MAX_GROUP_MEMBERS; i++) {
		LFPMembers[i].Name[0] = '\0';
		LFPMembers[i].Class = 0;
		LFPMembers[i].Level = 0;
		LFPMembers[i].Zone = 0;
	}

	// Slot 0 is always for the group leader, or the player if not in a group
	strcpy(LFPMembers[0].Name, GetName());
	LFPMembers[0].Class = GetClass();
	LFPMembers[0].Level = GetLevel();
	LFPMembers[0].Zone = zone->GetZoneID();

	if(g) {
		// Fill the LFPMembers array with the rest of the group members, excluding ourself
		// We don't fill in the class, level or zone, because we may not be able to determine
		// them if the other group members are not in this zone. World will fill in this information
		// for us, if it can.
		int NextFreeSlot = 1;
		for(unsigned int i = 0; i < MAX_GROUP_MEMBERS; i++) {
			if((g->membername[i][0] != '\0') && strcasecmp(g->membername[i], LFPMembers[0].Name))
				strcpy(LFPMembers[NextFreeSlot++].Name, g->membername[i]);
		}
	}
	worldserver.UpdateLFP(CharacterID(), LFPMembers);
}

uint16 Client::GetPrimarySkillValue()
{
	SkillType skill = HIGHEST_SKILL; //because nullptr == 0, which is 1H Slashing, & we want it to return 0 from GetSkill
	bool equiped = m_inv.GetItem(13);

	if (!equiped)
		skill = HAND_TO_HAND;

	else {

		uint8 type = m_inv.GetItem(13)->GetItem()->ItemType; //is this the best way to do this?

		switch (type)
		{
			case ItemType1HS: // 1H Slashing
			{
				skill = _1H_SLASHING;
				break;
			}
			case ItemType2HS: // 2H Slashing
			{
				skill = _2H_SLASHING;
				break;
			}
			case ItemTypePierce: // Piercing
			{
				skill = PIERCING;
				break;
			}
			case ItemType1HB: // 1H Blunt
			{
				skill = _1H_BLUNT;
				break;
			}
			case ItemType2HB: // 2H Blunt
			{
				skill = _2H_BLUNT;
				break;
			}
			case ItemType2HPierce: // 2H Piercing
			{
				skill = PIERCING;
				break;
			}
			case ItemTypeHand2Hand: // Hand to Hand
			{
				skill = HAND_TO_HAND;
				break;
			}
			default: // All other types default to Hand to Hand
			{
				skill = HAND_TO_HAND;
				break;
			}
		}
	}

	return GetSkill(skill);
}

uint16 Client::GetTotalATK()
{
	uint16 AttackRating = 0;
	uint16 WornCap = itembonuses.ATK;

	if(IsClient()) {
		AttackRating = ((WornCap * 1.342) + (GetSkill(OFFENSE) * 1.345) + ((GetSTR() - 66) * 0.9) + (GetPrimarySkillValue() * 2.69));
		AttackRating += aabonuses.ATK + GroupLeadershipAAOffenseEnhancement();

		if (AttackRating < 10)
			AttackRating = 10;
	}
	else
		AttackRating = GetATK();

	AttackRating += spellbonuses.ATK;

	return AttackRating;
}

uint16 Client::GetATKRating()
{
	uint16 AttackRating = 0;
	if(IsClient()) {
		AttackRating = (GetSkill(OFFENSE) * 1.345) + ((GetSTR() - 66) * 0.9) + (GetPrimarySkillValue() * 2.69);

		if (AttackRating < 10)
			AttackRating = 10;
	}
	return AttackRating;
}

void Client::VoiceMacroReceived(uint32 Type, char *Target, uint32 MacroNumber) {

	uint32 GroupOrRaidID = 0;

	switch(Type) {

		case VoiceMacroGroup: {

			Group* g = GetGroup();

			if(g)
				GroupOrRaidID = g->GetID();
			else
				return;

			break;
		}

		case VoiceMacroRaid: {

			Raid* r = GetRaid();

			if(r)
				GroupOrRaidID = r->GetID();
			else
				return;

			break;
		}
	}

	if(!worldserver.SendVoiceMacro(this, Type, Target, MacroNumber, GroupOrRaidID))
		Message(0, "Error: World server disconnected");
}

void Client::ClearGroupAAs() {

	for(unsigned int i = 0; i < MAX_GROUP_LEADERSHIP_AA_ARRAY; i++)
		m_pp.leader_abilities.ranks[i] = 0;

	m_pp.group_leadership_points = 0;
	m_pp.raid_leadership_points = 0;
	m_pp.group_leadership_exp = 0;
	m_pp.raid_leadership_exp = 0;

	Save();
}

void Client::UpdateGroupAAs(int32 points, uint32 type) {

	switch(type)
	{
	case 0:
		{
		m_pp.group_leadership_points += points;
		break;
		}
	case 1:
		{
		m_pp.raid_leadership_points += points;
		break;
		}
	}
	SendLeadershipEXPUpdate();
}

bool Client::IsLeadershipEXPOn()
{

	if(!m_pp.leadAAActive)
		return false;

	Group *g = GetGroup();

	if(g && g->IsLeader(this) && (g->GroupCount() > 2))
		return true;

	Raid *r = GetRaid();

	if(r && r->IsLeader(this) && (r->RaidCount() > 17))
		return true;

	return false;

}

int Client::GetAggroCount() {
	return AggroCount;
}

void Client::IncrementAggroCount() {

	// This method is called when a client is added to a mob's hate list. It turns the clients aggro flag on so
	// rest state regen is stopped, and for SoF, it sends the opcode to show the crossed swords in-combat indicator.
	//
	//
	AggroCount++;

	if(!RuleI(Character, RestRegenPercent))
		return;

	// If we already had aggro before this method was called, the combat indicator should already be up for SoF clients,
	// so we don't need to send it again.
	//
	if(AggroCount > 1)
		return;

	if(GetClientVersion() >= EQClientSoF) {

		EQApplicationPacket *outapp = new EQApplicationPacket(OP_RestState, 1);
		char *Buffer = (char *)outapp->pBuffer;
		VARSTRUCT_ENCODE_TYPE(uint8, Buffer, 0x01);
		QueuePacket(outapp);
		safe_delete(outapp);
	}

}

void Client::DecrementAggroCount() {

	// This should be called when a client is removed from a mob's hate list (it dies or is memblurred).
	// It checks whether any other mob is aggro on the player, and if not, starts the rest timer.
	// For SoF, the opcode to start the rest state countdown timer in the UI is sent.
	//

	// If we didn't have aggro before, this method should not have been called.
	if(!AggroCount)
		return;

	AggroCount--;

	if(!RuleI(Character, RestRegenPercent))
		return;

	// Something else is still aggro on us, can't rest yet.
	if(AggroCount) return;

	rest_timer.Start(RuleI(Character, RestRegenTimeToActivate) * 1000);

	if(GetClientVersion() >= EQClientSoF) {

		EQApplicationPacket *outapp = new EQApplicationPacket(OP_RestState, 5);
		char *Buffer = (char *)outapp->pBuffer;
		VARSTRUCT_ENCODE_TYPE(uint8, Buffer, 0x00);
		VARSTRUCT_ENCODE_TYPE(uint32, Buffer, RuleI(Character, RestRegenTimeToActivate));
		QueuePacket(outapp);
		safe_delete(outapp);
	}
}

void Client::SendPVPStats()
{
	// This sends the data to the client to populate the PVP Stats Window.
	//
	// When the PVP Stats window is opened, no opcode is sent. Therefore this method should be called
	// from Client::CompleteConnect, and also when the player makes a PVP kill.
	//
	EQApplicationPacket *outapp = new EQApplicationPacket(OP_PVPStats, sizeof(PVPStats_Struct));
	PVPStats_Struct *pvps = (PVPStats_Struct *)outapp->pBuffer;

	pvps->Kills = m_pp.PVPKills;
	pvps->Deaths = m_pp.PVPDeaths;
	pvps->PVPPointsAvailable = m_pp.PVPCurrentPoints;
	pvps->TotalPVPPoints = m_pp.PVPCareerPoints;
	pvps->BestKillStreak = m_pp.PVPBestKillStreak;
	pvps->WorstDeathStreak = m_pp.PVPWorstDeathStreak;
	pvps->CurrentKillStreak = m_pp.PVPCurrentKillStreak;

	// TODO: Record and send other PVP Stats

	QueuePacket(outapp);
	safe_delete(outapp);
}

void Client::SendCrystalCounts()
{
	EQApplicationPacket *outapp = new EQApplicationPacket(OP_CrystalCountUpdate, sizeof(CrystalCountUpdate_Struct));
	CrystalCountUpdate_Struct *ccus = (CrystalCountUpdate_Struct *)outapp->pBuffer;

	ccus->CurrentRadiantCrystals = GetRadiantCrystals();
	ccus->CurrentEbonCrystals = GetEbonCrystals();
	ccus->CareerRadiantCrystals = m_pp.careerRadCrystals;
	ccus->CareerEbonCrystals = m_pp.careerEbonCrystals;


	QueuePacket(outapp);
	safe_delete(outapp);
}

void Client::SendDisciplineTimers()
{

	EQApplicationPacket *outapp = new EQApplicationPacket(OP_DisciplineTimer, sizeof(DisciplineTimer_Struct));
	DisciplineTimer_Struct *dts = (DisciplineTimer_Struct *)outapp->pBuffer;

	for(unsigned int i = 0; i < MAX_DISCIPLINE_TIMERS; ++i)
	{
		uint32 RemainingTime = p_timers.GetRemainingTime(pTimerDisciplineReuseStart + i);

		if(RemainingTime > 0)
		{
			dts->TimerID = i;
			dts->Duration = RemainingTime;
			QueuePacket(outapp);
		}
	}

	safe_delete(outapp);
}

void Client::SendRespawnBinds()
{
	// This sends the data to the client to populate the Respawn from Death Window.
	//
	// This should be sent after OP_Death for SoF clients
	// Client will respond with a 4 byte packet that includes the number of the selection made
	//


	const char* BindName = "Bind Location";
	const char* Resurrect = "Resurrect";

	int PacketLength;

	PacketLength = 17 + (26 * 2) + strlen(BindName) + strlen(Resurrect);	// SoF

	EQApplicationPacket *outapp = new EQApplicationPacket(OP_RespawnWindow, PacketLength);

	char *Buffer = (char *)outapp->pBuffer;

	VARSTRUCT_ENCODE_TYPE(uint32, Buffer, 0);	// Unknown
	VARSTRUCT_ENCODE_TYPE(uint32, Buffer, RuleI(Character, RespawnFromHoverTimer) * 1000);
	VARSTRUCT_ENCODE_TYPE(uint32, Buffer, 0);	// Unknown
	VARSTRUCT_ENCODE_TYPE(uint32, Buffer, 2);	// Two options, Bind or Rez


	VARSTRUCT_ENCODE_TYPE(uint32, Buffer, 0);	// Entry 0
	VARSTRUCT_ENCODE_TYPE(uint32, Buffer, m_pp.binds[0].zoneId);
	VARSTRUCT_ENCODE_TYPE(float, Buffer, m_pp.binds[0].x);
	VARSTRUCT_ENCODE_TYPE(float, Buffer, m_pp.binds[0].y);
	VARSTRUCT_ENCODE_TYPE(float, Buffer, m_pp.binds[0].z);
	VARSTRUCT_ENCODE_TYPE(float, Buffer, m_pp.binds[0].heading);
	VARSTRUCT_ENCODE_STRING(Buffer, BindName);
	VARSTRUCT_ENCODE_TYPE(uint8, Buffer, 0);

	VARSTRUCT_ENCODE_TYPE(uint32, Buffer, 1);	// Entry 1
	VARSTRUCT_ENCODE_TYPE(uint32, Buffer, zone->GetZoneID());
	VARSTRUCT_ENCODE_TYPE(float, Buffer, GetX());
	VARSTRUCT_ENCODE_TYPE(float, Buffer, GetY());
	VARSTRUCT_ENCODE_TYPE(float, Buffer, GetZ());
	VARSTRUCT_ENCODE_TYPE(float, Buffer, GetHeading());
	VARSTRUCT_ENCODE_STRING(Buffer, Resurrect);
	VARSTRUCT_ENCODE_TYPE(uint8, Buffer, 1);

	QueuePacket(outapp);
	safe_delete(outapp);

	return;
}

void Client::HandleLDoNOpen(NPC *target)
{
	if(target)
	{
		if(target->GetClass() != LDON_TREASURE)
		{
			LogFile->write(EQEMuLog::Debug, "%s tried to open %s but %s was not a treasure chest.",
				GetName(), target->GetName(), target->GetName());
			return;
		}

		if(DistNoRootNoZ(*target) > RuleI(Adventure, LDoNTrapDistanceUse))
		{
			LogFile->write(EQEMuLog::Debug, "%s tried to open %s but %s was out of range",
				GetName(), target->GetName(), target->GetName());
			Message(13, "Treasure chest out of range.");
			return;
		}

		if(target->IsLDoNTrapped())
		{
			if(target->GetLDoNTrapSpellID() != 0)
			{
				Message_StringID(13, LDON_ACCIDENT_SETOFF2);
				target->SpellFinished(target->GetLDoNTrapSpellID(), this, 10, 0, -1, spells[target->GetLDoNTrapSpellID()].ResistDiff);
				target->SetLDoNTrapSpellID(0);
				target->SetLDoNTrapped(false);
				target->SetLDoNTrapDetected(false);
			}
			else
			{
				target->SetLDoNTrapSpellID(0);
				target->SetLDoNTrapped(false);
				target->SetLDoNTrapDetected(false);
			}
		}

		if(target->IsLDoNLocked())
		{
			Message_StringID(MT_Skills, LDON_STILL_LOCKED, target->GetCleanName());
			return;
		}
		else
		{
			target->AddToHateList(this, 0, 500000, false, false, false);
			if(target->GetLDoNTrapType() != 0)
			{
				if(GetRaid())
				{
					GetRaid()->SplitExp(target->GetLevel()*target->GetLevel()*2625/10, target);
				}
				else if(GetGroup())
				{
					GetGroup()->SplitExp(target->GetLevel()*target->GetLevel()*2625/10, target);
				}
				else
				{
					AddEXP(target->GetLevel()*target->GetLevel()*2625/10, GetLevelCon(target->GetLevel()));
				}
			}
			target->Death(this, 1, SPELL_UNKNOWN, HAND_TO_HAND);
		}
	}
}

void Client::HandleLDoNSenseTraps(NPC *target, uint16 skill, uint8 type)
{
	if(target && target->GetClass() == LDON_TREASURE)
	{
		if(target->IsLDoNTrapped())
		{
			if((target->GetLDoNTrapType() == LDoNTypeCursed || target->GetLDoNTrapType() == LDoNTypeMagical) && type != target->GetLDoNTrapType())
			{
				Message_StringID(MT_Skills, LDON_CANT_DETERMINE_TRAP, target->GetCleanName());
				return;
			}

			if(target->IsLDoNTrapDetected())
			{
				Message_StringID(MT_Skills, LDON_CERTAIN_TRAP, target->GetCleanName());
			}
			else
			{
				int check = LDoNChest_SkillCheck(target, skill);
				switch(check)
				{
				case -1:
				case 0:
					Message_StringID(MT_Skills, LDON_DONT_KNOW_TRAPPED, target->GetCleanName());
					break;
				case 1:
					Message_StringID(MT_Skills, LDON_CERTAIN_TRAP, target->GetCleanName());
					target->SetLDoNTrapDetected(true);
					break;
				default:
					break;
				}
			}
		}
		else
		{
			Message_StringID(MT_Skills, LDON_CERTAIN_NOT_TRAP, target->GetCleanName());
		}
	}
}

void Client::HandleLDoNDisarm(NPC *target, uint16 skill, uint8 type)
{
	if(target)
	{
		if(target->GetClass() == LDON_TREASURE)
		{
			if(!target->IsLDoNTrapped())
			{
				Message_StringID(MT_Skills, LDON_WAS_NOT_TRAPPED, target->GetCleanName());
				return;
			}

			if((target->GetLDoNTrapType() == LDoNTypeCursed || target->GetLDoNTrapType() == LDoNTypeMagical) && type != target->GetLDoNTrapType())
			{
				Message_StringID(MT_Skills, LDON_HAVE_NOT_DISARMED, target->GetCleanName());
				return;
			}

			int check = 0;
			if(target->IsLDoNTrapDetected())
			{
				check = LDoNChest_SkillCheck(target, skill);
			}
			else
			{
				check = LDoNChest_SkillCheck(target, skill*33/100);
			}
			switch(check)
			{
			case 1:
				target->SetLDoNTrapDetected(false);
				target->SetLDoNTrapped(false);
				target->SetLDoNTrapSpellID(0);
				Message_StringID(MT_Skills, LDON_HAVE_DISARMED, target->GetCleanName());
				break;
			case 0:
				Message_StringID(MT_Skills, LDON_HAVE_NOT_DISARMED, target->GetCleanName());
				break;
			case -1:
				Message_StringID(13, LDON_ACCIDENT_SETOFF2);
				target->SpellFinished(target->GetLDoNTrapSpellID(), this, 10, 0, -1, spells[target->GetLDoNTrapSpellID()].ResistDiff);
				target->SetLDoNTrapSpellID(0);
				target->SetLDoNTrapped(false);
				target->SetLDoNTrapDetected(false);
				break;
			}
		}
	}
}

void Client::HandleLDoNPickLock(NPC *target, uint16 skill, uint8 type)
{
	if(target)
	{
		if(target->GetClass() == LDON_TREASURE)
		{
			if(target->IsLDoNTrapped())
			{
				Message_StringID(13, LDON_ACCIDENT_SETOFF2);
				target->SpellFinished(target->GetLDoNTrapSpellID(), this, 10, 0, -1, spells[target->GetLDoNTrapSpellID()].ResistDiff);
				target->SetLDoNTrapSpellID(0);
				target->SetLDoNTrapped(false);
				target->SetLDoNTrapDetected(false);
			}

			if(!target->IsLDoNLocked())
			{
				Message_StringID(MT_Skills, LDON_WAS_NOT_LOCKED, target->GetCleanName());
				return;
			}

			if((target->GetLDoNTrapType() == LDoNTypeCursed || target->GetLDoNTrapType() == LDoNTypeMagical) && type != target->GetLDoNTrapType())
			{
				Message(MT_Skills, "You cannot unlock %s with this skill.", target->GetCleanName());
				return;
			}

			int check = LDoNChest_SkillCheck(target, skill);

			switch(check)
			{
			case 0:
			case -1:
				Message_StringID(MT_Skills, LDON_PICKLOCK_FAILURE, target->GetCleanName());
				break;
			case 1:
				target->SetLDoNLocked(false);
				Message_StringID(MT_Skills, LDON_PICKLOCK_SUCCESS, target->GetCleanName());
				break;
			}
		}
	}
}

int	Client::LDoNChest_SkillCheck(NPC *target, int skill)
{
	if(!target)
		return -1;

	int	chest_difficulty = target->GetLDoNLockedSkill() == 0 ? (target->GetLevel() * 5) : target->GetLDoNLockedSkill();
	float base_difficulty = RuleR(Adventure, LDoNBaseTrapDifficulty);

	if(chest_difficulty == 0)
		chest_difficulty = 5;

	float chance = ((100.0f - base_difficulty) * ((float)skill / (float)chest_difficulty));

	if(chance > (100.0f - base_difficulty))
	{
		chance = 100.0f - base_difficulty;
	}

	float d100 = (float)MakeRandomFloat(0, 100);

	if(d100 <= chance)
		return 1;
	else
	{
		if(d100 > (chance + RuleR(Adventure, LDoNCriticalFailTrapThreshold)))
			return -1;
	}

	return 0;
}

void Client::SummonAndRezzAllCorpses()
{
	PendingRezzXP = -1;

	ServerPacket *Pack = new ServerPacket(ServerOP_DepopAllPlayersCorpses, sizeof(ServerDepopAllPlayersCorpses_Struct));

	ServerDepopAllPlayersCorpses_Struct *sdapcs = (ServerDepopAllPlayersCorpses_Struct*)Pack->pBuffer;

	sdapcs->CharacterID = CharacterID();
	sdapcs->ZoneID = zone->GetZoneID();
	sdapcs->InstanceID = zone->GetInstanceID();

	worldserver.SendPacket(Pack);

	safe_delete(Pack);

	entity_list.RemoveAllCorpsesByCharID(CharacterID());

	int CorpseCount = database.SummonAllPlayerCorpses(CharacterID(), zone->GetZoneID(), zone->GetInstanceID(),
								GetX(), GetY(), GetZ(), GetHeading());
	if(CorpseCount <= 0)
	{
		Message(clientMessageYellow, "You have no corpses to summnon.");
		return;
	}

	int RezzExp = entity_list.RezzAllCorpsesByCharID(CharacterID());

	if(RezzExp > 0)
		SetEXP(GetEXP() + RezzExp, GetAAXP(), true);

	Message(clientMessageYellow, "All your corpses have been summoned to your feet and have received a 100% resurrection.");
}

void Client::SummonAllCorpses(float dest_x, float dest_y, float dest_z, float dest_heading)
{

	if(dest_x == 0 && dest_y == 0 && dest_z == 0 && dest_heading == 0)
	{
		dest_x = GetX(); dest_y = GetY(); dest_z = GetZ(); dest_heading = GetHeading();
	}

	ServerPacket *Pack = new ServerPacket(ServerOP_DepopAllPlayersCorpses, sizeof(ServerDepopAllPlayersCorpses_Struct));

	ServerDepopAllPlayersCorpses_Struct *sdapcs = (ServerDepopAllPlayersCorpses_Struct*)Pack->pBuffer;

	sdapcs->CharacterID = CharacterID();
	sdapcs->ZoneID = zone->GetZoneID();
	sdapcs->InstanceID = zone->GetInstanceID();

	worldserver.SendPacket(Pack);

	safe_delete(Pack);

	entity_list.RemoveAllCorpsesByCharID(CharacterID());

	int CorpseCount = database.SummonAllPlayerCorpses(CharacterID(), zone->GetZoneID(), zone->GetInstanceID(),
								dest_x, dest_y, dest_z, dest_heading);
	if(CorpseCount <= 0)
	{
		return;
	}
}

void Client::DepopAllCorpses()
{
	ServerPacket *Pack = new ServerPacket(ServerOP_DepopAllPlayersCorpses, sizeof(ServerDepopAllPlayersCorpses_Struct));

	ServerDepopAllPlayersCorpses_Struct *sdapcs = (ServerDepopAllPlayersCorpses_Struct*)Pack->pBuffer;

	sdapcs->CharacterID = CharacterID();
	sdapcs->ZoneID = zone->GetZoneID();
	sdapcs->InstanceID = zone->GetInstanceID();

	worldserver.SendPacket(Pack);

	safe_delete(Pack);

	entity_list.RemoveAllCorpsesByCharID(CharacterID());
}

void Client::DepopPlayerCorpse(uint32 dbid)
{
	ServerPacket *Pack = new ServerPacket(ServerOP_DepopPlayerCorpse, sizeof(ServerDepopPlayerCorpse_Struct));

	ServerDepopPlayerCorpse_Struct *sdpcs = (ServerDepopPlayerCorpse_Struct*)Pack->pBuffer;

	sdpcs->DBID = dbid;
	sdpcs->ZoneID = zone->GetZoneID();
	sdpcs->InstanceID = zone->GetInstanceID();

	worldserver.SendPacket(Pack);

	safe_delete(Pack);

	entity_list.RemoveCorpseByDBID(dbid);
}

void Client::BuryPlayerCorpses()
{
	database.BuryAllPlayerCorpses(CharacterID());
}

void Client::NotifyNewTitlesAvailable()
{
	EQApplicationPacket *outapp = new EQApplicationPacket(OP_NewTitlesAvailable, 0);

	QueuePacket(outapp);

	safe_delete(outapp);

}

void Client::SetStartZone(uint32 zoneid, float x, float y, float z)
{
	// setting city to zero allows the player to use /setstartcity to set the city themselves
	if(zoneid == 0) {
		m_pp.binds[4].zoneId = 0;
		this->Message(15,"Your starting city has been reset. Use /setstartcity to choose a new one");
		return;
	}

	// check to make sure the zone is valid
	const char *target_zone_name = database.GetZoneName(zoneid);
	if(target_zone_name == nullptr)
		return;

	m_pp.binds[4].zoneId = zoneid;
	if (x == 0 && y == 0 && z ==0)
		database.GetSafePoints(m_pp.binds[4].zoneId, 0, &m_pp.binds[4].x, &m_pp.binds[4].y, &m_pp.binds[4].z);
	else {
		m_pp.binds[4].x = x;
		m_pp.binds[4].y = y;
		m_pp.binds[4].z = z;
	}
}

uint32 Client::GetStartZone()
{
	return m_pp.binds[4].zoneId;
}

void Client::ShowSkillsWindow()
{
	const char *WindowTitle = "Skills";
	string WindowText;
	// using a map for easy alphabetizing of the skills list
	map<string, SkillType> Skills;
	map<string, SkillType>::iterator it;

	// this list of names must keep the same order as that in common/skills.h
	const char* SkillName[] = {"1H Blunt","1H Slashing","2H Blunt","2H Slashing","Abjuration","Alteration","Apply Poison","Archery",
		"Backstab","Bind Wound","Bash","Block","Brass Instruments","Channeling","Conjuration","Defense","Disarm","Disarm Traps","Divination",
		"Dodge","Double Attack","Dragon Punch","Dual Wield","Eagle Strike","Evocation","Feign Death","Flying Kick","Forage","Hand to Hand",
		"Hide","Kick","Meditate","Mend","Offense","Parry","Pick Lock","Piercing","Ripost","Round Kick","Safe Fall","Sense Heading",
		"Singing","Sneak","Specialize Abjuration","Specialize Alteration","Specialize Conjuration","Specialize Divination","Specialize Evocation","Pick Pockets",
		"Stringed Instruments","Swimming","Throwing","Tiger Claw","Tracking","Wind Instruments","Fishing","Make Poison","Tinkering","Research",
		"Alchemy","Baking","Tailoring","Sense Traps","Blacksmithing","Fletching","Brewing","Alcohol Tolerance","Begging","Jewelry Making",
		"Pottery","Percussion Instruments","Intimidation","Berserking","Taunt","Frenzy"};
	for(int i = 0; i <= (int)HIGHEST_SKILL; i++)
		Skills[SkillName[i]] = (SkillType)i;

	// print out all available skills
	for(it = Skills.begin(); it != Skills.end(); it++) {
		if(GetSkill(it->second) > 0 || MaxSkill(it->second) > 0) {
			WindowText += it->first;
			// line up the values
			for (int j = 0; j < 5; j++)
				WindowText += "&nbsp;";
			WindowText += itoa(this->GetSkill(it->second));
			if (MaxSkill(it->second) > 0) {
				WindowText += "/";
				WindowText += itoa(this->GetMaxSkillAfterSpecializationRules(it->second,this->MaxSkill(it->second)));
			}
			WindowText += "<br>";
		}
	}
	this->SendPopupToClient(WindowTitle, WindowText.c_str());
}


void Client::SetShadowStepExemption(bool v)
{
	if(v == true)
	{
		uint32 cur_time = Timer::GetCurrentTime();
		if((cur_time - m_TimeSinceLastPositionCheck) > 1000)
		{
			float speed = (m_DistanceSinceLastPositionCheck * 100) / (float)(cur_time - m_TimeSinceLastPositionCheck);
			float runs = GetRunspeed();
			if(speed > (runs * RuleR(Zone, MQWarpDetectionDistanceFactor)))
			{
				printf("%s %i moving too fast! moved: %.2f in %ims, speed %.2f\n", __FILE__, __LINE__,
					m_DistanceSinceLastPositionCheck, (cur_time - m_TimeSinceLastPositionCheck), speed);
				if(!GetGMSpeed() && (runs >= GetBaseRunspeed() || (speed > (GetBaseRunspeed() * RuleR(Zone, MQWarpDetectionDistanceFactor)))))
				{
					if(IsShadowStepExempted())
					{
						if(m_DistanceSinceLastPositionCheck > 800)
						{
							CheatDetected(MQWarpShadowStep, GetX(), GetY(), GetZ());
						}
					}
					else if(IsKnockBackExempted())
					{
						//still potential to trigger this if you're knocked back off a
						//HUGE fall that takes > 2.5 seconds
						if(speed > 30.0f)
						{
							CheatDetected(MQWarpKnockBack, GetX(), GetY(), GetZ());
						}
					}
					else if(!IsPortExempted())
					{
						if(!IsMQExemptedArea(zone->GetZoneID(), GetX(), GetY(), GetZ()))
						{
							if(speed > (runs * 2 * RuleR(Zone, MQWarpDetectionDistanceFactor)))
							{
								CheatDetected(MQWarp, GetX(), GetY(), GetZ());
								m_TimeSinceLastPositionCheck = cur_time;
								m_DistanceSinceLastPositionCheck = 0.0f;
								//Death(this, 10000000, SPELL_UNKNOWN, _1H_BLUNT);
							}
							else
							{
								CheatDetected(MQWarpLight, GetX(), GetY(), GetZ());
							}
						}
					}
				}
			}
		}
		m_TimeSinceLastPositionCheck = cur_time;
		m_DistanceSinceLastPositionCheck = 0.0f;
	}
	m_ShadowStepExemption = v;
}

void Client::SetKnockBackExemption(bool v)
{
	if(v == true)
	{
		uint32 cur_time = Timer::GetCurrentTime();
		if((cur_time - m_TimeSinceLastPositionCheck) > 1000)
		{
			float speed = (m_DistanceSinceLastPositionCheck * 100) / (float)(cur_time - m_TimeSinceLastPositionCheck);
			float runs = GetRunspeed();
			if(speed > (runs * RuleR(Zone, MQWarpDetectionDistanceFactor)))
			{
				if(!GetGMSpeed() && (runs >= GetBaseRunspeed() || (speed > (GetBaseRunspeed() * RuleR(Zone, MQWarpDetectionDistanceFactor)))))
				{
					printf("%s %i moving too fast! moved: %.2f in %ims, speed %.2f\n", __FILE__, __LINE__,
					m_DistanceSinceLastPositionCheck, (cur_time - m_TimeSinceLastPositionCheck), speed);
					if(IsShadowStepExempted())
					{
						if(m_DistanceSinceLastPositionCheck > 800)
						{
							CheatDetected(MQWarpShadowStep, GetX(), GetY(), GetZ());
						}
					}
					else if(IsKnockBackExempted())
					{
						//still potential to trigger this if you're knocked back off a
						//HUGE fall that takes > 2.5 seconds
						if(speed > 30.0f)
						{
							CheatDetected(MQWarpKnockBack, GetX(), GetY(), GetZ());
						}
					}
					else if(!IsPortExempted())
					{
						if(!IsMQExemptedArea(zone->GetZoneID(), GetX(), GetY(), GetZ()))
						{
							if(speed > (runs * 2 * RuleR(Zone, MQWarpDetectionDistanceFactor)))
							{
								m_TimeSinceLastPositionCheck = cur_time;
								m_DistanceSinceLastPositionCheck = 0.0f;
								CheatDetected(MQWarp, GetX(), GetY(), GetZ());
								//Death(this, 10000000, SPELL_UNKNOWN, _1H_BLUNT);
							}
							else
							{
								CheatDetected(MQWarpLight, GetX(), GetY(), GetZ());
							}
						}
					}
				}
			}
		}
		m_TimeSinceLastPositionCheck = cur_time;
		m_DistanceSinceLastPositionCheck = 0.0f;
	}
	m_KnockBackExemption = v;
}

void Client::SetPortExemption(bool v)
{
	if(v == true)
	{
		uint32 cur_time = Timer::GetCurrentTime();
		if((cur_time - m_TimeSinceLastPositionCheck) > 1000)
		{
			float speed = (m_DistanceSinceLastPositionCheck * 100) / (float)(cur_time - m_TimeSinceLastPositionCheck);
			float runs = GetRunspeed();
			if(speed > (runs * RuleR(Zone, MQWarpDetectionDistanceFactor)))
			{
				if(!GetGMSpeed() && (runs >= GetBaseRunspeed() || (speed > (GetBaseRunspeed() * RuleR(Zone, MQWarpDetectionDistanceFactor)))))
				{
					printf("%s %i moving too fast! moved: %.2f in %ims, speed %.2f\n", __FILE__, __LINE__,
					m_DistanceSinceLastPositionCheck, (cur_time - m_TimeSinceLastPositionCheck), speed);
					if(IsShadowStepExempted())
					{
						if(m_DistanceSinceLastPositionCheck > 800)
						{
								CheatDetected(MQWarpShadowStep, GetX(), GetY(), GetZ());
						}
					}
					else if(IsKnockBackExempted())
					{
						//still potential to trigger this if you're knocked back off a
						//HUGE fall that takes > 2.5 seconds
						if(speed > 30.0f)
						{
							CheatDetected(MQWarpKnockBack, GetX(), GetY(), GetZ());
						}
					}
					else if(!IsPortExempted())
					{
						if(!IsMQExemptedArea(zone->GetZoneID(), GetX(), GetY(), GetZ()))
						{
							if(speed > (runs * 2 * RuleR(Zone, MQWarpDetectionDistanceFactor)))
							{
								m_TimeSinceLastPositionCheck = cur_time;
								m_DistanceSinceLastPositionCheck = 0.0f;
								CheatDetected(MQWarp, GetX(), GetY(), GetZ());
								//Death(this, 10000000, SPELL_UNKNOWN, _1H_BLUNT);
							}
							else
							{
								CheatDetected(MQWarpLight, GetX(), GetY(), GetZ());
							}
						}
					}
				}
			}
		}
		m_TimeSinceLastPositionCheck = cur_time;
		m_DistanceSinceLastPositionCheck = 0.0f;
	}
	m_PortExemption = v;
}

void Client::Signal(uint32 data)
{
	char buf[32];
	snprintf(buf, 31, "%d", data);
	buf[31] = '\0';
	parse->EventPlayer(EVENT_SIGNAL, this, buf, 0);
}

const bool Client::IsMQExemptedArea(uint32 zoneID, float x, float y, float z) const
{
	float max_dist = 90000;
	switch(zoneID)
	{
	case 2:
		{
			float delta = (x-(-713.6));
			delta *= delta;
			float distance = delta;
			delta = (y-(-160.2));
			delta *= delta;
			distance += delta;
			delta = (z-(-12.8));
			delta *= delta;
			distance += delta;

			if(distance < max_dist)
				return true;

			delta = (x-(-153.8));
			delta *= delta;
			distance = delta;
			delta = (y-(-30.3));
			delta *= delta;
			distance += delta;
			delta = (z-(8.2));
			delta *= delta;
			distance += delta;

			if(distance < max_dist)
				return true;

			break;
		}
	case 9:
	{
		float delta = (x-(-682.5));
		delta *= delta;
		float distance = delta;
		delta = (y-(147.0));
		delta *= delta;
		distance += delta;
		delta = (z-(-9.9));
		delta *= delta;
		distance += delta;

		if(distance < max_dist)
			return true;

		delta = (x-(-655.4));
		delta *= delta;
		distance = delta;
		delta = (y-(10.5));
		delta *= delta;
		distance += delta;
		delta = (z-(-51.8));
		delta *= delta;
		distance += delta;

		if(distance < max_dist)
			return true;

		break;
	}
	case 62:
	case 75:
	case 114:
	case 209:
	{
		//The portals are so common in paineel/felwitheb that checking
		//distances wouldn't be worth it cause unless you're porting to the
		//start field you're going to be triggering this and that's a level of
		//accuracy I'm willing to sacrifice
		return true;
		break;
	}

	case 24:
	{
		float delta = (x-(-183.0));
		delta *= delta;
		float distance = delta;
		delta = (y-(-773.3));
		delta *= delta;
		distance += delta;
		delta = (z-(54.1));
		delta *= delta;
		distance += delta;

		if(distance < max_dist)
			return true;

		delta = (x-(-8.8));
		delta *= delta;
		distance = delta;
		delta = (y-(-394.1));
		delta *= delta;
		distance += delta;
		delta = (z-(41.1));
		delta *= delta;
		distance += delta;

		if(distance < max_dist)
			return true;

		delta = (x-(-310.3));
		delta *= delta;
		distance = delta;
		delta = (y-(-1411.6));
		delta *= delta;
		distance += delta;
		delta = (z-(-42.8));
		delta *= delta;
		distance += delta;

		if(distance < max_dist)
			return true;

		delta = (x-(-183.1));
		delta *= delta;
		distance = delta;
		delta = (y-(-1409.8));
		delta *= delta;
		distance += delta;
		delta = (z-(37.1));
		delta *= delta;
		distance += delta;

		if(distance < max_dist)
			return true;

		break;
	}

	case 110:
	case 34:
	case 96:
	case 93:
	case 68:
	case 84:
		{
			if(GetBoatID() != 0)
				return true;
			break;
		}
	default:
		break;
	}
	return false;
}

void Client::SendRewards()
{
	std::vector<ClientReward> rewards;
	char errbuf[MYSQL_ERRMSG_SIZE];
	char* query = 0;
	MYSQL_RES *result;
	MYSQL_ROW row;

	if(database.RunQuery(query,MakeAnyLenString(&query,"SELECT reward_id, amount FROM"
		" account_rewards WHERE account_id=%i ORDER by reward_id", AccountID()),
		errbuf,&result))
	{
		while((row = mysql_fetch_row(result)))
		{
			ClientReward cr;
			cr.id = atoi(row[0]);
			cr.amount = atoi(row[1]);
			rewards.push_back(cr);
		}
		mysql_free_result(result);
		safe_delete_array(query);
	}
	else
	{
		LogFile->write(EQEMuLog::Error, "Error in Client::SendRewards(): %s (%s)", query, errbuf);
		safe_delete_array(query);
		return;
	}

	if(rewards.size() > 0)
	{
		EQApplicationPacket *vetapp = new EQApplicationPacket(OP_VetRewardsAvaliable, (sizeof(InternalVeteranReward) * rewards.size()));
		uchar *data = vetapp->pBuffer;
		for(int i = 0; i < rewards.size(); ++i)
		{
			InternalVeteranReward *ivr = (InternalVeteranReward*)data;
			ivr->claim_id = rewards[i].id;
			ivr->number_available = rewards[i].amount;
			list<InternalVeteranReward>::iterator iter = zone->VeteranRewards.begin();
			while(iter != zone->VeteranRewards.end())
			{
				if((*iter).claim_id == rewards[i].id)
				{
					break;
				}
				iter++;
			}

			if(iter != zone->VeteranRewards.end())
			{
				InternalVeteranReward ivro = (*iter);
				ivr->claim_count = ivro.claim_count;
				for(int x = 0; x < ivro.claim_count; ++x)
				{
					ivr->items[x].item_id = ivro.items[x].item_id;
					ivr->items[x].charges = ivro.items[x].charges;
					strcpy(ivr->items[x].item_name, ivro.items[x].item_name);
				}
			}

			data += sizeof(InternalVeteranReward);
		}
		FastQueuePacket(&vetapp);
	}
}

bool Client::TryReward(uint32 claim_id)
{
	//Make sure we have an open spot
	//Make sure we have it in our acct and count > 0
	//Make sure the entry was found
	//If we meet all the criteria:
	//Decrement our count by 1 if it > 1 delete if it == 1
	//Create our item in bag if necessary at the free inv slot
	//save
	uint32 free_slot = 0xFFFFFFFF;

	for(int i = 22; i < 30; ++i)
	{
		ItemInst *item = GetInv().GetItem(i);
		if(!item)
		{
			free_slot = i;
			break;
		}
	}

	if(free_slot == 0xFFFFFFFF)
	{
		return false;
	}

	char errbuf[MYSQL_ERRMSG_SIZE];
	char* query = 0;
	MYSQL_RES *result;
	MYSQL_ROW row;
	uint32 amt = 0;

	if(database.RunQuery(query,MakeAnyLenString(&query,"SELECT amount FROM"
		" account_rewards WHERE account_id=%i AND reward_id=%i", AccountID(), claim_id),
		errbuf,&result))
	{
		row = mysql_fetch_row(result);
		if(row)
		{
			amt = atoi(row[0]);
		}
		else
		{
			mysql_free_result(result);
			safe_delete_array(query);
			return false;
		}
		mysql_free_result(result);
		safe_delete_array(query);
	}
	else
	{
		LogFile->write(EQEMuLog::Error, "Error in Client::TryReward(): %s (%s)", query, errbuf);
		safe_delete_array(query);
		return false;
	}

	if(amt == 0)
	{
		return false;
	}

	list<InternalVeteranReward>::iterator iter = zone->VeteranRewards.begin();
	while(iter != zone->VeteranRewards.end())
	{
		if((*iter).claim_id == claim_id)
		{
			break;
		}
		iter++;
	}

	if(iter == zone->VeteranRewards.end())
	{
		return false;
	}

	if(amt == 1)
	{
		if(!database.RunQuery(query,MakeAnyLenString(&query,"DELETE FROM"
			" account_rewards WHERE account_id=%i AND reward_id=%i", AccountID(), claim_id),
			errbuf))
		{
			LogFile->write(EQEMuLog::Error, "Error in Client::TryReward(): %s (%s)", query, errbuf);
			safe_delete_array(query);
		}
		else
		{
			safe_delete_array(query);
		}
	}
	else
	{
		if(!database.RunQuery(query,MakeAnyLenString(&query,"UPDATE account_rewards SET amount=(amount-1)"
			" WHERE account_id=%i AND reward_id=%i", AccountID(), claim_id),
			errbuf))
		{
			LogFile->write(EQEMuLog::Error, "Error in Client::TryReward(): %s (%s)", query, errbuf);
			safe_delete_array(query);
		}
		else
		{
			safe_delete_array(query);
		}
	}

	InternalVeteranReward ivr = (*iter);
	ItemInst *claim = database.CreateItem(ivr.items[0].item_id, ivr.items[0].charges);
	if(claim)
	{
		bool lore_conflict = false;
		if(CheckLoreConflict(claim->GetItem()))
		{
			lore_conflict = true;
		}

		for(int y = 1; y < 8; y++)
		{
			if(ivr.items[y].item_id)
			{
				if(claim->GetItem()->ItemClass == 1)
				{
					ItemInst *item_temp = database.CreateItem(ivr.items[y].item_id, ivr.items[y].charges);
					if(item_temp)
					{
						if(CheckLoreConflict(item_temp->GetItem()))
						{
							lore_conflict = true;
							DuplicateLoreMessage(ivr.items[y].item_id);
						}
						claim->PutItem(y-1, *item_temp);
					}
				}
			}
		}

		if(lore_conflict)
		{
			safe_delete(claim);
			return true;
		}
		else
		{
			PutItemInInventory(free_slot, *claim);
			SendItemPacket(free_slot, claim, ItemPacketTrade);
		}
	}

	Save();
	return true;
}

uint32 Client::GetLDoNPointsTheme(uint32 t)
{
	switch(t)
	{
	case 1:
		return m_pp.ldon_points_guk;
	case 2:
		return m_pp.ldon_points_mir;
	case 3:
		return m_pp.ldon_points_mmc;
	case 4:
		return m_pp.ldon_points_ruj;
	case 5:
		return m_pp.ldon_points_tak;
	default:
		return 0;
	}
}

uint32 Client::GetLDoNWinsTheme(uint32 t)
{
	switch(t)
	{
	case 1:
		return m_pp.ldon_wins_guk;
	case 2:
		return m_pp.ldon_wins_mir;
	case 3:
		return m_pp.ldon_wins_mmc;
	case 4:
		return m_pp.ldon_wins_ruj;
	case 5:
		return m_pp.ldon_wins_tak;
	default:
		return 0;
	}
}

uint32 Client::GetLDoNLossesTheme(uint32 t)
{
	switch(t)
	{
	case 1:
		return m_pp.ldon_losses_guk;
	case 2:
		return m_pp.ldon_losses_mir;
	case 3:
		return m_pp.ldon_losses_mmc;
	case 4:
		return m_pp.ldon_losses_ruj;
	case 5:
		return m_pp.ldon_losses_tak;
	default:
		return 0;
	}
}

void Client::UpdateLDoNWins(uint32 t, int32 n)
{
	switch(t)
	{
	case 1:
		m_pp.ldon_wins_guk = n;
		break;
	case 2:
		m_pp.ldon_wins_mir = n;
		break;
	case 3:
		m_pp.ldon_wins_mmc = n;
		break;
	case 4:
		m_pp.ldon_wins_ruj = n;
		break;
	case 5:
		m_pp.ldon_wins_tak = n;
		break;
	default:
		return;
	}
}

void Client::UpdateLDoNLosses(uint32 t, int32 n)
{
	switch(t)
	{
	case 1:
		m_pp.ldon_losses_guk = n;
		break;
	case 2:
		m_pp.ldon_losses_mir = n;
		break;
	case 3:
		m_pp.ldon_losses_mmc = n;
		break;
	case 4:
		m_pp.ldon_losses_ruj = n;
		break;
	case 5:
		m_pp.ldon_losses_tak = n;
		break;
	default:
		return;
	}
}


void Client::SuspendMinion()
{
	NPC *CurrentPet = GetPet()->CastToNPC();

	int AALevel = GetAA(aaSuspendedMinion);

	if(AALevel == 0)
		return;

	if(GetLevel() < 62)
		return;

	if(!CurrentPet)
	{
		if(m_suspendedminion.SpellID > 0)
		{
			MakePoweredPet(m_suspendedminion.SpellID, spells[m_suspendedminion.SpellID].teleport_zone,
				m_suspendedminion.petpower, m_suspendedminion.Name);

			CurrentPet = GetPet()->CastToNPC();

			if(!CurrentPet)
			{
				Message(13, "Failed to recall suspended minion.");
				return;
			}

			if(AALevel >= 2)
			{
				CurrentPet->SetPetState(m_suspendedminion.Buffs, m_suspendedminion.Items);

				CurrentPet->SendPetBuffsToClient();
			}
			CurrentPet->CalcBonuses();

			CurrentPet->SetHP(m_suspendedminion.HP);

			CurrentPet->SetMana(m_suspendedminion.Mana);

			Message_StringID(clientMessageTell, SUSPEND_MINION_UNSUSPEND, CurrentPet->GetCleanName());

			memset(&m_suspendedminion, 0, sizeof(struct PetInfo));
		}
		else
			return;

	}
	else
	{
		uint16 SpellID = CurrentPet->GetPetSpellID();

		if(SpellID)
		{
			if(m_suspendedminion.SpellID > 0)
			{
				Message_StringID(clientMessageError,ONLY_ONE_PET);

				return;
			}
			else if(CurrentPet->IsEngaged())
			{
				Message_StringID(clientMessageError,SUSPEND_MINION_FIGHTING);

				return;
			}
			else if(entity_list.Fighting(CurrentPet))
			{
				Message_StringID(clientMessageBlue,SUSPEND_MINION_HAS_AGGRO);
			}
			else
			{
				m_suspendedminion.SpellID = SpellID;

				m_suspendedminion.HP = CurrentPet->GetHP();;

				m_suspendedminion.Mana = CurrentPet->GetMana();
				m_suspendedminion.petpower = CurrentPet->GetPetPower();

				if(AALevel >= 2)
					CurrentPet->GetPetState(m_suspendedminion.Buffs, m_suspendedminion.Items, m_suspendedminion.Name);
				else
					strn0cpy(m_suspendedminion.Name, CurrentPet->GetName(), 64); // Name stays even at rank 1

				Message_StringID(clientMessageTell, SUSPEND_MINION_SUSPEND, CurrentPet->GetCleanName());

				CurrentPet->Depop(false);

				SetPetID(0);
			}
		}
		else
		{
			Message_StringID(clientMessageError, ONLY_SUMMONED_PETS);

			return;
		}
	}
}

void Client::AddPVPPoints(uint32 Points)
{
	m_pp.PVPCurrentPoints += Points;
	m_pp.PVPCareerPoints += Points;

	Save();

	SendPVPStats();
}

void Client::AddCrystals(uint32 Radiant, uint32 Ebon)
{
	m_pp.currentRadCrystals += Radiant;
	m_pp.careerRadCrystals += Radiant;
	m_pp.currentEbonCrystals += Ebon;
	m_pp.careerEbonCrystals += Ebon;

	Save();

	SendCrystalCounts();
}

// Processes a client request to inspect a SoF client's equipment.
void Client::ProcessInspectRequest(Client* requestee, Client* requester) {
	if(requestee && requester) {
		EQApplicationPacket* outapp = new EQApplicationPacket(OP_InspectAnswer, sizeof(InspectResponse_Struct));
		InspectResponse_Struct* insr = (InspectResponse_Struct*) outapp->pBuffer;
		insr->TargetID = requester->GetID();
		insr->playerid = requestee->GetID();

		const Item_Struct* item = nullptr;
		const ItemInst* inst = nullptr;

		for(int16 L = 0; L <= 20; L++) {
			inst = requestee->GetInv().GetItem(L);

			if(inst) {
				item = inst->GetItem();
				if(item) {
					strcpy(insr->itemnames[L], item->Name);
					insr->itemicons[L] = item->Icon;
				}
				else
					insr->itemicons[L] = 0xFFFFFFFF;
			}
		}

		inst = requestee->GetInv().GetItem(9999);

		if(inst) {
			item = inst->GetItem();
			if(item) {
				strcpy(insr->itemnames[21], item->Name);
				insr->itemicons[21] = item->Icon;
			}
			else
				insr->itemicons[21] = 0xFFFFFFFF;
		}

		inst = requestee->GetInv().GetItem(21);

		if(inst) {
			item = inst->GetItem();
			if(item) {
				strcpy(insr->itemnames[22], item->Name);
				insr->itemicons[22] = item->Icon;
			}
			else
				insr->itemicons[22] = 0xFFFFFFFF;
		}

		strcpy(insr->text, requestee->GetInspectMessage().text);

		// There could be an OP for this..or not... (Ti clients are not processed here..this message is generated client-side)
		if(requestee->IsClient() && (requestee != requester)) { requestee->Message(0, "%s is looking at your equipment...", requester->GetName()); }

		requester->QueuePacket(outapp); // Send answer to requester
		safe_delete(outapp);
	}
}

void Client::GuildBankAck()
{
	EQApplicationPacket *outapp = new EQApplicationPacket(OP_GuildBank, sizeof(GuildBankAck_Struct));

	GuildBankAck_Struct *gbas = (GuildBankAck_Struct*) outapp->pBuffer;

	gbas->Action = GuildBankAcknowledge;

	FastQueuePacket(&outapp);
}

void Client::GuildBankDepositAck(bool Fail)
{

	EQApplicationPacket *outapp = new EQApplicationPacket(OP_GuildBank, sizeof(GuildBankDepositAck_Struct));

	GuildBankDepositAck_Struct *gbdas = (GuildBankDepositAck_Struct*) outapp->pBuffer;

	gbdas->Action = GuildBankDeposit;

	gbdas->Fail = Fail ? 1 : 0;

	FastQueuePacket(&outapp);
}

void Client::ClearGuildBank()
{
	EQApplicationPacket *outapp = new EQApplicationPacket(OP_GuildBank, sizeof(GuildBankClear_Struct));

	GuildBankClear_Struct *gbcs = (GuildBankClear_Struct*) outapp->pBuffer;

	gbcs->Action = GuildBankBulkItems;
	gbcs->DepositAreaCount = 0;
	gbcs->MainAreaCount = 0;

	FastQueuePacket(&outapp);
}

void Client::SendGroupCreatePacket()
{
	// For SoD and later clients, this is sent the Group Leader upon initial creation of the group
	//
	EQApplicationPacket *outapp=new EQApplicationPacket(OP_GroupUpdateB, 32 + strlen(GetName()));

	char *Buffer = (char *)outapp->pBuffer;
	// Header
	VARSTRUCT_ENCODE_TYPE(uint32, Buffer, 0);
	VARSTRUCT_ENCODE_TYPE(uint32, Buffer, 1);
	VARSTRUCT_ENCODE_TYPE(uint8, Buffer, 0);	// Null Leader name

	VARSTRUCT_ENCODE_TYPE(uint32, Buffer, 0);	// Member 0
	VARSTRUCT_ENCODE_STRING(Buffer, GetName());
	VARSTRUCT_ENCODE_TYPE(uint8, Buffer, 0);
	VARSTRUCT_ENCODE_TYPE(uint8, Buffer, 0);
	VARSTRUCT_ENCODE_TYPE(uint8, Buffer, 0);	// This is a string
	VARSTRUCT_ENCODE_TYPE(uint32, Buffer, GetLevel());
	VARSTRUCT_ENCODE_TYPE(uint8, Buffer, 0);
	VARSTRUCT_ENCODE_TYPE(uint32, Buffer, 0);
	VARSTRUCT_ENCODE_TYPE(uint32, Buffer, 0);
	VARSTRUCT_ENCODE_TYPE(uint16, Buffer, 0);

	FastQueuePacket(&outapp);
}

void Client::SendGroupLeaderChangePacket(const char *LeaderName)
{
	// For SoD and later, send name of Group Leader to this client

	EQApplicationPacket *outapp=new EQApplicationPacket(OP_GroupLeaderChange, sizeof(GroupLeaderChange_Struct));

	GroupLeaderChange_Struct *glcs = (GroupLeaderChange_Struct*)outapp->pBuffer;

	strn0cpy(glcs->LeaderName, LeaderName, sizeof(glcs->LeaderName));

	FastQueuePacket(&outapp);
}

void Client::SendGroupJoinAcknowledge()
{
	// For SoD and later, This produces the 'You have joined the group' message.
	EQApplicationPacket* outapp=new EQApplicationPacket(OP_GroupAcknowledge, 4);
	FastQueuePacket(&outapp);
}

void Client::SendAdventureError(const char *error)
{
	size_t error_size = strlen(error);
	EQApplicationPacket* outapp = new EQApplicationPacket(OP_AdventureInfo, (error_size + 2));
	strn0cpy((char*)outapp->pBuffer, error, error_size);
	FastQueuePacket(&outapp);
}

void Client::SendAdventureDetails()
{
	if(adv_data)
	{
		ServerSendAdventureData_Struct *ad = (ServerSendAdventureData_Struct*)adv_data;
		EQApplicationPacket* outapp = new EQApplicationPacket(OP_AdventureData, sizeof(AdventureRequestResponse_Struct));
		AdventureRequestResponse_Struct *arr = (AdventureRequestResponse_Struct*)outapp->pBuffer;
		arr->unknown000 = 0xBFC40100;
		arr->unknown2080 = 0x0A;
		arr->risk = ad->risk;
		strcpy(arr->text, ad->text);

		if(ad->time_to_enter != 0)
		{
			arr->timetoenter = ad->time_to_enter;
		}
		else
		{
			arr->timeleft = ad->time_left;
		}

		if(ad->zone_in_id == zone->GetZoneID())
		{
			arr->y = ad->x;
			arr->x = ad->y;
			arr->showcompass = 1;
		}
		FastQueuePacket(&outapp);

		SendAdventureCount(ad->count, ad->total);
	}
	else
	{
		ServerSendAdventureData_Struct *ad = (ServerSendAdventureData_Struct*)adv_data;
		EQApplicationPacket* outapp = new EQApplicationPacket(OP_AdventureData, sizeof(AdventureRequestResponse_Struct));
		FastQueuePacket(&outapp);
	}
}

void Client::SendAdventureCount(uint32 count, uint32 total)
{
	EQApplicationPacket* outapp = new EQApplicationPacket(OP_AdventureUpdate, sizeof(AdventureCountUpdate_Struct));
	AdventureCountUpdate_Struct *acu = (AdventureCountUpdate_Struct*)outapp->pBuffer;
	acu->current = count;
	acu->total = total;
	FastQueuePacket(&outapp);
}

void Client::NewAdventure(int id, int theme, const char *text, int member_count, const char *members)
{
	size_t text_size = strlen(text);
	EQApplicationPacket* outapp = new EQApplicationPacket(OP_AdventureDetails, text_size + 2);
	strn0cpy((char*)outapp->pBuffer, text, text_size);
	FastQueuePacket(&outapp);

	adv_requested_id = id;
	adv_requested_theme = theme;
	safe_delete_array(adv_requested_data);
	adv_requested_member_count = member_count;
	adv_requested_data = new char[64 * member_count];
	memcpy(adv_requested_data, members, (64 * member_count));
}

void Client::ClearPendingAdventureData()
{
	adv_requested_id = 0;
	adv_requested_theme = 0;
	safe_delete_array(adv_requested_data);
	adv_requested_member_count = 0;
}

bool Client::IsOnAdventure()
{
	if(adv_data)
	{
		ServerSendAdventureData_Struct *ad = (ServerSendAdventureData_Struct*)adv_data;
		if(ad->zone_in_id == 0)
		{
			return false;
		}
		else
		{
			return true;
		}
	}
	return false;
}

void Client::LeaveAdventure()
{
	if(!GetPendingAdventureLeave())
	{
		PendingAdventureLeave();
		ServerPacket *pack = new ServerPacket(ServerOP_AdventureLeave, 64);
		strcpy((char*)pack->pBuffer, GetName());
		pack->Deflate();
		worldserver.SendPacket(pack);
		delete pack;
	}
}

void Client::ClearCurrentAdventure()
{
	if(adv_data)
	{
		ServerSendAdventureData_Struct* ds = (ServerSendAdventureData_Struct*)adv_data;
		if(ds->finished_adventures > 0)
		{
			ds->instance_id = 0;
			ds->risk = 0;
			memset(ds->text, 0, 512);
			ds->time_left = 0;
			ds->time_to_enter = 0;
			ds->x = 0;
			ds->y = 0;
			ds->zone_in_id = 0;
			ds->zone_in_object = 0;
		}
		else
		{
			safe_delete(adv_data);
		}

		SendAdventureError("You are not currently assigned to an adventure.");
	}
}

void Client::AdventureFinish(bool win, int theme, int points)
{
	UpdateLDoNPoints(points, theme);
	EQApplicationPacket* outapp = new EQApplicationPacket(OP_AdventureFinish, sizeof(AdventureFinish_Struct));
	AdventureFinish_Struct *af = (AdventureFinish_Struct*)outapp->pBuffer;
	af->win_lose = win ? 1 : 0;
	af->points = points;
	FastQueuePacket(&outapp);
}

void Client::CheckLDoNHail(Mob *target)
{
	if(!zone->adv_data)
	{
		return;
	}

	if(!target || !target->IsNPC())
	{
		return;
	}

	if(target->GetOwnerID() != 0)
	{
		return;
	}

	ServerZoneAdventureDataReply_Struct* ds = (ServerZoneAdventureDataReply_Struct*)zone->adv_data;
	if(ds->type != Adventure_Rescue)
	{
		return;
	}

	if(ds->data_id != target->GetNPCTypeID())
	{
		return;
	}

	if(entity_list.CheckNPCsClose(target) != 0)
	{
		target->Say("You're here to save me? I couldn't possibly risk leaving yet. There are "
			"far too many of those horrid things out there waiting to recapture me! Please get"
			" rid of some more of those vermin and then we can try to leave.");
		return;
	}

	Mob *pet = GetPet();
	if(pet)
	{
		if(pet->GetPetType() == petCharmed)
		{
			pet->BuffFadeByEffect(SE_Charm);
		}
		else if(pet->GetPetType() == petNPCFollow)
		{
			pet->SetOwnerID(0);
		}
		else
		{
			pet->Depop();
		}
	}

	SetPet(target);
	target->SetOwnerID(GetID());
	target->Say("Wonderful! Someone to set me free! I feared for my life for so long,"
		" never knowing when they might choose to end my life. Now that you're here though"
		" I can rest easy. Please help me find my way out of here as soon as you can"
		" I'll stay close behind you!");
}

void Client::CheckEmoteHail(Mob *target, const char* message)
{
	if(
		(message[0] != 'H'	&&
		message[0] != 'h')	||
		message[1] != 'a'	||
		message[2] != 'i'	||
		message[3] != 'l'){
		return;
	}

	if(!target || !target->IsNPC())
	{
		return;
	}

	if(target->GetOwnerID() != 0)
	{
		return;
	}
	uint16 emoteid = target->GetEmoteID();
	if(emoteid != 0)
		target->CastToNPC()->DoNPCEmote(HAILED,emoteid);
}

void Client::MarkSingleCompassLoc(float in_x, float in_y, float in_z, uint8 count)
{

	EQApplicationPacket* outapp = new EQApplicationPacket(OP_DzCompass, sizeof(ExpeditionInfo_Struct) + sizeof(ExpeditionCompassEntry_Struct) * count);
	ExpeditionCompass_Struct *ecs = (ExpeditionCompass_Struct*)outapp->pBuffer;
	//ecs->clientid = GetID();
	ecs->count = count;

	if (count) {
		ecs->entries[0].x = in_x;
		ecs->entries[0].y = in_y;
		ecs->entries[0].z = in_z;
	}

	FastQueuePacket(&outapp);
	safe_delete(outapp);
}

void Client::SendZonePoints()
{
	int count = 0;
	LinkedListIterator<ZonePoint*> iterator(zone->zone_point_list);
	iterator.Reset();
	while(iterator.MoreElements())
	{
		ZonePoint* data = iterator.GetData();
		if(GetClientVersionBit() & data->client_version_mask)
		{
			count++;
		}
		iterator.Advance();
	}

	uint32 zpsize = sizeof(ZonePoints) + ((count + 1) * sizeof(ZonePoint_Entry));
	EQApplicationPacket* outapp = new EQApplicationPacket(OP_SendZonepoints, zpsize);
	ZonePoints* zp = (ZonePoints*)outapp->pBuffer;
	zp->count = count;

	int i = 0;
	iterator.Reset();
	while(iterator.MoreElements())
	{
		ZonePoint* data = iterator.GetData();
		if(GetClientVersionBit() & data->client_version_mask)
		{
			zp->zpe[i].iterator = data->number;
			zp->zpe[i].x = data->target_x;
			zp->zpe[i].y = data->target_y;
			zp->zpe[i].z = data->target_z;
			zp->zpe[i].heading = data->target_heading;
			zp->zpe[i].zoneid = data->target_zone_id;
			zp->zpe[i].zoneinstance = data->target_zone_instance;
			i++;
		}
		iterator.Advance();
	}
	FastQueuePacket(&outapp);
}

void Client::SendTargetCommand(uint32 EntityID)
{
	EQApplicationPacket* outapp = new EQApplicationPacket(OP_TargetCommand, sizeof(ClientTarget_Struct));
	ClientTarget_Struct *cts = (ClientTarget_Struct*)outapp->pBuffer;
	cts->new_target = EntityID;
	FastQueuePacket(&outapp);
}

void Client::LocateCorpse()
{
	Corpse *ClosestCorpse = nullptr;
	if(!GetTarget())
		ClosestCorpse = entity_list.GetClosestCorpse(this, nullptr);
	else if(GetTarget()->IsCorpse())
		ClosestCorpse = entity_list.GetClosestCorpse(this, GetTarget()->CastToCorpse()->GetOwnerName());
	else
		ClosestCorpse = entity_list.GetClosestCorpse(this, GetTarget()->GetCleanName());

	if(ClosestCorpse)
	{
		Message_StringID(MT_Spells, SENSE_CORPSE_DIRECTION);
		SetHeading(CalculateHeadingToTarget(ClosestCorpse->GetX(), ClosestCorpse->GetY()));
		SetTarget(ClosestCorpse);
		SendTargetCommand(ClosestCorpse->GetID());
		SendPosUpdate(2);
	}
	else if(!GetTarget())
		Message_StringID(clientMessageError, SENSE_CORPSE_NONE);
	else
		Message_StringID(clientMessageError, SENSE_CORPSE_NOT_NAME);
}

void Client::NPCSpawn(NPC *target_npc, const char *identifier, uint32 extra)
{
	if (!target_npc || !identifier)
		return;

	std::string id = identifier;
	for(int i = 0; i < id.length(); ++i)
	{
		id[i] = tolower(id[i]);
	}

	if (id == "create") {
		// extra tries to create the npc_type ID within the range for the current zone (zone_id * 1000)
		database.NPCSpawnDB(0, zone->GetShortName(), zone->GetInstanceVersion(), this, target_npc->CastToNPC(), extra);
	}
	else if (id == "add") {
		// extra sets the respawn timer for add
		database.NPCSpawnDB(1, zone->GetShortName(), zone->GetInstanceVersion(), this, target_npc->CastToNPC(), extra);
	}
	else if (id == "update") {
		database.NPCSpawnDB(2, zone->GetShortName(), zone->GetInstanceVersion(), this, target_npc->CastToNPC());
	}
	else if (id == "remove") {
		database.NPCSpawnDB(3, zone->GetShortName(), zone->GetInstanceVersion(), this, target_npc->CastToNPC());
		target_npc->Depop(false);
	}
	else if (id == "delete") {
		database.NPCSpawnDB(4, zone->GetShortName(), zone->GetInstanceVersion(), this, target_npc->CastToNPC());
		target_npc->Depop(false);
	}
	else {
		return;
	}
}

bool Client::IsDraggingCorpse(const char *CorpseName)
{
	for(std::list<string>::iterator Iterator = DraggedCorpses.begin(); Iterator != DraggedCorpses.end(); ++Iterator)
	{
		if(!strcasecmp((*Iterator).c_str(), CorpseName))
			return true;
	}

	return false;
}

void Client::DragCorpses()
{
	for(std::list<string>::iterator Iterator = DraggedCorpses.begin(); Iterator != DraggedCorpses.end(); ++Iterator)
	{
		Mob* corpse = entity_list.GetMob((*Iterator).c_str());

		if(corpse && corpse->IsPlayerCorpse() && (DistNoRootNoZ(*corpse) <= RuleR(Character, DragCorpseDistance)))
			continue;

		if(!corpse || !corpse->IsPlayerCorpse() || corpse->CastToCorpse()->IsBeingLooted() || !corpse->CastToCorpse()->Summon(this, false, false))
		{
			Message_StringID(MT_DefaultText, CORPSEDRAG_STOP);
			Iterator = DraggedCorpses.erase(Iterator);
		}
	}
}
void Client::Doppelganger(uint16 spell_id, Mob *target, const char *name_override, int pet_count, int pet_duration)
{
	if(!target || !IsValidSpell(spell_id) || this->GetID() == target->GetID())
		return;

	PetRecord record;
	if(!database.GetPetEntry(spells[spell_id].teleport_zone, &record))
	{
		LogFile->write(EQEMuLog::Error, "Unknown doppelganger spell id: %d, check pets table", spell_id);
		Message(13, "Unable to find data for pet %s", spells[spell_id].teleport_zone);
		return;
	}

	AA_SwarmPet pet;
	pet.count = pet_count;
	pet.duration = pet_duration;
	pet.npc_id = record.npc_type;

	NPCType *made_npc = nullptr;

	const NPCType *npc_type = database.GetNPCType(pet.npc_id);
	if(npc_type == nullptr) {
		LogFile->write(EQEMuLog::Error, "Unknown npc type for doppelganger spell id: %d", spell_id);
		Message(0,"Unable to find pet!");
		return;
	}
	// make a custom NPC type for this
	made_npc = new NPCType;
	memcpy(made_npc, npc_type, sizeof(NPCType));

	strcpy(made_npc->name, name_override);
	made_npc->level = GetLevel();
	made_npc->race = GetRace();
	made_npc->gender = GetGender();
	made_npc->size = GetSize();
	made_npc->AC = GetAC();
	made_npc->STR = GetSTR();
	made_npc->STA = GetSTA();
	made_npc->DEX = GetDEX();
	made_npc->AGI = GetAGI();
	made_npc->MR = GetMR();
	made_npc->FR = GetFR();
	made_npc->CR = GetCR();
	made_npc->DR = GetDR();
	made_npc->PR = GetPR();
	made_npc->Corrup = GetCorrup();
	// looks
	made_npc->texture = GetEquipmentMaterial(1);
	made_npc->helmtexture = GetEquipmentMaterial(0);
	made_npc->haircolor = GetHairColor();
	made_npc->beardcolor = GetBeardColor();
	made_npc->eyecolor1 = GetEyeColor1();
	made_npc->eyecolor2 = GetEyeColor2();
	made_npc->hairstyle = GetHairStyle();
	made_npc->luclinface = GetLuclinFace();
	made_npc->beard = GetBeard();
	made_npc->drakkin_heritage = GetDrakkinHeritage();
	made_npc->drakkin_tattoo = GetDrakkinTattoo();
	made_npc->drakkin_details = GetDrakkinDetails();
	made_npc->d_meele_texture1 = GetEquipmentMaterial(7);
	made_npc->d_meele_texture2 = GetEquipmentMaterial(8);
	for (int i = 0; i < MAX_MATERIALS; i++)	{
		made_npc->armor_tint[i] = GetEquipmentColor(i);
	}
	made_npc->loottable_id = 0;

	npc_type = made_npc;

	int summon_count = 0;
	summon_count = pet.count;

	if(summon_count > MAX_SWARM_PETS)
		summon_count = MAX_SWARM_PETS;

	static const float swarm_pet_x[MAX_SWARM_PETS] = { 5, -5, 5, -5, 10, -10, 10, -10, 8, -8, 8, -8 };
	static const float swarm_pet_y[MAX_SWARM_PETS] = { 5, 5, -5, -5, 10, 10, -10, -10, 8, 8, -8, -8 };
	TempPets(true);

	while(summon_count > 0) {
		NPCType *npc_dup = nullptr;
		if(made_npc != nullptr) {
			npc_dup = new NPCType;
			memcpy(npc_dup, made_npc, sizeof(NPCType));
		}

		NPC* npca = new NPC(
				(npc_dup!=nullptr)?npc_dup:npc_type,	//make sure we give the NPC the correct data pointer
				0,
				GetX()+swarm_pet_x[summon_count], GetY()+swarm_pet_y[summon_count],
				GetZ(), GetHeading(), FlyMode3);

		if(!npca->GetSwarmInfo()){
			AA_SwarmPetInfo* nSI = new AA_SwarmPetInfo;
			npca->SetSwarmInfo(nSI);
			npca->GetSwarmInfo()->duration = new Timer(pet_duration*1000);
		}
		else{
			npca->GetSwarmInfo()->duration->Start(pet_duration*1000);
		}

		npca->GetSwarmInfo()->owner_id = GetID();

		// Give the pets alittle more agro than the caster and then agro them on the target
		target->AddToHateList(npca, (target->GetHateAmount(this) + 100), (target->GetDamageAmount(this) + 100));
		npca->AddToHateList(target, 1000, 1000);
		npca->GetSwarmInfo()->target = target->GetID();

		//we allocated a new NPC type object, give the NPC ownership of that memory
		if(npc_dup != nullptr)
			npca->GiveNPCTypeData(npc_dup);

		entity_list.AddNPC(npca);
		summon_count--;
	}
}

void Client::AssignToInstance(uint16 instance_id)
{
	database.AddClientToInstance(instance_id, CharacterID());
}

void Client::SendStatsWindow(Client* client, bool use_window)
{
	// Define the types of page breaks we need
	std::string indP = "&nbsp;";
	std::string indS = "&nbsp;&nbsp;&nbsp;&nbsp;&nbsp;&nbsp;&nbsp;&nbsp;&nbsp;&nbsp;";
	std::string indM = "&nbsp;&nbsp;&nbsp;&nbsp;&nbsp;&nbsp;&nbsp;&nbsp;&nbsp;&nbsp;&nbsp;&nbsp;&nbsp;&nbsp;&nbsp;&nbsp;&nbsp;&nbsp;&nbsp;&nbsp;&nbsp;&nbsp;&nbsp;&nbsp;&nbsp;&nbsp;";
	std::string indL = "&nbsp;&nbsp;&nbsp;&nbsp;&nbsp;&nbsp;&nbsp;&nbsp;&nbsp;&nbsp;&nbsp;&nbsp;&nbsp;&nbsp;&nbsp;&nbsp;&nbsp;&nbsp;&nbsp;&nbsp;&nbsp;&nbsp;&nbsp;&nbsp;&nbsp;&nbsp;&nbsp;&nbsp;&nbsp;&nbsp;&nbsp;&nbsp;&nbsp;";
	std::string div = " | ";

	std::string color_red = "<c \"#993333\">";
	std::string color_blue = "<c \"#9999FF\">";
	std::string color_green = "<c \"#33FF99\">";
	std::string bright_green = "<c \"#7CFC00\">";
	std::string bright_red = "<c \"#FF0000\">";
	std::string heroic_color = "<c \"#d6b228\"> +";

	// Set Class
	std::string class_Name = itoa(GetClass());
	std::string class_List[] = { "WAR", "CLR", "PAL", "RNG", "SK", "DRU", "MNK", "BRD", "ROG", "SHM", "NEC", "WIZ", "MAG", "ENC", "BST", "BER" };

	if(GetClass() < 17 && GetClass() > 0) { class_Name = class_List[GetClass()-1]; }

	// Race
	std::string race_Name = itoa(GetRace());
	switch(GetRace())
	{
		case 1: race_Name = "Human";		break;
		case 2:	race_Name = "Barbarian";	break;
		case 3:	race_Name = "Erudite";		break;
		case 4:	race_Name = "Wood Elf";		break;
		case 5:	race_Name = "High Elf";		break;
		case 6:	race_Name = "Dark Elf";		break;
		case 7:	race_Name = "Half Elf";		break;
		case 8:	race_Name = "Dwarf";		break;
		case 9:	race_Name = "Troll";		break;
		case 10: race_Name = "Ogre";		break;
		case 11: race_Name = "Halfing";		break;
		case 12: race_Name = "Gnome";		break;
		case 128: race_Name = "Iksar";		break;
		case 130: race_Name = "Vah Shir";	break;
		case 330: race_Name = "Froglok";	break;
		case 522: race_Name = "Drakkin";	break;
		default: break;
	}
	/*##########################################################
	^^^^^^^^^^^^^^^^^^^^^^^^^^^^^^^^^^^^^^^^^^^^^^^^^^^^^^^^^^
		H/M/E String
	^^^^^^^^^^^^^^^^^^^^^^^^^^^^^^^^^^^^^^^^^^^^^^^^^^^^^^^^^^
	##########################################################*/
	std::string HME_row = "";
	//Loop Variables
	/*===========================*/
	std::string		cur_field = "";
	std::string		total_field = "";
	std::string		cur_name = "";
	std::string		cur_spacing = "";
	std::string		cur_color = "";

	int				hme_rows = 3; // Rows in display
	int				max_HME_value_len = 9; // 9 digits in the displayed value

	for(int hme_row_counter = 0; hme_row_counter < hme_rows; hme_row_counter++)
	{
		switch(hme_row_counter) {
			case 0: {
				cur_name = " H: ";
				cur_field = itoa(GetHP());
				total_field = itoa(GetMaxHP());
				break;
			}
			case 1: {
				if(CalcMaxMana() > 0) {
					cur_name = " M: ";
					cur_field = itoa(GetMana());
					total_field = itoa(CalcMaxMana());
				}
				else { continue; }

				break;
			}
			case 2: {
				cur_name = " E: ";
				cur_field = itoa(GetEndurance());
				total_field = itoa(GetMaxEndurance());
				break;
			}
			default: { break; }
		}
		if(cur_field.compare(total_field) == 0) { cur_color = bright_green; }
		else { cur_color = bright_red; }

		cur_spacing.clear();
		for(int a = cur_field.size(); a < max_HME_value_len; a++) { cur_spacing += " ."; }

		HME_row += indM + cur_name + cur_spacing + cur_color + cur_field + "</c> / " + total_field + "<br>";
	}
	/*##########################################################
	^^^^^^^^^^^^^^^^^^^^^^^^^^^^^^^^^^^^^^^^^^^^^^^^^^^^^^^^^^
		Regen String
	^^^^^^^^^^^^^^^^^^^^^^^^^^^^^^^^^^^^^^^^^^^^^^^^^^^^^^^^^^
	##########################################################*/
	std::string regen_string;
	//Loop Variables
	/*===========================*/
	std::string		regen_row_header = "";
	std::string		regen_row_color = "";
		std::string		base_regen_field = "";
	std::string		base_regen_spacing = "";
	std::string		item_regen_field = "";
	std::string		item_regen_spacing = "";
	std::string		cap_regen_field = "";
	std::string		cap_regen_spacing = "";
	std::string		spell_regen_field = "";
	std::string		spell_regen_spacing = "";
	std::string		aa_regen_field = "";
	std::string		aa_regen_spacing = "";
	std::string		total_regen_field = "";
	int		regen_rows = 3; // Number of rows
	int		max_regen_value_len = 5; // 5 digits in the displayed value(larger values will not get cut off, this is just a baseline)

	for(int regen_row_counter = 0; regen_row_counter < regen_rows; regen_row_counter++)
	{
		switch(regen_row_counter)
		{
			case 0: {
				regen_row_header = "H: ";
				regen_row_color = color_red;

				base_regen_field = itoa(LevelRegen());
				item_regen_field = itoa(itembonuses.HPRegen);
				cap_regen_field = itoa(CalcHPRegenCap());
				spell_regen_field = itoa(spellbonuses.HPRegen);
				aa_regen_field = itoa(aabonuses.HPRegen);
				total_regen_field = itoa(CalcHPRegen());
				break;
			}
			case 1: {
				if(CalcMaxMana() > 0) {
					regen_row_header = "M: ";
					regen_row_color = color_blue;

					base_regen_field = itoa(CalcBaseManaRegen());
					item_regen_field = itoa(itembonuses.ManaRegen);
					cap_regen_field = itoa(CalcManaRegenCap());
					spell_regen_field = itoa(spellbonuses.ManaRegen);
					aa_regen_field = itoa(aabonuses.ManaRegen);
					total_regen_field = itoa(CalcManaRegen());
				}
				else { continue; }
				break;
			}
			case 2: {
				regen_row_header = "E: ";
				regen_row_color = color_green;

				base_regen_field = itoa(((GetLevel() * 4 / 10) + 2));
				item_regen_field = itoa(itembonuses.EnduranceRegen);
				cap_regen_field = itoa(CalcEnduranceRegenCap());
				spell_regen_field = itoa(spellbonuses.EnduranceRegen);
				aa_regen_field = itoa(aabonuses.EnduranceRegen);
				total_regen_field = itoa(CalcEnduranceRegen());
				break;
			}
			default: { break; }
		}

		base_regen_spacing.clear();
		item_regen_spacing.clear();
		cap_regen_spacing.clear();
		spell_regen_spacing.clear();
		aa_regen_spacing.clear();

		for(int b = base_regen_field.size(); b < max_regen_value_len; b++) { base_regen_spacing += " ."; }
		for(int b = item_regen_field.size(); b < max_regen_value_len; b++) { item_regen_spacing += " ."; }
		for(int b = cap_regen_field.size(); b < max_regen_value_len; b++) { cap_regen_spacing += " ."; }
		for(int b = spell_regen_field.size(); b < max_regen_value_len; b++) { spell_regen_spacing += " ."; }
		for(int b = aa_regen_field.size(); b < max_regen_value_len; b++) { aa_regen_spacing += " ."; }

		regen_string += indS + regen_row_color + regen_row_header + base_regen_spacing + base_regen_field;
		regen_string += div + item_regen_spacing + item_regen_field + " (" + cap_regen_field;
		regen_string += ") " + cap_regen_spacing + div + spell_regen_spacing + spell_regen_field;
		regen_string += div + aa_regen_spacing + aa_regen_field + div + total_regen_field + "</c><br>";
	}
	/*##########################################################
	^^^^^^^^^^^^^^^^^^^^^^^^^^^^^^^^^^^^^^^^^^^^^^^^^^^^^^^^^^
		Stat String
	^^^^^^^^^^^^^^^^^^^^^^^^^^^^^^^^^^^^^^^^^^^^^^^^^^^^^^^^^^
	##########################################################*/
	std::string stat_field = "";
	//Loop Variables
	/*===========================*/
	//first field(stat)
	std::string		a_stat = "";;
	std::string		a_stat_name = "";
	std::string		a_stat_spacing = "";
	//second field(heroic stat)
	std::string		h_stat = "";
	std::string		h_stat_spacing = "";
	//third field(resist)
	std::string		a_resist = "";
	std::string		a_resist_name = "";
	std::string		a_resist_spacing = "";
	//fourth field(heroic resist)
	std::string		h_resist_field = "";

	int				stat_rows = 7; // Number of rows
	int				max_stat_value_len = 3; // 3 digits in the displayed value

	for(int stat_row_counter = 0; stat_row_counter < stat_rows; stat_row_counter++)
	{
		switch(stat_row_counter) {
			case 0: {
				a_stat_name = " STR: ";
				a_resist_name = "MR: ";
				a_stat = itoa(GetSTR());
				h_stat = itoa(GetHeroicSTR());
				a_resist = itoa(GetMR());
				h_resist_field = itoa(GetHeroicMR());
				break;
			}
			case 1: {
				a_stat_name = " STA: ";
				a_resist_name = "CR: ";
				a_stat = itoa(GetSTA());
				h_stat = itoa(GetHeroicSTA());
				a_resist = itoa(GetCR());
				h_resist_field = itoa(GetHeroicCR());
				break;
			}
			case 2: {
				a_stat_name = " AGI : ";
				a_resist_name = "FR: ";
				a_stat = itoa(GetAGI());
				h_stat = itoa(GetHeroicAGI());
				a_resist = itoa(GetFR());
				h_resist_field = itoa(GetHeroicFR());
				break;
			}
			case 3: {
				a_stat_name = " DEX: ";
				a_resist_name = "PR: ";
				a_stat = itoa(GetDEX());
				h_stat = itoa(GetHeroicDEX());
				a_resist = itoa(GetPR());
				h_resist_field = itoa(GetHeroicPR());
				break;
			}
			case 4: {
				a_stat_name = " INT : ";
				a_resist_name = "DR: ";
				a_stat = itoa(GetINT());
				h_stat = itoa(GetHeroicINT());
				a_resist = itoa(GetDR());
				h_resist_field = itoa(GetHeroicDR());
				break;
			}
			case 5: {
				a_stat_name = " WIS: ";
				a_resist_name = "Cp: ";
				a_stat = itoa(GetWIS());
				h_stat = itoa(GetHeroicWIS());
				a_resist = itoa(GetCorrup());
				h_resist_field = itoa(GetHeroicCorrup());
				break;
			}
			case 6: {
				a_stat_name = " CHA: ";
				a_stat = itoa(GetCHA());
				h_stat = itoa(GetHeroicCHA());
				break;
			}
			default: { break; }
		}

		a_stat_spacing.clear();
		h_stat_spacing.clear();
		a_resist_spacing.clear();

		for(int a = a_stat.size(); a < max_stat_value_len; a++) { a_stat_spacing += " . "; }
		for(int h = h_stat.size(); h < 20; h++) { h_stat_spacing += " . "; }
		for(int h = a_resist.size(); h < max_stat_value_len; h++) { a_resist_spacing += " . "; }

		stat_field += indP + a_stat_name + a_stat_spacing + a_stat + heroic_color + h_stat + "</c>";
		if(stat_row_counter < 6) {
			stat_field += h_stat_spacing + a_resist_name + a_resist_spacing + a_resist + heroic_color + h_resist_field + "</c><br>";
		}
	}
	/*##########################################################
	^^^^^^^^^^^^^^^^^^^^^^^^^^^^^^^^^^^^^^^^^^^^^^^^^^^^^^^^^^
		Mod2 String
	^^^^^^^^^^^^^^^^^^^^^^^^^^^^^^^^^^^^^^^^^^^^^^^^^^^^^^^^^^
	##########################################################*/
	std::string mod2_field = "";
	//Loop Variables
	/*===========================*/
	std::string		mod2a = "";
	std::string		mod2a_name = "";
	std::string		mod2a_spacing = "";
	std::string		mod2a_cap = "";
	std::string		mod_row_spacing = "";
	std::string		mod2b = "";
	std::string		mod2b_name = "";
	std::string		mod2b_spacing = "";
	std::string		mod2b_cap = "";
	int				mod2a_space_count;
	int				mod2b_space_count;

	int		mod2_rows = 4;
	int		max_mod2_value_len = 3; // 3 digits in the displayed value

	for(int mod2_row_counter = 0; mod2_row_counter < mod2_rows; mod2_row_counter++)
	{
		switch (mod2_row_counter)
		{
			case 0: {
				mod2a_name = "Avoidance: ";
				mod2b_name = "Combat Effects: ";
				mod2a = itoa(GetAvoidance());
				mod2a_cap = itoa(RuleI(Character, ItemAvoidanceCap));
				mod2b = itoa(GetCombatEffects());
				mod2b_cap = itoa(RuleI(Character, ItemCombatEffectsCap));
				mod2a_space_count = 2;
				mod2b_space_count = 0;
				break;
			}
			case 1: {
				mod2a_name = "Accuracy: ";
				mod2b_name = "Strike Through: ";
				mod2a = itoa(GetAccuracy());
				mod2a_cap = itoa(RuleI(Character, ItemAccuracyCap));
				mod2b = itoa(GetStrikeThrough());
				mod2b_cap = itoa(RuleI(Character, ItemStrikethroughCap));
				mod2a_space_count = 3;
				mod2b_space_count = 1;
				break;
			}
			case 2: {
				mod2a_name = "Shielding: ";
				mod2b_name = "Spell Shielding: ";
				mod2a = itoa(GetShielding());
				mod2a_cap = itoa(RuleI(Character, ItemShieldingCap));
				mod2b = itoa(GetSpellShield());
				mod2b_cap = itoa(RuleI(Character, ItemSpellShieldingCap));
				mod2a_space_count = 2;
				mod2b_space_count = 1;
				break;
			}
			case 3: {
				mod2a_name = "Stun Resist: ";
				mod2b_name = "DoT Shielding: ";
				mod2a = itoa(GetStunResist());
				mod2a_cap = itoa(RuleI(Character, ItemStunResistCap));
				mod2b = itoa(GetDoTShield());
				mod2b_cap = itoa(RuleI(Character, ItemDoTShieldingCap));
				mod2a_space_count = 0;
				mod2b_space_count = 2;
				break;
			}
		}

		mod2a_spacing.clear();
		mod_row_spacing.clear();
		mod2b_spacing.clear();

		for(int a = mod2a.size(); a < (max_mod2_value_len + mod2a_space_count); a++) { mod2a_spacing += " . "; }
		for(int a = mod2a_cap.size(); a < 6 ; a++) { mod_row_spacing += " . "; }
		for(int a = mod2b.size(); a < (max_mod2_value_len + mod2b_space_count); a++) { mod2b_spacing += " . "; }

		mod2_field += indP + mod2a_name + mod2a_spacing + mod2a + " / " + mod2a_cap + mod_row_spacing;
		mod2_field += mod2b_name + mod2b_spacing + mod2b + " / " + mod2b_cap + "<br>";
	}

	uint32 rune_number = 0;
	uint32 magic_rune_number = 0;
	uint32 buff_count = GetMaxTotalSlots();
	for (int i=0; i < buff_count; i++) {
		if (buffs[i].spellid != SPELL_UNKNOWN) {
			if ((HasRune() || HasPartialMeleeRune()) && buffs[i].melee_rune > 0) { rune_number += buffs[i].melee_rune; }

			if ((HasSpellRune() || HasPartialSpellRune()) && buffs[i].magic_rune > 0) { magic_rune_number += buffs[i].magic_rune; }
		}
	}

	int shield_ac = 0;
	GetRawACNoShield(shield_ac);

	std::string skill_list[] = {
		"1H Blunt","1H Slashing","2H Blunt","2H Slashing","Abjuration","Alteration","Apply Poison","Archery","Backstab","Bind Wound","Bash","Block","Brass Instruments","Channeling","Conjuration",
		"Defense","Disarm","Disarm Traps","Divination","Dodge","Double Attack","Dragon Punch","Dual Wield","Eagle Strike","Evocation","Feign Death","Flying Kick","Forage","Hand To Hand","Hide","Kick",
		"Meditate","Mend","Offense","Parry","Pick Lock","Piercing","Riposte","Round Kick","Safe Fall","Sense Heading","Singing","Sneak","Specialize Abjuration","Specialize Alteration","Specialize Conjuration",
		"Specialize Divination","Specialize Evocation","Pick Pockets","Stringed_Instruments","Swimming","Throwing","Tiger Claw","Tracking","Wind Instruments","Fishing","Make Poison","Tinkering","Research","Alchemy",
		"Baking","Tailoring","Sense Traps","Blacksmithing","Fletching","Brewing","Alcohol_Tolerance","Begging","Jewelry Making","Pottery","Percussion Instruments","Intimidation","Berserking","Taunt","Frenzy"
	};

	std::string skill_mods = "";
	for(int j = 0; j <= HIGHEST_SKILL; j++) {
		if(itembonuses.skillmod[j] > 0)
			skill_mods += indP + skill_list[j] + " : +" + itoa(itembonuses.skillmod[j]) + "%<br>";
		else if(itembonuses.skillmod[j] < 0)
			skill_mods += indP + skill_list[j] + " : -" + itoa(itembonuses.skillmod[j]) + "%<br>";
	}

	std::string skill_dmgs = "";
	for(int j = 0; j <= HIGHEST_SKILL; j++) {
		if((itembonuses.SkillDamageAmount[j] + spellbonuses.SkillDamageAmount[j]) > 0)
			skill_dmgs += indP + skill_list[j] + " : +" + itoa(itembonuses.SkillDamageAmount[j] + spellbonuses.SkillDamageAmount[j]) + "<br>";
		else if((itembonuses.SkillDamageAmount[j] + spellbonuses.SkillDamageAmount[j]) < 0)
			skill_dmgs += indP + skill_list[j] + " : -" + itoa(itembonuses.SkillDamageAmount[j] + spellbonuses.SkillDamageAmount[j]) + "<br>";
	}

	std::string faction_item_string = "";
	char faction_buf[256];

	for(std::map <uint32, int32>::iterator iter = item_faction_bonuses.begin();
		iter != item_faction_bonuses.end();
		iter++)
	{
		memset(&faction_buf, 0, sizeof(faction_buf));

		if(!database.GetFactionName((int32)((*iter).first), faction_buf, sizeof(faction_buf)))
			strcpy(faction_buf, "Not in DB");

		if((*iter).second > 0) {
			faction_item_string += indP + faction_buf + " : +" + itoa((*iter).second) + "<br>";
		}
		else if((*iter).second < 0) {
			faction_item_string += indP + faction_buf + " : -" + itoa((*iter).second) + "<br>";
		}
	}

	std::string bard_info = "";
	if(GetClass() == BARD) {
		bard_info = indP + "Singing: " + itoa(GetSingMod()) + "<br>" +
					indP + "Brass: " + itoa(GetBrassMod()) + "<br>" +
					indP + "String: " + itoa(GetStringMod()) + "<br>" +
					indP + "Percussion: " + itoa(GetPercMod()) + "<br>" +
					indP + "Wind: " + itoa(GetWindMod()) + "<br>";
	}

	std::string final_stats = "" +
	/*	C/L/R	*/	indP + "Class: " + class_Name + indS + "Level: " + itoa(GetLevel()) + indS + "Race: " + race_Name + "<br>" +
	/*	Runes	*/	indP + "Rune: " + itoa(rune_number) + indL + indS + "Spell Rune: " + itoa(magic_rune_number) + "<br>" +
	/*	HP/M/E	*/	HME_row +
	/*	DS		*/	indP + "DS: " + itoa(itembonuses.DamageShield + spellbonuses.DamageShield*-1) + " (Spell: " + itoa(spellbonuses.DamageShield*-1) + " + Item: " + itoa(itembonuses.DamageShield) + " / " + itoa(RuleI(Character, ItemDamageShieldCap)) + ")<br>" +
	/*	Atk		*/	indP + "<c \"#CCFF00\">ATK: " + itoa(GetTotalATK()) + "</c><br>" +
	/*	Atk2	*/	indP + "- Base: " + itoa(GetATKRating()) + " | Item: " + itoa(itembonuses.ATK) + " (" + itoa(RuleI(Character, ItemATKCap)) + ")~Used: " + itoa((itembonuses.ATK * 1.342)) + " | Spell: " + itoa(spellbonuses.ATK) + "<br>" +
	/*	AC		*/	indP + "<c \"#CCFF00\">AC: " + itoa(CalcAC()) + "</c><br>" +
	/*	AC2		*/	indP + "- Mit: " + itoa(GetACMit()) + " | Avoid: " + itoa(GetACAvoid()) + " | Spell: " + itoa(spellbonuses.AC) + " | Shield: " + itoa(shield_ac) + "<br>" +
	/*	Haste	*/	indP + "<c \"#CCFF00\">Haste: " + itoa(GetHaste()) + "</c><br>" +
	/*	Haste2	*/	indP + " - Item: " + itoa(itembonuses.haste) + " + Spell: " + itoa(spellbonuses.haste + spellbonuses.hastetype2) + " (Cap: " + itoa(RuleI(Character, HasteCap)) + ") | Over: " + itoa(spellbonuses.hastetype3 + ExtraHaste) + "<br><br>" +
	/* RegenLbl	*/	indL + indS + "Regen<br>" + indS + indP + indP + " Base | Items (Cap) " + indP + " | Spell | A.A.s | Total<br>" +
	/*	Regen	*/	regen_string + "<br>" +
	/*	Stats	*/	stat_field + "<br><br>" +
	/*	Mod2s	*/	mod2_field + "<br>" +
	/*	HealAmt	*/	indP + "Heal Amount: " + itoa(GetHealAmt()) + " / " + itoa(RuleI(Character, ItemHealAmtCap)) + "<br>" +
	/*	SpellDmg*/	indP + "Spell Dmg: " + itoa(GetSpellDmg()) + " / " + itoa(RuleI(Character, ItemSpellDmgCap)) + "<br>" +
	/*	Clair	*/	indP + "Clairvoyance: " + itoa(GetClair()) + " / " + itoa(RuleI(Character, ItemClairvoyanceCap)) + "<br>" +
	/*	DSMit	*/	indP + "Dmg Shld Mit: " + itoa(GetDSMit()) + " / " + itoa(RuleI(Character, ItemDSMitigationCap)) + "<br><br>";
	if(GetClass() == BARD)
		final_stats += bard_info + "<br>";
	if(skill_mods.size() > 0)
		final_stats += skill_mods + "<br>";
	if(skill_dmgs.size() > 0)
		final_stats += skill_dmgs + "<br>";
	if(faction_item_string.size() > 0)
		final_stats += faction_item_string;


	if(use_window) {
		if(final_stats.size() < 4096)
		{
			uint32 Buttons = (client->GetClientVersion() < EQClientSoD) ? 0 : 1;
			client->SendWindow(0, POPUPID_UPDATE_SHOWSTATSWINDOW, Buttons, "Cancel", "Update", 0, 1, this, "", "%s", final_stats.c_str());
			goto Extra_Info;
		}
		else {
			client->Message(15, "The window has exceeded its character limit, displaying stats to chat window:");
		}
	}

	client->Message(15, "~~~~~ %s %s ~~~~~", GetCleanName(), GetLastName());
	client->Message(0, " Level: %i Class: %i Race: %i DS: %i/%i Size: %1.1f  Weight: %.1f/%d  ", GetLevel(), GetClass(), GetRace(), GetDS(), RuleI(Character, ItemDamageShieldCap), GetSize(), (float)CalcCurrentWeight() / 10.0f, GetSTR());
	client->Message(0, " HP: %i/%i  HP Regen: %i/%i",GetHP(), GetMaxHP(), CalcHPRegen(), CalcHPRegenCap());
	client->Message(0, " AC: %i ( Mit.: %i + Avoid.: %i + Spell: %i ) | Shield AC: %i", CalcAC(), GetACMit(), GetACAvoid(), spellbonuses.AC, shield_ac);
	if(CalcMaxMana() > 0)
		client->Message(0, " Mana: %i/%i  Mana Regen: %i/%i", GetMana(), GetMaxMana(), CalcManaRegen(), CalcManaRegenCap());
	client->Message(0, " End.: %i/%i  End. Regen: %i/%i",GetEndurance(), GetMaxEndurance(), CalcEnduranceRegen(), CalcEnduranceRegenCap());
	client->Message(0, " ATK: %i  Worn/Spell ATK %i/%i  Server Side ATK: %i", GetTotalATK(), RuleI(Character, ItemATKCap), GetATKBonus(), GetATK());
	client->Message(0, " Haste: %i / %i (Item: %i + Spell: %i + Over: %i)", GetHaste(), RuleI(Character, HasteCap), itembonuses.haste, spellbonuses.haste + spellbonuses.hastetype2, spellbonuses.hastetype3 + ExtraHaste);
	client->Message(0, " STR: %i  STA: %i  DEX: %i  AGI: %i  INT: %i  WIS: %i  CHA: %i", GetSTR(), GetSTA(), GetDEX(), GetAGI(), GetINT(), GetWIS(), GetCHA());
	client->Message(0, " hSTR: %i  hSTA: %i  hDEX: %i  hAGI: %i  hINT: %i  hWIS: %i  hCHA: %i", GetHeroicSTR(), GetHeroicSTA(), GetHeroicDEX(), GetHeroicAGI(), GetHeroicINT(), GetHeroicWIS(), GetHeroicCHA());
	client->Message(0, " MR: %i  PR: %i  FR: %i  CR: %i  DR: %i Corruption: %i", GetMR(), GetPR(), GetFR(), GetCR(), GetDR(), GetCorrup());
	client->Message(0, " hMR: %i  hPR: %i  hFR: %i  hCR: %i  hDR: %i hCorruption: %i", GetHeroicMR(), GetHeroicPR(), GetHeroicFR(), GetHeroicCR(), GetHeroicDR(), GetHeroicCorrup());
	client->Message(0, " Shielding: %i  Spell Shield: %i  DoT Shielding: %i Stun Resist: %i  Strikethrough: %i  Avoidance: %i  Accuracy: %i  Combat Effects: %i", GetShielding(), GetSpellShield(), GetDoTShield(), GetStunResist(), GetStrikeThrough(), GetAvoidance(), GetAccuracy(), GetCombatEffects());
	client->Message(0, " Heal Amt.: %i  Spell Dmg.: %i  Clairvoyance: %i DS Mitigation: %i", GetHealAmt(), GetSpellDmg(), GetClair(), GetDSMit());
	if(GetClass() == BARD)
		client->Message(0, " Singing: %i  Brass: %i  String: %i Percussion: %i Wind: %i", GetSingMod(), GetBrassMod(), GetStringMod(), GetPercMod(), GetWindMod());

	Extra_Info:

	client->Message(0, " BaseRace: %i  Gender: %i  BaseGender: %i Texture: %i  HelmTexture: %i", GetBaseRace(), GetGender(), GetBaseGender(), GetTexture(), GetHelmTexture());
	if (client->Admin() >= 100) {
		client->Message(0, "  CharID: %i  EntityID: %i  PetID: %i  OwnerID: %i  AIControlled: %i  Targetted: %i", CharacterID(), GetID(), GetPetID(), GetOwnerID(), IsAIControlled(), targeted);
	}
}

void Client::SendAltCurrencies() {
	if(GetClientVersion() >= EQClientSoF) {
		uint32 count = zone->AlternateCurrencies.size();
		if(count == 0) {
			return;
		}

		EQApplicationPacket *outapp = new EQApplicationPacket(OP_AltCurrency,
			sizeof(AltCurrencyPopulate_Struct) + sizeof(AltCurrencyPopulateEntry_Struct) * count);
		AltCurrencyPopulate_Struct *altc = (AltCurrencyPopulate_Struct*)outapp->pBuffer;
		altc->opcode = ALT_CURRENCY_OP_POPULATE;
		altc->count = count;

		uint32 i = 0;
		list<AltCurrencyDefinition_Struct>::iterator iter = zone->AlternateCurrencies.begin();
		while(iter != zone->AlternateCurrencies.end()) {
			const Item_Struct* item = database.GetItem((*iter).item_id);
			altc->entries[i].currency_number = (*iter).id;
			altc->entries[i].unknown00 = 1;
			altc->entries[i].currency_number2 = (*iter).id;
			altc->entries[i].item_id = (*iter).item_id;
			if(item) {
				altc->entries[i].item_icon = item->Icon;
				altc->entries[i].stack_size = item->StackSize;
			} else {
				altc->entries[i].item_icon = 1000;
				altc->entries[i].stack_size = 1000;
			}
			i++;
			iter++;
		}

		FastQueuePacket(&outapp);
	}
}

void Client::SetAlternateCurrencyValue(uint32 currency_id, uint32 new_amount)
{
	alternate_currency[currency_id] = new_amount;
	database.UpdateAltCurrencyValue(CharacterID(), currency_id, new_amount);
	SendAlternateCurrencyValue(currency_id);
}

void Client::AddAlternateCurrencyValue(uint32 currency_id, int32 amount)
{
	if(amount == 0) {
		return;
	}

	int new_value = 0;
	std::map<uint32, uint32>::iterator iter = alternate_currency.find(currency_id);
	if(iter == alternate_currency.end()) {
		new_value = amount;
	} else {
		new_value = (*iter).second + amount;
	}

	if(new_value < 0) {
		alternate_currency[currency_id] = 0;
		database.UpdateAltCurrencyValue(CharacterID(), currency_id, 0);
	} else {
		alternate_currency[currency_id] = new_value;
		database.UpdateAltCurrencyValue(CharacterID(), currency_id, new_value);
	}
	SendAlternateCurrencyValue(currency_id);
}

void Client::SendAlternateCurrencyValues()
{
	list<AltCurrencyDefinition_Struct>::iterator iter = zone->AlternateCurrencies.begin();
	while(iter != zone->AlternateCurrencies.end()) {
		SendAlternateCurrencyValue((*iter).id, false);
		iter++;
	}
}

void Client::SendAlternateCurrencyValue(uint32 currency_id, bool send_if_null)
{
	uint32 value = GetAlternateCurrencyValue(currency_id);
	if(value > 0 || (value == 0 && send_if_null)) {
		EQApplicationPacket* outapp = new EQApplicationPacket(OP_AltCurrency, sizeof(AltCurrencyUpdate_Struct));
		AltCurrencyUpdate_Struct *update = (AltCurrencyUpdate_Struct*)outapp->pBuffer;
		update->opcode = 7;
		strcpy(update->name, GetName());
		update->currency_number = currency_id;
		update->amount = value;
		update->unknown072 = 1;
		FastQueuePacket(&outapp);
	}
}

uint32 Client::GetAlternateCurrencyValue(uint32 currency_id) const
{
	std::map<uint32, uint32>::const_iterator iter = alternate_currency.find(currency_id);
	if(iter == alternate_currency.end()) {
		return 0;
	} else {
		return (*iter).second;
	}
}

void Client::OpenLFGuildWindow()
{
	EQApplicationPacket *outapp = new EQApplicationPacket(OP_LFGuild, 8);

	outapp->WriteUInt32(6);

	FastQueuePacket(&outapp);
}

bool Client::IsXTarget(const Mob *m) const
{
	if(!XTargettingAvailable() || !m || (m->GetID() == 0))
		return false;

	for(int i = 0; i < GetMaxXTargets(); ++i)
	{
		if(XTargets[i].ID == m->GetID())
			return true;
	}
	return false;
}

bool Client::IsClientXTarget(const Client *c) const
{
	if(!XTargettingAvailable() || !c)
		return false;

	for(int i = 0; i < GetMaxXTargets(); ++i)
	{
		if(!strcasecmp(XTargets[i].Name, c->GetName()))
			return true;
	}
	return false;
}


void Client::UpdateClientXTarget(Client *c)
{
	if(!XTargettingAvailable() || !c)
		return;

	for(int i = 0; i < GetMaxXTargets(); ++i)
	{
		if(!strcasecmp(XTargets[i].Name, c->GetName()))
		{
			XTargets[i].ID = c->GetID();
			SendXTargetPacket(i, c);
		}
	}
}

void Client::AddAutoXTarget(Mob *m)
{
	if(!XTargettingAvailable() || !XTargetAutoAddHaters)
		return;

	if(IsXTarget(m))
		return;

	for(int i = 0; i < GetMaxXTargets(); ++i)
	{
		if((XTargets[i].Type == Auto) && (XTargets[i].ID == 0))
		{
			XTargets[i].ID = m->GetID();
			SendXTargetPacket(i, m);
			break;
		}
	}
}

void Client::RemoveXTarget(Mob *m, bool OnlyAutoSlots)
{
	if(!XTargettingAvailable())
		return;

	bool HadFreeAutoSlotsBefore = false;

	int FreedAutoSlots = 0;

	if(m->GetID() == 0)
		return;

	for(int i = 0; i < GetMaxXTargets(); ++i)
	{
		if(OnlyAutoSlots && (XTargets[i].Type !=Auto))
			continue;

		if(XTargets[i].ID == m->GetID())
		{
			if(XTargets[i].Type == CurrentTargetNPC)
				XTargets[i].Type = Auto;

			if(XTargets[i].Type == Auto)
				++FreedAutoSlots;

			XTargets[i].ID = 0;

			SendXTargetPacket(i, nullptr);
		}
		else
		{
			if((XTargets[i].Type == Auto) && (XTargets[i].ID == 0))
				HadFreeAutoSlotsBefore = true;
		}
	}
	// If there are more mobs aggro on us than we had auto-hate slots, add one of those haters into the slot(s) we just freed up.
	if(!HadFreeAutoSlotsBefore && FreedAutoSlots)
		entity_list.RefreshAutoXTargets(this);
}

void Client::UpdateXTargetType(XTargetType Type, Mob *m, const char *Name)
{
	if(!XTargettingAvailable())
		return;

	for(int i = 0; i < GetMaxXTargets(); ++i)
	{
		if(XTargets[i].Type == Type)
		{
			if(m)
				XTargets[i].ID = m->GetID();
			else
				XTargets[i].ID = 0;

			if(Name)
				strncpy(XTargets[i].Name, Name, 64);

			SendXTargetPacket(i, m);
		}
	}
}

void Client::SendXTargetPacket(uint32 Slot, Mob *m)
{
	if(!XTargettingAvailable())
		return;

	uint32 PacketSize = 18;

	if(m)
		PacketSize += strlen(m->GetCleanName());
	else
	{
		PacketSize += strlen(XTargets[Slot].Name);
	}

	EQApplicationPacket *outapp = new EQApplicationPacket(OP_XTargetResponse, PacketSize);
	outapp->WriteUInt32(GetMaxXTargets());
	outapp->WriteUInt32(1);
	outapp->WriteUInt32(Slot);
	if(m)
	{
		outapp->WriteUInt8(1);
	}
	else
	{
		if (strlen(XTargets[Slot].Name) && ((XTargets[Slot].Type == CurrentTargetPC) ||
			(XTargets[Slot].Type == GroupTank) ||
			(XTargets[Slot].Type == GroupAssist) ||
			(XTargets[Slot].Type == Puller) ||
			(XTargets[Slot].Type == RaidAssist1) ||
			(XTargets[Slot].Type == RaidAssist2) ||
			(XTargets[Slot].Type == RaidAssist3)))
		{
			outapp->WriteUInt8(2);
		}
		else
		{
			outapp->WriteUInt8(0);
		}
	}
	outapp->WriteUInt32(XTargets[Slot].ID);
	outapp->WriteString(m ? m->GetCleanName() : XTargets[Slot].Name);
	FastQueuePacket(&outapp);
}

void Client::RemoveGroupXTargets()
{
	if(!XTargettingAvailable())
		return;

	for(int i = 0; i < GetMaxXTargets(); ++i)
	{
		if ((XTargets[i].Type == GroupTank) ||
			(XTargets[i].Type == GroupAssist) ||
			(XTargets[i].Type == Puller) ||
			(XTargets[i].Type == RaidAssist1) ||
			(XTargets[i].Type == RaidAssist2) ||
			(XTargets[i].Type == RaidAssist3) ||
			(XTargets[i].Type == GroupMarkTarget1) ||
			(XTargets[i].Type == GroupMarkTarget2) ||
			(XTargets[i].Type == GroupMarkTarget3))
		{
			XTargets[i].ID = 0;
			XTargets[i].Name[0] = 0;
			SendXTargetPacket(i, nullptr);
		}
	}
}

void Client::RemoveAutoXTargets()
{
	if(!XTargettingAvailable())
		return;

	for(int i = 0; i < GetMaxXTargets(); ++i)
	{
		if(XTargets[i].Type == Auto)
		{
			XTargets[i].ID = 0;
			XTargets[i].Name[0] = 0;
			SendXTargetPacket(i, nullptr);
		}
	}
}

void Client::ShowXTargets(Client *c)
{
	if(!c)
		return;

	for(int i = 0; i < GetMaxXTargets(); ++i)
		c->Message(0, "Xtarget Slot: %i, Type: %2i, ID: %4i, Name: %s", i, XTargets[i].Type, XTargets[i].ID, XTargets[i].Name);
}

void Client::SetMaxXTargets(uint8 NewMax)
{
	if(!XTargettingAvailable())
		return;

	if(NewMax > XTARGET_HARDCAP)
		return;

	MaxXTargets = NewMax;

	Save(0);

	for(int i = MaxXTargets; i < XTARGET_HARDCAP; ++i)
	{
		XTargets[i].Type = Auto;
		XTargets[i].ID = 0;
		XTargets[i].Name[0] = 0;
	}

	EQApplicationPacket *outapp = new EQApplicationPacket(OP_XTargetResponse, 8);
	outapp->WriteUInt32(GetMaxXTargets());
	outapp->WriteUInt32(0);
	FastQueuePacket(&outapp);
}

const char* Client::GetRacePlural(Client* client) {

	switch (client->CastToMob()->GetRace()) {
		case HUMAN:
			return "Humans"; break;
		case BARBARIAN:
			return "Barbarians"; break;
		case ERUDITE:
			return "Erudites"; break;
		case WOOD_ELF:
			return "Wood Elves"; break;
		case HIGH_ELF:
			return "High Elves"; break;
		case DARK_ELF:
			return "Dark Elves"; break;
		case HALF_ELF:
			return "Half Elves"; break;
		case DWARF:
			return "Dwarves"; break;
		case TROLL:
			return "Trolls"; break;
		case OGRE:
			return "Ogres"; break;
		case HALFLING:
			return "Halflings"; break;
		case GNOME:
			return "Gnomes"; break;
		case IKSAR:
			return "Iksar"; break;
		case VAHSHIR:
			return "Vah Shir"; break;
		case FROGLOK:
			return "Frogloks"; break;
		case DRAKKIN:
			return "Drakkin"; break;
		default:
			return "Races"; break;
	}
}

const char* Client::GetClassPlural(Client* client) {

	switch (client->CastToMob()->GetClass()) {
		case WARRIOR:
			return "Warriors"; break;
		case CLERIC:
			return "Clerics"; break;
		case PALADIN:
			return "Paladins"; break;
		case RANGER:
			return "Rangers"; break;
		case SHADOWKNIGHT:
			return "Shadowknights"; break;
		case DRUID:
			return "Druids"; break;
		case MONK:
			return "Monks"; break;
		case BARD:
			return "Bards"; break;
		case ROGUE:
			return "Rogues"; break;
		case SHAMAN:
			return "Shamen"; break;
		case NECROMANCER:
			return "Necromancers"; break;
		case WIZARD:
			return "Wizards"; break;
		case MAGICIAN:
			return "Magicians"; break;
		case ENCHANTER:
			return "Enchanters"; break;
		case BEASTLORD:
			return "Beastlords"; break;
		case BERSERKER:
			return "Berserkers"; break;
		default:
			return "Classes"; break;
	}
}


void Client::SendWebLink(const char *website)
{
	if(website != 0)
	{
				string str = website;
				EQApplicationPacket* outapp = new EQApplicationPacket(OP_Weblink, sizeof(Weblink_Struct) + str.length() + 1);
				Weblink_Struct *wl = (Weblink_Struct*)outapp->pBuffer;
				memcpy(wl->weblink, str.c_str(), str.length() + 1);
				wl->weblink[str.length() + 1] = '\0';

				FastQueuePacket(&outapp);
	}
}

void Client::SendMercPersonalInfo()
{
	uint32 mercTypeCount = 1;
	uint32 mercCount = 1; //TODO: Un-hardcode this and support multiple mercs like in later clients than SoD.
	//uint32 packetSize = 0;
	uint32 i=0;
	uint32 altCurrentType = 19; //TODO: Implement alternate currency purchases involving mercs!

	if (GetClientVersion() >= EQClientRoF)
	{
		MercTemplate *mercData = &zone->merc_templates[GetMercInfo().MercTemplateID];

		if (mercData)
		{
			int i = 0;
			int stancecount = 0;
			stancecount += zone->merc_stance_list[GetMercInfo().MercTemplateID].size();

			if(stancecount > MAX_MERC_STANCES || mercCount > MAX_MERC || mercTypeCount > MAX_MERC_GRADES)
			{
				SendMercMerchantResponsePacket(0);
				return;
			}
			if (mercCount > 0 && mercCount)
			{
				EQApplicationPacket *outapp = new EQApplicationPacket(OP_MercenaryDataUpdate, sizeof(MercenaryDataUpdate_Struct));
				MercenaryDataUpdate_Struct* mdus = (MercenaryDataUpdate_Struct*)outapp->pBuffer;
				mdus->MercStatus = 0;
				mdus->MercCount = mercCount;
				mdus->MercData[i].MercID = mercData->MercTemplateID;
				mdus->MercData[i].MercType = mercData->MercType;
				mdus->MercData[i].MercSubType = mercData->MercSubType;
				mdus->MercData[i].PurchaseCost = Merc::CalcPurchaseCost(mercData->MercTemplateID, GetLevel(), 0);
				mdus->MercData[i].UpkeepCost = Merc::CalcUpkeepCost(mercData->MercTemplateID, GetLevel(), 0);
				mdus->MercData[i].Status = 0;
				mdus->MercData[i].AltCurrencyCost = Merc::CalcPurchaseCost(mercData->MercTemplateID, GetLevel(), altCurrentType);
				mdus->MercData[i].AltCurrencyUpkeep = Merc::CalcPurchaseCost(mercData->MercTemplateID, GetLevel(), altCurrentType);
				mdus->MercData[i].AltCurrencyType = altCurrentType;
				mdus->MercData[i].MercUnk01 = 0;
				mdus->MercData[i].TimeLeft = GetMercInfo().MercTimerRemaining;	//GetMercTimer().GetRemainingTime();
				mdus->MercData[i].MerchantSlot = i + 1;
				mdus->MercData[i].MercUnk02 = 1;
				mdus->MercData[i].StanceCount = zone->merc_stance_list[mercData->MercTemplateID].size();
				mdus->MercData[i].MercUnk03 = 0;
				mdus->MercData[i].MercUnk04 = 1;
				strn0cpy(mdus->MercData[i].MercName, GetMercInfo().merc_name , sizeof(mdus->MercData[i].MercName));
				uint32 stanceindex = 0;
				if (mdus->MercData[i].StanceCount != 0)
				{
					list<MercStanceInfo>::iterator iter = zone->merc_stance_list[mercData->MercTemplateID].begin();
					while(iter != zone->merc_stance_list[mercData->MercTemplateID].end())
					{
						mdus->MercData[i].Stances[stanceindex].StanceIndex = stanceindex;
						mdus->MercData[i].Stances[stanceindex].Stance = (iter->StanceID);
						stanceindex++;
						iter++;
					}
				}

				mdus->MercData[i].MercUnk05 = 1;
				FastQueuePacket(&outapp);
				return;
			}
		}
	}
	else
	{
		int stancecount = 0;
		stancecount += zone->merc_stance_list[GetMercInfo().MercTemplateID].size();

		if(mercCount > MAX_MERC || mercTypeCount > MAX_MERC_GRADES)
		{
			if (GetClientVersion() == EQClientSoD)
			{
				SendMercMerchantResponsePacket(0);
			}
			return;
		}

		EQApplicationPacket *outapp = new EQApplicationPacket(OP_MercenaryDataResponse, sizeof(MercenaryMerchantList_Struct));
		MercenaryMerchantList_Struct* mml = (MercenaryMerchantList_Struct*)outapp->pBuffer;
		MercTemplate *mercData = &zone->merc_templates[GetMercInfo().MercTemplateID];


		if(mercData)
		{
			if(mercTypeCount > 0)
			{
				mml->MercTypeCount = mercTypeCount; //We only should have one merc entry.
				mml->MercGrades[i] = 1;
			}
			mml->MercCount = mercCount;
			if(mercCount > 0)
			{

				mml->Mercs[i].MercID = mercData->MercTemplateID;
				mml->Mercs[i].MercType = mercData->MercType;
				mml->Mercs[i].MercSubType = mercData->MercSubType;
				mml->Mercs[i].PurchaseCost = RuleB(Mercs, ChargeMercPurchaseCost) ? Merc::CalcPurchaseCost(mercData->MercTemplateID, GetLevel(), 0): 0;
				mml->Mercs[i].UpkeepCost = RuleB(Mercs, ChargeMercUpkeepCost) ? Merc::CalcUpkeepCost(mercData->MercTemplateID, GetLevel(), 0): 0;
				mml->Mercs[i].Status = 0;
				mml->Mercs[i].AltCurrencyCost = RuleB(Mercs, ChargeMercPurchaseCost) ? Merc::CalcPurchaseCost(mercData->MercTemplateID, GetLevel(), altCurrentType): 0;
				mml->Mercs[i].AltCurrencyUpkeep = RuleB(Mercs, ChargeMercUpkeepCost) ? Merc::CalcUpkeepCost(mercData->MercTemplateID, GetLevel(), altCurrentType): 0;
				mml->Mercs[i].AltCurrencyType = altCurrentType;
				mml->Mercs[i].MercUnk01 = 0;
				mml->Mercs[i].TimeLeft = GetMercInfo().MercTimerRemaining;
				mml->Mercs[i].MerchantSlot = i + 1;
				mml->Mercs[i].MercUnk02 = 1;
				mml->Mercs[i].StanceCount = zone->merc_stance_list[mercData->MercTemplateID].size();
				mml->Mercs[i].MercUnk03 = 0;
				mml->Mercs[i].MercUnk04 = 1;
				//mml->Mercs[i].MercName;
				int stanceindex = 0;
				if(mml->Mercs[i].StanceCount != 0)
				{
					list<MercStanceInfo>::iterator iter = zone->merc_stance_list[mercData->MercTemplateID].begin();
					while(iter != zone->merc_stance_list[mercData->MercTemplateID].end())
					{
						mml->Mercs[i].Stances[stanceindex].StanceIndex = stanceindex;
						mml->Mercs[i].Stances[stanceindex].Stance = (iter->StanceID);
						stanceindex++;
						iter++;
					}
				}
				FastQueuePacket(&outapp);
			}
			else
			{
				safe_delete(outapp);
				if (GetClientVersion() == EQClientSoD)
				{
					SendMercMerchantResponsePacket(0);
				}
				return;
			}
			if (GetClientVersion() == EQClientSoD)
			{
				SendMercMerchantResponsePacket(0);
			}
		}
		else
		{
			safe_delete(outapp);
			if (GetClientVersion() == EQClientSoD)
			{
			SendMercMerchantResponsePacket(0);
			}
			return;
		}
	}
}

void Client::SendClearMercInfo()
{
	EQApplicationPacket* outapp = new EQApplicationPacket(OP_MercenaryDataUpdate, sizeof(NoMercenaryHired_Struct));
	NoMercenaryHired_Struct *nmhs = (NoMercenaryHired_Struct*)outapp->pBuffer;
	nmhs->MercStatus = -1;
	nmhs->MercCount = 0;
	nmhs->MercID = 1;
	FastQueuePacket(&outapp);
}


void Client::DuplicateLoreMessage(uint32 ItemID)
{
	if(!(ClientVersionBit & BIT_RoFAndLater))
	{
		Message_StringID(0, PICK_LORE);
		return;
	}

	const Item_Struct *item = database.GetItem(ItemID);

	if(!item)
		return;

	Message_StringID(0, PICK_LORE, item->Name);
}

void Client::GarbleMessage(char *message, uint8 variance)
{
	// Garble message by variance%
	const char alpha_list[] = "ABCDEFGHIJKLMNOPQRSTUVWXYZabcdefghijklmnopqrstuvwxyz"; // only change alpha characters for now

	for (size_t i = 0; i < strlen(message); i++) {
		uint8 chance = (uint8)MakeRandomInt(0, 115); // variation just over worst possible scrambling
		if (isalpha(message[i]) && (chance <= variance)) {
			uint8 rand_char = (uint8)MakeRandomInt(0,51); // choose a random character from the alpha list
			message[i] = alpha_list[rand_char];
		}
	}
}

// returns what Other thinks of this
FACTION_VALUE Client::GetReverseFactionCon(Mob* iOther) {
	if (GetOwnerID()) {
		return GetOwnerOrSelf()->GetReverseFactionCon(iOther);
	}

	iOther = iOther->GetOwnerOrSelf();

	if (iOther->GetPrimaryFaction() < 0)
		return GetSpecialFactionCon(iOther);

	if (iOther->GetPrimaryFaction() == 0)
		return FACTION_INDIFFERENT;

	return GetFactionLevel(CharacterID(), 0, GetRace(), GetClass(), GetDeity(), iOther->GetPrimaryFaction(), iOther);
}

//o--------------------------------------------------------------
//| Name: GetFactionLevel; rembrant, Dec. 16, 2001
//o--------------------------------------------------------------
//| Notes: Gets the characters faction standing with the specified NPC.
//|			Will return Indifferent on failure.
//o--------------------------------------------------------------
FACTION_VALUE Client::GetFactionLevel(uint32 char_id, uint32 npc_id, uint32 p_race, uint32 p_class, uint32 p_deity, int32 pFaction, Mob* tnpc)
{
	_ZP(Client_GetFactionLevel);

	if (pFaction < 0)
		return GetSpecialFactionCon(tnpc);
	FACTION_VALUE fac = FACTION_INDIFFERENT;
	//int32 pFacValue; -Trumpcard: commenting. Not currently used.
	int32 tmpFactionValue;
	FactionMods fmods;

	// neotokyo: few optimizations
	if (GetFeigned())
		return FACTION_INDIFFERENT;
	if (invisible_undead && tnpc && !tnpc->SeeInvisibleUndead())
		return FACTION_INDIFFERENT;
	if (IsInvisible(tnpc))
		return FACTION_INDIFFERENT;
	if (tnpc && tnpc->GetOwnerID() != 0) // pets con amiably to owner and indiff to rest
		if (char_id == tnpc->GetOwner()->CastToClient()->CharacterID())
			return FACTION_AMIABLE;
		else
			return FACTION_INDIFFERENT;

	//First get the NPC's Primary faction
	if(pFaction > 0)
	{
		//Get the faction data from the database
		if(database.GetFactionData(&fmods, p_class, p_race, p_deity, pFaction))
		{
			//Get the players current faction with pFaction
			tmpFactionValue = GetCharacterFactionLevel(pFaction);
			// Everhood - tack on any bonuses from Alliance type spell effects
			tmpFactionValue += GetFactionBonus(pFaction);
			tmpFactionValue += GetItemFactionBonus(pFaction);
			//Return the faction to the client
			fac = CalculateFaction(&fmods, tmpFactionValue);
		}
	}
	else
	{
		return(FACTION_INDIFFERENT);
	}

	// merchant fix
	if (tnpc && tnpc->IsNPC() && tnpc->CastToNPC()->MerchantType && (fac == FACTION_THREATENLY || fac == FACTION_SCOWLS))
		fac = FACTION_DUBIOUS;

	if (tnpc != 0 && fac != FACTION_SCOWLS && tnpc->CastToNPC()->CheckAggro(this))
		fac = FACTION_THREATENLY;

	return fac;
}

//o--------------------------------------------------------------
//| Name: SetFactionLevel; rembrant, Dec. 20, 2001
//o--------------------------------------------------------------
//| Notes: Sets the characters faction standing with the specified NPC.
//o--------------------------------------------------------------
void Client::SetFactionLevel(uint32 char_id, uint32 npc_id, uint8 char_class, uint8 char_race, uint8 char_deity)
{
	_ZP(Client_SetFactionLevel);
	int32 faction_id[MAX_NPC_FACTIONS]={ 0,0,0,0,0,0,0,0,0,0 };
	int32 npc_value[MAX_NPC_FACTIONS]={ 0,0,0,0,0,0,0,0,0,0 };
	uint8 temp[MAX_NPC_FACTIONS]={ 0,0,0,0,0,0,0,0,0,0 };
	int32 mod;
	int32 t;
	int32 tmpValue;
	int32 current_value;
	FactionMods fm;
	// Get the npc faction list
	if(!database.GetNPCFactionList(npc_id, faction_id, npc_value, temp))
		return;
	for(int i = 0;i<MAX_NPC_FACTIONS;i++)
	{
		if(faction_id[i] <= 0)
			continue;

		// Get the faction modifiers
		if(database.GetFactionData(&fm,char_class,char_race,char_deity,faction_id[i]))
		{
			// Get the characters current value with that faction
			current_value = GetCharacterFactionLevel(faction_id[i]);

			if(this->itembonuses.HeroicCHA) {
				int faction_mod = itembonuses.HeroicCHA / 5;
				// If our result isn't truncated, then just do that
				if(npc_value[i] * faction_mod / 100 != 0)
					npc_value[i] += npc_value[i] * faction_mod / 100;
				// If our result is truncated, then double a mob's value every once and a while to equal what they would have got
				else {
					if(MakeRandomInt(0, 100) < faction_mod)
						npc_value[i] *= 2;
				}
			}
			//figure out their modifier
			mod = fm.base + fm.class_mod + fm.race_mod + fm.deity_mod;
			if(mod > MAX_FACTION)
				mod = MAX_FACTION;
			else if(mod < MIN_FACTION)
				mod = MIN_FACTION;

			// Calculate the faction
			if(npc_value[i] != 0) {
				tmpValue = current_value + mod + npc_value[i];

				// Make sure faction hits don't go to GMs...
				if (m_pp.gm==1 && (tmpValue < current_value)) {
					tmpValue = current_value;
				}

				// Make sure we dont go over the min/max faction limits
				if(tmpValue >= MAX_FACTION)
				{
					t = MAX_FACTION - mod;
					if(current_value == t) {
						//do nothing, it is already maxed out
					} else if(!(database.SetCharacterFactionLevel(char_id, faction_id[i], t, temp[i], factionvalues)))
					{
						return;
					}
				}
				else if(tmpValue <= MIN_FACTION)
				{
					t = MIN_FACTION - mod;
					if(current_value == t) {
						//do nothing, it is already maxed out
					} else if(!(database.SetCharacterFactionLevel(char_id, faction_id[i], t, temp[i], factionvalues)))
					{
						return;
					}
				}
				else
				{
					if(!(database.SetCharacterFactionLevel(char_id, faction_id[i], current_value + npc_value[i], temp[i], factionvalues)))
					{
						return;
					}
				}
				if(tmpValue <= MIN_FACTION)
					tmpValue = MIN_FACTION;

				char* msg = BuildFactionMessage(npc_value[i],faction_id[i],tmpValue,temp[i]);
				if (msg != 0)
					Message(0, msg);
				safe_delete_array(msg);
			}
		}
	}
	return;
}

void Client::SetFactionLevel2(uint32 char_id, int32 faction_id, uint8 char_class, uint8 char_race, uint8 char_deity, int32 value, uint8 temp)
{
	_ZP(Client_SetFactionLevel2);
	int32 current_value;
	//Get the npc faction list
	if(faction_id > 0 && value != 0) {
		//Get the faction modifiers
		current_value = GetCharacterFactionLevel(faction_id) + value;
		if(!(database.SetCharacterFactionLevel(char_id, faction_id, current_value, temp, factionvalues)))
			return;

		char* msg = BuildFactionMessage(value, faction_id, current_value, temp);
		if (msg != 0)
			Message(0, msg);
		safe_delete(msg);

	}
	return;
}

int32 Client::GetCharacterFactionLevel(int32 faction_id)
{
	if (faction_id <= 0)
		return 0;
	faction_map::iterator res;
	res = factionvalues.find(faction_id);
	if(res == factionvalues.end())
		return(0);
	return(res->second);
}

// returns the character's faction level, adjusted for racial, class, and deity modifiers
int32 Client::GetModCharacterFactionLevel(int32 faction_id) {
	int32 Modded = GetCharacterFactionLevel(faction_id);
	FactionMods fm;
	if(database.GetFactionData(&fm,GetClass(),GetRace(),GetDeity(),faction_id))
		Modded += fm.base + fm.class_mod + fm.race_mod + fm.deity_mod;
	if (Modded > MAX_FACTION)
		Modded = MAX_FACTION;

	return Modded;
}

bool Client::HatedByClass(uint32 p_race, uint32 p_class, uint32 p_deity, int32 pFaction)
{

	bool Result = false;
	_ZP(Client_GetFactionLevel);

	int32 tmpFactionValue;
	FactionMods fmods;

	//First get the NPC's Primary faction
	if(pFaction > 0)
	{
		//Get the faction data from the database
		if(database.GetFactionData(&fmods, p_class, p_race, p_deity, pFaction))
		{
			tmpFactionValue = GetCharacterFactionLevel(pFaction);
			tmpFactionValue += GetFactionBonus(pFaction);
			tmpFactionValue += GetItemFactionBonus(pFaction);
			CalculateFaction(&fmods, tmpFactionValue);
			if(fmods.class_mod < fmods.race_mod)
				Result = true;
		}
	}
	return Result;
}

//o--------------------------------------------------------------
//| Name: BuildFactionMessage; rembrant, Dec. 16, 2001
//o--------------------------------------------------------------
//| Purpose: duh?
//o--------------------------------------------------------------
char* Client::BuildFactionMessage(int32 tmpvalue, int32 faction_id, int32 totalvalue, uint8 temp)
{
/*

This should be replaced to send string-ID based messages using:
#define FACTION_WORST 469 //Your faction standing with %1 could not possibly get any worse.
#define FACTION_WORSE 470 //Your faction standing with %1 got worse.
#define FACTION_BEST 471 //Your faction standing with %1 could not possibly get any better.
#define FACTION_BETTER 472 //Your faction standing with %1 got better.

some day.

*/
	//tmpvalue is the change as best I can tell.
	char *faction_message = 0;

	char name[50];

	if(database.GetFactionName(faction_id, name, sizeof(name)) == false) {
		snprintf(name, sizeof(name),"Faction%i",faction_id);
	}

	if(tmpvalue == 0 || temp == 1 || temp == 2) {
		return 0;
	}
	else if (totalvalue >= MAX_FACTION) {
		MakeAnyLenString(&faction_message, "Your faction standing with %s could not possibly get any better!", name);
		return faction_message;
	}
	else if(tmpvalue > 0 && totalvalue < MAX_FACTION) {
		MakeAnyLenString(&faction_message, "Your faction standing with %s has gotten better!", name);
		return faction_message;
	}
	else if(tmpvalue < 0 && totalvalue > MIN_FACTION) {
		MakeAnyLenString(&faction_message, "Your faction standing with %s has gotten worse!", name);
		return faction_message;
	}
	else if(totalvalue <= MIN_FACTION) {
		MakeAnyLenString(&faction_message, "Your faction standing with %s could not possibly get any worse!", name);
		return faction_message;
	}
	return 0;
}

void Client::LoadAccountFlags()
{
    char errbuf[MYSQL_ERRMSG_SIZE];
    char *query = 0;
    MYSQL_RES *result;
    MYSQL_ROW row;

    accountflags.clear();
    MakeAnyLenString(&query, "SELECT p_flag, p_value FROM account_flags WHERE p_accid = '%d'", account_id);
    if(database.RunQuery(query, strlen(query), errbuf, &result))
    {
        while(row = mysql_fetch_row(result))
        {
            std::string fname(row[0]);
            std::string fval(row[1]);
            accountflags[fname] = fval;
        }
        mysql_free_result(result);
    }
    else
    {
        std::cerr << "Error in LoadAccountFlags query '" << query << "' " << errbuf << std::endl;
    }
    safe_delete_array(query);
}

void Client::SetAccountFlag(std::string flag, std::string val)
{
    char errbuf[MYSQL_ERRMSG_SIZE];
    char *query = 0;

    MakeAnyLenString(&query, "REPLACE INTO account_flags (p_accid, p_flag, p_value) VALUES( '%d', '%s', '%s')", account_id, flag.c_str(), val.c_str());
    if(!database.RunQuery(query, strlen(query), errbuf))
    {
        std::cerr << "Error in SetAccountFlags query '" << query << "' " << errbuf << std::endl;
    }
    safe_delete_array(query);

    accountflags[flag] = val;
}

std::string Client::GetAccountFlag(std::string flag)
{
    return(accountflags[flag]);
}

void Client::TickItemCheck()
{
    int i;

	if(zone->tick_items.empty()) { return; }

    //Scan equip slots for items
    for(i = 0; i <= 21; i++)
    {
		TryItemTick(i);
    }
    //Scan main inventory + cursor
    for(i = 22; i < 31; i++)
    {
		TryItemTick(i);
    }
    //Scan bags
    for(i = 251; i < 340; i++)
    {
		TryItemTick(i);
    }
}

void Client::TryItemTick(int slot)
{
	int iid = 0;
    const ItemInst* inst = m_inv[slot];
    if(inst == 0) { return; }

    iid = inst->GetID();

    if(zone->tick_items.count(iid) > 0)
    {
        if( GetLevel() >= zone->tick_items[iid].level && MakeRandomInt(0, 100) >= (100 - zone->tick_items[iid].chance) && (zone->tick_items[iid].bagslot || slot < 22) )
        {
            ItemInst* e_inst = (ItemInst*)inst;
            parse->EventItem(EVENT_ITEM_TICK, this, e_inst, e_inst->GetID(), slot);
        }
    }

	//Only look at augs in main inventory
	if(slot > 21) { return; }

    for(int x = 0; x < MAX_AUGMENT_SLOTS; ++x)
    {
        ItemInst * a_inst = inst->GetAugment(x);
        if(!a_inst) { continue; }

        iid = a_inst->GetID();

        if(zone->tick_items.count(iid) > 0)
        {
            if( GetLevel() >= zone->tick_items[iid].level && MakeRandomInt(0, 100) >= (100 - zone->tick_items[iid].chance) )
            {
                ItemInst* e_inst = (ItemInst*)a_inst;
                parse->EventItem(EVENT_ITEM_TICK, this, e_inst, e_inst->GetID(), slot);
            }
        }
    }
}<|MERGE_RESOLUTION|>--- conflicted
+++ resolved
@@ -1073,15 +1073,11 @@
 					if (DistNoRootNoZ(*GetTarget()) <= 200) {
 						if(GetTarget()->CastToNPC()->IsMoving() && !GetTarget()->CastToNPC()->IsOnHatelist(GetTarget()))
 							GetTarget()->CastToNPC()->PauseWandering(RuleI(NPC, SayPauseTimeInSec));
-<<<<<<< HEAD
 
 						Mob *targ = GetTarget();
 						if(targ->GetAppearance() != eaDead)
 							targ->FaceTarget(this);
-                        parse->EventNPC(EVENT_SAY, targ->CastToNPC(), this, message, language);
-=======
-						parse->EventNPC(EVENT_SAY, GetTarget()->CastToNPC(), this, message, language);
->>>>>>> 312100e1
+						parse->EventNPC(EVENT_SAY, targ->CastToNPC(), this, message, language);
 					}
 				}
 
