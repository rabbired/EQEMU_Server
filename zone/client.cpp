/*	EQEMu: Everquest Server Emulator
	Copyright (C) 2001-2003 EQEMu Development Team (http://eqemulator.org)

	This program is free software; you can redistribute it and/or modify
	it under the terms of the GNU General Public License as published by
	the Free Software Foundation; version 2 of the License.

	This program is distributed in the hope that it will be useful,
	but WITHOUT ANY WARRANTY except by those people which sell it, which
	are required to give you total support for your newly bought product;
	without even the implied warranty of MERCHANTABILITY or FITNESS FOR
	A PARTICULAR PURPOSE. See the GNU General Public License for more details.

	You should have received a copy of the GNU General Public License
	along with this program; if not, write to the Free Software
	Foundation, Inc., 59 Temple Place, Suite 330, Boston, MA 02111-1307 USA
*/
#include "../common/global_define.h"
#include <iostream>
#include <string.h>
#include <stdlib.h>
#include <stdio.h>

// for windows compile
#ifndef _WINDOWS
	#include <stdarg.h>
	#include <sys/socket.h>
	#include <netinet/in.h>
	#include "../common/unix.h"
#endif

extern volatile bool RunLoops;

#include "../common/eqemu_logsys.h"
#include "../common/features.h"
#include "../common/spdat.h"
#include "../common/guilds.h"
#include "../common/rulesys.h"
#include "../common/string_util.h"
#include "../common/data_verification.h"
#include "position.h"
#include "net.h"
#include "worldserver.h"
#include "zonedb.h"
#include "petitions.h"
#include "command.h"
#include "string_ids.h"

#include "guild_mgr.h"
#include "quest_parser_collection.h"
#include "queryserv.h"

extern QueryServ* QServ;
extern EntityList entity_list;
extern Zone* zone;
extern volatile bool ZoneLoaded;
extern WorldServer worldserver;
extern uint32 numclients;
extern PetitionList petition_list;
bool commandlogged;
char entirecommand[255];

Client::Client(EQStreamInterface* ieqs)
: Mob("No name",	// name
	"",	// lastname
	0,	// cur_hp
	0,	// max_hp
	0,	// gender
	0,	// race
	0,	// class
	BT_Humanoid,	// bodytype
	0,	// deity
	0,	// level
	0,	// npctypeid
	0,	// size
	0.7,	// runspeed
	glm::vec4(),
	0,	// light - verified for client innate_light value
	0xFF,	// texture
	0xFF,	// helmtexture
	0,	// ac
	0,	// atk
	0,	// str
	0,	// sta
	0,	// dex
	0,	// agi
	0,	// int
	0,	// wis
	0,	// cha
	0,	// Luclin Hair Colour
	0,	// Luclin Beard Color
	0,	// Luclin Eye1
	0,	// Luclin Eye2
	0,	// Luclin Hair Style
	0,	// Luclin Face
	0,	// Luclin Beard
	0,	// Drakkin Heritage
	0,	// Drakkin Tattoo
	0,	// Drakkin Details
	0,	// Armor Tint
	0xff,	// AA Title
	0,	// see_invis
	0,	// see_invis_undead
	0,
	0,
	0,
	0,
	0,	// qglobal
	0,	// maxlevel
	0	// scalerate

	),
	//these must be listed in the order they appear in client.h
	position_timer(250),
	hpupdate_timer(1800),
	camp_timer(29000),
	process_timer(100),
	stamina_timer(40000),
	zoneinpacket_timer(3000),
	linkdead_timer(RuleI(Zone,ClientLinkdeadMS)),
	dead_timer(2000),
	global_channel_timer(1000),
	shield_timer(500),
	fishing_timer(8000),
	endupkeep_timer(1000),
	forget_timer(0),
	autosave_timer(RuleI(Character, AutosaveIntervalS)*1000),
#ifdef REVERSE_AGGRO
	scanarea_timer(AIClientScanarea_delay),
#endif
	tribute_timer(Tribute_duration),
	proximity_timer(ClientProximity_interval),
	TaskPeriodic_Timer(RuleI(TaskSystem, PeriodicCheckTimer) * 1000),
	charm_update_timer(6000),
	rest_timer(1),
	charm_class_attacks_timer(3000),
	charm_cast_timer(3500),
	qglobal_purge_timer(30000),
	TrackingTimer(2000),
	RespawnFromHoverTimer(0),
	merc_timer(RuleI(Mercs, UpkeepIntervalMS)),
	ItemTickTimer(10000),
	ItemQuestTimer(500),
	anon_toggle_timer(250),
	afk_toggle_timer(250),
	helm_toggle_timer(250),
	light_update_timer(600),
	m_Proximity(FLT_MAX, FLT_MAX, FLT_MAX), //arbitrary large number
	m_ZoneSummonLocation(-2.0f,-2.0f,-2.0f),
	m_AutoAttackPosition(0.0f, 0.0f, 0.0f, 0.0f),
	m_AutoAttackTargetLocation(0.0f, 0.0f, 0.0f)
{
	for(int cf=0; cf < _FilterCount; cf++)
		ClientFilters[cf] = FilterShow;
	character_id = 0;
	conn_state = NoPacketsReceived;
	client_data_loaded = false;
	feigned = false;
	berserk = false;
	dead = false;
	eqs = ieqs;
	ip = eqs->GetRemoteIP();
	port = ntohs(eqs->GetRemotePort());
	client_state = CLIENT_CONNECTING;
	Trader=false;
	Buyer = false;
	CustomerID = 0;
	TraderID = 0;
	TrackingID = 0;
	WID = 0;
	account_id = 0;
	admin = 0;
	lsaccountid = 0;
	shield_target = nullptr;
	SQL_log = nullptr;
	guild_id = GUILD_NONE;
	guildrank = 0;
	GuildBanker = false;
	memset(lskey, 0, sizeof(lskey));
	strcpy(account_name, "");
	tellsoff = false;
	last_reported_mana = 0;
	last_reported_endur = 0;
	gmhideme = false;
	AFK = false;
	LFG = false;
	LFGFromLevel = 0;
	LFGToLevel = 0;
	LFGMatchFilter = false;
	LFGComments[0] = '\0';
	LFP = false;
	gmspeed = 0;
	playeraction = 0;
	SetTarget(0);
	auto_attack = false;
	auto_fire = false;
	linkdead_timer.Disable();
	zonesummon_id = 0;
	zonesummon_ignorerestrictions = 0;
	zoning = false;
	zone_mode = ZoneUnsolicited;
	casting_spell_id = 0;
	npcflag = false;
	npclevel = 0;
	pQueuedSaveWorkID = 0;
	position_timer_counter = 0;
	fishing_timer.Disable();
	shield_timer.Disable();
	dead_timer.Disable();
	camp_timer.Disable();
	autosave_timer.Disable();
	GetMercTimer()->Disable();
	instalog = false;
	pLastUpdate = 0;
	pLastUpdateWZ = 0;
	m_pp.autosplit = false;
	// initialise haste variable
	m_tradeskill_object = nullptr;
	delaytimer = false;
	PendingRezzXP = -1;
	PendingRezzDBID = 0;
	PendingRezzSpellID = 0;
	numclients++;
	// emuerror;
	UpdateWindowTitle();
	horseId = 0;
	tgb = false;
	tribute_master_id = 0xFFFFFFFF;
	tribute_timer.Disable();
	taskstate = nullptr;
	TotalSecondsPlayed = 0;
	keyring.clear();
	bind_sight_target = nullptr;
	mercid = 0;
	mercSlot = 0;
	InitializeMercInfo();
	SetMerc(0);

	logging_enabled = CLIENT_DEFAULT_LOGGING_ENABLED;

	//for good measure:
	memset(&m_pp, 0, sizeof(m_pp));
	memset(&m_epp, 0, sizeof(m_epp));
	PendingTranslocate = false;
	PendingSacrifice = false;
	BoatID = 0;

	KarmaUpdateTimer = new Timer(RuleI(Chat, KarmaUpdateIntervalMS));
	GlobalChatLimiterTimer = new Timer(RuleI(Chat, IntervalDurationMS));
	AttemptedMessages = 0;
	TotalKarma = 0;
	m_ClientVersion = ClientVersion::Unknown;
	m_ClientVersionBit = 0;
	AggroCount = 0;
	RestRegenHP = 0;
	RestRegenMana = 0;
	RestRegenEndurance = 0;
	XPRate = 100;
	cur_end = 0;

	m_TimeSinceLastPositionCheck = 0;
	m_DistanceSinceLastPositionCheck = 0.0f;
	m_ShadowStepExemption = 0;
	m_KnockBackExemption = 0;
	m_PortExemption = 0;
	m_SenseExemption = 0;
	m_AssistExemption = 0;
	m_CheatDetectMoved = false;
	CanUseReport = true;
	aa_los_them_mob = nullptr;
	los_status = false;
	los_status_facing = false;
	qGlobals = nullptr;
	HideCorpseMode = HideCorpseNone;
	PendingGuildInvitation = false;

	cur_end = 0;

	InitializeBuffSlots();

	adventure_request_timer = nullptr;
	adventure_create_timer = nullptr;
	adventure_leave_timer = nullptr;
	adventure_door_timer = nullptr;
	adv_requested_data = nullptr;
	adventure_stats_timer = nullptr;
	adventure_leaderboard_timer = nullptr;
	adv_data = nullptr;
	adv_requested_theme = 0;
	adv_requested_id = 0;
	adv_requested_member_count = 0;

	for(int i = 0; i < XTARGET_HARDCAP; ++i)
	{
		XTargets[i].Type = Auto;
		XTargets[i].ID = 0;
		XTargets[i].Name[0] = 0;
	}
	MaxXTargets = 5;
	XTargetAutoAddHaters = true;
	LoadAccountFlags();

	initial_respawn_selection = 0;
	alternate_currency_loaded = false;

	EngagedRaidTarget = false;
	SavedRaidRestTimer = 0;

	interrogateinv_flag = false;

	active_light = innate_light;
	spell_light = equip_light = NOT_USED;

	AI_Init();
}

Client::~Client() {
#ifdef BOTS
	Bot::ProcessBotOwnerRefDelete(this);
#endif
	if(IsInAGuild())
		guild_mgr.SendGuildMemberUpdateToWorld(GetName(), GuildID(), 0, time(nullptr));

	Mob* horse = entity_list.GetMob(this->CastToClient()->GetHorseId());
	if (horse)
		horse->Depop();

	Mob* merc = entity_list.GetMob(this->GetMercID());
	if (merc)
		merc->Depop();

	if(Trader)
		database.DeleteTraderItem(this->CharacterID());

	if(Buyer)
		ToggleBuyerMode(false);

	if(conn_state != ClientConnectFinished) {
		Log.Out(Logs::General, Logs::None, "Client '%s' was destroyed before reaching the connected state:", GetName());
		ReportConnectingState();
	}

	if(m_tradeskill_object != nullptr) {
		m_tradeskill_object->Close();
		m_tradeskill_object = nullptr;
	}

	if(IsDueling() && GetDuelTarget() != 0) {
		Entity* entity = entity_list.GetID(GetDuelTarget());
		if(entity != nullptr && entity->IsClient()) {
			entity->CastToClient()->SetDueling(false);
			entity->CastToClient()->SetDuelTarget(0);
			entity_list.DuelMessage(entity->CastToClient(),this,true);
		}
	}

	if (shield_target) {
		for (int y = 0; y < 2; y++) {
			if (shield_target->shielder[y].shielder_id == GetID()) {
				shield_target->shielder[y].shielder_id = 0;
				shield_target->shielder[y].shielder_bonus = 0;
			}
		}
		shield_target = nullptr;
	}

	if(GetTarget())
		GetTarget()->IsTargeted(-1);

	//if we are in a group and we are not zoning, force leave the group
	if(isgrouped && !zoning && ZoneLoaded)
		LeaveGroup();

	UpdateWho(2);

	if(IsHoveringForRespawn())
	{
		m_pp.zone_id = m_pp.binds[0].zoneId;
		m_pp.zoneInstance = m_pp.binds[0].instance_id;
		m_Position.x = m_pp.binds[0].x;
		m_Position.y = m_pp.binds[0].y;
		m_Position.z = m_pp.binds[0].z;
	}

	// we save right now, because the client might be zoning and the world
	// will need this data right away
	Save(2); // This fails when database destructor is called first on shutdown

	safe_delete(taskstate);
	safe_delete(KarmaUpdateTimer);
	safe_delete(GlobalChatLimiterTimer);
	safe_delete(qGlobals);
	safe_delete(adventure_request_timer);
	safe_delete(adventure_create_timer);
	safe_delete(adventure_leave_timer);
	safe_delete(adventure_door_timer);
	safe_delete(adventure_stats_timer);
	safe_delete(adventure_leaderboard_timer);
	safe_delete_array(adv_requested_data);
	safe_delete_array(adv_data);

	ClearRespawnOptions();

	numclients--;
	UpdateWindowTitle();
	if(zone)
	zone->RemoveAuth(GetName());

	//let the stream factory know were done with this stream
	eqs->Close();
	eqs->ReleaseFromUse();
	safe_delete(eqs);

	UninitializeBuffSlots();
}

void Client::SendZoneInPackets()
{
	//////////////////////////////////////////////////////
	// Spawn Appearance Packet
	EQApplicationPacket* outapp = new EQApplicationPacket(OP_SpawnAppearance, sizeof(SpawnAppearance_Struct));
	SpawnAppearance_Struct* sa = (SpawnAppearance_Struct*)outapp->pBuffer;
	sa->type = AT_SpawnID;			// Is 0x10 used to set the player id?
	sa->parameter = GetID();	// Four bytes for this parameter...
	outapp->priority = 6;
	QueuePacket(outapp);
	safe_delete(outapp);

	// Inform the world about the client
	outapp = new EQApplicationPacket();

	CreateSpawnPacket(outapp);
	outapp->priority = 6;
	if (!GetHideMe()) entity_list.QueueClients(this, outapp, true);
	safe_delete(outapp);
	if (GetPVP())	//force a PVP update until we fix the spawn struct
		SendAppearancePacket(AT_PVP, GetPVP(), true, false);

	//Send AA Exp packet:
	if (GetLevel() >= 51)
		SendAAStats();

	// Send exp packets
	outapp = new EQApplicationPacket(OP_ExpUpdate, sizeof(ExpUpdate_Struct));
	ExpUpdate_Struct* eu = (ExpUpdate_Struct*)outapp->pBuffer;
	uint32 tmpxp1 = GetEXPForLevel(GetLevel() + 1);
	uint32 tmpxp2 = GetEXPForLevel(GetLevel());

	// Crash bug fix... Divide by zero when tmpxp1 and 2 equalled each other, most likely the error case from GetEXPForLevel() (invalid class, etc)
	if (tmpxp1 != tmpxp2 && tmpxp1 != 0xFFFFFFFF && tmpxp2 != 0xFFFFFFFF) {
		float tmpxp = (float)((float)m_pp.exp - tmpxp2) / ((float)tmpxp1 - tmpxp2);
		eu->exp = (uint32)(330.0f * tmpxp);
		outapp->priority = 6;
		QueuePacket(outapp);
	}
	safe_delete(outapp);

	SendAATimers();

	outapp = new EQApplicationPacket(OP_RaidUpdate, sizeof(ZoneInSendName_Struct));
	ZoneInSendName_Struct* zonesendname = (ZoneInSendName_Struct*)outapp->pBuffer;
	strcpy(zonesendname->name, m_pp.name);
	strcpy(zonesendname->name2, m_pp.name);
	zonesendname->unknown0 = 0x0A;
	QueuePacket(outapp);
	safe_delete(outapp);

	if (IsInAGuild()) {
		SendGuildMembers();
		SendGuildURL();
		SendGuildChannel();
		SendGuildLFGuildStatus();
	}
	SendLFGuildStatus();

	//No idea why live sends this if even were not in a guild
	SendGuildMOTD();
}

void Client::SendLogoutPackets() {

	EQApplicationPacket* outapp = new EQApplicationPacket(OP_CancelTrade, sizeof(CancelTrade_Struct));
	CancelTrade_Struct* ct = (CancelTrade_Struct*) outapp->pBuffer;
	ct->fromid = GetID();
	ct->action = groupActUpdate;
	FastQueuePacket(&outapp);

	outapp = new EQApplicationPacket(OP_PreLogoutReply);
	FastQueuePacket(&outapp);

}

void Client::ReportConnectingState() {
	switch(conn_state) {
	case NoPacketsReceived:		//havent gotten anything
		Log.Out(Logs::General, Logs::None, "Client has not sent us an initial zone entry packet.");
		break;
	case ReceivedZoneEntry:		//got the first packet, loading up PP
		Log.Out(Logs::General, Logs::None, "Client sent initial zone packet, but we never got their player info from the database.");
		break;
	case PlayerProfileLoaded:	//our DB work is done, sending it
		Log.Out(Logs::General, Logs::None, "We were sending the player profile, tributes, tasks, spawns, time and weather, but never finished.");
		break;
	case ZoneInfoSent:		//includes PP, tributes, tasks, spawns, time and weather
		Log.Out(Logs::General, Logs::None, "We successfully sent player info and spawns, waiting for client to request new zone.");
		break;
	case NewZoneRequested:	//received and sent new zone request
		Log.Out(Logs::General, Logs::None, "We received client's new zone request, waiting for client spawn request.");
		break;
	case ClientSpawnRequested:	//client sent ReqClientSpawn
		Log.Out(Logs::General, Logs::None, "We received the client spawn request, and were sending objects, doors, zone points and some other stuff, but never finished.");
		break;
	case ZoneContentsSent:		//objects, doors, zone points
		Log.Out(Logs::General, Logs::None, "The rest of the zone contents were successfully sent, waiting for client ready notification.");
		break;
	case ClientReadyReceived:	//client told us its ready, send them a bunch of crap like guild MOTD, etc
		Log.Out(Logs::General, Logs::None, "We received client ready notification, but never finished Client::CompleteConnect");
		break;
	case ClientConnectFinished:	//client finally moved to finished state, were done here
		Log.Out(Logs::General, Logs::None, "Client is successfully connected.");
		break;
	};
}

bool Client::SaveAA(){
	int first_entry = 0;
	std::string rquery;
	/* Save Player AA */
	int spentpoints = 0;
	for (int a = 0; a < MAX_PP_AA_ARRAY; a++) {
		uint32 points = aa[a]->value;
		if (points > HIGHEST_AA_VALUE) {
			aa[a]->value = HIGHEST_AA_VALUE;
			points = HIGHEST_AA_VALUE;
		}
		if (points > 0) {
			SendAA_Struct* curAA = zone->FindAA(aa[a]->AA - aa[a]->value + 1);
			if (curAA) {
				for (int rank = 0; rank<points; rank++) {
					std::map<uint32, AALevelCost_Struct>::iterator RequiredLevel = AARequiredLevelAndCost.find(aa[a]->AA - aa[a]->value + 1 + rank);
					if (RequiredLevel != AARequiredLevelAndCost.end()) {
						spentpoints += RequiredLevel->second.Cost;
					}
					else
						spentpoints += (curAA->cost + (curAA->cost_inc * rank));
				}
			}
		}
	}
	m_pp.aapoints_spent = spentpoints + m_epp.expended_aa;
	for (int a = 0; a < MAX_PP_AA_ARRAY; a++) {
		if (aa[a]->AA > 0 && aa[a]->value){
			if (first_entry != 1){
				rquery = StringFormat("REPLACE INTO `character_alternate_abilities` (id, slot, aa_id, aa_value)"
					" VALUES (%u, %u, %u, %u)", character_id, a, aa[a]->AA, aa[a]->value);
				first_entry = 1;
			}
			rquery = rquery + StringFormat(", (%u, %u, %u, %u)", character_id, a, aa[a]->AA, aa[a]->value);
		}
	}
	auto results = database.QueryDatabase(rquery);
	return true;
}

bool Client::Save(uint8 iCommitNow) {
	if(!ClientDataLoaded())
		return false;

	/* Wrote current basics to PP for saves */
	m_pp.x = m_Position.x;
	m_pp.y = m_Position.y;
	m_pp.z = m_Position.z;
	m_pp.guildrank = guildrank;
	m_pp.heading = m_Position.w;

	/* Mana and HP */
	if (GetHP() <= 0) {
		m_pp.cur_hp = GetMaxHP();
	}
	else {
		m_pp.cur_hp = GetHP();
	}

	m_pp.mana = cur_mana;
	m_pp.endurance = cur_end;

	/* Save Character Currency */
	database.SaveCharacterCurrency(CharacterID(), &m_pp);

	/* Save Current Bind Points */
	auto regularBindPosition = glm::vec4(m_pp.binds[0].x, m_pp.binds[0].y, m_pp.binds[0].z, 0.0f);
	auto homeBindPosition = glm::vec4(m_pp.binds[4].x, m_pp.binds[4].y, m_pp.binds[4].z, 0.0f);
	database.SaveCharacterBindPoint(CharacterID(), m_pp.binds[0].zoneId, m_pp.binds[0].instance_id, regularBindPosition, 0); /* Regular bind */
	database.SaveCharacterBindPoint(CharacterID(), m_pp.binds[4].zoneId, m_pp.binds[4].instance_id, homeBindPosition, 1); /* Home Bind */

	/* Save Character Buffs */
	database.SaveBuffs(this);

	/* Total Time Played */
	TotalSecondsPlayed += (time(nullptr) - m_pp.lastlogin);
	m_pp.timePlayedMin = (TotalSecondsPlayed / 60);
	m_pp.RestTimer = rest_timer.GetRemainingTime() / 1000;

	/* Save Mercs */
	if (GetMercInfo().MercTimerRemaining > RuleI(Mercs, UpkeepIntervalMS)) {
		GetMercInfo().MercTimerRemaining = RuleI(Mercs, UpkeepIntervalMS);
	}

	if (GetMercTimer()->Enabled()) {
		GetMercInfo().MercTimerRemaining = GetMercTimer()->GetRemainingTime();
	}

	if (!(GetMerc() && !dead)) {
		memset(&m_mercinfo, 0, sizeof(struct MercInfo));
	}

	m_pp.lastlogin = time(nullptr);

	if (GetPet() && GetPet()->CastToNPC()->GetPetSpellID() && !dead) {
		NPC *pet = GetPet()->CastToNPC();
		m_petinfo.SpellID = pet->CastToNPC()->GetPetSpellID();
		m_petinfo.HP = pet->GetHP();
		m_petinfo.Mana = pet->GetMana();
		pet->GetPetState(m_petinfo.Buffs, m_petinfo.Items, m_petinfo.Name);
		m_petinfo.petpower = pet->GetPetPower();
		m_petinfo.size = pet->GetSize();
	} else {
		memset(&m_petinfo, 0, sizeof(struct PetInfo));
	}
	database.SavePetInfo(this);

	if(tribute_timer.Enabled()) {
		m_pp.tribute_time_remaining = tribute_timer.GetRemainingTime();
	}
	else {
		m_pp.tribute_time_remaining = 0xFFFFFFFF; m_pp.tribute_active = 0;
	}

	p_timers.Store(&database);

	database.SaveCharacterTribute(this->CharacterID(), &m_pp);
	SaveTaskState(); /* Save Character Task */

	m_pp.hunger_level = EQEmu::Clamp(m_pp.hunger_level, 0, 50000);
	m_pp.thirst_level = EQEmu::Clamp(m_pp.thirst_level, 0, 50000);
	database.SaveCharacterData(this->CharacterID(), this->AccountID(), &m_pp, &m_epp); /* Save Character Data */

	return true;
}

void Client::SaveBackup() {
}

CLIENTPACKET::CLIENTPACKET()
{
	app = nullptr;
	ack_req = false;
}

CLIENTPACKET::~CLIENTPACKET()
{
	safe_delete(app);
}

//this assumes we do not own pApp, and clones it.
bool Client::AddPacket(const EQApplicationPacket *pApp, bool bAckreq) {
	if (!pApp)
		return false;
	if(!zoneinpacket_timer.Enabled()) {
		//drop the packet because it will never get sent.
		return(false);
	}
	CLIENTPACKET *c = new CLIENTPACKET;

	c->ack_req = bAckreq;
	c->app = pApp->Copy();

	clientpackets.Append(c);
	return true;
}

//this assumes that it owns the object pointed to by *pApp
bool Client::AddPacket(EQApplicationPacket** pApp, bool bAckreq) {
	if (!pApp || !(*pApp))
		return false;
	if(!zoneinpacket_timer.Enabled()) {
		//drop the packet because it will never get sent.
		return(false);
	}
	CLIENTPACKET *c = new CLIENTPACKET;

	c->ack_req = bAckreq;
	c->app = *pApp;
	*pApp = 0;

	clientpackets.Append(c);
	return true;
}

bool Client::SendAllPackets() {
	LinkedListIterator<CLIENTPACKET*> iterator(clientpackets);

	CLIENTPACKET* cp = 0;
	iterator.Reset();
	while(iterator.MoreElements()) {
		cp = iterator.GetData();
		if(eqs)
			eqs->FastQueuePacket((EQApplicationPacket **)&cp->app, cp->ack_req);
		iterator.RemoveCurrent();
		Log.Out(Logs::Moderate, Logs::Client_Server_Packet, "Transmitting a packet");
	}
	return true;
}

void Client::QueuePacket(const EQApplicationPacket* app, bool ack_req, CLIENT_CONN_STATUS required_state, eqFilterType filter) {
	if(filter!=FilterNone){
		//this is incomplete... no support for FilterShowGroupOnly or FilterShowSelfOnly
		if(GetFilter(filter) == FilterHide)
			return; //Client has this filter on, no need to send packet
	}
	if(client_state != CLIENT_CONNECTED && required_state == CLIENT_CONNECTED){
		AddPacket(app, ack_req);
		return;
	}

	// if the program doesnt care about the status or if the status isnt what we requested
	if (required_state != CLIENT_CONNECTINGALL && client_state != required_state)
	{
		// todo: save packets for later use
		AddPacket(app, ack_req);
	}
	else
		if(eqs)
			eqs->QueuePacket(app, ack_req);
}

void Client::FastQueuePacket(EQApplicationPacket** app, bool ack_req, CLIENT_CONN_STATUS required_state) {
	// if the program doesnt care about the status or if the status isnt what we requested
	if (required_state != CLIENT_CONNECTINGALL && client_state != required_state) {
		// todo: save packets for later use
		AddPacket(app, ack_req);
		return;
	}
	else {
		if(eqs)
			eqs->FastQueuePacket((EQApplicationPacket **)app, ack_req);
		else if (app && (*app))
			delete *app;
		*app = 0;
	}
	return;
}

void Client::ChannelMessageReceived(uint8 chan_num, uint8 language, uint8 lang_skill, const char* orig_message, const char* targetname) {
	char message[4096];
	strn0cpy(message, orig_message, sizeof(message));

	Log.Out(Logs::Detail, Logs::Zone_Server, "Client::ChannelMessageReceived() Channel:%i message:'%s'", chan_num, message);

	if (targetname == nullptr) {
		targetname = (!GetTarget()) ? "" : GetTarget()->GetName();
	}

	if(RuleB(Chat, EnableAntiSpam))
	{
		if(strcmp(targetname, "discard") != 0)
		{
			if(chan_num == 3 || chan_num == 4 || chan_num == 5 || chan_num == 7)
			{
				if(GlobalChatLimiterTimer)
				{
					if(GlobalChatLimiterTimer->Check(false))
					{
						GlobalChatLimiterTimer->Start(RuleI(Chat, IntervalDurationMS));
						AttemptedMessages = 0;
					}
				}

				uint32 AllowedMessages = RuleI(Chat, MinimumMessagesPerInterval) + TotalKarma;
				AllowedMessages = AllowedMessages > RuleI(Chat, MaximumMessagesPerInterval) ? RuleI(Chat, MaximumMessagesPerInterval) : AllowedMessages;

				if(RuleI(Chat, MinStatusToBypassAntiSpam) <= Admin())
					AllowedMessages = 10000;

				AttemptedMessages++;
				if(AttemptedMessages > AllowedMessages)
				{
					if(AttemptedMessages > RuleI(Chat, MaxMessagesBeforeKick))
					{
						Kick();
						return;
					}
					if(GlobalChatLimiterTimer)
					{
						Message(0, "You have been rate limited, you can send more messages in %i seconds.",
							GlobalChatLimiterTimer->GetRemainingTime() / 1000);
						return;
					}
					else
					{
						Message(0, "You have been rate limited, you can send more messages in 60 seconds.");
						return;
					}
				}
			}
		}
	}

	/* Logs Player Chat */
	if (RuleB(QueryServ, PlayerLogChat)) {
		ServerPacket* pack = new ServerPacket(ServerOP_Speech, sizeof(Server_Speech_Struct) + strlen(message) + 1);
		Server_Speech_Struct* sem = (Server_Speech_Struct*) pack->pBuffer;

		if(chan_num == 0)
			sem->guilddbid = GuildID();
		else
			sem->guilddbid = 0;

		strcpy(sem->message, message);
		sem->minstatus = this->Admin();
		sem->type = chan_num;
		if(targetname != 0)
			strcpy(sem->to, targetname);

		if(GetName() != 0)
			strcpy(sem->from, GetName());

		pack->Deflate();
		if(worldserver.Connected())
			worldserver.SendPacket(pack);
		safe_delete(pack);
	}

	//Return true to proceed, false to return
	if(!mod_client_message(message, chan_num)) { return; }

	// Garble the message based on drunkness
	if (m_pp.intoxication > 0) {
		GarbleMessage(message, (int)(m_pp.intoxication / 3));
		language = 0; // No need for language when drunk
	}

	switch(chan_num)
	{
	case 0: { /* Guild Chat */
		if (!IsInAGuild())
			Message_StringID(MT_DefaultText, GUILD_NOT_MEMBER2);	//You are not a member of any guild.
		else if (!guild_mgr.CheckPermission(GuildID(), GuildRank(), GUILD_SPEAK))
			Message(0, "Error: You dont have permission to speak to the guild.");
		else if (!worldserver.SendChannelMessage(this, targetname, chan_num, GuildID(), language, message))
			Message(0, "Error: World server disconnected");
		break;
	}
	case 2: { /* Group Chat */
		Raid* raid = entity_list.GetRaidByClient(this);
		if(raid) {
			raid->RaidGroupSay((const char*) message, this);
			break;
		}

		Group* group = GetGroup();
		if(group != nullptr) {
			group->GroupMessage(this,language,lang_skill,(const char*) message);
		}
		break;
	}
	case 15: { /* Raid Say */
		Raid* raid = entity_list.GetRaidByClient(this);
		if(raid){
			raid->RaidSay((const char*) message, this);
		}
		break;
	}
	case 3: { /* Shout */
		Mob *sender = this;
		if (GetPet() && GetPet()->FindType(SE_VoiceGraft))
			sender = GetPet();

		entity_list.ChannelMessage(sender, chan_num, language, lang_skill, message);
		break;
	}
	case 4: { /* Auction */
		if(RuleB(Chat, ServerWideAuction))
		{
			if(!global_channel_timer.Check())
			{
				if(strlen(targetname) == 0)
					ChannelMessageReceived(5, language, lang_skill, message, "discard"); //Fast typer or spammer??
				else
					return;
			}

			if(GetRevoked())
			{
				Message(0, "You have been revoked. You may not talk on Auction.");
				return;
			}

			if(TotalKarma < RuleI(Chat, KarmaGlobalChatLimit))
			{
				if(GetLevel() < RuleI(Chat, GlobalChatLevelLimit))
				{
					Message(0, "You do not have permission to talk in Auction at this time.");
					return;
				}
			}

			if (!worldserver.SendChannelMessage(this, 0, 4, 0, language, message))
			Message(0, "Error: World server disconnected");
		}
		else if(!RuleB(Chat, ServerWideAuction)) {
			Mob *sender = this;

			if (GetPet() && GetPet()->FindType(SE_VoiceGraft))
			sender = GetPet();

		entity_list.ChannelMessage(sender, chan_num, language, message);
		}
		break;
	}
	case 5: { /* OOC */
		if(RuleB(Chat, ServerWideOOC))
		{
			if(!global_channel_timer.Check())
			{
				if(strlen(targetname) == 0)
					ChannelMessageReceived(5, language, lang_skill, message, "discard"); //Fast typer or spammer??
				else
					return;
			}
			if(worldserver.IsOOCMuted() && admin < 100)
			{
				Message(0,"OOC has been muted. Try again later.");
				return;
			}

			if(GetRevoked())
			{
				Message(0, "You have been revoked. You may not talk on OOC.");
				return;
			}

			if(TotalKarma < RuleI(Chat, KarmaGlobalChatLimit))
			{
				if(GetLevel() < RuleI(Chat, GlobalChatLevelLimit))
				{
					Message(0, "You do not have permission to talk in OOC at this time.");
					return;
				}
			}

			if (!worldserver.SendChannelMessage(this, 0, 5, 0, language, message))
			{
				Message(0, "Error: World server disconnected");
			}
		}
		else if(!RuleB(Chat, ServerWideOOC))
		{
			Mob *sender = this;

			if (GetPet() && GetPet()->FindType(SE_VoiceGraft))
				sender = GetPet();

			entity_list.ChannelMessage(sender, chan_num, language, message);
		}
		break;
	}
	case 6: /* Broadcast */
	case 11: { /* GM Say */
		if (!(admin >= 80))
			Message(0, "Error: Only GMs can use this channel");
		else if (!worldserver.SendChannelMessage(this, targetname, chan_num, 0, language, message))
			Message(0, "Error: World server disconnected");
		break;
	}
	case 7: { /* Tell */
			if(!global_channel_timer.Check())
			{
				if(strlen(targetname) == 0)
					ChannelMessageReceived(7, language, lang_skill, message, "discard"); //Fast typer or spammer??
				else
					return;
			}

			if(GetRevoked())
			{
				Message(0, "You have been revoked. You may not send tells.");
				return;
			}

			if(TotalKarma < RuleI(Chat, KarmaGlobalChatLimit))
			{
				if(GetLevel() < RuleI(Chat, GlobalChatLevelLimit))
				{
					Message(0, "You do not have permission to send tells at this time.");
					return;
				}
			}

			char target_name[64];

			if(targetname)
			{
				size_t i = strlen(targetname);
				int x;
				for(x = 0; x < i; ++x)
				{
					if(targetname[x] == '%')
					{
						target_name[x] = '/';
					}
					else
					{
						target_name[x] = targetname[x];
					}
				}
				target_name[x] = '\0';
			}

			if(!worldserver.SendChannelMessage(this, target_name, chan_num, 0, language, message))
				Message(0, "Error: World server disconnected");
		break;
	}
	case 8: { /* Say */
		if(message[0] == COMMAND_CHAR) {
			if(command_dispatch(this, message) == -2) {
				if(parse->PlayerHasQuestSub(EVENT_COMMAND)) {
					int i = parse->EventPlayer(EVENT_COMMAND, this, message, 0);
					if(i == 0 && !RuleB(Chat, SuppressCommandErrors)) {
						Message(13, "Command '%s' not recognized.", message);
					}
				} else {
					if(!RuleB(Chat, SuppressCommandErrors))
						Message(13, "Command '%s' not recognized.", message);
				}
			}
			break;
		}

		Mob* sender = this;
		if (GetPet() && GetPet()->FindType(SE_VoiceGraft))
			sender = GetPet();

		entity_list.ChannelMessage(sender, chan_num, language, lang_skill, message);
		parse->EventPlayer(EVENT_SAY, this, message, language);

		if (sender != this)
			break;

		if(quest_manager.ProximitySayInUse())
			entity_list.ProcessProximitySay(message, this, language);

		if (GetTarget() != 0 && GetTarget()->IsNPC()) {
			if(!GetTarget()->CastToNPC()->IsEngaged()) {
				CheckLDoNHail(GetTarget());
				CheckEmoteHail(GetTarget(), message);


				if(DistanceSquaredNoZ(m_Position, GetTarget()->GetPosition()) <= 200) {
					NPC *tar = GetTarget()->CastToNPC();
					parse->EventNPC(EVENT_SAY, tar->CastToNPC(), this, message, language);

					if(RuleB(TaskSystem, EnableTaskSystem)) {
						if(UpdateTasksOnSpeakWith(tar->GetNPCTypeID())) {
							tar->DoQuestPause(this);
						}
					}
				}
			}
			else {
				if (DistanceSquaredNoZ(m_Position, GetTarget()->GetPosition()) <= 200) {
					parse->EventNPC(EVENT_AGGRO_SAY, GetTarget()->CastToNPC(), this, message, language);
				}
			}

		}
		break;
	}
	case 20:
	{
		// UCS Relay for Underfoot and later.
		if(!worldserver.SendChannelMessage(this, 0, chan_num, 0, language, message))
			Message(0, "Error: World server disconnected");
		break;
	}
	case 22:
	{
		// Emotes for Underfoot and later.
		// crash protection -- cheater
		message[1023] = '\0';
		size_t msg_len = strlen(message);
		if (msg_len > 512)
			message[512] = '\0';

		EQApplicationPacket* outapp = new EQApplicationPacket(OP_Emote, 4 + msg_len + strlen(GetName()) + 2);
		Emote_Struct* es = (Emote_Struct*)outapp->pBuffer;
		char *Buffer = (char *)es;
		Buffer += 4;
		snprintf(Buffer, sizeof(Emote_Struct) - 4, "%s %s", GetName(), message);
		entity_list.QueueCloseClients(this, outapp, true, 100, 0, true, FilterSocials);
		safe_delete(outapp);
		break;
	}
	default: {
		Message(0, "Channel (%i) not implemented", (uint16)chan_num);
	}
	}
}

// if no language skill is specified, call the function with a skill of 100.
void Client::ChannelMessageSend(const char* from, const char* to, uint8 chan_num, uint8 language, const char* message, ...) {
	ChannelMessageSend(from, to, chan_num, language, 100, message);
}

void Client::ChannelMessageSend(const char* from, const char* to, uint8 chan_num, uint8 language, uint8 lang_skill, const char* message, ...) {
	if ((chan_num==11 && !(this->GetGM())) || (chan_num==10 && this->Admin()<80)) // dont need to send /pr & /petition to everybody
		return;
	va_list argptr;
	char buffer[4096];
	char message_sender[64];

	va_start(argptr, message);
	vsnprintf(buffer, 4096, message, argptr);
	va_end(argptr);

	EQApplicationPacket app(OP_ChannelMessage, sizeof(ChannelMessage_Struct)+strlen(buffer)+1);
	ChannelMessage_Struct* cm = (ChannelMessage_Struct*)app.pBuffer;

	if (from == 0)
		strcpy(cm->sender, "ZServer");
	else if (from[0] == 0)
		strcpy(cm->sender, "ZServer");
	else {
		CleanMobName(from, message_sender);
		strcpy(cm->sender, message_sender);
	}
	if (to != 0)
		strcpy((char *) cm->targetname, to);
	else if (chan_num == 7)
		strcpy(cm->targetname, m_pp.name);
	else
		cm->targetname[0] = 0;

	uint8 ListenerSkill;

	if (language < MAX_PP_LANGUAGE) {
		ListenerSkill = m_pp.languages[language];
		if (ListenerSkill == 0) {
			cm->language = (MAX_PP_LANGUAGE - 1); // in an unknown tongue
		}
		else {
			cm->language = language;
		}
	}
	else {
		ListenerSkill = m_pp.languages[0];
		cm->language = 0;
	}

	// set effective language skill = lower of sender and receiver skills
	int32 EffSkill = (lang_skill < ListenerSkill ? lang_skill : ListenerSkill);
	if (EffSkill > 100)	// maximum language skill is 100
		EffSkill = 100;
	cm->skill_in_language = EffSkill;

	// Garble the message based on listener skill
	if (ListenerSkill < 100) {
		GarbleMessage(buffer, (100 - ListenerSkill));
	}

	cm->chan_num = chan_num;
	strcpy(&cm->message[0], buffer);
	QueuePacket(&app);

	if ((chan_num == 2) && (ListenerSkill < 100)) {	// group message in unmastered language, check for skill up
		if ((m_pp.languages[language] <= lang_skill) && (from != this->GetName()))
			CheckLanguageSkillIncrease(language, lang_skill);
	}
}

void Client::Message(uint32 type, const char* message, ...) {
	if (GetFilter(FilterSpellDamage) == FilterHide && type == MT_NonMelee)
		return;
	if (GetFilter(FilterMeleeCrits) == FilterHide && type == MT_CritMelee) //98 is self...
		return;
	if (GetFilter(FilterSpellCrits) == FilterHide && type == MT_SpellCrits)
		return;

	va_list argptr;
	char *buffer = new char[4096];
	va_start(argptr, message);
	vsnprintf(buffer, 4096, message, argptr);
	va_end(argptr);

	size_t len = strlen(buffer);

	//client dosent like our packet all the time unless
	//we make it really big, then it seems to not care that
	//our header is malformed.
	//len = 4096 - sizeof(SpecialMesg_Struct);

	uint32 len_packet = sizeof(SpecialMesg_Struct)+len;
	EQApplicationPacket* app = new EQApplicationPacket(OP_SpecialMesg, len_packet);
	SpecialMesg_Struct* sm=(SpecialMesg_Struct*)app->pBuffer;
	sm->header[0] = 0x00; // Header used for #emote style messages..
	sm->header[1] = 0x00; // Play around with these to see other types
	sm->header[2] = 0x00;
	sm->msg_type = type;
	memcpy(sm->message, buffer, len+1);

	FastQueuePacket(&app);

	safe_delete_array(buffer);
}

void Client::QuestJournalledMessage(const char *npcname, const char* message) {

	// npcnames longer than 60 characters crash the client when they log back in
	const int MaxNPCNameLength = 60;
	// I assume there is an upper safe limit on the message length. Don't know what it is, but 4000 doesn't crash
	// the client.
	const int MaxMessageLength = 4000;

	char OutNPCName[MaxNPCNameLength+1];
	char OutMessage[MaxMessageLength+1];

	// Apparently Visual C++ snprintf is not C99 compliant and doesn't put the null terminator
	// in if the formatted string >= the maximum length, so we put it in.
	//
	snprintf(OutNPCName, MaxNPCNameLength, "%s", npcname); OutNPCName[MaxNPCNameLength]='\0';
	snprintf(OutMessage, MaxMessageLength, "%s", message); OutMessage[MaxMessageLength]='\0';

	uint32 len_packet = sizeof(SpecialMesg_Struct) + strlen(OutNPCName) + strlen(OutMessage);
	EQApplicationPacket* app = new EQApplicationPacket(OP_SpecialMesg, len_packet);
	SpecialMesg_Struct* sm=(SpecialMesg_Struct*)app->pBuffer;

	sm->header[0] = 0;
	sm->header[1] = 2;
	sm->header[2] = 0;
	sm->msg_type = 0x0a;
	sm->target_spawn_id = GetID();

	char *dest = &sm->sayer[0];

	memcpy(dest, OutNPCName, strlen(OutNPCName) + 1);

	dest = dest + strlen(OutNPCName) + 13;

	memcpy(dest, OutMessage, strlen(OutMessage) + 1);

	QueuePacket(app);

	safe_delete(app);
}

void Client::SetMaxHP() {
	if(dead)
		return;
	SetHP(CalcMaxHP());
	SendHPUpdate();
	Save();
}

bool Client::UpdateLDoNPoints(int32 points, uint32 theme)
{

/* make sure total stays in sync with individual buckets
	m_pp.ldon_points_available = m_pp.ldon_points_guk
		+m_pp.ldon_points_mir
		+m_pp.ldon_points_mmc
		+m_pp.ldon_points_ruj
		+m_pp.ldon_points_tak; */

	if(points < 0)
	{
		if(m_pp.ldon_points_available < (0-points))
			return false;
	}
	switch(theme)
	{
	// handle generic points (theme=0)
	case 0:
		{	// no theme, so distribute evenly across all
			int splitpts=points/5;
			int gukpts=splitpts+(points%5);
			int mirpts=splitpts;
			int mmcpts=splitpts;
			int rujpts=splitpts;
			int takpts=splitpts;

			splitpts=0;

			if(points < 0)
			{
				if(m_pp.ldon_points_available < (0-points))
				{
					return false;
				}
				if(m_pp.ldon_points_guk < (0-gukpts))
				{
					mirpts+=gukpts+m_pp.ldon_points_guk;
					gukpts=0-m_pp.ldon_points_guk;
				}
				if(m_pp.ldon_points_mir < (0-mirpts))
				{
					mmcpts+=mirpts+m_pp.ldon_points_mir;
					mirpts=0-m_pp.ldon_points_mir;
				}
				if(m_pp.ldon_points_mmc < (0-mmcpts))
				{
					rujpts+=mmcpts+m_pp.ldon_points_mmc;
					mmcpts=0-m_pp.ldon_points_mmc;
				}
				if(m_pp.ldon_points_ruj < (0-rujpts))
				{
					takpts+=rujpts+m_pp.ldon_points_ruj;
					rujpts=0-m_pp.ldon_points_ruj;
				}
				if(m_pp.ldon_points_tak < (0-takpts))
				{
					splitpts=takpts+m_pp.ldon_points_tak;
					takpts=0-m_pp.ldon_points_tak;
				}
			}
			m_pp.ldon_points_guk += gukpts;
			m_pp.ldon_points_mir+=mirpts;
			m_pp.ldon_points_mmc += mmcpts;
			m_pp.ldon_points_ruj += rujpts;
			m_pp.ldon_points_tak += takpts;
			points-=splitpts;
			// if anything left, recursively loop thru again
			if (splitpts !=0)
				UpdateLDoNPoints(splitpts,0);
			break;
		}
	case 1:
		{
			if(points < 0)
			{
				if(m_pp.ldon_points_guk < (0-points))
					return false;
			}
			m_pp.ldon_points_guk += points;
			break;
		}
	case 2:
		{
			if(points < 0)
			{
				if(m_pp.ldon_points_mir < (0-points))
					return false;
			}
			m_pp.ldon_points_mir += points;
			break;
		}
	case 3:
		{
			if(points < 0)
			{
				if(m_pp.ldon_points_mmc < (0-points))
					return false;
			}
			m_pp.ldon_points_mmc += points;
			break;
		}
	case 4:
		{
			if(points < 0)
			{
				if(m_pp.ldon_points_ruj < (0-points))
					return false;
			}
			m_pp.ldon_points_ruj += points;
			break;
		}
	case 5:
		{
			if(points < 0)
			{
				if(m_pp.ldon_points_tak < (0-points))
					return false;
			}
			m_pp.ldon_points_tak += points;
			break;
		}
	}
	m_pp.ldon_points_available += points;

	EQApplicationPacket* outapp = new EQApplicationPacket(OP_AdventurePointsUpdate, sizeof(AdventurePoints_Update_Struct));
	AdventurePoints_Update_Struct* apus = (AdventurePoints_Update_Struct*)outapp->pBuffer;
	apus->ldon_available_points = m_pp.ldon_points_available;
	apus->ldon_guk_points = m_pp.ldon_points_guk;
	apus->ldon_mirugal_points = m_pp.ldon_points_mir;
	apus->ldon_mistmoore_points = m_pp.ldon_points_mmc;
	apus->ldon_rujarkian_points = m_pp.ldon_points_ruj;
	apus->ldon_takish_points = m_pp.ldon_points_tak;
	outapp->priority = 6;
	QueuePacket(outapp);
	safe_delete(outapp);
	return true;

	return(false);
}

void Client::SetSkill(SkillUseTypes skillid, uint16 value) {
	if (skillid > HIGHEST_SKILL)
		return;
	m_pp.skills[skillid] = value; // We need to be able to #setskill 254 and 255 to reset skills

	database.SaveCharacterSkill(this->CharacterID(), skillid, value);

	EQApplicationPacket* outapp = new EQApplicationPacket(OP_SkillUpdate, sizeof(SkillUpdate_Struct));
	SkillUpdate_Struct* skill = (SkillUpdate_Struct*)outapp->pBuffer;
	skill->skillId=skillid;
	skill->value=value;
	QueuePacket(outapp);
	safe_delete(outapp);
}

void Client::IncreaseLanguageSkill(int skill_id, int value) {

	if (skill_id >= MAX_PP_LANGUAGE)
		return; //Invalid lang id

	m_pp.languages[skill_id] += value;

	if (m_pp.languages[skill_id] > 100) //Lang skill above max
		m_pp.languages[skill_id] = 100;

	database.SaveCharacterLanguage(this->CharacterID(), skill_id, m_pp.languages[skill_id]);

	EQApplicationPacket* outapp = new EQApplicationPacket(OP_SkillUpdate, sizeof(SkillUpdate_Struct));
	SkillUpdate_Struct* skill = (SkillUpdate_Struct*)outapp->pBuffer;
	skill->skillId = 100 + skill_id;
	skill->value = m_pp.languages[skill_id];
	QueuePacket(outapp);
	safe_delete(outapp);

	Message_StringID( MT_Skills, LANG_SKILL_IMPROVED ); //Notify client
}

void Client::AddSkill(SkillUseTypes skillid, uint16 value) {
	if (skillid > HIGHEST_SKILL)
		return;
	value = GetRawSkill(skillid) + value;
	uint16 max = GetMaxSkillAfterSpecializationRules(skillid, MaxSkill(skillid));
	if (value > max)
		value = max;
	SetSkill(skillid, value);
}

void Client::SendSound(){//Makes a sound.
	EQApplicationPacket* outapp = new EQApplicationPacket(OP_Sound, 68);
	unsigned char x[68];
	memset(x, 0, 68);
	x[0]=0x22;
	memset(&x[4],0x8002,sizeof(uint16));
	memset(&x[8],0x8624,sizeof(uint16));
	memset(&x[12],0x4A01,sizeof(uint16));
	x[16]=0x05;
	x[28]=0x00;//change this value to give gold to the client
	memset(&x[40],0xFFFFFFFF,sizeof(uint32));
	memset(&x[44],0xFFFFFFFF,sizeof(uint32));
	memset(&x[48],0xFFFFFFFF,sizeof(uint32));
	memset(&x[52],0xFFFFFFFF,sizeof(uint32));
	memset(&x[56],0xFFFFFFFF,sizeof(uint32));
	memset(&x[60],0xFFFFFFFF,sizeof(uint32));
	memset(&x[64],0xffffffff,sizeof(uint32));
	memcpy(outapp->pBuffer,x,outapp->size);
	QueuePacket(outapp);
	safe_delete(outapp);

}
void Client::UpdateWho(uint8 remove) {
	if (account_id == 0)
		return;
	if (!worldserver.Connected())
		return;
	ServerPacket* pack = new ServerPacket(ServerOP_ClientList, sizeof(ServerClientList_Struct));
	ServerClientList_Struct* scl = (ServerClientList_Struct*) pack->pBuffer;
	scl->remove = remove;
	scl->wid = this->GetWID();
	scl->IP = this->GetIP();
	scl->charid = this->CharacterID();
	strcpy(scl->name, this->GetName());

	scl->gm = GetGM();
	scl->Admin = this->Admin();
	scl->AccountID = this->AccountID();
	strcpy(scl->AccountName, this->AccountName());
	scl->LSAccountID = this->LSAccountID();
	strn0cpy(scl->lskey, lskey, sizeof(scl->lskey));
	scl->zone = zone->GetZoneID();
	scl->instance_id = zone->GetInstanceID();
	scl->race = this->GetRace();
	scl->class_ = GetClass();
	scl->level = GetLevel();
	if (m_pp.anon == 0)
		scl->anon = 0;
	else if (m_pp.anon == 1)
		scl->anon = 1;
	else if (m_pp.anon >= 2)
		scl->anon = 2;

	scl->ClientVersion = static_cast<unsigned int>(GetClientVersion());
	scl->tellsoff = tellsoff;
	scl->guild_id = guild_id;
	scl->LFG = LFG;
	if(LFG) {
		scl->LFGFromLevel = LFGFromLevel;
		scl->LFGToLevel = LFGToLevel;
		scl->LFGMatchFilter = LFGMatchFilter;
		memcpy(scl->LFGComments, LFGComments, sizeof(scl->LFGComments));
	}

	worldserver.SendPacket(pack);
	safe_delete(pack);
}

void Client::WhoAll(Who_All_Struct* whom) {

	if (!worldserver.Connected())
		Message(0, "Error: World server disconnected");
	else {
		ServerPacket* pack = new ServerPacket(ServerOP_Who, sizeof(ServerWhoAll_Struct));
		ServerWhoAll_Struct* whoall = (ServerWhoAll_Struct*) pack->pBuffer;
		whoall->admin = this->Admin();
		whoall->fromid=this->GetID();
		strcpy(whoall->from, this->GetName());
		strn0cpy(whoall->whom, whom->whom, 64);
		whoall->lvllow = whom->lvllow;
		whoall->lvlhigh = whom->lvlhigh;
		whoall->gmlookup = whom->gmlookup;
		whoall->wclass = whom->wclass;
		whoall->wrace = whom->wrace;
		worldserver.SendPacket(pack);
		safe_delete(pack);
	}
}

void Client::FriendsWho(char *FriendsString) {

	if (!worldserver.Connected())
		Message(0, "Error: World server disconnected");
	else {
		ServerPacket* pack = new ServerPacket(ServerOP_FriendsWho, sizeof(ServerFriendsWho_Struct) + strlen(FriendsString));
		ServerFriendsWho_Struct* FriendsWho = (ServerFriendsWho_Struct*) pack->pBuffer;
		FriendsWho->FromID = this->GetID();
		strcpy(FriendsWho->FromName, GetName());
		strcpy(FriendsWho->FriendsString, FriendsString);
		worldserver.SendPacket(pack);
		safe_delete(pack);
	}
}


void Client::UpdateAdmin(bool iFromDB) {
	int16 tmp = admin;
	if (iFromDB)
		admin = database.CheckStatus(account_id);
	if (tmp == admin && iFromDB)
		return;

	if(m_pp.gm)
	{
		Log.Out(Logs::Moderate, Logs::Zone_Server, "%s - %s is a GM", __FUNCTION__ , GetName());
// no need for this, having it set in pp you already start as gm
// and it's also set in your spawn packet so other people see it too
//		SendAppearancePacket(AT_GM, 1, false);
		petition_list.UpdateGMQueue();
	}

	UpdateWho();
}

void Client::SetStats(uint8 type,int16 set_val){
	if(type>STAT_DISEASE){
		printf("Error in Client::IncStats, received invalid type of: %i\n",type);
		return;
	}
	EQApplicationPacket* outapp = new EQApplicationPacket(OP_IncreaseStats,sizeof(IncreaseStat_Struct));
	IncreaseStat_Struct* iss=(IncreaseStat_Struct*)outapp->pBuffer;
	switch(type){
		case STAT_STR:
			if(set_val>0)
				iss->str=set_val;
			if(set_val<0)
				m_pp.STR=0;
			else if(set_val>255)
				m_pp.STR=255;
			else
				m_pp.STR=set_val;
			break;
		case STAT_STA:
			if(set_val>0)
				iss->sta=set_val;
			if(set_val<0)
				m_pp.STA=0;
			else if(set_val>255)
				m_pp.STA=255;
			else
				m_pp.STA=set_val;
			break;
		case STAT_AGI:
			if(set_val>0)
				iss->agi=set_val;
			if(set_val<0)
				m_pp.AGI=0;
			else if(set_val>255)
				m_pp.AGI=255;
			else
				m_pp.AGI=set_val;
			break;
		case STAT_DEX:
			if(set_val>0)
				iss->dex=set_val;
			if(set_val<0)
				m_pp.DEX=0;
			else if(set_val>255)
				m_pp.DEX=255;
			else
				m_pp.DEX=set_val;
			break;
		case STAT_INT:
			if(set_val>0)
				iss->int_=set_val;
			if(set_val<0)
				m_pp.INT=0;
			else if(set_val>255)
				m_pp.INT=255;
			else
				m_pp.INT=set_val;
			break;
		case STAT_WIS:
			if(set_val>0)
				iss->wis=set_val;
			if(set_val<0)
				m_pp.WIS=0;
			else if(set_val>255)
				m_pp.WIS=255;
			else
				m_pp.WIS=set_val;
			break;
		case STAT_CHA:
			if(set_val>0)
				iss->cha=set_val;
			if(set_val<0)
				m_pp.CHA=0;
			else if(set_val>255)
				m_pp.CHA=255;
			else
				m_pp.CHA=set_val;
		break;
	}
	QueuePacket(outapp);
	safe_delete(outapp);
}

void Client::IncStats(uint8 type,int16 increase_val){
	if(type>STAT_DISEASE){
		printf("Error in Client::IncStats, received invalid type of: %i\n",type);
		return;
	}
	EQApplicationPacket* outapp = new EQApplicationPacket(OP_IncreaseStats,sizeof(IncreaseStat_Struct));
	IncreaseStat_Struct* iss=(IncreaseStat_Struct*)outapp->pBuffer;
	switch(type){
		case STAT_STR:
			if(increase_val>0)
				iss->str=increase_val;
			if((m_pp.STR+increase_val*2)<0)
				m_pp.STR=0;
			else if((m_pp.STR+increase_val*2)>255)
				m_pp.STR=255;
			else
				m_pp.STR+=increase_val*2;
			break;
		case STAT_STA:
			if(increase_val>0)
				iss->sta=increase_val;
			if((m_pp.STA+increase_val*2)<0)
				m_pp.STA=0;
			else if((m_pp.STA+increase_val*2)>255)
				m_pp.STA=255;
			else
				m_pp.STA+=increase_val*2;
			break;
		case STAT_AGI:
			if(increase_val>0)
				iss->agi=increase_val;
			if((m_pp.AGI+increase_val*2)<0)
				m_pp.AGI=0;
			else if((m_pp.AGI+increase_val*2)>255)
				m_pp.AGI=255;
			else
				m_pp.AGI+=increase_val*2;
			break;
		case STAT_DEX:
			if(increase_val>0)
				iss->dex=increase_val;
			if((m_pp.DEX+increase_val*2)<0)
				m_pp.DEX=0;
			else if((m_pp.DEX+increase_val*2)>255)
				m_pp.DEX=255;
			else
				m_pp.DEX+=increase_val*2;
			break;
		case STAT_INT:
			if(increase_val>0)
				iss->int_=increase_val;
			if((m_pp.INT+increase_val*2)<0)
				m_pp.INT=0;
			else if((m_pp.INT+increase_val*2)>255)
				m_pp.INT=255;
			else
				m_pp.INT+=increase_val*2;
			break;
		case STAT_WIS:
			if(increase_val>0)
				iss->wis=increase_val;
			if((m_pp.WIS+increase_val*2)<0)
				m_pp.WIS=0;
			else if((m_pp.WIS+increase_val*2)>255)
				m_pp.WIS=255;
			else
				m_pp.WIS+=increase_val*2;
			break;
		case STAT_CHA:
			if(increase_val>0)
				iss->cha=increase_val;
			if((m_pp.CHA+increase_val*2)<0)
				m_pp.CHA=0;
			else if((m_pp.CHA+increase_val*2)>255)
				m_pp.CHA=255;
			else
				m_pp.CHA+=increase_val*2;
			break;
	}
	QueuePacket(outapp);
	safe_delete(outapp);
}

const int32& Client::SetMana(int32 amount) {
	bool update = false;
	if (amount < 0)
		amount = 0;
	if (amount > GetMaxMana())
		amount = GetMaxMana();
	if (amount != cur_mana)
		update = true;
	cur_mana = amount;
	if (update)
		Mob::SetMana(amount);
	SendManaUpdatePacket();
	return cur_mana;
}

void Client::SendManaUpdatePacket() {
	if (!Connected() || IsCasting())
		return;

	if (GetClientVersion() >= ClientVersion::SoD) {
		SendManaUpdate();
		SendEnduranceUpdate();
	}

	if (last_reported_mana != cur_mana || last_reported_endur != cur_end) {



		EQApplicationPacket* outapp = new EQApplicationPacket(OP_ManaChange, sizeof(ManaChange_Struct));
		ManaChange_Struct* manachange = (ManaChange_Struct*)outapp->pBuffer;
		manachange->new_mana = cur_mana;
		manachange->stamina = cur_end;
		manachange->spell_id = casting_spell_id;	//always going to be 0... since we check IsCasting()
		outapp->priority = 6;
		QueuePacket(outapp);
		safe_delete(outapp);

		Group *g = GetGroup();

		if(g)
		{
			outapp = new EQApplicationPacket(OP_MobManaUpdate, sizeof(MobManaUpdate_Struct));
			EQApplicationPacket *outapp2 = new EQApplicationPacket(OP_MobEnduranceUpdate, sizeof(MobEnduranceUpdate_Struct));

			MobManaUpdate_Struct *mmus = (MobManaUpdate_Struct *)outapp->pBuffer;
			MobEnduranceUpdate_Struct *meus = (MobEnduranceUpdate_Struct *)outapp2->pBuffer;

			mmus->spawn_id = meus->spawn_id = GetID();

			mmus->mana = GetManaPercent();
			meus->endurance = GetEndurancePercent();


			for(int i = 0; i < MAX_GROUP_MEMBERS; ++i)
				if(g->members[i] && g->members[i]->IsClient() && (g->members[i] != this) && (g->members[i]->CastToClient()->GetClientVersion() >= ClientVersion::SoD))
				{
					g->members[i]->CastToClient()->QueuePacket(outapp);
					g->members[i]->CastToClient()->QueuePacket(outapp2);
				}

			safe_delete(outapp);
			safe_delete(outapp2);
		}


		last_reported_mana = cur_mana;
		last_reported_endur = cur_end;
	}
}

// sends mana update to self
void Client::SendManaUpdate()
{
	EQApplicationPacket* mana_app = new EQApplicationPacket(OP_ManaUpdate,sizeof(ManaUpdate_Struct));
	ManaUpdate_Struct* mus = (ManaUpdate_Struct*)mana_app->pBuffer;
	mus->cur_mana = GetMana();
	mus->max_mana = GetMaxMana();
	mus->spawn_id = GetID();
	QueuePacket(mana_app);
	entity_list.QueueClientsByXTarget(this, mana_app, false);
	safe_delete(mana_app);
}

// sends endurance update to self
void Client::SendEnduranceUpdate()
{
	EQApplicationPacket* end_app = new EQApplicationPacket(OP_EnduranceUpdate,sizeof(EnduranceUpdate_Struct));
	EnduranceUpdate_Struct* eus = (EnduranceUpdate_Struct*)end_app->pBuffer;
	eus->cur_end = GetEndurance();
	eus->max_end = GetMaxEndurance();
	eus->spawn_id = GetID();
	QueuePacket(end_app);
	entity_list.QueueClientsByXTarget(this, end_app, false);
	safe_delete(end_app);
}

void Client::FillSpawnStruct(NewSpawn_Struct* ns, Mob* ForWho)
{
	Mob::FillSpawnStruct(ns, ForWho);

	// Populate client-specific spawn information
	ns->spawn.afk		= AFK;
	ns->spawn.lfg		= LFG; // afk and lfg are cleared on zoning on live
	ns->spawn.anon		= m_pp.anon;
	ns->spawn.gm		= GetGM() ? 1 : 0;
	ns->spawn.guildID	= GuildID();
//	ns->spawn.linkdead	= IsLD() ? 1 : 0;
//	ns->spawn.pvp		= GetPVP() ? 1 : 0;


	strcpy(ns->spawn.title, m_pp.title);
	strcpy(ns->spawn.suffix, m_pp.suffix);

	if (IsBecomeNPC() == true)
		ns->spawn.NPC = 1;
	else if (ForWho == this)
		ns->spawn.NPC = 10;
	else
		ns->spawn.NPC = 0;
	ns->spawn.is_pet = 0;

	if (!IsInAGuild()) {
		ns->spawn.guildrank = 0xFF;
	} else {
		ns->spawn.guildrank = guild_mgr.GetDisplayedRank(GuildID(), GuildRank(), AccountID());
	}
	ns->spawn.size			= 0; // Changing size works, but then movement stops! (wth?)
	ns->spawn.runspeed		= (gmspeed == 0) ? runspeed : 3.125f;
	ns->spawn.showhelm = m_pp.showhelm ? 1 : 0;

	UpdateEquipLightValue();
	UpdateActiveLightValue();
	ns->spawn.light = active_light;
}

bool Client::GMHideMe(Client* client) {
	if (gmhideme) {
		if (client == 0)
			return true;
		else if (admin > client->Admin())
			return true;
		else
			return false;
	}
	else
		return false;
}

void Client::Duck() {
	SetAppearance(eaCrouching, false);
}

void Client::Stand() {
	SetAppearance(eaStanding, false);
}

void Client::ChangeLastName(const char* in_lastname) {
	memset(m_pp.last_name, 0, sizeof(m_pp.last_name));
	strn0cpy(m_pp.last_name, in_lastname, sizeof(m_pp.last_name));
	EQApplicationPacket* outapp = new EQApplicationPacket(OP_GMLastName, sizeof(GMLastName_Struct));
	GMLastName_Struct* gmn = (GMLastName_Struct*)outapp->pBuffer;
	strcpy(gmn->name, name);
	strcpy(gmn->gmname, name);
	strcpy(gmn->lastname, in_lastname);
	gmn->unknown[0]=1;
	gmn->unknown[1]=1;
	gmn->unknown[2]=1;
	gmn->unknown[3]=1;
	entity_list.QueueClients(this, outapp, false);
	// Send name update packet here... once know what it is
	safe_delete(outapp);
}

bool Client::ChangeFirstName(const char* in_firstname, const char* gmname)
{
	// check duplicate name
	bool usedname = database.CheckUsedName((const char*) in_firstname);
	if (!usedname) {
		return false;
	}

	// update character_
	if(!database.UpdateName(GetName(), in_firstname))
		return false;

	// update pp
	memset(m_pp.name, 0, sizeof(m_pp.name));
	snprintf(m_pp.name, sizeof(m_pp.name), "%s", in_firstname);
	strcpy(name, m_pp.name);
	Save();

	// send name update packet
	EQApplicationPacket* outapp = new EQApplicationPacket(OP_GMNameChange, sizeof(GMName_Struct));
	GMName_Struct* gmn=(GMName_Struct*)outapp->pBuffer;
	strn0cpy(gmn->gmname,gmname,64);
	strn0cpy(gmn->oldname,GetName(),64);
	strn0cpy(gmn->newname,in_firstname,64);
	gmn->unknown[0] = 1;
	gmn->unknown[1] = 1;
	gmn->unknown[2] = 1;
	entity_list.QueueClients(this, outapp, false);
	safe_delete(outapp);

	// finally, update the /who list
	UpdateWho();

	// success
	return true;
}

void Client::SetGM(bool toggle) {
	m_pp.gm = toggle ? 1 : 0;
	Message(13, "You are %s a GM.", m_pp.gm ? "now" : "no longer");
	SendAppearancePacket(AT_GM, m_pp.gm);
	Save();
	UpdateWho();
}

void Client::ReadBook(BookRequest_Struct *book) {
	char *txtfile = book->txtfile;

	if(txtfile[0] == '0' && txtfile[1] == '\0') {
		//invalid book... coming up on non-book items.
		return;
	}

	std::string booktxt2 = database.GetBook(txtfile);
	int length = booktxt2.length();

	if (booktxt2[0] != '\0') {
#if EQDEBUG >= 6
		Log.Out(Logs::General, Logs::Normal, "Client::ReadBook() textfile:%s Text:%s", txtfile, booktxt2.c_str());
#endif
		EQApplicationPacket* outapp = new EQApplicationPacket(OP_ReadBook, length + sizeof(BookText_Struct));

		BookText_Struct *out = (BookText_Struct *) outapp->pBuffer;
		out->window = book->window;
		if(GetClientVersion() >= ClientVersion::SoF)
		{
			const ItemInst *inst = m_inv[book->invslot];
			if(inst)
				out->type = inst->GetItem()->Book;
			else
				out->type = book->type;
		}
		else
		{
			out->type = book->type;
		}
		out->invslot = book->invslot;
		memcpy(out->booktext, booktxt2.c_str(), length);

		QueuePacket(outapp);
		safe_delete(outapp);
	}
}

void Client::QuestReadBook(const char* text, uint8 type) {
	std::string booktxt2 = text;
	int length = booktxt2.length();
	if (booktxt2[0] != '\0') {
		EQApplicationPacket* outapp = new EQApplicationPacket(OP_ReadBook, length + sizeof(BookText_Struct));
		BookText_Struct *out = (BookText_Struct *) outapp->pBuffer;
		out->window = 0xFF;
		out->type = type;
		out->invslot = 0;
		memcpy(out->booktext, booktxt2.c_str(), length);
		QueuePacket(outapp);
		safe_delete(outapp);
	}
}

void Client::SendClientMoneyUpdate(uint8 type,uint32 amount){
	EQApplicationPacket* outapp = new EQApplicationPacket(OP_TradeMoneyUpdate,sizeof(TradeMoneyUpdate_Struct));
	TradeMoneyUpdate_Struct* mus= (TradeMoneyUpdate_Struct*)outapp->pBuffer;
	mus->amount=amount;
	mus->trader=0;
	mus->type=type;
	QueuePacket(outapp);
	safe_delete(outapp);
}

bool Client::TakeMoneyFromPP(uint64 copper, bool updateclient) {
	int64 copperpp,silver,gold,platinum;
	copperpp = m_pp.copper;
	silver = static_cast<int64>(m_pp.silver) * 10;
	gold = static_cast<int64>(m_pp.gold) * 100;
	platinum = static_cast<int64>(m_pp.platinum) * 1000;

	int64 clienttotal = copperpp + silver + gold + platinum;

	clienttotal -= copper;
	if(clienttotal < 0)
	{
		return false; // Not enough money!
	}
	else
	{
		copperpp -= copper;
		if(copperpp <= 0)
		{
			copper = std::abs(copperpp);
			m_pp.copper = 0;
		}
		else
		{
			m_pp.copper = copperpp;
			if(updateclient)
				SendMoneyUpdate();
			SaveCurrency();
			return true;
		}
		silver -= copper;
		if(silver <= 0)
		{
			copper = std::abs(silver);
			m_pp.silver = 0;
		}
		else
		{
			m_pp.silver = silver/10;
			m_pp.copper += (silver-(m_pp.silver*10));
			if(updateclient)
				SendMoneyUpdate();
			SaveCurrency();
			return true;
		}

		gold -=copper;

		if(gold <= 0)
		{
			copper = std::abs(gold);
			m_pp.gold = 0;
		}
		else
		{
			m_pp.gold = gold/100;
			uint64 silvertest = (gold-(static_cast<uint64>(m_pp.gold)*100))/10;
			m_pp.silver += silvertest;
			uint64 coppertest = (gold-(static_cast<uint64>(m_pp.gold)*100+silvertest*10));
			m_pp.copper += coppertest;
			if(updateclient)
				SendMoneyUpdate();
			SaveCurrency();
			return true;
		}

		platinum -= copper;

		//Impossible for plat to be negative, already checked above

		m_pp.platinum = platinum/1000;
		uint64 goldtest = (platinum-(static_cast<uint64>(m_pp.platinum)*1000))/100;
		m_pp.gold += goldtest;
		uint64 silvertest = (platinum-(static_cast<uint64>(m_pp.platinum)*1000+goldtest*100))/10;
		m_pp.silver += silvertest;
		uint64 coppertest = (platinum-(static_cast<uint64>(m_pp.platinum)*1000+goldtest*100+silvertest*10));
		m_pp.copper = coppertest;
		if(updateclient)
			SendMoneyUpdate();
		RecalcWeight();
		SaveCurrency();
		return true;
	}
}

void Client::AddMoneyToPP(uint64 copper, bool updateclient){
	uint64 tmp;
	uint64 tmp2;
	tmp = copper;

	/* Add Amount of Platinum */
	tmp2 = tmp/1000;
	int32 new_val = m_pp.platinum + tmp2;
	if(new_val < 0) { m_pp.platinum = 0; }
	else { m_pp.platinum = m_pp.platinum + tmp2; }
	tmp-=tmp2*1000;

	//if (updateclient)
	//	SendClientMoneyUpdate(3,tmp2);

	/* Add Amount of Gold */
	tmp2 = tmp/100;
	new_val = m_pp.gold + tmp2;
	if(new_val < 0) { m_pp.gold = 0; }
	else { m_pp.gold = m_pp.gold + tmp2; }

	tmp-=tmp2*100;
	//if (updateclient)
	//	SendClientMoneyUpdate(2,tmp2);

	/* Add Amount of Silver */
	tmp2 = tmp/10;
	new_val = m_pp.silver + tmp2;
	if(new_val < 0) {
		m_pp.silver = 0;
	} else {
		m_pp.silver = m_pp.silver + tmp2;
	}
	tmp-=tmp2*10;
	//if (updateclient)
	//	SendClientMoneyUpdate(1,tmp2);

	// Add Copper
	//tmp	= tmp - (tmp2* 10);
	//if (updateclient)
	//	SendClientMoneyUpdate(0,tmp);
	tmp2 = tmp;
	new_val = m_pp.copper + tmp2;
	if(new_val < 0) {
		m_pp.copper = 0;
	} else {
		m_pp.copper = m_pp.copper + tmp2;
	}


	//send them all at once, since the above code stopped working.
	if(updateclient)
		SendMoneyUpdate();

	RecalcWeight();

	SaveCurrency();

	Log.Out(Logs::General, Logs::None, "Client::AddMoneyToPP() %s should have: plat:%i gold:%i silver:%i copper:%i", GetName(), m_pp.platinum, m_pp.gold, m_pp.silver, m_pp.copper);
}

void Client::EVENT_ITEM_ScriptStopReturn(){
	/* Set a timestamp in an entity variable for plugin check_handin.pl in return_items
		This will stopgap players from items being returned if global_npc.pl has a catch all return_items
	*/
	struct timeval read_time;
	char buffer[50];
	gettimeofday(&read_time, 0);
	sprintf(buffer, "%li.%li \n", read_time.tv_sec, read_time.tv_usec);
	this->SetEntityVariable("Stop_Return", buffer);
}

void Client::AddMoneyToPP(uint32 copper, uint32 silver, uint32 gold, uint32 platinum, bool updateclient){
	this->EVENT_ITEM_ScriptStopReturn();

	int32 new_value = m_pp.platinum + platinum;
	if(new_value >= 0 && new_value > m_pp.platinum)
		m_pp.platinum += platinum;

	new_value = m_pp.gold + gold;
	if(new_value >= 0 && new_value > m_pp.gold)
		m_pp.gold += gold;

	new_value = m_pp.silver + silver;
	if(new_value >= 0 && new_value > m_pp.silver)
		m_pp.silver += silver;

	new_value = m_pp.copper + copper;
	if(new_value >= 0 && new_value > m_pp.copper)
		m_pp.copper += copper;

	if(updateclient)
		SendMoneyUpdate();

	RecalcWeight();
	SaveCurrency();

#if (EQDEBUG>=5)
		Log.Out(Logs::General, Logs::None, "Client::AddMoneyToPP() %s should have: plat:%i gold:%i silver:%i copper:%i",
			GetName(), m_pp.platinum, m_pp.gold, m_pp.silver, m_pp.copper);
#endif
}

void Client::SendMoneyUpdate() {
	EQApplicationPacket* outapp = new EQApplicationPacket(OP_MoneyUpdate,sizeof(MoneyUpdate_Struct));
	MoneyUpdate_Struct* mus= (MoneyUpdate_Struct*)outapp->pBuffer;

	mus->platinum = m_pp.platinum;
	mus->gold = m_pp.gold;
	mus->silver = m_pp.silver;
	mus->copper = m_pp.copper;

	FastQueuePacket(&outapp);
}

bool Client::HasMoney(uint64 Copper) {

	if ((static_cast<uint64>(m_pp.copper) +
		(static_cast<uint64>(m_pp.silver) * 10) +
		(static_cast<uint64>(m_pp.gold) * 100) +
		(static_cast<uint64>(m_pp.platinum) * 1000)) >= Copper)
		return true;

	return false;
}

uint64 Client::GetCarriedMoney() {

	return ((static_cast<uint64>(m_pp.copper) +
		(static_cast<uint64>(m_pp.silver) * 10) +
		(static_cast<uint64>(m_pp.gold) * 100) +
		(static_cast<uint64>(m_pp.platinum) * 1000)));
}

uint64 Client::GetAllMoney() {

	return (
		(static_cast<uint64>(m_pp.copper) +
		(static_cast<uint64>(m_pp.silver) * 10) +
		(static_cast<uint64>(m_pp.gold) * 100) +
		(static_cast<uint64>(m_pp.platinum) * 1000) +
		(static_cast<uint64>(m_pp.copper_bank) +
		(static_cast<uint64>(m_pp.silver_bank) * 10) +
		(static_cast<uint64>(m_pp.gold_bank) * 100) +
		(static_cast<uint64>(m_pp.platinum_bank) * 1000) +
		(static_cast<uint64>(m_pp.copper_cursor) +
		(static_cast<uint64>(m_pp.silver_cursor) * 10) +
		(static_cast<uint64>(m_pp.gold_cursor) * 100) +
		(static_cast<uint64>(m_pp.platinum_cursor) * 1000) +
		(static_cast<uint64>(m_pp.platinum_shared) * 1000)))));
}

bool Client::CheckIncreaseSkill(SkillUseTypes skillid, Mob *against_who, int chancemodi) {
	if (IsDead() || IsUnconscious())
		return false;
	if (IsAIControlled()) // no skillups while chamred =p
		return false;
	if (skillid > HIGHEST_SKILL)
		return false;
	int skillval = GetRawSkill(skillid);
	int maxskill = GetMaxSkillAfterSpecializationRules(skillid, MaxSkill(skillid));

	if(against_who)
	{
		if(against_who->GetSpecialAbility(IMMUNE_AGGRO) || against_who->IsClient() ||
			GetLevelCon(against_who->GetLevel()) == CON_GREEN)
		{
			//false by default
			if( !mod_can_increase_skill(skillid, against_who) ) { return(false); }
		}
	}

	// Make sure we're not already at skill cap
	if (skillval < maxskill)
	{
		// the higher your current skill level, the harder it is
		int32 Chance = 10 + chancemodi + ((252 - skillval) / 20);

		Chance = (Chance * RuleI(Character, SkillUpModifier) / 100);

		Chance = mod_increase_skill_chance(Chance, against_who);

		if(Chance < 1)
			Chance = 1; // Make it always possible

		if(zone->random.Real(0, 99) < Chance)
		{
			SetSkill(skillid, GetRawSkill(skillid) + 1);
			Log.Out(Logs::Detail, Logs::Skills, "Skill %d at value %d successfully gain with %d%%chance (mod %d)", skillid, skillval, Chance, chancemodi);
			return true;
		} else {
			Log.Out(Logs::Detail, Logs::Skills, "Skill %d at value %d failed to gain with %d%%chance (mod %d)", skillid, skillval, Chance, chancemodi);
		}
	} else {
		Log.Out(Logs::Detail, Logs::Skills, "Skill %d at value %d cannot increase due to maxmum %d", skillid, skillval, maxskill);
	}
	return false;
}

void Client::CheckLanguageSkillIncrease(uint8 langid, uint8 TeacherSkill) {
	if (IsDead() || IsUnconscious())
		return;
	if (IsAIControlled())
		return;
	if (langid >= MAX_PP_LANGUAGE)
		return;		// do nothing if langid is an invalid language

	int LangSkill = m_pp.languages[langid];		// get current language skill

	if (LangSkill < 100) {	// if the language isn't already maxed
		int32 Chance = 5 + ((TeacherSkill - LangSkill)/10);	// greater chance to learn if teacher's skill is much higher than yours
		Chance = (Chance * RuleI(Character, SkillUpModifier)/100);

		if(zone->random.Real(0,100) < Chance) {	// if they make the roll
			IncreaseLanguageSkill(langid);	// increase the language skill by 1
			Log.Out(Logs::Detail, Logs::Skills, "Language %d at value %d successfully gain with %.4f%%chance", langid, LangSkill, Chance);
		}
		else
			Log.Out(Logs::Detail, Logs::Skills, "Language %d at value %d failed to gain with %.4f%%chance", langid, LangSkill, Chance);
	}
}

bool Client::HasSkill(SkillUseTypes skill_id) const {
	return((GetSkill(skill_id) > 0) && CanHaveSkill(skill_id));
}

bool Client::CanHaveSkill(SkillUseTypes skill_id) const {
	return(database.GetSkillCap(GetClass(), skill_id, RuleI(Character, MaxLevel)) > 0);
	//if you don't have it by max level, then odds are you never will?
}

uint16 Client::MaxSkill(SkillUseTypes skillid, uint16 class_, uint16 level) const {
	return(database.GetSkillCap(class_, skillid, level));
}

uint8 Client::SkillTrainLevel(SkillUseTypes skillid, uint16 class_){
	return(database.GetTrainLevel(class_, skillid, RuleI(Character, MaxLevel)));
}

uint16 Client::GetMaxSkillAfterSpecializationRules(SkillUseTypes skillid, uint16 maxSkill)
{
	uint16 Result = maxSkill;

	uint16 PrimarySpecialization = 0, SecondaryForte = 0;

	uint16 PrimarySkillValue = 0, SecondarySkillValue = 0;

	uint16 MaxSpecializations = GetAA(aaSecondaryForte) ? 2 : 1;

	if(skillid >= SkillSpecializeAbjure && skillid <= SkillSpecializeEvocation)
	{
		bool HasPrimarySpecSkill = false;

		int NumberOfPrimarySpecSkills = 0;

		for(int i = SkillSpecializeAbjure; i <= SkillSpecializeEvocation; ++i)
		{
			if(m_pp.skills[i] > 50)
			{
				HasPrimarySpecSkill = true;
				NumberOfPrimarySpecSkills++;
			}
			if(m_pp.skills[i] > PrimarySkillValue)
			{
				if(PrimarySkillValue > SecondarySkillValue)
				{
					SecondarySkillValue = PrimarySkillValue;
					SecondaryForte = PrimarySpecialization;
				}

				PrimarySpecialization = i;
				PrimarySkillValue = m_pp.skills[i];
			}
			else if(m_pp.skills[i] > SecondarySkillValue)
			{
				SecondaryForte = i;
				SecondarySkillValue = m_pp.skills[i];
			}
		}

		if(SecondarySkillValue <=50)
			SecondaryForte = 0;

		if(HasPrimarySpecSkill)
		{
			if(NumberOfPrimarySpecSkills <= MaxSpecializations)
			{
				if(MaxSpecializations == 1)
				{
					if(skillid != PrimarySpecialization)
					{
						Result = 50;
					}
				}
				else
				{
					if((skillid != PrimarySpecialization) && ((skillid == SecondaryForte) || (SecondaryForte == 0)))
					{
						if((PrimarySkillValue > 100) || (!SecondaryForte))
							Result = 100;
					}
					else if(skillid != PrimarySpecialization)
					{
						Result = 50;
					}
				}
			}
			else
			{
				Message(13, "Your spell casting specializations skills have been reset. "
						"Only %i primary specialization skill is allowed.", MaxSpecializations);

				for(int i = SkillSpecializeAbjure; i <= SkillSpecializeEvocation; ++i)
					SetSkill((SkillUseTypes)i, 1);

				Save();

				Log.Out(Logs::General, Logs::Normal, "Reset %s's caster specialization skills to 1. "
								"Too many specializations skills were above 50.", GetCleanName());
			}

		}
	}
	// This should possibly be handled by bonuses rather than here.
	switch(skillid)
	{
		case SkillTracking:
		{
			Result += ((GetAA(aaAdvancedTracking) * 10) + (GetAA(aaTuneofPursuance) * 10));
			break;
		}

		default:
			break;
	}

	return Result;
}

void Client::SetPVP(bool toggle) {
	m_pp.pvp = toggle ? 1 : 0;

	if(GetPVP())
		this->Message_StringID(MT_Shout,PVP_ON);
	else
		Message(13, "You no longer follow the ways of discord.");

	SendAppearancePacket(AT_PVP, GetPVP());
	Save();
}

void Client::WorldKick() {
	EQApplicationPacket* outapp = new EQApplicationPacket(OP_GMKick, sizeof(GMKick_Struct));
	GMKick_Struct* gmk = (GMKick_Struct *)outapp->pBuffer;
	strcpy(gmk->name,GetName());
	QueuePacket(outapp);
	safe_delete(outapp);
	Kick();
}

void Client::GMKill() {
	EQApplicationPacket* outapp = new EQApplicationPacket(OP_GMKill, sizeof(GMKill_Struct));
	GMKill_Struct* gmk = (GMKill_Struct *)outapp->pBuffer;
	strcpy(gmk->name,GetName());
	QueuePacket(outapp);
	safe_delete(outapp);
}

bool Client::CheckAccess(int16 iDBLevel, int16 iDefaultLevel) {
	if ((admin >= iDBLevel) || (iDBLevel == 255 && admin >= iDefaultLevel))
		return true;
	else
		return false;
}

void Client::MemorizeSpell(uint32 slot,uint32 spellid,uint32 scribing){
	EQApplicationPacket* outapp = new EQApplicationPacket(OP_MemorizeSpell,sizeof(MemorizeSpell_Struct));
	MemorizeSpell_Struct* mss=(MemorizeSpell_Struct*)outapp->pBuffer;
	mss->scribing=scribing;
	mss->slot=slot;
	mss->spell_id=spellid;
	outapp->priority = 5;
	QueuePacket(outapp);
	safe_delete(outapp);
}

void Client::SetFeigned(bool in_feigned) {
	if (in_feigned)
	{
		if(RuleB(Character, FeignKillsPet))
		{
			SetPet(0);
		}
		SetHorseId(0);
		entity_list.ClearFeignAggro(this);
		forget_timer.Start(FeignMemoryDuration);
	} else {
		forget_timer.Disable();
	}
	feigned=in_feigned;
 }

void Client::LogMerchant(Client* player, Mob* merchant, uint32 quantity, uint32 price, const ItemData* item, bool buying)
{
	if(!player || !merchant || !item)
		return;

	std::string LogText = "Qty: ";

	char Buffer[255];
	memset(Buffer, 0, sizeof(Buffer));

	snprintf(Buffer, sizeof(Buffer)-1, "%3i", quantity);
	LogText += Buffer;
	snprintf(Buffer, sizeof(Buffer)-1, "%10i", price);
	LogText += " TotalValue: ";
	LogText += Buffer;
	snprintf(Buffer, sizeof(Buffer)-1, " ItemID: %7i", item->ID);
	LogText += Buffer;
	LogText += " ";
	snprintf(Buffer, sizeof(Buffer)-1, " %s", item->Name);
	LogText += Buffer;

	if (buying==true) {
		database.logevents(player->AccountName(),player->AccountID(),player->admin,player->GetName(),merchant->GetName(),"Buying from Merchant",LogText.c_str(),2);
	}
	else {
		database.logevents(player->AccountName(),player->AccountID(),player->admin,player->GetName(),merchant->GetName(),"Selling to Merchant",LogText.c_str(),3);
	}
}

bool Client::BindWound(Mob* bindmob, bool start, bool fail){
	EQApplicationPacket* outapp = 0;
	if(!fail) 
	{
		outapp = new EQApplicationPacket(OP_Bind_Wound, sizeof(BindWound_Struct));
		BindWound_Struct* bind_out = (BindWound_Struct*) outapp->pBuffer;
		// Start bind
		if(!bindwound_timer.Enabled()) 
		{
			//make sure we actually have a bandage... and consume it.
			int16 bslot = m_inv.HasItemByUse(ItemTypeBandage, 1, invWhereWorn|invWherePersonal);
			if (bslot == INVALID_INDEX) {
				bind_out->type = 3;
				QueuePacket(outapp);
				bind_out->type = 7;	//this is the wrong message, dont know the right one.
				QueuePacket(outapp);
				return(true);
			}
			DeleteItemInInventory(bslot, 1, true);	//do we need client update?

			// start complete timer
			bindwound_timer.Start(10000);
			bindwound_target = bindmob;

			// Send client unlock
			bind_out->type = 3;
			QueuePacket(outapp);
			bind_out->type = 0;
			// Client Unlocked
			if(!bindmob) {
				// send "bindmob dead" to client
				bind_out->type = 4;
				QueuePacket(outapp);
				bind_out->type = 0;
				bindwound_timer.Disable();
				bindwound_target = 0;
			}
			else {
				// send bindmob "stand still"
				if(!bindmob->IsAIControlled() && bindmob != this ) {
					bind_out->type = 2; // ?
					//bind_out->type = 3; // ?
					bind_out->to = GetID(); // ?
					bindmob->CastToClient()->QueuePacket(outapp);
					bind_out->type = 0;
					bind_out->to = 0;
				}
				else if (bindmob->IsAIControlled() && bindmob != this ){
					; // Tell IPC to stand still?
				}
				else {
					; // Binding self
				}
			}
		} 
		else if (bindwound_timer.Check()) // Did the timer finish?
		{ 
		// finish bind
			// disable complete timer
			bindwound_timer.Disable();
			bindwound_target = 0;
			if(!bindmob){
					// send "bindmob gone" to client
					bind_out->type = 5; // not in zone
					QueuePacket(outapp);
					bind_out->type = 0;
			}

			else {
				if (!GetFeigned() && (DistanceSquared(bindmob->GetPosition(), m_Position)  <= 400)) {
					// send bindmob bind done
					if(!bindmob->IsAIControlled() && bindmob != this ) {

					}
					else if(bindmob->IsAIControlled() && bindmob != this ) {
					// Tell IPC to resume??
					}
					else {
					// Binding self
					}
					// Send client bind done

					bind_out->type = 1; // Done
					QueuePacket(outapp);
					bind_out->type = 0;
					CheckIncreaseSkill(SkillBindWound, nullptr, 5);

					int maxHPBonus = spellbonuses.MaxBindWound + itembonuses.MaxBindWound + aabonuses.MaxBindWound;

					int max_percent = 50 + 10 * maxHPBonus;

					if(GetClass() == MONK && GetSkill(SkillBindWound) > 200) {
						max_percent = 70 + 10 * maxHPBonus;
					}

					max_percent = mod_bindwound_percent(max_percent, bindmob);

					int max_hp = bindmob->GetMaxHP()*max_percent/100;

					// send bindmob new hp's
					if (bindmob->GetHP() < bindmob->GetMaxHP() && bindmob->GetHP() <= (max_hp)-1){
						// 0.120 per skill point, 0.60 per skill level, minimum 3 max 30
						int bindhps = 3;


						if (GetSkill(SkillBindWound) > 200) {
							bindhps += GetSkill(SkillBindWound)*4/10;
						} else if (GetSkill(SkillBindWound) >= 10) {
							bindhps += GetSkill(SkillBindWound)/4;
						}

						//Implementation of aaMithanielsBinding is a guess (the multiplier)
						int bindBonus = spellbonuses.BindWound + itembonuses.BindWound + aabonuses.BindWound;

						bindhps += bindhps*bindBonus / 100;

						bindhps = mod_bindwound_hp(bindhps, bindmob);

						//if the bind takes them above the max bindable
						//cap it at that value. Dont know if live does it this way
						//but it makes sense to me.
						int chp = bindmob->GetHP() + bindhps;
						if(chp > max_hp)
							chp = max_hp;

						bindmob->SetHP(chp);
						bindmob->SendHPUpdate();
					}
					else {
						//I dont have the real, live
						Message(15, "You cannot bind wounds above %d%% hitpoints.", max_percent);
						if(bindmob->IsClient())
							bindmob->CastToClient()->Message(15, "You cannot have your wounds bound above %d%% hitpoints.", max_percent);
						// Too many hp message goes here.
					}
				}
				else {
					// Send client bind failed
					if(bindmob != this)
						bind_out->type = 6; // They moved
					else
						bind_out->type = 7; // Bandager moved

					QueuePacket(outapp);
					bind_out->type = 0;
				}
			}
		}
	}
	else if (bindwound_timer.Enabled()) {
		// You moved
		outapp = new EQApplicationPacket(OP_Bind_Wound, sizeof(BindWound_Struct));
		BindWound_Struct* bind_out = (BindWound_Struct*) outapp->pBuffer;
		bindwound_timer.Disable();
		bindwound_target = 0;
		bind_out->type = 7;
		QueuePacket(outapp);
		bind_out->type = 3;
		QueuePacket(outapp);
	}
	safe_delete(outapp);
	return true;
}

void Client::SetMaterial(int16 in_slot, uint32 item_id) {
	const ItemData* item = database.GetItem(item_id);
	if (item && (item->ItemClass==ItemClassCommon))
	{
		uint8 matslot = InventoryOld::CalcMaterialFromSlot(in_slot);
		if (matslot != _MaterialInvalid)
		{
			m_pp.item_material[matslot] = GetEquipmentMaterial(matslot);
		}
	}
}

void Client::ServerFilter(SetServerFilter_Struct* filter){

/*	this code helps figure out the filter IDs in the packet if needed
	static SetServerFilter_Struct ssss;
	int r;
	uint32 *o = (uint32 *) &ssss;
	uint32 *n = (uint32 *) filter;
	for(r = 0; r < (sizeof(SetServerFilter_Struct)/4); r++) {
		if(*o != *n)
			LogFile->write(EQEMuLog::Debug, "Filter %d changed from %d to %d", r, *o, *n);
		o++; n++;
	}
	memcpy(&ssss, filter, sizeof(SetServerFilter_Struct));
*/
#define Filter0(type) \
	if(filter->filters[type] == 1) \
		ClientFilters[type] = FilterShow; \
	else \
		ClientFilters[type] = FilterHide;
#define Filter1(type) \
	if(filter->filters[type] == 0) \
		ClientFilters[type] = FilterShow; \
	else \
		ClientFilters[type] = FilterHide;

	Filter0(FilterGuildChat);
	Filter0(FilterSocials);
	Filter0(FilterGroupChat);
	Filter0(FilterShouts);
	Filter0(FilterAuctions);
	Filter0(FilterOOC);
	Filter0(FilterBadWords);

	if(filter->filters[FilterPCSpells] == 0)
		ClientFilters[FilterPCSpells] = FilterShow;
	else if(filter->filters[FilterPCSpells] == 1)
		ClientFilters[FilterPCSpells] = FilterHide;
	else
		ClientFilters[FilterPCSpells] = FilterShowGroupOnly;

	Filter1(FilterNPCSpells);

	if(filter->filters[FilterBardSongs] == 0)
		ClientFilters[FilterBardSongs] = FilterShow;
	else if(filter->filters[FilterBardSongs] == 1)
		ClientFilters[FilterBardSongs] = FilterShowSelfOnly;
	else if(filter->filters[FilterBardSongs] == 2)
		ClientFilters[FilterBardSongs] = FilterShowGroupOnly;
	else
		ClientFilters[FilterBardSongs] = FilterHide;

	if(filter->filters[FilterSpellCrits] == 0)
		ClientFilters[FilterSpellCrits] = FilterShow;
	else if(filter->filters[FilterSpellCrits] == 1)
		ClientFilters[FilterSpellCrits] = FilterShowSelfOnly;
	else
		ClientFilters[FilterSpellCrits] = FilterHide;

	if (filter->filters[FilterMeleeCrits] == 0)
		ClientFilters[FilterMeleeCrits] = FilterShow;
	else if (filter->filters[FilterMeleeCrits] == 1)
		ClientFilters[FilterMeleeCrits] = FilterShowSelfOnly;
	else
		ClientFilters[FilterMeleeCrits] = FilterHide;

	if(filter->filters[FilterSpellDamage] == 0)
		ClientFilters[FilterSpellDamage] = FilterShow;
	else if(filter->filters[FilterSpellDamage] == 1)
		ClientFilters[FilterSpellDamage] = FilterShowSelfOnly;
	else
		ClientFilters[FilterSpellDamage] = FilterHide;

	Filter0(FilterMyMisses);
	Filter0(FilterOthersMiss);
	Filter0(FilterOthersHit);
	Filter0(FilterMissedMe);
	Filter1(FilterDamageShields);

	if (GetClientVersionBit() & BIT_SoDAndLater) {
		if (filter->filters[FilterDOT] == 0)
			ClientFilters[FilterDOT] = FilterShow;
		else if (filter->filters[FilterDOT] == 1)
			ClientFilters[FilterDOT] = FilterShowSelfOnly;
		else if (filter->filters[FilterDOT] == 2)
			ClientFilters[FilterDOT] = FilterShowGroupOnly;
		else
			ClientFilters[FilterDOT] = FilterHide;
	} else {
		if (filter->filters[FilterDOT] == 0) // show functions as self only
			ClientFilters[FilterDOT] = FilterShowSelfOnly;
		else
			ClientFilters[FilterDOT] = FilterHide;
	}

	Filter1(FilterPetHits);
	Filter1(FilterPetMisses);
	Filter1(FilterFocusEffects);
	Filter1(FilterPetSpells);

	if (GetClientVersionBit() & BIT_SoDAndLater) {
		if (filter->filters[FilterHealOverTime] == 0)
			ClientFilters[FilterHealOverTime] = FilterShow;
		// This is called 'Show Mine Only' in the clients, but functions the same as show
		// so instead of apply special logic, just set to show
		else if (filter->filters[FilterHealOverTime] == 1)
			ClientFilters[FilterHealOverTime] = FilterShow;
		else
			ClientFilters[FilterHealOverTime] = FilterHide;
	} else {
		// these clients don't have a 'self only' filter
		Filter1(FilterHealOverTime);
	}
}

// this version is for messages with no parameters
void Client::Message_StringID(uint32 type, uint32 string_id, uint32 distance)
{
	if (GetFilter(FilterSpellDamage) == FilterHide && type == MT_NonMelee)
		return;
	if (GetFilter(FilterMeleeCrits) == FilterHide && type == MT_CritMelee) //98 is self...
		return;
	if (GetFilter(FilterSpellCrits) == FilterHide && type == MT_SpellCrits)
		return;
	EQApplicationPacket* outapp = new EQApplicationPacket(OP_SimpleMessage,12);
	SimpleMessage_Struct* sms = (SimpleMessage_Struct*)outapp->pBuffer;
	sms->color=type;
	sms->string_id=string_id;

	sms->unknown8=0;

	if(distance>0)
		entity_list.QueueCloseClients(this,outapp,false,distance);
	else
		QueuePacket(outapp);
	safe_delete(outapp);
}

//
// this list of 9 args isn't how I want to do it, but to use va_arg
// you have to know how many args you're expecting, and to do that we have
// to load the eqstr file and count them in the string.
// This hack sucks but it's gonna work for now.
//
void Client::Message_StringID(uint32 type, uint32 string_id, const char* message1,
	const char* message2,const char* message3,const char* message4,
	const char* message5,const char* message6,const char* message7,
	const char* message8,const char* message9, uint32 distance)
{
	if (GetFilter(FilterSpellDamage) == FilterHide && type == MT_NonMelee)
		return;
	if (GetFilter(FilterMeleeCrits) == FilterHide && type == MT_CritMelee) //98 is self...
		return;
	if (GetFilter(FilterSpellCrits) == FilterHide && type == MT_SpellCrits)
		return;
	if (GetFilter(FilterDamageShields) == FilterHide && type == MT_DS)
		return;

	int i = 0, argcount = 0, length = 0;
	char *bufptr = nullptr;
	const char *message_arg[9] = {0};

	if(type==MT_Emote)
		type=4;

	if(!message1)
	{
		Message_StringID(type, string_id);	// use the simple message instead
		return;
	}

	message_arg[i++] = message1;
	message_arg[i++] = message2;
	message_arg[i++] = message3;
	message_arg[i++] = message4;
	message_arg[i++] = message5;
	message_arg[i++] = message6;
	message_arg[i++] = message7;
	message_arg[i++] = message8;
	message_arg[i++] = message9;

	for(; message_arg[argcount]; ++argcount)
		length += strlen(message_arg[argcount]) + 1;

	length += 1;

	EQApplicationPacket* outapp = new EQApplicationPacket(OP_FormattedMessage, sizeof(FormattedMessage_Struct) + length);
	FormattedMessage_Struct *fm = (FormattedMessage_Struct *)outapp->pBuffer;
	fm->string_id = string_id;
	fm->type = type;
	bufptr = fm->message;
	for(i = 0; i < argcount; i++)
	{
		strcpy(bufptr, message_arg[i]);
		bufptr += strlen(message_arg[i]) + 1;
	}

	// since we're moving the pointer the 0 offset is correct
	bufptr[0] = '\0';

	if(distance>0)
		entity_list.QueueCloseClients(this,outapp,false,distance);
	else
		QueuePacket(outapp);
	safe_delete(outapp);
}

// helper function, returns true if we should see the message
bool Client::FilteredMessageCheck(Mob *sender, eqFilterType filter)
{
	eqFilterMode mode = GetFilter(filter);
	// easy ones first
	if (mode == FilterShow)
		return true;
	else if (mode == FilterHide)
		return false;

	if (!sender && mode == FilterHide) {
		return false;
	} else if (sender) {
		if (this == sender) {
			if (mode == FilterHide) // don't need to check others
				return false;
		} else if (mode == FilterShowSelfOnly) { // we know sender isn't us
			return false;
		} else if (mode == FilterShowGroupOnly) {
			Group *g = GetGroup();
			Raid *r = GetRaid();
			if (g) {
				if (g->IsGroupMember(sender))
					return true;
			} else if (r && sender->IsClient()) {
				uint32 rgid1 = r->GetGroup(this);
				uint32 rgid2 = r->GetGroup(sender->CastToClient());
				if (rgid1 != 0xFFFFFFFF && rgid1 == rgid2)
					return true;
			} else {
				return false;
			}
		}
	}

	// we passed our checks
	return true;
}

void Client::FilteredMessage_StringID(Mob *sender, uint32 type,
		eqFilterType filter, uint32 string_id)
{
	if (!FilteredMessageCheck(sender, filter))
		return;

	EQApplicationPacket *outapp = new EQApplicationPacket(OP_SimpleMessage, 12);
	SimpleMessage_Struct *sms = (SimpleMessage_Struct *)outapp->pBuffer;
	sms->color = type;
	sms->string_id = string_id;

	sms->unknown8 = 0;

	QueuePacket(outapp);
	safe_delete(outapp);

	return;
}

void Client::FilteredMessage_StringID(Mob *sender, uint32 type, eqFilterType filter, uint32 string_id,
		const char *message1, const char *message2, const char *message3,
		const char *message4, const char *message5, const char *message6,
		const char *message7, const char *message8, const char *message9)
{
	if (!FilteredMessageCheck(sender, filter))
		return;

	int i = 0, argcount = 0, length = 0;
	char *bufptr = nullptr;
	const char *message_arg[9] = {0};

	if (type == MT_Emote)
		type = 4;

	if (!message1) {
		FilteredMessage_StringID(sender, type, filter, string_id);	// use the simple message instead
		return;
	}

	message_arg[i++] = message1;
	message_arg[i++] = message2;
	message_arg[i++] = message3;
	message_arg[i++] = message4;
	message_arg[i++] = message5;
	message_arg[i++] = message6;
	message_arg[i++] = message7;
	message_arg[i++] = message8;
	message_arg[i++] = message9;

	for (; message_arg[argcount]; ++argcount)
		length += strlen(message_arg[argcount]) + 1;

	length += 1;

	EQApplicationPacket *outapp = new EQApplicationPacket(OP_FormattedMessage, sizeof(FormattedMessage_Struct) + length);
	FormattedMessage_Struct *fm = (FormattedMessage_Struct *)outapp->pBuffer;
	fm->string_id = string_id;
	fm->type = type;
	bufptr = fm->message;
	for (i = 0; i < argcount; i++) {
		strcpy(bufptr, message_arg[i]);
		bufptr += strlen(message_arg[i]) + 1;
	}

	// since we're moving the pointer the 0 offset is correct
	bufptr[0] = '\0';

	QueuePacket(outapp);
	safe_delete(outapp);
}

void Client::Tell_StringID(uint32 string_id, const char *who, const char *message)
{
	char string_id_str[10];
	snprintf(string_id_str, 10, "%d", string_id);

	Message_StringID(MT_TellEcho, TELL_QUEUED_MESSAGE, who, string_id_str, message);
}

void Client::SetTint(int16 in_slot, uint32 color) {
	Color_Struct new_color;
	new_color.Color = color;
	SetTint(in_slot, new_color);
	database.SaveCharacterMaterialColor(this->CharacterID(), in_slot, color);
}

// Still need to reconcile bracer01 versus bracer02
void Client::SetTint(int16 in_slot, Color_Struct& color) {

	uint8 matslot = InventoryOld::CalcMaterialFromSlot(in_slot);
	if (matslot != _MaterialInvalid)
	{
		m_pp.item_tint[matslot].Color = color.Color;
		database.SaveCharacterMaterialColor(this->CharacterID(), in_slot, color.Color);
	}

}

void Client::SetHideMe(bool flag)
{
	EQApplicationPacket app;

	gmhideme = flag;

	if(gmhideme)
	{
		database.SetHideMe(AccountID(),true);
		CreateDespawnPacket(&app, false);
		entity_list.RemoveFromTargets(this);
		trackable = false;
	}
	else
	{
		database.SetHideMe(AccountID(),false);
		CreateSpawnPacket(&app);
		trackable = true;
	}

	entity_list.QueueClientsStatus(this, &app, true, 0, Admin()-1);
}

void Client::SetLanguageSkill(int langid, int value)
{
	if (langid >= MAX_PP_LANGUAGE)
		return; //Invalid Language

	if (value > 100)
		value = 100; //Max lang value

	m_pp.languages[langid] = value;
	database.SaveCharacterLanguage(this->CharacterID(), langid, value);

	EQApplicationPacket* outapp = new EQApplicationPacket(OP_SkillUpdate, sizeof(SkillUpdate_Struct));
	SkillUpdate_Struct* skill = (SkillUpdate_Struct*)outapp->pBuffer;
	skill->skillId = 100 + langid;
	skill->value = m_pp.languages[langid];
	QueuePacket(outapp);
	safe_delete(outapp);

	Message_StringID( MT_Skills, LANG_SKILL_IMPROVED ); //Notify the client
}

void Client::LinkDead()
{
	if (GetGroup())
	{
		entity_list.MessageGroup(this,true,15,"%s has gone linkdead.",GetName());
		GetGroup()->DelMember(this);
		if (GetMerc())
		{
			GetMerc()->RemoveMercFromGroup(GetMerc(), GetMerc()->GetGroup());
		}
	}
	Raid *raid = entity_list.GetRaidByClient(this);
	if(raid){
		raid->MemberZoned(this);
	}
//	save_timer.Start(2500);
	linkdead_timer.Start(RuleI(Zone,ClientLinkdeadMS));
	SendAppearancePacket(AT_Linkdead, 1);
	client_state = CLIENT_LINKDEAD;
	AI_Start(CLIENT_LD_TIMEOUT);
}

uint8 Client::SlotConvert(uint8 slot,bool bracer){
	uint8 slot2=0; // why are we returning MainCharm instead of INVALID_INDEX? (must be a pre-charm segment...)
	if(bracer)
		return MainWrist2;
	switch(slot){
		case MaterialHead:
			slot2=MainHead;
			break;
		case MaterialChest:
			slot2=MainChest;
			break;
		case MaterialArms:
			slot2=MainArms;
			break;
		case MaterialWrist:
			slot2=MainWrist1;
			break;
		case MaterialHands:
			slot2=MainHands;
			break;
		case MaterialLegs:
			slot2=MainLegs;
			break;
		case MaterialFeet:
			slot2=MainFeet;
			break;
		}
	return slot2;
}

uint8 Client::SlotConvert2(uint8 slot){
	uint8 slot2=0; // same as above...
	switch(slot){
		case MainHead:
			slot2=MaterialHead;
			break;
		case MainChest:
			slot2=MaterialChest;
			break;
		case MainArms:
			slot2=MaterialArms;
			break;
		case MainWrist1:
			slot2=MaterialWrist;
			break;
		case MainHands:
			slot2=MaterialHands;
			break;
		case MainLegs:
			slot2=MaterialLegs;
			break;
		case MainFeet:
			slot2=MaterialFeet;
			break;
		}
	return slot2;
}

void Client::Escape()
{
	entity_list.RemoveFromTargets(this, true);
	SetInvisible(1);

	Message_StringID(MT_Skills, ESCAPE);
}

float Client::CalcPriceMod(Mob* other, bool reverse)
{
	float chaformula = 0;
	if (other)
	{
		int factionlvl = GetFactionLevel(CharacterID(), other->CastToNPC()->GetNPCTypeID(), GetRace(), GetClass(), GetDeity(), other->CastToNPC()->GetPrimaryFaction(), other);
		if (factionlvl >= FACTION_APPREHENSIVE) // Apprehensive or worse.
		{
			if (GetCHA() > 103)
			{
				chaformula = (GetCHA() - 103)*((-(RuleR(Merchant, ChaBonusMod))/100)*(RuleI(Merchant, PriceBonusPct))); // This will max out price bonus.
				if (chaformula < -1*(RuleI(Merchant, PriceBonusPct)))
					chaformula = -1*(RuleI(Merchant, PriceBonusPct));
			}
			else if (GetCHA() < 103)
			{
				chaformula = (103 - GetCHA())*(((RuleR(Merchant, ChaPenaltyMod))/100)*(RuleI(Merchant, PricePenaltyPct))); // This will bottom out price penalty.
				if (chaformula > 1*(RuleI(Merchant, PricePenaltyPct)))
					chaformula = 1*(RuleI(Merchant, PricePenaltyPct));
			}
		}
		if (factionlvl <= FACTION_INDIFFERENT) // Indifferent or better.
		{
			if (GetCHA() > 75)
			{
				chaformula = (GetCHA() - 75)*((-(RuleR(Merchant, ChaBonusMod))/100)*(RuleI(Merchant, PriceBonusPct))); // This will max out price bonus.
				if (chaformula < -1*(RuleI(Merchant, PriceBonusPct)))
					chaformula = -1*(RuleI(Merchant, PriceBonusPct));
			}
			else if (GetCHA() < 75)
			{
				chaformula = (75 - GetCHA())*(((RuleR(Merchant, ChaPenaltyMod))/100)*(RuleI(Merchant, PricePenaltyPct))); // Faction modifier keeps up from reaching bottom price penalty.
				if (chaformula > 1*(RuleI(Merchant, PricePenaltyPct)))
					chaformula = 1*(RuleI(Merchant, PricePenaltyPct));
			}
		}
	}

	if (reverse)
		chaformula *= -1; //For selling
	//Now we have, for example, 10
	chaformula /= 100; //Convert to 0.10
	chaformula += 1; //Convert to 1.10;
	return chaformula; //Returns 1.10, expensive stuff!
}

//neat idea from winter's roar, not implemented
void Client::Insight(uint32 t_id)
{
	Mob* who = entity_list.GetMob(t_id);
	if (!who)
		return;
	if (!who->IsNPC())
	{
		Message(0,"This ability can only be used on NPCs.");
		return;
	}
	if (Distance(static_cast<glm::vec3>(m_Position), static_cast<glm::vec3>(who->GetPosition())) > 200)
	{
		Message(0,"You must get closer to your target!");
		return;
	}
	if (!CheckLosFN(who))
	{
		Message(0,"You must be able to see your target!");
		return;
	}
	char hitpoints[64];
	char resists[320];
	char dmg[64];
	memset(hitpoints,0,sizeof(hitpoints));
	memset(resists,0,sizeof(resists));
	memset(dmg,0,sizeof(dmg));
	//Start with HP blah
	int avg_hp = GetLevelHP(who->GetLevel());
	int cur_hp = who->GetHP();
	if (cur_hp == avg_hp)
	{
		strn0cpy(hitpoints,"averagely tough",32);
	}
	else if (cur_hp >= avg_hp*5)
	{
		strn0cpy(hitpoints,"extremely tough",32);
	}
	else if (cur_hp >= avg_hp*4)
	{
		strn0cpy(hitpoints,"exceptionally tough",32);
	}
	else if (cur_hp >= avg_hp*3)
	{
		strn0cpy(hitpoints,"very tough",32);
	}
	else if (cur_hp >= avg_hp*2)
	{
		strn0cpy(hitpoints,"quite tough",32);
	}
	else if (cur_hp >= avg_hp*1.25)
	{
		strn0cpy(hitpoints,"rather tough",32);
	}
	else if (cur_hp > avg_hp)
	{
		strn0cpy(hitpoints,"slightly tough",32);
	}
	else if (cur_hp <= avg_hp*0.20)
	{
		strn0cpy(hitpoints,"extremely frail",32);
	}
	else if (cur_hp <= avg_hp*0.25)
	{
		strn0cpy(hitpoints,"exceptionally frail",32);
	}
	else if (cur_hp <= avg_hp*0.33)
	{
		strn0cpy(hitpoints,"very frail",32);
	}
	else if (cur_hp <= avg_hp*0.50)
	{
		strn0cpy(hitpoints,"quite frail",32);
	}
	else if (cur_hp <= avg_hp*0.75)
	{
		strn0cpy(hitpoints,"rather frail",32);
	}
	else if (cur_hp < avg_hp)
	{
		strn0cpy(hitpoints,"slightly frail",32);
	}

	int avg_dmg = who->CastToNPC()->GetMaxDamage(who->GetLevel());
	int cur_dmg = who->CastToNPC()->GetMaxDMG();
	if (cur_dmg == avg_dmg)
	{
		strn0cpy(dmg,"averagely strong",32);
	}
	else if (cur_dmg >= avg_dmg*4)
	{
		strn0cpy(dmg,"extremely strong",32);
	}
	else if (cur_dmg >= avg_dmg*3)
	{
		strn0cpy(dmg,"exceptionally strong",32);
	}
	else if (cur_dmg >= avg_dmg*2)
	{
		strn0cpy(dmg,"very strong",32);
	}
	else if (cur_dmg >= avg_dmg*1.25)
	{
		strn0cpy(dmg,"quite strong",32);
	}
	else if (cur_dmg >= avg_dmg*1.10)
	{
		strn0cpy(dmg,"rather strong",32);
	}
	else if (cur_dmg > avg_dmg)
	{
		strn0cpy(dmg,"slightly strong",32);
	}
	else if (cur_dmg <= avg_dmg*0.20)
	{
		strn0cpy(dmg,"extremely weak",32);
	}
	else if (cur_dmg <= avg_dmg*0.25)
	{
		strn0cpy(dmg,"exceptionally weak",32);
	}
	else if (cur_dmg <= avg_dmg*0.33)
	{
		strn0cpy(dmg,"very weak",32);
	}
	else if (cur_dmg <= avg_dmg*0.50)
	{
		strn0cpy(dmg,"quite weak",32);
	}
	else if (cur_dmg <= avg_dmg*0.75)
	{
		strn0cpy(dmg,"rather weak",32);
	}
	else if (cur_dmg < avg_dmg)
	{
		strn0cpy(dmg,"slightly weak",32);
	}

	//Resists
	int res;
	int i = 1;

	//MR
	res = who->GetResist(i);
	i++;
	if (res >= 1000)
	{
		strcat(resists,"immune");
	}
	else if (res >= 500)
	{
		strcat(resists,"practically immune");
	}
	else if (res >= 250)
	{
		strcat(resists,"exceptionally resistant");
	}
	else if (res >= 150)
	{
		strcat(resists,"very resistant");
	}
	else if (res >= 100)
	{
		strcat(resists,"fairly resistant");
	}
	else if (res >= 50)
	{
		strcat(resists,"averagely resistant");
	}
	else if (res >= 25)
	{
		strcat(resists,"weakly resistant");
	}
	else
	{
		strcat(resists,"barely resistant");
	}
	strcat(resists," to magic, ");

	//FR
	res = who->GetResist(i);
	i++;
	if (res >= 1000)
	{
		strcat(resists,"immune");
	}
	else if (res >= 500)
	{
		strcat(resists,"practically immune");
	}
	else if (res >= 250)
	{
		strcat(resists,"exceptionally resistant");
	}
	else if (res >= 150)
	{
		strcat(resists,"very resistant");
	}
	else if (res >= 100)
	{
		strcat(resists,"fairly resistant");
	}
	else if (res >= 50)
	{
		strcat(resists,"averagely resistant");
	}
	else if (res >= 25)
	{
		strcat(resists,"weakly resistant");
	}
	else
	{
		strcat(resists,"barely resistant");
	}
	strcat(resists," to fire, ");

	//CR
	res = who->GetResist(i);
	i++;
	if (res >= 1000)
	{
		strcat(resists,"immune");
	}
	else if (res >= 500)
	{
		strcat(resists,"practically immune");
	}
	else if (res >= 250)
	{
		strcat(resists,"exceptionally resistant");
	}
	else if (res >= 150)
	{
		strcat(resists,"very resistant");
	}
	else if (res >= 100)
	{
		strcat(resists,"fairly resistant");
	}
	else if (res >= 50)
	{
		strcat(resists,"averagely resistant");
	}
	else if (res >= 25)
	{
		strcat(resists,"weakly resistant");
	}
	else
	{
		strcat(resists,"barely resistant");
	}
	strcat(resists," to cold, ");

	//PR
	res = who->GetResist(i);
	i++;
	if (res >= 1000)
	{
		strcat(resists,"immune");
	}
	else if (res >= 500)
	{
		strcat(resists,"practically immune");
	}
	else if (res >= 250)
	{
		strcat(resists,"exceptionally resistant");
	}
	else if (res >= 150)
	{
		strcat(resists,"very resistant");
	}
	else if (res >= 100)
	{
		strcat(resists,"fairly resistant");
	}
	else if (res >= 50)
	{
		strcat(resists,"averagely resistant");
	}
	else if (res >= 25)
	{
		strcat(resists,"weakly resistant");
	}
	else
	{
		strcat(resists,"barely resistant");
	}
	strcat(resists," to poison, and ");

	//MR
	res = who->GetResist(i);
	i++;
	if (res >= 1000)
	{
		strcat(resists,"immune");
	}
	else if (res >= 500)
	{
		strcat(resists,"practically immune");
	}
	else if (res >= 250)
	{
		strcat(resists,"exceptionally resistant");
	}
	else if (res >= 150)
	{
		strcat(resists,"very resistant");
	}
	else if (res >= 100)
	{
		strcat(resists,"fairly resistant");
	}
	else if (res >= 50)
	{
		strcat(resists,"averagely resistant");
	}
	else if (res >= 25)
	{
		strcat(resists,"weakly resistant");
	}
	else
	{
		strcat(resists,"barely resistant");
	}
	strcat(resists," to disease.");

	Message(0,"Your target is a level %i %s. It appears %s and %s for its level. It seems %s",who->GetLevel(),GetEQClassName(who->GetClass(),1),dmg,hitpoints,resists);
}

void Client::GetGroupAAs(GroupLeadershipAA_Struct *into) const {
	memcpy(into, &m_pp.leader_abilities.group, sizeof(GroupLeadershipAA_Struct));
}

void Client::GetRaidAAs(RaidLeadershipAA_Struct *into) const {
	memcpy(into, &m_pp.leader_abilities.raid, sizeof(RaidLeadershipAA_Struct));
}

void Client::EnteringMessages(Client* client)
{
	//server rules
	char *rules;
	rules = new char [4096];

	if(database.GetVariable("Rules", rules, 4096))
	{
		uint8 flag = database.GetAgreementFlag(client->AccountID());
		if(!flag)
		{
			client->Message(13,"You must agree to the Rules, before you can move. (type #serverrules to view the rules)");
			client->Message(13,"You must agree to the Rules, before you can move. (type #serverrules to view the rules)");
			client->Message(13,"You must agree to the Rules, before you can move. (type #serverrules to view the rules)");
			client->SendAppearancePacket(AT_Anim, ANIM_FREEZE);
		}
	}
	safe_delete_array(rules);
}

void Client::SendRules(Client* client)
{
	char *rules;
	rules = new char [4096];
	char *ptr;

	database.GetVariable("Rules", rules, 4096);

	ptr = strtok(rules, "\n");
	while(ptr != nullptr)
	{

		client->Message(0,"%s",ptr);
		ptr = strtok(nullptr, "\n");
	}
	safe_delete_array(rules);
}

void Client::SetEndurance(int32 newEnd)
{
	/*Endurance can't be less than 0 or greater than max*/
	if(newEnd < 0)
		newEnd = 0;
	else if(newEnd > GetMaxEndurance()){
		newEnd = GetMaxEndurance();
	}

	cur_end = newEnd;
	SendManaUpdatePacket();
}

void Client::SacrificeConfirm(Client *caster) {

	EQApplicationPacket* outapp = new EQApplicationPacket(OP_Sacrifice, sizeof(Sacrifice_Struct));
	Sacrifice_Struct *ss = (Sacrifice_Struct*)outapp->pBuffer;

	if(!caster || PendingSacrifice) return;

	if(GetLevel() < RuleI(Spells, SacrificeMinLevel)){
		caster->Message_StringID(13, SAC_TOO_LOW);	//This being is not a worthy sacrifice.
		return;
	}
	if (GetLevel() > RuleI(Spells, SacrificeMaxLevel)) {
		caster->Message_StringID(13, SAC_TOO_HIGH);
		return;
	}

	ss->CasterID = caster->GetID();
	ss->TargetID = GetID();
	ss->Confirm = 0;
	QueuePacket(outapp);
	safe_delete(outapp);
	// We store the Caster's name, because when the packet comes back, it only has the victim's entityID in it,
	// not the caster.
	SacrificeCaster += caster->GetName();
	PendingSacrifice = true;
}

//Essentially a special case death function
void Client::Sacrifice(Client *caster)
{
				if(GetLevel() >= RuleI(Spells, SacrificeMinLevel) && GetLevel() <= RuleI(Spells, SacrificeMaxLevel)){
					int exploss = (int)(GetLevel() * (GetLevel() / 18.0) * 12000);
					if(exploss < GetEXP()){
						SetEXP(GetEXP()-exploss, GetAAXP());
						SendLogoutPackets();

						//make our become corpse packet, and queue to ourself before OP_Death.
						EQApplicationPacket app2(OP_BecomeCorpse, sizeof(BecomeCorpse_Struct));
						BecomeCorpse_Struct* bc = (BecomeCorpse_Struct*)app2.pBuffer;
						bc->spawn_id = GetID();
						bc->x = GetX();
						bc->y = GetY();
						bc->z = GetZ();
						QueuePacket(&app2);

						// make death packet
						EQApplicationPacket app(OP_Death, sizeof(Death_Struct));
						Death_Struct* d = (Death_Struct*)app.pBuffer;
						d->spawn_id = GetID();
						d->killer_id = caster ? caster->GetID() : 0;
						d->bindzoneid = GetPP().binds[0].zoneId;
						d->spell_id = SPELL_UNKNOWN;
						d->attack_skill = 0xe7;
						d->damage = 0;
						app.priority = 6;
						entity_list.QueueClients(this, &app);

						BuffFadeAll();
						UnmemSpellAll();
						Group *g = GetGroup();
						if(g){
							g->MemberZoned(this);
						}
						Raid *r = entity_list.GetRaidByClient(this);
						if(r){
							r->MemberZoned(this);
						}
						ClearAllProximities();
						if(RuleB(Character, LeaveCorpses)){
							Corpse *new_corpse = new Corpse(this, 0);
							entity_list.AddCorpse(new_corpse, GetID());
							SetID(0);
							entity_list.QueueClients(this, &app2, true);
						}
						Save();
						GoToDeath();
						caster->SummonItem(RuleI(Spells, SacrificeItemID));
					}
				}
				else{
					caster->Message_StringID(13, SAC_TOO_LOW);	//This being is not a worthy sacrifice.
				}
}

void Client::SendOPTranslocateConfirm(Mob *Caster, uint16 SpellID) {

	if(!Caster || PendingTranslocate)
		return;

	const SPDat_Spell_Struct &Spell = spells[SpellID];

	EQApplicationPacket* outapp = new EQApplicationPacket(OP_Translocate, sizeof(Translocate_Struct));
	Translocate_Struct *ts = (Translocate_Struct*)outapp->pBuffer;

	strcpy(ts->Caster, Caster->GetName());
	PendingTranslocateData.spell_id = ts->SpellID = SpellID;

	if((SpellID == 1422) || (SpellID == 1334) || (SpellID == 3243)) {
		PendingTranslocateData.zone_id = ts->ZoneID = m_pp.binds[0].zoneId;
		PendingTranslocateData.instance_id = m_pp.binds[0].instance_id;
		PendingTranslocateData.x = ts->x = m_pp.binds[0].x;
		PendingTranslocateData.y = ts->y = m_pp.binds[0].y;
		PendingTranslocateData.z = ts->z = m_pp.binds[0].z;
		PendingTranslocateData.heading = m_pp.binds[0].heading;
	}
	else {
		PendingTranslocateData.zone_id = ts->ZoneID = database.GetZoneID(Spell.teleport_zone);
		PendingTranslocateData.instance_id = 0;
		PendingTranslocateData.y = ts->y = Spell.base[0];
		PendingTranslocateData.x = ts->x = Spell.base[1];
		PendingTranslocateData.z = ts->z = Spell.base[2];
		PendingTranslocateData.heading = 0.0;
	}

	ts->unknown008 = 0;
	ts->Complete = 0;

	PendingTranslocate = true;
	TranslocateTime = time(nullptr);

	QueuePacket(outapp);
	safe_delete(outapp);

	return;
}
void Client::SendPickPocketResponse(Mob *from, uint32 amt, int type, const ItemData* item){
		EQApplicationPacket* outapp = new EQApplicationPacket(OP_PickPocket, sizeof(sPickPocket_Struct));
		sPickPocket_Struct* pick_out = (sPickPocket_Struct*) outapp->pBuffer;
		pick_out->coin = amt;
		pick_out->from = GetID();
		pick_out->to = from->GetID();
		pick_out->myskill = GetSkill(SkillPickPockets);

		if((type >= PickPocketPlatinum) && (type <= PickPocketCopper) && (amt == 0))
			type = PickPocketFailed;

		pick_out->type = type;
		if(item)
			strcpy(pick_out->itemname, item->Name);
		else
			pick_out->itemname[0] = '\0';
		//if we do not send this packet the client will lock up and require the player to relog.
		QueuePacket(outapp);
		safe_delete(outapp);
}

void Client::SetHoTT(uint32 mobid) {
	EQApplicationPacket *outapp = new EQApplicationPacket(OP_TargetHoTT, sizeof(ClientTarget_Struct));
	ClientTarget_Struct *ct = (ClientTarget_Struct *) outapp->pBuffer;
	ct->new_target = mobid;
	QueuePacket(outapp);
	safe_delete(outapp);
}

void Client::SendPopupToClient(const char *Title, const char *Text, uint32 PopupID, uint32 Buttons, uint32 Duration) {

	EQApplicationPacket *outapp = new EQApplicationPacket(OP_OnLevelMessage, sizeof(OnLevelMessage_Struct));
	OnLevelMessage_Struct *olms = (OnLevelMessage_Struct *) outapp->pBuffer;

	if((strlen(Title) > (sizeof(olms->Title)-1)) ||
		(strlen(Text) > (sizeof(olms->Text)-1))) return;

	strcpy(olms->Title, Title);
	strcpy(olms->Text, Text);

	olms->Buttons = Buttons;

	if(Duration > 0)
		olms->Duration = Duration * 1000;
	else
		olms->Duration = 0xffffffff;

	olms->PopupID = PopupID;
	olms->NegativeID = 0;

	sprintf(olms->ButtonName0, "%s", "Yes");
	sprintf(olms->ButtonName1, "%s", "No");
	QueuePacket(outapp);
	safe_delete(outapp);
}

void Client::SendWindow(uint32 PopupID, uint32 NegativeID, uint32 Buttons, const char *ButtonName0, const char *ButtonName1, uint32 Duration, int title_type, Client* target, const char *Title, const char *Text, ...) {
	va_list argptr;
	char buffer[4096];

	va_start(argptr, Text);
	vsnprintf(buffer, sizeof(buffer), Text, argptr);
	va_end(argptr);

	size_t len = strlen(buffer);

	EQApplicationPacket* app = new EQApplicationPacket(OP_OnLevelMessage, sizeof(OnLevelMessage_Struct));
	OnLevelMessage_Struct* olms=(OnLevelMessage_Struct*)app->pBuffer;

	if(strlen(Text) > (sizeof(olms->Text)-1))
		return;

	if(!target)
		title_type = 0;

	switch (title_type)
	{
		case 1: {
			char name[64] = "";
			strcpy(name, target->GetName());
			if(target->GetLastName()) {
				char last_name[64] = "";
				strcpy(last_name, target->GetLastName());
				strcat(name, " ");
				strcat(name, last_name);
			}
			strcpy(olms->Title, name);
			break;
		}
		case 2: {
			if(target->GuildID()) {
				char *guild_name = (char*)guild_mgr.GetGuildName(target->GuildID());
				strcpy(olms->Title, guild_name);
			}
			else {
				strcpy(olms->Title, "No Guild");
			}
			break;
		}
		default: {
			strcpy(olms->Title, Title);
			break;
		}
	}

	memcpy(olms->Text, buffer, len+1);

	olms->Buttons = Buttons;

	sprintf(olms->ButtonName0, "%s", ButtonName0);
	sprintf(olms->ButtonName1, "%s", ButtonName1);

	if(Duration > 0)
		olms->Duration = Duration * 1000;
	else
		olms->Duration = 0xffffffff;

	olms->PopupID = PopupID;
	olms->NegativeID = NegativeID;

	FastQueuePacket(&app);
}

void Client::KeyRingLoad()
{
	std::string query = StringFormat("SELECT item_id FROM keyring "
									"WHERE char_id = '%i' ORDER BY item_id", character_id);
	auto results = database.QueryDatabase(query);
	if (!results.Success()) {
		return;
	}

	for (auto row = results.begin(); row != results.end(); ++row)
		keyring.push_back(atoi(row[0]));

}

void Client::KeyRingAdd(uint32 item_id)
{
	if(0==item_id)
		return;

	bool found = KeyRingCheck(item_id);
	if (found)
		return;

	std::string query = StringFormat("INSERT INTO keyring(char_id, item_id) VALUES(%i, %i)", character_id, item_id);
	auto results = database.QueryDatabase(query);
	if (!results.Success()) {
		return;
	}

	Message(4,"Added to keyring.");

	keyring.push_back(item_id);
}

bool Client::KeyRingCheck(uint32 item_id)
{
	for(std::list<uint32>::iterator iter = keyring.begin();
		iter != keyring.end();
		++iter)
	{
		if(*iter == item_id)
			return true;
	}
	return false;
}

void Client::KeyRingList()
{
	Message(4,"Keys on Keyring:");
	const ItemData *item = 0;
	for(std::list<uint32>::iterator iter = keyring.begin();
		iter != keyring.end();
		++iter)
	{
		if ((item = database.GetItem(*iter))!=nullptr) {
			Message(4,item->Name);
		}
	}
}

bool Client::IsDiscovered(uint32 itemid) {

	std::string query = StringFormat("SELECT count(*) FROM discovered_items WHERE item_id = '%lu'", itemid);
	auto results = database.QueryDatabase(query);
	if (!results.Success()) {
		return false;
	}

	auto row = results.begin();
	if (!atoi(row[0]))
		return false;

	return true;
}

void Client::DiscoverItem(uint32 itemid) {

	std::string query = StringFormat("INSERT INTO discovered_items "
									"SET item_id = %lu, char_name = '%s', "
									"discovered_date = UNIX_TIMESTAMP(), account_status = %i",
									itemid, GetName(), Admin());
	auto results = database.QueryDatabase(query);

	parse->EventPlayer(EVENT_DISCOVER_ITEM, this, "", itemid);
}

void Client::UpdateLFP() {

	Group *g = GetGroup();

	if(g && !g->IsLeader(this)) {
		database.SetLFP(CharacterID(), false);
		worldserver.StopLFP(CharacterID());
		LFP = false;
		return;
	}

	GroupLFPMemberEntry LFPMembers[MAX_GROUP_MEMBERS];

	for(unsigned int i=0; i<MAX_GROUP_MEMBERS; i++) {
		LFPMembers[i].Name[0] = '\0';
		LFPMembers[i].Class = 0;
		LFPMembers[i].Level = 0;
		LFPMembers[i].Zone = 0;
	}

	// Slot 0 is always for the group leader, or the player if not in a group
	strcpy(LFPMembers[0].Name, GetName());
	LFPMembers[0].Class = GetClass();
	LFPMembers[0].Level = GetLevel();
	LFPMembers[0].Zone = zone->GetZoneID();

	if(g) {
		// Fill the LFPMembers array with the rest of the group members, excluding ourself
		// We don't fill in the class, level or zone, because we may not be able to determine
		// them if the other group members are not in this zone. World will fill in this information
		// for us, if it can.
		int NextFreeSlot = 1;
		for(unsigned int i = 0; i < MAX_GROUP_MEMBERS; i++) {
			if((g->membername[i][0] != '\0') && strcasecmp(g->membername[i], LFPMembers[0].Name))
				strcpy(LFPMembers[NextFreeSlot++].Name, g->membername[i]);
		}
	}
	worldserver.UpdateLFP(CharacterID(), LFPMembers);
}

bool Client::GroupFollow(Client* inviter) {

	if (inviter)
	{
		isgrouped = true;
		Raid* raid = entity_list.GetRaidByClient(inviter);
		Raid* iraid = entity_list.GetRaidByClient(this);

		//inviter has a raid don't do group stuff instead do raid stuff!
		if (raid)
		{
			// Suspend the merc while in a raid (maybe a rule could be added for this)
			if (GetMerc())
				GetMerc()->Suspend();

			uint32 groupToUse = 0xFFFFFFFF;
			for (int x = 0; x < MAX_RAID_MEMBERS; x++)
			{
				if (raid->members[x].member)
				{
					//this assumes the inviter is in the zone
					if (raid->members[x].member == inviter){
						groupToUse = raid->members[x].GroupNumber;
						break;
					}
				}
			}
			if (iraid == raid)
			{
				//both in same raid
				uint32 ngid = raid->GetGroup(inviter->GetName());
				if (raid->GroupCount(ngid) < 6)
				{
					raid->MoveMember(GetName(), ngid);
					raid->SendGroupDisband(this);
					//raid->SendRaidGroupAdd(GetName(), ngid);
					//raid->SendGroupUpdate(this);
					raid->GroupUpdate(ngid); //break
				}
				return false;
			}
			if (raid->RaidCount() < MAX_RAID_MEMBERS)
			{
				if (raid->GroupCount(groupToUse) < 6)
				{
					raid->SendRaidCreate(this);
					raid->SendMakeLeaderPacketTo(raid->leadername, this);
					raid->AddMember(this, groupToUse);
					raid->SendBulkRaid(this);
					//raid->SendRaidGroupAdd(GetName(), groupToUse);
					//raid->SendGroupUpdate(this);
					raid->GroupUpdate(groupToUse); //break
					if (raid->IsLocked())
					{
						raid->SendRaidLockTo(this);
					}
					return false;
				}
				else
				{
					raid->SendRaidCreate(this);
					raid->SendMakeLeaderPacketTo(raid->leadername, this);
					raid->AddMember(this);
					raid->SendBulkRaid(this);
					if (raid->IsLocked())
					{
						raid->SendRaidLockTo(this);
					}
					return false;
				}
			}
		}

		Group* group = entity_list.GetGroupByClient(inviter);

		if (!group)
		{
			//Make new group
			group = new Group(inviter);

			if (!group)
			{
				return false;
			}

			entity_list.AddGroup(group);

			if (group->GetID() == 0)
			{
				Message(13, "Unable to get new group id. Cannot create group.");
				inviter->Message(13, "Unable to get new group id. Cannot create group.");
				return false;
			}

			//now we have a group id, can set inviter's id
			database.SetGroupID(inviter->GetName(), group->GetID(), inviter->CharacterID(), false);
			database.SetGroupLeaderName(group->GetID(), inviter->GetName());
			group->UpdateGroupAAs();

			//Invite the inviter into the group first.....dont ask
			if (inviter->GetClientVersion() < ClientVersion::SoD)
			{
				EQApplicationPacket* outapp = new EQApplicationPacket(OP_GroupUpdate, sizeof(GroupJoin_Struct));
				GroupJoin_Struct* outgj = (GroupJoin_Struct*)outapp->pBuffer;
				strcpy(outgj->membername, inviter->GetName());
				strcpy(outgj->yourname, inviter->GetName());
				outgj->action = groupActInviteInitial; // 'You have formed the group'.
				group->GetGroupAAs(&outgj->leader_aas);
				inviter->QueuePacket(outapp);
				safe_delete(outapp);
			}
			else
			{
				// SoD and later
				inviter->SendGroupCreatePacket();
				inviter->SendGroupLeaderChangePacket(inviter->GetName());
				inviter->SendGroupJoinAcknowledge();
			}

		}

		if (!group)
		{
			return false;
		}

		// Remove merc from old group before adding client to the new one
		if (GetMerc() && GetMerc()->HasGroup())
		{
			GetMerc()->RemoveMercFromGroup(GetMerc(), GetMerc()->GetGroup());
		}

		if (!group->AddMember(this))
		{
			// If failed to add client to new group, regroup with merc
			if (GetMerc())
			{
				GetMerc()->MercJoinClientGroup();
			}
			else
			{
				isgrouped = false;
			}
			return false;
		}

		if (GetClientVersion() >= ClientVersion::SoD)
		{
			SendGroupJoinAcknowledge();
		}

		// Temporary hack for SoD, as things seem to work quite differently
		if (inviter->IsClient() && inviter->GetClientVersion() >= ClientVersion::SoD)
		{
			database.RefreshGroupFromDB(inviter);
		}

		// Add the merc back into the new group if possible
		if (GetMerc())
		{
			GetMerc()->MercJoinClientGroup();
		}

		if (inviter->IsLFP())
		{
			// If the player who invited us to a group is LFP, have them update world now that we have joined their group.
			inviter->UpdateLFP();
		}

		database.RefreshGroupFromDB(this);
		group->SendHPPacketsTo(this);
		//send updates to clients out of zone...
		group->SendGroupJoinOOZ(this);
		return true;
	}
	return false;
}

uint16 Client::GetPrimarySkillValue()
{
	SkillUseTypes skill = HIGHEST_SKILL; //because nullptr == 0, which is 1H Slashing, & we want it to return 0 from GetSkill
	bool equiped = m_inv.GetItem(MainPrimary);

	if (!equiped)
		skill = SkillHandtoHand;

	else {

		uint8 type = m_inv.GetItem(MainPrimary)->GetItem()->ItemType; //is this the best way to do this?

		switch (type)
		{
			case ItemType1HSlash: // 1H Slashing
			{
				skill = Skill1HSlashing;
				break;
			}
			case ItemType2HSlash: // 2H Slashing
			{
				skill = Skill2HSlashing;
				break;
			}
			case ItemType1HPiercing: // Piercing
			{
				skill = Skill1HPiercing;
				break;
			}
			case ItemType1HBlunt: // 1H Blunt
			{
				skill = Skill1HBlunt;
				break;
			}
			case ItemType2HBlunt: // 2H Blunt
			{
				skill = Skill2HBlunt;
				break;
			}
			case ItemType2HPiercing: // 2H Piercing
			{
				skill = Skill1HPiercing; // change to Skill2HPiercing once activated
				break;
			}
			case ItemTypeMartial: // Hand to Hand
			{
				skill = SkillHandtoHand;
				break;
			}
			default: // All other types default to Hand to Hand
			{
				skill = SkillHandtoHand;
				break;
			}
		}
	}

	return GetSkill(skill);
}

uint32 Client::GetTotalATK()
{
	uint32 AttackRating = 0;
	uint32 WornCap = itembonuses.ATK;

	if(IsClient()) {
		AttackRating = ((WornCap * 1.342) + (GetSkill(SkillOffense) * 1.345) + ((GetSTR() - 66) * 0.9) + (GetPrimarySkillValue() * 2.69));
		AttackRating += aabonuses.ATK + GroupLeadershipAAOffenseEnhancement();

		if (AttackRating < 10)
			AttackRating = 10;
	}
	else
		AttackRating = GetATK();

	AttackRating += spellbonuses.ATK;

	return AttackRating;
}

uint32 Client::GetATKRating()
{
	uint32 AttackRating = 0;
	if(IsClient()) {
		AttackRating = (GetSkill(SkillOffense) * 1.345) + ((GetSTR() - 66) * 0.9) + (GetPrimarySkillValue() * 2.69);

		if (AttackRating < 10)
			AttackRating = 10;
	}
	return AttackRating;
}

void Client::VoiceMacroReceived(uint32 Type, char *Target, uint32 MacroNumber) {

	uint32 GroupOrRaidID = 0;

	switch(Type) {

		case VoiceMacroGroup: {

			Group* g = GetGroup();

			if(g)
				GroupOrRaidID = g->GetID();
			else
				return;

			break;
		}

		case VoiceMacroRaid: {

			Raid* r = GetRaid();

			if(r)
				GroupOrRaidID = r->GetID();
			else
				return;

			break;
		}
	}

	if(!worldserver.SendVoiceMacro(this, Type, Target, MacroNumber, GroupOrRaidID))
		Message(0, "Error: World server disconnected");
}

void Client::ClearGroupAAs() {
	for(unsigned int i = 0; i < MAX_GROUP_LEADERSHIP_AA_ARRAY; i++)
		m_pp.leader_abilities.ranks[i] = 0;

	m_pp.group_leadership_points = 0;
	m_pp.raid_leadership_points = 0;
	m_pp.group_leadership_exp = 0;
	m_pp.raid_leadership_exp = 0;

	Save();
	database.SaveCharacterLeadershipAA(this->CharacterID(), &m_pp);
}

void Client::UpdateGroupAAs(int32 points, uint32 type) {
	switch(type) {
		case 0: { m_pp.group_leadership_points += points; break; }
		case 1: { m_pp.raid_leadership_points += points; break; }
	}
	SendLeadershipEXPUpdate();
}

bool Client::IsLeadershipEXPOn() {

	if(!m_pp.leadAAActive)
		return false;

	Group *g = GetGroup();

	if (g && g->IsLeader(this) && g->GroupCount() > 2)
		return true;

	Raid *r = GetRaid();

	if (!r)
		return false;

	// raid leaders can only gain raid AA XP
	if (r->IsLeader(this)) {
		if (r->RaidCount() > 17)
			return true;
		else
			return false;
	}

	uint32 gid = r->GetGroup(this);

	if (gid > 11) // not in a group
		return false;

	if (r->IsGroupLeader(GetName()) && r->GroupCount(gid) > 2)
		return true;

	return false;

}

int Client::GetAggroCount() {
	return AggroCount;
}

void Client::IncrementAggroCount() {

	// This method is called when a client is added to a mob's hate list. It turns the clients aggro flag on so
	// rest state regen is stopped, and for SoF, it sends the opcode to show the crossed swords in-combat indicator.
	//
	//
	AggroCount++;

	if(!RuleI(Character, RestRegenPercent))
		return;

	// If we already had aggro before this method was called, the combat indicator should already be up for SoF clients,
	// so we don't need to send it again.
	//
	if(AggroCount > 1)
		return;

	// Pause the rest timer
	if (AggroCount == 1)
		SavedRaidRestTimer = rest_timer.GetRemainingTime();

	if(GetClientVersion() >= ClientVersion::SoF) {

		EQApplicationPacket *outapp = new EQApplicationPacket(OP_RestState, 1);
		char *Buffer = (char *)outapp->pBuffer;
		VARSTRUCT_ENCODE_TYPE(uint8, Buffer, 0x01);
		QueuePacket(outapp);
		safe_delete(outapp);
	}

}

void Client::DecrementAggroCount() {

	// This should be called when a client is removed from a mob's hate list (it dies or is memblurred).
	// It checks whether any other mob is aggro on the player, and if not, starts the rest timer.
	// For SoF, the opcode to start the rest state countdown timer in the UI is sent.
	//

	// If we didn't have aggro before, this method should not have been called.
	if(!AggroCount)
		return;

	AggroCount--;

	if(!RuleI(Character, RestRegenPercent))
		return;

	// Something else is still aggro on us, can't rest yet.
	if(AggroCount) return;

	uint32 time_until_rest;
	if (GetEngagedRaidTarget()) {
		time_until_rest = RuleI(Character, RestRegenRaidTimeToActivate) * 1000;
		SetEngagedRaidTarget(false);
	} else {
		if (SavedRaidRestTimer > (RuleI(Character, RestRegenTimeToActivate) * 1000)) {
			time_until_rest = SavedRaidRestTimer;
			SavedRaidRestTimer = 0;
		} else {
			time_until_rest = RuleI(Character, RestRegenTimeToActivate) * 1000;
		}
	}

	rest_timer.Start(time_until_rest);

	if(GetClientVersion() >= ClientVersion::SoF) {

		EQApplicationPacket *outapp = new EQApplicationPacket(OP_RestState, 5);
		char *Buffer = (char *)outapp->pBuffer;
		VARSTRUCT_ENCODE_TYPE(uint8, Buffer, 0x00);
		VARSTRUCT_ENCODE_TYPE(uint32, Buffer, (uint32)(time_until_rest / 1000));
		QueuePacket(outapp);
		safe_delete(outapp);
	}
}

void Client::SendPVPStats()
{
	// This sends the data to the client to populate the PVP Stats Window.
	//
	// When the PVP Stats window is opened, no opcode is sent. Therefore this method should be called
	// from Client::CompleteConnect, and also when the player makes a PVP kill.
	//
	EQApplicationPacket *outapp = new EQApplicationPacket(OP_PVPStats, sizeof(PVPStats_Struct));
	PVPStats_Struct *pvps = (PVPStats_Struct *)outapp->pBuffer;

	pvps->Kills = m_pp.PVPKills;
	pvps->Deaths = m_pp.PVPDeaths;
	pvps->PVPPointsAvailable = m_pp.PVPCurrentPoints;
	pvps->TotalPVPPoints = m_pp.PVPCareerPoints;
	pvps->BestKillStreak = m_pp.PVPBestKillStreak;
	pvps->WorstDeathStreak = m_pp.PVPWorstDeathStreak;
	pvps->CurrentKillStreak = m_pp.PVPCurrentKillStreak;

	// TODO: Record and send other PVP Stats

	QueuePacket(outapp);
	safe_delete(outapp);
}

void Client::SendCrystalCounts()
{
	EQApplicationPacket *outapp = new EQApplicationPacket(OP_CrystalCountUpdate, sizeof(CrystalCountUpdate_Struct));
	CrystalCountUpdate_Struct *ccus = (CrystalCountUpdate_Struct *)outapp->pBuffer;

	ccus->CurrentRadiantCrystals = GetRadiantCrystals();
	ccus->CurrentEbonCrystals = GetEbonCrystals();
	ccus->CareerRadiantCrystals = m_pp.careerRadCrystals;
	ccus->CareerEbonCrystals = m_pp.careerEbonCrystals;


	QueuePacket(outapp);
	safe_delete(outapp);
}

void Client::SendDisciplineTimers()
{

	EQApplicationPacket *outapp = new EQApplicationPacket(OP_DisciplineTimer, sizeof(DisciplineTimer_Struct));
	DisciplineTimer_Struct *dts = (DisciplineTimer_Struct *)outapp->pBuffer;

	for(unsigned int i = 0; i < MAX_DISCIPLINE_TIMERS; ++i)
	{
		uint32 RemainingTime = p_timers.GetRemainingTime(pTimerDisciplineReuseStart + i);

		if(RemainingTime > 0)
		{
			dts->TimerID = i;
			dts->Duration = RemainingTime;
			QueuePacket(outapp);
		}
	}

	safe_delete(outapp);
}

void Client::SendRespawnBinds()
{
	// This sends the data to the client to populate the Respawn from Death Window.
	//
	// This should be sent after OP_Death for SoF clients
	// Client will respond with a 4 byte packet that includes the number of the selection made
	//

		//If no options have been given, default to Bind + Rez
	if (respawn_options.empty())
	{
		BindStruct* b = &m_pp.binds[0];
		RespawnOption opt;
		opt.name = "Bind Location";
		opt.zone_id = b->zoneId;
		opt.instance_id = b->instance_id;
		opt.x = b->x;
		opt.y = b->y;
		opt.z = b->z;
		opt.heading = b->heading;
		respawn_options.push_front(opt);
	}
	//Rez is always added at the end
	RespawnOption rez;
	rez.name = "Resurrect";
	rez.zone_id = zone->GetZoneID();
	rez.instance_id = zone->GetInstanceID();
	rez.x = GetX();
	rez.y = GetY();
	rez.z = GetZ();
	rez.heading = GetHeading();
	respawn_options.push_back(rez);

	int num_options = respawn_options.size();
	uint32 PacketLength = 17 + (26 * num_options); //Header size + per-option invariant size

	std::list<RespawnOption>::iterator itr;
	RespawnOption* opt;

	//Find string size for each option
	for (itr = respawn_options.begin(); itr != respawn_options.end(); ++itr)
	{
		opt = &(*itr);
		PacketLength += opt->name.size() + 1; //+1 for cstring
	}

	EQApplicationPacket* outapp = new EQApplicationPacket(OP_RespawnWindow, PacketLength);
	char* buffer = (char*)outapp->pBuffer;

	//Packet header
	VARSTRUCT_ENCODE_TYPE(uint32, buffer, initial_respawn_selection); //initial selection (from 0)
	VARSTRUCT_ENCODE_TYPE(uint32, buffer, RuleI(Character, RespawnFromHoverTimer) * 1000);
	VARSTRUCT_ENCODE_TYPE(uint32, buffer, 0); //unknown
	VARSTRUCT_ENCODE_TYPE(uint32, buffer, num_options); //number of options to display

	//Individual options
	int count = 0;
	for (itr = respawn_options.begin(); itr != respawn_options.end(); ++itr)
	{
		opt = &(*itr);
		VARSTRUCT_ENCODE_TYPE(uint32, buffer, count++); //option num (from 0)
		VARSTRUCT_ENCODE_TYPE(uint32, buffer, opt->zone_id);
		VARSTRUCT_ENCODE_TYPE(float, buffer, opt->x);
		VARSTRUCT_ENCODE_TYPE(float, buffer, opt->y);
		VARSTRUCT_ENCODE_TYPE(float, buffer, opt->z);
		VARSTRUCT_ENCODE_TYPE(float, buffer, opt->heading);
		VARSTRUCT_ENCODE_STRING(buffer, opt->name.c_str());
		VARSTRUCT_ENCODE_TYPE(uint8, buffer, (count == num_options)); //is this one Rez (the last option)?
	}

	QueuePacket(outapp);
	safe_delete(outapp);
	return;
}

void Client::HandleLDoNOpen(NPC *target)
{
	if(target)
	{
		if(target->GetClass() != LDON_TREASURE)
		{
			Log.Out(Logs::General, Logs::None, "%s tried to open %s but %s was not a treasure chest.",
				GetName(), target->GetName(), target->GetName());
			return;
		}

		if(DistanceSquaredNoZ(m_Position, target->GetPosition()) > RuleI(Adventure, LDoNTrapDistanceUse))
		{
			Log.Out(Logs::General, Logs::None, "%s tried to open %s but %s was out of range",
				GetName(), target->GetName(), target->GetName());
			Message(13, "Treasure chest out of range.");
			return;
		}

		if(target->IsLDoNTrapped())
		{
			if(target->GetLDoNTrapSpellID() != 0)
			{
				Message_StringID(13, LDON_ACCIDENT_SETOFF2);
				target->SpellFinished(target->GetLDoNTrapSpellID(), this, 10, 0, -1, spells[target->GetLDoNTrapSpellID()].ResistDiff);
				target->SetLDoNTrapSpellID(0);
				target->SetLDoNTrapped(false);
				target->SetLDoNTrapDetected(false);
			}
			else
			{
				target->SetLDoNTrapSpellID(0);
				target->SetLDoNTrapped(false);
				target->SetLDoNTrapDetected(false);
			}
		}

		if(target->IsLDoNLocked())
		{
			Message_StringID(MT_Skills, LDON_STILL_LOCKED, target->GetCleanName());
			return;
		}
		else
		{
			target->AddToHateList(this, 0, 500000, false, false, false);
			if(target->GetLDoNTrapType() != 0)
			{
				if(GetRaid())
				{
					GetRaid()->SplitExp(target->GetLevel()*target->GetLevel()*2625/10, target);
				}
				else if(GetGroup())
				{
					GetGroup()->SplitExp(target->GetLevel()*target->GetLevel()*2625/10, target);
				}
				else
				{
					AddEXP(target->GetLevel()*target->GetLevel()*2625/10, GetLevelCon(target->GetLevel()));
				}
			}
			target->Death(this, 1, SPELL_UNKNOWN, SkillHandtoHand);
		}
	}
}

void Client::HandleLDoNSenseTraps(NPC *target, uint16 skill, uint8 type)
{
	if(target && target->GetClass() == LDON_TREASURE)
	{
		if(target->IsLDoNTrapped())
		{
			if((target->GetLDoNTrapType() == LDoNTypeCursed || target->GetLDoNTrapType() == LDoNTypeMagical) && type != target->GetLDoNTrapType())
			{
				Message_StringID(MT_Skills, LDON_CANT_DETERMINE_TRAP, target->GetCleanName());
				return;
			}

			if(target->IsLDoNTrapDetected())
			{
				Message_StringID(MT_Skills, LDON_CERTAIN_TRAP, target->GetCleanName());
			}
			else
			{
				int check = LDoNChest_SkillCheck(target, skill);
				switch(check)
				{
				case -1:
				case 0:
					Message_StringID(MT_Skills, LDON_DONT_KNOW_TRAPPED, target->GetCleanName());
					break;
				case 1:
					Message_StringID(MT_Skills, LDON_CERTAIN_TRAP, target->GetCleanName());
					target->SetLDoNTrapDetected(true);
					break;
				default:
					break;
				}
			}
		}
		else
		{
			Message_StringID(MT_Skills, LDON_CERTAIN_NOT_TRAP, target->GetCleanName());
		}
	}
}

void Client::HandleLDoNDisarm(NPC *target, uint16 skill, uint8 type)
{
	if(target)
	{
		if(target->GetClass() == LDON_TREASURE)
		{
			if(!target->IsLDoNTrapped())
			{
				Message_StringID(MT_Skills, LDON_WAS_NOT_TRAPPED, target->GetCleanName());
				return;
			}

			if((target->GetLDoNTrapType() == LDoNTypeCursed || target->GetLDoNTrapType() == LDoNTypeMagical) && type != target->GetLDoNTrapType())
			{
				Message_StringID(MT_Skills, LDON_HAVE_NOT_DISARMED, target->GetCleanName());
				return;
			}

			int check = 0;
			if(target->IsLDoNTrapDetected())
			{
				check = LDoNChest_SkillCheck(target, skill);
			}
			else
			{
				check = LDoNChest_SkillCheck(target, skill*33/100);
			}
			switch(check)
			{
			case 1:
				target->SetLDoNTrapDetected(false);
				target->SetLDoNTrapped(false);
				target->SetLDoNTrapSpellID(0);
				Message_StringID(MT_Skills, LDON_HAVE_DISARMED, target->GetCleanName());
				break;
			case 0:
				Message_StringID(MT_Skills, LDON_HAVE_NOT_DISARMED, target->GetCleanName());
				break;
			case -1:
				Message_StringID(13, LDON_ACCIDENT_SETOFF2);
				target->SpellFinished(target->GetLDoNTrapSpellID(), this, 10, 0, -1, spells[target->GetLDoNTrapSpellID()].ResistDiff);
				target->SetLDoNTrapSpellID(0);
				target->SetLDoNTrapped(false);
				target->SetLDoNTrapDetected(false);
				break;
			}
		}
	}
}

void Client::HandleLDoNPickLock(NPC *target, uint16 skill, uint8 type)
{
	if(target)
	{
		if(target->GetClass() == LDON_TREASURE)
		{
			if(target->IsLDoNTrapped())
			{
				Message_StringID(13, LDON_ACCIDENT_SETOFF2);
				target->SpellFinished(target->GetLDoNTrapSpellID(), this, 10, 0, -1, spells[target->GetLDoNTrapSpellID()].ResistDiff);
				target->SetLDoNTrapSpellID(0);
				target->SetLDoNTrapped(false);
				target->SetLDoNTrapDetected(false);
			}

			if(!target->IsLDoNLocked())
			{
				Message_StringID(MT_Skills, LDON_WAS_NOT_LOCKED, target->GetCleanName());
				return;
			}

			if((target->GetLDoNTrapType() == LDoNTypeCursed || target->GetLDoNTrapType() == LDoNTypeMagical) && type != target->GetLDoNTrapType())
			{
				Message(MT_Skills, "You cannot unlock %s with this skill.", target->GetCleanName());
				return;
			}

			int check = LDoNChest_SkillCheck(target, skill);

			switch(check)
			{
			case 0:
			case -1:
				Message_StringID(MT_Skills, LDON_PICKLOCK_FAILURE, target->GetCleanName());
				break;
			case 1:
				target->SetLDoNLocked(false);
				Message_StringID(MT_Skills, LDON_PICKLOCK_SUCCESS, target->GetCleanName());
				break;
			}
		}
	}
}

int	Client::LDoNChest_SkillCheck(NPC *target, int skill)
{
	if(!target)
		return -1;

	int	chest_difficulty = target->GetLDoNLockedSkill() == 0 ? (target->GetLevel() * 5) : target->GetLDoNLockedSkill();
	float base_difficulty = RuleR(Adventure, LDoNBaseTrapDifficulty);

	if(chest_difficulty == 0)
		chest_difficulty = 5;

	float chance = ((100.0f - base_difficulty) * ((float)skill / (float)chest_difficulty));

	if(chance > (100.0f - base_difficulty))
	{
		chance = 100.0f - base_difficulty;
	}

	float d100 = (float)zone->random.Real(0, 100);

	if(d100 <= chance)
		return 1;
	else
	{
		if(d100 > (chance + RuleR(Adventure, LDoNCriticalFailTrapThreshold)))
			return -1;
	}

	return 0;
}

void Client::SummonAndRezzAllCorpses()
{
	PendingRezzXP = -1;

	ServerPacket *Pack = new ServerPacket(ServerOP_DepopAllPlayersCorpses, sizeof(ServerDepopAllPlayersCorpses_Struct));

	ServerDepopAllPlayersCorpses_Struct *sdapcs = (ServerDepopAllPlayersCorpses_Struct*)Pack->pBuffer;

	sdapcs->CharacterID = CharacterID();
	sdapcs->ZoneID = zone->GetZoneID();
	sdapcs->InstanceID = zone->GetInstanceID();

	worldserver.SendPacket(Pack);

	safe_delete(Pack);

	entity_list.RemoveAllCorpsesByCharID(CharacterID());

	int CorpseCount = database.SummonAllCharacterCorpses(CharacterID(), zone->GetZoneID(), zone->GetInstanceID(), GetPosition());
	if(CorpseCount <= 0)
	{
		Message(clientMessageYellow, "You have no corpses to summnon.");
		return;
	}

	int RezzExp = entity_list.RezzAllCorpsesByCharID(CharacterID());

	if(RezzExp > 0)
		SetEXP(GetEXP() + RezzExp, GetAAXP(), true);

	Message(clientMessageYellow, "All your corpses have been summoned to your feet and have received a 100% resurrection.");
}

void Client::SummonAllCorpses(const glm::vec4& position)
{
	auto summonLocation = position;
	if(IsOrigin(position) && position.w == 0.0f)
		summonLocation = GetPosition();

	ServerPacket *Pack = new ServerPacket(ServerOP_DepopAllPlayersCorpses, sizeof(ServerDepopAllPlayersCorpses_Struct));

	ServerDepopAllPlayersCorpses_Struct *sdapcs = (ServerDepopAllPlayersCorpses_Struct*)Pack->pBuffer;

	sdapcs->CharacterID = CharacterID();
	sdapcs->ZoneID = zone->GetZoneID();
	sdapcs->InstanceID = zone->GetInstanceID();

	worldserver.SendPacket(Pack);

	safe_delete(Pack);

	entity_list.RemoveAllCorpsesByCharID(CharacterID());

	database.SummonAllCharacterCorpses(CharacterID(), zone->GetZoneID(), zone->GetInstanceID(), summonLocation);
}

void Client::DepopAllCorpses()
{
	ServerPacket *Pack = new ServerPacket(ServerOP_DepopAllPlayersCorpses, sizeof(ServerDepopAllPlayersCorpses_Struct));

	ServerDepopAllPlayersCorpses_Struct *sdapcs = (ServerDepopAllPlayersCorpses_Struct*)Pack->pBuffer;

	sdapcs->CharacterID = CharacterID();
	sdapcs->ZoneID = zone->GetZoneID();
	sdapcs->InstanceID = zone->GetInstanceID();

	worldserver.SendPacket(Pack);

	safe_delete(Pack);

	entity_list.RemoveAllCorpsesByCharID(CharacterID());
}

void Client::DepopPlayerCorpse(uint32 dbid)
{
	ServerPacket *Pack = new ServerPacket(ServerOP_DepopPlayerCorpse, sizeof(ServerDepopPlayerCorpse_Struct));

	ServerDepopPlayerCorpse_Struct *sdpcs = (ServerDepopPlayerCorpse_Struct*)Pack->pBuffer;

	sdpcs->DBID = dbid;
	sdpcs->ZoneID = zone->GetZoneID();
	sdpcs->InstanceID = zone->GetInstanceID();

	worldserver.SendPacket(Pack);

	safe_delete(Pack);

	entity_list.RemoveCorpseByDBID(dbid);
}

void Client::BuryPlayerCorpses()
{
	database.BuryAllCharacterCorpses(CharacterID());
}

void Client::NotifyNewTitlesAvailable()
{
	EQApplicationPacket *outapp = new EQApplicationPacket(OP_NewTitlesAvailable, 0);

	QueuePacket(outapp);

	safe_delete(outapp);

}

void Client::SetStartZone(uint32 zoneid, float x, float y, float z)
{
	// setting city to zero allows the player to use /setstartcity to set the city themselves
	if(zoneid == 0) {
		m_pp.binds[4].zoneId = 0;
		this->Message(15,"Your starting city has been reset. Use /setstartcity to choose a new one");
		return;
	}

	// check to make sure the zone is valid
	const char *target_zone_name = database.GetZoneName(zoneid);
	if(target_zone_name == nullptr)
		return;

	m_pp.binds[4].zoneId = zoneid;
	if(zone->GetInstanceID() != 0 && zone->IsInstancePersistent()) {
		m_pp.binds[4].instance_id = zone->GetInstanceID();
	}

	if (x == 0 && y == 0 && z ==0)
		database.GetSafePoints(m_pp.binds[4].zoneId, 0, &m_pp.binds[4].x, &m_pp.binds[4].y, &m_pp.binds[4].z);
	else {
		m_pp.binds[4].x = x;
		m_pp.binds[4].y = y;
		m_pp.binds[4].z = z;
	}
}

uint32 Client::GetStartZone()
{
	return m_pp.binds[4].zoneId;
}

void Client::ShowSkillsWindow()
{
	const char *WindowTitle = "Skills";
	std::string WindowText;
	// using a map for easy alphabetizing of the skills list
	std::map<std::string, SkillUseTypes> Skills;
	std::map<std::string, SkillUseTypes>::iterator it;

	// this list of names must keep the same order as that in common/skills.h
	const char* SkillName[] = {"1H Blunt","1H Slashing","2H Blunt","2H Slashing","Abjuration","Alteration","Apply Poison","Archery",
		"Backstab","Bind Wound","Bash","Block","Brass Instruments","Channeling","Conjuration","Defense","Disarm","Disarm Traps","Divination",
		"Dodge","Double Attack","Dragon Punch","Dual Wield","Eagle Strike","Evocation","Feign Death","Flying Kick","Forage","Hand to Hand",
		"Hide","Kick","Meditate","Mend","Offense","Parry","Pick Lock","Piercing","Ripost","Round Kick","Safe Fall","Sense Heading",
		"Singing","Sneak","Specialize Abjuration","Specialize Alteration","Specialize Conjuration","Specialize Divination","Specialize Evocation","Pick Pockets",
		"Stringed Instruments","Swimming","Throwing","Tiger Claw","Tracking","Wind Instruments","Fishing","Make Poison","Tinkering","Research",
		"Alchemy","Baking","Tailoring","Sense Traps","Blacksmithing","Fletching","Brewing","Alcohol Tolerance","Begging","Jewelry Making",
		"Pottery","Percussion Instruments","Intimidation","Berserking","Taunt","Frenzy"};
	for(int i = 0; i <= (int)HIGHEST_SKILL; i++)
		Skills[SkillName[i]] = (SkillUseTypes)i;

	// print out all available skills
	for(it = Skills.begin(); it != Skills.end(); ++it) {
		if(GetSkill(it->second) > 0 || MaxSkill(it->second) > 0) {
			WindowText += it->first;
			// line up the values
			for (int j = 0; j < EmuConstants::ITEM_COMMON_SIZE; j++)
				WindowText += "&nbsp;";
			WindowText += itoa(this->GetSkill(it->second));
			if (MaxSkill(it->second) > 0) {
				WindowText += "/";
				WindowText += itoa(this->GetMaxSkillAfterSpecializationRules(it->second,this->MaxSkill(it->second)));
			}
			WindowText += "<br>";
		}
	}
	this->SendPopupToClient(WindowTitle, WindowText.c_str());
}


void Client::SetShadowStepExemption(bool v)
{
	if(v == true)
	{
		uint32 cur_time = Timer::GetCurrentTime();
		if((cur_time - m_TimeSinceLastPositionCheck) > 1000)
		{
			float speed = (m_DistanceSinceLastPositionCheck * 100) / (float)(cur_time - m_TimeSinceLastPositionCheck);
			float runs = GetRunspeed();
			if(speed > (runs * RuleR(Zone, MQWarpDetectionDistanceFactor)))
			{
				printf("%s %i moving too fast! moved: %.2f in %ims, speed %.2f\n", __FILE__, __LINE__,
					m_DistanceSinceLastPositionCheck, (cur_time - m_TimeSinceLastPositionCheck), speed);
				if(!GetGMSpeed() && (runs >= GetBaseRunspeed() || (speed > (GetBaseRunspeed() * RuleR(Zone, MQWarpDetectionDistanceFactor)))))
				{
					if(IsShadowStepExempted())
					{
						if(m_DistanceSinceLastPositionCheck > 800)
						{
							CheatDetected(MQWarpShadowStep, GetX(), GetY(), GetZ());
						}
					}
					else if(IsKnockBackExempted())
					{
						//still potential to trigger this if you're knocked back off a
						//HUGE fall that takes > 2.5 seconds
						if(speed > 30.0f)
						{
							CheatDetected(MQWarpKnockBack, GetX(), GetY(), GetZ());
						}
					}
					else if(!IsPortExempted())
					{
						if(!IsMQExemptedArea(zone->GetZoneID(), GetX(), GetY(), GetZ()))
						{
							if(speed > (runs * 2 * RuleR(Zone, MQWarpDetectionDistanceFactor)))
							{
								CheatDetected(MQWarp, GetX(), GetY(), GetZ());
								m_TimeSinceLastPositionCheck = cur_time;
								m_DistanceSinceLastPositionCheck = 0.0f;
								//Death(this, 10000000, SPELL_UNKNOWN, _1H_BLUNT);
							}
							else
							{
								CheatDetected(MQWarpLight, GetX(), GetY(), GetZ());
							}
						}
					}
				}
			}
		}
		m_TimeSinceLastPositionCheck = cur_time;
		m_DistanceSinceLastPositionCheck = 0.0f;
	}
	m_ShadowStepExemption = v;
}

void Client::SetKnockBackExemption(bool v)
{
	if(v == true)
	{
		uint32 cur_time = Timer::GetCurrentTime();
		if((cur_time - m_TimeSinceLastPositionCheck) > 1000)
		{
			float speed = (m_DistanceSinceLastPositionCheck * 100) / (float)(cur_time - m_TimeSinceLastPositionCheck);
			float runs = GetRunspeed();
			if(speed > (runs * RuleR(Zone, MQWarpDetectionDistanceFactor)))
			{
				if(!GetGMSpeed() && (runs >= GetBaseRunspeed() || (speed > (GetBaseRunspeed() * RuleR(Zone, MQWarpDetectionDistanceFactor)))))
				{
					printf("%s %i moving too fast! moved: %.2f in %ims, speed %.2f\n", __FILE__, __LINE__,
					m_DistanceSinceLastPositionCheck, (cur_time - m_TimeSinceLastPositionCheck), speed);
					if(IsShadowStepExempted())
					{
						if(m_DistanceSinceLastPositionCheck > 800)
						{
							CheatDetected(MQWarpShadowStep, GetX(), GetY(), GetZ());
						}
					}
					else if(IsKnockBackExempted())
					{
						//still potential to trigger this if you're knocked back off a
						//HUGE fall that takes > 2.5 seconds
						if(speed > 30.0f)
						{
							CheatDetected(MQWarpKnockBack, GetX(), GetY(), GetZ());
						}
					}
					else if(!IsPortExempted())
					{
						if(!IsMQExemptedArea(zone->GetZoneID(), GetX(), GetY(), GetZ()))
						{
							if(speed > (runs * 2 * RuleR(Zone, MQWarpDetectionDistanceFactor)))
							{
								m_TimeSinceLastPositionCheck = cur_time;
								m_DistanceSinceLastPositionCheck = 0.0f;
								CheatDetected(MQWarp, GetX(), GetY(), GetZ());
								//Death(this, 10000000, SPELL_UNKNOWN, _1H_BLUNT);
							}
							else
							{
								CheatDetected(MQWarpLight, GetX(), GetY(), GetZ());
							}
						}
					}
				}
			}
		}
		m_TimeSinceLastPositionCheck = cur_time;
		m_DistanceSinceLastPositionCheck = 0.0f;
	}
	m_KnockBackExemption = v;
}

void Client::SetPortExemption(bool v)
{
	if(v == true)
	{
		uint32 cur_time = Timer::GetCurrentTime();
		if((cur_time - m_TimeSinceLastPositionCheck) > 1000)
		{
			float speed = (m_DistanceSinceLastPositionCheck * 100) / (float)(cur_time - m_TimeSinceLastPositionCheck);
			float runs = GetRunspeed();
			if(speed > (runs * RuleR(Zone, MQWarpDetectionDistanceFactor)))
			{
				if(!GetGMSpeed() && (runs >= GetBaseRunspeed() || (speed > (GetBaseRunspeed() * RuleR(Zone, MQWarpDetectionDistanceFactor)))))
				{
					printf("%s %i moving too fast! moved: %.2f in %ims, speed %.2f\n", __FILE__, __LINE__,
					m_DistanceSinceLastPositionCheck, (cur_time - m_TimeSinceLastPositionCheck), speed);
					if(IsShadowStepExempted())
					{
						if(m_DistanceSinceLastPositionCheck > 800)
						{
								CheatDetected(MQWarpShadowStep, GetX(), GetY(), GetZ());
						}
					}
					else if(IsKnockBackExempted())
					{
						//still potential to trigger this if you're knocked back off a
						//HUGE fall that takes > 2.5 seconds
						if(speed > 30.0f)
						{
							CheatDetected(MQWarpKnockBack, GetX(), GetY(), GetZ());
						}
					}
					else if(!IsPortExempted())
					{
						if(!IsMQExemptedArea(zone->GetZoneID(), GetX(), GetY(), GetZ()))
						{
							if(speed > (runs * 2 * RuleR(Zone, MQWarpDetectionDistanceFactor)))
							{
								m_TimeSinceLastPositionCheck = cur_time;
								m_DistanceSinceLastPositionCheck = 0.0f;
								CheatDetected(MQWarp, GetX(), GetY(), GetZ());
								//Death(this, 10000000, SPELL_UNKNOWN, _1H_BLUNT);
							}
							else
							{
								CheatDetected(MQWarpLight, GetX(), GetY(), GetZ());
							}
						}
					}
				}
			}
		}
		m_TimeSinceLastPositionCheck = cur_time;
		m_DistanceSinceLastPositionCheck = 0.0f;
	}
	m_PortExemption = v;
}

void Client::Signal(uint32 data)
{
	char buf[32];
	snprintf(buf, 31, "%d", data);
	buf[31] = '\0';
	parse->EventPlayer(EVENT_SIGNAL, this, buf, 0);
}

const bool Client::IsMQExemptedArea(uint32 zoneID, float x, float y, float z) const
{
	float max_dist = 90000;
	switch(zoneID)
	{
	case 2:
		{
			float delta = (x-(-713.6));
			delta *= delta;
			float distance = delta;
			delta = (y-(-160.2));
			delta *= delta;
			distance += delta;
			delta = (z-(-12.8));
			delta *= delta;
			distance += delta;

			if(distance < max_dist)
				return true;

			delta = (x-(-153.8));
			delta *= delta;
			distance = delta;
			delta = (y-(-30.3));
			delta *= delta;
			distance += delta;
			delta = (z-(8.2));
			delta *= delta;
			distance += delta;

			if(distance < max_dist)
				return true;

			break;
		}
	case 9:
	{
		float delta = (x-(-682.5));
		delta *= delta;
		float distance = delta;
		delta = (y-(147.0));
		delta *= delta;
		distance += delta;
		delta = (z-(-9.9));
		delta *= delta;
		distance += delta;

		if(distance < max_dist)
			return true;

		delta = (x-(-655.4));
		delta *= delta;
		distance = delta;
		delta = (y-(10.5));
		delta *= delta;
		distance += delta;
		delta = (z-(-51.8));
		delta *= delta;
		distance += delta;

		if(distance < max_dist)
			return true;

		break;
	}
	case 62:
	case 75:
	case 114:
	case 209:
	{
		//The portals are so common in paineel/felwitheb that checking
		//distances wouldn't be worth it cause unless you're porting to the
		//start field you're going to be triggering this and that's a level of
		//accuracy I'm willing to sacrifice
		return true;
		break;
	}

	case 24:
	{
		float delta = (x-(-183.0));
		delta *= delta;
		float distance = delta;
		delta = (y-(-773.3));
		delta *= delta;
		distance += delta;
		delta = (z-(54.1));
		delta *= delta;
		distance += delta;

		if(distance < max_dist)
			return true;

		delta = (x-(-8.8));
		delta *= delta;
		distance = delta;
		delta = (y-(-394.1));
		delta *= delta;
		distance += delta;
		delta = (z-(41.1));
		delta *= delta;
		distance += delta;

		if(distance < max_dist)
			return true;

		delta = (x-(-310.3));
		delta *= delta;
		distance = delta;
		delta = (y-(-1411.6));
		delta *= delta;
		distance += delta;
		delta = (z-(-42.8));
		delta *= delta;
		distance += delta;

		if(distance < max_dist)
			return true;

		delta = (x-(-183.1));
		delta *= delta;
		distance = delta;
		delta = (y-(-1409.8));
		delta *= delta;
		distance += delta;
		delta = (z-(37.1));
		delta *= delta;
		distance += delta;

		if(distance < max_dist)
			return true;

		break;
	}

	case 110:
	case 34:
	case 96:
	case 93:
	case 68:
	case 84:
		{
			if(GetBoatID() != 0)
				return true;
			break;
		}
	default:
		break;
	}
	return false;
}

void Client::SendRewards()
{
	std::vector<ClientReward> rewards;
	std::string query = StringFormat("SELECT reward_id, amount "
									"FROM account_rewards "
									"WHERE account_id = %i "
									"ORDER BY reward_id", AccountID());
	auto results = database.QueryDatabase(query);
	if (!results.Success()) {
		return;
	}

	for (auto row = results.begin(); row != results.end(); ++row) {
		ClientReward cr;
		cr.id = atoi(row[0]);
		cr.amount = atoi(row[1]);
		rewards.push_back(cr);
	}

	if(rewards.size() == 0)
		return;

	EQApplicationPacket *vetapp = new EQApplicationPacket(OP_VetRewardsAvaliable, (sizeof(InternalVeteranReward) * rewards.size()));
	uchar *data = vetapp->pBuffer;
	for(int i = 0; i < rewards.size(); ++i) {
		InternalVeteranReward *ivr = (InternalVeteranReward*)data;
		ivr->claim_id = rewards[i].id;
		ivr->number_available = rewards[i].amount;
		auto iter = zone->VeteranRewards.begin();
		for (;iter != zone->VeteranRewards.end(); ++iter)
			if((*iter).claim_id == rewards[i].id)
				break;

		if(iter != zone->VeteranRewards.end()) {
			InternalVeteranReward ivro = (*iter);
			ivr->claim_count = ivro.claim_count;
			for(int x = 0; x < ivro.claim_count; ++x) {
				ivr->items[x].item_id = ivro.items[x].item_id;
				ivr->items[x].charges = ivro.items[x].charges;
				strcpy(ivr->items[x].item_name, ivro.items[x].item_name);
			}
		}

		data += sizeof(InternalVeteranReward);
	}

	FastQueuePacket(&vetapp);
}

bool Client::TryReward(uint32 claim_id)
{
	// Make sure we have an open spot
	// Make sure we have it in our acct and count > 0
	// Make sure the entry was found
	// If we meet all the criteria:
	// Decrement our count by 1 if it > 1 delete if it == 1
	// Create our item in bag if necessary at the free inv slot
	// save
	uint32 free_slot = 0xFFFFFFFF;

	for (int i = EmuConstants::GENERAL_BEGIN; i <= EmuConstants::GENERAL_END; ++i) {
		ItemInst *item = GetInv().GetItem(i);
		if (!item) {
			free_slot = i;
			break;
		}
	}

	if (free_slot == 0xFFFFFFFF)
		return false;

	char errbuf[MYSQL_ERRMSG_SIZE];
	std::string query = StringFormat("SELECT amount FROM account_rewards "
					 "WHERE account_id = %i AND reward_id = %i",
					 AccountID(), claim_id);
	auto results = database.QueryDatabase(query);
	if (!results.Success())
		return false;

	if (results.RowCount() == 0)
		return false;

	auto row = results.begin();

	uint32 amt = atoi(row[0]);
	if (amt == 0)
		return false;

	auto iter = std::find_if(zone->VeteranRewards.begin(), zone->VeteranRewards.end(),
			[claim_id](const InternalVeteranReward &a) { return a.claim_id == claim_id; });

	if (iter == zone->VeteranRewards.end())
		return false;

	if (amt == 1) {
		query = StringFormat("DELETE FROM account_rewards "
				     "WHERE account_id = %i AND reward_id = %i",
				     AccountID(), claim_id);
		auto results = database.QueryDatabase(query);
	} else {
		query = StringFormat("UPDATE account_rewards SET amount = (amount-1) "
				     "WHERE account_id = %i AND reward_id = %i",
				     AccountID(), claim_id);
		auto results = database.QueryDatabase(query);
	}

<<<<<<< HEAD
	InternalVeteranReward ivr = (*iter);
	ItemInst *claim = database.CreateItemOld(ivr.items[0].item_id, ivr.items[0].charges);
	if(!claim) {
=======
	auto &ivr = (*iter);
	ItemInst *claim = database.CreateItem(ivr.items[0].item_id, ivr.items[0].charges);
	if (!claim) {
>>>>>>> a537981a
		Save();
		return true;
	}

	bool lore_conflict = CheckLoreConflict(claim->GetItem());

<<<<<<< HEAD
	for(int y = 1; y < 8; y++)
		if(ivr.items[y].item_id && claim->GetItem()->ItemClass == 1) {
			ItemInst *item_temp = database.CreateItemOld(ivr.items[y].item_id, ivr.items[y].charges);
			if(item_temp) {
				if(CheckLoreConflict(item_temp->GetItem())) {
=======
	for (int y = 1; y < 8; y++)
		if (ivr.items[y].item_id && claim->GetItem()->ItemClass == 1) {
			ItemInst *item_temp = database.CreateItem(ivr.items[y].item_id, ivr.items[y].charges);
			if (item_temp) {
				if (CheckLoreConflict(item_temp->GetItem())) {
>>>>>>> a537981a
					lore_conflict = true;
					DuplicateLoreMessage(ivr.items[y].item_id);
				}
				claim->PutItem(y - 1, *item_temp);
				safe_delete(item_temp);
			}
		}

	if (lore_conflict) {
		safe_delete(claim);
		return true;
	}

	PutItemInInventory(free_slot, *claim);
	SendItemPacket(free_slot, claim, ItemPacketTrade);
	safe_delete(claim);

	Save();
	return true;
}

uint32 Client::GetLDoNPointsTheme(uint32 t)
{
	switch(t)
	{
	case 1:
		return m_pp.ldon_points_guk;
	case 2:
		return m_pp.ldon_points_mir;
	case 3:
		return m_pp.ldon_points_mmc;
	case 4:
		return m_pp.ldon_points_ruj;
	case 5:
		return m_pp.ldon_points_tak;
	default:
		return 0;
	}
}

uint32 Client::GetLDoNWinsTheme(uint32 t)
{
	switch(t)
	{
	case 1:
		return m_pp.ldon_wins_guk;
	case 2:
		return m_pp.ldon_wins_mir;
	case 3:
		return m_pp.ldon_wins_mmc;
	case 4:
		return m_pp.ldon_wins_ruj;
	case 5:
		return m_pp.ldon_wins_tak;
	default:
		return 0;
	}
}

uint32 Client::GetLDoNLossesTheme(uint32 t)
{
	switch(t)
	{
	case 1:
		return m_pp.ldon_losses_guk;
	case 2:
		return m_pp.ldon_losses_mir;
	case 3:
		return m_pp.ldon_losses_mmc;
	case 4:
		return m_pp.ldon_losses_ruj;
	case 5:
		return m_pp.ldon_losses_tak;
	default:
		return 0;
	}
}

void Client::UpdateLDoNWins(uint32 t, int32 n)
{
	switch(t)
	{
	case 1:
		m_pp.ldon_wins_guk = n;
		break;
	case 2:
		m_pp.ldon_wins_mir = n;
		break;
	case 3:
		m_pp.ldon_wins_mmc = n;
		break;
	case 4:
		m_pp.ldon_wins_ruj = n;
		break;
	case 5:
		m_pp.ldon_wins_tak = n;
		break;
	default:
		return;
	}
}

void Client::UpdateLDoNLosses(uint32 t, int32 n)
{
	switch(t)
	{
	case 1:
		m_pp.ldon_losses_guk = n;
		break;
	case 2:
		m_pp.ldon_losses_mir = n;
		break;
	case 3:
		m_pp.ldon_losses_mmc = n;
		break;
	case 4:
		m_pp.ldon_losses_ruj = n;
		break;
	case 5:
		m_pp.ldon_losses_tak = n;
		break;
	default:
		return;
	}
}


void Client::SuspendMinion()
{
	NPC *CurrentPet = GetPet()->CastToNPC();

	int AALevel = GetAA(aaSuspendedMinion);

	if(AALevel == 0)
		return;

	if(GetLevel() < 62)
		return;

	if(!CurrentPet)
	{
		if(m_suspendedminion.SpellID > 0)
		{
			MakePoweredPet(m_suspendedminion.SpellID, spells[m_suspendedminion.SpellID].teleport_zone,
				m_suspendedminion.petpower, m_suspendedminion.Name, m_suspendedminion.size);

			CurrentPet = GetPet()->CastToNPC();

			if(!CurrentPet)
			{
				Message(13, "Failed to recall suspended minion.");
				return;
			}

			if(AALevel >= 2)
			{
				CurrentPet->SetPetState(m_suspendedminion.Buffs, m_suspendedminion.Items);

				CurrentPet->SendPetBuffsToClient();
			}
			CurrentPet->CalcBonuses();

			CurrentPet->SetHP(m_suspendedminion.HP);

			CurrentPet->SetMana(m_suspendedminion.Mana);

			Message_StringID(clientMessageTell, SUSPEND_MINION_UNSUSPEND, CurrentPet->GetCleanName());

			memset(&m_suspendedminion, 0, sizeof(struct PetInfo));
		}
		else
			return;

	}
	else
	{
		uint16 SpellID = CurrentPet->GetPetSpellID();

		if(SpellID)
		{
			if(m_suspendedminion.SpellID > 0)
			{
				Message_StringID(clientMessageError,ONLY_ONE_PET);

				return;
			}
			else if(CurrentPet->IsEngaged())
			{
				Message_StringID(clientMessageError,SUSPEND_MINION_FIGHTING);

				return;
			}
			else if(entity_list.Fighting(CurrentPet))
			{
				Message_StringID(clientMessageBlue,SUSPEND_MINION_HAS_AGGRO);
			}
			else
			{
				m_suspendedminion.SpellID = SpellID;

				m_suspendedminion.HP = CurrentPet->GetHP();;

				m_suspendedminion.Mana = CurrentPet->GetMana();
				m_suspendedminion.petpower = CurrentPet->GetPetPower();
				m_suspendedminion.size = CurrentPet->GetSize();

				if(AALevel >= 2)
					CurrentPet->GetPetState(m_suspendedminion.Buffs, m_suspendedminion.Items, m_suspendedminion.Name);
				else
					strn0cpy(m_suspendedminion.Name, CurrentPet->GetName(), 64); // Name stays even at rank 1

				Message_StringID(clientMessageTell, SUSPEND_MINION_SUSPEND, CurrentPet->GetCleanName());

				CurrentPet->Depop(false);

				SetPetID(0);
			}
		}
		else
		{
			Message_StringID(clientMessageError, ONLY_SUMMONED_PETS);

			return;
		}
	}
}

void Client::AddPVPPoints(uint32 Points)
{
	m_pp.PVPCurrentPoints += Points;
	m_pp.PVPCareerPoints += Points;

	Save();

	SendPVPStats();
}

void Client::AddCrystals(uint32 Radiant, uint32 Ebon)
{
	m_pp.currentRadCrystals += Radiant;
	m_pp.careerRadCrystals += Radiant;
	m_pp.currentEbonCrystals += Ebon;
	m_pp.careerEbonCrystals += Ebon;

	SaveCurrency();

	SendCrystalCounts();
}

// Processes a client request to inspect a SoF+ client's equipment.
void Client::ProcessInspectRequest(Client* requestee, Client* requester) {
	if(requestee && requester) {
		EQApplicationPacket* outapp = new EQApplicationPacket(OP_InspectAnswer, sizeof(InspectResponse_Struct));
		InspectResponse_Struct* insr = (InspectResponse_Struct*) outapp->pBuffer;
		insr->TargetID = requester->GetID();
		insr->playerid = requestee->GetID();

		const ItemData* item = nullptr;
		const ItemInst* inst = nullptr;
		int ornamentationAugtype = RuleI(Character, OrnamentationAugmentType);
		for(int16 L = 0; L <= 20; L++) {
			inst = requestee->GetInv().GetItem(L);

			if(inst) {
				item = inst->GetItem();
				if(item) {
					strcpy(insr->itemnames[L], item->Name);
					if (inst && inst->GetOrnamentationAug(ornamentationAugtype))
					{
						const ItemData *aug_item = inst->GetOrnamentationAug(ornamentationAugtype)->GetItem();
						insr->itemicons[L] = aug_item->Icon;
					}
					else if (inst && inst->GetOrnamentationIcon())
					{
						insr->itemicons[L] = inst->GetOrnamentationIcon();
					}					
					else 
					{
						insr->itemicons[L] = item->Icon;
					}
				}
				else
					insr->itemicons[L] = 0xFFFFFFFF;
			}
		}

		inst = requestee->GetInv().GetItem(MainPowerSource);

		if(inst) {
			item = inst->GetItem();
			if(item) {
				// we shouldn't do this..but, that's the way it's coded atm...
				// (this type of action should be handled exclusively in the client translator)
				strcpy(insr->itemnames[SoF::slots::MainPowerSource], item->Name);
				insr->itemicons[SoF::slots::MainPowerSource] = item->Icon;
			}
			else
				insr->itemicons[SoF::slots::MainPowerSource] = 0xFFFFFFFF;
		}

		inst = requestee->GetInv().GetItem(MainAmmo);

		if(inst) {
			item = inst->GetItem();
			if(item) {
				strcpy(insr->itemnames[SoF::slots::MainAmmo], item->Name);
				insr->itemicons[SoF::slots::MainAmmo] = item->Icon;
			}
			else
				insr->itemicons[SoF::slots::MainAmmo] = 0xFFFFFFFF;
		}

		strcpy(insr->text, requestee->GetInspectMessage().text);

		// There could be an OP for this..or not... (Ti clients are not processed here..this message is generated client-side)
		if(requestee->IsClient() && (requestee != requester)) { requestee->Message(0, "%s is looking at your equipment...", requester->GetName()); }

		requester->QueuePacket(outapp); // Send answer to requester
		safe_delete(outapp);
	}
}

void Client::GuildBankAck()
{
	EQApplicationPacket *outapp = new EQApplicationPacket(OP_GuildBank, sizeof(GuildBankAck_Struct));

	GuildBankAck_Struct *gbas = (GuildBankAck_Struct*) outapp->pBuffer;

	gbas->Action = GuildBankAcknowledge;

	FastQueuePacket(&outapp);
}

void Client::GuildBankDepositAck(bool Fail, int8 action)
{

	EQApplicationPacket *outapp = new EQApplicationPacket(OP_GuildBank, sizeof(GuildBankDepositAck_Struct));

	GuildBankDepositAck_Struct *gbdas = (GuildBankDepositAck_Struct*) outapp->pBuffer;

	gbdas->Action = action;

	gbdas->Fail = Fail ? 1 : 0;

	FastQueuePacket(&outapp);
}

void Client::ClearGuildBank()
{
	EQApplicationPacket *outapp = new EQApplicationPacket(OP_GuildBank, sizeof(GuildBankClear_Struct));

	GuildBankClear_Struct *gbcs = (GuildBankClear_Struct*) outapp->pBuffer;

	gbcs->Action = GuildBankBulkItems;
	gbcs->DepositAreaCount = 0;
	gbcs->MainAreaCount = 0;

	FastQueuePacket(&outapp);
}

void Client::SendGroupCreatePacket()
{
	// For SoD and later clients, this is sent the Group Leader upon initial creation of the group
	//
	EQApplicationPacket *outapp=new EQApplicationPacket(OP_GroupUpdateB, 32 + strlen(GetName()));

	char *Buffer = (char *)outapp->pBuffer;
	// Header
	VARSTRUCT_ENCODE_TYPE(uint32, Buffer, 0);
	VARSTRUCT_ENCODE_TYPE(uint32, Buffer, 1);
	VARSTRUCT_ENCODE_TYPE(uint8, Buffer, 0);	// Null Leader name

	VARSTRUCT_ENCODE_TYPE(uint32, Buffer, 0);	// Member 0
	VARSTRUCT_ENCODE_STRING(Buffer, GetName());
	VARSTRUCT_ENCODE_TYPE(uint8, Buffer, 0);
	VARSTRUCT_ENCODE_TYPE(uint8, Buffer, 0);
	VARSTRUCT_ENCODE_TYPE(uint8, Buffer, 0);	// This is a string
	VARSTRUCT_ENCODE_TYPE(uint32, Buffer, GetLevel());
	VARSTRUCT_ENCODE_TYPE(uint8, Buffer, 0);
	VARSTRUCT_ENCODE_TYPE(uint32, Buffer, 0);
	VARSTRUCT_ENCODE_TYPE(uint32, Buffer, 0);
	VARSTRUCT_ENCODE_TYPE(uint16, Buffer, 0);

	FastQueuePacket(&outapp);
}

void Client::SendGroupLeaderChangePacket(const char *LeaderName)
{
	// For SoD and later, send name of Group Leader to this client

	EQApplicationPacket *outapp=new EQApplicationPacket(OP_GroupLeaderChange, sizeof(GroupLeaderChange_Struct));

	GroupLeaderChange_Struct *glcs = (GroupLeaderChange_Struct*)outapp->pBuffer;

	strn0cpy(glcs->LeaderName, LeaderName, sizeof(glcs->LeaderName));

	FastQueuePacket(&outapp);
}

void Client::SendGroupJoinAcknowledge()
{
	// For SoD and later, This produces the 'You have joined the group' message.
	EQApplicationPacket* outapp=new EQApplicationPacket(OP_GroupAcknowledge, 4);
	FastQueuePacket(&outapp);
}

void Client::SendAdventureError(const char *error)
{
	size_t error_size = strlen(error);
	EQApplicationPacket* outapp = new EQApplicationPacket(OP_AdventureInfo, (error_size + 2));
	strn0cpy((char*)outapp->pBuffer, error, error_size);
	FastQueuePacket(&outapp);
}

void Client::SendAdventureDetails()
{
	if(adv_data)
	{
		ServerSendAdventureData_Struct *ad = (ServerSendAdventureData_Struct*)adv_data;
		EQApplicationPacket* outapp = new EQApplicationPacket(OP_AdventureData, sizeof(AdventureRequestResponse_Struct));
		AdventureRequestResponse_Struct *arr = (AdventureRequestResponse_Struct*)outapp->pBuffer;
		arr->unknown000 = 0xBFC40100;
		arr->unknown2080 = 0x0A;
		arr->risk = ad->risk;
		strcpy(arr->text, ad->text);

		if(ad->time_to_enter != 0)
		{
			arr->timetoenter = ad->time_to_enter;
		}
		else
		{
			arr->timeleft = ad->time_left;
		}

		if(ad->zone_in_id == zone->GetZoneID())
		{
			arr->y = ad->x;
			arr->x = ad->y;
			arr->showcompass = 1;
		}
		FastQueuePacket(&outapp);

		SendAdventureCount(ad->count, ad->total);
	}
	else
	{
		ServerSendAdventureData_Struct *ad = (ServerSendAdventureData_Struct*)adv_data;
		EQApplicationPacket* outapp = new EQApplicationPacket(OP_AdventureData, sizeof(AdventureRequestResponse_Struct));
		FastQueuePacket(&outapp);
	}
}

void Client::SendAdventureCount(uint32 count, uint32 total)
{
	EQApplicationPacket* outapp = new EQApplicationPacket(OP_AdventureUpdate, sizeof(AdventureCountUpdate_Struct));
	AdventureCountUpdate_Struct *acu = (AdventureCountUpdate_Struct*)outapp->pBuffer;
	acu->current = count;
	acu->total = total;
	FastQueuePacket(&outapp);
}

void Client::NewAdventure(int id, int theme, const char *text, int member_count, const char *members)
{
	size_t text_size = strlen(text);
	EQApplicationPacket* outapp = new EQApplicationPacket(OP_AdventureDetails, text_size + 2);
	strn0cpy((char*)outapp->pBuffer, text, text_size);
	FastQueuePacket(&outapp);

	adv_requested_id = id;
	adv_requested_theme = theme;
	safe_delete_array(adv_requested_data);
	adv_requested_member_count = member_count;
	adv_requested_data = new char[64 * member_count];
	memcpy(adv_requested_data, members, (64 * member_count));
}

void Client::ClearPendingAdventureData()
{
	adv_requested_id = 0;
	adv_requested_theme = 0;
	safe_delete_array(adv_requested_data);
	adv_requested_member_count = 0;
}

bool Client::IsOnAdventure()
{
	if(adv_data)
	{
		ServerSendAdventureData_Struct *ad = (ServerSendAdventureData_Struct*)adv_data;
		if(ad->zone_in_id == 0)
		{
			return false;
		}
		else
		{
			return true;
		}
	}
	return false;
}

void Client::LeaveAdventure()
{
	if(!GetPendingAdventureLeave())
	{
		PendingAdventureLeave();
		ServerPacket *pack = new ServerPacket(ServerOP_AdventureLeave, 64);
		strcpy((char*)pack->pBuffer, GetName());
		pack->Deflate();
		worldserver.SendPacket(pack);
		delete pack;
	}
}

void Client::ClearCurrentAdventure()
{
	if(adv_data)
	{
		ServerSendAdventureData_Struct* ds = (ServerSendAdventureData_Struct*)adv_data;
		if(ds->finished_adventures > 0)
		{
			ds->instance_id = 0;
			ds->risk = 0;
			memset(ds->text, 0, 512);
			ds->time_left = 0;
			ds->time_to_enter = 0;
			ds->x = 0;
			ds->y = 0;
			ds->zone_in_id = 0;
			ds->zone_in_object = 0;
		}
		else
		{
			safe_delete(adv_data);
		}

		SendAdventureError("You are not currently assigned to an adventure.");
	}
}

void Client::AdventureFinish(bool win, int theme, int points)
{
	UpdateLDoNPoints(points, theme);
	EQApplicationPacket* outapp = new EQApplicationPacket(OP_AdventureFinish, sizeof(AdventureFinish_Struct));
	AdventureFinish_Struct *af = (AdventureFinish_Struct*)outapp->pBuffer;
	af->win_lose = win ? 1 : 0;
	af->points = points;
	FastQueuePacket(&outapp);
}

void Client::CheckLDoNHail(Mob *target)
{
	if(!zone->adv_data)
	{
		return;
	}

	if(!target || !target->IsNPC())
	{
		return;
	}

	if(target->GetOwnerID() != 0)
	{
		return;
	}

	ServerZoneAdventureDataReply_Struct* ds = (ServerZoneAdventureDataReply_Struct*)zone->adv_data;
	if(ds->type != Adventure_Rescue)
	{
		return;
	}

	if(ds->data_id != target->GetNPCTypeID())
	{
		return;
	}

	if(entity_list.CheckNPCsClose(target) != 0)
	{
		target->Say("You're here to save me? I couldn't possibly risk leaving yet. There are "
			"far too many of those horrid things out there waiting to recapture me! Please get"
			" rid of some more of those vermin and then we can try to leave.");
		return;
	}

	Mob *pet = GetPet();
	if(pet)
	{
		if(pet->GetPetType() == petCharmed)
		{
			pet->BuffFadeByEffect(SE_Charm);
		}
		else if(pet->GetPetType() == petNPCFollow)
		{
			pet->SetOwnerID(0);
		}
		else
		{
			pet->Depop();
		}
	}

	SetPet(target);
	target->SetOwnerID(GetID());
	target->Say("Wonderful! Someone to set me free! I feared for my life for so long,"
		" never knowing when they might choose to end my life. Now that you're here though"
		" I can rest easy. Please help me find my way out of here as soon as you can"
		" I'll stay close behind you!");
}

void Client::CheckEmoteHail(Mob *target, const char* message)
{
	if(
		(message[0] != 'H'	&&
		message[0] != 'h')	||
		message[1] != 'a'	||
		message[2] != 'i'	||
		message[3] != 'l'){
		return;
	}

	if(!target || !target->IsNPC())
	{
		return;
	}

	if(target->GetOwnerID() != 0)
	{
		return;
	}
	uint16 emoteid = target->GetEmoteID();
	if(emoteid != 0)
		target->CastToNPC()->DoNPCEmote(HAILED,emoteid);
}

void Client::MarkSingleCompassLoc(float in_x, float in_y, float in_z, uint8 count)
{

	EQApplicationPacket* outapp = new EQApplicationPacket(OP_DzCompass, sizeof(ExpeditionInfo_Struct) + sizeof(ExpeditionCompassEntry_Struct) * count);
	ExpeditionCompass_Struct *ecs = (ExpeditionCompass_Struct*)outapp->pBuffer;
	//ecs->clientid = GetID();
	ecs->count = count;

	if (count) {
		ecs->entries[0].x = in_x;
		ecs->entries[0].y = in_y;
		ecs->entries[0].z = in_z;
	}

	FastQueuePacket(&outapp);
	safe_delete(outapp);
}

void Client::SendZonePoints()
{
	int count = 0;
	LinkedListIterator<ZonePoint*> iterator(zone->zone_point_list);
	iterator.Reset();
	while(iterator.MoreElements())
	{
		ZonePoint* data = iterator.GetData();
		if(GetClientVersionBit() & data->client_version_mask)
		{
			count++;
		}
		iterator.Advance();
	}

	uint32 zpsize = sizeof(ZonePoints) + ((count + 1) * sizeof(ZonePoint_Entry));
	EQApplicationPacket* outapp = new EQApplicationPacket(OP_SendZonepoints, zpsize);
	ZonePoints* zp = (ZonePoints*)outapp->pBuffer;
	zp->count = count;

	int i = 0;
	iterator.Reset();
	while(iterator.MoreElements())
	{
		ZonePoint* data = iterator.GetData();
		if(GetClientVersionBit() & data->client_version_mask)
		{
			zp->zpe[i].iterator = data->number;
			zp->zpe[i].x = data->target_x;
			zp->zpe[i].y = data->target_y;
			zp->zpe[i].z = data->target_z;
			zp->zpe[i].heading = data->target_heading;
			zp->zpe[i].zoneid = data->target_zone_id;
			zp->zpe[i].zoneinstance = data->target_zone_instance;
			i++;
		}
		iterator.Advance();
	}
	FastQueuePacket(&outapp);
}

void Client::SendTargetCommand(uint32 EntityID)
{
	EQApplicationPacket* outapp = new EQApplicationPacket(OP_TargetCommand, sizeof(ClientTarget_Struct));
	ClientTarget_Struct *cts = (ClientTarget_Struct*)outapp->pBuffer;
	cts->new_target = EntityID;
	FastQueuePacket(&outapp);
}

void Client::LocateCorpse()
{
	Corpse *ClosestCorpse = nullptr;
	if(!GetTarget())
		ClosestCorpse = entity_list.GetClosestCorpse(this, nullptr);
	else if(GetTarget()->IsCorpse())
		ClosestCorpse = entity_list.GetClosestCorpse(this, GetTarget()->CastToCorpse()->GetOwnerName());
	else
		ClosestCorpse = entity_list.GetClosestCorpse(this, GetTarget()->GetCleanName());

	if(ClosestCorpse)
	{
		Message_StringID(MT_Spells, SENSE_CORPSE_DIRECTION);
		SetHeading(CalculateHeadingToTarget(ClosestCorpse->GetX(), ClosestCorpse->GetY()));
		SetTarget(ClosestCorpse);
		SendTargetCommand(ClosestCorpse->GetID());
		SendPosUpdate(2);
	}
	else if(!GetTarget())
		Message_StringID(clientMessageError, SENSE_CORPSE_NONE);
	else
		Message_StringID(clientMessageError, SENSE_CORPSE_NOT_NAME);
}

void Client::NPCSpawn(NPC *target_npc, const char *identifier, uint32 extra)
{
	if (!target_npc || !identifier)
		return;

	std::string id = identifier;
	for(int i = 0; i < id.length(); ++i)
	{
		id[i] = tolower(id[i]);
	}

	if (id == "create") {
		// extra tries to create the npc_type ID within the range for the current zone (zone_id * 1000)
		database.NPCSpawnDB(0, zone->GetShortName(), zone->GetInstanceVersion(), this, target_npc->CastToNPC(), extra);
	}
	else if (id == "add") {
		// extra sets the respawn timer for add
		database.NPCSpawnDB(1, zone->GetShortName(), zone->GetInstanceVersion(), this, target_npc->CastToNPC(), extra);
	}
	else if (id == "update") {
		database.NPCSpawnDB(2, zone->GetShortName(), zone->GetInstanceVersion(), this, target_npc->CastToNPC());
	}
	else if (id == "remove") {
		database.NPCSpawnDB(3, zone->GetShortName(), zone->GetInstanceVersion(), this, target_npc->CastToNPC());
		target_npc->Depop(false);
	}
	else if (id == "delete") {
		database.NPCSpawnDB(4, zone->GetShortName(), zone->GetInstanceVersion(), this, target_npc->CastToNPC());
		target_npc->Depop(false);
	}
	else {
		return;
	}
}

bool Client::IsDraggingCorpse(uint16 CorpseID)
{
	for (auto It = DraggedCorpses.begin(); It != DraggedCorpses.end(); ++It) {
		if (It->second == CorpseID)
			return true;
	}

	return false;
}

void Client::DragCorpses()
{
	for (auto It = DraggedCorpses.begin(); It != DraggedCorpses.end(); ++It) {
		Mob *corpse = entity_list.GetMob(It->second);

		if (corpse && corpse->IsPlayerCorpse() &&
				(DistanceSquaredNoZ(m_Position, corpse->GetPosition()) <= RuleR(Character, DragCorpseDistance)))
			continue;

		if (!corpse || !corpse->IsPlayerCorpse() ||
				corpse->CastToCorpse()->IsBeingLooted() ||
				!corpse->CastToCorpse()->Summon(this, false, false)) {
			Message_StringID(MT_DefaultText, CORPSEDRAG_STOP);
			It = DraggedCorpses.erase(It);
		}
	}
}

void Client::Doppelganger(uint16 spell_id, Mob *target, const char *name_override, int pet_count, int pet_duration)
{
	if(!target || !IsValidSpell(spell_id) || this->GetID() == target->GetID())
		return;

	PetRecord record;
	if(!database.GetPetEntry(spells[spell_id].teleport_zone, &record))
	{
		Log.Out(Logs::General, Logs::Error, "Unknown doppelganger spell id: %d, check pets table", spell_id);
		Message(13, "Unable to find data for pet %s", spells[spell_id].teleport_zone);
		return;
	}

	AA_SwarmPet pet;
	pet.count = pet_count;
	pet.duration = pet_duration;
	pet.npc_id = record.npc_type;

	NPCType *made_npc = nullptr;

	const NPCType *npc_type = database.LoadNPCTypesData(pet.npc_id);
	if(npc_type == nullptr) {
		Log.Out(Logs::General, Logs::Error, "Unknown npc type for doppelganger spell id: %d", spell_id);
		Message(0,"Unable to find pet!");
		return;
	}
	// make a custom NPC type for this
	made_npc = new NPCType;
	memcpy(made_npc, npc_type, sizeof(NPCType));

	strcpy(made_npc->name, name_override);
	made_npc->level = GetLevel();
	made_npc->race = GetRace();
	made_npc->gender = GetGender();
	made_npc->size = GetSize();
	made_npc->AC = GetAC();
	made_npc->STR = GetSTR();
	made_npc->STA = GetSTA();
	made_npc->DEX = GetDEX();
	made_npc->AGI = GetAGI();
	made_npc->MR = GetMR();
	made_npc->FR = GetFR();
	made_npc->CR = GetCR();
	made_npc->DR = GetDR();
	made_npc->PR = GetPR();
	made_npc->Corrup = GetCorrup();
	made_npc->PhR = GetPhR();
	// looks
	made_npc->texture = GetEquipmentMaterial(MaterialChest);
	made_npc->helmtexture = GetEquipmentMaterial(MaterialHead);
	made_npc->haircolor = GetHairColor();
	made_npc->beardcolor = GetBeardColor();
	made_npc->eyecolor1 = GetEyeColor1();
	made_npc->eyecolor2 = GetEyeColor2();
	made_npc->hairstyle = GetHairStyle();
	made_npc->luclinface = GetLuclinFace();
	made_npc->beard = GetBeard();
	made_npc->drakkin_heritage = GetDrakkinHeritage();
	made_npc->drakkin_tattoo = GetDrakkinTattoo();
	made_npc->drakkin_details = GetDrakkinDetails();
	made_npc->d_melee_texture1 = GetEquipmentMaterial(MaterialPrimary);
	made_npc->d_melee_texture2 = GetEquipmentMaterial(MaterialSecondary);
	for (int i = EmuConstants::MATERIAL_BEGIN; i <= EmuConstants::MATERIAL_END; i++)	{
		made_npc->armor_tint[i] = GetEquipmentColor(i);
	}
	made_npc->loottable_id = 0;

	npc_type = made_npc;

	int summon_count = 0;
	summon_count = pet.count;

	if(summon_count > MAX_SWARM_PETS)
		summon_count = MAX_SWARM_PETS;

	static const glm::vec2 swarmPetLocations[MAX_SWARM_PETS] = {
		glm::vec2(5, 5), glm::vec2(-5, 5), glm::vec2(5, -5), glm::vec2(-5, -5),
		glm::vec2(10, 10), glm::vec2(-10, 10), glm::vec2(10, -10), glm::vec2(-10, -10),
		glm::vec2(8, 8), glm::vec2(-8, 8), glm::vec2(8, -8), glm::vec2(-8, -8)
	};

	while(summon_count > 0) {
		NPCType *npc_dup = nullptr;
		if(made_npc != nullptr) {
			npc_dup = new NPCType;
			memcpy(npc_dup, made_npc, sizeof(NPCType));
		}

		NPC* npca = new NPC(
				(npc_dup!=nullptr)?npc_dup:npc_type,	//make sure we give the NPC the correct data pointer
				0,
				GetPosition() + glm::vec4(swarmPetLocations[summon_count], 0.0f, 0.0f),
				FlyMode3);

		if(!npca->GetSwarmInfo()){
			AA_SwarmPetInfo* nSI = new AA_SwarmPetInfo;
			npca->SetSwarmInfo(nSI);
			npca->GetSwarmInfo()->duration = new Timer(pet_duration*1000);
		}
		else{
			npca->GetSwarmInfo()->duration->Start(pet_duration*1000);
		}

		npca->GetSwarmInfo()->owner_id = GetID();

		// Give the pets alittle more agro than the caster and then agro them on the target
		target->AddToHateList(npca, (target->GetHateAmount(this) + 100), (target->GetDamageAmount(this) + 100));
		npca->AddToHateList(target, 1000, 1000);
		npca->GetSwarmInfo()->target = target->GetID();

		//we allocated a new NPC type object, give the NPC ownership of that memory
		if(npc_dup != nullptr)
			npca->GiveNPCTypeData(npc_dup);

		entity_list.AddNPC(npca);
		summon_count--;
	}
}

void Client::AssignToInstance(uint16 instance_id)
{
	database.AddClientToInstance(instance_id, CharacterID());
}

void Client::RemoveFromInstance(uint16 instance_id)
{
	database.RemoveClientFromInstance(instance_id, CharacterID());
}

void Client::SendStatsWindow(Client* client, bool use_window)
{
	// Define the types of page breaks we need
	std::string indP = "&nbsp;";
	std::string indS = "&nbsp;&nbsp;&nbsp;&nbsp;&nbsp;&nbsp;&nbsp;&nbsp;&nbsp;&nbsp;";
	std::string indM = "&nbsp;&nbsp;&nbsp;&nbsp;&nbsp;&nbsp;&nbsp;&nbsp;&nbsp;&nbsp;&nbsp;&nbsp;&nbsp;&nbsp;&nbsp;&nbsp;&nbsp;&nbsp;&nbsp;&nbsp;&nbsp;&nbsp;&nbsp;&nbsp;&nbsp;&nbsp;";
	std::string indL = "&nbsp;&nbsp;&nbsp;&nbsp;&nbsp;&nbsp;&nbsp;&nbsp;&nbsp;&nbsp;&nbsp;&nbsp;&nbsp;&nbsp;&nbsp;&nbsp;&nbsp;&nbsp;&nbsp;&nbsp;&nbsp;&nbsp;&nbsp;&nbsp;&nbsp;&nbsp;&nbsp;&nbsp;&nbsp;&nbsp;&nbsp;&nbsp;&nbsp;";
	std::string div = " | ";

	std::string color_red = "<c \"#993333\">";
	std::string color_blue = "<c \"#9999FF\">";
	std::string color_green = "<c \"#33FF99\">";
	std::string bright_green = "<c \"#7CFC00\">";
	std::string bright_red = "<c \"#FF0000\">";
	std::string heroic_color = "<c \"#d6b228\"> +";

	// Set Class
	std::string class_Name = itoa(GetClass());
	std::string class_List[] = { "WAR", "CLR", "PAL", "RNG", "SHD", "DRU", "MNK", "BRD", "ROG", "SHM", "NEC", "WIZ", "MAG", "ENC", "BST", "BER" };

	if(GetClass() < 17 && GetClass() > 0) { class_Name = class_List[GetClass()-1]; }

	// Race
	std::string race_Name = itoa(GetRace());
	switch(GetRace())
	{
		case 1: race_Name = "Human";		break;
		case 2:	race_Name = "Barbarian";	break;
		case 3:	race_Name = "Erudite";		break;
		case 4:	race_Name = "Wood Elf";		break;
		case 5:	race_Name = "High Elf";		break;
		case 6:	race_Name = "Dark Elf";		break;
		case 7:	race_Name = "Half Elf";		break;
		case 8:	race_Name = "Dwarf";		break;
		case 9:	race_Name = "Troll";		break;
		case 10: race_Name = "Ogre";		break;
		case 11: race_Name = "Halfing";		break;
		case 12: race_Name = "Gnome";		break;
		case 128: race_Name = "Iksar";		break;
		case 130: race_Name = "Vah Shir";	break;
		case 330: race_Name = "Froglok";	break;
		case 522: race_Name = "Drakkin";	break;
		default: break;
	}
	/*##########################################################
	^^^^^^^^^^^^^^^^^^^^^^^^^^^^^^^^^^^^^^^^^^^^^^^^^^^^^^^^^^
		H/M/E String
	^^^^^^^^^^^^^^^^^^^^^^^^^^^^^^^^^^^^^^^^^^^^^^^^^^^^^^^^^^
	##########################################################*/
	std::string HME_row = "";
	//Loop Variables
	/*===========================*/
	std::string		cur_field = "";
	std::string		total_field = "";
	std::string		cur_name = "";
	std::string		cur_spacing = "";
	std::string		cur_color = "";

	int				hme_rows = 3; // Rows in display
	int				max_HME_value_len = 9; // 9 digits in the displayed value

	for(int hme_row_counter = 0; hme_row_counter < hme_rows; hme_row_counter++)
	{
		switch(hme_row_counter) {
			case 0: {
				cur_name = " H: ";
				cur_field = itoa(GetHP());
				total_field = itoa(GetMaxHP());
				break;
			}
			case 1: {
				if(CalcMaxMana() > 0) {
					cur_name = " M: ";
					cur_field = itoa(GetMana());
					total_field = itoa(CalcMaxMana());
				}
				else { continue; }

				break;
			}
			case 2: {
				cur_name = " E: ";
				cur_field = itoa(GetEndurance());
				total_field = itoa(GetMaxEndurance());
				break;
			}
			default: { break; }
		}
		if(cur_field.compare(total_field) == 0) { cur_color = bright_green; }
		else { cur_color = bright_red; }

		cur_spacing.clear();
		for(int a = cur_field.size(); a < max_HME_value_len; a++) { cur_spacing += " ."; }

		HME_row += indM + cur_name + cur_spacing + cur_color + cur_field + "</c> / " + total_field + "<br>";
	}
	/*##########################################################
	^^^^^^^^^^^^^^^^^^^^^^^^^^^^^^^^^^^^^^^^^^^^^^^^^^^^^^^^^^
		Regen String
	^^^^^^^^^^^^^^^^^^^^^^^^^^^^^^^^^^^^^^^^^^^^^^^^^^^^^^^^^^
	##########################################################*/
	std::string regen_string;
	//Loop Variables
	/*===========================*/
	std::string		regen_row_header = "";
	std::string		regen_row_color = "";
	std::string		base_regen_field = "";
	std::string		base_regen_spacing = "";
	std::string		item_regen_field = "";
	std::string		item_regen_spacing = "";
	std::string		cap_regen_field = "";
	std::string		cap_regen_spacing = "";
	std::string		spell_regen_field = "";
	std::string		spell_regen_spacing = "";
	std::string		aa_regen_field = "";
	std::string		aa_regen_spacing = "";
	std::string		total_regen_field = "";
	int		regen_rows = 3; // Number of rows
	int		max_regen_value_len = 5; // 5 digits in the displayed value(larger values will not get cut off, this is just a baseline)

	for(int regen_row_counter = 0; regen_row_counter < regen_rows; regen_row_counter++)
	{
		switch(regen_row_counter)
		{
			case 0: {
				regen_row_header = "H: ";
				regen_row_color = color_red;

				base_regen_field = itoa(LevelRegen());
				item_regen_field = itoa(itembonuses.HPRegen);
				cap_regen_field = itoa(CalcHPRegenCap());
				spell_regen_field = itoa(spellbonuses.HPRegen);
				aa_regen_field = itoa(aabonuses.HPRegen);
				total_regen_field = itoa(CalcHPRegen());
				break;
			}
			case 1: {
				if(CalcMaxMana() > 0) {
					regen_row_header = "M: ";
					regen_row_color = color_blue;

					base_regen_field = itoa(CalcBaseManaRegen());
					item_regen_field = itoa(itembonuses.ManaRegen);
					cap_regen_field = itoa(CalcManaRegenCap());
					spell_regen_field = itoa(spellbonuses.ManaRegen);
					aa_regen_field = itoa(aabonuses.ManaRegen);
					total_regen_field = itoa(CalcManaRegen());
				}
				else { continue; }
				break;
			}
			case 2: {
				regen_row_header = "E: ";
				regen_row_color = color_green;

				base_regen_field = itoa(((GetLevel() * 4 / 10) + 2));
				item_regen_field = itoa(itembonuses.EnduranceRegen);
				cap_regen_field = itoa(CalcEnduranceRegenCap());
				spell_regen_field = itoa(spellbonuses.EnduranceRegen);
				aa_regen_field = itoa(aabonuses.EnduranceRegen);
				total_regen_field = itoa(CalcEnduranceRegen());
				break;
			}
			default: { break; }
		}

		base_regen_spacing.clear();
		item_regen_spacing.clear();
		cap_regen_spacing.clear();
		spell_regen_spacing.clear();
		aa_regen_spacing.clear();

		for(int b = base_regen_field.size(); b < max_regen_value_len; b++) { base_regen_spacing += " ."; }
		for(int b = item_regen_field.size(); b < max_regen_value_len; b++) { item_regen_spacing += " ."; }
		for(int b = cap_regen_field.size(); b < max_regen_value_len; b++) { cap_regen_spacing += " ."; }
		for(int b = spell_regen_field.size(); b < max_regen_value_len; b++) { spell_regen_spacing += " ."; }
		for(int b = aa_regen_field.size(); b < max_regen_value_len; b++) { aa_regen_spacing += " ."; }

		regen_string += indS + regen_row_color + regen_row_header + base_regen_spacing + base_regen_field;
		regen_string += div + item_regen_spacing + item_regen_field + " (" + cap_regen_field;
		regen_string += ") " + cap_regen_spacing + div + spell_regen_spacing + spell_regen_field;
		regen_string += div + aa_regen_spacing + aa_regen_field + div + total_regen_field + "</c><br>";
	}
	/*##########################################################
	^^^^^^^^^^^^^^^^^^^^^^^^^^^^^^^^^^^^^^^^^^^^^^^^^^^^^^^^^^
		Stat String
	^^^^^^^^^^^^^^^^^^^^^^^^^^^^^^^^^^^^^^^^^^^^^^^^^^^^^^^^^^
	##########################################################*/
	std::string stat_field = "";
	//Loop Variables
	/*===========================*/
	//first field(stat)
	std::string		a_stat = "";;
	std::string		a_stat_name = "";
	std::string		a_stat_spacing = "";
	//second field(heroic stat)
	std::string		h_stat = "";
	std::string		h_stat_spacing = "";
	//third field(resist)
	std::string		a_resist = "";
	std::string		a_resist_name = "";
	std::string		a_resist_spacing = "";
	//fourth field(heroic resist)
	std::string		h_resist_field = "";

	int				stat_rows = 7; // Number of rows
	int				max_stat_value_len = 3; // 3 digits in the displayed value

	for(int stat_row_counter = 0; stat_row_counter < stat_rows; stat_row_counter++)
	{
		switch(stat_row_counter) {
			case 0: {
				a_stat_name = " STR: ";
				a_resist_name = "MR: ";
				a_stat = itoa(GetSTR());
				h_stat = itoa(GetHeroicSTR());
				a_resist = itoa(GetMR());
				h_resist_field = itoa(GetHeroicMR());
				break;
			}
			case 1: {
				a_stat_name = " STA: ";
				a_resist_name = "CR: ";
				a_stat = itoa(GetSTA());
				h_stat = itoa(GetHeroicSTA());
				a_resist = itoa(GetCR());
				h_resist_field = itoa(GetHeroicCR());
				break;
			}
			case 2: {
				a_stat_name = " AGI : ";
				a_resist_name = "FR: ";
				a_stat = itoa(GetAGI());
				h_stat = itoa(GetHeroicAGI());
				a_resist = itoa(GetFR());
				h_resist_field = itoa(GetHeroicFR());
				break;
			}
			case 3: {
				a_stat_name = " DEX: ";
				a_resist_name = "PR: ";
				a_stat = itoa(GetDEX());
				h_stat = itoa(GetHeroicDEX());
				a_resist = itoa(GetPR());
				h_resist_field = itoa(GetHeroicPR());
				break;
			}
			case 4: {
				a_stat_name = " INT : ";
				a_resist_name = "DR: ";
				a_stat = itoa(GetINT());
				h_stat = itoa(GetHeroicINT());
				a_resist = itoa(GetDR());
				h_resist_field = itoa(GetHeroicDR());
				break;
			}
			case 5: {
				a_stat_name = " WIS: ";
				a_resist_name = "Cp: ";
				a_stat = itoa(GetWIS());
				h_stat = itoa(GetHeroicWIS());
				a_resist = itoa(GetCorrup());
				h_resist_field = itoa(GetHeroicCorrup());
				break;
			}
			case 6: {
				a_stat_name = " CHA: ";
				a_resist_name = "PhR: "; // Not implemented for clients yet
				a_stat = itoa(GetCHA());
				h_stat = itoa(GetHeroicCHA());
				a_resist = itoa(GetPhR());
				h_resist_field = itoa(GetHeroicPhR());
				break;
			}
			default: { break; }
		}

		a_stat_spacing.clear();
		h_stat_spacing.clear();
		a_resist_spacing.clear();

		for(int a = a_stat.size(); a < max_stat_value_len; a++) { a_stat_spacing += " . "; }
		for(int h = h_stat.size(); h < 20; h++) { h_stat_spacing += " . "; }
		for(int h = a_resist.size(); h < max_stat_value_len; h++) { a_resist_spacing += " . "; }

		stat_field += indP + a_stat_name + a_stat_spacing + a_stat + heroic_color + h_stat + "</c>";
		stat_field += h_stat_spacing + a_resist_name + a_resist_spacing + a_resist + heroic_color + h_resist_field + "</c>";
		if(stat_row_counter < 6) {
			stat_field += "<br>";
		}
	}
	/*##########################################################
	^^^^^^^^^^^^^^^^^^^^^^^^^^^^^^^^^^^^^^^^^^^^^^^^^^^^^^^^^^
		Mod2 String
	^^^^^^^^^^^^^^^^^^^^^^^^^^^^^^^^^^^^^^^^^^^^^^^^^^^^^^^^^^
	##########################################################*/
	std::string mod2_field = "";
	//Loop Variables
	/*===========================*/
	std::string		mod2a = "";
	std::string		mod2a_name = "";
	std::string		mod2a_spacing = "";
	std::string		mod2a_cap = "";
	std::string		mod_row_spacing = "";
	std::string		mod2b = "";
	std::string		mod2b_name = "";
	std::string		mod2b_spacing = "";
	std::string		mod2b_cap = "";
	int				mod2a_space_count;
	int				mod2b_space_count;

	int		mod2_rows = 4;
	int		max_mod2_value_len = 3; // 3 digits in the displayed value

	for(int mod2_row_counter = 0; mod2_row_counter < mod2_rows; mod2_row_counter++)
	{
		switch (mod2_row_counter)
		{
			case 0: {
				mod2a_name = "Avoidance: ";
				mod2b_name = "Combat Effects: ";
				mod2a = itoa(GetAvoidance());
				mod2a_cap = itoa(RuleI(Character, ItemAvoidanceCap));
				mod2b = itoa(GetCombatEffects());
				mod2b_cap = itoa(RuleI(Character, ItemCombatEffectsCap));
				mod2a_space_count = 2;
				mod2b_space_count = 0;
				break;
			}
			case 1: {
				mod2a_name = "Accuracy: ";
				mod2b_name = "Strike Through: ";
				mod2a = itoa(GetAccuracy());
				mod2a_cap = itoa(RuleI(Character, ItemAccuracyCap));
				mod2b = itoa(GetStrikeThrough());
				mod2b_cap = itoa(RuleI(Character, ItemStrikethroughCap));
				mod2a_space_count = 3;
				mod2b_space_count = 1;
				break;
			}
			case 2: {
				mod2a_name = "Shielding: ";
				mod2b_name = "Spell Shielding: ";
				mod2a = itoa(GetShielding());
				mod2a_cap = itoa(RuleI(Character, ItemShieldingCap));
				mod2b = itoa(GetSpellShield());
				mod2b_cap = itoa(RuleI(Character, ItemSpellShieldingCap));
				mod2a_space_count = 2;
				mod2b_space_count = 1;
				break;
			}
			case 3: {
				mod2a_name = "Stun Resist: ";
				mod2b_name = "DoT Shielding: ";
				mod2a = itoa(GetStunResist());
				mod2a_cap = itoa(RuleI(Character, ItemStunResistCap));
				mod2b = itoa(GetDoTShield());
				mod2b_cap = itoa(RuleI(Character, ItemDoTShieldingCap));
				mod2a_space_count = 0;
				mod2b_space_count = 2;
				break;
			}
		}

		mod2a_spacing.clear();
		mod_row_spacing.clear();
		mod2b_spacing.clear();

		for(int a = mod2a.size(); a < (max_mod2_value_len + mod2a_space_count); a++) { mod2a_spacing += " . "; }
		for(int a = mod2a_cap.size(); a < 6 ; a++) { mod_row_spacing += " . "; }
		for(int a = mod2b.size(); a < (max_mod2_value_len + mod2b_space_count); a++) { mod2b_spacing += " . "; }

		mod2_field += indP + mod2a_name + mod2a_spacing + mod2a + " / " + mod2a_cap + mod_row_spacing;
		mod2_field += mod2b_name + mod2b_spacing + mod2b + " / " + mod2b_cap + "<br>";
	}

	uint32 rune_number = 0;
	uint32 magic_rune_number = 0;
	uint32 buff_count = GetMaxTotalSlots();
	for (int i=0; i < buff_count; i++) {
		if (buffs[i].spellid != SPELL_UNKNOWN) {
			if (buffs[i].melee_rune > 0) { rune_number += buffs[i].melee_rune; }

			if (buffs[i].magic_rune > 0) { magic_rune_number += buffs[i].magic_rune; }
		}
	}

	int shield_ac = 0;
	GetRawACNoShield(shield_ac);

	std::string skill_list[] = {
		"1H Blunt","1H Slashing","2H Blunt","2H Slashing","Abjuration","Alteration","Apply Poison","Archery","Backstab","Bind Wound","Bash","Block","Brass Instruments","Channeling","Conjuration",
		"Defense","Disarm","Disarm Traps","Divination","Dodge","Double Attack","Dragon Punch","Dual Wield","Eagle Strike","Evocation","Feign Death","Flying Kick","Forage","Hand To Hand","Hide","Kick",
		"Meditate","Mend","Offense","Parry","Pick Lock","Piercing","Riposte","Round Kick","Safe Fall","Sense Heading","Singing","Sneak","Specialize Abjuration","Specialize Alteration","Specialize Conjuration",
		"Specialize Divination","Specialize Evocation","Pick Pockets","Stringed_Instruments","Swimming","Throwing","Tiger Claw","Tracking","Wind Instruments","Fishing","Make Poison","Tinkering","Research","Alchemy",
		"Baking","Tailoring","Sense Traps","Blacksmithing","Fletching","Brewing","Alcohol_Tolerance","Begging","Jewelry Making","Pottery","Percussion Instruments","Intimidation","Berserking","Taunt","Frenzy"
	};

	std::string skill_mods = "";
	for(int j = 0; j <= HIGHEST_SKILL; j++) {
		if(itembonuses.skillmod[j] > 0)
			skill_mods += indP + skill_list[j] + " : +" + itoa(itembonuses.skillmod[j]) + "%<br>";
		else if(itembonuses.skillmod[j] < 0)
			skill_mods += indP + skill_list[j] + " : -" + itoa(itembonuses.skillmod[j]) + "%<br>";
	}

	std::string skill_dmgs = "";
	for(int j = 0; j <= HIGHEST_SKILL; j++) {
		if((itembonuses.SkillDamageAmount[j] + spellbonuses.SkillDamageAmount[j]) > 0)
			skill_dmgs += indP + skill_list[j] + " : +" + itoa(itembonuses.SkillDamageAmount[j] + spellbonuses.SkillDamageAmount[j]) + "<br>";
		else if((itembonuses.SkillDamageAmount[j] + spellbonuses.SkillDamageAmount[j]) < 0)
			skill_dmgs += indP + skill_list[j] + " : -" + itoa(itembonuses.SkillDamageAmount[j] + spellbonuses.SkillDamageAmount[j]) + "<br>";
	}

	std::string faction_item_string = "";
	char faction_buf[256];

	for(std::map <uint32, int32>::iterator iter = item_faction_bonuses.begin();
		iter != item_faction_bonuses.end();
		++iter)
	{
		memset(&faction_buf, 0, sizeof(faction_buf));

		if(!database.GetFactionName((int32)((*iter).first), faction_buf, sizeof(faction_buf)))
			strcpy(faction_buf, "Not in DB");

		if((*iter).second > 0) {
			faction_item_string += indP + faction_buf + " : +" + itoa((*iter).second) + "<br>";
		}
		else if((*iter).second < 0) {
			faction_item_string += indP + faction_buf + " : -" + itoa((*iter).second) + "<br>";
		}
	}

	std::string bard_info = "";
	if(GetClass() == BARD) {
		bard_info = indP + "Singing: " + itoa(GetSingMod()) + "<br>" +
					indP + "Brass: " + itoa(GetBrassMod()) + "<br>" +
					indP + "String: " + itoa(GetStringMod()) + "<br>" +
					indP + "Percussion: " + itoa(GetPercMod()) + "<br>" +
					indP + "Wind: " + itoa(GetWindMod()) + "<br>";
	}

	std::ostringstream final_string;
					final_string <<
	/*	C/L/R	*/	indP << "Class: " << class_Name << indS << "Level: " << static_cast<int>(GetLevel()) << indS << "Race: " << race_Name << "<br>" <<
	/*	Runes	*/	indP << "Rune: " << rune_number << indL << indS << "Spell Rune: " << magic_rune_number << "<br>" <<
	/*	HP/M/E	*/	HME_row <<
	/*	DS		*/	indP << "DS: " << (itembonuses.DamageShield + spellbonuses.DamageShield*-1) << " (Spell: " << (spellbonuses.DamageShield*-1) << " + Item: " << itembonuses.DamageShield << " / " << RuleI(Character, ItemDamageShieldCap) << ")<br>" <<
	/*	Atk		*/	indP << "<c \"#CCFF00\">ATK: " << GetTotalATK() << "</c><br>" <<
	/*	Atk2	*/	indP << "- Base: " << GetATKRating() << " | Item: " << itembonuses.ATK << " (" << RuleI(Character, ItemATKCap) << ")~Used: " << (itembonuses.ATK * 1.342) << " | Spell: " << spellbonuses.ATK << "<br>" <<
	/*	AC		*/	indP << "<c \"#CCFF00\">AC: " << CalcAC() << "</c><br>" <<
	/*	AC2		*/	indP << "- Mit: " << GetACMit() << " | Avoid: " << GetACAvoid() << " | Spell: " << spellbonuses.AC << " | Shield: " << shield_ac << "<br>" <<
	/*	Haste	*/	indP << "<c \"#CCFF00\">Haste: " << GetHaste() << "</c><br>" <<
	/*	Haste2	*/	indP << " - Item: " << itembonuses.haste << " + Spell: " << (spellbonuses.haste + spellbonuses.hastetype2) << " (Cap: " << RuleI(Character, HasteCap) << ") | Over: " << (spellbonuses.hastetype3 + ExtraHaste) << "<br><br>" <<
	/* RegenLbl	*/	indL << indS << "Regen<br>" << indS << indP << indP << " Base | Items (Cap) " << indP << " | Spell | A.A.s | Total<br>" <<
	/*	Regen	*/	regen_string << "<br>" <<
	/*	Stats	*/	stat_field << "<br><br>" <<
	/*	Mod2s	*/	mod2_field << "<br>" <<
	/*	HealAmt	*/	indP << "Heal Amount: " << GetHealAmt() << " / " << RuleI(Character, ItemHealAmtCap) << "<br>" <<
	/*	SpellDmg*/	indP << "Spell Dmg: " << GetSpellDmg() << " / " << RuleI(Character, ItemSpellDmgCap) << "<br>" <<
	/*	Clair	*/	indP << "Clairvoyance: " << GetClair() << " / " << RuleI(Character, ItemClairvoyanceCap) << "<br>" <<
	/*	DSMit	*/	indP << "Dmg Shld Mit: " << GetDSMit() << " / " << RuleI(Character, ItemDSMitigationCap) << "<br><br>";
	if(GetClass() == BARD)
		final_string << bard_info << "<br>";
	if(skill_mods.size() > 0)
		final_string << skill_mods << "<br>";
	if(skill_dmgs.size() > 0)
		final_string << skill_dmgs << "<br>";
	if(faction_item_string.size() > 0)
		final_string << faction_item_string;

	std::string final_stats = final_string.str();

	if(use_window) {
		if(final_stats.size() < 4096)
		{
			uint32 Buttons = (client->GetClientVersion() < ClientVersion::SoD) ? 0 : 1;
			client->SendWindow(0, POPUPID_UPDATE_SHOWSTATSWINDOW, Buttons, "Cancel", "Update", 0, 1, this, "", "%s", final_stats.c_str());
			goto Extra_Info;
		}
		else {
			client->Message(15, "The window has exceeded its character limit, displaying stats to chat window:");
		}
	}

	client->Message(15, "~~~~~ %s %s ~~~~~", GetCleanName(), GetLastName());
	client->Message(0, " Level: %i Class: %i Race: %i DS: %i/%i Size: %1.1f  Weight: %.1f/%d  ", GetLevel(), GetClass(), GetRace(), GetDS(), RuleI(Character, ItemDamageShieldCap), GetSize(), (float)CalcCurrentWeight() / 10.0f, GetSTR());
	client->Message(0, " HP: %i/%i  HP Regen: %i/%i",GetHP(), GetMaxHP(), CalcHPRegen(), CalcHPRegenCap());
	client->Message(0, " AC: %i ( Mit.: %i + Avoid.: %i + Spell: %i ) | Shield AC: %i", CalcAC(), GetACMit(), GetACAvoid(), spellbonuses.AC, shield_ac);
	if(CalcMaxMana() > 0)
		client->Message(0, " Mana: %i/%i  Mana Regen: %i/%i", GetMana(), GetMaxMana(), CalcManaRegen(), CalcManaRegenCap());
	client->Message(0, " End.: %i/%i  End. Regen: %i/%i",GetEndurance(), GetMaxEndurance(), CalcEnduranceRegen(), CalcEnduranceRegenCap());
	client->Message(0, " ATK: %i  Worn/Spell ATK %i/%i  Server Side ATK: %i", GetTotalATK(), RuleI(Character, ItemATKCap), GetATKBonus(), GetATK());
	client->Message(0, " Haste: %i / %i (Item: %i + Spell: %i + Over: %i)", GetHaste(), RuleI(Character, HasteCap), itembonuses.haste, spellbonuses.haste + spellbonuses.hastetype2, spellbonuses.hastetype3 + ExtraHaste);
	client->Message(0, " STR: %i  STA: %i  DEX: %i  AGI: %i  INT: %i  WIS: %i  CHA: %i", GetSTR(), GetSTA(), GetDEX(), GetAGI(), GetINT(), GetWIS(), GetCHA());
	client->Message(0, " hSTR: %i  hSTA: %i  hDEX: %i  hAGI: %i  hINT: %i  hWIS: %i  hCHA: %i", GetHeroicSTR(), GetHeroicSTA(), GetHeroicDEX(), GetHeroicAGI(), GetHeroicINT(), GetHeroicWIS(), GetHeroicCHA());
	client->Message(0, " MR: %i  PR: %i  FR: %i  CR: %i  DR: %i Corruption: %i PhR: %i", GetMR(), GetPR(), GetFR(), GetCR(), GetDR(), GetCorrup(), GetPhR());
	client->Message(0, " hMR: %i  hPR: %i  hFR: %i  hCR: %i  hDR: %i hCorruption: %i", GetHeroicMR(), GetHeroicPR(), GetHeroicFR(), GetHeroicCR(), GetHeroicDR(), GetHeroicCorrup());
	client->Message(0, " Shielding: %i  Spell Shield: %i  DoT Shielding: %i Stun Resist: %i  Strikethrough: %i  Avoidance: %i  Accuracy: %i  Combat Effects: %i", GetShielding(), GetSpellShield(), GetDoTShield(), GetStunResist(), GetStrikeThrough(), GetAvoidance(), GetAccuracy(), GetCombatEffects());
	client->Message(0, " Heal Amt.: %i  Spell Dmg.: %i  Clairvoyance: %i DS Mitigation: %i", GetHealAmt(), GetSpellDmg(), GetClair(), GetDSMit());
	if(GetClass() == BARD)
		client->Message(0, " Singing: %i  Brass: %i  String: %i Percussion: %i Wind: %i", GetSingMod(), GetBrassMod(), GetStringMod(), GetPercMod(), GetWindMod());

	Extra_Info:

	client->Message(0, " BaseRace: %i  Gender: %i  BaseGender: %i Texture: %i  HelmTexture: %i", GetBaseRace(), GetGender(), GetBaseGender(), GetTexture(), GetHelmTexture());
	if (client->Admin() >= 100) {
		client->Message(0, "  CharID: %i  EntityID: %i  PetID: %i  OwnerID: %i  AIControlled: %i  Targetted: %i", CharacterID(), GetID(), GetPetID(), GetOwnerID(), IsAIControlled(), targeted);
	}
}

void Client::SendAltCurrencies() {
	if(GetClientVersion() >= ClientVersion::SoF) {
		uint32 count = zone->AlternateCurrencies.size();
		if(count == 0) {
			return;
		}

		EQApplicationPacket *outapp = new EQApplicationPacket(OP_AltCurrency,
			sizeof(AltCurrencyPopulate_Struct) + sizeof(AltCurrencyPopulateEntry_Struct) * count);
		AltCurrencyPopulate_Struct *altc = (AltCurrencyPopulate_Struct*)outapp->pBuffer;
		altc->opcode = ALT_CURRENCY_OP_POPULATE;
		altc->count = count;

		uint32 i = 0;
		std::list<AltCurrencyDefinition_Struct>::iterator iter = zone->AlternateCurrencies.begin();
		while(iter != zone->AlternateCurrencies.end()) {
			const ItemData* item = database.GetItem((*iter).item_id);
			altc->entries[i].currency_number = (*iter).id;
			altc->entries[i].unknown00 = 1;
			altc->entries[i].currency_number2 = (*iter).id;
			altc->entries[i].item_id = (*iter).item_id;
			if(item) {
				altc->entries[i].item_icon = item->Icon;
				altc->entries[i].stack_size = item->StackSize;
			} else {
				altc->entries[i].item_icon = 1000;
				altc->entries[i].stack_size = 1000;
			}
			i++;
			++iter;
		}

		FastQueuePacket(&outapp);
	}
}

void Client::SetAlternateCurrencyValue(uint32 currency_id, uint32 new_amount)
{
	alternate_currency[currency_id] = new_amount;
	database.UpdateAltCurrencyValue(CharacterID(), currency_id, new_amount);
	SendAlternateCurrencyValue(currency_id);
}

void Client::AddAlternateCurrencyValue(uint32 currency_id, int32 amount, int8 method)
{

	/* Added via Quest, rest of the logging methods may be done inline due to information available in that area of the code */
	if (method == 1){
		/* QS: PlayerLogAlternateCurrencyTransactions :: Cursor to Item Storage */
		if (RuleB(QueryServ, PlayerLogAlternateCurrencyTransactions)){
			std::string event_desc = StringFormat("Added via Quest :: Cursor to Item :: alt_currency_id:%i amount:%i in zoneid:%i instid:%i", currency_id, this->GetZoneID(), this->GetInstanceID());
			QServ->PlayerLogEvent(Player_Log_Alternate_Currency_Transactions, this->CharacterID(), event_desc);
		}
	}

	if(amount == 0) {
		return;
	}

	if(!alternate_currency_loaded) {
		alternate_currency_queued_operations.push(std::make_pair(currency_id, amount));
		return;
	}

	int new_value = 0;
	std::map<uint32, uint32>::iterator iter = alternate_currency.find(currency_id);
	if(iter == alternate_currency.end()) {
		new_value = amount;
	} else {
		new_value = (*iter).second + amount;
	}

	if(new_value < 0) {
		alternate_currency[currency_id] = 0;
		database.UpdateAltCurrencyValue(CharacterID(), currency_id, 0);
	} else {
		alternate_currency[currency_id] = new_value;
		database.UpdateAltCurrencyValue(CharacterID(), currency_id, new_value);
	}
	SendAlternateCurrencyValue(currency_id);
}

void Client::SendAlternateCurrencyValues()
{
	std::list<AltCurrencyDefinition_Struct>::iterator iter = zone->AlternateCurrencies.begin();
	while(iter != zone->AlternateCurrencies.end()) {
		SendAlternateCurrencyValue((*iter).id, false);
		++iter;
	}
}

void Client::SendAlternateCurrencyValue(uint32 currency_id, bool send_if_null)
{
	uint32 value = GetAlternateCurrencyValue(currency_id);
	if(value > 0 || (value == 0 && send_if_null)) {
		EQApplicationPacket* outapp = new EQApplicationPacket(OP_AltCurrency, sizeof(AltCurrencyUpdate_Struct));
		AltCurrencyUpdate_Struct *update = (AltCurrencyUpdate_Struct*)outapp->pBuffer;
		update->opcode = 7;
		strcpy(update->name, GetName());
		update->currency_number = currency_id;
		update->amount = value;
		update->unknown072 = 1;
		FastQueuePacket(&outapp);
	}
}

uint32 Client::GetAlternateCurrencyValue(uint32 currency_id) const
{
	std::map<uint32, uint32>::const_iterator iter = alternate_currency.find(currency_id);
	if(iter == alternate_currency.end()) {
		return 0;
	} else {
		return (*iter).second;
	}
}

void Client::ProcessAlternateCurrencyQueue() {
	while(!alternate_currency_queued_operations.empty()) {
		std::pair<uint32, int32> op = alternate_currency_queued_operations.front();

		AddAlternateCurrencyValue(op.first, op.second);

		alternate_currency_queued_operations.pop();
	}
}

void Client::OpenLFGuildWindow()
{
	EQApplicationPacket *outapp = new EQApplicationPacket(OP_LFGuild, 8);

	outapp->WriteUInt32(6);

	FastQueuePacket(&outapp);
}

bool Client::IsXTarget(const Mob *m) const
{
	if(!XTargettingAvailable() || !m || (m->GetID() == 0))
		return false;

	for(int i = 0; i < GetMaxXTargets(); ++i)
	{
		if(XTargets[i].ID == m->GetID())
			return true;
	}
	return false;
}

bool Client::IsClientXTarget(const Client *c) const
{
	if(!XTargettingAvailable() || !c)
		return false;

	for(int i = 0; i < GetMaxXTargets(); ++i)
	{
		if(!strcasecmp(XTargets[i].Name, c->GetName()))
			return true;
	}
	return false;
}


void Client::UpdateClientXTarget(Client *c)
{
	if(!XTargettingAvailable() || !c)
		return;

	for(int i = 0; i < GetMaxXTargets(); ++i)
	{
		if(!strcasecmp(XTargets[i].Name, c->GetName()))
		{
			XTargets[i].ID = c->GetID();
			SendXTargetPacket(i, c);
		}
	}
}

void Client::AddAutoXTarget(Mob *m)
{
	if(!XTargettingAvailable() || !XTargetAutoAddHaters)
		return;

	if(IsXTarget(m))
		return;

	for(int i = 0; i < GetMaxXTargets(); ++i)
	{
		if((XTargets[i].Type == Auto) && (XTargets[i].ID == 0))
		{
			XTargets[i].ID = m->GetID();
			SendXTargetPacket(i, m);
			break;
		}
	}
}

void Client::RemoveXTarget(Mob *m, bool OnlyAutoSlots)
{
	if(!XTargettingAvailable())
		return;

	bool HadFreeAutoSlotsBefore = false;

	int FreedAutoSlots = 0;

	if(m->GetID() == 0)
		return;

	for(int i = 0; i < GetMaxXTargets(); ++i)
	{
		if(OnlyAutoSlots && (XTargets[i].Type !=Auto))
			continue;

		if(XTargets[i].ID == m->GetID())
		{
			if(XTargets[i].Type == CurrentTargetNPC)
				XTargets[i].Type = Auto;

			if(XTargets[i].Type == Auto)
				++FreedAutoSlots;

			XTargets[i].ID = 0;

			SendXTargetPacket(i, nullptr);
		}
		else
		{
			if((XTargets[i].Type == Auto) && (XTargets[i].ID == 0))
				HadFreeAutoSlotsBefore = true;
		}
	}
	// If there are more mobs aggro on us than we had auto-hate slots, add one of those haters into the slot(s) we just freed up.
	if(!HadFreeAutoSlotsBefore && FreedAutoSlots)
		entity_list.RefreshAutoXTargets(this);
}

void Client::UpdateXTargetType(XTargetType Type, Mob *m, const char *Name)
{
	if(!XTargettingAvailable())
		return;

	for(int i = 0; i < GetMaxXTargets(); ++i)
	{
		if(XTargets[i].Type == Type)
		{
			if(m)
				XTargets[i].ID = m->GetID();
			else
				XTargets[i].ID = 0;

			if(Name)
				strncpy(XTargets[i].Name, Name, 64);

			SendXTargetPacket(i, m);
		}
	}
}

void Client::SendXTargetPacket(uint32 Slot, Mob *m)
{
	if(!XTargettingAvailable())
		return;

	uint32 PacketSize = 18;

	if(m)
		PacketSize += strlen(m->GetCleanName());
	else
	{
		PacketSize += strlen(XTargets[Slot].Name);
	}

	EQApplicationPacket *outapp = new EQApplicationPacket(OP_XTargetResponse, PacketSize);
	outapp->WriteUInt32(GetMaxXTargets());
	outapp->WriteUInt32(1);
	outapp->WriteUInt32(Slot);
	if(m)
	{
		outapp->WriteUInt8(1);
	}
	else
	{
		if (strlen(XTargets[Slot].Name) && ((XTargets[Slot].Type == CurrentTargetPC) ||
			(XTargets[Slot].Type == GroupTank) ||
			(XTargets[Slot].Type == GroupAssist) ||
			(XTargets[Slot].Type == Puller) ||
			(XTargets[Slot].Type == RaidAssist1) ||
			(XTargets[Slot].Type == RaidAssist2) ||
			(XTargets[Slot].Type == RaidAssist3)))
		{
			outapp->WriteUInt8(2);
		}
		else
		{
			outapp->WriteUInt8(0);
		}
	}
	outapp->WriteUInt32(XTargets[Slot].ID);
	outapp->WriteString(m ? m->GetCleanName() : XTargets[Slot].Name);
	FastQueuePacket(&outapp);
}

void Client::RemoveGroupXTargets()
{
	if(!XTargettingAvailable())
		return;

	for(int i = 0; i < GetMaxXTargets(); ++i)
	{
		if ((XTargets[i].Type == GroupTank) ||
			(XTargets[i].Type == GroupAssist) ||
			(XTargets[i].Type == Puller) ||
			(XTargets[i].Type == RaidAssist1) ||
			(XTargets[i].Type == RaidAssist2) ||
			(XTargets[i].Type == RaidAssist3) ||
			(XTargets[i].Type == GroupMarkTarget1) ||
			(XTargets[i].Type == GroupMarkTarget2) ||
			(XTargets[i].Type == GroupMarkTarget3))
		{
			XTargets[i].ID = 0;
			XTargets[i].Name[0] = 0;
			SendXTargetPacket(i, nullptr);
		}
	}
}

void Client::RemoveAutoXTargets()
{
	if(!XTargettingAvailable())
		return;

	for(int i = 0; i < GetMaxXTargets(); ++i)
	{
		if(XTargets[i].Type == Auto)
		{
			XTargets[i].ID = 0;
			XTargets[i].Name[0] = 0;
			SendXTargetPacket(i, nullptr);
		}
	}
}

void Client::ShowXTargets(Client *c)
{
	if(!c)
		return;

	for(int i = 0; i < GetMaxXTargets(); ++i)
		c->Message(0, "Xtarget Slot: %i, Type: %2i, ID: %4i, Name: %s", i, XTargets[i].Type, XTargets[i].ID, XTargets[i].Name);
}

void Client::SetMaxXTargets(uint8 NewMax)
{
	if(!XTargettingAvailable())
		return;

	if(NewMax > XTARGET_HARDCAP)
		return;

	MaxXTargets = NewMax;

	Save(0);

	for(int i = MaxXTargets; i < XTARGET_HARDCAP; ++i)
	{
		XTargets[i].Type = Auto;
		XTargets[i].ID = 0;
		XTargets[i].Name[0] = 0;
	}

	EQApplicationPacket *outapp = new EQApplicationPacket(OP_XTargetResponse, 8);
	outapp->WriteUInt32(GetMaxXTargets());
	outapp->WriteUInt32(0);
	FastQueuePacket(&outapp);
}

const char* Client::GetRacePlural(Client* client) {

	switch (client->CastToMob()->GetRace()) {
		case HUMAN:
			return "Humans"; break;
		case BARBARIAN:
			return "Barbarians"; break;
		case ERUDITE:
			return "Erudites"; break;
		case WOOD_ELF:
			return "Wood Elves"; break;
		case HIGH_ELF:
			return "High Elves"; break;
		case DARK_ELF:
			return "Dark Elves"; break;
		case HALF_ELF:
			return "Half Elves"; break;
		case DWARF:
			return "Dwarves"; break;
		case TROLL:
			return "Trolls"; break;
		case OGRE:
			return "Ogres"; break;
		case HALFLING:
			return "Halflings"; break;
		case GNOME:
			return "Gnomes"; break;
		case IKSAR:
			return "Iksar"; break;
		case VAHSHIR:
			return "Vah Shir"; break;
		case FROGLOK:
			return "Frogloks"; break;
		case DRAKKIN:
			return "Drakkin"; break;
		default:
			return "Races"; break;
	}
}

const char* Client::GetClassPlural(Client* client) {

	switch (client->CastToMob()->GetClass()) {
		case WARRIOR:
			return "Warriors"; break;
		case CLERIC:
			return "Clerics"; break;
		case PALADIN:
			return "Paladins"; break;
		case RANGER:
			return "Rangers"; break;
		case SHADOWKNIGHT:
			return "Shadowknights"; break;
		case DRUID:
			return "Druids"; break;
		case MONK:
			return "Monks"; break;
		case BARD:
			return "Bards"; break;
		case ROGUE:
			return "Rogues"; break;
		case SHAMAN:
			return "Shamen"; break;
		case NECROMANCER:
			return "Necromancers"; break;
		case WIZARD:
			return "Wizards"; break;
		case MAGICIAN:
			return "Magicians"; break;
		case ENCHANTER:
			return "Enchanters"; break;
		case BEASTLORD:
			return "Beastlords"; break;
		case BERSERKER:
			return "Berserkers"; break;
		default:
			return "Classes"; break;
	}
}


void Client::SendWebLink(const char *website)
{
	size_t len = strlen(website) + 1;
	if(website != 0 && len > 1)
	{
		EQApplicationPacket* outapp = new EQApplicationPacket(OP_Weblink, sizeof(Weblink_Struct) + len);
		Weblink_Struct *wl = (Weblink_Struct*)outapp->pBuffer;
		memcpy(wl->weblink, website, len);
		wl->weblink[len] = '\0';

		FastQueuePacket(&outapp);
	}
}

void Client::SendMercPersonalInfo()
{
	uint32 mercTypeCount = 1;
	uint32 mercCount = 1; //TODO: Un-hardcode this and support multiple mercs like in later clients than SoD.
	uint32 i = 0;
	uint32 altCurrentType = 19; //TODO: Implement alternate currency purchases involving mercs!

	MercTemplate *mercData = &zone->merc_templates[GetMercInfo().MercTemplateID];

	int stancecount = 0;
	stancecount += zone->merc_stance_list[GetMercInfo().MercTemplateID].size();
	if(stancecount > MAX_MERC_STANCES || mercCount > MAX_MERC || mercTypeCount > MAX_MERC_GRADES)
	{
		Log.Out(Logs::General, Logs::Mercenaries, "SendMercPersonalInfo canceled: (%i) (%i) (%i) for %s", stancecount, mercCount, mercTypeCount, GetName());
		SendMercMerchantResponsePacket(0);
		return;
	}

	if(mercData)
	{
		if (GetClientVersion() >= ClientVersion::RoF)
		{
			if (mercCount > 0)
			{
				EQApplicationPacket *outapp = new EQApplicationPacket(OP_MercenaryDataUpdate, sizeof(MercenaryDataUpdate_Struct));
				MercenaryDataUpdate_Struct* mdus = (MercenaryDataUpdate_Struct*)outapp->pBuffer;
				mdus->MercStatus = 0;
				mdus->MercCount = mercCount;
				mdus->MercData[i].MercID = mercData->MercTemplateID;
				mdus->MercData[i].MercType = mercData->MercType;
				mdus->MercData[i].MercSubType = mercData->MercSubType;
				mdus->MercData[i].PurchaseCost = Merc::CalcPurchaseCost(mercData->MercTemplateID, GetLevel(), 0);
				mdus->MercData[i].UpkeepCost = Merc::CalcUpkeepCost(mercData->MercTemplateID, GetLevel(), 0);
				mdus->MercData[i].Status = 0;
				mdus->MercData[i].AltCurrencyCost = Merc::CalcPurchaseCost(mercData->MercTemplateID, GetLevel(), altCurrentType);
				mdus->MercData[i].AltCurrencyUpkeep = Merc::CalcPurchaseCost(mercData->MercTemplateID, GetLevel(), altCurrentType);
				mdus->MercData[i].AltCurrencyType = altCurrentType;
				mdus->MercData[i].MercUnk01 = 0;
				mdus->MercData[i].TimeLeft = GetMercInfo().MercTimerRemaining;	//GetMercTimer().GetRemainingTime();
				mdus->MercData[i].MerchantSlot = i + 1;
				mdus->MercData[i].MercUnk02 = 1;
				mdus->MercData[i].StanceCount = zone->merc_stance_list[mercData->MercTemplateID].size();
				mdus->MercData[i].MercUnk03 = 0;
				mdus->MercData[i].MercUnk04 = 1;
				strn0cpy(mdus->MercData[i].MercName, GetMercInfo().merc_name , sizeof(mdus->MercData[i].MercName));
				uint32 stanceindex = 0;
				if (mdus->MercData[i].StanceCount != 0)
				{
					std::list<MercStanceInfo>::iterator iter = zone->merc_stance_list[mercData->MercTemplateID].begin();
					while(iter != zone->merc_stance_list[mercData->MercTemplateID].end())
					{
						mdus->MercData[i].Stances[stanceindex].StanceIndex = stanceindex;
						mdus->MercData[i].Stances[stanceindex].Stance = (iter->StanceID);
						stanceindex++;
						++iter;
					}
				}

				mdus->MercData[i].MercUnk05 = 1;
				FastQueuePacket(&outapp);
				safe_delete(outapp);
				return;
			}
		}
		else
		{
			if(mercTypeCount > 0 && mercCount > 0)
			{
				EQApplicationPacket *outapp = new EQApplicationPacket(OP_MercenaryDataResponse, sizeof(MercenaryMerchantList_Struct));
				MercenaryMerchantList_Struct* mml = (MercenaryMerchantList_Struct*)outapp->pBuffer;
				mml->MercTypeCount = mercTypeCount; //We should only have one merc entry.
				mml->MercGrades[i] = 1;
				mml->MercCount = mercCount;
				mml->Mercs[i].MercID = mercData->MercTemplateID;
				mml->Mercs[i].MercType = mercData->MercType;
				mml->Mercs[i].MercSubType = mercData->MercSubType;
				mml->Mercs[i].PurchaseCost = RuleB(Mercs, ChargeMercPurchaseCost) ? Merc::CalcPurchaseCost(mercData->MercTemplateID, GetLevel(), 0): 0;
				mml->Mercs[i].UpkeepCost = RuleB(Mercs, ChargeMercUpkeepCost) ? Merc::CalcUpkeepCost(mercData->MercTemplateID, GetLevel(), 0): 0;
				mml->Mercs[i].Status = 0;
				mml->Mercs[i].AltCurrencyCost = RuleB(Mercs, ChargeMercPurchaseCost) ? Merc::CalcPurchaseCost(mercData->MercTemplateID, GetLevel(), altCurrentType): 0;
				mml->Mercs[i].AltCurrencyUpkeep = RuleB(Mercs, ChargeMercUpkeepCost) ? Merc::CalcUpkeepCost(mercData->MercTemplateID, GetLevel(), altCurrentType): 0;
				mml->Mercs[i].AltCurrencyType = altCurrentType;
				mml->Mercs[i].MercUnk01 = 0;
				mml->Mercs[i].TimeLeft = GetMercInfo().MercTimerRemaining;
				mml->Mercs[i].MerchantSlot = i + 1;
				mml->Mercs[i].MercUnk02 = 1;
				mml->Mercs[i].StanceCount = zone->merc_stance_list[mercData->MercTemplateID].size();
				mml->Mercs[i].MercUnk03 = 0;
				mml->Mercs[i].MercUnk04 = 1;
				strn0cpy(mml->Mercs[i].MercName, GetMercInfo().merc_name , sizeof(mml->Mercs[i].MercName));
				int stanceindex = 0;
				if(mml->Mercs[i].StanceCount != 0)
				{
					std::list<MercStanceInfo>::iterator iter = zone->merc_stance_list[mercData->MercTemplateID].begin();
					while(iter != zone->merc_stance_list[mercData->MercTemplateID].end())
					{
						mml->Mercs[i].Stances[stanceindex].StanceIndex = stanceindex;
						mml->Mercs[i].Stances[stanceindex].Stance = (iter->StanceID);
						stanceindex++;
						++iter;
					}
				}
				FastQueuePacket(&outapp);
				safe_delete(outapp);
				return;
			}
		}
		Log.Out(Logs::General, Logs::Mercenaries, "SendMercPersonalInfo Send Successful for %s.", GetName());

		SendMercMerchantResponsePacket(0);
	}
	else
	{
		Log.Out(Logs::General, Logs::Mercenaries, "SendMercPersonalInfo Send Failed Due to no MercData (%i) for %s", GetMercInfo().MercTemplateID, GetName());
	}

}

void Client::SendClearMercInfo()
{
	EQApplicationPacket* outapp = new EQApplicationPacket(OP_MercenaryDataUpdate, sizeof(NoMercenaryHired_Struct));
	NoMercenaryHired_Struct *nmhs = (NoMercenaryHired_Struct*)outapp->pBuffer;
	nmhs->MercStatus = -1;
	nmhs->MercCount = 0;
	nmhs->MercID = 1;
	FastQueuePacket(&outapp);
}


void Client::DuplicateLoreMessage(uint32 ItemID)
{
	if (!(m_ClientVersionBit & BIT_RoFAndLater))
	{
		Message_StringID(0, PICK_LORE);
		return;
	}

	const ItemData *item = database.GetItem(ItemID);

	if(!item)
		return;

	Message_StringID(0, PICK_LORE, item->Name);
}

void Client::GarbleMessage(char *message, uint8 variance)
{
	// Garble message by variance%
	const char alpha_list[] = "ABCDEFGHIJKLMNOPQRSTUVWXYZabcdefghijklmnopqrstuvwxyz"; // only change alpha characters for now
	const char delimiter = 0x12;
	int delimiter_count = 0;

	for (size_t i = 0; i < strlen(message); i++) {
		// Client expects hex values inside of a text link body
		if (message[i] == delimiter) {
			if (!(delimiter_count & 1)) { i += EmuConstants::TEXT_LINK_BODY_LENGTH; }
			++delimiter_count;
			continue;
		}

		uint8 chance = (uint8)zone->random.Int(0, 115); // variation just over worst possible scrambling
		if (isalpha(message[i]) && (chance <= variance)) {
			uint8 rand_char = (uint8)zone->random.Int(0,51); // choose a random character from the alpha list
			message[i] = alpha_list[rand_char];
		}
	}
}

// returns what Other thinks of this
FACTION_VALUE Client::GetReverseFactionCon(Mob* iOther) {
	if (GetOwnerID()) {
		return GetOwnerOrSelf()->GetReverseFactionCon(iOther);
	}

	iOther = iOther->GetOwnerOrSelf();

	if (iOther->GetPrimaryFaction() < 0)
		return GetSpecialFactionCon(iOther);

	if (iOther->GetPrimaryFaction() == 0)
		return FACTION_INDIFFERENT;

	return GetFactionLevel(CharacterID(), 0, GetRace(), GetClass(), GetDeity(), iOther->GetPrimaryFaction(), iOther);
}

//o--------------------------------------------------------------
//| Name: GetFactionLevel; Dec. 16, 2001
//o--------------------------------------------------------------
//| Notes: Gets the characters faction standing with the specified NPC.
//|			Will return Indifferent on failure.
//o--------------------------------------------------------------
FACTION_VALUE Client::GetFactionLevel(uint32 char_id, uint32 npc_id, uint32 p_race, uint32 p_class, uint32 p_deity, int32 pFaction, Mob* tnpc)
{
	if (pFaction < 0)
		return GetSpecialFactionCon(tnpc);
	FACTION_VALUE fac = FACTION_INDIFFERENT;
	int32 tmpFactionValue;
	FactionMods fmods;

	// few optimizations
	if (GetFeigned())
		return FACTION_INDIFFERENT;
	if (invisible_undead && tnpc && !tnpc->SeeInvisibleUndead())
		return FACTION_INDIFFERENT;
	if (IsInvisible(tnpc))
		return FACTION_INDIFFERENT;
	if (tnpc && tnpc->GetOwnerID() != 0) // pets con amiably to owner and indiff to rest
	{
		if (char_id == tnpc->GetOwner()->CastToClient()->CharacterID())
			return FACTION_AMIABLE;
		else
			return FACTION_INDIFFERENT;
	}

	//First get the NPC's Primary faction
	if(pFaction > 0)
	{
		//Get the faction data from the database
		if(database.GetFactionData(&fmods, p_class, p_race, p_deity, pFaction))
		{
			//Get the players current faction with pFaction
			tmpFactionValue = GetCharacterFactionLevel(pFaction);
			//Tack on any bonuses from Alliance type spell effects
			tmpFactionValue += GetFactionBonus(pFaction);
			tmpFactionValue += GetItemFactionBonus(pFaction);
			//Return the faction to the client
			fac = CalculateFaction(&fmods, tmpFactionValue);
		}
	}
	else
	{
		return(FACTION_INDIFFERENT);
	}

	// merchant fix
	if (tnpc && tnpc->IsNPC() && tnpc->CastToNPC()->MerchantType && (fac == FACTION_THREATENLY || fac == FACTION_SCOWLS))
		fac = FACTION_DUBIOUS;

	if (tnpc != 0 && fac != FACTION_SCOWLS && tnpc->CastToNPC()->CheckAggro(this))
		fac = FACTION_THREATENLY;

	return fac;
}

//Sets the characters faction standing with the specified NPC.
void Client::SetFactionLevel(uint32 char_id, uint32 npc_id, uint8 char_class, uint8 char_race, uint8 char_deity)
{
	int32 faction_id[MAX_NPC_FACTIONS] = { 0, 0, 0, 0, 0, 0, 0, 0, 0, 0 };
	int32 npc_value[MAX_NPC_FACTIONS] = { 0, 0, 0, 0, 0, 0, 0, 0, 0, 0 };
	uint8 temp[MAX_NPC_FACTIONS] = { 0, 0, 0, 0, 0, 0, 0, 0, 0, 0 };
	int32 current_value;

	// Get the npc faction list
	if (!database.GetNPCFactionList(npc_id, faction_id, npc_value, temp))
		return;
	for (int i = 0; i < MAX_NPC_FACTIONS; i++)
	{
		int32 faction_before_hit;
		int32 faction_to_use_for_messaging;
		FactionMods fm;
		int32 this_faction_max;
		int32 this_faction_min;

		if (faction_id[i] <= 0)
			continue;

		// Find out starting faction for this faction
		// It needs to be used to adj max and min personal
		// The range is still the same, 1200-3000(4200), but adjusted for base
		database.GetFactionData(&fm, GetClass(), GetRace(), GetDeity(), 
			faction_id[i]);

		// Adjust the amount you can go up or down so the resulting range
		// is PERSONAL_MAX - PERSONAL_MIN
		//
		// Adjust these values for cases where starting faction is below
		// min or above max by not allowing any earn in those directions.
		this_faction_min = MIN_PERSONAL_FACTION - fm.base;
		this_faction_min = std::min(0, this_faction_min);
		this_faction_max = MAX_PERSONAL_FACTION - fm.base;
		this_faction_max = std::max(0, this_faction_max);

		// Get the characters current value with that faction
		current_value = GetCharacterFactionLevel(faction_id[i]);
		faction_before_hit = current_value;

		UpdatePersonalFaction(char_id, npc_value[i], faction_id[i], &current_value, temp[i], this_faction_min, this_faction_max);

		//Message(14, "Min(%d) Max(%d) Before(%d), After(%d)\n", this_faction_min, this_faction_max, faction_before_hit, current_value);

		SendFactionMessage(npc_value[i], faction_id[i], faction_before_hit, current_value, temp[i], this_faction_min, this_faction_max);
	}

	return;
}

void Client::SetFactionLevel2(uint32 char_id, int32 faction_id, uint8 char_class, uint8 char_race, uint8 char_deity, int32 value, uint8 temp)
{
	int32 current_value;

	//Get the npc faction list
	if(faction_id > 0 && value != 0) {
		int32 faction_before_hit;
		FactionMods fm;
		int32 this_faction_max;
		int32 this_faction_min;

		// Find out starting faction for this faction
		// It needs to be used to adj max and min personal
		// The range is still the same, 1200-3000(4200), but adjusted for base
		database.GetFactionData(&fm, GetClass(), GetRace(), GetDeity(), 
			faction_id);

		// Adjust the amount you can go up or down so the resulting range
		// is PERSONAL_MAX - PERSONAL_MIN
		//
		// Adjust these values for cases where starting faction is below
		// min or above max by not allowing any earn/loss in those directions.
		// At least one faction starts out way below min, so we don't want
		// to allow loses in those cases, just massive gains.
		this_faction_min = MIN_PERSONAL_FACTION - fm.base;
		this_faction_min = std::min(0, this_faction_min);
		this_faction_max = MAX_PERSONAL_FACTION - fm.base;
		this_faction_max = std::max(0, this_faction_max);

		//Get the faction modifiers
		current_value = GetCharacterFactionLevel(faction_id);
		faction_before_hit = current_value;

		UpdatePersonalFaction(char_id, value, faction_id, &current_value, temp, this_faction_min, this_faction_max);

		//Message(14, "Min(%d) Max(%d) Before(%d), After(%d)\n", this_faction_min, this_faction_max, faction_before_hit, current_value);

		SendFactionMessage(value, faction_id, faction_before_hit, current_value, temp, this_faction_min, this_faction_max);
	}

	return;
}

int32 Client::GetCharacterFactionLevel(int32 faction_id)
{
	if (faction_id <= 0)
		return 0;
	faction_map::iterator res;
	res = factionvalues.find(faction_id);
	if (res == factionvalues.end())
		return 0;
	return res->second;
}

// Common code to set faction level.
// Applies HeroicCHA is it applies
// Checks for bottom out and max faction and old faction db entries
// Updates the faction if we are not minned, maxed or we need to repair

void Client::UpdatePersonalFaction(int32 char_id, int32 npc_value, int32 faction_id, int32 *current_value, int32 temp, int32 this_faction_min, int32 this_faction_max)
{
	bool repair = false;
	bool change = false;

	if (this->itembonuses.HeroicCHA)
	{
		int faction_mod = itembonuses.HeroicCHA / 5;
		// If our result isn't truncated, then just do that
		if (npc_value * faction_mod / 100 != 0)
			npc_value += npc_value * faction_mod / 100;
		// If our result is truncated, then double a mob's value every once and a while to equal what they would have got
		else
		{
			if (zone->random.Int(0, 100) < faction_mod)
				npc_value *= 2;
		}
	}

	// Set flag when to update db
	// Repair needed, as db changes could modify a base value for a faction
	// and we need to auto correct when that happens.
	if (*current_value > this_faction_max)
	{
		*current_value = this_faction_max;
		repair = true;
	}
	else if (*current_value < this_faction_min)
	{
		*current_value = this_faction_min;
		repair = true;
	}
	else if ((m_pp.gm != 1) && (npc_value != 0) &&
		((npc_value > 0 && *current_value != this_faction_max) ||
		((npc_value < 0 && *current_value != this_faction_min))))
		change = true;

	if (change || repair)
	{
		*current_value += npc_value;

		if (*current_value > this_faction_max)
			*current_value = this_faction_max;
		else if (*current_value < this_faction_min)
			*current_value = this_faction_min;

		database.SetCharacterFactionLevel(char_id, faction_id, *current_value, temp, factionvalues);
	}

return;
}

// returns the character's faction level, adjusted for racial, class, and deity modifiers
int32 Client::GetModCharacterFactionLevel(int32 faction_id) {
	int32 Modded = GetCharacterFactionLevel(faction_id);
	FactionMods fm;
	if (database.GetFactionData(&fm, GetClass(), GetRace(), GetDeity(), faction_id))
		Modded += fm.base + fm.class_mod + fm.race_mod + fm.deity_mod;

	return Modded;
}

void Client::MerchantRejectMessage(Mob *merchant, int primaryfaction)
{
	int messageid = 0;
	int32 tmpFactionValue = 0;
	int32 lowestvalue = 0;
	FactionMods fmod;

	// If a faction is involved, get the data.
	if (primaryfaction > 0) {
		if (database.GetFactionData(&fmod, GetClass(), GetRace(), GetDeity(), primaryfaction)) {
			tmpFactionValue = GetCharacterFactionLevel(primaryfaction);
			lowestvalue = std::min(tmpFactionValue, std::min(fmod.class_mod, fmod.race_mod));
		}
	}
	// If no primary faction or biggest influence is your faction hit
	if (primaryfaction <= 0 || lowestvalue == tmpFactionValue) {
		merchant->Say_StringID(zone->random.Int(WONT_SELL_DEEDS1, WONT_SELL_DEEDS6));
	} else if (lowestvalue == fmod.race_mod) { // race biggest
		// Non-standard race (ex. illusioned to wolf)
		if (GetRace() > PLAYER_RACE_COUNT) {
			messageid = zone->random.Int(1, 3); // these aren't sequential StringIDs :(
			switch (messageid) {
			case 1:
				messageid = WONT_SELL_NONSTDRACE1;
				break;
			case 2:
				messageid = WONT_SELL_NONSTDRACE2;
				break;
			case 3:
				messageid = WONT_SELL_NONSTDRACE3;
				break;
			default: // w/e should never happen
				messageid = WONT_SELL_NONSTDRACE1;
				break;
			}
			merchant->Say_StringID(messageid);
		} else { // normal player races
			messageid = zone->random.Int(1, 4);
			switch (messageid) {
			case 1:
				messageid = WONT_SELL_RACE1;
				break;
			case 2:
				messageid = WONT_SELL_RACE2;
				break;
			case 3:
				messageid = WONT_SELL_RACE3;
				break;
			case 4:
				messageid = WONT_SELL_RACE4;
				break;
			default: // w/e should never happen
				messageid = WONT_SELL_RACE1;
				break;
			}
			merchant->Say_StringID(messageid, itoa(GetRace()));
		}
	} else if (lowestvalue == fmod.class_mod) {
		merchant->Say_StringID(zone->random.Int(WONT_SELL_CLASS1, WONT_SELL_CLASS5), itoa(GetClass()));
	}
	return;
}

//o--------------------------------------------------------------
//| Name: SendFactionMessage
//o--------------------------------------------------------------
//| Purpose: Send faction change message to client
//o--------------------------------------------------------------
void Client::SendFactionMessage(int32 tmpvalue, int32 faction_id, int32 faction_before_hit, int32 totalvalue, uint8 temp, int32 this_faction_min, int32 this_faction_max)
{
	char name[50];
	int32 faction_value;

	// If we're dropping from MAX or raising from MIN or repairing, 
	// we should base the message on the new updated value so we don't show
	// a min MAX message
	//
	// If we're changing any other place, we use the value before the
	// hit.  For example, if we go from 1199 to 1200 which is the MAX
	// we still want to say faction got better this time around.
	
	if ( (faction_before_hit >= this_faction_max) ||
	     (faction_before_hit <= this_faction_min))
		faction_value = totalvalue;
	else
		faction_value = faction_before_hit;

	// default to Faction# if we couldn't get the name from the ID
	if (database.GetFactionName(faction_id, name, sizeof(name)) == false)
		snprintf(name, sizeof(name), "Faction%i", faction_id);

	if (tmpvalue == 0 || temp == 1 || temp == 2)
		return;
	else if (faction_value >= this_faction_max)
		Message_StringID(15, FACTION_BEST, name);
	else if (faction_value <= this_faction_min)
		Message_StringID(15, FACTION_WORST, name);
	else if (tmpvalue > 0 && faction_value < this_faction_max && !RuleB(Client, UseLiveFactionMessage))
		Message_StringID(15, FACTION_BETTER, name);
	else if (tmpvalue < 0 && faction_value > this_faction_min && !RuleB(Client, UseLiveFactionMessage))
		Message_StringID(15, FACTION_WORSE, name);
	else if (RuleB(Client, UseLiveFactionMessage))
		Message(15, "Your faction standing with %s has been adjusted by %i.", name, tmpvalue); //New Live faction message (14261)

	return;
}

void Client::LoadAccountFlags()
{

	accountflags.clear();
	std::string query = StringFormat("SELECT p_flag, p_value "
									"FROM account_flags WHERE p_accid = '%d'",
									account_id);
	auto results = database.QueryDatabase(query);
	if (!results.Success()) {
		return;
	}

	for (auto row = results.begin(); row != results.end(); ++row)
		accountflags[row[0]] = row[1];
}

void Client::SetAccountFlag(std::string flag, std::string val) {

	std::string query = StringFormat("REPLACE INTO account_flags (p_accid, p_flag, p_value) "
									"VALUES( '%d', '%s', '%s')",
									account_id, flag.c_str(), val.c_str());
	auto results = database.QueryDatabase(query);
	if(!results.Success()) {
		return;
	}

	accountflags[flag] = val;
}

std::string Client::GetAccountFlag(std::string flag)
{
	return(accountflags[flag]);
}

void Client::TickItemCheck()
{
	int i;

	if(zone->tick_items.empty()) { return; }

	//Scan equip slots for items
	for(i = EmuConstants::EQUIPMENT_BEGIN; i <= EmuConstants::EQUIPMENT_END; i++)
	{
		TryItemTick(i);
	}
	//Scan main inventory + cursor
	for(i = EmuConstants::GENERAL_BEGIN; i <= MainCursor; i++)
	{
		TryItemTick(i);
	}
	//Scan bags
	for(i = EmuConstants::GENERAL_BAGS_BEGIN; i <= EmuConstants::CURSOR_BAG_END; i++)
	{
		TryItemTick(i);
	}
}

void Client::TryItemTick(int slot)
{
	int iid = 0;
	const ItemInst* inst = m_inv[slot];
	if(inst == 0) { return; }

	iid = inst->GetID();

	if(zone->tick_items.count(iid) > 0)
	{
		if( GetLevel() >= zone->tick_items[iid].level && zone->random.Int(0, 100) >= (100 - zone->tick_items[iid].chance) && (zone->tick_items[iid].bagslot || slot <= EmuConstants::EQUIPMENT_END) )
		{
			ItemInst* e_inst = (ItemInst*)inst;
			parse->EventItem(EVENT_ITEM_TICK, this, e_inst, nullptr, "", slot);
		}
	}

	//Only look at augs in main inventory
	if(slot > EmuConstants::EQUIPMENT_END) { return; }

	for (int x = AUG_BEGIN; x < EmuConstants::ITEM_COMMON_SIZE; ++x)
	{
		ItemInst * a_inst = inst->GetAugment(x);
		if(!a_inst) { continue; }

		iid = a_inst->GetID();

		if(zone->tick_items.count(iid) > 0)
		{
			if( GetLevel() >= zone->tick_items[iid].level && zone->random.Int(0, 100) >= (100 - zone->tick_items[iid].chance) )
			{
				ItemInst* e_inst = (ItemInst*)a_inst;
				parse->EventItem(EVENT_ITEM_TICK, this, e_inst, nullptr, "", slot);
			}
		}
	}
}

void Client::ItemTimerCheck()
{
	int i;
	for(i = EmuConstants::EQUIPMENT_BEGIN; i <= EmuConstants::EQUIPMENT_END; i++)
	{
		TryItemTimer(i);
	}

	for(i = EmuConstants::GENERAL_BEGIN; i <= MainCursor; i++)
	{
		TryItemTimer(i);
	}

	for(i = EmuConstants::GENERAL_BAGS_BEGIN; i <= EmuConstants::CURSOR_BAG_END; i++)
	{
		TryItemTimer(i);
	}
}

void Client::TryItemTimer(int slot)
{
	ItemInst* inst = m_inv.GetItem(slot);
	if(!inst) {
		return;
	}

	auto item_timers = inst->GetTimers();
	auto it_iter = item_timers.begin();
	while(it_iter != item_timers.end()) {
		if(it_iter->second.Check()) {
			parse->EventItem(EVENT_TIMER, this, inst, nullptr, it_iter->first, 0);
		}
		++it_iter;
	}

	if(slot > EmuConstants::EQUIPMENT_END) {
		return;
	}

	for (int x = AUG_BEGIN; x < EmuConstants::ITEM_COMMON_SIZE; ++x)
	{
		ItemInst * a_inst = inst->GetAugment(x);
		if(!a_inst) {
			continue;
		}

		auto item_timers = a_inst->GetTimers();
		auto it_iter = item_timers.begin();
		while(it_iter != item_timers.end()) {
			if(it_iter->second.Check()) {
				parse->EventItem(EVENT_TIMER, this, a_inst, nullptr, it_iter->first, 0);
			}
			++it_iter;
		}
	}
}

void Client::RefundAA() {
	int cur = 0;
	bool refunded = false;

	for(int x = 0; x < aaHighestID; x++) {
		cur = GetAA(x);
		if(cur > 0){
			SendAA_Struct* curaa = zone->FindAA(x);
			if(cur){
				SetAA(x, 0);
				for(int j = 0; j < cur; j++) {
					m_pp.aapoints += curaa->cost + (curaa->cost_inc * j);
					refunded = true;
				}
			}
			else
			{
				m_pp.aapoints += cur;
				SetAA(x, 0);
				refunded = true;
			}
		}
	}

	if(refunded) {
		SaveAA();
		Save();
		// Kick();
	}
}

void Client::IncrementAA(int aa_id) {
	SendAA_Struct* aa2 = zone->FindAA(aa_id);

	if(aa2 == nullptr)
		return;

	if(GetAA(aa_id) == aa2->max_level)
		return;

	SetAA(aa_id, GetAA(aa_id) + 1);

	SaveAA();

	SendAA(aa_id);
	SendAATable();
	SendAAStats();
	CalcBonuses();
}

void Client::SendItemScale(ItemInst *inst) {
	int slot = m_inv.GetSlotByItemInst(inst);
	if(slot != -1) {
		inst->ScaleItem();
		SendItemPacket(slot, inst, ItemPacketCharmUpdate);
		CalcBonuses();
	}
}

void Client::AddRespawnOption(std::string option_name, uint32 zoneid, uint16 instance_id, float x, float y, float z, float heading, bool initial_selection, int8 position)
{
	//If respawn window is already open, any changes would create an inconsistency with the client
	if (IsHoveringForRespawn()) { return; }

	if (zoneid == 0)
		zoneid = zone->GetZoneID();

	//Create respawn option
	RespawnOption res_opt;
	res_opt.name = option_name;
	res_opt.zone_id = zoneid;
	res_opt.instance_id = instance_id;
	res_opt.x = x;
	res_opt.y = y;
	res_opt.z = z;
	res_opt.heading = heading;

	if (position == -1 || position >= respawn_options.size())
	{
		//No position specified, or specified beyond the end, simply append
		respawn_options.push_back(res_opt);
		//Make this option the initial selection for the window if desired
		if (initial_selection)
			initial_respawn_selection = static_cast<uint8>(respawn_options.size()) - 1;
	}
	else if (position == 0)
	{
		respawn_options.push_front(res_opt);
		if (initial_selection)
			initial_respawn_selection = 0;
	}
	else
	{
		//Insert new option between existing options
		std::list<RespawnOption>::iterator itr;
		uint8 pos = 0;
		for (itr = respawn_options.begin(); itr != respawn_options.end(); ++itr)
		{
			if (pos++ == position)
			{
				respawn_options.insert(itr,res_opt);
				//Make this option the initial selection for the window if desired
				if (initial_selection)
					initial_respawn_selection = pos;
				return;
			}
		}
	}
}

bool Client::RemoveRespawnOption(std::string option_name)
{
	//If respawn window is already open, any changes would create an inconsistency with the client
	if (IsHoveringForRespawn() || respawn_options.empty()) { return false; }

	bool had = false;
	RespawnOption* opt;
	std::list<RespawnOption>::iterator itr;
	for (itr = respawn_options.begin(); itr != respawn_options.end(); ++itr)
	{
		opt = &(*itr);
		if (opt->name.compare(option_name) == 0)
		{
			itr = respawn_options.erase(itr);
			had = true;
			//could be more with the same name, so keep going...
		}
	}
	return had;
}

bool Client::RemoveRespawnOption(uint8 position)
{
	//If respawn window is already open, any changes would create an inconsistency with the client
	if (IsHoveringForRespawn() || respawn_options.empty()) { return false; }

	//Easy cases first...
	if (position == 0)
	{
		respawn_options.pop_front();
		return true;
	}
	else if (position == (respawn_options.size() - 1))
	{
		respawn_options.pop_back();
		return true;
	}

	std::list<RespawnOption>::iterator itr;
	uint8 pos = 0;
	for (itr = respawn_options.begin(); itr != respawn_options.end(); ++itr)
	{
		if (pos++ == position)
		{
			respawn_options.erase(itr);
			return true;
		}
	}
	return false;
}

void Client::SetHunger(int32 in_hunger)
{
	EQApplicationPacket *outapp;
	outapp = new EQApplicationPacket(OP_Stamina, sizeof(Stamina_Struct));
	Stamina_Struct* sta = (Stamina_Struct*)outapp->pBuffer;
	sta->food = in_hunger;
	sta->water = m_pp.thirst_level > 6000 ? 6000 : m_pp.thirst_level;

	m_pp.hunger_level = in_hunger;

	QueuePacket(outapp);
	safe_delete(outapp);
}

void Client::SetThirst(int32 in_thirst)
{
	EQApplicationPacket *outapp;
	outapp = new EQApplicationPacket(OP_Stamina, sizeof(Stamina_Struct));
	Stamina_Struct* sta = (Stamina_Struct*)outapp->pBuffer;
	sta->food = m_pp.hunger_level > 6000 ? 6000 : m_pp.hunger_level;
	sta->water = in_thirst;

	m_pp.thirst_level = in_thirst;

	QueuePacket(outapp);
	safe_delete(outapp);
}

void Client::SetConsumption(int32 in_hunger, int32 in_thirst)
{
	EQApplicationPacket *outapp;
	outapp = new EQApplicationPacket(OP_Stamina, sizeof(Stamina_Struct));
	Stamina_Struct* sta = (Stamina_Struct*)outapp->pBuffer;
	sta->food = in_hunger;
	sta->water = in_thirst;

	m_pp.hunger_level = in_hunger;
	m_pp.thirst_level = in_thirst;

	QueuePacket(outapp);
	safe_delete(outapp);
}

void Client::Consume(const ItemData *item, uint8 type, int16 slot, bool auto_consume)
{
   if(!item) { return; }

	uint32 cons_mod = 180;

	int32 metabolism_bonus = spellbonuses.Metabolism + itembonuses.Metabolism + aabonuses.Metabolism;

	if (metabolism_bonus)
		cons_mod = cons_mod * metabolism_bonus * RuleI(Character, ConsumptionMultiplier) / 10000;
	else
		 cons_mod = cons_mod * RuleI(Character, ConsumptionMultiplier) / 100;

   if(type == ItemTypeFood)
   {
	   int hchange = item->CastTime * cons_mod;
	   hchange = mod_food_value(item, hchange);

	   if(hchange < 0) { return; }

	   m_pp.hunger_level += hchange;
	   DeleteItemInInventory(slot, 1, false);

	   if(!auto_consume) //no message if the client consumed for us
		   entity_list.MessageClose_StringID(this, true, 50, 0, EATING_MESSAGE, GetName(), item->Name);

#if EQDEBUG >= 5
       Log.Out(Logs::General, Logs::None, "Eating from slot:%i", (int)slot);
#endif
   }
   else
   {
	   int tchange = item->CastTime * cons_mod;
	   tchange = mod_drink_value(item, tchange);

	   if(tchange < 0) { return; }

		m_pp.thirst_level += tchange;
		DeleteItemInInventory(slot, 1, false);

		if(!auto_consume) //no message if the client consumed for us
			entity_list.MessageClose_StringID(this, true, 50, 0, DRINKING_MESSAGE, GetName(), item->Name);

#if EQDEBUG >= 5
        Log.Out(Logs::General, Logs::None, "Drinking from slot:%i", (int)slot);
#endif
   }
}

void Client::SendMarqueeMessage(uint32 type, uint32 priority, uint32 fade_in, uint32 fade_out, uint32 duration, std::string msg)
{
	if(duration == 0 || msg.length() == 0) {
		return;
	}

	EQApplicationPacket outapp(OP_Marquee, sizeof(ClientMarqueeMessage_Struct) + msg.length());
	ClientMarqueeMessage_Struct *cms = (ClientMarqueeMessage_Struct*)outapp.pBuffer;

	cms->type = type;
	cms->unk04 = 10;
	cms->priority = priority;
	cms->fade_in_time = fade_in;
	cms->fade_out_time = fade_out;
	cms->duration = duration;
	strcpy(cms->msg, msg.c_str());

	QueuePacket(&outapp);
}

void Client::PlayMP3(const char* fname)
{
	std::string filename = fname;
	EQApplicationPacket *outapp = new EQApplicationPacket(OP_PlayMP3, filename.length() + 1);
	PlayMP3_Struct* buf = (PlayMP3_Struct*)outapp->pBuffer;
	strncpy(buf->filename, fname, filename.length());
	QueuePacket(outapp);
	safe_delete(outapp);
}

void Client::ExpeditionSay(const char *str, int ExpID) {

	std::string query = StringFormat("SELECT `player_name` FROM `cust_inst_players` "
									"WHERE `inst_id` = %i", ExpID);
	auto results = database.QueryDatabase(query);
	if (!results.Success())
		return;

	if(results.RowCount() == 0) {
		this->Message(14, "You say to the expedition, '%s'", str);
		return;
	}

	for(auto row = results.begin(); row != results.end(); ++row) {
		const char* charName = row[0];
		if(strcmp(charName, this->GetCleanName()) != 0)
			worldserver.SendEmoteMessage(charName, 0, 0, 14, "%s says to the expedition, '%s'", this->GetCleanName(), str);
		// ChannelList->CreateChannel(ChannelName, ChannelOwner, ChannelPassword, true, atoi(row[3]));
	}


}

void Client::ShowNumHits()
{
	uint32 buffcount = GetMaxTotalSlots();
	for (uint32 buffslot = 0; buffslot < buffcount; buffslot++) {
		const Buffs_Struct &curbuff = buffs[buffslot];
		if (curbuff.spellid != SPELL_UNKNOWN && curbuff.numhits)
			Message(0, "You have %d hits left on %s", curbuff.numhits, GetSpellName(curbuff.spellid));
	}
	return;
}

float Client::GetQuiverHaste()
{
	float quiver_haste = 0;
	for (int r = EmuConstants::GENERAL_BEGIN; r <= EmuConstants::GENERAL_END; r++) {
		const ItemInst *pi = GetInv().GetItem(r);
		if (!pi)
			continue;
		if (pi->IsType(ItemClassContainer) && pi->GetItem()->BagType == BagTypeQuiver) {
			float temp_wr = (pi->GetItem()->BagWR / RuleI(Combat, QuiverWRHasteDiv));
			quiver_haste = std::max(temp_wr, quiver_haste);
		}
	}
	if (quiver_haste > 0)
		quiver_haste = 1.0f / (1.0f + static_cast<float>(quiver_haste) / 100.0f);
	return quiver_haste;
}

void Client::SendColoredText(uint32 color, std::string message)
{
	// arbitrary size limit
	if (message.size() > 512) // live does send this with empty strings sometimes ...
		return;
	EQApplicationPacket *outapp = new EQApplicationPacket(OP_ColoredText,
									sizeof(ColoredText_Struct) + message.size());
	ColoredText_Struct *cts = (ColoredText_Struct *)outapp->pBuffer;
	cts->color = color;
	strcpy(cts->msg, message.c_str());
	QueuePacket(outapp);
	safe_delete(outapp);
}


//
// class Client::TextLink
//
std::string Client::TextLink::GenerateLink()
{
	m_Link.clear();
	m_LinkBody.clear();
	m_LinkText.clear();
	
	generate_body();
	generate_text();
	
	if ((m_LinkBody.length() == EmuConstants::TEXT_LINK_BODY_LENGTH) && (m_LinkText.length() > 0)) {
		m_Link.push_back(0x12);
		m_Link.append(m_LinkBody);
		m_Link.append(m_LinkText);
		m_Link.push_back(0x12);
	}

	if ((m_Link.length() == 0) || (m_Link.length() > 250)) {
		m_Error = true;
		m_Link = "<LINKER ERROR>";
		Log.Out(Logs::General, Logs::Error, "TextLink::GenerateLink() failed to generate a useable text link (LinkType: %i, Lengths: {link: %u, body: %u, text: %u})",
			m_LinkType, m_Link.length(), m_LinkBody.length(), m_LinkText.length());
		Log.Out(Logs::General, Logs::Error, ">> LinkBody: %s", m_LinkBody.c_str());
		Log.Out(Logs::General, Logs::Error, ">> LinkText: %s", m_LinkText.c_str());
	}

	return m_Link;
}

void Client::TextLink::Reset()
{
	m_LinkType = linkBlank;
	m_ItemData = nullptr;
	m_LootData = nullptr;
	m_ItemInst = nullptr;
	m_ProxyItemID = NOT_USED;
	m_ProxyText = nullptr;
	m_TaskUse = false;
	m_Link.clear();
	m_LinkBody.clear();
	m_LinkText.clear();
	m_Error = false;
}

void Client::TextLink::generate_body()
{
	/*
	Current server mask: EQClientRoF2
	
	RoF2: "%1X" "%05X" "%05X" "%05X" "%05X" "%05X" "%05X" "%05X" "%1X" "%04X" "%02X" "%05X" "%08X" (56)
	RoF:  "%1X" "%05X" "%05X" "%05X" "%05X" "%05X" "%05X" "%05X" "%1X" "%04X" "%1X"  "%05X" "%08X" (55)
	SoF:  "%1X" "%05X" "%05X" "%05X" "%05X" "%05X" "%05X"		"%1X" "%04X" "%1X"  "%05X" "%08X" (50)
	6.2:  "%1X" "%05X" "%05X" "%05X" "%05X" "%05X" "%05X"		"%1X" "%04X" "%1X"		 "%08X" (45)
	*/

	memset(&m_LinkBodyStruct, 0, sizeof(TextLinkBody_Struct));
	
	const ItemData* item_data = nullptr;

	switch (m_LinkType) {
	case linkBlank:
		break;
	case linkItemData:
		if (m_ItemData == nullptr) { break; }
		m_LinkBodyStruct.item_id = m_ItemData->ID;
		m_LinkBodyStruct.evolve_group = m_ItemData->LoreGroup; // this probably won't work for all items
		//m_LinkBodyStruct.evolve_level = m_ItemData->EvolvingLevel;
		// TODO: add hash call
		break;
	case linkLootItem:
		if (m_LootData == nullptr) { break; }
		item_data = database.GetItem(m_LootData->item_id);
		if (item_data == nullptr) { break; }
		m_LinkBodyStruct.item_id = item_data->ID;
		m_LinkBodyStruct.augment_1 = m_LootData->aug_1;
		m_LinkBodyStruct.augment_2 = m_LootData->aug_2;
		m_LinkBodyStruct.augment_3 = m_LootData->aug_3;
		m_LinkBodyStruct.augment_4 = m_LootData->aug_4;
		m_LinkBodyStruct.augment_5 = m_LootData->aug_5;
		m_LinkBodyStruct.augment_6 = m_LootData->aug_6;
		m_LinkBodyStruct.evolve_group = item_data->LoreGroup; // see note above
		//m_LinkBodyStruct.evolve_level = item_data->EvolvingLevel;
		// TODO: add hash call
		break;
	case linkItemInst:
		if (m_ItemInst == nullptr) { break; }
		if (m_ItemInst->GetItem() == nullptr) { break; }
		m_LinkBodyStruct.item_id = m_ItemInst->GetItem()->ID;
		m_LinkBodyStruct.augment_1 = m_ItemInst->GetAugmentItemID(0);
		m_LinkBodyStruct.augment_2 = m_ItemInst->GetAugmentItemID(1);
		m_LinkBodyStruct.augment_3 = m_ItemInst->GetAugmentItemID(2);
		m_LinkBodyStruct.augment_4 = m_ItemInst->GetAugmentItemID(3);
		m_LinkBodyStruct.augment_5 = m_ItemInst->GetAugmentItemID(4);
		m_LinkBodyStruct.augment_6 = m_ItemInst->GetAugmentItemID(5);
		m_LinkBodyStruct.is_evolving = (m_ItemInst->IsEvolving() ? 1 : 0);
		m_LinkBodyStruct.evolve_group = m_ItemInst->GetItem()->LoreGroup; // see note above
		m_LinkBodyStruct.evolve_level = m_ItemInst->GetEvolveLvl();
		m_LinkBodyStruct.ornament_icon = m_ItemInst->GetOrnamentationIcon();
		// TODO: add hash call
		break;
	default:
		break;
	}
	
	if (m_ProxyItemID != NOT_USED) {
		m_LinkBodyStruct.item_id = m_ProxyItemID;
	}

	if (m_TaskUse) {
		m_LinkBodyStruct.hash = 0x14505DC2;
	}

	m_LinkBody = StringFormat(
		"%1X" "%05X" "%05X" "%05X" "%05X" "%05X" "%05X" "%05X" "%1X" "%04X" "%02X" "%05X" "%08X",
		(0x0F & m_LinkBodyStruct.unknown_1),
		(0x000FFFFF & m_LinkBodyStruct.item_id),
		(0x000FFFFF & m_LinkBodyStruct.augment_1),
		(0x000FFFFF & m_LinkBodyStruct.augment_2),
		(0x000FFFFF & m_LinkBodyStruct.augment_3),
		(0x000FFFFF & m_LinkBodyStruct.augment_4),
		(0x000FFFFF & m_LinkBodyStruct.augment_5),
		(0x000FFFFF & m_LinkBodyStruct.augment_6),
		(0x0F & m_LinkBodyStruct.is_evolving),
		(0x0000FFFF & m_LinkBodyStruct.evolve_group),
		(0xFF & m_LinkBodyStruct.evolve_level),
		(0x000FFFFF & m_LinkBodyStruct.ornament_icon),
		(0xFFFFFFFF & m_LinkBodyStruct.hash)
		);
}

void Client::TextLink::generate_text()
{
	if (m_ProxyText != nullptr) {
		m_LinkText = m_ProxyText;
		return;
	}

	const ItemData* item_data = nullptr;

	switch (m_LinkType) {
	case linkBlank:
		break;
	case linkItemData:
		if (m_ItemData == nullptr) { break; }
		m_LinkText = m_ItemData->Name;
		return;
	case linkLootItem:
		if (m_LootData == nullptr) { break; }
		item_data = database.GetItem(m_LootData->item_id);
		if (item_data == nullptr) { break; }
		m_LinkText = item_data->Name;
		return;
	case linkItemInst:
		if (m_ItemInst == nullptr) { break; }
		if (m_ItemInst->GetItem() == nullptr) { break; }
		m_LinkText = m_ItemInst->GetItem()->Name;
		return;
	default:
		break;
	}

	m_LinkText = "null";
}

bool Client::TextLink::DegenerateLinkBody(TextLinkBody_Struct& textLinkBodyStruct, const std::string& textLinkBody)
{
	memset(&textLinkBodyStruct, 0, sizeof(TextLinkBody_Struct));
	if (textLinkBody.length() != EmuConstants::TEXT_LINK_BODY_LENGTH) { return false; }

	textLinkBodyStruct.unknown_1 = (uint8)strtol(textLinkBody.substr(0, 1).c_str(), nullptr, 16);
	textLinkBodyStruct.item_id = (uint32)strtol(textLinkBody.substr(1, 5).c_str(), nullptr, 16);
	textLinkBodyStruct.augment_1 = (uint32)strtol(textLinkBody.substr(6, 5).c_str(), nullptr, 16);
	textLinkBodyStruct.augment_2 = (uint32)strtol(textLinkBody.substr(11, 5).c_str(), nullptr, 16);
	textLinkBodyStruct.augment_3 = (uint32)strtol(textLinkBody.substr(16, 5).c_str(), nullptr, 16);
	textLinkBodyStruct.augment_4 = (uint32)strtol(textLinkBody.substr(21, 5).c_str(), nullptr, 16);
	textLinkBodyStruct.augment_5 = (uint32)strtol(textLinkBody.substr(26, 5).c_str(), nullptr, 16);
	textLinkBodyStruct.augment_6 = (uint32)strtol(textLinkBody.substr(31, 5).c_str(), nullptr, 16);
	textLinkBodyStruct.is_evolving = (uint8)strtol(textLinkBody.substr(36, 1).c_str(), nullptr, 16);
	textLinkBodyStruct.evolve_group = (uint32)strtol(textLinkBody.substr(37, 4).c_str(), nullptr, 16);
	textLinkBodyStruct.evolve_level = (uint8)strtol(textLinkBody.substr(41, 2).c_str(), nullptr, 16);
	textLinkBodyStruct.ornament_icon = (uint32)strtol(textLinkBody.substr(43, 5).c_str(), nullptr, 16);
	textLinkBodyStruct.hash = (int)strtol(textLinkBody.substr(48, 8).c_str(), nullptr, 16);

	return true;
}

bool Client::TextLink::GenerateLinkBody(std::string& textLinkBody, const TextLinkBody_Struct& textLinkBodyStruct)
{
	textLinkBody = StringFormat(
		"%1X" "%05X" "%05X" "%05X" "%05X" "%05X" "%05X" "%05X" "%1X" "%04X" "%02X" "%05X" "%08X",
		(0x0F & textLinkBodyStruct.unknown_1),
		(0x000FFFFF & textLinkBodyStruct.item_id),
		(0x000FFFFF & textLinkBodyStruct.augment_1),
		(0x000FFFFF & textLinkBodyStruct.augment_2),
		(0x000FFFFF & textLinkBodyStruct.augment_3),
		(0x000FFFFF & textLinkBodyStruct.augment_4),
		(0x000FFFFF & textLinkBodyStruct.augment_5),
		(0x000FFFFF & textLinkBodyStruct.augment_6),
		(0x0F & textLinkBodyStruct.is_evolving),
		(0x0000FFFF & textLinkBodyStruct.evolve_group),
		(0xFF & textLinkBodyStruct.evolve_level),
		(0x000FFFFF & textLinkBodyStruct.ornament_icon),
		(0xFFFFFFFF & textLinkBodyStruct.hash)
		);

	if (textLinkBody.length() != EmuConstants::TEXT_LINK_BODY_LENGTH) { return false; }
	return true;
}<|MERGE_RESOLUTION|>--- conflicted
+++ resolved
@@ -5419,34 +5419,20 @@
 		auto results = database.QueryDatabase(query);
 	}
 
-<<<<<<< HEAD
-	InternalVeteranReward ivr = (*iter);
+	auto &ivr = (*iter);
 	ItemInst *claim = database.CreateItemOld(ivr.items[0].item_id, ivr.items[0].charges);
-	if(!claim) {
-=======
-	auto &ivr = (*iter);
-	ItemInst *claim = database.CreateItem(ivr.items[0].item_id, ivr.items[0].charges);
 	if (!claim) {
->>>>>>> a537981a
 		Save();
 		return true;
 	}
 
 	bool lore_conflict = CheckLoreConflict(claim->GetItem());
 
-<<<<<<< HEAD
-	for(int y = 1; y < 8; y++)
-		if(ivr.items[y].item_id && claim->GetItem()->ItemClass == 1) {
-			ItemInst *item_temp = database.CreateItemOld(ivr.items[y].item_id, ivr.items[y].charges);
-			if(item_temp) {
-				if(CheckLoreConflict(item_temp->GetItem())) {
-=======
 	for (int y = 1; y < 8; y++)
 		if (ivr.items[y].item_id && claim->GetItem()->ItemClass == 1) {
-			ItemInst *item_temp = database.CreateItem(ivr.items[y].item_id, ivr.items[y].charges);
+			ItemInst *item_temp = database.CreateItemOld(ivr.items[y].item_id, ivr.items[y].charges);
 			if (item_temp) {
 				if (CheckLoreConflict(item_temp->GetItem())) {
->>>>>>> a537981a
 					lore_conflict = true;
 					DuplicateLoreMessage(ivr.items[y].item_id);
 				}
