--- conflicted
+++ resolved
@@ -325,7 +325,7 @@
 
 	initial_respawn_selection = 0;
 	alternate_currency_loaded = false;
-
+	
 	EngagedRaidTarget = false;
 	SavedRaidRestTimer = 0;
 }
@@ -1033,7 +1033,7 @@
 						Message(13, "Command '%s' not recognized.", message);
 					}
 				} else {
-					if(!RuleB(Chat, SuppressCommandErrors))
+					if(!RuleB(Chat, SuppressCommandErrors)) 
 						Message(13, "Command '%s' not recognized.", message);
 				}
 			}
@@ -4017,7 +4017,6 @@
 
 void Client::KeyRingAdd(uint32 item_id)
 {
-<<<<<<< HEAD
 	if(0==item_id)
         return;
 
@@ -4035,33 +4034,6 @@
     Message(4,"Added to keyring.");
 
     keyring.push_back(item_id);
-=======
-	if(0==item_id)return;
-	char errbuf[MYSQL_ERRMSG_SIZE];
-	char *query = 0;
-	uint32 affected_rows = 0;
-	query = new char[256];
-	bool bFound = KeyRingCheck(item_id);
-	if(!bFound){
-		sprintf(query, "INSERT INTO keyring(char_id,item_id) VALUES(%i,%i)",character_id,item_id);
-		if(database.RunQuery(query, strlen(query), errbuf, 0, &affected_rows)) {
-			Message(4,"Added to keyring.");
-
-			/* QS: PlayerLogKeyringAddition */
-			if (RuleB(QueryServ, PlayerLogKeyringAddition)){
-				std::string event_desc = StringFormat("itemid:%i in zoneid:%i instid:%i", item_id, this->GetZoneID(), this->GetInstanceID());
-				QServ->PlayerLogEvent(Player_Log_Keyring_Addition, this->CharacterID(), event_desc);
-			}
-			safe_delete_array(query);
-		}
-		else {
-			std::cerr << "Error in Doors::HandleClick query '" << query << "' " << errbuf << std::endl;
-			safe_delete_array(query);
-			return;
-		}
-		keyring.push_back(item_id);
-	}
->>>>>>> ca84040a
 }
 
 bool Client::KeyRingCheck(uint32 item_id)
@@ -4092,25 +4064,40 @@
 
 bool Client::IsDiscovered(uint32 itemid) {
 
-	std::string query = StringFormat("SELECT count(*) FROM discovered_items WHERE item_id = '%lu'", itemid);
-    auto results = database.QueryDatabase(query);
-    if (!results.Success()) {
-        std::cerr << "Error in IsDiscovered query '" << query << "' " << results.ErrorMessage() << std::endl;
-        return false;
-    }
-
-    auto row = results.begin();
-
-    return atoi(row[0]) != 0;
+	char errbuf[MYSQL_ERRMSG_SIZE];
+	char *query = 0;
+	MYSQL_RES *result;
+	MYSQL_ROW row;
+
+	if (database.RunQuery(query, MakeAnyLenString(&query, "SELECT count(*) FROM discovered_items WHERE item_id = '%lu'", itemid), errbuf, &result))
+	{
+		row = mysql_fetch_row(result);
+		if (atoi(row[0]))
+		{
+			mysql_free_result(result);
+			safe_delete_array(query);
+			return true;
+		}
+	}
+	else
+	{
+		std::cerr << "Error in IsDiscovered query '" << query << "' " << errbuf << std::endl;
+	}
+	mysql_free_result(result);
+	safe_delete_array(query);
+	return false;
 }
 
 void Client::DiscoverItem(uint32 itemid) {
 
-	std::string query = StringFormat("INSERT INTO discovered_items SET "
-                                    "item_id = %lu, char_name = '%s', "
-                                    "discovered_date = UNIX_TIMESTAMP(), account_status=%i",
-                                    itemid, GetName(), Admin());
-    auto results = database.QueryDatabase(query);
+	char errbuf[MYSQL_ERRMSG_SIZE];
+	char* query = 0;
+	MYSQL_RES *result;
+	if (database.RunQuery(query,MakeAnyLenString(&query, "INSERT INTO discovered_items SET item_id=%lu, char_name='%s', discovered_date=UNIX_TIMESTAMP(), account_status=%i", itemid, GetName(), Admin()), errbuf, &result))
+	{
+		mysql_free_result(result);
+	}
+	safe_delete_array(query);
 
 	parse->EventPlayer(EVENT_DISCOVER_ITEM, this, "", itemid);
 }
@@ -4347,15 +4334,15 @@
 
 	if(!RuleI(Character, RestRegenPercent))
 		return;
-
+	
 	// If we already had aggro before this method was called, the combat indicator should already be up for SoF clients,
 	// so we don't need to send it again.
 	//
 	if(AggroCount > 1)
 		return;
-
+		
 	// Pause the rest timer
-	if (AggroCount == 1)
+	if (AggroCount == 1) 
 		SavedRaidRestTimer = rest_timer.GetRemainingTime();
 
 	if(GetClientVersion() >= EQClientSoF) {
@@ -4400,9 +4387,9 @@
 			time_until_rest = RuleI(Character, RestRegenTimeToActivate) * 1000;
 		}
 	}
-
+	
 	rest_timer.Start(time_until_rest);
-
+	
 	if(GetClientVersion() >= EQClientSoF) {
 
 		EQApplicationPacket *outapp = new EQApplicationPacket(OP_RestState, 5);
@@ -4507,7 +4494,7 @@
 
 	int num_options = respawn_options.size();
 	uint32 PacketLength = 17 + (26 * num_options); //Header size + per-option invariant size
-
+	
 	std::list<RespawnOption>::iterator itr;
 	RespawnOption* opt;
 
@@ -5293,21 +5280,31 @@
 void Client::SendRewards()
 {
 	std::vector<ClientReward> rewards;
-	std::string query = StringFormat("SELECT reward_id, amount FROM "
-                        "account_rewards WHERE account_id = %i "
-                        "ORDER BY reward_id", AccountID());
-    auto results = database.QueryDatabase(query);
-    if (!results.Success()) {
-		LogFile->write(EQEMuLog::Error, "Error in Client::SendRewards(): %s (%s)", query.c_str(), results.ErrorMessage().c_str());
-		return;
-	}
-
-    for (auto row = results.begin(); row != results.end(); ++row) {
-        ClientReward cr;
-        cr.id = atoi(row[0]);
-        cr.amount = atoi(row[1]);
-        rewards.push_back(cr);
-    }
+	char errbuf[MYSQL_ERRMSG_SIZE];
+	char* query = 0;
+	MYSQL_RES *result;
+	MYSQL_ROW row;
+
+	if(database.RunQuery(query,MakeAnyLenString(&query,"SELECT reward_id, amount FROM"
+		" account_rewards WHERE account_id=%i ORDER by reward_id", AccountID()),
+		errbuf,&result))
+	{
+		while((row = mysql_fetch_row(result)))
+		{
+			ClientReward cr;
+			cr.id = atoi(row[0]);
+			cr.amount = atoi(row[1]);
+			rewards.push_back(cr);
+		}
+		mysql_free_result(result);
+		safe_delete_array(query);
+	}
+	else
+	{
+		LogFile->write(EQEMuLog::Error, "Error in Client::SendRewards(): %s (%s)", query, errbuf);
+		safe_delete_array(query);
+		return;
+	}
 
 	if(rewards.size() > 0)
 	{
@@ -5368,54 +5365,88 @@
 	}
 
 	if(free_slot == 0xFFFFFFFF)
+	{
 		return false;
-
-    std::string query = StringFormat("SELECT amount FROM account_rewards "
-                                    "WHERE account_id=%i AND reward_id=%i",
-                                    AccountID(), claim_id);
-    auto results = database.QueryDatabase(query);
-    if (!results.Success()) {
-        LogFile->write(EQEMuLog::Error, "Error in Client::TryReward(): %s (%s)", query.c_str(), results.ErrorMessage().c_str());
+	}
+
+	char errbuf[MYSQL_ERRMSG_SIZE];
+	char* query = 0;
+	MYSQL_RES *result;
+	MYSQL_ROW row;
+	uint32 amt = 0;
+
+	if(database.RunQuery(query,MakeAnyLenString(&query,"SELECT amount FROM"
+		" account_rewards WHERE account_id=%i AND reward_id=%i", AccountID(), claim_id),
+		errbuf,&result))
+	{
+		row = mysql_fetch_row(result);
+		if(row)
+		{
+			amt = atoi(row[0]);
+		}
+		else
+		{
+			mysql_free_result(result);
+			safe_delete_array(query);
+			return false;
+		}
+		mysql_free_result(result);
+		safe_delete_array(query);
+	}
+	else
+	{
+		LogFile->write(EQEMuLog::Error, "Error in Client::TryReward(): %s (%s)", query, errbuf);
+		safe_delete_array(query);
 		return false;
-    }
-
-	if (results.RowCount() == 0)
-        return false;
-
-    uint32 amt = 0;
-	auto row = results.begin();
-
-    amt = atoi(row[0]);
+	}
 
 	if(amt == 0)
+	{
 		return false;
-
-    auto iter = zone->VeteranRewards.begin();
-	for (; iter != zone->VeteranRewards.end(); ++iter)
+	}
+
+	std::list<InternalVeteranReward>::iterator iter = zone->VeteranRewards.begin();
+	while(iter != zone->VeteranRewards.end())
+	{
 		if((*iter).claim_id == claim_id)
+		{
 			break;
+		}
+		++iter;
+	}
 
 	if(iter == zone->VeteranRewards.end())
+	{
 		return false;
+	}
 
 	if(amt == 1)
 	{
-        query = StringFormat("DELETE FROM account_rewards "
-                            "WHERE account_id=%i AND reward_id=%i",
-                            AccountID(), claim_id);
-        results = database.QueryDatabase(query);
-		if(!results.ErrorMessage().c_str())
-			LogFile->write(EQEMuLog::Error, "Error in Client::TryReward(): %s (%s)", query.c_str(), results.ErrorMessage().c_str());
-
+		if(!database.RunQuery(query,MakeAnyLenString(&query,"DELETE FROM"
+			" account_rewards WHERE account_id=%i AND reward_id=%i", AccountID(), claim_id),
+			errbuf))
+		{
+			LogFile->write(EQEMuLog::Error, "Error in Client::TryReward(): %s (%s)", query, errbuf);
+			safe_delete_array(query);
+		}
+		else
+		{
+			safe_delete_array(query);
+		}
 	}
 	else
 	{
-        query = StringFormat("UPDATE account_rewards SET amount=(amount-1) "
-                            "WHERE account_id=%i AND reward_id=%i", AccountID(), claim_id);
-        results = database.QueryDatabase(query);
-		if(!results.Success())
-			LogFile->write(EQEMuLog::Error, "Error in Client::TryReward(): %s (%s)", query.c_str(), results.ErrorMessage().c_str());
-
+		if(!database.RunQuery(query,MakeAnyLenString(&query,"UPDATE account_rewards SET amount=(amount-1)"
+			" WHERE account_id=%i AND reward_id=%i", AccountID(), claim_id),
+			errbuf))
+		{
+			LogFile->write(EQEMuLog::Error, "Error in Client::TryReward(): %s (%s)", query, errbuf);
+			safe_delete_array(query);
+		}
+		else
+		{
+			safe_delete_array(query);
+		}
 	}
 
 	InternalVeteranReward ivr = (*iter);
@@ -7643,7 +7674,7 @@
 				tmpValue = current_value + mod + npc_value[i];
 
 				int16 FactionModPct = spellbonuses.FactionModPct + itembonuses.FactionModPct + aabonuses.FactionModPct;
-				tmpValue += (tmpValue * FactionModPct) / 100;
+				tmpValue += (tmpValue * FactionModPct) / 100; 
 
 				// Make sure faction hits don't go to GMs...
 				if (m_pp.gm==1 && (tmpValue < current_value)) {
@@ -7780,30 +7811,41 @@
 
 void Client::LoadAccountFlags()
 {
+	char errbuf[MYSQL_ERRMSG_SIZE];
+	char *query = 0;
+	MYSQL_RES *result;
+	MYSQL_ROW row;
+
 	accountflags.clear();
-
-	std::string query = StringFormat("SELECT p_flag, p_value FROM account_flags WHERE p_accid = '%d'", account_id);
-	auto results = database.QueryDatabase(query);
-    if (!results.Success()) {
-        std::cerr << "Error in LoadAccountFlags query '" << query << "' " << results.ErrorMessage() << std::endl;
-        return;
-    }
-
-    for (auto row = results.begin(); row != results.end(); ++row) {
-        std::string fname(row[0]);
-        std::string fval(row[1]);
-        accountflags[fname] = fval;
-    }
-
+	MakeAnyLenString(&query, "SELECT p_flag, p_value FROM account_flags WHERE p_accid = '%d'", account_id);
+	if(database.RunQuery(query, strlen(query), errbuf, &result))
+	{
+		while(row = mysql_fetch_row(result))
+		{
+			std::string fname(row[0]);
+			std::string fval(row[1]);
+			accountflags[fname] = fval;
+		}
+		mysql_free_result(result);
+	}
+	else
+	{
+		std::cerr << "Error in LoadAccountFlags query '" << query << "' " << errbuf << std::endl;
+	}
+	safe_delete_array(query);
 }
 
 void Client::SetAccountFlag(std::string flag, std::string val)
 {
-	std::string query = StringFormat("REPLACE INTO account_flags (p_accid, p_flag, p_value) "
-                                    "VALUES( '%d', '%s', '%s')", account_id, flag.c_str(), val.c_str());
-    auto results = database.QueryDatabase(query);
-	if(!results.Success())
-		std::cerr << "Error in SetAccountFlags query '" << query << "' " << results.ErrorMessage() << std::endl;
+	char errbuf[MYSQL_ERRMSG_SIZE];
+	char *query = 0;
+
+	MakeAnyLenString(&query, "REPLACE INTO account_flags (p_accid, p_flag, p_value) VALUES( '%d', '%s', '%s')", account_id, flag.c_str(), val.c_str());
+	if(!database.RunQuery(query, strlen(query), errbuf))
+	{
+		std::cerr << "Error in SetAccountFlags query '" << query << "' " << errbuf << std::endl;
+	}
+	safe_delete_array(query);
 
 	accountflags[flag] = val;
 }
@@ -7908,7 +7950,7 @@
 		}
 		++it_iter;
 	}
-
+	
 	if(slot > EmuConstants::EQUIPMENT_END) {
 		return;
 	}
@@ -8212,21 +8254,29 @@
 	safe_delete(outapp);
 }
 
-void Client::ExpeditionSay(const char *str, int expID) {
-
-	std::string query = StringFormat("SELECT `player_name` FROM "
-                                    "`cust_inst_players` WHERE "
-                                    "`inst_id` = %i", expID);
-    auto results = database.QueryDatabase(query);
-	if (!results.Success())
-		return;
-
-    this->Message(14, "You say to the expedition, '%s'", str);
-
-	for (auto row = results.begin(); row != results.end(); ++row) {
-		const char* charName = row[0];
-		if(strcmp(charName, this->GetCleanName()) != 0)
-			worldserver.SendEmoteMessage(charName, 0, 0, 14, "%s says to the expedition, '%s'", this->GetCleanName(), str);
-	}
-
+void Client::ExpeditionSay(const char *str, int ExpID) {
+	char errbuf[MYSQL_ERRMSG_SIZE];
+	char* query = 0;
+	MYSQL_RES *result;
+	MYSQL_ROW row;
+
+	if (!database.RunQuery(query,MakeAnyLenString(&query, "SELECT `player_name` FROM `cust_inst_players` WHERE `inst_id` = %i", ExpID),errbuf,&result)){
+		safe_delete_array(query);
+		return;
+	}
+
+	safe_delete_array(query);
+
+	if(result)
+		this->Message(14, "You say to the expedition, '%s'", str);
+
+	while((row = mysql_fetch_row(result))) {
+		const char* CharName = row[0];
+		if(strcmp(CharName, this->GetCleanName()) != 0)
+			worldserver.SendEmoteMessage(CharName, 0, 0, 14, "%s says to the expedition, '%s'", this->GetCleanName(), str); 
+		// ChannelList->CreateChannel(ChannelName, ChannelOwner, ChannelPassword, true, atoi(row[3]));
+	} 
+
+	mysql_free_result(result);
+	
 }