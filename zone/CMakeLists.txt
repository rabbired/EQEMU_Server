CMAKE_MINIMUM_REQUIRED(VERSION 2.8)

SET(zone_sources
	aa.cpp
	aggro.cpp
	attack.cpp
	beacon.cpp
	bonuses.cpp
	bot.cpp
	botspellsai.cpp
	client.cpp
	client_logs.cpp
	client_mods.cpp
	client_packet.cpp
	client_process.cpp
	command.cpp
	corpse.cpp
	doors.cpp
	effects.cpp 
	embparser.cpp
	embparser_api.cpp
	embperl.cpp
	embxs.cpp
	entity.cpp
	exp.cpp
	fearpath.cpp
	forage.cpp
	groups.cpp
	guild.cpp
	guild_mgr.cpp
	hate_list.cpp
	horse.cpp
	inventory.cpp
	loottables.cpp
	lua_bit.cpp
	lua_corpse.cpp
	lua_client.cpp
	lua_door.cpp
	lua_entity.cpp
	lua_entity_list.cpp
	lua_general.cpp
	lua_group.cpp
	lua_hate_list.cpp
	lua_inventory.cpp
	lua_item.cpp
	lua_iteminst.cpp
	lua_mob.cpp
	lua_npc.cpp
	lua_object.cpp
	lua_packet.cpp
	lua_parser.cpp
	lua_parser_events.cpp
	lua_raid.cpp
	lua_spawn.cpp
	lua_spell.cpp
	embperl.cpp
	embxs.cpp
	entity.cpp
	exp.cpp
	fearpath.cpp
	forage.cpp
	groups.cpp
	guild.cpp
	guild_mgr.cpp
	hate_list.cpp
	horse.cpp
	inventory.cpp
	loottables.cpp
	map.cpp
	merc.cpp
	mob.cpp
	mob_ai.cpp
	mod_functions.cpp
	net.cpp
	npc.cpp
	npc_ai.cpp
	object.cpp
	oriented_bounding_box.cpp
	pathing.cpp
	perl_client.cpp
	perl_doors.cpp
	perl_entity.cpp
	perl_groups.cpp
	perl_hateentry.cpp
	perl_mob.cpp
	perl_npc.cpp
	perl_object.cpp
	perl_perlpacket.cpp
	perl_player_corpse.cpp
	perl_questitem.cpp
	perl_raids.cpp
	perlpacket.cpp
	petitions.cpp
	pets.cpp
	qglobals.cpp
	queryserv.cpp
	questmgr.cpp
	quest_parser_collection.cpp
	raids.cpp
<<<<<<< HEAD
	RaycastMesh.cpp
	remote_call.cpp
	remote_call_subscribe.cpp
=======
	raycast_mesh.cpp
>>>>>>> 0a0260b7
	spawn2.cpp
	spawn2.h
	spawngroup.cpp
	special_attacks.cpp
	spell_effects.cpp
	spells.cpp
	tasks.cpp
	titles.cpp
	tradeskills.cpp
	trading.cpp
	trap.cpp
	tribute.cpp
	water_map.cpp
	water_map_v1.cpp
	water_map_v2.cpp
	waypoints.cpp
	worldserver.cpp
	zone.cpp
	zone_logsys.cpp
	zone_config.cpp
	zonedb.cpp
	zoning.cpp
)

SET(zone_headers
	aa.h
	basic_functions.h
	beacon.h
	bot.h
	bot_structs.h
	client.h
	client_logs.h
	client_packet.h
	command.h
	common.h
	corpse.h
	doors.h
	embparser.h
	embperl.h
	embxs.h
	entity.h
	errmsg.h
	event_codes.h
	forage.h
	groups.h
	guild_mgr.h
	hate_list.h
	horse.h
	lua_bit.h
	lua_client.h
	lua_corpse.h
	lua_entity.h
	lua_entity_list.h
	lua_general.h
	lua_group.h
	lua_hate_list.h
	lua_inventory.h
	lua_item.h
	lua_iteminst.h
	lua_mob.h
	lua_npc.h
	lua_object.h
	lua_packet.h
	lua_parser.h
	lua_parser_events.h
	lua_ptr.h
	lua_raid.h
	lua_spawn.h
	lua_spell.h
	map.h
	masterentity.h
	maxskill.h
	message.h
	merc.h
	mob.h
	net.h
	npc.h
	npc_ai.h
	object.h
	oriented_bounding_box.h
	pathing.h
	perlpacket.h
	petitions.h
	pets.h
	qglobals.h
	quest_interface.h
	queryserv.h
	quest_interface.h
	questmgr.h
	quest_parser_collection.h
	raid.h
	raids.h
<<<<<<< HEAD
	RaycastMesh.h
	remote_call.h
	remote_call_subscribe.h
=======
	raycast_mesh.h
>>>>>>> 0a0260b7
	skills.h
	spawn2.cpp
	spawn2.h
	spawngroup.h
	string_ids.h
	tasks.h
	titles.h
	trap.h
	water_map.h
	water_map_v1.h
	water_map_v2.h
	worldserver.h
	zone.h
	zone_config.h
	zonedb.h
	zonedump.h
)

IF(EQEMU_DEPOP_INVALIDATES_CACHE)
	ADD_DEFINITIONS(-DDEPOP_INVALIDATES_NPC_TYPES_CACHE)
ENDIF(EQEMU_DEPOP_INVALIDATES_CACHE)

ADD_EXECUTABLE(zone ${zone_sources} ${zone_headers})

INSTALL(TARGETS zone RUNTIME DESTINATION ${CMAKE_INSTALL_PREFIX})

ADD_DEFINITIONS(-DZONE)

TARGET_LINK_LIBRARIES(zone common debug ${MySQL_LIBRARY_DEBUG} optimized ${MySQL_LIBRARY_RELEASE} ${ZLIB_LIBRARY})

IF(EQEMU_BUILD_PERL)
	TARGET_LINK_LIBRARIES(zone ${PERL_LIBRARY})
ENDIF(EQEMU_BUILD_PERL)

IF(EQEMU_BUILD_LUA)
	TARGET_LINK_LIBRARIES(zone luabind ${LUA_LIBRARY})
ENDIF(EQEMU_BUILD_LUA)


IF(MSVC)
	SET_TARGET_PROPERTIES(zone PROPERTIES LINK_FLAGS_RELEASE "/OPT:REF /OPT:ICF")
	TARGET_LINK_LIBRARIES(zone "Ws2_32.lib")
ENDIF(MSVC)

IF(MINGW)
	TARGET_LINK_LIBRARIES(zone "WS2_32")
ENDIF(MINGW)

IF(UNIX)
	TARGET_LINK_LIBRARIES(zone "${CMAKE_DL_LIBS}")
	TARGET_LINK_LIBRARIES(zone "z")
	TARGET_LINK_LIBRARIES(zone "m")
	IF(NOT DARWIN)
		TARGET_LINK_LIBRARIES(zone "rt")
	ENDIF(NOT DARWIN)
	TARGET_LINK_LIBRARIES(zone "pthread")
	ADD_DEFINITIONS(-fPIC)
ENDIF(UNIX)

SET(EXECUTABLE_OUTPUT_PATH ${PROJECT_BINARY_DIR}/bin)<|MERGE_RESOLUTION|>--- conflicted
+++ resolved
@@ -97,13 +97,9 @@
 	questmgr.cpp
 	quest_parser_collection.cpp
 	raids.cpp
-<<<<<<< HEAD
-	RaycastMesh.cpp
+	raycast_mesh.cpp
 	remote_call.cpp
 	remote_call_subscribe.cpp
-=======
-	raycast_mesh.cpp
->>>>>>> 0a0260b7
 	spawn2.cpp
 	spawn2.h
 	spawngroup.cpp
@@ -196,13 +192,9 @@
 	quest_parser_collection.h
 	raid.h
 	raids.h
-<<<<<<< HEAD
-	RaycastMesh.h
+	raycast_mesh.h
 	remote_call.h
 	remote_call_subscribe.h
-=======
-	raycast_mesh.h
->>>>>>> 0a0260b7
 	skills.h
 	spawn2.cpp
 	spawn2.h
