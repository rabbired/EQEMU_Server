--- conflicted
+++ resolved
@@ -3264,16 +3264,11 @@
 				{
 					if(silentsaylink)
 					{
-<<<<<<< HEAD
 						Mob *targ = GetTarget();
 						if(targ->GetAppearance() != eaDead)
 							targ->FaceTarget(this);
-                        parse->EventNPC(EVENT_SAY, GetTarget()->CastToNPC(), this, response.c_str(), 0);
-                        parse->EventPlayer(EVENT_SAY, this, response.c_str(), 0);
-=======
 						parse->EventNPC(EVENT_SAY, GetTarget()->CastToNPC(), this, response.c_str(), 0);
 						parse->EventPlayer(EVENT_SAY, this, response.c_str(), 0);
->>>>>>> 312100e1
 					}
 					else
 					{
@@ -10675,15 +10670,11 @@
 	char buf[16];
 	sprintf(buf, "%d\0", prs->popupid);
 
-	parse->EventPlayer(EVENT_POPUP_RESPONSE, this, buf, 0);
+	parse->EventPlayer(EVENT_POPUPRESPONSE, this, buf, 0);
 
 	Mob* Target = GetTarget();
 	if(Target && Target->IsNPC()) {
-<<<<<<< HEAD
-        parse->EventNPC(EVENT_POPUP_RESPONSE, Target->CastToNPC(), this, buf, 0);
-=======
 		parse->EventNPC(EVENT_POPUPRESPONSE, Target->CastToNPC(), this, buf, 0);
->>>>>>> 312100e1
 	}
 }
 
