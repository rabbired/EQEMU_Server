--- conflicted
+++ resolved
@@ -2933,11 +2933,6 @@
 	bool deleteItems = false;
 	if (ClientVersion() >= EQEmu::versions::ClientVersion::RoF)
 	{
-<<<<<<< HEAD
-		ItemInst *itemOneToPush = nullptr, *itemTwoToPush = nullptr;
-		ItemInst *tobe_auged = nullptr, *old_aug = nullptr, *new_aug = nullptr, *aug = nullptr, *solvent = nullptr;
-		Inventory& user_inv = GetInv();
-=======
 		EQEmu::ItemInstance *itemOneToPush = nullptr, *itemTwoToPush = nullptr;
 
 		//Log.Out(Logs::DebugLevel::Moderate, Logs::Debug, "cslot: %i aslot: %i cidx: %i aidx: %i act: %i dest: %i",
@@ -2945,7 +2940,6 @@
 
 		EQEmu::ItemInstance *tobe_auged = nullptr, *old_aug = nullptr, *new_aug = nullptr, *aug = nullptr, *solvent = nullptr;
 		EQEmu::InventoryProfile& user_inv = GetInv();
->>>>>>> bbd2796e
 
 		uint16 item_slot = in_augment->container_slot;
 		uint16 solvent_slot = in_augment->augment_slot;
