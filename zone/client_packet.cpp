--- conflicted
+++ resolved
@@ -320,205 +320,6 @@
 	ConnectedOpcodes[OP_MoveCoin] = &Client::Handle_OP_MoveCoin;
 	ConnectedOpcodes[OP_MoveItem] = &Client::Handle_OP_MoveItem;
 	ConnectedOpcodes[OP_OpenContainer] = &Client::Handle_OP_OpenContainer;
-<<<<<<< HEAD
-	ConnectedOpcodes[OP_ClientTimeStamp] = &Client::Handle_OP_ClientTimeStamp;
-
-	// - Not all of these will be incoming opcodes and unused can be deleted once need is determined
-	// - Any changes in server structures will need to be translated in clients using the old ones (encode and decode)
-	// - We'll need to keep an eye out for any 'ConnectingOpcodes' as well
-	ConnectedOpcodes[OP_DzQuit] = &Client::Handle_OP_DzQuit;
-	ConnectedOpcodes[OP_DzListTimers] = &Client::Handle_OP_DzListTimers;
-	ConnectedOpcodes[OP_DzPlayerList] = &Client::Handle_OP_DzPlayerList;
-	ConnectedOpcodes[OP_DzAddPlayer] = &Client::Handle_OP_DzAddPlayer;
-	ConnectedOpcodes[OP_DzRemovePlayer] = &Client::Handle_OP_DzRemovePlayer;
-	ConnectedOpcodes[OP_DzSwapPlayer] = &Client::Handle_OP_DzSwapPlayer;
-	ConnectedOpcodes[OP_DzMakeLeader] = &Client::Handle_OP_DzMakeLeader;
-	ConnectedOpcodes[OP_DzInviteRaid] = &Client::Handle_OP_DzInviteRaid;
-	ConnectedOpcodes[OP_DzInviteTask] = &Client::Handle_OP_DzInviteTask;
-	ConnectedOpcodes[OP_DzJoinExpeditionConfirm] = &Client::Handle_OP_DzJoinExpeditionConfirm;
-	ConnectedOpcodes[OP_DzJoinExpeditionReply] = &Client::Handle_OP_DzJoinExpeditionReply;
-	ConnectedOpcodes[OP_DzExpeditionInfo] = &Client::Handle_OP_DzExpeditionInfo;
-	ConnectedOpcodes[OP_DzMemberStatus] = &Client::Handle_OP_DzMemberStatus;
-	ConnectedOpcodes[OP_DzLeaderStatus] = &Client::Handle_OP_DzLeaderStatus;
-	ConnectedOpcodes[OP_DzExpeditionEndsWarning] = &Client::Handle_OP_DzExpeditionEndsWarning;
-	ConnectedOpcodes[OP_DzExpeditionList] = &Client::Handle_OP_DzExpeditionList;
-	ConnectedOpcodes[OP_DzMemberList] = &Client::Handle_OP_DzMemberList;
-	ConnectedOpcodes[OP_DzCompass] = &Client::Handle_OP_DzCompass;
-	ConnectedOpcodes[OP_DzChooseZone] = &Client::Handle_OP_DzChooseZone;
-}
-
-void ClearMappedOpcode(EmuOpcode op) {
-	if(op >= _maxEmuOpcode)
-		return;
-
-	ConnectedOpcodes[op] = nullptr;
-	auto iter = ConnectingOpcodes.find(op);
-	if(iter != ConnectingOpcodes.end()) {
-		ConnectingOpcodes.erase(iter);
-	}
-}
-
-int Client::HandlePacket(const EQApplicationPacket *app)
-{
-	if(is_log_enabled(CLIENT__NET_IN_TRACE)) {
-		char buffer[64];
-		app->build_header_dump(buffer);
-		mlog(CLIENT__NET_IN_TRACE, "Dispatch opcode: %s", buffer);
-		mpkt(CLIENT__NET_IN_TRACE, app);
-	}
-
-	EmuOpcode opcode = app->GetOpcode();
-	if (opcode == OP_AckPacket) {
-		return true;
-	}
-
-	#if EQDEBUG >= 9
-		std::cout << "Received 0x" << std::hex << std::setw(4) << std::setfill('0') << opcode << ", size=" << std::dec << app->size << std::endl;
-	#endif
-
-	#ifdef SOLAR
-		if(0 && opcode != OP_ClientUpdate)
-		{
-			LogFile->write(EQEMuLog::Debug,"HandlePacket() OPCODE debug enabled client %s", GetName());
-			std::cerr << "OPCODE: " << std::hex << std::setw(4) << std::setfill('0') << opcode << std::dec << ", size: " << app->size << std::endl;
-			DumpPacket(app);
-		}
-	#endif
-
-	switch(client_state) {
-	case CLIENT_CONNECTING: {
-		if(ConnectingOpcodes.count(opcode) != 1) {
-			//Hate const cast but everything in lua needs to be non-const even if i make it non-mutable
-			std::vector<EQEmu::Any> args;
-			args.push_back(const_cast<EQApplicationPacket*>(app));
-			parse->EventPlayer(EVENT_UNHANDLED_OPCODE, this, "", 1, &args);
-
-#if EQDEBUG >= 10
-			LogFile->write(EQEMuLog::Error, "HandlePacket() Opcode error: Unexpected packet during CLIENT_CONNECTING: opcode:"
-				" %s (#%d eq=0x%04x), size: %i", OpcodeNames[opcode], opcode, 0, app->size);
-			DumpPacket(app);
-#endif
-			break;
-		}
-
-		ClientPacketProc p;
-		p = ConnectingOpcodes[opcode];
-
-		//call the processing routine
-		(this->*p)(app);
-
-		//special case where connecting code needs to boot client...
-		if(client_state == CLIENT_KICKED) {
-			return(false);
-		}
-
-		break;
-	}
-	case CLIENT_CONNECTED: {
-		ClientPacketProc p;
-		p = ConnectedOpcodes[opcode];
-		if(p == nullptr) {
-			std::vector<EQEmu::Any> args;
-			args.push_back(const_cast<EQApplicationPacket*>(app));
-			parse->EventPlayer(EVENT_UNHANDLED_OPCODE, this, "", 0, &args);
-
-#if (EQDEBUG >= 10)
-			char buffer[64];
-			app->build_header_dump(buffer);
-			mlog(CLIENT__NET_ERR, "Unhandled incoming opcode: %s", buffer);
-
-			if(app->size < 1000)
-				DumpPacket(app->pBuffer, app->size);
-			else{
-				std::cout << "Dump limited to 1000 characters:\n";
-				DumpPacket(app->pBuffer, 1000);
-			}
-#endif
-			break;
-		}
-
-		//call the processing routine
-		(this->*p)(app);
-		break;
-	}
-	case CLIENT_KICKED:
-	case DISCONNECTED:
-	case CLIENT_LINKDEAD:
-		break;
-	default:
-		LogFile->write(EQEMuLog::Debug, "Unknown client_state: %d\n", client_state);
-		break;
-	}
-
-	return(true);
-}
-
-void Client::Handle_Connect_OP_ZoneEntry(const EQApplicationPacket *app)
-{
-	if(app->size != sizeof(ClientZoneEntry_Struct))
-		return;
-	ClientZoneEntry_Struct *cze = (ClientZoneEntry_Struct *) app->pBuffer;
-
-	if(strlen(cze->char_name) > 63)
-		return;
-
-	conn_state = ReceivedZoneEntry;
-
-
-	ClientVersion = Connection()->ClientVersion();
-	ClientVersionBit = 1 << (ClientVersion - 1);
-
-	// Antighost code
-	// tmp var is so the search doesnt find this object
-	Client* client = entity_list.GetClientByName(cze->char_name);
-	if (!zone->GetAuth(ip, cze->char_name, &WID, &account_id, &character_id, &admin, lskey, &tellsoff)) {
-		LogFile->write(EQEMuLog::Error, "GetAuth() returned false kicking client");
-		if (client != 0)
-		{
-			client->Save();
-			client->Kick();
-		}
-		//ret = false; // TODO: Can we tell the client to get lost in a good way
-		client_state = CLIENT_KICKED;
-		return;
-	}
-
-	strcpy(name, cze->char_name);
-	if (client != 0) {
-		struct in_addr ghost_addr;
-		ghost_addr.s_addr = eqs->GetRemoteIP();
-
-		LogFile->write(EQEMuLog::Error,"Ghosting client: Account ID:%i Name:%s Character:%s IP:%s",
-							client->AccountID(), client->AccountName(), client->GetName(), inet_ntoa(ghost_addr));
-		client->Save();
-		client->Disconnect();
-	}
-
-	char* query = 0;
-	uint32_breakdown workpt;
-	workpt.b4() = DBA_b4_Entity;
-	workpt.w2_3() = GetID();
-	workpt.b1() = DBA_b1_Entity_Client_InfoForLogin;
-	DBAsyncWork* dbaw = new DBAsyncWork(&database, &MTdbafq, workpt, DBAsync::Read);
-	dbaw->AddQuery(1, &query, MakeAnyLenString(&query,
-		"SELECT status,name,lsaccount_id,gmspeed,revoked,hideme,time_creation FROM account WHERE id=%i",
-		account_id));
-	//DO NOT FORGET TO EDIT ZoneDatabase::GetCharacterInfoForLogin if you change this
-	dbaw->AddQuery(2, &query, MakeAnyLenString(&query,
-		"SELECT id,profile,zonename,x,y,z,guild_id,rank,extprofile,class,level,lfp,lfg,instanceid,xtargets,firstlogon"
-		" FROM character_ LEFT JOIN guild_members ON id=char_id WHERE id=%i",
-		character_id));
-	dbaw->AddQuery(3, &query, MakeAnyLenString(&query,
-		"SELECT faction_id,current_value FROM faction_values WHERE temp = 0 AND char_id = %i",
-		character_id));
-	if (!(pDBAsyncWorkID = dbasync->AddWork(&dbaw))) {
-		safe_delete(dbaw);
-		LogFile->write(EQEMuLog::Error,"dbasync->AddWork() returned false, client crash");
-		client_state = CLIENT_KICKED;
-		return;
-	}
-	return;
-=======
 	ConnectedOpcodes[OP_OpenGuildTributeMaster] = &Client::Handle_OP_OpenGuildTributeMaster;
 	ConnectedOpcodes[OP_OpenInventory] = &Client::Handle_OP_OpenInventory;
 	ConnectedOpcodes[OP_OpenTributeMaster] = &Client::Handle_OP_OpenTributeMaster;
@@ -609,7 +410,6 @@
 	ConnectedOpcodes[OP_XTargetRequest] = &Client::Handle_OP_XTargetRequest;
 	ConnectedOpcodes[OP_YellForHelp] = &Client::Handle_OP_YellForHelp;
 	ConnectedOpcodes[OP_ZoneChange] = &Client::Handle_OP_ZoneChange;
->>>>>>> eac32f2b
 }
 
 void ClearMappedOpcode(EmuOpcode op)
@@ -2734,15 +2534,6 @@
 		if (alt_cur_id == 0) {
 			return;
 		}
-<<<<<<< HEAD
-		else if (sa->parameter == ANIM_CROUCH) {
-			if(!UseBardSpellLogic())
-				InterruptSpell();
-			SetAppearance(eaCrouching);
-			playeraction = 2;
-			SetFeigned(false);
-			ExpeditionInfoUpdate();
-=======
 
 		std::list<AltCurrencyDefinition_Struct>::iterator altc_iter = zone->AlternateCurrencies.begin();
 		bool found = false;
@@ -2752,7 +2543,6 @@
 				break;
 			}
 			++altc_iter;
->>>>>>> eac32f2b
 		}
 
 		if (!found) {
@@ -14446,157 +14236,9 @@
 	return;
 }
 
-<<<<<<< HEAD
-void Client::Handle_OP_ClientTimeStamp(const EQApplicationPacket *app) {
-	// handle as needed or ignore like we have been doing...
-}
-
-// Review for unneeded 'Dz' handlers after all clients are functional
-void Client::Handle_OP_DzQuit(const EQApplicationPacket *app) {
-	// packet size: 8
-	ExpeditionQuit();
-	this->Message(15, "Client::Handle_OP_DzQuit() - Client version: %i, packet size: %i", this->ClientVersion, app->size);
-}
-
-void Client::Handle_OP_DzListTimers(const EQApplicationPacket *app) {
-	// packet size: ?
-
-	this->Message(15, "Client::Handle_OP_DzListTimers() - Client version: %i, packet size: %i", this->ClientVersion, app->size);
-}
-
-void Client::Handle_OP_DzPlayerList(const EQApplicationPacket *app) {
-	// packet size: ?
-
-	this->Message(15, "Client::Handle_OP_DzPlayerList() - Client version: %i, packet size: %i", this->ClientVersion, app->size);
-}
-
-void Client::Handle_OP_DzAddPlayer(const EQApplicationPacket *app) {
-	// packet size: 72
-	this->Message(15, "Client::Handle_OP_DzAddPlayer() - Client version: %i, packet size: %i", this->ClientVersion, app->size);
-	
-	if (app->size != sizeof(ExpeditionAddPlayer_Struct)) {
-		this->Message(15, "Invalid size for OP_DZAddPlayer: Expected: %i, Got: %i", sizeof(ExpeditionAddPlayer_Struct), app->size);
-		LogFile->write(EQEMuLog::Error, "Invalid size for OP_DZAddPlayer: Expected: %i, Got: %i",
-			sizeof(ExpeditionAddPlayer_Struct), app->size);
-		return;
-	}
-
-	ExpeditionAddPlayer_Struct* dzadd = (ExpeditionAddPlayer_Struct*)app->pBuffer;
-	this->Message(15, "dzadd->unkown000 = %i", dzadd->unknown000);
-	this->Message(15, "dzadd->unknown004 = %i", dzadd->unknown004);
-	this->Message(15, "dzadd->player_name = %s", dzadd->player_name);
-
-	Mob *Invitee = entity_list.GetMob(dzadd->player_name);
-	if (Invitee == this) {
-		//need to check file for string on dzadd self
-		Message_StringID(clientMessageError, GROUP_INVITEE_SELF);
-		return;
-	}
-	if (Invitee) {
-		if (Invitee->IsClient()) {
-			Invitee->CastToClient()->ExpeditionAddPlayer(this);
-		}
-		else {
-			return;
-		}
-
-	}
-}
-
-void Client::Handle_OP_DzRemovePlayer(const EQApplicationPacket *app) {
-	// packet size: ?
-
-	this->Message(15, "Client::Handle_OP_DzRemovePlayer() - Client version: %i, packet size: %i", this->ClientVersion, app->size);
-}
-
-void Client::Handle_OP_DzSwapPlayer(const EQApplicationPacket *app) {
-	// packet size: ?
-
-	this->Message(15, "Client::Handle_OP_DzSwapPlayer() - Client version: %i, packet size: %i", this->ClientVersion, app->size);
-}
-
-void Client::Handle_OP_DzMakeLeader(const EQApplicationPacket *app) {
-	// packet size: ?
-
-	this->Message(15, "Client::Handle_OP_DzMakeLeader() - Client version: %i, packet size: %i", this->ClientVersion, app->size);
-}
-
-void Client::Handle_OP_DzInviteRaid(const EQApplicationPacket *app) {
-	// packet size: ?
-
-	this->Message(15, "Client::Handle_OP_DzInviteRaid() - Client version: %i, packet size: %i", this->ClientVersion, app->size);
-}
-
-void Client::Handle_OP_DzInviteTask(const EQApplicationPacket *app) {
-	// packet size: ?
-
-	this->Message(15, "Client::Handle_OP_DzInviteTask() - Client version: %i, packet size: %i", this->ClientVersion, app->size);
-}
-
-void Client::Handle_OP_DzJoinExpeditionConfirm(const EQApplicationPacket *app) {
-	// packet size: ?
-
-	this->Message(15, "Client::Handle_OP_DzJoinExpeditionConfirm() - Client version: %i, packet size: %i", this->ClientVersion, app->size);
-}
-
-void Client::Handle_OP_DzJoinExpeditionReply(const EQApplicationPacket *app) {
-	// packet size: 80
-
-	this->Message(15, "Client::Handle_OP_DzJoinExpeditionReply() - Client version: %i, packet size: %i", this->ClientVersion, app->size);
-}
-
-void Client::Handle_OP_DzExpeditionInfo(const EQApplicationPacket *app) {
-	// packet size: ?
-
-	this->Message(15, "Client::Handle_OP_DzExpeditionInfo() - Client version: %i, packet size: %i", this->ClientVersion, app->size);
-}
-
-void Client::Handle_OP_DzMemberStatus(const EQApplicationPacket *app) {
-	// packet size: ?
-
-	this->Message(15, "Client::Handle_OP_DzMemberStatus() - Client version: %i, packet size: %i", this->ClientVersion, app->size);
-}
-
-void Client::Handle_OP_DzLeaderStatus(const EQApplicationPacket *app) {
-	// packet size: ?
-
-	this->Message(15, "Client::Handle_OP_DzLeaderStatus() - Client version: %i, packet size: %i", this->ClientVersion, app->size);
-}
-
-void Client::Handle_OP_DzExpeditionEndsWarning(const EQApplicationPacket *app) {
-	// packet size: ?
-
-	this->Message(15, "Client::Handle_OP_DzExpeditionEndsWarning() - Client version: %i, packet size: %i", this->ClientVersion, app->size);
-}
-
-void Client::Handle_OP_DzExpeditionList(const EQApplicationPacket *app) {
-	// packet size: ?
-
-	this->Message(15, "Client::Handle_OP_DzExpeditionList() - Client version: %i, packet size: %i", this->ClientVersion, app->size);
-}
-
-void Client::Handle_OP_DzMemberList(const EQApplicationPacket *app) {
-	// packet size: ?
-
-	this->Message(15, "Client::Handle_OP_DzMemberList() - Client version: %i, packet size: %i", this->ClientVersion, app->size);
-}
-
-void Client::Handle_OP_DzCompass(const EQApplicationPacket *app) {
-	// packet size: ?
-
-	this->Message(15, "Client::Handle_OP_DzCompass() - Client version: %i, packet size: %i", this->ClientVersion, app->size);
-}
-
-void Client::Handle_OP_DzChooseZone(const EQApplicationPacket *app) {
-	// packet size: ?
-
-	this->Message(15, "Client::Handle_OP_DzChooseZone() - Client version: %i, packet size: %i", this->ClientVersion, app->size);
-}
-=======
 /*
 void Client::Handle_OP_ZoneChange(const EQApplicationPacket *app)
 {
 	return;
 }
-*/
->>>>>>> eac32f2b
+*/