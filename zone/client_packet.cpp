/*	EQEMu: Everquest Server Emulator
	Copyright (C) 2001-2009 EQEMu Development Team (http://eqemulator.net)

	This program is free software; you can redistribute it and/or modify
	it under the terms of the GNU General Public License as published by
	the Free Software Foundation; version 2 of the License.
	This program is distributed in the hope that it will be useful,
	but WITHOUT ANY WARRANTY except by those people which sell it, which
	are required to give you total support for your newly bought product;
	without even the implied warranty of MERCHANTABILITY or FITNESS FOR
	A PARTICULAR PURPOSE. See the GNU General Public License for more details.

	You should have received a copy of the GNU General Public License
	along with this program; if not, write to the Free Software
	Foundation, Inc., 59 Temple Place, Suite 330, Boston, MA 02111-1307 USA
*/

#include "../common/debug.h"
#include <iomanip>
#include <iostream>
#include <math.h>
#include <set>
#include <stdio.h>
#include <string.h>
#include <zlib.h>


#ifdef _WINDOWS
	#define snprintf	_snprintf
	#define strncasecmp	_strnicmp
	#define strcasecmp	_stricmp
#else
	#include <pthread.h>
	#include <sys/socket.h>
	#include <netinet/in.h>
	#include <unistd.h>
#endif

#include "../common/crc32.h"
#include "../common/data_verification.h"
#include "../common/faction.h"
#include "../common/guilds.h"
#include "../common/rdtsc.h"
#include "../common/rulesys.h"
#include "../common/skills.h"
#include "../common/spdat.h"
#include "../common/string_util.h"
#include "../common/zone_numbers.h"
#include "event_codes.h"
#include "guild_mgr.h"
#include "merc.h"
<<<<<<< HEAD
#include "../common/ZoneNumbers.h"
#include "QuestParserCollection.h"
#include "remote_call.h"
#include "remote_call_subscribe.h"
=======
#include "petitions.h"
#include "pets.h"
#include "queryserv.h"
#include "quest_parser_collection.h"
#include "string_ids.h"
#include "titles.h"
#include "water_map.h"
#include "worldserver.h"
#include "zone.h"
>>>>>>> 0a0260b7

extern QueryServ* QServ;
extern Zone* zone;
extern volatile bool ZoneLoaded;
extern WorldServer worldserver;
extern PetitionList petition_list;
extern EntityList entity_list;
typedef void (Client::*ClientPacketProc)(const EQApplicationPacket *app);

//Use a map for connecting opcodes since it dosent get used a lot and is sparse
std::map<uint32, ClientPacketProc> ConnectingOpcodes;
//Use a static array for connected, for speed
ClientPacketProc ConnectedOpcodes[_maxEmuOpcode];

void MapOpcodes()
{
	ConnectingOpcodes.clear();
	memset(ConnectedOpcodes, 0, sizeof(ConnectedOpcodes));

	// Now put all the opcodes into their home...
	// connecting opcode handler assignments:
	ConnectingOpcodes[OP_ApproveZone] = &Client::Handle_Connect_OP_ApproveZone;
	ConnectingOpcodes[OP_BlockedBuffs] = &Client::Handle_OP_BlockedBuffs;
	ConnectingOpcodes[OP_ClientError] = &Client::Handle_Connect_OP_ClientError;
	ConnectingOpcodes[OP_ClientReady] = &Client::Handle_Connect_OP_ClientReady;
	ConnectingOpcodes[OP_ClientUpdate] = &Client::Handle_Connect_OP_ClientUpdate;
	ConnectingOpcodes[OP_GetGuildsList] = &Client::Handle_OP_GetGuildsList; // temporary hack
	ConnectingOpcodes[OP_ReqClientSpawn] = &Client::Handle_Connect_OP_ReqClientSpawn;
	ConnectingOpcodes[OP_ReqNewZone] = &Client::Handle_Connect_OP_ReqNewZone;
	ConnectingOpcodes[OP_SendAAStats] = &Client::Handle_Connect_OP_SendAAStats;
	ConnectingOpcodes[OP_SendAATable] = &Client::Handle_Connect_OP_SendAATable;
	ConnectingOpcodes[OP_SendExpZonein] = &Client::Handle_Connect_OP_SendExpZonein;
	ConnectingOpcodes[OP_SendGuildTributes] = &Client::Handle_Connect_OP_SendGuildTributes;
	ConnectingOpcodes[OP_SendGuildTributes] = &Client::Handle_Connect_OP_SendGuildTributes; // I guess it didn't believe us with the first assignment?
	ConnectingOpcodes[OP_SendTributes] = &Client::Handle_Connect_OP_SendTributes;
	ConnectingOpcodes[OP_SetServerFilter] = &Client::Handle_Connect_OP_SetServerFilter;
	ConnectingOpcodes[OP_SpawnAppearance] = &Client::Handle_Connect_OP_SpawnAppearance;
	ConnectingOpcodes[OP_TGB] = &Client::Handle_Connect_OP_TGB;
	ConnectingOpcodes[OP_UpdateAA] = &Client::Handle_Connect_OP_UpdateAA;
	ConnectingOpcodes[OP_WearChange] = &Client::Handle_Connect_OP_WearChange;
	ConnectingOpcodes[OP_WorldObjectsSent] = &Client::Handle_Connect_OP_WorldObjectsSent;
	ConnectingOpcodes[OP_XTargetAutoAddHaters] = &Client::Handle_OP_XTargetAutoAddHaters;
	ConnectingOpcodes[OP_XTargetRequest] = &Client::Handle_OP_XTargetRequest;
	ConnectingOpcodes[OP_ZoneComplete] = &Client::Handle_Connect_OP_ZoneComplete;
	ConnectingOpcodes[OP_ZoneEntry] = &Client::Handle_Connect_OP_ZoneEntry;

	// connected opcode handler assignments:
	ConnectedOpcodes[OP_0x0193] = &Client::Handle_0x0193;
	ConnectedOpcodes[OP_AAAction] = &Client::Handle_OP_AAAction;
	ConnectedOpcodes[OP_AcceptNewTask] = &Client::Handle_OP_AcceptNewTask;
	ConnectedOpcodes[OP_AdventureInfoRequest] = &Client::Handle_OP_AdventureInfoRequest;
	ConnectedOpcodes[OP_AdventureLeaderboardRequest] = &Client::Handle_OP_AdventureLeaderboardRequest;
	ConnectedOpcodes[OP_AdventureMerchantPurchase] = &Client::Handle_OP_AdventureMerchantPurchase;
	ConnectedOpcodes[OP_AdventureMerchantRequest] = &Client::Handle_OP_AdventureMerchantRequest;
	ConnectedOpcodes[OP_AdventureMerchantSell] = &Client::Handle_OP_AdventureMerchantSell;
	ConnectedOpcodes[OP_AdventureRequest] = &Client::Handle_OP_AdventureRequest;
	ConnectedOpcodes[OP_AdventureStatsRequest] = &Client::Handle_OP_AdventureStatsRequest;
	ConnectedOpcodes[OP_AltCurrencyMerchantRequest] = &Client::Handle_OP_AltCurrencyMerchantRequest;
	ConnectedOpcodes[OP_AltCurrencyPurchase] = &Client::Handle_OP_AltCurrencyPurchase;
	ConnectedOpcodes[OP_AltCurrencyReclaim] = &Client::Handle_OP_AltCurrencyReclaim;
	ConnectedOpcodes[OP_AltCurrencySell] = &Client::Handle_OP_AltCurrencySell;
	ConnectedOpcodes[OP_AltCurrencySellSelection] = &Client::Handle_OP_AltCurrencySellSelection;
	ConnectedOpcodes[OP_Animation] = &Client::Handle_OP_Animation;
	ConnectedOpcodes[OP_ApplyPoison] = &Client::Handle_OP_ApplyPoison;
	ConnectedOpcodes[OP_Assist] = &Client::Handle_OP_Assist;
	ConnectedOpcodes[OP_AssistGroup] = &Client::Handle_OP_AssistGroup;
	ConnectedOpcodes[OP_AugmentInfo] = &Client::Handle_OP_AugmentInfo;
	ConnectedOpcodes[OP_AugmentItem] = &Client::Handle_OP_AugmentItem;
	ConnectedOpcodes[OP_AutoAttack] = &Client::Handle_OP_AutoAttack;
	ConnectedOpcodes[OP_AutoAttack2] = &Client::Handle_OP_AutoAttack2;
	ConnectedOpcodes[OP_AutoFire] = &Client::Handle_OP_AutoFire;
	ConnectedOpcodes[OP_Bandolier] = &Client::Handle_OP_Bandolier;
	ConnectedOpcodes[OP_BankerChange] = &Client::Handle_OP_BankerChange;
	ConnectedOpcodes[OP_Barter] = &Client::Handle_OP_Barter;
	ConnectedOpcodes[OP_BazaarInspect] = &Client::Handle_OP_BazaarInspect;
	ConnectedOpcodes[OP_BazaarSearch] = &Client::Handle_OP_BazaarSearch;
	ConnectedOpcodes[OP_Begging] = &Client::Handle_OP_Begging;
	ConnectedOpcodes[OP_Bind_Wound] = &Client::Handle_OP_Bind_Wound;
	ConnectedOpcodes[OP_BlockedBuffs] = &Client::Handle_OP_BlockedBuffs;
	ConnectedOpcodes[OP_BoardBoat] = &Client::Handle_OP_BoardBoat;
	ConnectedOpcodes[OP_Buff] = &Client::Handle_OP_Buff;
	ConnectedOpcodes[OP_BuffRemoveRequest] = &Client::Handle_OP_BuffRemoveRequest;
	ConnectedOpcodes[OP_Bug] = &Client::Handle_OP_Bug;
	ConnectedOpcodes[OP_Camp] = &Client::Handle_OP_Camp;
	ConnectedOpcodes[OP_CancelTask] = &Client::Handle_OP_CancelTask;
	ConnectedOpcodes[OP_CancelTrade] = &Client::Handle_OP_CancelTrade;
	ConnectedOpcodes[OP_CastSpell] = &Client::Handle_OP_CastSpell;
	ConnectedOpcodes[OP_ChannelMessage] = &Client::Handle_OP_ChannelMessage;
	ConnectedOpcodes[OP_ClearBlockedBuffs] = &Client::Handle_OP_ClearBlockedBuffs;
	ConnectedOpcodes[OP_ClearNPCMarks] = &Client::Handle_OP_ClearNPCMarks;
	ConnectedOpcodes[OP_ClearSurname] = &Client::Handle_OP_ClearSurname;
	ConnectedOpcodes[OP_ClickDoor] = &Client::Handle_OP_ClickDoor;
	ConnectedOpcodes[OP_ClickObject] = &Client::Handle_OP_ClickObject;
	ConnectedOpcodes[OP_ClickObjectAction] = &Client::Handle_OP_ClickObjectAction;
	ConnectedOpcodes[OP_ClientError] = &Client::Handle_OP_ClientError;
	ConnectedOpcodes[OP_ClientTimeStamp] = &Client::Handle_OP_ClientTimeStamp;
	ConnectedOpcodes[OP_ClientUpdate] = &Client::Handle_OP_ClientUpdate;
	ConnectedOpcodes[OP_CombatAbility] = &Client::Handle_OP_CombatAbility;
	ConnectedOpcodes[OP_ConfirmDelete] = &Client::Handle_OP_ConfirmDelete;
	ConnectedOpcodes[OP_Consent] = &Client::Handle_OP_Consent;
	ConnectedOpcodes[OP_ConsentDeny] = &Client::Handle_OP_ConsentDeny;
	ConnectedOpcodes[OP_Consider] = &Client::Handle_OP_Consider;
	ConnectedOpcodes[OP_ConsiderCorpse] = &Client::Handle_OP_ConsiderCorpse;
	ConnectedOpcodes[OP_Consume] = &Client::Handle_OP_Consume;
	ConnectedOpcodes[OP_ControlBoat] = &Client::Handle_OP_ControlBoat;
	ConnectedOpcodes[OP_CorpseDrag] = &Client::Handle_OP_CorpseDrag;
	ConnectedOpcodes[OP_CorpseDrop] = &Client::Handle_OP_CorpseDrop;
	ConnectedOpcodes[OP_CrashDump] = &Client::Handle_OP_CrashDump;
	ConnectedOpcodes[OP_CrystalCreate] = &Client::Handle_OP_CrystalCreate;
	ConnectedOpcodes[OP_CrystalReclaim] = &Client::Handle_OP_CrystalReclaim;
	ConnectedOpcodes[OP_Damage] = &Client::Handle_OP_Damage;
	ConnectedOpcodes[OP_Death] = &Client::Handle_OP_Death;
	ConnectedOpcodes[OP_DelegateAbility] = &Client::Handle_OP_DelegateAbility;
	ConnectedOpcodes[OP_DeleteItem] = &Client::Handle_OP_DeleteItem;
	ConnectedOpcodes[OP_DeleteSpawn] = &Client::Handle_OP_DeleteSpawn;
	ConnectedOpcodes[OP_DeleteSpell] = &Client::Handle_OP_DeleteSpell;
	ConnectedOpcodes[OP_DisarmTraps] = &Client::Handle_OP_DisarmTraps;
	ConnectedOpcodes[OP_DoGroupLeadershipAbility] = &Client::Handle_OP_DoGroupLeadershipAbility;
	ConnectedOpcodes[OP_DuelResponse] = &Client::Handle_OP_DuelResponse;
	ConnectedOpcodes[OP_DuelResponse2] = &Client::Handle_OP_DuelResponse2;
	ConnectedOpcodes[OP_DumpName] = &Client::Handle_OP_DumpName;
	ConnectedOpcodes[OP_Dye] = &Client::Handle_OP_Dye;
	ConnectedOpcodes[OP_Emote] = &Client::Handle_OP_Emote;
	ConnectedOpcodes[OP_EndLootRequest] = &Client::Handle_OP_EndLootRequest;
	ConnectedOpcodes[OP_EnvDamage] = &Client::Handle_OP_EnvDamage;
	ConnectedOpcodes[OP_FaceChange] = &Client::Handle_OP_FaceChange;
	ConnectedOpcodes[OP_FeignDeath] = &Client::Handle_OP_FeignDeath;
	ConnectedOpcodes[OP_FindPersonRequest] = &Client::Handle_OP_FindPersonRequest;
	ConnectedOpcodes[OP_Fishing] = &Client::Handle_OP_Fishing;
	ConnectedOpcodes[OP_FloatListThing] = &Client::Handle_OP_Ignore;
	ConnectedOpcodes[OP_Forage] = &Client::Handle_OP_Forage;
	ConnectedOpcodes[OP_FriendsWho] = &Client::Handle_OP_FriendsWho;
	ConnectedOpcodes[OP_GetGuildMOTD] = &Client::Handle_OP_GetGuildMOTD;
	ConnectedOpcodes[OP_GetGuildsList] = &Client::Handle_OP_GetGuildsList;
	ConnectedOpcodes[OP_GMBecomeNPC] = &Client::Handle_OP_GMBecomeNPC;
	ConnectedOpcodes[OP_GMDelCorpse] = &Client::Handle_OP_GMDelCorpse;
	ConnectedOpcodes[OP_GMEmoteZone] = &Client::Handle_OP_GMEmoteZone;
	ConnectedOpcodes[OP_GMEndTraining] = &Client::Handle_OP_GMEndTraining;
	ConnectedOpcodes[OP_GMFind] = &Client::Handle_OP_GMFind;
	ConnectedOpcodes[OP_GMGoto] = &Client::Handle_OP_GMGoto;
	ConnectedOpcodes[OP_GMHideMe] = &Client::Handle_OP_GMHideMe;
	ConnectedOpcodes[OP_GMKick] = &Client::Handle_OP_GMKick;
	ConnectedOpcodes[OP_GMKill] = &Client::Handle_OP_GMKill;
	ConnectedOpcodes[OP_GMLastName] = &Client::Handle_OP_GMLastName;
	ConnectedOpcodes[OP_GMNameChange] = &Client::Handle_OP_GMNameChange;
	ConnectedOpcodes[OP_GMSearchCorpse] = &Client::Handle_OP_GMSearchCorpse;
	ConnectedOpcodes[OP_GMServers] = &Client::Handle_OP_GMServers;
	ConnectedOpcodes[OP_GMSummon] = &Client::Handle_OP_GMSummon;
	ConnectedOpcodes[OP_GMToggle] = &Client::Handle_OP_GMToggle;
	ConnectedOpcodes[OP_GMTraining] = &Client::Handle_OP_GMTraining;
	ConnectedOpcodes[OP_GMTrainSkill] = &Client::Handle_OP_GMTrainSkill;
	ConnectedOpcodes[OP_GMZoneRequest] = &Client::Handle_OP_GMZoneRequest;
	ConnectedOpcodes[OP_GMZoneRequest2] = &Client::Handle_OP_GMZoneRequest2;
	ConnectedOpcodes[OP_GroundSpawn] = &Client::Handle_OP_CreateObject;
	ConnectedOpcodes[OP_GroupAcknowledge] = &Client::Handle_OP_GroupAcknowledge;
	ConnectedOpcodes[OP_GroupCancelInvite] = &Client::Handle_OP_GroupCancelInvite;
	ConnectedOpcodes[OP_GroupDelete] = &Client::Handle_OP_GroupDelete;
	ConnectedOpcodes[OP_GroupDisband] = &Client::Handle_OP_GroupDisband;
	ConnectedOpcodes[OP_GroupFollow] = &Client::Handle_OP_GroupFollow;
	ConnectedOpcodes[OP_GroupFollow2] = &Client::Handle_OP_GroupFollow2;
	ConnectedOpcodes[OP_GroupInvite] = &Client::Handle_OP_GroupInvite;
	ConnectedOpcodes[OP_GroupInvite2] = &Client::Handle_OP_GroupInvite2;
	ConnectedOpcodes[OP_GroupMakeLeader] = &Client::Handle_OP_GroupMakeLeader;
	ConnectedOpcodes[OP_GroupMentor] = &Client::Handle_OP_GroupMentor;
	ConnectedOpcodes[OP_GroupRoles] = &Client::Handle_OP_GroupRoles;
	ConnectedOpcodes[OP_GroupUpdate] = &Client::Handle_OP_GroupUpdate;
	ConnectedOpcodes[OP_GuildBank] = &Client::Handle_OP_GuildBank;
	ConnectedOpcodes[OP_GuildCreate] = &Client::Handle_OP_GuildCreate;
	ConnectedOpcodes[OP_GuildDelete] = &Client::Handle_OP_GuildDelete;
	ConnectedOpcodes[OP_GuildDemote] = &Client::Handle_OP_GuildDemote;
	ConnectedOpcodes[OP_GuildInvite] = &Client::Handle_OP_GuildInvite;
	ConnectedOpcodes[OP_GuildInviteAccept] = &Client::Handle_OP_GuildInviteAccept;
	ConnectedOpcodes[OP_GuildLeader] = &Client::Handle_OP_GuildLeader;
	ConnectedOpcodes[OP_GuildManageBanker] = &Client::Handle_OP_GuildManageBanker;
	ConnectedOpcodes[OP_GuildPeace] = &Client::Handle_OP_GuildPeace;
	ConnectedOpcodes[OP_GuildPromote] = &Client::Handle_OP_GuildPromote;
	ConnectedOpcodes[OP_GuildPublicNote] = &Client::Handle_OP_GuildPublicNote;
	ConnectedOpcodes[OP_GuildRemove] = &Client::Handle_OP_GuildRemove;
	ConnectedOpcodes[OP_GuildStatus] = &Client::Handle_OP_GuildStatus;
	ConnectedOpcodes[OP_GuildUpdateURLAndChannel] = &Client::Handle_OP_GuildUpdateURLAndChannel;
	ConnectedOpcodes[OP_GuildWar] = &Client::Handle_OP_GuildWar;
	ConnectedOpcodes[OP_Heartbeat] = &Client::Handle_OP_Heartbeat;
	ConnectedOpcodes[OP_Hide] = &Client::Handle_OP_Hide;
	ConnectedOpcodes[OP_HideCorpse] = &Client::Handle_OP_HideCorpse;
	ConnectedOpcodes[OP_Illusion] = &Client::Handle_OP_Illusion;
	ConnectedOpcodes[OP_InspectAnswer] = &Client::Handle_OP_InspectAnswer;
	ConnectedOpcodes[OP_InspectMessageUpdate] = &Client::Handle_OP_InspectMessageUpdate;
	ConnectedOpcodes[OP_InspectRequest] = &Client::Handle_OP_InspectRequest;
	ConnectedOpcodes[OP_InstillDoubt] = &Client::Handle_OP_InstillDoubt;
	ConnectedOpcodes[OP_ItemLinkClick] = &Client::Handle_OP_ItemLinkClick;
	ConnectedOpcodes[OP_ItemLinkResponse] = &Client::Handle_OP_ItemLinkResponse;
	ConnectedOpcodes[OP_ItemName] = &Client::Handle_OP_ItemName;
	ConnectedOpcodes[OP_ItemPreview] = &Client::Handle_OP_ItemPreview;
	ConnectedOpcodes[OP_ItemVerifyRequest] = &Client::Handle_OP_ItemVerifyRequest;
	ConnectedOpcodes[OP_ItemViewUnknown] = &Client::Handle_OP_Ignore;
	ConnectedOpcodes[OP_Jump] = &Client::Handle_OP_Jump;
	ConnectedOpcodes[OP_KeyRing] = &Client::Handle_OP_KeyRing;
	ConnectedOpcodes[OP_LDoNButton] = &Client::Handle_OP_LDoNButton;
	ConnectedOpcodes[OP_LDoNDisarmTraps] = &Client::Handle_OP_LDoNDisarmTraps;
	ConnectedOpcodes[OP_LDoNInspect] = &Client::Handle_OP_LDoNInspect;
	ConnectedOpcodes[OP_LDoNOpen] = &Client::Handle_OP_LDoNOpen;
	ConnectedOpcodes[OP_LDoNPickLock] = &Client::Handle_OP_LDoNPickLock;
	ConnectedOpcodes[OP_LDoNSenseTraps] = &Client::Handle_OP_LDoNSenseTraps;
	ConnectedOpcodes[OP_LeadershipExpToggle] = &Client::Handle_OP_LeadershipExpToggle;
	ConnectedOpcodes[OP_LeaveAdventure] = &Client::Handle_OP_LeaveAdventure;
	ConnectedOpcodes[OP_LeaveBoat] = &Client::Handle_OP_LeaveBoat;
	ConnectedOpcodes[OP_LFGCommand] = &Client::Handle_OP_LFGCommand;
	ConnectedOpcodes[OP_LFGGetMatchesRequest] = &Client::Handle_OP_LFGGetMatchesRequest;
	ConnectedOpcodes[OP_LFGuild] = &Client::Handle_OP_LFGuild;
	ConnectedOpcodes[OP_LFPCommand] = &Client::Handle_OP_LFPCommand;
	ConnectedOpcodes[OP_LFPGetMatchesRequest] = &Client::Handle_OP_LFPGetMatchesRequest;
	ConnectedOpcodes[OP_LoadSpellSet] = &Client::Handle_OP_LoadSpellSet;
	ConnectedOpcodes[OP_Logout] = &Client::Handle_OP_Logout;
	ConnectedOpcodes[OP_LootItem] = &Client::Handle_OP_LootItem;
	ConnectedOpcodes[OP_LootRequest] = &Client::Handle_OP_LootRequest;
	ConnectedOpcodes[OP_ManaChange] = &Client::Handle_OP_ManaChange;
	ConnectedOpcodes[OP_MemorizeSpell] = &Client::Handle_OP_MemorizeSpell;
	ConnectedOpcodes[OP_Mend] = &Client::Handle_OP_Mend;
	ConnectedOpcodes[OP_MercenaryCommand] = &Client::Handle_OP_MercenaryCommand;
	ConnectedOpcodes[OP_MercenaryDataRequest] = &Client::Handle_OP_MercenaryDataRequest;
	ConnectedOpcodes[OP_MercenaryDataUpdateRequest] = &Client::Handle_OP_MercenaryDataUpdateRequest;
	ConnectedOpcodes[OP_MercenaryDismiss] = &Client::Handle_OP_MercenaryDismiss;
	ConnectedOpcodes[OP_MercenaryHire] = &Client::Handle_OP_MercenaryHire;
	ConnectedOpcodes[OP_MercenarySuspendRequest] = &Client::Handle_OP_MercenarySuspendRequest;
	ConnectedOpcodes[OP_MercenaryTimerRequest] = &Client::Handle_OP_MercenaryTimerRequest;
	ConnectedOpcodes[OP_MoveCoin] = &Client::Handle_OP_MoveCoin;
	ConnectedOpcodes[OP_MoveItem] = &Client::Handle_OP_MoveItem;
	ConnectedOpcodes[OP_OpenContainer] = &Client::Handle_OP_OpenContainer;
	ConnectedOpcodes[OP_OpenGuildTributeMaster] = &Client::Handle_OP_OpenGuildTributeMaster;
	ConnectedOpcodes[OP_OpenInventory] = &Client::Handle_OP_OpenInventory;
	ConnectedOpcodes[OP_OpenTributeMaster] = &Client::Handle_OP_OpenTributeMaster;
	ConnectedOpcodes[OP_PDeletePetition] = &Client::Handle_OP_PDeletePetition;
	ConnectedOpcodes[OP_PetCommands] = &Client::Handle_OP_PetCommands;
	ConnectedOpcodes[OP_Petition] = &Client::Handle_OP_Petition;
	ConnectedOpcodes[OP_PetitionBug] = &Client::Handle_OP_PetitionBug;
	ConnectedOpcodes[OP_PetitionCheckIn] = &Client::Handle_OP_PetitionCheckIn;
	ConnectedOpcodes[OP_PetitionCheckout] = &Client::Handle_OP_PetitionCheckout;
	ConnectedOpcodes[OP_PetitionDelete] = &Client::Handle_OP_PetitionDelete;
	ConnectedOpcodes[OP_PetitionQue] = &Client::Handle_OP_PetitionQue;
	ConnectedOpcodes[OP_PetitionRefresh] = &Client::Handle_OP_PetitionRefresh;
	ConnectedOpcodes[OP_PetitionResolve] = &Client::Handle_OP_PetitionResolve;
	ConnectedOpcodes[OP_PetitionUnCheckout] = &Client::Handle_OP_PetitionUnCheckout;
	ConnectedOpcodes[OP_PickPocket] = &Client::Handle_OP_PickPocket;
	ConnectedOpcodes[OP_PopupResponse] = &Client::Handle_OP_PopupResponse;
	ConnectedOpcodes[OP_PotionBelt] = &Client::Handle_OP_PotionBelt;
	ConnectedOpcodes[OP_PurchaseLeadershipAA] = &Client::Handle_OP_PurchaseLeadershipAA;
	ConnectedOpcodes[OP_PVPLeaderBoardDetailsRequest] = &Client::Handle_OP_PVPLeaderBoardDetailsRequest;
	ConnectedOpcodes[OP_PVPLeaderBoardRequest] = &Client::Handle_OP_PVPLeaderBoardRequest;
	ConnectedOpcodes[OP_RaidInvite] = &Client::Handle_OP_RaidCommand;
	ConnectedOpcodes[OP_RandomReq] = &Client::Handle_OP_RandomReq;
	ConnectedOpcodes[OP_ReadBook] = &Client::Handle_OP_ReadBook;
	ConnectedOpcodes[OP_RecipeAutoCombine] = &Client::Handle_OP_RecipeAutoCombine;
	ConnectedOpcodes[OP_RecipeDetails] = &Client::Handle_OP_RecipeDetails;
	ConnectedOpcodes[OP_RecipesFavorite] = &Client::Handle_OP_RecipesFavorite;
	ConnectedOpcodes[OP_RecipesSearch] = &Client::Handle_OP_RecipesSearch;
	ConnectedOpcodes[OP_ReloadUI] = &Client::Handle_OP_ReloadUI;
	ConnectedOpcodes[OP_RemoveBlockedBuffs] = &Client::Handle_OP_RemoveBlockedBuffs;
	ConnectedOpcodes[OP_Report] = &Client::Handle_OP_Report;
	ConnectedOpcodes[OP_RequestDuel] = &Client::Handle_OP_RequestDuel;
	ConnectedOpcodes[OP_RequestTitles] = &Client::Handle_OP_RequestTitles;
	ConnectedOpcodes[OP_RespawnWindow] = &Client::Handle_OP_RespawnWindow;
	ConnectedOpcodes[OP_Rewind] = &Client::Handle_OP_Rewind;
	ConnectedOpcodes[OP_RezzAnswer] = &Client::Handle_OP_RezzAnswer;
	ConnectedOpcodes[OP_Sacrifice] = &Client::Handle_OP_Sacrifice;
	ConnectedOpcodes[OP_SafeFallSuccess] = &Client::Handle_OP_SafeFallSuccess;
	ConnectedOpcodes[OP_SafePoint] = &Client::Handle_OP_SafePoint;
	ConnectedOpcodes[OP_Save] = &Client::Handle_OP_Save;
	ConnectedOpcodes[OP_SaveOnZoneReq] = &Client::Handle_OP_SaveOnZoneReq;
	ConnectedOpcodes[OP_SelectTribute] = &Client::Handle_OP_SelectTribute;
	ConnectedOpcodes[OP_SenseHeading] = &Client::Handle_OP_Ignore;
	ConnectedOpcodes[OP_SenseTraps] = &Client::Handle_OP_SenseTraps;
	ConnectedOpcodes[OP_SetGuildMOTD] = &Client::Handle_OP_SetGuildMOTD;
	ConnectedOpcodes[OP_SetRunMode] = &Client::Handle_OP_SetRunMode;
	ConnectedOpcodes[OP_SetServerFilter] = &Client::Handle_OP_SetServerFilter;
	ConnectedOpcodes[OP_SetStartCity] = &Client::Handle_OP_SetStartCity;
	ConnectedOpcodes[OP_SetTitle] = &Client::Handle_OP_SetTitle;
	ConnectedOpcodes[OP_Shielding] = &Client::Handle_OP_Shielding;
	ConnectedOpcodes[OP_ShopEnd] = &Client::Handle_OP_ShopEnd;
	ConnectedOpcodes[OP_ShopPlayerBuy] = &Client::Handle_OP_ShopPlayerBuy;
	ConnectedOpcodes[OP_ShopPlayerSell] = &Client::Handle_OP_ShopPlayerSell;
	ConnectedOpcodes[OP_ShopRequest] = &Client::Handle_OP_ShopRequest;
	ConnectedOpcodes[OP_Sneak] = &Client::Handle_OP_Sneak;
	ConnectedOpcodes[OP_SpawnAppearance] = &Client::Handle_OP_SpawnAppearance;
	ConnectedOpcodes[OP_Split] = &Client::Handle_OP_Split;
	ConnectedOpcodes[OP_Surname] = &Client::Handle_OP_Surname;
	ConnectedOpcodes[OP_SwapSpell] = &Client::Handle_OP_SwapSpell;
	ConnectedOpcodes[OP_TargetCommand] = &Client::Handle_OP_TargetCommand;
	ConnectedOpcodes[OP_TargetMouse] = &Client::Handle_OP_TargetMouse;
	ConnectedOpcodes[OP_TaskHistoryRequest] = &Client::Handle_OP_TaskHistoryRequest;
	ConnectedOpcodes[OP_Taunt] = &Client::Handle_OP_Taunt;
	ConnectedOpcodes[OP_TestBuff] = &Client::Handle_OP_TestBuff;
	ConnectedOpcodes[OP_TGB] = &Client::Handle_OP_TGB;
	ConnectedOpcodes[OP_Track] = &Client::Handle_OP_Track;
	ConnectedOpcodes[OP_TrackTarget] = &Client::Handle_OP_TrackTarget;
	ConnectedOpcodes[OP_TrackUnknown] = &Client::Handle_OP_TrackUnknown;
	ConnectedOpcodes[OP_TradeAcceptClick] = &Client::Handle_OP_TradeAcceptClick;
	ConnectedOpcodes[OP_TradeBusy] = &Client::Handle_OP_TradeBusy;
	ConnectedOpcodes[OP_Trader] = &Client::Handle_OP_Trader;
	ConnectedOpcodes[OP_TraderBuy] = &Client::Handle_OP_TraderBuy;
	ConnectedOpcodes[OP_TradeRequest] = &Client::Handle_OP_TradeRequest;
	ConnectedOpcodes[OP_TradeRequestAck] = &Client::Handle_OP_TradeRequestAck;
	ConnectedOpcodes[OP_TraderShop] = &Client::Handle_OP_TraderShop;
	ConnectedOpcodes[OP_TradeSkillCombine] = &Client::Handle_OP_TradeSkillCombine;
	ConnectedOpcodes[OP_Translocate] = &Client::Handle_OP_Translocate;
	ConnectedOpcodes[OP_TributeItem] = &Client::Handle_OP_TributeItem;
	ConnectedOpcodes[OP_TributeMoney] = &Client::Handle_OP_TributeMoney;
	ConnectedOpcodes[OP_TributeNPC] = &Client::Handle_OP_TributeNPC;
	ConnectedOpcodes[OP_TributeToggle] = &Client::Handle_OP_TributeToggle;
	ConnectedOpcodes[OP_TributeUpdate] = &Client::Handle_OP_TributeUpdate;
	ConnectedOpcodes[OP_VetClaimRequest] = &Client::Handle_OP_VetClaimRequest;
	ConnectedOpcodes[OP_VoiceMacroIn] = &Client::Handle_OP_VoiceMacroIn;
	ConnectedOpcodes[OP_WearChange] = &Client::Handle_OP_WearChange;
	ConnectedOpcodes[OP_WhoAllRequest] = &Client::Handle_OP_WhoAllRequest;
	ConnectedOpcodes[OP_WorldUnknown001] = &Client::Handle_OP_Ignore;
	ConnectedOpcodes[OP_XTargetAutoAddHaters] = &Client::Handle_OP_XTargetAutoAddHaters;
	ConnectedOpcodes[OP_XTargetRequest] = &Client::Handle_OP_XTargetRequest;
	ConnectedOpcodes[OP_YellForHelp] = &Client::Handle_OP_YellForHelp;
	ConnectedOpcodes[OP_ZoneChange] = &Client::Handle_OP_ZoneChange;
}

void ClearMappedOpcode(EmuOpcode op)
{
	if(op >= _maxEmuOpcode)
		return;

	ConnectedOpcodes[op] = nullptr;
	auto iter = ConnectingOpcodes.find(op);
	if(iter != ConnectingOpcodes.end()) {
		ConnectingOpcodes.erase(iter);
	}
}

// client methods
int Client::HandlePacket(const EQApplicationPacket *app)
{
	if(is_log_enabled(CLIENT__NET_IN_TRACE)) {
		char buffer[64];
		app->build_header_dump(buffer);
		mlog(CLIENT__NET_IN_TRACE, "Dispatch opcode: %s", buffer);
		mpkt(CLIENT__NET_IN_TRACE, app);
	}

	EmuOpcode opcode = app->GetOpcode();
	if (opcode == OP_AckPacket) {
		return true;
	}

	#if EQDEBUG >= 9
		std::cout << "Received 0x" << std::hex << std::setw(4) << std::setfill('0') << opcode << ", size=" << std::dec << app->size << std::endl;
	#endif

	#ifdef SOLAR
		if(0 && opcode != OP_ClientUpdate)
		{
			LogFile->write(EQEMuLog::Debug,"HandlePacket() OPCODE debug enabled client %s", GetName());
			std::cerr << "OPCODE: " << std::hex << std::setw(4) << std::setfill('0') << opcode << std::dec << ", size: " << app->size << std::endl;
			DumpPacket(app);
		}
	#endif

	switch(client_state) {
	case CLIENT_CONNECTING: {
		if(ConnectingOpcodes.count(opcode) != 1) {
			//Hate const cast but everything in lua needs to be non-const even if i make it non-mutable
			std::vector<EQEmu::Any> args;
			args.push_back(const_cast<EQApplicationPacket*>(app));
			parse->EventPlayer(EVENT_UNHANDLED_OPCODE, this, "", 1, &args);

#if EQDEBUG >= 10
			LogFile->write(EQEMuLog::Error, "HandlePacket() Opcode error: Unexpected packet during CLIENT_CONNECTING: opcode:"
				" %s (#%d eq=0x%04x), size: %i", OpcodeNames[opcode], opcode, 0, app->size);
			DumpPacket(app);
#endif
			break;
		}

		ClientPacketProc p;
		p = ConnectingOpcodes[opcode];

		//call the processing routine
		(this->*p)(app);

		//special case where connecting code needs to boot client...
		if(client_state == CLIENT_KICKED) {
			return(false);
		}

		break;
	}
	case CLIENT_CONNECTED: {
		ClientPacketProc p;
		p = ConnectedOpcodes[opcode];
		if(p == nullptr) {
			std::vector<EQEmu::Any> args;
			args.push_back(const_cast<EQApplicationPacket*>(app));
			parse->EventPlayer(EVENT_UNHANDLED_OPCODE, this, "", 0, &args);

#if (EQDEBUG >= 10)
			char buffer[64];
			app->build_header_dump(buffer);
			mlog(CLIENT__NET_ERR, "Unhandled incoming opcode: %s", buffer);

			if(app->size < 1000)
				DumpPacket(app, app->size);
			else{
				std::cout << "Dump limited to 1000 characters:\n";
				DumpPacket(app, 1000);
			}
#endif
			break;
		}

		//call the processing routine
		(this->*p)(app);
		break;
	}
	case CLIENT_KICKED:
	case DISCONNECTED:
	case CLIENT_LINKDEAD:
		break;
	default:
		LogFile->write(EQEMuLog::Debug, "Unknown client_state: %d\n", client_state);
		break;
	}

	return(true);
}

// Finish client connecting state
void Client::CompleteConnect()
{
	UpdateWho();
	client_state = CLIENT_CONNECTED;

	hpupdate_timer.Start();
	position_timer.Start();
	autosave_timer.Start();
	SetDuelTarget(0);
	SetDueling(false);

	EnteringMessages(this);
	LoadZoneFlags();

	/* Sets GM Flag if needed & Sends Petition Queue */
	UpdateAdmin(false);

	if (IsInAGuild()){
		uint8 rank = GuildRank();
		if (GetClientVersion() >= EQClientRoF)
		{
			switch (rank) {
			case 0: { rank = 5; break; }	// GUILD_MEMBER	0
			case 1: { rank = 3; break; }	// GUILD_OFFICER 1
			case 2: { rank = 1; break; }	// GUILD_LEADER	2
			default: { break; }				// GUILD_NONE
			}
		}
		SendAppearancePacket(AT_GuildID, GuildID(), false);
		SendAppearancePacket(AT_GuildRank, rank, false);
	}
	for (uint32 spellInt = 0; spellInt < MAX_PP_REF_SPELLBOOK; spellInt++) {
		if (m_pp.spell_book[spellInt] < 3 || m_pp.spell_book[spellInt] > 50000)
			m_pp.spell_book[spellInt] = 0xFFFFFFFF;
	}
	//SendAATable();

	if (GetHideMe()) Message(13, "[GM] You are currently hidden to all clients");

	uint32 raidid = database.GetRaidID(GetName());
	Raid *raid = nullptr;
	if (raidid > 0){
		raid = entity_list.GetRaidByID(raidid);
		if (!raid){
			raid = new Raid(raidid);
			if (raid->GetID() != 0){
				entity_list.AddRaid(raid, raidid);
				raid->LoadLeadership(); // Recreating raid in new zone, get leadership from DB
			}
			else
				raid = nullptr;
		}
		if (raid){
			SetRaidGrouped(true);
			raid->LearnMembers();
			raid->VerifyRaid();
			raid->GetRaidDetails();
			/*
			Only leader should get this; send to all for now till
			I figure out correct creation; can probably also send a no longer leader packet for non leaders
			but not important for now.
			*/
			raid->SendRaidCreate(this);
			raid->SendMakeLeaderPacketTo(raid->leadername, this);
			raid->SendRaidAdd(GetName(), this);
			raid->SendBulkRaid(this);
			raid->SendGroupUpdate(this);
			raid->SendRaidMOTD(this);
			if (raid->IsLeader(this)) { // We're a raid leader, lets update just in case!
				raid->UpdateRaidAAs();
				raid->SendAllRaidLeadershipAA();
			}
			uint32 grpID = raid->GetGroup(GetName());
			if (grpID < 12){
				raid->SendRaidGroupRemove(GetName(), grpID);
				raid->SendRaidGroupAdd(GetName(), grpID);
				raid->CheckGroupMentor(grpID, this);
				if (raid->IsGroupLeader(GetName())) { // group leader same thing!
					raid->UpdateGroupAAs(raid->GetGroup(this));
					raid->GroupUpdate(grpID, false);
				}
			}
			raid->SendGroupLeadershipAA(this, grpID); // this may get sent an extra time ...
			if (raid->IsLocked())
				raid->SendRaidLockTo(this);
		}
	}

	//bulk raid send in here eventually

	//reapply some buffs
	uint32 buff_count = GetMaxTotalSlots();
	for (uint32 j1 = 0; j1 < buff_count; j1++) {
		if (!IsValidSpell(buffs[j1].spellid))
			continue;

		const SPDat_Spell_Struct &spell = spells[buffs[j1].spellid];

		int NimbusEffect = GetNimbusEffect(buffs[j1].spellid);
		if (NimbusEffect) {
			if (!IsNimbusEffectActive(NimbusEffect))
				SendSpellEffect(NimbusEffect, 500, 0, 1, 3000, true);
		}

		for (int x1 = 0; x1 < EFFECT_COUNT; x1++) {
			switch (spell.effectid[x1]) {
			case SE_IllusionCopy:
			case SE_Illusion: {
				if (spell.base[x1] == -1) {
					if (gender == 1)
						gender = 0;
					else if (gender == 0)
						gender = 1;
					SendIllusionPacket(GetRace(), gender, 0xFF, 0xFF);
				}
				else if (spell.base[x1] == -2)
				{
					if (GetRace() == 128 || GetRace() == 130 || GetRace() <= 12)
						SendIllusionPacket(GetRace(), GetGender(), spell.max[x1], spell.max[x1]);
				}
				else if (spell.max[x1] > 0)
				{
					SendIllusionPacket(spell.base[x1], 0xFF, spell.max[x1], spell.max[x1]);
				}
				else
				{
					SendIllusionPacket(spell.base[x1], 0xFF, 0xFF, 0xFF);
				}
				switch (spell.base[x1]){
				case OGRE:
					SendAppearancePacket(AT_Size, 9);
					break;
				case TROLL:
					SendAppearancePacket(AT_Size, 8);
					break;
				case VAHSHIR:
				case BARBARIAN:
					SendAppearancePacket(AT_Size, 7);
					break;
				case HALF_ELF:
				case WOOD_ELF:
				case DARK_ELF:
				case FROGLOK:
					SendAppearancePacket(AT_Size, 5);
					break;
				case DWARF:
					SendAppearancePacket(AT_Size, 4);
					break;
				case HALFLING:
				case GNOME:
					SendAppearancePacket(AT_Size, 3);
					break;
				default:
					SendAppearancePacket(AT_Size, 6);
					break;
				}
				break;
			}
			case SE_SummonHorse: {
				SummonHorse(buffs[j1].spellid);
				//hasmount = true;	//this was false, is that the correct thing?
				break;
			}
			case SE_Silence:
			{
				Silence(true);
				break;
			}
			case SE_Amnesia:
			{
				Amnesia(true);
				break;
			}
			case SE_DivineAura:
			{
				invulnerable = true;
				break;
			}
			case SE_Invisibility2:
			case SE_Invisibility:
			{
				invisible = true;
				SendAppearancePacket(AT_Invis, 1);
				break;
			}
			case SE_Levitate:
			{
				if (!zone->CanLevitate())
				{
					if (!GetGM())
					{
						SendAppearancePacket(AT_Levitate, 0);
						BuffFadeByEffect(SE_Levitate);
						Message(13, "You can't levitate in this zone.");
					}
				}
				else{
					SendAppearancePacket(AT_Levitate, 2);
				}
				break;
			}
			case SE_InvisVsUndead2:
			case SE_InvisVsUndead:
			{
				invisible_undead = true;
				break;
			}
			case SE_InvisVsAnimals:
			{
				invisible_animals = true;
				break;
			}
			case SE_AddMeleeProc:
			case SE_WeaponProc:
			{
				AddProcToWeapon(GetProcID(buffs[j1].spellid, x1), false, 100 + spells[buffs[j1].spellid].base2[x1], buffs[j1].spellid);
				break;
			}
			case SE_DefensiveProc:
			{
				AddDefensiveProc(GetProcID(buffs[j1].spellid, x1), 100 + spells[buffs[j1].spellid].base2[x1], buffs[j1].spellid);
				break;
			}
			case SE_RangedProc:
			{
				AddRangedProc(GetProcID(buffs[j1].spellid, x1), 100 + spells[buffs[j1].spellid].base2[x1], buffs[j1].spellid);
				break;
			}
			}
		}
	}

	/* Sends appearances for all mobs not doing anim_stand aka sitting, looting, playing dead */
	entity_list.SendZoneAppearance(this);
	/* Sends the Nimbus particle effects (up to 3) for any mob using them */
	entity_list.SendNimbusEffects(this);

	entity_list.SendUntargetable(this);

	int x;
	for (x = 0; x < 8; x++)
		SendWearChange(x);
	Mob *pet = GetPet();
	if (pet != nullptr) {
		for (x = 0; x < 8; x++)
			pet->SendWearChange(x);
	}

	entity_list.SendTraders(this);

	zoneinpacket_timer.Start();

	if (GetPet()){
		GetPet()->SendPetBuffsToClient();
	}

	if (GetGroup())
		database.RefreshGroupFromDB(this);

	if (RuleB(TaskSystem, EnableTaskSystem))
		TaskPeriodic_Timer.Start();
	else
		TaskPeriodic_Timer.Disable();

	conn_state = ClientConnectFinished;

	//enforce some rules..
	if (!CanBeInZone()) {
		_log(CLIENT__ERROR, "Kicking char from zone, not allowed here");
		GoToSafeCoords(database.GetZoneID("arena"), 0);
		return;
	}

	if (zone)
		zone->weatherSend();

	TotalKarma = database.GetKarma(AccountID());
	SendDisciplineTimers();

	parse->EventPlayer(EVENT_ENTER_ZONE, this, "", 0);

	/* This sub event is for if a player logs in for the first time since entering world. */
	if (firstlogon == 1){
		parse->EventPlayer(EVENT_CONNECT, this, "", 0);
		/* QS: PlayerLogConnectDisconnect */
		if (RuleB(QueryServ, PlayerLogConnectDisconnect)){
			std::string event_desc = StringFormat("Connect :: Logged into zoneid:%i instid:%i", this->GetZoneID(), this->GetInstanceID());
			QServ->PlayerLogEvent(Player_Log_Connect_State, this->CharacterID(), event_desc);
		}
	}

	if (zone) {
		if (zone->GetInstanceTimer()) {
			uint32 ttime = zone->GetInstanceTimer()->GetRemainingTime();
			uint32 day = (ttime / 86400000);
			uint32 hour = (ttime / 3600000) % 24;
			uint32 minute = (ttime / 60000) % 60;
			uint32 second = (ttime / 1000) % 60;
			if (day) {
				Message(15, "%s(%u) will expire in %u days, %u hours, %u minutes, and %u seconds.",
					zone->GetLongName(), zone->GetInstanceID(), day, hour, minute, second);
			}
			else if (hour) {
				Message(15, "%s(%u) will expire in %u hours, %u minutes, and %u seconds.",
					zone->GetLongName(), zone->GetInstanceID(), hour, minute, second);
			}
			else if (minute) {
				Message(15, "%s(%u) will expire in %u minutes, and %u seconds.",
					zone->GetLongName(), zone->GetInstanceID(), minute, second);
			}
			else {
				Message(15, "%s(%u) will expire in in %u seconds.",
					zone->GetLongName(), zone->GetInstanceID(), second);
			}
		}
	}

	SendRewards();
	SendAltCurrencies();
	database.LoadAltCurrencyValues(CharacterID(), alternate_currency);
	SendAlternateCurrencyValues();
	alternate_currency_loaded = true;
	ProcessAlternateCurrencyQueue();

	/* This needs to be set, this determines whether or not data was loaded properly before a save */
	client_data_loaded = true;

	CalcItemScale();
	DoItemEnterZone();

	if (zone->GetZoneID() == RuleI(World, GuildBankZoneID) && GuildBanks)
		GuildBanks->SendGuildBank(this);

	if (GetClientVersion() >= EQClientSoD)
		entity_list.SendFindableNPCList(this);

	if (IsInAGuild()) {
		SendGuildRanks();
		guild_mgr.SendGuildMemberUpdateToWorld(GetName(), GuildID(), zone->GetZoneID(), time(nullptr));
		guild_mgr.RequestOnlineGuildMembers(this->CharacterID(), this->GuildID());
	}

	/** Request adventure info **/
	ServerPacket *pack = new ServerPacket(ServerOP_AdventureDataRequest, 64);
	strcpy((char*)pack->pBuffer, GetName());
	worldserver.SendPacket(pack);
	delete pack;

	if (IsClient() && CastToClient()->GetClientVersionBit() & BIT_UnderfootAndLater) {
		EQApplicationPacket *outapp = MakeBuffsPacket(false);
		CastToClient()->FastQueuePacket(&outapp);
	}

	entity_list.RefreshClientXTargets(this);

	worldserver.RequestTellQueue(GetName());
}

void Client::CheatDetected(CheatTypes CheatType, float x, float y, float z)
{
	//ToDo: Break warp down for special zones. Some zones have special teleportation pads or bad .map files which can trigger the detector without a legit zone request.

	switch (CheatType)
	{
	case MQWarp: //Some zones may still have issues. Database updates will eliminate most if not all problems.
		if (RuleB(Zone, EnableMQWarpDetector)
			&& ((this->Admin() < RuleI(Zone, MQWarpExemptStatus)
			|| (RuleI(Zone, MQWarpExemptStatus)) == -1)))
		{
			Message(13, "Large warp detected.");
			char hString[250];
			sprintf(hString, "/MQWarp with location %.2f, %.2f, %.2f", GetX(), GetY(), GetZ());
			database.SetMQDetectionFlag(this->account_name, this->name, hString, zone->GetShortName());
		}
		break;
	case MQWarpShadowStep:
		if (RuleB(Zone, EnableMQWarpDetector)
			&& ((this->Admin() < RuleI(Zone, MQWarpExemptStatus)
			|| (RuleI(Zone, MQWarpExemptStatus)) == -1)))
		{
			char *hString = nullptr;
			MakeAnyLenString(&hString, "/MQWarp(SS) with location %.2f, %.2f, %.2f, the target was shadow step exempt but we still found this suspicious.", GetX(), GetY(), GetZ());
			database.SetMQDetectionFlag(this->account_name, this->name, hString, zone->GetShortName());
			safe_delete_array(hString);
		}
		break;
	case MQWarpKnockBack:
		if (RuleB(Zone, EnableMQWarpDetector)
			&& ((this->Admin() < RuleI(Zone, MQWarpExemptStatus)
			|| (RuleI(Zone, MQWarpExemptStatus)) == -1)))
		{
			char *hString = nullptr;
			MakeAnyLenString(&hString, "/MQWarp(KB) with location %.2f, %.2f, %.2f, the target was Knock Back exempt but we still found this suspicious.", GetX(), GetY(), GetZ());
			database.SetMQDetectionFlag(this->account_name, this->name, hString, zone->GetShortName());
			safe_delete_array(hString);
		}
		break;

	case MQWarpLight:
		if (RuleB(Zone, EnableMQWarpDetector)
			&& ((this->Admin() < RuleI(Zone, MQWarpExemptStatus)
			|| (RuleI(Zone, MQWarpExemptStatus)) == -1)))
		{
			if (RuleB(Zone, MarkMQWarpLT))
			{
				char *hString = nullptr;
				MakeAnyLenString(&hString, "/MQWarp(LT) with location %.2f, %.2f, %.2f, running fast but not fast enough to get killed, possibly: small warp, speed hack, excessive lag, marked as suspicious.", GetX(), GetY(), GetZ());
				database.SetMQDetectionFlag(this->account_name, this->name, hString, zone->GetShortName());
				safe_delete_array(hString);
			}
		}
		break;

	case MQZone:
		if (RuleB(Zone, EnableMQZoneDetector) && ((this->Admin() < RuleI(Zone, MQZoneExemptStatus) || (RuleI(Zone, MQZoneExemptStatus)) == -1)))
		{
			char hString[250];
			sprintf(hString, "/MQZone used at %.2f, %.2f, %.2f to %.2f %.2f %.2f", GetX(), GetY(), GetZ(), x, y, z);
			database.SetMQDetectionFlag(this->account_name, this->name, hString, zone->GetShortName());
		}
		break;
	case MQZoneUnknownDest:
		if (RuleB(Zone, EnableMQZoneDetector) && ((this->Admin() < RuleI(Zone, MQZoneExemptStatus) || (RuleI(Zone, MQZoneExemptStatus)) == -1)))
		{
			char hString[250];
			sprintf(hString, "/MQZone used at %.2f, %.2f, %.2f", GetX(), GetY(), GetZ());
			database.SetMQDetectionFlag(this->account_name, this->name, hString, zone->GetShortName());
		}
		break;
	case MQGate:
		if (RuleB(Zone, EnableMQGateDetector) && ((this->Admin() < RuleI(Zone, MQGateExemptStatus) || (RuleI(Zone, MQGateExemptStatus)) == -1))) {
			Message(13, "Illegal gate request.");
			char hString[250];
			sprintf(hString, "/MQGate used at %.2f, %.2f, %.2f", GetX(), GetY(), GetZ());
			database.SetMQDetectionFlag(this->account_name, this->name, hString, zone->GetShortName());
			if (zone)
			{
				this->SetZone(this->GetZoneID(), zone->GetInstanceID()); //Prevent the player from zoning, place him back in the zone where he tried to originally /gate.
			}
			else
			{
				this->SetZone(this->GetZoneID(), 0); //Prevent the player from zoning, place him back in the zone where he tried to originally /gate.

			}
		}
		break;
	case MQGhost: //Not currently implemented, but the framework is in place - just needs detection scenarios identified
		if (RuleB(Zone, EnableMQGhostDetector) && ((this->Admin() < RuleI(Zone, MQGhostExemptStatus) || (RuleI(Zone, MQGhostExemptStatus)) == -1))) {
			database.SetMQDetectionFlag(this->account_name, this->name, "/MQGhost", zone->GetShortName());
		}
		break;
	default:
		char *hString = nullptr;
		MakeAnyLenString(&hString, "Unhandled HackerDetection flag with location %.2f, %.2f, %.2f.", GetX(), GetY(), GetZ());
		database.SetMQDetectionFlag(this->account_name, this->name, hString, zone->GetShortName());
		safe_delete_array(hString);
		break;
	}
}

// connecting opcode handlers
/*
void Client::Handle_Connect_0x3e33(const EQApplicationPacket *app)
{
//OP_0x0380 = 0x642c
EQApplicationPacket* outapp = new EQApplicationPacket(OP_0x0380, sizeof(uint32)); // Dunno
QueuePacket(outapp);
safe_delete(outapp);
return;
}
*/

void Client::Handle_Connect_OP_ApproveZone(const EQApplicationPacket *app)
{
	if (app->size != sizeof(ApproveZone_Struct)) {
		LogFile->write(EQEMuLog::Error, "Invalid size on OP_ApproveZone: Expected %i, Got %i",
			sizeof(ApproveZone_Struct), app->size);
		return;
	}
	ApproveZone_Struct* azone = (ApproveZone_Struct*)app->pBuffer;
	azone->approve = 1;
	QueuePacket(app);
	return;
}

void Client::Handle_Connect_OP_ClientError(const EQApplicationPacket *app)
{
	if (app->size != sizeof(ClientError_Struct)) {
		LogFile->write(EQEMuLog::Error, "Invalid size on OP_ClientError: Expected %i, Got %i",
			sizeof(ClientError_Struct), app->size);
		return;
	}
	// Client reporting error to server
	ClientError_Struct* error = (ClientError_Struct*)app->pBuffer;
	LogFile->write(EQEMuLog::Error, "Client error: %s", error->character_name);
	LogFile->write(EQEMuLog::Error, "Error message: %s", error->message);
	Message(13, error->message);
#if (EQDEBUG>=5)
	DumpPacket(app);
#endif
	return;
}

void Client::Handle_Connect_OP_ClientReady(const EQApplicationPacket *app)
{
	conn_state = ClientReadyReceived;

	CompleteConnect();
	SendHPUpdate();
}

void Client::Handle_Connect_OP_ClientUpdate(const EQApplicationPacket *app)
{
	//Once we get this, the client thinks it is connected
	//So give it the benefit of the doubt and move to connected

	Handle_Connect_OP_ClientReady(app);
}

void Client::Handle_Connect_OP_ReqClientSpawn(const EQApplicationPacket *app)
{
	conn_state = ClientSpawnRequested;

	EQApplicationPacket* outapp = new EQApplicationPacket;

	// Send Zone Doors
	if (entity_list.MakeDoorSpawnPacket(outapp, this))
	{
		QueuePacket(outapp);
	}
	safe_delete(outapp);

	// Send Zone Objects
	entity_list.SendZoneObjects(this);
	SendZonePoints();
	// Live does this
	outapp = new EQApplicationPacket(OP_SendAAStats, 0);
	FastQueuePacket(&outapp);

	// Tell client they can continue we're done
	outapp = new EQApplicationPacket(OP_ZoneServerReady, 0);
	FastQueuePacket(&outapp);
	outapp = new EQApplicationPacket(OP_SendExpZonein, 0);
	FastQueuePacket(&outapp);

	if (GetClientVersion() >= EQClientRoF)
	{
		outapp = new EQApplicationPacket(OP_ClientReady, 0);
		FastQueuePacket(&outapp);
	}

	// New for Secrets of Faydwer - Used in Place of OP_SendExpZonein
	outapp = new EQApplicationPacket(OP_WorldObjectsSent, 0);
	QueuePacket(outapp);
	safe_delete(outapp);

	if (strncasecmp(zone->GetShortName(), "bazaar", 6) == 0)
		SendBazaarWelcome();

	conn_state = ZoneContentsSent;

	return;
}

void Client::Handle_Connect_OP_ReqNewZone(const EQApplicationPacket *app)
{
	conn_state = NewZoneRequested;

	EQApplicationPacket* outapp;

	/////////////////////////////////////
	// New Zone Packet
	outapp = new EQApplicationPacket(OP_NewZone, sizeof(NewZone_Struct));
	NewZone_Struct* nz = (NewZone_Struct*)outapp->pBuffer;
	memcpy(outapp->pBuffer, &zone->newzone_data, sizeof(NewZone_Struct));
	strcpy(nz->char_name, m_pp.name);

	FastQueuePacket(&outapp);

	return;
}

void Client::Handle_Connect_OP_SendAAStats(const EQApplicationPacket *app)
{
	SendAATimers();
	EQApplicationPacket* outapp = new EQApplicationPacket(OP_SendAAStats, 0);
	QueuePacket(outapp);
	safe_delete(outapp);
	return;
}

void Client::Handle_Connect_OP_SendAATable(const EQApplicationPacket *app)
{
	SendAAList();
	return;
}

void Client::Handle_Connect_OP_SendExpZonein(const EQApplicationPacket *app)
{
	//////////////////////////////////////////////////////
	// Spawn Appearance Packet
	EQApplicationPacket* outapp = new EQApplicationPacket(OP_SpawnAppearance, sizeof(SpawnAppearance_Struct));
	SpawnAppearance_Struct* sa = (SpawnAppearance_Struct*)outapp->pBuffer;
	sa->type = AT_SpawnID;			// Is 0x10 used to set the player id?
	sa->parameter = GetID();	// Four bytes for this parameter...
	outapp->priority = 6;
	QueuePacket(outapp);
	safe_delete(outapp);

	// Inform the world about the client
	outapp = new EQApplicationPacket();

	CreateSpawnPacket(outapp);
	outapp->priority = 6;
	if (!GetHideMe()) entity_list.QueueClients(this, outapp, true);
	safe_delete(outapp);
	if (GetPVP())	//force a PVP update until we fix the spawn struct
		SendAppearancePacket(AT_PVP, GetPVP(), true, false);

	//Send AA Exp packet:
	if (GetLevel() >= 51)
		SendAAStats();

	// Send exp packets
	outapp = new EQApplicationPacket(OP_ExpUpdate, sizeof(ExpUpdate_Struct));
	ExpUpdate_Struct* eu = (ExpUpdate_Struct*)outapp->pBuffer;
	uint32 tmpxp1 = GetEXPForLevel(GetLevel() + 1);
	uint32 tmpxp2 = GetEXPForLevel(GetLevel());

	// Crash bug fix... Divide by zero when tmpxp1 and 2 equalled each other, most likely the error case from GetEXPForLevel() (invalid class, etc)
	if (tmpxp1 != tmpxp2 && tmpxp1 != 0xFFFFFFFF && tmpxp2 != 0xFFFFFFFF) {
		float tmpxp = (float)((float)m_pp.exp - tmpxp2) / ((float)tmpxp1 - tmpxp2);
		eu->exp = (uint32)(330.0f * tmpxp);
		outapp->priority = 6;
		QueuePacket(outapp);
	}
	safe_delete(outapp);

	SendAATimers();

	outapp = new EQApplicationPacket(OP_SendExpZonein, 0);
	QueuePacket(outapp);
	safe_delete(outapp);

	outapp = new EQApplicationPacket(OP_RaidUpdate, sizeof(ZoneInSendName_Struct));
	ZoneInSendName_Struct* zonesendname = (ZoneInSendName_Struct*)outapp->pBuffer;
	strcpy(zonesendname->name, m_pp.name);
	strcpy(zonesendname->name2, m_pp.name);
	zonesendname->unknown0 = 0x0A;
	QueuePacket(outapp);
	safe_delete(outapp);

	/* this is actually the guild MOTD
	outapp = new EQApplicationPacket(OP_ZoneInSendName2, sizeof(ZoneInSendName_Struct2));
	ZoneInSendName_Struct2* zonesendname2=(ZoneInSendName_Struct2*)outapp->pBuffer;
	strcpy(zonesendname2->name,m_pp.name);
	QueuePacket(outapp);
	safe_delete(outapp);*/

	if (IsInAGuild()) {
		SendGuildMembers();
		SendGuildURL();
		SendGuildChannel();
		SendGuildLFGuildStatus();
	}
	SendLFGuildStatus();

	//No idea why live sends this if even were not in a guild
	SendGuildMOTD();
	SpawnMercOnZone();

	return;
}

void Client::Handle_Connect_OP_SendGuildTributes(const EQApplicationPacket *app)
{
	SendGuildTributes();
	return;
}

void Client::Handle_Connect_OP_SendTributes(const EQApplicationPacket *app)
{
	SendTributes();
	return;
}

void Client::Handle_Connect_OP_SetServerFilter(const EQApplicationPacket *app)
{
	if (app->size != sizeof(SetServerFilter_Struct)) {
		LogFile->write(EQEMuLog::Error, "Received invalid sized OP_SetServerFilter");
		DumpPacket(app);
		return;
	}
	SetServerFilter_Struct* filter = (SetServerFilter_Struct*)app->pBuffer;
	ServerFilter(filter);
	return;
}

void Client::Handle_Connect_OP_SpawnAppearance(const EQApplicationPacket *app)
{
	return;
}

void Client::Handle_Connect_OP_TGB(const EQApplicationPacket *app)
{
	if (app->size != sizeof(uint32)) {
		LogFile->write(EQEMuLog::Error, "Invalid size on OP_TGB: Expected %i, Got %i",
			sizeof(uint32), app->size);
		return;
	}
	OPTGB(app);
	return;
}

void Client::Handle_Connect_OP_UpdateAA(const EQApplicationPacket *app)
{
	SendAATable();
}

void Client::Handle_Connect_OP_WearChange(const EQApplicationPacket *app)
{
	//not sure what these are supposed to mean to us.
	return;
}

void Client::Handle_Connect_OP_WorldObjectsSent(const EQApplicationPacket *app)
{
	//This is a copy of SendExpZonein created for SoF due to packet order change
	//This does not affect clients other than SoF

	//////////////////////////////////////////////////////
	// Spawn Appearance Packet
	EQApplicationPacket* outapp = new EQApplicationPacket(OP_SpawnAppearance, sizeof(SpawnAppearance_Struct));
	SpawnAppearance_Struct* sa = (SpawnAppearance_Struct*)outapp->pBuffer;
	sa->type = AT_SpawnID;			// Is 0x10 used to set the player id?
	sa->parameter = GetID();	// Four bytes for this parameter...
	outapp->priority = 6;
	QueuePacket(outapp);
	safe_delete(outapp);

	// Inform the world about the client
	outapp = new EQApplicationPacket();

	CreateSpawnPacket(outapp);
	outapp->priority = 6;
	if (!GetHideMe()) entity_list.QueueClients(this, outapp, true);
	safe_delete(outapp);
	if (GetPVP())	//force a PVP update until we fix the spawn struct
		SendAppearancePacket(AT_PVP, GetPVP(), true, false);

	//Send AA Exp packet:
	if (GetLevel() >= 51)
		SendAAStats();

	// Send exp packets
	outapp = new EQApplicationPacket(OP_ExpUpdate, sizeof(ExpUpdate_Struct));
	ExpUpdate_Struct* eu = (ExpUpdate_Struct*)outapp->pBuffer;
	uint32 tmpxp1 = GetEXPForLevel(GetLevel() + 1);
	uint32 tmpxp2 = GetEXPForLevel(GetLevel());

	// Crash bug fix... Divide by zero when tmpxp1 and 2 equalled each other, most likely the error case from GetEXPForLevel() (invalid class, etc)
	if (tmpxp1 != tmpxp2 && tmpxp1 != 0xFFFFFFFF && tmpxp2 != 0xFFFFFFFF) {
		float tmpxp = (float)((float)m_pp.exp - tmpxp2) / ((float)tmpxp1 - tmpxp2);
		eu->exp = (uint32)(330.0f * tmpxp);
		outapp->priority = 6;
		QueuePacket(outapp);
	}
	safe_delete(outapp);

	SendAATimers();

	// New for Secrets of Faydwer - Used in Place of OP_SendExpZonein
	outapp = new EQApplicationPacket(OP_WorldObjectsSent, 0);
	QueuePacket(outapp);
	safe_delete(outapp);

	outapp = new EQApplicationPacket(OP_RaidUpdate, sizeof(ZoneInSendName_Struct));
	ZoneInSendName_Struct* zonesendname = (ZoneInSendName_Struct*)outapp->pBuffer;
	strcpy(zonesendname->name, m_pp.name);
	strcpy(zonesendname->name2, m_pp.name);
	zonesendname->unknown0 = 0x0A;
	QueuePacket(outapp);
	safe_delete(outapp);

	if (IsInAGuild()) {
		SendGuildMembers();
		SendGuildURL();
		SendGuildChannel();
		SendGuildLFGuildStatus();
	}
	SendLFGuildStatus();

	//No idea why live sends this if even were not in a guild
	SendGuildMOTD();

	SpawnMercOnZone();

	return;
}

void Client::Handle_Connect_OP_ZoneComplete(const EQApplicationPacket *app)
{
	EQApplicationPacket* outapp = new EQApplicationPacket(OP_0x0347, 0);
	QueuePacket(outapp);
	safe_delete(outapp);
	return;
}

void Client::Handle_Connect_OP_ZoneEntry(const EQApplicationPacket *app)
{
	if(app->size != sizeof(ClientZoneEntry_Struct))
		return;
	ClientZoneEntry_Struct *cze = (ClientZoneEntry_Struct *) app->pBuffer;

	if(strlen(cze->char_name) > 63)
		return;

	conn_state = ReceivedZoneEntry;

	ClientVersion = Connection()->ClientVersion();
	if (ClientVersion != EQClientUnknown)
		ClientVersionBit = 1 << (ClientVersion - 1);
	else
		ClientVersionBit = 0;

	bool siv = m_inv.SetInventoryVersion(ClientVersion);
	LogFile->write(EQEMuLog::Debug, "%s inventory version to %s(%i)", (siv ? "Succeeded in setting" : "Failed to set"), EQClientVersionName(ClientVersion), ClientVersion);

	/* Antighost code
		tmp var is so the search doesnt find this object
	*/
	Client* client = entity_list.GetClientByName(cze->char_name);
	if (!zone->GetAuth(ip, cze->char_name, &WID, &account_id, &character_id, &admin, lskey, &tellsoff)) {
		LogFile->write(EQEMuLog::Error, "GetAuth() returned false kicking client");
		if (client != 0) {
			client->Save();
			client->Kick();
		}
		//ret = false; // TODO: Can we tell the client to get lost in a good way
		client_state = CLIENT_KICKED;
		return;
	}

	strcpy(name, cze->char_name);
	/* Check for Client Spoofing */
	if (client != 0) {
		struct in_addr ghost_addr;
		ghost_addr.s_addr = eqs->GetRemoteIP();

		LogFile->write(EQEMuLog::Error,"Ghosting client: Account ID:%i Name:%s Character:%s IP:%s",
							client->AccountID(), client->AccountName(), client->GetName(), inet_ntoa(ghost_addr));
		client->Save();
		client->Disconnect();
	}

	uint32 pplen = 0;
	EQApplicationPacket* outapp = 0;
	MYSQL_RES* result = 0;
	bool loaditems = 0;
	uint32 i;
	std::string query;
	unsigned long* lengths;

	uint32 cid = CharacterID();
	character_id = cid; /* Global character_id reference */

	/* Flush and reload factions */
	database.RemoveTempFactions(this);
	database.LoadCharacterFactionValues(cid, factionvalues);

	/* Load Character Account Data: Temp until I move */
	query = StringFormat("SELECT `status`, `name`, `lsaccount_id`, `gmspeed`, `revoked`, `hideme` FROM `account` WHERE `id` = %u", this->AccountID());
	auto results = database.QueryDatabase(query);
	for (auto row = results.begin(); row != results.end(); ++row) {
		admin = atoi(row[0]);
		strncpy(account_name, row[1], 30);
		lsaccountid = atoi(row[2]);
		gmspeed = atoi(row[3]);
		revoked = atoi(row[4]);
		gmhideme = atoi(row[5]);
		if (account_creation){ account_creation = atoul(row[6]); }
	}

	/* Load Character Data */
	query = StringFormat("SELECT `lfp`, `lfg`, `xtargets`, `firstlogon`, `guild_id`, `rank` FROM `character_data` LEFT JOIN `guild_members` ON `id` = `char_id` WHERE `id` = %i", cid);
	results = database.QueryDatabase(query);
	for (auto row = results.begin(); row != results.end(); ++row) {
		if (row[4] && atoi(row[4]) > 0){
			guild_id = atoi(row[4]);
			if (row[5] != nullptr){ guildrank = atoi(row[5]); }
			else{ guildrank = GUILD_RANK_NONE; }
		}

		if (LFP){ LFP = atoi(row[0]); }
		if (LFG){ LFG = atoi(row[1]); }
		if (firstlogon){ firstlogon = atoi(row[3]); }
	}

	if (RuleB(Character, SharedBankPlat))
		m_pp.platinum_shared = database.GetSharedPlatinum(this->AccountID());

	loaditems = database.GetInventory(cid, &m_inv); /* Load Character Inventory */
	database.LoadCharacterBandolier(cid, &m_pp); /* Load Character Bandolier */
	database.LoadCharacterBindPoint(cid, &m_pp); /* Load Character Bind */
	database.LoadCharacterMaterialColor(cid, &m_pp); /* Load Character Material */
	database.LoadCharacterPotions(cid, &m_pp); /* Load Character Potion Belt */
	database.LoadCharacterCurrency(cid, &m_pp); /* Load Character Currency into PP */
	database.LoadCharacterData(cid, &m_pp, &m_epp); /* Load Character Data from DB into PP as well as E_PP */
	database.LoadCharacterSkills(cid, &m_pp); /* Load Character Skills */
	database.LoadCharacterInspectMessage(cid, &m_inspect_message); /* Load Character Inspect Message */
	database.LoadCharacterSpellBook(cid, &m_pp); /* Load Character Spell Book */
	database.LoadCharacterMemmedSpells(cid, &m_pp);  /* Load Character Memorized Spells */
	database.LoadCharacterDisciplines(cid, &m_pp); /* Load Character Disciplines */
	database.LoadCharacterLanguages(cid, &m_pp); /* Load Character Languages */
	database.LoadCharacterLeadershipAA(cid, &m_pp); /* Load Character Leadership AA's */
	database.LoadCharacterTribute(cid, &m_pp); /* Load CharacterTribute */

	/* Load AdventureStats */
	AdventureStats_Struct as;
	if(database.GetAdventureStats(cid, &as))
	{
		m_pp.ldon_wins_guk = as.success.guk;
		m_pp.ldon_wins_mir = as.success.mir;
		m_pp.ldon_wins_mmc = as.success.mmc;
		m_pp.ldon_wins_ruj = as.success.ruj;
		m_pp.ldon_wins_tak = as.success.tak;
		m_pp.ldon_losses_guk = as.failure.guk;
		m_pp.ldon_losses_mir = as.failure.mir;
		m_pp.ldon_losses_mmc = as.failure.mmc;
		m_pp.ldon_losses_ruj = as.failure.ruj;
		m_pp.ldon_losses_tak = as.failure.tak;
	}

	/* Set item material tint */
	for (int i = EmuConstants::MATERIAL_BEGIN; i <= EmuConstants::MATERIAL_END; i++)
	if (m_pp.item_tint[i].rgb.use_tint == 1 || m_pp.item_tint[i].rgb.use_tint == 255)
		m_pp.item_tint[i].rgb.use_tint = 0xFF;

	if (level){ level = m_pp.level; }

	/* If GM, not trackable */
	if (gmhideme) { trackable = false; }
	/* Set Con State for Reporting */
	conn_state = PlayerProfileLoaded;

	m_pp.zone_id = zone->GetZoneID();
	m_pp.zoneInstance = zone->GetInstanceID();

	/* Set Total Seconds Played */
	TotalSecondsPlayed = m_pp.timePlayedMin * 60;
	/* Set Max AA XP */
	max_AAXP = RuleI(AA, ExpPerPoint);
	/* If we can maintain intoxication across zones, check for it */
	if (!RuleB(Character, MaintainIntoxicationAcrossZones))
		m_pp.intoxication = 0;

	strcpy(name, m_pp.name);
	strcpy(lastname, m_pp.last_name);
	/* If PP is set to weird coordinates */
	if ((m_pp.x == -1 && m_pp.y == -1 && m_pp.z == -1) || (m_pp.x == -2 && m_pp.y == -2 && m_pp.z == -2)) {
		m_pp.x = zone->safe_x();
		m_pp.y = zone->safe_y();
		m_pp.z = zone->safe_z();
	}
	/* If too far below ground, then fix */
	// float ground_z = GetGroundZ(m_pp.x, m_pp.y, m_pp.z);
	// if (m_pp.z < (ground_z - 500))
	// 	m_pp.z = ground_z;

	/* Set Mob variables for spawn */
	class_ = m_pp.class_;
	level = m_pp.level;
	x_pos = m_pp.x;
	y_pos = m_pp.y;
	z_pos = m_pp.z;
	heading = m_pp.heading;
	race = m_pp.race;
	base_race = m_pp.race;
	gender = m_pp.gender;
	base_gender = m_pp.gender;
	deity = m_pp.deity;
	haircolor = m_pp.haircolor;
	beardcolor = m_pp.beardcolor;
	eyecolor1 = m_pp.eyecolor1;
	eyecolor2 = m_pp.eyecolor2;
	hairstyle = m_pp.hairstyle;
	luclinface = m_pp.face;
	beard = m_pp.beard;
	drakkin_heritage = m_pp.drakkin_heritage;
	drakkin_tattoo = m_pp.drakkin_tattoo;
	drakkin_details = m_pp.drakkin_details;

	/* If GM not set in DB, and does not meet min status to be GM, reset */
	if (m_pp.gm && admin < minStatusToBeGM)
		m_pp.gm = 0;

	/* Load Guild */
	if (!IsInAGuild()) { m_pp.guild_id = GUILD_NONE; }
	else {
		m_pp.guild_id = GuildID();
		if (zone->GetZoneID() == RuleI(World, GuildBankZoneID))
			GuildBanker = (guild_mgr.IsGuildLeader(GuildID(), CharacterID()) || guild_mgr.GetBankerFlag(CharacterID()));
	}
	m_pp.guildbanker = GuildBanker;

	switch (race)
	{
		case OGRE:
			size = 9; break;
		case TROLL:
			size = 8; break;
		case VAHSHIR: case BARBARIAN:
			size = 7; break;
		case HUMAN: case HIGH_ELF: case ERUDITE: case IKSAR: case DRAKKIN:
			size = 6; break;
		case HALF_ELF:
			size = 5.5; break;
		case WOOD_ELF: case DARK_ELF: case FROGLOK:
			size = 5; break;
		case DWARF:
			size = 4; break;
		case HALFLING:
			size = 3.5; break;
		case GNOME:
			size = 3; break;
		default:
			size = 0;
	}

	/* Check for Invalid points */
	if (m_pp.ldon_points_guk < 0 || m_pp.ldon_points_guk > 2000000000){ m_pp.ldon_points_guk = 0; }
	if (m_pp.ldon_points_mir < 0 || m_pp.ldon_points_mir > 2000000000){ m_pp.ldon_points_mir = 0; }
	if (m_pp.ldon_points_mmc < 0 || m_pp.ldon_points_mmc > 2000000000){ m_pp.ldon_points_mmc = 0; }
	if (m_pp.ldon_points_ruj < 0 || m_pp.ldon_points_ruj > 2000000000){ m_pp.ldon_points_ruj = 0; }
	if (m_pp.ldon_points_tak < 0 || m_pp.ldon_points_tak > 2000000000){ m_pp.ldon_points_tak = 0; }
	if (m_pp.ldon_points_available < 0 || m_pp.ldon_points_available > 2000000000){ m_pp.ldon_points_available = 0; }

	/* Set Swimming Skill 100 by default if under 100 */
	if (GetSkill(SkillSwimming) < 100)
		SetSkill(SkillSwimming, 100);

	/* Initialize AA's : Move to function eventually */
	for (uint32 a = 0; a < MAX_PP_AA_ARRAY; a++){ aa[a] = &m_pp.aa_array[a]; }
	query = StringFormat(
		"SELECT								"
		"slot,							    "
		"aa_id,								"
		"aa_value							"
		"FROM								"
		"`character_alternate_abilities`    "
		"WHERE `id` = %u ORDER BY `slot`", this->CharacterID());
	results = database.QueryDatabase(query); i = 0;
	for (auto row = results.begin(); row != results.end(); ++row) {
		i = atoi(row[0]);
		m_pp.aa_array[i].AA = atoi(row[1]);
		m_pp.aa_array[i].value = atoi(row[2]);
		aa[i]->AA = atoi(row[1]);
		aa[i]->value = atoi(row[2]);
	}
	for (uint32 a = 0; a < MAX_PP_AA_ARRAY; a++){
		uint32 id = aa[a]->AA;
		//watch for invalid AA IDs
		if (id == aaNone)
			continue;
		if (id >= aaHighestID) {
			aa[a]->AA = aaNone;
			aa[a]->value = 0;
			continue;
		}
		if (aa[a]->value == 0) {
			aa[a]->AA = aaNone;
			continue;
		}
		if (aa[a]->value > HIGHEST_AA_VALUE) {
			aa[a]->AA = aaNone;
			aa[a]->value = 0;
			continue;
		}

		if (aa[a]->value > 1)	/* hack in some stuff for sony's new AA method (where each level of each aa.has a seperate ID) */
			aa_points[(id - aa[a]->value + 1)] = aa[a]->value;
		else
			aa_points[id] = aa[a]->value;
	}

<<<<<<< HEAD
	/* Web Interface */
	if (IsClient() && RemoteCallSubscriptionHandler::Instance()->IsSubscribed("Client.Position")) {
		std::vector<std::string> params;
		params.push_back(std::to_string((long)GetID()));
		params.push_back(GetCleanName());
		params.push_back(std::to_string((double)ppu->x_pos));
		params.push_back(std::to_string((double)ppu->y_pos));
		params.push_back(std::to_string((double)ppu->z_pos));
		params.push_back(std::to_string((double)heading));
		params.push_back(std::to_string((double)GetClass()));
		params.push_back(std::to_string((double)GetRace())); 
		RemoteCallSubscriptionHandler::Instance()->OnEvent("Client.Position", params);
	}

	if(ppu->spawn_id != GetID()) {
		// check if the id is for a boat the player is controlling
		if (ppu->spawn_id == BoatID) {
			Mob* boat = entity_list.GetMob(BoatID);
			if (boat == 0) {	// if the boat ID is invalid, reset the id and abort
				BoatID = 0;
				return;
			}

			// set the boat's position deltas
			boat->SetDeltas(ppu->delta_x, ppu->delta_y, ppu->delta_z, ppu->delta_heading);
			// send an update to everyone nearby except the client controlling the boat
			EQApplicationPacket* outapp = new EQApplicationPacket(OP_ClientUpdate, sizeof(PlayerPositionUpdateServer_Struct));
			PlayerPositionUpdateServer_Struct* ppus = (PlayerPositionUpdateServer_Struct*)outapp->pBuffer;
			boat->MakeSpawnUpdate(ppus);
			entity_list.QueueCloseClients(boat,outapp,true,300,this,false);
			safe_delete(outapp);
			// update the boat's position on the server, without sending an update
			boat->GMMove(ppu->x_pos, ppu->y_pos, ppu->z_pos, EQ19toFloat(ppu->heading), false);
			return;
=======
	if (SPDAT_RECORDS > 0) {
		for (uint32 z = 0; z<MAX_PP_MEMSPELL; z++) {
			if (m_pp.mem_spells[z] >= (uint32)SPDAT_RECORDS)
				UnmemSpell(z, false);
>>>>>>> 0a0260b7
		}

		database.LoadBuffs(this);
		uint32 max_slots = GetMaxBuffSlots();
		for (int i = 0; i < max_slots; i++) {
			if (buffs[i].spellid != SPELL_UNKNOWN) {
				m_pp.buffs[i].spellid = buffs[i].spellid;
				m_pp.buffs[i].bard_modifier = 10;
				m_pp.buffs[i].slotid = 2;
				m_pp.buffs[i].player_id = 0x2211;
				m_pp.buffs[i].level = buffs[i].casterlevel;
				m_pp.buffs[i].effect = 0;
				m_pp.buffs[i].duration = buffs[i].ticsremaining;
				m_pp.buffs[i].counters = buffs[i].counters;
			}
			else {
				m_pp.buffs[i].spellid = SPELLBOOK_UNKNOWN;
				m_pp.buffs[i].bard_modifier = 10;
				m_pp.buffs[i].slotid = 0;
				m_pp.buffs[i].player_id = 0;
				m_pp.buffs[i].level = 0;
				m_pp.buffs[i].effect = 0;
				m_pp.buffs[i].duration = 0;
				m_pp.buffs[i].counters = 0;
			}
		}
	}

	/* Load Character Key Ring */
	KeyRingLoad();

	/* Send Group Members via PP */
	uint32 groupid = database.GetGroupID(GetName());
	Group* group = nullptr;
	if (groupid > 0){
		group = entity_list.GetGroupByID(groupid);
		if (!group) {	//nobody from our is here... start a new group
			group = new Group(groupid);
			if (group->GetID() != 0)
				entity_list.AddGroup(group, groupid);
			else	//error loading group members...
			{
				delete group;
				group = nullptr;
			}
		}	//else, somebody from our group is already here...

		if (!group)
			database.SetGroupID(GetName(), 0, CharacterID(), false);	//cannot re-establish group, kill it

	}
	else {	//no group id
		//clear out the group junk in our PP
		uint32 xy = 0;
		for (xy = 0; xy < MAX_GROUP_MEMBERS; xy++)
			memset(m_pp.groupMembers[xy], 0, 64);
	}

	if (group){
		// If the group leader is not set, pull the group leader infomrmation from the database.
		if (!group->GetLeader()){
			char ln[64];
			char MainTankName[64];
			char AssistName[64];
			char PullerName[64];
			char NPCMarkerName[64];
			char mentoree_name[64];
			int mentor_percent;
			GroupLeadershipAA_Struct GLAA;
			memset(ln, 0, 64);
			strcpy(ln, database.GetGroupLeadershipInfo(group->GetID(), ln, MainTankName, AssistName, PullerName, NPCMarkerName, mentoree_name, &mentor_percent, &GLAA));
			Client *c = entity_list.GetClientByName(ln);
			if (c)
				group->SetLeader(c);

			group->SetMainTank(MainTankName);
			group->SetMainAssist(AssistName);
			group->SetPuller(PullerName);
			group->SetNPCMarker(NPCMarkerName);
			group->SetGroupAAs(&GLAA);
			group->SetGroupMentor(mentor_percent, mentoree_name);

			//group->NotifyMainTank(this, 1);
			//group->NotifyMainAssist(this, 1);
			//group->NotifyPuller(this, 1);

			// If we are the leader, force an update of our group AAs to other members in the zone, in case
			// we purchased a new one while out-of-zone.
			if (group->IsLeader(this))
				group->SendLeadershipAAUpdate();

		}
		group->UpdatePlayer(this);
		LFG = false;
	}

#ifdef BOTS
	Bot::LoadAndSpawnAllZonedBots(this);
#endif

	CalcBonuses();
	if (RuleB(Zone, EnableLoggedOffReplenishments) &&
			time(nullptr) - m_pp.lastlogin >= RuleI(Zone, MinOfflineTimeToReplenishments)) {
		m_pp.cur_hp = GetMaxHP();
		m_pp.mana = GetMaxMana();
		m_pp.endurance = GetMaxEndurance();
	}

	if (m_pp.cur_hp <= 0)
		m_pp.cur_hp = GetMaxHP();

	SetHP(m_pp.cur_hp);
	Mob::SetMana(m_pp.mana); // mob function doesn't send the packet
	SetEndurance(m_pp.endurance);

	/* Update LFP in case any (or all) of our group disbanded while we were zoning. */
	if (IsLFP()) { UpdateLFP(); }

	/* Get Expansions from variables table and ship via PP */
	char val[20] = { 0 };
	if (database.GetVariable("Expansions", val, 20)){ m_pp.expansions = atoi(val); }
	else{ m_pp.expansions = 0x3FF; }

	p_timers.SetCharID(CharacterID());
	if (!p_timers.Load(&database)) {
		LogFile->write(EQEMuLog::Error, "Unable to load ability timers from the database for %s (%i)!", GetCleanName(), CharacterID());
	}

	/* Load Spell Slot Refresh from Currently Memoried Spells */
	for (unsigned int i = 0; i < MAX_PP_MEMSPELL; ++i)
	if (IsValidSpell(m_pp.mem_spells[i]))
		m_pp.spellSlotRefresh[i] = p_timers.GetRemainingTime(pTimerSpellStart + m_pp.mem_spells[i]) * 1000;

	/* Ability slot refresh send SK/PAL */
	if (m_pp.class_ == SHADOWKNIGHT || m_pp.class_ == PALADIN) {
		uint32 abilitynum = 0;
		if (m_pp.class_ == SHADOWKNIGHT){ abilitynum = pTimerHarmTouch; }
		else{ abilitynum = pTimerLayHands; }

		uint32 remaining = p_timers.GetRemainingTime(abilitynum);
		if (remaining > 0 && remaining < 15300)
			m_pp.abilitySlotRefresh = remaining * 1000;
		else
			m_pp.abilitySlotRefresh = 0;
	}

#ifdef _EQDEBUG
	printf("Dumping inventory on load:\n");
	m_inv.dumpEntireInventory();
#endif

	/* Reset to max so they dont drown on zone in if its underwater */
	m_pp.air_remaining = 60;
	/* Check for PVP Zone status*/
	if (zone->IsPVPZone())
		m_pp.pvp = 1;
	/* Time entitled on Account: Move to account */
	m_pp.timeentitledonaccount = database.GetTotalTimeEntitledOnAccount(AccountID()) / 1440;
	/* Reset rest timer if the durations have been lowered in the database */
	if ((m_pp.RestTimer > RuleI(Character, RestRegenTimeToActivate)) && (m_pp.RestTimer > RuleI(Character, RestRegenRaidTimeToActivate)))
		m_pp.RestTimer = 0;

	/* This checksum should disappear once dynamic structs are in... each struct strategy will do it */
	CRC32::SetEQChecksum((unsigned char*)&m_pp, sizeof(PlayerProfile_Struct)-4);

	outapp = new EQApplicationPacket(OP_PlayerProfile, sizeof(PlayerProfile_Struct));

	/* The entityid field in the Player Profile is used by the Client in relation to Group Leadership AA */
	m_pp.entityid = GetID();
	memcpy(outapp->pBuffer, &m_pp, outapp->size);
	outapp->priority = 6;
	FastQueuePacket(&outapp);

	if (m_pp.RestTimer)
		rest_timer.Start(m_pp.RestTimer * 1000);

	database.LoadPetInfo(this);
	/*
		This was moved before the spawn packets are sent
		in hopes that it adds more consistency...
		Remake pet
	*/
	if (m_petinfo.SpellID > 1 && !GetPet() && m_petinfo.SpellID <= SPDAT_RECORDS) {
		MakePoweredPet(m_petinfo.SpellID, spells[m_petinfo.SpellID].teleport_zone, m_petinfo.petpower, m_petinfo.Name, m_petinfo.size);
		if (GetPet() && GetPet()->IsNPC()) {
			NPC *pet = GetPet()->CastToNPC();
			pet->SetPetState(m_petinfo.Buffs, m_petinfo.Items);
			pet->CalcBonuses();
			pet->SetHP(m_petinfo.HP);
			pet->SetMana(m_petinfo.Mana);
		}
		m_petinfo.SpellID = 0;
	}
	/* Moved here so it's after where we load the pet data. */
	if (!GetAA(aaPersistentMinion))
		memset(&m_suspendedminion, 0, sizeof(PetInfo));

	/* Server Zone Entry Packet */
	outapp = new EQApplicationPacket(OP_ZoneEntry, sizeof(ServerZoneEntry_Struct));
	ServerZoneEntry_Struct* sze = (ServerZoneEntry_Struct*)outapp->pBuffer;

	FillSpawnStruct(&sze->player, CastToMob());
	sze->player.spawn.curHp = 1;
	sze->player.spawn.NPC = 0;
	sze->player.spawn.z += 6;	//arbitrary lift, seems to help spawning under zone.
	outapp->priority = 6;
	FastQueuePacket(&outapp);

<<<<<<< HEAD
	/* Web Interface: Combat State */
	if (RemoteCallSubscriptionHandler::Instance()->IsSubscribed("Combat.States")) {
		bool wi_aa = false;
		if (app->pBuffer[0] == 0){ wi_aa = false; }
		else if (app->pBuffer[0] == 1){ wi_aa = true; }
		std::vector<std::string> params;
		params.push_back(std::to_string((long)GetID()));
		params.push_back(std::to_string((bool)wi_aa));
		RemoteCallSubscriptionHandler::Instance()->OnEvent("Combat.States", params);
	}

	if (app->pBuffer[0] == 0)
	{
		auto_attack = false;

		if (IsAIControlled())
			return;
		attack_timer.Disable();
		ranged_timer.Disable();
		attack_dw_timer.Disable();
=======
	/* Zone Spawns Packet */
	entity_list.SendZoneSpawnsBulk(this);
	entity_list.SendZoneCorpsesBulk(this);
	entity_list.SendZonePVPUpdates(this);	//hack until spawn struct is fixed.
>>>>>>> 0a0260b7

	/* Time of Day packet */
	outapp = new EQApplicationPacket(OP_TimeOfDay, sizeof(TimeOfDay_Struct));
	TimeOfDay_Struct* tod = (TimeOfDay_Struct*)outapp->pBuffer;
	zone->zone_time.getEQTimeOfDay(time(0), tod);
	outapp->priority = 6;
	FastQueuePacket(&outapp);

	/* Tribute Packets */
	DoTributeUpdate();
	if (m_pp.tribute_active) {
		//restart the tribute timer where we left off
		tribute_timer.Start(m_pp.tribute_time_remaining);
	}

	/*
		Character Inventory Packet
		this is not quite where live sends inventory, they do it after tribute
	*/
	if (loaditems) { /* Dont load if a length error occurs */
		BulkSendInventoryItems();
		/* Send stuff on the cursor which isnt sent in bulk */
		iter_queue it;
		for (it = m_inv.cursor_begin(); it != m_inv.cursor_end(); ++it) {
			/* First item cursor is sent in bulk inventory packet */
			if (it == m_inv.cursor_begin())
				continue;
			const ItemInst *inst = *it;
			SendItemPacket(MainCursor, inst, ItemPacketSummonItem);
		}
	}

	/* Task Packets */
	LoadClientTaskState();

	if (GetClientVersion() >= EQClientRoF) {
		outapp = new EQApplicationPacket(OP_ReqNewZone, 0);
		Handle_Connect_OP_ReqNewZone(outapp);
		safe_delete(outapp);
	}

	if (ClientVersionBit & BIT_UnderfootAndLater) {
		outapp = new EQApplicationPacket(OP_XTargetResponse, 8);
		outapp->WriteUInt32(GetMaxXTargets());
		outapp->WriteUInt32(0);
		FastQueuePacket(&outapp);
	}

	/*
		Weather Packet
		This shouldent be moved, this seems to be what the client
		uses to advance to the next state (sending ReqNewZone)
	*/
	outapp = new EQApplicationPacket(OP_Weather, 12);
	Weather_Struct *ws = (Weather_Struct *)outapp->pBuffer;
	ws->val1 = 0x000000FF;
	if (zone->zone_weather == 1){ ws->type = 0x31; } // Rain
	if (zone->zone_weather == 2) {
		outapp->pBuffer[8] = 0x01;
		ws->type = 0x02;
	}
	outapp->priority = 6;
	QueuePacket(outapp);
	safe_delete(outapp);

	SetAttackTimer();
	conn_state = ZoneInfoSent;

	return;
}

// connected opcode handlers
void Client::Handle_0x0193(const EQApplicationPacket *app)
{
	// Not sure what this opcode does. It started being sent when OP_ClientUpdate was
	// changed to pump OP_ClientUpdate back out instead of OP_MobUpdate
	// 2 bytes: 00 00

	return;
}

void Client::Handle_OP_AAAction(const EQApplicationPacket *app)
{
	mlog(AA__IN, "Received OP_AAAction");
	mpkt(AA__IN, app);

	if (app->size != sizeof(AA_Action)){
		printf("Error! OP_AAAction size didnt match!\n");
		return;
	}
	AA_Action* action = (AA_Action*)app->pBuffer;

	if (action->action == aaActionActivate) {//AA Hotkey
		mlog(AA__MESSAGE, "Activating AA %d", action->ability);
		ActivateAA((aaID)action->ability);
	}
	else if (action->action == aaActionBuy) {
		BuyAA(action);
	}
	else if (action->action == aaActionDisableEXP){ //Turn Off AA Exp
		if (m_epp.perAA > 0)
			Message_StringID(0, AA_OFF);
		m_epp.perAA = 0;
		SendAAStats();
	}
	else if (action->action == aaActionSetEXP) {
		if (m_epp.perAA == 0)
			Message_StringID(0, AA_ON);
		m_epp.perAA = action->exp_value;
		if (m_epp.perAA<0 || m_epp.perAA>100) m_epp.perAA = 0;	// stop exploit with sanity check
		// send an update
		SendAAStats();
		SendAATable();
	}
	else {
		printf("Unknown AA action: %u %u 0x%x %d\n", action->action, action->ability, action->unknown08, action->exp_value);
	}

	return;
}

void Client::Handle_OP_AcceptNewTask(const EQApplicationPacket *app)
{

	if (app->size != sizeof(AcceptNewTask_Struct)) {
		LogFile->write(EQEMuLog::Debug, "Size mismatch in OP_AcceptNewTask expected %i got %i",
			sizeof(AcceptNewTask_Struct), app->size);
		DumpPacket(app);
		return;
	}
	AcceptNewTask_Struct *ant = (AcceptNewTask_Struct*)app->pBuffer;

	if (ant->task_id > 0 && RuleB(TaskSystem, EnableTaskSystem) && taskstate)
		taskstate->AcceptNewTask(this, ant->task_id, ant->task_master_id);
}

void Client::Handle_OP_AdventureInfoRequest(const EQApplicationPacket *app)
{
	if (app->size < sizeof(EntityId_Struct))
	{
		LogFile->write(EQEMuLog::Error, "Handle_OP_AdventureInfoRequest had a packet that was too small.");
		return;
	}
	EntityId_Struct* ent = (EntityId_Struct*)app->pBuffer;
	Mob * m = entity_list.GetMob(ent->entity_id);
	if (m && m->IsNPC())
	{
		std::map<uint32, std::string>::iterator it;
		it = zone->adventure_entry_list_flavor.find(m->CastToNPC()->GetAdventureTemplate());
		if (it != zone->adventure_entry_list_flavor.end())
		{
			EQApplicationPacket* outapp = new EQApplicationPacket(OP_AdventureInfo, (it->second.size() + 2));
			strn0cpy((char*)outapp->pBuffer, it->second.c_str(), it->second.size());
			FastQueuePacket(&outapp);
		}
		else
		{
			if (m->CastToNPC()->GetAdventureTemplate() != 0)
			{
				std::string text = "Choose your difficulty and preferred adventure type.";
				EQApplicationPacket* outapp = new EQApplicationPacket(OP_AdventureInfo, (text.size() + 2));
				strn0cpy((char*)outapp->pBuffer, text.c_str(), text.size());
				FastQueuePacket(&outapp);
			}
		}
	}
}

void Client::Handle_OP_AdventureLeaderboardRequest(const EQApplicationPacket *app)
{
	if (app->size < sizeof(AdventureLeaderboardRequest_Struct))
	{
		return;
	}

	if (adventure_leaderboard_timer)
	{
		return;
	}

	adventure_leaderboard_timer = new Timer(4000);
	ServerPacket *pack = new ServerPacket(ServerOP_AdventureLeaderboard, sizeof(ServerLeaderboardRequest_Struct));
	ServerLeaderboardRequest_Struct *lr = (ServerLeaderboardRequest_Struct*)pack->pBuffer;
	strcpy(lr->player, GetName());

	AdventureLeaderboardRequest_Struct *lrs = (AdventureLeaderboardRequest_Struct*)app->pBuffer;
	lr->type = 1 + (lrs->theme * 2) + lrs->type;
	worldserver.SendPacket(pack);
	delete pack;
}

void Client::Handle_OP_AdventureMerchantPurchase(const EQApplicationPacket *app)
{
	if (app->size != sizeof(Adventure_Purchase_Struct))
	{
		LogFile->write(EQEMuLog::Error, "OP size error: OP_AdventureMerchantPurchase expected:%i got:%i", sizeof(Adventure_Purchase_Struct), app->size);
		return;
	}

	Adventure_Purchase_Struct* aps = (Adventure_Purchase_Struct*)app->pBuffer;
	/*
	Get item apc->itemid (can check NPC if thats necessary), ldon point theme check only if theme is not 0 (I am not sure what 1-5 are though for themes)
	if(ldon_points_available >= item ldonpointcost)
	{
	give item (67 00 00 00 for the packettype using opcode 0x02c5)
	ldon_points_available -= ldonpointcost;
	}
	*/
	uint32 merchantid = 0;
	Mob* tmp = entity_list.GetMob(aps->npcid);
	if (tmp == 0 || !tmp->IsNPC() || ((tmp->GetClass() != ADVENTUREMERCHANT) &&
		(tmp->GetClass() != DISCORD_MERCHANT) && (tmp->GetClass() != NORRATHS_KEEPERS_MERCHANT) && (tmp->GetClass() != DARK_REIGN_MERCHANT)))
		return;

	//you have to be somewhat close to them to be properly using them
	if (DistNoRoot(*tmp) > USE_NPC_RANGE2)
		return;

	merchantid = tmp->CastToNPC()->MerchantType;

	const Item_Struct* item = nullptr;
	bool found = false;
	std::list<MerchantList> merlist = zone->merchanttable[merchantid];
	std::list<MerchantList>::const_iterator itr;

	for (itr = merlist.begin(); itr != merlist.end(); ++itr){
		MerchantList ml = *itr;
		if (GetLevel() < ml.level_required) {
			continue;
		}

		int32 fac = tmp->GetPrimaryFaction();
		if (fac != 0 && GetModCharacterFactionLevel(fac) < ml.faction_required) {
			continue;
		}

		item = database.GetItem(ml.item);
		if (!item)
			continue;
		if (item->ID == aps->itemid) { //This check to make sure that the item is actually on the NPC, people attempt to inject packets to get items summoned...
			found = true;
			break;
		}
	}
	if (!item || !found) {
		Message(13, "Error: The item you purchased does not exist!");
		return;
	}

	if (aps->Type == LDoNMerchant)
	{
		if (m_pp.ldon_points_available < int32(item->LDoNPrice)) {
			Message(13, "You cannot afford that item.");
			return;
		}

		if (item->LDoNTheme <= 16)
		{
			if (item->LDoNTheme & 16)
			{
				if (m_pp.ldon_points_tak < int32(item->LDoNPrice))
				{
					Message(13, "You need at least %u points in tak to purchase this item.", int32(item->LDoNPrice));
					return;
				}
			}
			else if (item->LDoNTheme & 8)
			{
				if (m_pp.ldon_points_ruj < int32(item->LDoNPrice))
				{
					Message(13, "You need at least %u points in ruj to purchase this item.", int32(item->LDoNPrice));
					return;
				}
			}
			else if (item->LDoNTheme & 4)
			{
				if (m_pp.ldon_points_mmc < int32(item->LDoNPrice))
				{
					Message(13, "You need at least %u points in mmc to purchase this item.", int32(item->LDoNPrice));
					return;
				}
			}
			else if (item->LDoNTheme & 2)
			{
				if (m_pp.ldon_points_mir < int32(item->LDoNPrice))
				{
					Message(13, "You need at least %u points in mir to purchase this item.", int32(item->LDoNPrice));
					return;
				}
			}
			else if (item->LDoNTheme & 1)
			{
				if (m_pp.ldon_points_guk < int32(item->LDoNPrice))
				{
					Message(13, "You need at least %u points in guk to purchase this item.", int32(item->LDoNPrice));
					return;
				}
			}
		}
	}
	else if (aps->Type == DiscordMerchant)
	{
		if (GetPVPPoints() < item->LDoNPrice)
		{
			Message(13, "You need at least %u PVP points to purchase this item.", int32(item->LDoNPrice));
			return;
		}
	}
	else if (aps->Type == NorrathsKeepersMerchant)
	{
		if (GetRadiantCrystals() < item->LDoNPrice)
		{
			Message(13, "You need at least %u Radiant Crystals to purchase this item.", int32(item->LDoNPrice));
			return;
		}
	}
	else if (aps->Type == DarkReignMerchant)
	{
		if (GetEbonCrystals() < item->LDoNPrice)
		{
			Message(13, "You need at least %u Ebon Crystals to purchase this item.", int32(item->LDoNPrice));
			return;
		}
	}
	else
	{
		Message(13, "Unknown Adventure Merchant type.");
		return;
	}


	if (CheckLoreConflict(item))
	{
		Message(15, "You can only have one of a lore item.");
		return;
	}

	if (aps->Type == LDoNMerchant)
	{
		int32 requiredpts = (int32)item->LDoNPrice*-1;

		if (!UpdateLDoNPoints(requiredpts, 6))
			return;
	}
	else if (aps->Type == DiscordMerchant)
	{
		SetPVPPoints(GetPVPPoints() - (int32)item->LDoNPrice);
		SendPVPStats();
	}
	else if (aps->Type == NorrathsKeepersMerchant)
	{
		SetRadiantCrystals(GetRadiantCrystals() - (int32)item->LDoNPrice);
		SendCrystalCounts();
	}
	else if (aps->Type == DarkReignMerchant)
	{
		SetEbonCrystals(GetEbonCrystals() - (int32)item->LDoNPrice);
		SendCrystalCounts();
	}
	int16 charges = 1;
	if (item->MaxCharges != 0)
		charges = item->MaxCharges;

	ItemInst *inst = database.CreateItem(item, charges);
	if (!AutoPutLootInInventory(*inst, true, true))
	{
		PutLootInInventory(MainCursor, *inst);
	}
	Save(1);
}

void Client::Handle_OP_AdventureMerchantRequest(const EQApplicationPacket *app)
{
	if (app->size != sizeof(AdventureMerchant_Struct))
	{
		LogFile->write(EQEMuLog::Error, "OP size error: OP_AdventureMerchantRequest expected:%i got:%i", sizeof(AdventureMerchant_Struct), app->size);
		return;
	}
	std::stringstream ss(std::stringstream::in | std::stringstream::out);

	uint8 count = 0;
	AdventureMerchant_Struct* eid = (AdventureMerchant_Struct*)app->pBuffer;
	uint32 merchantid = 0;

	Mob* tmp = entity_list.GetMob(eid->entity_id);
	if (tmp == 0 || !tmp->IsNPC() || ((tmp->GetClass() != ADVENTUREMERCHANT) &&
		(tmp->GetClass() != DISCORD_MERCHANT) && (tmp->GetClass() != NORRATHS_KEEPERS_MERCHANT) && (tmp->GetClass() != DARK_REIGN_MERCHANT)))
		return;

	//you have to be somewhat close to them to be properly using them
	if (DistNoRoot(*tmp) > USE_NPC_RANGE2)
		return;

	merchantid = tmp->CastToNPC()->MerchantType;
	tmp->CastToNPC()->FaceTarget(this->CastToMob());

	const Item_Struct *item = 0;
	std::list<MerchantList> merlist = zone->merchanttable[merchantid];
	std::list<MerchantList>::const_iterator itr;
	for (itr = merlist.begin(); itr != merlist.end() && count<255; ++itr){
		const MerchantList &ml = *itr;
		if (GetLevel() < ml.level_required) {
			continue;
		}

		int32 fac = tmp->GetPrimaryFaction();
		if (fac != 0 && GetModCharacterFactionLevel(fac) < ml.faction_required) {
			continue;
		}

		item = database.GetItem(ml.item);
		if (item)
		{
			uint32 theme;
			if (item->LDoNTheme > 16)
			{
				theme = 0;
			}
			else if (item->LDoNTheme & 16)
			{
				theme = 5;
			}
			else if (item->LDoNTheme & 8)
			{
				theme = 4;
			}
			else if (item->LDoNTheme & 4)
			{
				theme = 3;
			}
			else if (item->LDoNTheme & 2)
			{
				theme = 2;
			}
			else if (item->LDoNTheme & 1)
			{
				theme = 1;
			}
			else
			{
				theme = 0;
			}
			ss << "^" << item->Name << "|";
			ss << item->ID << "|";
			ss << item->LDoNPrice << "|";
			ss << theme << "|";
			ss << "0|";
			ss << "1|";
			ss << item->Races << "|";
			ss << item->Classes;
			count++;
		}
	}
	//Count
	//^Item Name,Item ID,Cost in Points,Theme (0=none),0,1,races bit map,classes bitmap
	EQApplicationPacket* outapp = new EQApplicationPacket(OP_AdventureMerchantResponse, ss.str().size() + 2);
	outapp->pBuffer[0] = count;
	strn0cpy((char*)&outapp->pBuffer[1], ss.str().c_str(), ss.str().size());
	FastQueuePacket(&outapp);
}

void Client::Handle_OP_AdventureMerchantSell(const EQApplicationPacket *app)
{
	if (app->size != sizeof(Adventure_Sell_Struct))
	{
		LogFile->write(EQEMuLog::Debug, "Size mismatch on OP_AdventureMerchantSell: got %u expected %u",
			app->size, sizeof(Adventure_Sell_Struct));
		DumpPacket(app);
		return;
	}

	Adventure_Sell_Struct *ams_in = (Adventure_Sell_Struct*)app->pBuffer;

	Mob* vendor = entity_list.GetMob(ams_in->npcid);
	if (vendor == 0 || !vendor->IsNPC() || ((vendor->GetClass() != ADVENTUREMERCHANT) &&
		(vendor->GetClass() != NORRATHS_KEEPERS_MERCHANT) && (vendor->GetClass() != DARK_REIGN_MERCHANT)))
	{
		Message(13, "Vendor was not found.");
		return;
	}

	if (DistNoRoot(*vendor) > USE_NPC_RANGE2)
	{
		Message(13, "Vendor is out of range.");
		return;
	}

	uint32 itemid = GetItemIDAt(ams_in->slot);

	if (itemid == 0)
	{
		Message(13, "Found no item at that slot.");
		return;
	}

	const Item_Struct* item = database.GetItem(itemid);
	ItemInst* inst = GetInv().GetItem(ams_in->slot);
	if (!item || !inst){
		Message(13, "You seemed to have misplaced that item...");
		return;
	}

	// Note that Lucy has ldonsold values of 4 and 5 for items sold by Norrath's Keepers and Dark Reign, whereas 13th Floor
	// has ldonsold = 0 for these items, so some manual editing of the items DB will be required to support sell back of the
	// items.
	//
	// The Merchant seems to have some other way of knowing whether he will accept the item, other than the ldonsold field,
	// e.g. if you summon items 76036 and 76053 (good and evil versions of Spell: Ward Of Vengeance), if you are interacting
	// with a Norrath's Keeper merchant and click on 76036 in your inventory, he says he will give you radiant crystals for
	// it, but he will refuse for item 76053.
	//
	// Similarly, just giving a cloth cap an ldonsold value of 4 will not make the Merchant buy it.
	//
	// Note that the the Client will not allow you to sell anything back to a Discord merchant, so there is no need to handle
	// that case here.
	if (item->LDoNSold == 0)
	{
		Message(13, "The merchant does not want that item.");
		return;
	}

	if (item->LDoNPrice == 0)
	{
		Message(13, "The merchant does not want that item.");
		return;
	}

	int32 price = item->LDoNPrice * 70 / 100;

	if (price == 0)
	{
		Message(13, "The merchant does not want that item.");
		return;
	}

	if (RuleB(EventLog, RecordSellToMerchant))
		LogMerchant(this, vendor, ams_in->charges, price, item, false);

	if (!inst->IsStackable())
	{
		DeleteItemInInventory(ams_in->slot, 0, false);
	}
	else
	{
		if (inst->GetCharges() < ams_in->charges)
		{
			ams_in->charges = inst->GetCharges();
		}

		if (ams_in->charges == 0)
		{
			Message(13, "Charge mismatch error.");
			return;
		}

		DeleteItemInInventory(ams_in->slot, ams_in->charges, false);
		price *= ams_in->charges;
	}

	EQApplicationPacket* outapp = new EQApplicationPacket(OP_AdventureMerchantSell, sizeof(Adventure_Sell_Struct));
	Adventure_Sell_Struct *ams = (Adventure_Sell_Struct*)outapp->pBuffer;
	ams->slot = ams_in->slot;
	ams->unknown000 = 1;
	ams->npcid = ams->npcid;
	ams->charges = ams_in->charges;
	ams->sell_price = price;
	FastQueuePacket(&outapp);

	switch (vendor->GetClass())
	{
	case ADVENTUREMERCHANT:
	{
		UpdateLDoNPoints(price, 6);
		break;
	}
	case NORRATHS_KEEPERS_MERCHANT:
	{
		SetRadiantCrystals(GetRadiantCrystals() + price);
		break;
	}
	case DARK_REIGN_MERCHANT:
	{
		SetEbonCrystals(GetEbonCrystals() + price);
		break;
	}

	default:
		break;
	}

	Save(1);
}

void Client::Handle_OP_AdventureRequest(const EQApplicationPacket *app)
{
	if (app->size < sizeof(AdventureRequest_Struct))
	{
		LogFile->write(EQEMuLog::Error, "Handle_OP_AdventureRequest had a packet that was too small.");
		return;
	}

	if (IsOnAdventure())
	{
		return;
	}

	if (!p_timers.Expired(&database, pTimerStartAdventureTimer, false))
	{
		return;
	}

	if (GetPendingAdventureRequest())
	{
		return;
	}

	AdventureRequest_Struct* ars = (AdventureRequest_Struct*)app->pBuffer;
	uint8 group_members = 0;
	Raid *r = nullptr;
	Group *g = nullptr;

	if (IsRaidGrouped())
	{
		r = GetRaid();
		group_members = r->RaidCount();
	}
	else if (IsGrouped())
	{
		g = GetGroup();
		group_members = g->GroupCount();
	}
	else
	{
		return;
	}

	if (group_members < RuleI(Adventure, MinNumberForGroup) || group_members > RuleI(Adventure, MaxNumberForGroup))
	{
		return;
	}

	Mob* m = entity_list.GetMob(ars->entity_id);
	uint32 template_id = 0;
	if (m && m->IsNPC())
	{
		template_id = m->CastToNPC()->GetAdventureTemplate();
	}
	else
	{
		return;
	}

	ServerPacket *packet = new ServerPacket(ServerOP_AdventureRequest, sizeof(ServerAdventureRequest_Struct)+(64 * group_members));
	ServerAdventureRequest_Struct *sar = (ServerAdventureRequest_Struct*)packet->pBuffer;
	sar->member_count = group_members;
	sar->risk = ars->risk;
	sar->type = ars->type;
	sar->template_id = template_id;
	strcpy(sar->leader, GetName());

	if (IsRaidGrouped())
	{
		int i = 0;
		for (int x = 0; x < 72; ++x)
		{
			if (i == group_members)
			{
				break;
			}

			const char *c_name = nullptr;
			c_name = r->GetClientNameByIndex(x);
			if (c_name)
			{
				memcpy((packet->pBuffer + sizeof(ServerAdventureRequest_Struct)+(64 * i)), c_name, strlen(c_name));
				++i;
			}
		}
	}
	else
	{
		int i = 0;
		for (int x = 0; x < 6; ++x)
		{
			if (i == group_members)
			{
				break;
			}

			const char *c_name = nullptr;
			c_name = g->GetClientNameByIndex(x);
			if (c_name)
			{
				memcpy((packet->pBuffer + sizeof(ServerAdventureRequest_Struct)+(64 * i)), c_name, strlen(c_name));
				++i;
			}
		}
	}

	packet->Deflate();
	worldserver.SendPacket(packet);
	delete packet;
	p_timers.Start(pTimerStartAdventureTimer, 5);
}

void Client::Handle_OP_AdventureStatsRequest(const EQApplicationPacket *app)
{
	if (adventure_stats_timer)
	{
		return;
	}

	adventure_stats_timer = new Timer(8000);
	EQApplicationPacket* outapp = new EQApplicationPacket(OP_AdventureStatsReply, sizeof(AdventureStats_Struct));
	AdventureStats_Struct *as = (AdventureStats_Struct*)outapp->pBuffer;

	if (database.GetAdventureStats(CharacterID(), as))
	{
		m_pp.ldon_wins_guk = as->success.guk;
		m_pp.ldon_wins_mir = as->success.mir;
		m_pp.ldon_wins_mmc = as->success.mmc;
		m_pp.ldon_wins_ruj = as->success.ruj;
		m_pp.ldon_wins_tak = as->success.tak;
		m_pp.ldon_losses_guk = as->failure.guk;
		m_pp.ldon_losses_mir = as->failure.mir;
		m_pp.ldon_losses_mmc = as->failure.mmc;
		m_pp.ldon_losses_ruj = as->failure.ruj;
		m_pp.ldon_losses_tak = as->failure.tak;
	}

	FastQueuePacket(&outapp);
}

void Client::Handle_OP_AltCurrencyMerchantRequest(const EQApplicationPacket *app)
{
	VERIFY_PACKET_LENGTH(OP_AltCurrencyMerchantRequest, app, uint32);

	NPC* tar = entity_list.GetNPCByID(*((uint32*)app->pBuffer));
	if (tar) {
		if (DistNoRoot(*tar) > USE_NPC_RANGE2)
			return;

		if (tar->GetClass() != ALT_CURRENCY_MERCHANT) {
			return;
		}

		uint32 alt_cur_id = tar->GetAltCurrencyType();
		if (alt_cur_id == 0) {
			return;
		}

		std::list<AltCurrencyDefinition_Struct>::iterator altc_iter = zone->AlternateCurrencies.begin();
		bool found = false;
		while (altc_iter != zone->AlternateCurrencies.end()) {
			if ((*altc_iter).id == alt_cur_id) {
				found = true;
				break;
			}
			++altc_iter;
		}

		if (!found) {
			return;
		}

		std::stringstream ss(std::stringstream::in | std::stringstream::out);
		std::stringstream item_ss(std::stringstream::in | std::stringstream::out);
		ss << alt_cur_id << "|1|" << alt_cur_id;
		uint32 count = 0;
		uint32 merchant_id = tar->MerchantType;
		const Item_Struct *item = nullptr;

		std::list<MerchantList> merlist = zone->merchanttable[merchant_id];
		std::list<MerchantList>::const_iterator itr;
		for (itr = merlist.begin(); itr != merlist.end() && count < 255; ++itr){
			const MerchantList &ml = *itr;
			if (GetLevel() < ml.level_required) {
				continue;
			}

			int32 fac = tar->GetPrimaryFaction();
			if (fac != 0 && GetModCharacterFactionLevel(fac) < ml.faction_required) {
				continue;
			}

			item = database.GetItem(ml.item);
			if (item)
			{
				item_ss << "^" << item->Name << "|";
				item_ss << item->ID << "|";
				item_ss << ml.alt_currency_cost << "|";
				item_ss << "0|";
				item_ss << "1|";
				item_ss << item->Races << "|";
				item_ss << item->Classes;
				count++;
			}
		}

		if (count > 0) {
			ss << "|" << count << item_ss.str();
		}
		else {
			ss << "|0";
		}

		EQApplicationPacket* outapp = new EQApplicationPacket(OP_AltCurrencyMerchantReply, ss.str().length() + 1);
		memcpy(outapp->pBuffer, ss.str().c_str(), ss.str().length());
		FastQueuePacket(&outapp);
	}
}

void Client::Handle_OP_AltCurrencyPurchase(const EQApplicationPacket *app)
{
	VERIFY_PACKET_LENGTH(OP_AltCurrencyPurchase, app, AltCurrencyPurchaseItem_Struct);
	AltCurrencyPurchaseItem_Struct *purchase = (AltCurrencyPurchaseItem_Struct*)app->pBuffer;
	NPC* tar = entity_list.GetNPCByID(purchase->merchant_entity_id);
	if (tar) {
		if (DistNoRoot(*tar) > USE_NPC_RANGE2)
			return;

		if (tar->GetClass() != ALT_CURRENCY_MERCHANT) {
			return;
		}

		uint32 alt_cur_id = tar->GetAltCurrencyType();
		if (alt_cur_id == 0) {
			return;
		}

		const Item_Struct* item = nullptr;
		uint32 cost = 0;
		uint32 current_currency = GetAlternateCurrencyValue(alt_cur_id);
		uint32 merchant_id = tar->MerchantType;
		bool found = false;
		std::list<MerchantList> merlist = zone->merchanttable[merchant_id];
		std::list<MerchantList>::const_iterator itr;
		for (itr = merlist.begin(); itr != merlist.end(); ++itr) {
			MerchantList ml = *itr;
			if (GetLevel() < ml.level_required) {
				continue;
			}

			int32 fac = tar->GetPrimaryFaction();
			if (fac != 0 && GetModCharacterFactionLevel(fac) < ml.faction_required) {
				continue;
			}

			item = database.GetItem(ml.item);
			if (!item)
				continue;

			if (item->ID == purchase->item_id) { //This check to make sure that the item is actually on the NPC, people attempt to inject packets to get items summoned...
				cost = ml.alt_currency_cost;
				found = true;
				break;
			}
		}

		if (!item || !found) {
			Message(13, "Error: The item you purchased does not exist!");
			return;
		}

		if (cost > current_currency) {
			Message(13, "You cannot afford that item right now.");
			return;
		}

		if (CheckLoreConflict(item))
		{
			Message(15, "You can only have one of a lore item.");
			return;
		}

		/* QS: PlayerLogAlternateCurrencyTransactions :: Merchant Purchase */
		if (RuleB(QueryServ, PlayerLogAlternateCurrencyTransactions)){
			std::string event_desc = StringFormat("Merchant Purchase :: Spent alt_currency_id:%i cost:%i for itemid:%i in zoneid:%i instid:%i", alt_cur_id, cost, item->ID, this->GetZoneID(), this->GetInstanceID());
			QServ->PlayerLogEvent(Player_Log_Alternate_Currency_Transactions, this->CharacterID(), event_desc);
		}

		AddAlternateCurrencyValue(alt_cur_id, -((int32)cost));
		int16 charges = 1;
		if (item->MaxCharges != 0)
			charges = item->MaxCharges;

		ItemInst *inst = database.CreateItem(item, charges);
		if (!AutoPutLootInInventory(*inst, true, true))
		{
			PutLootInInventory(MainCursor, *inst);
		}

		Save(1);
	}
}

void Client::Handle_OP_AltCurrencyReclaim(const EQApplicationPacket *app)
{
	VERIFY_PACKET_LENGTH(OP_AltCurrencyReclaim, app, AltCurrencyReclaim_Struct);
	AltCurrencyReclaim_Struct *reclaim = (AltCurrencyReclaim_Struct*)app->pBuffer;
	uint32 item_id = 0;
	std::list<AltCurrencyDefinition_Struct>::iterator iter = zone->AlternateCurrencies.begin();
	while (iter != zone->AlternateCurrencies.end()) {
		if ((*iter).id == reclaim->currency_id) {
			item_id = (*iter).item_id;
		}
		++iter;
	}

	if (item_id == 0) {
		return;
	}

	/* Item to Currency Storage */
	if (reclaim->reclaim_flag == 1) {
		uint32 removed = NukeItem(item_id, invWhereWorn | invWherePersonal | invWhereCursor);
		if (removed > 0) {
			AddAlternateCurrencyValue(reclaim->currency_id, removed);

			/* QS: PlayerLogAlternateCurrencyTransactions :: Item to Currency */
			if (RuleB(QueryServ, PlayerLogAlternateCurrencyTransactions)){
				std::string event_desc = StringFormat("Reclaim :: Item to Currency :: alt_currency_id:%i amount:%i to currency tab in zoneid:%i instid:%i", reclaim->currency_id, removed, this->GetZoneID(), this->GetInstanceID());
				QServ->PlayerLogEvent(Player_Log_Alternate_Currency_Transactions, this->CharacterID(), event_desc);
			}
		}
	}
	/* Cursor to Item storage */
	else {
		uint32 max_currency = GetAlternateCurrencyValue(reclaim->currency_id);

		/* If you input more than you have currency wise, just give the max of the currency you currently have */
		if (reclaim->count > max_currency) {
			SummonItem(item_id, max_currency);
			SetAlternateCurrencyValue(reclaim->currency_id, 0);
		}
		else {
			SummonItem(item_id, reclaim->count, 0, 0, 0, 0, 0, false, MainCursor);
			AddAlternateCurrencyValue(reclaim->currency_id, -((int32)reclaim->count));
		}
		/* QS: PlayerLogAlternateCurrencyTransactions :: Cursor to Item Storage */
		if (RuleB(QueryServ, PlayerLogAlternateCurrencyTransactions)){
			std::string event_desc = StringFormat("Reclaim :: Cursor to Item :: alt_currency_id:%i amount:-%i in zoneid:%i instid:%i", reclaim->currency_id, reclaim->count, this->GetZoneID(), this->GetInstanceID());
			QServ->PlayerLogEvent(Player_Log_Alternate_Currency_Transactions, this->CharacterID(), event_desc);
		}
	}
}

void Client::Handle_OP_AltCurrencySell(const EQApplicationPacket *app)
{
	VERIFY_PACKET_LENGTH(OP_AltCurrencySell, app, AltCurrencySellItem_Struct);
	EQApplicationPacket *outapp = app->Copy();
	AltCurrencySellItem_Struct *sell = (AltCurrencySellItem_Struct*)outapp->pBuffer;

	NPC* tar = entity_list.GetNPCByID(sell->merchant_entity_id);
	if (tar) {
		if (DistNoRoot(*tar) > USE_NPC_RANGE2)
			return;

		if (tar->GetClass() != ALT_CURRENCY_MERCHANT) {
			return;
		}

		uint32 alt_cur_id = tar->GetAltCurrencyType();
		if (alt_cur_id == 0) {
			return;
		}

		ItemInst* inst = GetInv().GetItem(sell->slot_id);
		if (!inst) {
			return;
		}

		if (!RuleB(Merchant, EnableAltCurrencySell))	{
			return;
		}

		const Item_Struct* item = nullptr;
		uint32 cost = 0;
		uint32 current_currency = GetAlternateCurrencyValue(alt_cur_id);
		uint32 merchant_id = tar->MerchantType;
		uint32 npc_id = tar->GetNPCTypeID();
		bool found = false;
		std::list<MerchantList> merlist = zone->merchanttable[merchant_id];
		std::list<MerchantList>::const_iterator itr;
		for (itr = merlist.begin(); itr != merlist.end(); ++itr) {
			MerchantList ml = *itr;
			if (GetLevel() < ml.level_required) {
				continue;
			}

			int32 fac = tar->GetPrimaryFaction();
			if (fac != 0 && GetModCharacterFactionLevel(fac) < ml.faction_required) {
				continue;
			}

			item = database.GetItem(ml.item);
			if (!item)
				continue;

			if (item->ID == inst->GetItem()->ID)	{
				cost = ml.alt_currency_cost;
				found = true;
				break;
			}
		}

		if (!found) {
			return;
		}

		if (!inst->IsStackable())
		{
			DeleteItemInInventory(sell->slot_id, 0, false);
		}
		else
		{
			if (inst->GetCharges() < sell->charges)
			{
				sell->charges = inst->GetCharges();
			}

			if (sell->charges == 0)
			{
				Message(13, "Charge mismatch error.");
				return;
			}

			DeleteItemInInventory(sell->slot_id, sell->charges, false);
			cost *= sell->charges;
		}

		sell->cost = cost;

		/* QS: PlayerLogAlternateCurrencyTransactions :: Sold to Merchant*/
		if (RuleB(QueryServ, PlayerLogAlternateCurrencyTransactions)){
			std::string event_desc = StringFormat("Sold to Merchant :: itemid:%u npcid:%u alt_currency_id:%u cost:%u in zoneid:%u instid:%i", item->ID, npc_id, alt_cur_id, cost, this->GetZoneID(), this->GetInstanceID());
			QServ->PlayerLogEvent(Player_Log_Alternate_Currency_Transactions, this->CharacterID(), event_desc);
		}

		FastQueuePacket(&outapp);
		AddAlternateCurrencyValue(alt_cur_id, cost);
		Save(1);
	}
}

void Client::Handle_OP_AltCurrencySellSelection(const EQApplicationPacket *app)
{
	VERIFY_PACKET_LENGTH(OP_AltCurrencySellSelection, app, AltCurrencySelectItem_Struct);

	AltCurrencySelectItem_Struct *select = (AltCurrencySelectItem_Struct*)app->pBuffer;
	NPC* tar = entity_list.GetNPCByID(select->merchant_entity_id);
	if (tar) {
		if (DistNoRoot(*tar) > USE_NPC_RANGE2)
			return;

		if (tar->GetClass() != ALT_CURRENCY_MERCHANT) {
			return;
		}

		uint32 alt_cur_id = tar->GetAltCurrencyType();
		if (alt_cur_id == 0) {
			return;
		}

		ItemInst *inst = m_inv.GetItem(select->slot_id);
		if (!inst) {
			return;
		}

		const Item_Struct* item = nullptr;
		uint32 cost = 0;
		uint32 current_currency = GetAlternateCurrencyValue(alt_cur_id);
		uint32 merchant_id = tar->MerchantType;

		if (RuleB(Merchant, EnableAltCurrencySell))	{
			bool found = false;
			std::list<MerchantList> merlist = zone->merchanttable[merchant_id];
			std::list<MerchantList>::const_iterator itr;
			for (itr = merlist.begin(); itr != merlist.end(); ++itr) {
				MerchantList ml = *itr;
				if (GetLevel() < ml.level_required) {
					continue;
				}

				int32 fac = tar->GetPrimaryFaction();
				if (fac != 0 && GetModCharacterFactionLevel(fac) < ml.faction_required) {
					continue;
				}

				item = database.GetItem(ml.item);
				if (!item)
					continue;

				if (item->ID == inst->GetItem()->ID) {
					cost = ml.alt_currency_cost;
					found = true;
					break;
				}
			}

			if (!found) {
				cost = 0;
			}
		}
		else {
			cost = 0;
		}

		EQApplicationPacket* outapp = new EQApplicationPacket(OP_AltCurrencySellSelection, sizeof(AltCurrencySelectItemReply_Struct));
		AltCurrencySelectItemReply_Struct *reply = (AltCurrencySelectItemReply_Struct*)outapp->pBuffer;
		reply->unknown004 = 0xFF;
		reply->unknown005 = 0xFF;
		reply->unknown006 = 0xFF;
		reply->unknown007 = 0xFF;
		strcpy(reply->item_name, inst->GetItem()->Name);
		reply->cost = cost;
		FastQueuePacket(&outapp);
	}
}

void Client::Handle_OP_Animation(const EQApplicationPacket *app)
{
	if (app->size != sizeof(Animation_Struct)) {
		LogFile->write(EQEMuLog::Error, "Received invalid sized "
			"OP_Animation: got %d, expected %d", app->size,
			sizeof(Animation_Struct));
		DumpPacket(app);
		return;
	}

	Animation_Struct *s = (Animation_Struct *)app->pBuffer;

	//might verify spawn ID, but it wouldent affect anything

	DoAnim(s->action, s->value);

	return;
}

void Client::Handle_OP_ApplyPoison(const EQApplicationPacket *app)
{
	if (app->size != sizeof(ApplyPoison_Struct)) {
		LogFile->write(EQEMuLog::Error, "Wrong size: OP_ApplyPoison, size=%i, expected %i", app->size, sizeof(ApplyPoison_Struct));
		DumpPacket(app);
		return;
	}
	uint32 ApplyPoisonSuccessResult = 0;
	ApplyPoison_Struct* ApplyPoisonData = (ApplyPoison_Struct*)app->pBuffer;
	const ItemInst* PrimaryWeapon = GetInv().GetItem(MainPrimary);
	const ItemInst* SecondaryWeapon = GetInv().GetItem(MainSecondary);
	const ItemInst* PoisonItemInstance = GetInv()[ApplyPoisonData->inventorySlot];

	bool IsPoison = PoisonItemInstance && (PoisonItemInstance->GetItem()->ItemType == ItemTypePoison);

	if (!IsPoison)
	{
		mlog(SPELLS__CASTING_ERR, "Item used to cast spell effect from a poison item was missing from inventory slot %d "
			"after casting, or is not a poison!", ApplyPoisonData->inventorySlot);

		Message(0, "Error: item not found for inventory slot #%i or is not a poison", ApplyPoisonData->inventorySlot);
	}
	else if (GetClass() == ROGUE)
	{
		if ((PrimaryWeapon && PrimaryWeapon->GetItem()->ItemType == ItemType1HPiercing) ||
			(SecondaryWeapon && SecondaryWeapon->GetItem()->ItemType == ItemType1HPiercing)) {
			float SuccessChance = (GetSkill(SkillApplyPoison) + GetLevel()) / 400.0f;
			double ChanceRoll = MakeRandomFloat(0, 1);

			CheckIncreaseSkill(SkillApplyPoison, nullptr, 10);

			if (ChanceRoll < SuccessChance) {
				ApplyPoisonSuccessResult = 1;
				// NOTE: Someone may want to tweak the chance to proc the poison effect that is added to the weapon here.
				// My thinking was that DEX should be apart of the calculation.
				AddProcToWeapon(PoisonItemInstance->GetItem()->Proc.Effect, false, (GetDEX() / 100) + 103);
			}

			DeleteItemInInventory(ApplyPoisonData->inventorySlot, 1, true);

			LogFile->write(EQEMuLog::Debug, "Chance to Apply Poison was %f. Roll was %f. Result is %u.", SuccessChance, ChanceRoll, ApplyPoisonSuccessResult);
		}
	}

	EQApplicationPacket *outapp = new EQApplicationPacket(OP_ApplyPoison, nullptr, sizeof(ApplyPoison_Struct));
	ApplyPoison_Struct* ApplyPoisonResult = (ApplyPoison_Struct*)outapp->pBuffer;
	ApplyPoisonResult->success = ApplyPoisonSuccessResult;
	ApplyPoisonResult->inventorySlot = ApplyPoisonData->inventorySlot;

	FastQueuePacket(&outapp);
}

void Client::Handle_OP_Assist(const EQApplicationPacket *app)
{
	if (app->size != sizeof(EntityId_Struct)) {
		LogFile->write(EQEMuLog::Debug, "Size mismatch in OP_Assist expected %i got %i", sizeof(EntityId_Struct), app->size);
		return;
	}

	EntityId_Struct* eid = (EntityId_Struct*)app->pBuffer;
	Entity* entity = entity_list.GetID(eid->entity_id);

	EQApplicationPacket* outapp = app->Copy();
	eid = (EntityId_Struct*)outapp->pBuffer;
	if (RuleB(Combat, AssistNoTargetSelf))
		eid->entity_id = GetID();
	if (entity && entity->IsMob()) {
		Mob *assistee = entity->CastToMob();
		if (assistee->GetTarget()) {
			Mob *new_target = assistee->GetTarget();
			if (new_target && (GetGM() ||
				Dist(*assistee) <= TARGETING_RANGE)) {
				SetAssistExemption(true);
				eid->entity_id = new_target->GetID();
			}
		}
	}

	FastQueuePacket(&outapp);
	return;
}

void Client::Handle_OP_AssistGroup(const EQApplicationPacket *app)
{
	if (app->size != sizeof(EntityId_Struct)) {
		LogFile->write(EQEMuLog::Debug, "Size mismatch in OP_AssistGroup expected %i got %i", sizeof(EntityId_Struct), app->size);
		return;
	}
	QueuePacket(app);
	return;
}

void Client::Handle_OP_AugmentInfo(const EQApplicationPacket *app)
{
	// This packet is sent by the client when an Augment item information window is opened.
	// Some clients this seems to nuke the charm text (ex. Adventurer's Stone)

	if (app->size != sizeof(AugmentInfo_Struct)) {
		LogFile->write(EQEMuLog::Debug, "Size mismatch in OP_AugmentInfo expected %i got %i",
			sizeof(AugmentInfo_Struct), app->size);
		DumpPacket(app);
		return;
	}

	AugmentInfo_Struct* AugInfo = (AugmentInfo_Struct*)app->pBuffer;
	const Item_Struct * item = database.GetItem(AugInfo->itemid);

	if (item) {
		strn0cpy(AugInfo->augment_info, item->Name, 64);
		AugInfo->itemid = 0;
		QueuePacket(app);
	}
}

void Client::Handle_OP_AugmentItem(const EQApplicationPacket *app)
{
	if (app->size != sizeof(AugmentItem_Struct)) {
		LogFile->write(EQEMuLog::Error, "Invalid size for AugmentItem_Struct: Expected: %i, Got: %i",
			sizeof(AugmentItem_Struct), app->size);
		return;
	}

	// Delegate to tradeskill object to perform combine
	AugmentItem_Struct* in_augment = (AugmentItem_Struct*)app->pBuffer;
	bool deleteItems = false;
	if (GetClientVersion() >= EQClientRoF)
	{
		ItemInst *itemOneToPush = nullptr, *itemTwoToPush = nullptr;

		//Message(15, "%i %i %i %i %i %i", in_augment->container_slot, in_augment->augment_slot, in_augment->container_index, in_augment->augment_index, in_augment->augment_action, in_augment->dest_inst_id);

		// Adding augment
		if (in_augment->augment_action == 0)
		{
			ItemInst *tobe_auged, *auged_with = nullptr;
			int8 slot = -1;
			Inventory& user_inv = GetInv();

			uint16 slot_id = in_augment->container_slot;
			uint16 aug_slot_id = in_augment->augment_slot;
			//Message(13, "%i AugSlot", aug_slot_id);
			if (slot_id == INVALID_INDEX || aug_slot_id == INVALID_INDEX)
			{
				Message(13, "Error: Invalid Aug Index.");
				return;
			}

			tobe_auged = user_inv.GetItem(slot_id);
			auged_with = user_inv.GetItem(MainCursor);

			if (tobe_auged && auged_with)
			{
				if (((tobe_auged->IsAugmentSlotAvailable(auged_with->GetAugmentType(), in_augment->augment_index)) != -1) &&
					(tobe_auged->AvailableWearSlot(auged_with->GetItem()->Slots)))
				{
					tobe_auged->PutAugment(in_augment->augment_index, *auged_with);

					ItemInst *aug = tobe_auged->GetAugment(in_augment->augment_index);
					if (aug) {
						std::vector<EQEmu::Any> args;
						args.push_back(aug);
						parse->EventItem(EVENT_AUGMENT_ITEM, this, tobe_auged, nullptr, "", in_augment->augment_index, &args);

						args.assign(1, tobe_auged);
						parse->EventItem(EVENT_AUGMENT_INSERT, this, aug, nullptr, "", in_augment->augment_index, &args);
					}
					else
					{
						Message(13, "Error: Could not find augmentation at index %i. Aborting.", in_augment->augment_index);
						return;
					}

					itemOneToPush = tobe_auged->Clone();
					// Must push items after the items in inventory are deleted - necessary due to lore items...
					if (itemOneToPush)
					{
						DeleteItemInInventory(slot_id, 0, true);
						DeleteItemInInventory(MainCursor, 0, true);
						if (PutItemInInventory(slot_id, *itemOneToPush, true))
						{
							CalcBonuses();
							//Message(13, "Sucessfully added an augment to your item!");
							return;
						}
						else
						{
							Message(13, "Error: No available slot for end result. Please free up some bag space.");
						}
					}
					else
					{
						Message(13, "Error in cloning item for augment. Aborted.");
					}

				}
				else
				{
					Message(13, "Error: No available slot for augment in that item.");
				}
			}
		}
		else if (in_augment->augment_action == 1)
		{
			ItemInst *tobe_auged, *auged_with = nullptr;
			int8 slot = -1;
			Inventory& user_inv = GetInv();

			uint16 slot_id = in_augment->container_slot;
			uint16 aug_slot_id = in_augment->augment_slot; //it's actually solvent slot
			if (slot_id == INVALID_INDEX || aug_slot_id == INVALID_INDEX)
			{
				Message(13, "Error: Invalid Aug Index.");
				return;
			}

			tobe_auged = user_inv.GetItem(slot_id);
			auged_with = user_inv.GetItem(aug_slot_id);

			ItemInst *old_aug = nullptr;
			if (!auged_with)
				return;
			const uint32 id = auged_with->GetID();
			ItemInst *aug = tobe_auged->GetAugment(in_augment->augment_index);
			if (aug) {
				std::vector<EQEmu::Any> args;
				args.push_back(aug);
				parse->EventItem(EVENT_UNAUGMENT_ITEM, this, tobe_auged, nullptr, "", in_augment->augment_index, &args);

				args.assign(1, tobe_auged);

				args.push_back(false);

				parse->EventItem(EVENT_AUGMENT_REMOVE, this, aug, nullptr, "", in_augment->augment_index, &args);
			}
			else
			{
				Message(13, "Error: Could not find augmentation at index %i. Aborting.");
				return;
			}
			old_aug = tobe_auged->RemoveAugment(in_augment->augment_index);

			itemOneToPush = tobe_auged->Clone();
			if (old_aug)
				itemTwoToPush = old_aug->Clone();
			if (itemOneToPush && itemTwoToPush && auged_with)
			{
				DeleteItemInInventory(slot_id, 0, true);
				DeleteItemInInventory(aug_slot_id, auged_with->IsStackable() ? 1 : 0, true);
				if (!PutItemInInventory(slot_id, *itemOneToPush, true))
				{
					Message(15, "Shouldn't happen, contact an admin!");
				}

				if (PutItemInInventory(MainCursor, *itemTwoToPush, true))
				{
					CalcBonuses();
					//Message(15, "Successfully removed an augmentation!");
				}
			}
		}
	}
	else
	{
		Object::HandleAugmentation(this, in_augment, m_tradeskill_object);
	}
	return;
}

void Client::Handle_OP_AutoAttack(const EQApplicationPacket *app)
{
	if (app->size != 4) {
		LogFile->write(EQEMuLog::Error, "OP size error: OP_AutoAttack expected:4 got:%i", app->size);
		return;
	}

	if (app->pBuffer[0] == 0)
	{
		auto_attack = false;
		if (IsAIControlled())
			return;
		attack_timer.Disable();
		ranged_timer.Disable();
		attack_dw_timer.Disable();

		aa_los_me.x = 0;
		aa_los_me.y = 0;
		aa_los_me.z = 0;
		aa_los_me_heading = 0;
		aa_los_them.x = 0;
		aa_los_them.y = 0;
		aa_los_them.z = 0;
		aa_los_them_mob = nullptr;
	}
	else if (app->pBuffer[0] == 1)
	{
		auto_attack = true;
		auto_fire = false;
		if (IsAIControlled())
			return;
		SetAttackTimer();

		if (GetTarget())
		{
			aa_los_them_mob = GetTarget();
			aa_los_me.x = GetX();
			aa_los_me.y = GetY();
			aa_los_me.z = GetZ();
			aa_los_me_heading = GetHeading();
			aa_los_them.x = aa_los_them_mob->GetX();
			aa_los_them.y = aa_los_them_mob->GetY();
			aa_los_them.z = aa_los_them_mob->GetZ();
			los_status = CheckLosFN(aa_los_them_mob);
			los_status_facing = IsFacingMob(aa_los_them_mob);
		}
		else
		{
			aa_los_me.x = GetX();
			aa_los_me.y = GetY();
			aa_los_me.z = GetZ();
			aa_los_me_heading = GetHeading();
			aa_los_them.x = 0;
			aa_los_them.y = 0;
			aa_los_them.z = 0;
			aa_los_them_mob = nullptr;
			los_status = false;
			los_status_facing = false;
		}
	}
}

void Client::Handle_OP_AutoAttack2(const EQApplicationPacket *app)
{
	return;
}

void Client::Handle_OP_AutoFire(const EQApplicationPacket *app)
{
	if (app->size != sizeof(bool)) {
		LogFile->write(EQEMuLog::Debug, "Size mismatch in OP_AutoFire expected %i got %i", sizeof(bool), app->size);
		DumpPacket(app);
		return;
	}
	bool *af = (bool*)app->pBuffer;
	auto_fire = *af;
	auto_attack = false;
	SetAttackTimer();
}

void Client::Handle_OP_Bandolier(const EQApplicationPacket *app)
{

	// Although there are three different structs for OP_Bandolier, they are all the same size.
	//
	if (app->size != sizeof(BandolierCreate_Struct)) {
		LogFile->write(EQEMuLog::Debug, "Size mismatch in OP_Bandolier expected %i got %i",
			sizeof(BandolierCreate_Struct), app->size);
		DumpPacket(app);
		return;
	}

	BandolierCreate_Struct *bs = (BandolierCreate_Struct*)app->pBuffer;

	switch (bs->action) {
	case BandolierCreate:
		CreateBandolier(app);
		break;
	case BandolierRemove:
		RemoveBandolier(app);
		break;
	case BandolierSet:
		SetBandolier(app);
		break;
	default:
		LogFile->write(EQEMuLog::Debug, "Uknown Bandolier action %i", bs->action);

	}
}

void Client::Handle_OP_BankerChange(const EQApplicationPacket *app)
{
	if (app->size != sizeof(BankerChange_Struct) && app->size != 4) //Titanium only sends 4 Bytes for this
	{
		LogFile->write(EQEMuLog::Debug, "Size mismatch in OP_BankerChange expected %i got %i", sizeof(BankerChange_Struct), app->size);
		DumpPacket(app);
		return;
	}

	uint32 distance = 0;
	NPC *banker = entity_list.GetClosestBanker(this, distance);

	if (!banker || distance > USE_NPC_RANGE2)
	{
		char *hacked_string = nullptr;
		MakeAnyLenString(&hacked_string, "Player tried to make use of a banker(money) but %s is non-existant or too far away (%u units).",
			banker ? banker->GetName() : "UNKNOWN NPC", distance);
		database.SetMQDetectionFlag(AccountName(), GetName(), hacked_string, zone->GetShortName());
		safe_delete_array(hacked_string);
		return;
	}

	EQApplicationPacket *outapp = new EQApplicationPacket(OP_BankerChange, nullptr, sizeof(BankerChange_Struct));
	BankerChange_Struct *bc = (BankerChange_Struct *)outapp->pBuffer;

	if (m_pp.platinum < 0)
		m_pp.platinum = 0;
	if (m_pp.gold < 0)
		m_pp.gold = 0;
	if (m_pp.silver < 0)
		m_pp.silver = 0;
	if (m_pp.copper < 0)
		m_pp.copper = 0;

	if (m_pp.platinum_bank < 0)
		m_pp.platinum_bank = 0;
	if (m_pp.gold_bank < 0)
		m_pp.gold_bank = 0;
	if (m_pp.silver_bank < 0)
		m_pp.silver_bank = 0;
	if (m_pp.copper_bank < 0)
		m_pp.copper_bank = 0;

	uint64 cp = static_cast<uint64>(m_pp.copper) +
		(static_cast<uint64>(m_pp.silver) * 10) +
		(static_cast<uint64>(m_pp.gold) * 100) +
		(static_cast<uint64>(m_pp.platinum) * 1000);

	m_pp.copper = cp % 10;
	cp /= 10;
	m_pp.silver = cp % 10;
	cp /= 10;
	m_pp.gold = cp % 10;
	cp /= 10;
	m_pp.platinum = cp;

	cp = static_cast<uint64>(m_pp.copper_bank) +
		(static_cast<uint64>(m_pp.silver_bank) * 10) +
		(static_cast<uint64>(m_pp.gold_bank) * 100) +
		(static_cast<uint64>(m_pp.platinum_bank) * 1000);

	m_pp.copper_bank = cp % 10;
	cp /= 10;
	m_pp.silver_bank = cp % 10;
	cp /= 10;
	m_pp.gold_bank = cp % 10;
	cp /= 10;
	m_pp.platinum_bank = cp;

	bc->copper = m_pp.copper;
	bc->silver = m_pp.silver;
	bc->gold = m_pp.gold;
	bc->platinum = m_pp.platinum;

	bc->copper_bank = m_pp.copper_bank;
	bc->silver_bank = m_pp.silver_bank;
	bc->gold_bank = m_pp.gold_bank;
	bc->platinum_bank = m_pp.platinum_bank;

	FastQueuePacket(&outapp);

	return;
}

void Client::Handle_OP_Barter(const EQApplicationPacket *app)
{

	if (app->size < 4)
	{
		LogFile->write(EQEMuLog::Debug, "OP_Barter packet below minimum expected size. The packet was %i bytes.", app->size);
		DumpPacket(app);
		return;
	}

	char* Buf = (char *)app->pBuffer;

	// The first 4 bytes of the packet determine the action. A lot of Barter packets require the
	// packet the client sent, sent back to it as an acknowledgement.
	//
	uint32 Action = VARSTRUCT_DECODE_TYPE(uint32, Buf);

	_pkt(TRADING__BARTER, app);

	switch (Action)
	{

	case Barter_BuyerSearch:
	{
		BuyerItemSearch(app);
		break;
	}

	case Barter_SellerSearch:
	{
		BarterSearchRequest_Struct *bsr = (BarterSearchRequest_Struct*)app->pBuffer;
		SendBuyerResults(bsr->SearchString, bsr->SearchID);
		break;
	}

	case Barter_BuyerModeOn:
	{
		if (!Trader) {
			ToggleBuyerMode(true);
		}
		else {
			Buf = (char *)app->pBuffer;
			VARSTRUCT_ENCODE_TYPE(uint32, Buf, Barter_BuyerModeOff);
			Message(13, "You cannot be a Trader and Buyer at the same time.");
		}
		QueuePacket(app);
		break;
	}

	case Barter_BuyerModeOff:
	{
		QueuePacket(app);
		ToggleBuyerMode(false);
		break;
	}

	case Barter_BuyerItemUpdate:
	{
		UpdateBuyLine(app);
		break;
	}

	case Barter_BuyerItemRemove:
	{
		BuyerRemoveItem_Struct* bris = (BuyerRemoveItem_Struct*)app->pBuffer;
		database.RemoveBuyLine(CharacterID(), bris->BuySlot);
		QueuePacket(app);
		break;
	}

	case Barter_SellItem:
	{
		SellToBuyer(app);
		break;
	}

	case Barter_BuyerInspectBegin:
	{
		ShowBuyLines(app);
		break;
	}

	case Barter_BuyerInspectEnd:
	{
		BuyerInspectRequest_Struct* bir = (BuyerInspectRequest_Struct*)app->pBuffer;
		Client *Buyer = entity_list.GetClientByID(bir->BuyerID);
		if (Buyer)
			Buyer->WithCustomer(0);

		break;
	}

	case Barter_BarterItemInspect:
	{
		BarterItemSearchLinkRequest_Struct* bislr = (BarterItemSearchLinkRequest_Struct*)app->pBuffer;

		const Item_Struct* item = database.GetItem(bislr->ItemID);

		if (!item)
			Message(13, "Error: This item does not exist!");
		else
		{
			ItemInst* inst = database.CreateItem(item);
			if (inst)
			{
				SendItemPacket(0, inst, ItemPacketViewLink);
				safe_delete(inst);
			}
		}
		break;
	}

	case Barter_Welcome:
	{
		SendBazaarWelcome();
		break;
	}

	case Barter_WelcomeMessageUpdate:
	{
		BuyerWelcomeMessageUpdate_Struct* bwmu = (BuyerWelcomeMessageUpdate_Struct*)app->pBuffer;
		SetBuyerWelcomeMessage(bwmu->WelcomeMessage);
		break;
	}

	case Barter_BuyerItemInspect:
	{
		BuyerItemSearchLinkRequest_Struct* bislr = (BuyerItemSearchLinkRequest_Struct*)app->pBuffer;

		const Item_Struct* item = database.GetItem(bislr->ItemID);

		if (!item)
			Message(13, "Error: This item does not exist!");
		else
		{
			ItemInst* inst = database.CreateItem(item);
			if (inst)
			{
				SendItemPacket(0, inst, ItemPacketViewLink);
				safe_delete(inst);
			}
		}
		break;
	}

	case Barter_Unknown23:
	{
		// Sent by SoD client for no discernible reason.
		break;
	}

	default:
		Message(13, "Unrecognised Barter action.");
		_log(TRADING__BARTER, "Unrecognised Barter Action %i", Action);

	}
}

void Client::Handle_OP_BazaarInspect(const EQApplicationPacket *app)
{
	if (app->size != sizeof(BazaarInspect_Struct)) {
		LogFile->write(EQEMuLog::Error, "Invalid size for BazaarInspect_Struct: Expected %i, Got %i",
			sizeof(BazaarInspect_Struct), app->size);
		return;
	}

	BazaarInspect_Struct* bis = (BazaarInspect_Struct*)app->pBuffer;

	const Item_Struct* item = database.GetItem(bis->ItemID);

	if (!item) {
		Message(13, "Error: This item does not exist!");
		return;
	}

	ItemInst* inst = database.CreateItem(item);

	if (inst) {
		SendItemPacket(0, inst, ItemPacketViewLink);
		safe_delete(inst);
	}

	return;
}

void Client::Handle_OP_BazaarSearch(const EQApplicationPacket *app)
{
	_pkt(TRADING__PACKETS, app);

	if (app->size == sizeof(BazaarSearch_Struct)) {

		BazaarSearch_Struct* bss = (BazaarSearch_Struct*)app->pBuffer;

		this->SendBazaarResults(bss->TraderID, bss->Class_, bss->Race, bss->ItemStat, bss->Slot, bss->Type,
			bss->Name, bss->MinPrice * 1000, bss->MaxPrice * 1000);
	}
	else if (app->size == sizeof(BazaarWelcome_Struct)) {

		BazaarWelcome_Struct* bws = (BazaarWelcome_Struct*)app->pBuffer;

		if (bws->Beginning.Action == BazaarWelcome)
			SendBazaarWelcome();
	}
	else if (app->size == sizeof(NewBazaarInspect_Struct)) {

		NewBazaarInspect_Struct *nbis = (NewBazaarInspect_Struct*)app->pBuffer;

		Client *c = entity_list.GetClientByName(nbis->Name);
		if (c) {
			ItemInst* inst = c->FindTraderItemBySerialNumber(nbis->SerialNumber);
			if (inst)
				SendItemPacket(0, inst, ItemPacketViewLink);
		}
		return;
	}
	else {
		_log(TRADING__CLIENT, "Malformed BazaarSearch_Struct packe, Action %it received, ignoring...");
		LogFile->write(EQEMuLog::Error, "Malformed BazaarSearch_Struct packet received, ignoring...\n");
	}

	return;
}

void Client::Handle_OP_Begging(const EQApplicationPacket *app)
{
	if (!p_timers.Expired(&database, pTimerBeggingPickPocket, false))
	{
		Message(13, "Ability recovery time not yet met.");

		EQApplicationPacket* outapp = new EQApplicationPacket(OP_Begging, sizeof(BeggingResponse_Struct));
		BeggingResponse_Struct *brs = (BeggingResponse_Struct*)outapp->pBuffer;
		brs->Result = 0;
		FastQueuePacket(&outapp);
		return;
	}

	if (!HasSkill(SkillBegging) || !GetTarget())
		return;

	if (GetTarget()->GetClass() == LDON_TREASURE)
		return;

	p_timers.Start(pTimerBeggingPickPocket, 8);

	EQApplicationPacket* outapp = new EQApplicationPacket(OP_Begging, sizeof(BeggingResponse_Struct));
	BeggingResponse_Struct *brs = (BeggingResponse_Struct*)outapp->pBuffer;

	brs->Result = 0; // Default, Fail.
	if (GetTarget() == this)
	{
		FastQueuePacket(&outapp);
		return;
	}

	int RandomChance = MakeRandomInt(0, 100);

	int ChanceToAttack = 0;

	if (GetLevel() > GetTarget()->GetLevel())
		ChanceToAttack = MakeRandomInt(0, 15);
	else
		ChanceToAttack = MakeRandomInt(((this->GetTarget()->GetLevel() - this->GetLevel()) * 10) - 5, ((this->GetTarget()->GetLevel() - this->GetLevel()) * 10));

	if (ChanceToAttack < 0)
		ChanceToAttack = -ChanceToAttack;

	if (RandomChance < ChanceToAttack)
	{
		GetTarget()->Attack(this);
		QueuePacket(outapp);
		safe_delete(outapp);
		return;
	}

	uint16 CurrentSkill = GetSkill(SkillBegging);

	float ChanceToBeg = ((float)(CurrentSkill / 700.0f) + 0.15f) * 100;

	if (RandomChance < ChanceToBeg)
	{
		brs->Amount = MakeRandomInt(1, 10);
		// This needs some work to determine how much money they can beg, based on skill level etc.
		if (CurrentSkill < 50)
		{
			brs->Result = 4;	// Copper
			AddMoneyToPP(brs->Amount, false);
		}
		else
		{
			brs->Result = 3;	// Silver
			AddMoneyToPP(brs->Amount * 10, false);
		}

	}
	QueuePacket(outapp);
	safe_delete(outapp);
	CheckIncreaseSkill(SkillBegging, nullptr, -10);
}

void Client::Handle_OP_Bind_Wound(const EQApplicationPacket *app)
{
	if (app->size != sizeof(BindWound_Struct)){
		LogFile->write(EQEMuLog::Error, "Size mismatch for Bind wound packet");
		DumpPacket(app);
	}
	BindWound_Struct* bind_in = (BindWound_Struct*)app->pBuffer;
	Mob* bindmob = entity_list.GetMob(bind_in->to);
	if (!bindmob){
		LogFile->write(EQEMuLog::Error, "Bindwound on non-exsistant mob from %s", this->GetName());
	}
	else {
		LogFile->write(EQEMuLog::Debug, "BindWound in: to:\'%s\' from=\'%s\'", bindmob->GetName(), GetName());
		BindWound(bindmob, true);
	}
	return;
}

void Client::Handle_OP_BlockedBuffs(const EQApplicationPacket *app)
{
	if (!RuleB(Spells, EnableBlockedBuffs))
		return;

	if (app->size != sizeof(BlockedBuffs_Struct))
	{
		LogFile->write(EQEMuLog::Debug, "Size mismatch in OP_BlockedBuffs expected %i got %i",
			sizeof(BlockedBuffs_Struct), app->size);

		DumpPacket(app);

		return;
	}

	std::set<uint32>::iterator Iterator;

	BlockedBuffs_Struct *bbs = (BlockedBuffs_Struct*)app->pBuffer;

	std::set<uint32> *BlockedBuffs = bbs->Pet ? &PetBlockedBuffs : &PlayerBlockedBuffs;

	if (bbs->Initialise == 1)
	{
		BlockedBuffs->clear();

		for (unsigned int i = 0; i < BLOCKED_BUFF_COUNT; ++i)
		{
			if ((IsValidSpell(bbs->SpellID[i])) && IsBeneficialSpell(bbs->SpellID[i]) && !spells[bbs->SpellID[i]].no_block)
			{
				if (BlockedBuffs->find(bbs->SpellID[i]) == BlockedBuffs->end())
					BlockedBuffs->insert(bbs->SpellID[i]);
			}
		}

		EQApplicationPacket *outapp = new EQApplicationPacket(OP_BlockedBuffs, sizeof(BlockedBuffs_Struct));

		BlockedBuffs_Struct *obbs = (BlockedBuffs_Struct*)outapp->pBuffer;

		for (unsigned int i = 0; i < BLOCKED_BUFF_COUNT; ++i)
			obbs->SpellID[i] = -1;

		obbs->Pet = bbs->Pet;
		obbs->Initialise = 1;
		obbs->Flags = 0x54;
		obbs->Count = BlockedBuffs->size();

		unsigned int Element = 0;

		Iterator = BlockedBuffs->begin();

		while (Iterator != BlockedBuffs->end())
		{
			obbs->SpellID[Element++] = (*Iterator);
			++Iterator;
		}

		FastQueuePacket(&outapp);
		return;
	}

	if ((bbs->Initialise == 0) && (bbs->Count > 0))
	{
		EQApplicationPacket *outapp = new EQApplicationPacket(OP_BlockedBuffs, sizeof(BlockedBuffs_Struct));

		BlockedBuffs_Struct *obbs = (BlockedBuffs_Struct*)outapp->pBuffer;

		for (unsigned int i = 0; i < BLOCKED_BUFF_COUNT; ++i)
			obbs->SpellID[i] = -1;

		obbs->Pet = bbs->Pet;
		obbs->Initialise = 0;
		obbs->Flags = 0x54;

		for (unsigned int i = 0; i < BLOCKED_BUFF_COUNT; ++i)
		{
			if (!IsValidSpell(bbs->SpellID[i]) || !IsBeneficialSpell(bbs->SpellID[i]) || spells[bbs->SpellID[i]].no_block)
				continue;

			if ((BlockedBuffs->size() < BLOCKED_BUFF_COUNT) && (BlockedBuffs->find(bbs->SpellID[i]) == BlockedBuffs->end()))
				BlockedBuffs->insert(bbs->SpellID[i]);
		}
		obbs->Count = BlockedBuffs->size();

		Iterator = BlockedBuffs->begin();

		unsigned int Element = 0;

		while (Iterator != BlockedBuffs->end())
		{
			obbs->SpellID[Element++] = (*Iterator);
			++Iterator;
		}

		FastQueuePacket(&outapp);
	}
}

void Client::Handle_OP_BoardBoat(const EQApplicationPacket *app)
{
	// this sends unclean mob name, so capped at 64
	// a_boat006
	if (app->size <= 5 || app->size > 64) {
		LogFile->write(EQEMuLog::Error, "Size mismatch in OP_BoardBoad. Expected greater than 5 less than 64, got %i", app->size);
		DumpPacket(app);
		return;
	}

	char boatname[64];
	memcpy(boatname, app->pBuffer, app->size);
	boatname[63] = '\0';

	Mob* boat = entity_list.GetMob(boatname);
	if (!boat || (boat->GetRace() != CONTROLLED_BOAT && boat->GetRace() != 502))
		return;
	BoatID = boat->GetID();	// set the client's BoatID to show that it's on this boat

	return;
}

void Client::Handle_OP_Buff(const EQApplicationPacket *app)
{
	if (app->size != sizeof(SpellBuffFade_Struct))
	{
		LogFile->write(EQEMuLog::Error, "Size mismatch in OP_Buff. expected %i got %i", sizeof(SpellBuffFade_Struct), app->size);
		DumpPacket(app);
		return;
	}

	SpellBuffFade_Struct* sbf = (SpellBuffFade_Struct*)app->pBuffer;
	uint32 spid = sbf->spellid;
	mlog(SPELLS__BUFFS, "Client requested that buff with spell id %d be canceled.", spid);

	//something about IsDetrimentalSpell() crashes this portion of code..
	//tbh we shouldn't use it anyway since this is a simple red vs blue buff check and
	//isdetrimentalspell() is much more complex
	if (spid == 0xFFFF || (IsValidSpell(spid) && (spells[spid].goodEffect == 0)))
		QueuePacket(app);
	else
		BuffFadeBySpellID(spid);

	return;
}

void Client::Handle_OP_BuffRemoveRequest(const EQApplicationPacket *app)
{
	// In SoD, this is used for clicking off Pet Buffs only. In Underfoot, it is used both for Client and Pets
	// The payload contains buffslot and EntityID only, so we must check if the EntityID is ours or our pets.
	//
	VERIFY_PACKET_LENGTH(OP_BuffRemoveRequest, app, BuffRemoveRequest_Struct);

	BuffRemoveRequest_Struct *brrs = (BuffRemoveRequest_Struct*)app->pBuffer;

	Mob *m = nullptr;

	if (brrs->EntityID == GetID())
		m = this;
	else if (brrs->EntityID == GetPetID())
		m = GetPet();

	if (!m)
		return;

	if (brrs->SlotID > (uint32)m->GetMaxTotalSlots())
		return;

	uint16 SpellID = m->GetSpellIDFromSlot(brrs->SlotID);

	if (SpellID && IsBeneficialSpell(SpellID))
		m->BuffFadeBySlot(brrs->SlotID, true);
}

void Client::Handle_OP_Bug(const EQApplicationPacket *app)
{
	if (app->size != sizeof(BugStruct))
		printf("Wrong size of BugStruct got %d expected %zu!\n", app->size, sizeof(BugStruct));
	else{
		BugStruct* bug = (BugStruct*)app->pBuffer;
		database.UpdateBug(bug);
	}
	return;
}

void Client::Handle_OP_Camp(const EQApplicationPacket *app)
{
#ifdef BOTS
	// This block is necessary to clean up any bot objects owned by a Client
	Bot::BotHealRotationsClear(this);
	Bot::BotOrderCampAll(this);
#endif
	if (IsLFP())
		worldserver.StopLFP(CharacterID());

	if (GetGM())
	{
		OnDisconnect(true);
		return;
	}
	camp_timer.Start(29000, true);
	return;
}

void Client::Handle_OP_CancelTask(const EQApplicationPacket *app)
{

	if (app->size != sizeof(CancelTask_Struct)) {
		LogFile->write(EQEMuLog::Debug, "Size mismatch in OP_CancelTask expected %i got %i",
			sizeof(CancelTask_Struct), app->size);
		DumpPacket(app);
		return;
	}
	CancelTask_Struct *cts = (CancelTask_Struct*)app->pBuffer;

	if (RuleB(TaskSystem, EnableTaskSystem) && taskstate)
		taskstate->CancelTask(this, cts->SequenceNumber);
}

void Client::Handle_OP_CancelTrade(const EQApplicationPacket *app)
{
	if (app->size != sizeof(CancelTrade_Struct)) {
		LogFile->write(EQEMuLog::Error, "Wrong size: OP_CancelTrade, size=%i, expected %i", app->size, sizeof(CancelTrade_Struct));
		return;
	}
	Mob* with = trade->With();
	if (with && with->IsClient()) {
		CancelTrade_Struct* msg = (CancelTrade_Struct*)app->pBuffer;

		// Forward cancel packet to other client
		msg->fromid = with->GetID();
		//msg->action = 1;

		with->CastToClient()->QueuePacket(app);

		// Put trade items/cash back into inventory
		FinishTrade(this);
		trade->Reset();
	}
	else if (with){
		CancelTrade_Struct* msg = (CancelTrade_Struct*)app->pBuffer;
		msg->fromid = with->GetID();
		QueuePacket(app);
		FinishTrade(this);
		trade->Reset();
	}
	EQApplicationPacket end_trade1(OP_FinishWindow, 0);
	QueuePacket(&end_trade1);

	EQApplicationPacket end_trade2(OP_FinishWindow2, 0);
	QueuePacket(&end_trade2);
	return;
}

void Client::Handle_OP_CastSpell(const EQApplicationPacket *app)
{
	if (app->size != sizeof(CastSpell_Struct)) {
		std::cout << "Wrong size: OP_CastSpell, size=" << app->size << ", expected " << sizeof(CastSpell_Struct) << std::endl;
		return;
	}
	if (IsAIControlled()) {
		this->Message_StringID(13, NOT_IN_CONTROL);
		//Message(13, "You cant cast right now, you arent in control of yourself!");
		return;
	}

	CastSpell_Struct* castspell = (CastSpell_Struct*)app->pBuffer;

	targetring_x = castspell->x_pos;
	targetring_y = castspell->y_pos;
	targetring_z = castspell->z_pos;

#ifdef _EQDEBUG
	LogFile->write(EQEMuLog::Debug, "cs_unknown2: %u %i", (uint8)castspell->cs_unknown[0], castspell->cs_unknown[0]);
	LogFile->write(EQEMuLog::Debug, "cs_unknown2: %u %i", (uint8)castspell->cs_unknown[1], castspell->cs_unknown[1]);
	LogFile->write(EQEMuLog::Debug, "cs_unknown2: %u %i", (uint8)castspell->cs_unknown[2], castspell->cs_unknown[2]);
	LogFile->write(EQEMuLog::Debug, "cs_unknown2: %u %i", (uint8)castspell->cs_unknown[3], castspell->cs_unknown[3]);
	LogFile->write(EQEMuLog::Debug, "cs_unknown2: 32 %p %u", &castspell->cs_unknown, *(uint32*)castspell->cs_unknown);
	LogFile->write(EQEMuLog::Debug, "cs_unknown2: 32 %p %i", &castspell->cs_unknown, *(uint32*)castspell->cs_unknown);
	LogFile->write(EQEMuLog::Debug, "cs_unknown2: 16 %p %u %u", &castspell->cs_unknown, *(uint16*)castspell->cs_unknown, *(uint16*)castspell->cs_unknown + sizeof(uint16));
	LogFile->write(EQEMuLog::Debug, "cs_unknown2: 16 %p %i %i", &castspell->cs_unknown, *(uint16*)castspell->cs_unknown, *(uint16*)castspell->cs_unknown + sizeof(uint16));
#endif
	LogFile->write(EQEMuLog::Debug, "OP CastSpell: slot=%d, spell=%d, target=%d, inv=%lx", castspell->slot, castspell->spell_id, castspell->target_id, (unsigned long)castspell->inventoryslot);

	std::cout << "OP_CastSpell " << castspell->slot << " spell " << castspell->spell_id << " inventory slot " << castspell->inventoryslot << "\n" << std::endl;

	/* Memorized Spell */
	if (m_pp.mem_spells[castspell->slot] && m_pp.mem_spells[castspell->slot] == castspell->spell_id){

		uint16 spell_to_cast = 0;
		if (castspell->slot < MAX_PP_MEMSPELL) {
			spell_to_cast = m_pp.mem_spells[castspell->slot];
			if (spell_to_cast != castspell->spell_id) {
				InterruptSpell(castspell->spell_id); //CHEATER!!!
				return;
			}
		}
		else if (castspell->slot >= MAX_PP_MEMSPELL) {
			InterruptSpell();
			return;
		}

		targetring_x = castspell->x_pos;
		targetring_y = castspell->y_pos;
		targetring_z = castspell->z_pos;

		CastSpell(spell_to_cast, castspell->target_id, castspell->slot);
	}
	/* Spell Slot or Potion Belt Slot */
	else if ((castspell->slot == USE_ITEM_SPELL_SLOT) || (castspell->slot == POTION_BELT_SPELL_SLOT)|| (castspell->slot == TARGET_RING_SPELL_SLOT))	// ITEM or POTION cast
	{
		//discipline, using the item spell slot
		if (castspell->inventoryslot == INVALID_INDEX) {
			if (!UseDiscipline(castspell->spell_id, castspell->target_id)) {
				LogFile->write(EQEMuLog::Debug, "Unknown ability being used by %s, spell being cast is: %i\n", GetName(), castspell->spell_id);
				InterruptSpell(castspell->spell_id);
			}
			return;
		}
		else if (m_inv.SupportsClickCasting(castspell->inventoryslot) || (castspell->slot == POTION_BELT_SPELL_SLOT) || (castspell->slot == TARGET_RING_SPELL_SLOT))	// sanity check
		{
			// packet field types will be reviewed as packet transistions occur -U
			const ItemInst* inst = m_inv[castspell->inventoryslot]; //slot values are int16, need to check packet on this field
			//bool cancast = true;
			if (inst && inst->IsType(ItemClassCommon))
			{
				const Item_Struct* item = inst->GetItem();
				if (item->Click.Effect != (uint32)castspell->spell_id)
				{
					database.SetMQDetectionFlag(account_name, name, "OP_CastSpell with item, tried to cast a different spell.", zone->GetShortName());
					InterruptSpell(castspell->spell_id);	//CHEATER!!
					return;
				}

				if ((item->Click.Type == ET_ClickEffect) || (item->Click.Type == ET_Expendable) || (item->Click.Type == ET_EquipClick) || (item->Click.Type == ET_ClickEffect2))
				{
					if (item->Click.Level2 > 0)
					{
						if (GetLevel() >= item->Click.Level2)
						{
							ItemInst* p_inst = (ItemInst*)inst;
							int i = parse->EventItem(EVENT_ITEM_CLICK_CAST, this, p_inst, nullptr, "", castspell->inventoryslot);

							if (i == 0) {
								CastSpell(item->Click.Effect, castspell->target_id, castspell->slot, item->CastTime, 0, 0, castspell->inventoryslot);
							}
							else {
								InterruptSpell(castspell->spell_id);
								return;
							}
						}
						else
						{
							database.SetMQDetectionFlag(account_name, name, "OP_CastSpell with item, did not meet req level.", zone->GetShortName());
							Message(0, "Error: level not high enough.", castspell->inventoryslot);
							InterruptSpell(castspell->spell_id);
						}
					}
					else
					{
						ItemInst* p_inst = (ItemInst*)inst;
						int i = parse->EventItem(EVENT_ITEM_CLICK_CAST, this, p_inst, nullptr, "", castspell->inventoryslot);

						if (i == 0) {
							CastSpell(item->Click.Effect, castspell->target_id, castspell->slot, item->CastTime, 0, 0, castspell->inventoryslot);
						}
						else {
							InterruptSpell(castspell->spell_id);
							return;
						}
					}
				}
				else
				{
					Message(0, "Error: unknown item->Click.Type (0x%02x)", item->Click.Type);
				}
			}
			else
			{
				Message(0, "Error: item not found in inventory slot #%i", castspell->inventoryslot);
				InterruptSpell(castspell->spell_id);
			}
		}
		else
		{
			Message(0, "Error: castspell->inventoryslot >= %i (0x%04x)", MainCursor, castspell->inventoryslot);
			InterruptSpell(castspell->spell_id);
		}
	}
	/* Discipline */
	else if (castspell->slot == DISCIPLINE_SPELL_SLOT) {
		if (!UseDiscipline(castspell->spell_id, castspell->target_id)) {
			printf("Unknown ability being used by %s, spell being cast is: %i\n", GetName(), castspell->spell_id);
			InterruptSpell(castspell->spell_id);
			return;
		}
	}
	/* ABILITY cast (LoH and Harm Touch) */
	else if (castspell->slot == ABILITY_SPELL_SLOT) {
		uint16 spell_to_cast = 0;

		if (castspell->spell_id == SPELL_LAY_ON_HANDS && GetClass() == PALADIN) {
			if (!p_timers.Expired(&database, pTimerLayHands)) {
				Message(13, "Ability recovery time not yet met.");
				InterruptSpell(castspell->spell_id);
				return;
			}
			spell_to_cast = SPELL_LAY_ON_HANDS;
			p_timers.Start(pTimerLayHands, LayOnHandsReuseTime);
		}
		else if ((castspell->spell_id == SPELL_HARM_TOUCH
			|| castspell->spell_id == SPELL_HARM_TOUCH2) && GetClass() == SHADOWKNIGHT) {
			if (!p_timers.Expired(&database, pTimerHarmTouch)) {
				Message(13, "Ability recovery time not yet met.");
				InterruptSpell(castspell->spell_id);
				return;
			}

			// determine which version of HT we are casting based on level
			if (GetLevel() < 40)
				spell_to_cast = SPELL_HARM_TOUCH;
			else
				spell_to_cast = SPELL_HARM_TOUCH2;

			p_timers.Start(pTimerHarmTouch, HarmTouchReuseTime);
		}

		if (spell_to_cast > 0)	// if we've matched LoH or HT, cast now
			CastSpell(spell_to_cast, castspell->target_id, castspell->slot);
	}
	return;
}

void Client::Handle_OP_ChannelMessage(const EQApplicationPacket *app)
{
	ChannelMessage_Struct* cm = (ChannelMessage_Struct*)app->pBuffer;

	if (app->size < sizeof(ChannelMessage_Struct)) {
		std::cout << "Wrong size " << app->size << ", should be " << sizeof(ChannelMessage_Struct) << "+ on 0x" << std::hex << std::setfill('0') << std::setw(4) << app->GetOpcode() << std::dec << std::endl;
		return;
	}
	if (IsAIControlled()) {
		Message(13, "You try to speak but cant move your mouth!");
		return;
	}

	ChannelMessageReceived(cm->chan_num, cm->language, cm->skill_in_language, cm->message, cm->targetname);
	return;
}

void Client::Handle_OP_ClearBlockedBuffs(const EQApplicationPacket *app)
{
	if (!RuleB(Spells, EnableBlockedBuffs))
		return;

	if (app->size != 1)
	{
		LogFile->write(EQEMuLog::Debug, "Size mismatch in OP_ClearBlockedBuffs expected 1 got %i", app->size);

		DumpPacket(app);

		return;
	}

	bool Pet = app->pBuffer[0];

	if (Pet)
		PetBlockedBuffs.clear();
	else
		PlayerBlockedBuffs.clear();

	QueuePacket(app);
}

void Client::Handle_OP_ClearNPCMarks(const EQApplicationPacket *app)
{

	if (app->size != 0)
	{
		LogFile->write(EQEMuLog::Debug, "Size mismatch in OP_ClearNPCMarks expected 0 got %i",
			app->size);

		DumpPacket(app);

		return;
	}

	Group *g = GetGroup();

	if (g)
		g->ClearAllNPCMarks();
}

void Client::Handle_OP_ClearSurname(const EQApplicationPacket *app)
{
	ChangeLastName("");
}

void Client::Handle_OP_ClickDoor(const EQApplicationPacket *app)
{
	if (app->size != sizeof(ClickDoor_Struct)) {
		LogFile->write(EQEMuLog::Error, "Wrong size: OP_ClickDoor, size=%i, expected %i", app->size, sizeof(ClickDoor_Struct));
		return;
	}
	ClickDoor_Struct* cd = (ClickDoor_Struct*)app->pBuffer;
	Doors* currentdoor = entity_list.FindDoor(cd->doorid);
	if (!currentdoor)
	{
		Message(0, "Unable to find door, please notify a GM (DoorID: %i).", cd->doorid);
		return;
	}

	char buf[20];
	snprintf(buf, 19, "%u", cd->doorid);
	buf[19] = '\0';
	std::vector<EQEmu::Any> args;
	args.push_back(currentdoor);
	parse->EventPlayer(EVENT_CLICK_DOOR, this, buf, 0, &args);

	currentdoor->HandleClick(this, 0);
	return;
}

void Client::Handle_OP_ClickObject(const EQApplicationPacket *app)
{
	if (app->size != sizeof(ClickObject_Struct)) {
		LogFile->write(EQEMuLog::Error, "Invalid size on ClickObject_Struct: Expected %i, Got %i",
			sizeof(ClickObject_Struct), app->size);
		return;
	}

	ClickObject_Struct* click_object = (ClickObject_Struct*)app->pBuffer;
	Entity* entity = entity_list.GetID(click_object->drop_id);
	if (entity && entity->IsObject()) {
		Object* object = entity->CastToObject();

		object->HandleClick(this, click_object);

		std::vector<EQEmu::Any> args;
		args.push_back(object);

		char buf[10];
		snprintf(buf, 9, "%u", click_object->drop_id);
		buf[9] = '\0';
		parse->EventPlayer(EVENT_CLICK_OBJECT, this, buf, 0, &args);
	}

	// Observed in RoF after OP_ClickObjectAction:
	//EQApplicationPacket end_trade2(OP_FinishWindow2, 0);
	//QueuePacket(&end_trade2);
	return;
}

void Client::Handle_OP_ClickObjectAction(const EQApplicationPacket *app)
{
	if (app->size == 0) {
		// RoF sends this packet 0 sized when switching from auto-combine to experiment windows.
		// Not completely sure if 0 sized is for this or for closing objects as commented out below
		EQApplicationPacket end_trade1(OP_FinishWindow, 0);
		QueuePacket(&end_trade1);

		EQApplicationPacket end_trade2(OP_FinishWindow2, 0);
		QueuePacket(&end_trade2);

		return;

		// RoF sends a 0 sized packet for closing objects
		/*
		Object* object = GetTradeskillObject();
		if (object) {
		object->CastToObject()->Close();
		}
		*/
	}
	else
	{
		if (app->size != sizeof(ClickObjectAction_Struct)) {
			LogFile->write(EQEMuLog::Error, "Invalid size on OP_ClickObjectAction: Expected %i, Got %i",
				sizeof(ClickObjectAction_Struct), app->size);
			return;
		}

		ClickObjectAction_Struct* oos = (ClickObjectAction_Struct*)app->pBuffer;
		Entity* entity = entity_list.GetEntityObject(oos->drop_id);
		if (entity && entity->IsObject()) {
			Object* object = entity->CastToObject();
			if (oos->open == 0) {
				object->Close();
			}
			else {
				LogFile->write(EQEMuLog::Error, "Unsupported action %d in OP_ClickObjectAction", oos->open);
			}
		}
		else {
			LogFile->write(EQEMuLog::Error, "Invalid object %d in OP_ClickObjectAction", oos->drop_id);
		}
	}

	SetTradeskillObject(nullptr);

	EQApplicationPacket end_trade1(OP_FinishWindow, 0);
	QueuePacket(&end_trade1);

	EQApplicationPacket end_trade2(OP_FinishWindow2, 0);
	QueuePacket(&end_trade2);
	return;
}

void Client::Handle_OP_ClientError(const EQApplicationPacket *app)
{
	ClientError_Struct* error = (ClientError_Struct*)app->pBuffer;
	LogFile->write(EQEMuLog::Error, "Client error: %s", error->character_name);
	LogFile->write(EQEMuLog::Error, "Error message:%s", error->message);
	return;
}

void Client::Handle_OP_ClientTimeStamp(const EQApplicationPacket *app)
{
	return;
}

void Client::Handle_OP_ClientUpdate(const EQApplicationPacket *app)
{
	if (IsAIControlled())
		return;

	if(dead)
		return;

	//currently accepting two sizes, one has an extra byte on the end
	if (app->size != sizeof(PlayerPositionUpdateClient_Struct)
	&& app->size != (sizeof(PlayerPositionUpdateClient_Struct)+1)
	) {
		LogFile->write(EQEMuLog::Error, "OP size error: OP_ClientUpdate expected:%i got:%i", sizeof(PlayerPositionUpdateClient_Struct), app->size);
		return;
	}
	PlayerPositionUpdateClient_Struct* ppu = (PlayerPositionUpdateClient_Struct*)app->pBuffer;

	if(ppu->spawn_id != GetID()) {
		// check if the id is for a boat the player is controlling
		if (ppu->spawn_id == BoatID) {
			Mob* boat = entity_list.GetMob(BoatID);
			if (boat == 0) {	// if the boat ID is invalid, reset the id and abort
				BoatID = 0;
				return;
			}

			// set the boat's position deltas
			boat->SetDeltas(ppu->delta_x, ppu->delta_y, ppu->delta_z, ppu->delta_heading);
			// send an update to everyone nearby except the client controlling the boat
			EQApplicationPacket* outapp = new EQApplicationPacket(OP_ClientUpdate, sizeof(PlayerPositionUpdateServer_Struct));
			PlayerPositionUpdateServer_Struct* ppus = (PlayerPositionUpdateServer_Struct*)outapp->pBuffer;
			boat->MakeSpawnUpdate(ppus);
			entity_list.QueueCloseClients(boat,outapp,true,300,this,false);
			safe_delete(outapp);
			// update the boat's position on the server, without sending an update
			boat->GMMove(ppu->x_pos, ppu->y_pos, ppu->z_pos, EQ19toFloat(ppu->heading), false);
			return;
		}
		else return;	// if not a boat, do nothing
	}

	float dist = 0;
	float tmp;
	tmp = x_pos - ppu->x_pos;
	dist += tmp*tmp;
	tmp = y_pos - ppu->y_pos;
	dist += tmp*tmp;
	dist = sqrt(dist);

	//the purpose of this first block may not be readily apparent
	//basically it's so people don't do a moderate warp every 2.5 seconds
	//letting it even out and basically getting the job done without triggering
	if(dist == 0)
	{
		if(m_DistanceSinceLastPositionCheck > 0.0)
		{
			uint32 cur_time = Timer::GetCurrentTime();
			if((cur_time - m_TimeSinceLastPositionCheck) > 0)
			{
				float speed = (m_DistanceSinceLastPositionCheck * 100) / (float)(cur_time - m_TimeSinceLastPositionCheck);
				float runs = GetRunspeed();
				if(speed > (runs * RuleR(Zone, MQWarpDetectionDistanceFactor)))
				{
					if(!GetGMSpeed() && (runs >= GetBaseRunspeed() || (speed > (GetBaseRunspeed() * RuleR(Zone, MQWarpDetectionDistanceFactor)))))
					{
						if(IsShadowStepExempted())
						{
							if(m_DistanceSinceLastPositionCheck > 800)
							{
								CheatDetected(MQWarpShadowStep, ppu->x_pos, ppu->y_pos, ppu->z_pos);
							}
						}
						else if(IsKnockBackExempted())
						{
							//still potential to trigger this if you're knocked back off a
							//HUGE fall that takes > 2.5 seconds
							if(speed > 30.0f)
							{
								CheatDetected(MQWarpKnockBack, ppu->x_pos, ppu->y_pos, ppu->z_pos);
							}
						}
						else if(!IsPortExempted())
						{
							if(!IsMQExemptedArea(zone->GetZoneID(), ppu->x_pos, ppu->y_pos, ppu->z_pos))
							{
								if(speed > (runs * 2 * RuleR(Zone, MQWarpDetectionDistanceFactor)))
								{
									m_TimeSinceLastPositionCheck = cur_time;
									m_DistanceSinceLastPositionCheck = 0.0f;
									CheatDetected(MQWarp, ppu->x_pos, ppu->y_pos, ppu->z_pos);
									//Death(this, 10000000, SPELL_UNKNOWN, _1H_BLUNT);
								}
								else
								{
									CheatDetected(MQWarpLight, ppu->x_pos, ppu->y_pos, ppu->z_pos);
								}
							}
						}
					}
				}
				SetShadowStepExemption(false);
				SetKnockBackExemption(false);
				SetPortExemption(false);
				m_TimeSinceLastPositionCheck = cur_time;
				m_DistanceSinceLastPositionCheck = 0.0f;
				m_CheatDetectMoved = false;
			}
		}
		else
		{
			m_TimeSinceLastPositionCheck = Timer::GetCurrentTime();
			m_CheatDetectMoved = false;
		}
	}
	else
	{
		m_DistanceSinceLastPositionCheck += dist;
		m_CheatDetectMoved = true;
		if(m_TimeSinceLastPositionCheck == 0)
		{
			m_TimeSinceLastPositionCheck = Timer::GetCurrentTime();
		}
		else
		{
			uint32 cur_time = Timer::GetCurrentTime();
			if((cur_time - m_TimeSinceLastPositionCheck) > 2500)
			{
				float speed = (m_DistanceSinceLastPositionCheck * 100) / (float)(cur_time - m_TimeSinceLastPositionCheck);
				float runs = GetRunspeed();
				if(speed > (runs * RuleR(Zone, MQWarpDetectionDistanceFactor)))
				{
					if(!GetGMSpeed() && (runs >= GetBaseRunspeed() || (speed > (GetBaseRunspeed() * RuleR(Zone, MQWarpDetectionDistanceFactor)))))
					{
						if(IsShadowStepExempted())
						{
							if(m_DistanceSinceLastPositionCheck > 800)
							{
								//if(!IsMQExemptedArea(zone->GetZoneID(), ppu->x_pos, ppu->y_pos, ppu->z_pos))
								//{
									CheatDetected(MQWarpShadowStep, ppu->x_pos, ppu->y_pos, ppu->z_pos);
									//Death(this, 10000000, SPELL_UNKNOWN, _1H_BLUNT);
								//}
							}
						}
						else if(IsKnockBackExempted())
						{
							//still potential to trigger this if you're knocked back off a
							//HUGE fall that takes > 2.5 seconds
							if(speed > 30.0f)
							{
								CheatDetected(MQWarpKnockBack, ppu->x_pos, ppu->y_pos, ppu->z_pos);
							}
						}
						else if(!IsPortExempted())
						{
							if(!IsMQExemptedArea(zone->GetZoneID(), ppu->x_pos, ppu->y_pos, ppu->z_pos))
							{
								if(speed > (runs * 2 * RuleR(Zone, MQWarpDetectionDistanceFactor)))
								{
									m_TimeSinceLastPositionCheck = cur_time;
									m_DistanceSinceLastPositionCheck = 0.0f;
									CheatDetected(MQWarp, ppu->x_pos, ppu->y_pos, ppu->z_pos);
									//Death(this, 10000000, SPELL_UNKNOWN, _1H_BLUNT);
								}
								else
								{
									CheatDetected(MQWarpLight, ppu->x_pos, ppu->y_pos, ppu->z_pos);
								}
							}
						}
					}
				}
				SetShadowStepExemption(false);
				SetKnockBackExemption(false);
				SetPortExemption(false);
				m_TimeSinceLastPositionCheck = cur_time;
				m_DistanceSinceLastPositionCheck = 0.0f;
			}
		}

		if(IsDraggingCorpse())
			DragCorpses();
	}

	//Check to see if PPU should trigger an update to the rewind position.
	float rewind_x_diff = 0;
	float rewind_y_diff = 0;

	rewind_x_diff = ppu->x_pos - rewind_x;
	rewind_x_diff *= rewind_x_diff;
	rewind_y_diff = ppu->y_pos - rewind_y;
	rewind_y_diff *= rewind_y_diff;

	//We only need to store updated values if the player has moved.
	//If the player has moved more than units for x or y, then we'll store
	//his pre-PPU x and y for /rewind, in case he gets stuck.
	if ((rewind_x_diff > 750) || (rewind_y_diff > 750)) {
		rewind_x = x_pos;
		rewind_y = y_pos;
		rewind_z = z_pos;
	}

	//If the PPU was a large jump, such as a cross zone gate or Call of Hero,
	//just update rewind coords to the new ppu coords. This will prevent exploitation.

	if ((rewind_x_diff > 5000) || (rewind_y_diff > 5000)) {
		rewind_x = ppu->x_pos;
		rewind_y = ppu->y_pos;
		rewind_z = ppu->z_pos;
	}

	if(proximity_timer.Check()) {
		entity_list.ProcessMove(this, ppu->x_pos, ppu->y_pos, ppu->z_pos);
		if(RuleB(TaskSystem, EnableTaskSystem) && RuleB(TaskSystem,EnableTaskProximity))
			ProcessTaskProximities(ppu->x_pos, ppu->y_pos, ppu->z_pos);
		proximity_x = ppu->x_pos;
		proximity_y = ppu->y_pos;
		proximity_z = ppu->z_pos;
	}

	// Update internal state
	delta_x			= ppu->delta_x;
	delta_y			= ppu->delta_y;
	delta_z			= ppu->delta_z;
	delta_heading	= ppu->delta_heading;

	if(IsTracking() && ((x_pos!=ppu->x_pos) || (y_pos!=ppu->y_pos))){
		if(MakeRandomFloat(0, 100) < 70)//should be good
			CheckIncreaseSkill(SkillTracking, nullptr, -20);
	}

	// Break Hide if moving without sneaking and set rewind timer if moved
	if(ppu->y_pos != y_pos || ppu->x_pos != x_pos){
		if((hidden || improved_hidden) && !sneaking){
			hidden = false;
			improved_hidden = false;
			if(!invisible) {
				EQApplicationPacket* outapp = new EQApplicationPacket(OP_SpawnAppearance, sizeof(SpawnAppearance_Struct));
				SpawnAppearance_Struct* sa_out = (SpawnAppearance_Struct*)outapp->pBuffer;
				sa_out->spawn_id = GetID();
				sa_out->type = 0x03;
				sa_out->parameter = 0;
				entity_list.QueueClients(this, outapp, true);
				safe_delete(outapp);
			}
		}
		rewind_timer.Start(30000, true);
	}

	// Outgoing client packet
	float tmpheading = EQ19toFloat(ppu->heading);

	if (!FCMP(ppu->y_pos, y_pos) || !FCMP(ppu->x_pos, x_pos) || !FCMP(tmpheading, heading) || ppu->animation != animation)
	{
		x_pos			= ppu->x_pos;
		y_pos			= ppu->y_pos;
		z_pos			= ppu->z_pos;
		animation		= ppu->animation;
		heading			= tmpheading;

		EQApplicationPacket* outapp = new EQApplicationPacket(OP_ClientUpdate, sizeof(PlayerPositionUpdateServer_Struct));
		PlayerPositionUpdateServer_Struct* ppu = (PlayerPositionUpdateServer_Struct*)outapp->pBuffer;
		MakeSpawnUpdate(ppu);
		if (gmhideme)
			entity_list.QueueClientsStatus(this,outapp,true,Admin(),250);
		else
			entity_list.QueueCloseClients(this,outapp,true,300,nullptr,false);
		safe_delete(outapp);
	}

	if(zone->watermap)
	{
		if(zone->watermap->InLiquid(x_pos, y_pos, z_pos))
		{
			CheckIncreaseSkill(SkillSwimming, nullptr, -17);
		}
	}

	return;
}

/*
void Client::Handle_OP_CloseContainer(const EQApplicationPacket *app)
{
if (app->size != sizeof(CloseContainer_Struct)) {
LogFile->write(EQEMuLog::Error, "Invalid size on CloseContainer_Struct: Expected %i, Got %i",
sizeof(CloseContainer_Struct), app->size);
return;
}

SetTradeskillObject(nullptr);

ClickObjectAck_Struct* oos = (ClickObjectAck_Struct*)app->pBuffer;
Entity* entity = entity_list.GetEntityObject(oos->drop_id);
if (entity && entity->IsObject()) {
Object* object = entity->CastToObject();
object->Close();
}
return;
}
*/

void Client::Handle_OP_CombatAbility(const EQApplicationPacket *app)
{
	if (app->size != sizeof(CombatAbility_Struct)) {
		std::cout << "Wrong size on OP_CombatAbility. Got: " << app->size << ", Expected: " << sizeof(CombatAbility_Struct) << std::endl;
		return;
	}
	OPCombatAbility(app);
	return;
}

void Client::Handle_OP_ConfirmDelete(const EQApplicationPacket* app)
{
	return;
}

void Client::Handle_OP_Consent(const EQApplicationPacket *app)
{
	if(app->size<64){
		Consent_Struct* c = (Consent_Struct*)app->pBuffer;
		if(strcmp(c->name, GetName()) != 0) {
			ServerPacket* pack = new ServerPacket(ServerOP_Consent, sizeof(ServerOP_Consent_Struct));
			ServerOP_Consent_Struct* scs = (ServerOP_Consent_Struct*)pack->pBuffer;
			strcpy(scs->grantname, c->name);
			strcpy(scs->ownername, GetName());
			scs->message_string_id = 0;
			scs->permission = 1;
			scs->zone_id = zone->GetZoneID();
			scs->instance_id = zone->GetInstanceID();
			//consent_list.push_back(scs->grantname);
			worldserver.SendPacket(pack);
			safe_delete(pack);
		}
		else {
			Message_StringID(0, CONSENT_YOURSELF);
		}
	}
	return;
}

void Client::Handle_OP_ConsentDeny(const EQApplicationPacket *app)
{
	if(app->size<64){
		Consent_Struct* c = (Consent_Struct*)app->pBuffer;
		ServerPacket* pack = new ServerPacket(ServerOP_Consent, sizeof(ServerOP_Consent_Struct));
		ServerOP_Consent_Struct* scs = (ServerOP_Consent_Struct*)pack->pBuffer;
		strcpy(scs->grantname, c->name);
		strcpy(scs->ownername, GetName());
		scs->message_string_id = 0;
		scs->permission = 0;
		scs->zone_id = zone->GetZoneID();
		scs->instance_id = zone->GetInstanceID();
		//consent_list.remove(scs->grantname);
		worldserver.SendPacket(pack);
		safe_delete(pack);
	}
	return;
}

void Client::Handle_OP_Consider(const EQApplicationPacket *app)
{
	if (app->size != sizeof(Consider_Struct))
	{
		LogFile->write(EQEMuLog::Debug, "Size mismatch in Consider expected %i got %i", sizeof(Consider_Struct), app->size);
		return;
	}
	Consider_Struct* conin = (Consider_Struct*)app->pBuffer;
	Mob* tmob = entity_list.GetMob(conin->targetid);
	if (tmob == 0)
		return;

	if (tmob->GetClass() == LDON_TREASURE)
	{
		Message(15, "%s", tmob->GetCleanName());
		return;
	}

	EQApplicationPacket* outapp = new EQApplicationPacket(OP_Consider, sizeof(Consider_Struct));
	Consider_Struct* con = (Consider_Struct*)outapp->pBuffer;
	con->playerid = GetID();
	con->targetid = conin->targetid;
	if (tmob->IsNPC())
		con->faction = GetFactionLevel(character_id, tmob->GetNPCTypeID(), race, class_, deity, (tmob->IsNPC()) ? tmob->CastToNPC()->GetPrimaryFaction() : 0, tmob); // Dec. 20, 2001; TODO: Send the players proper deity
	else
		con->faction = 1;
	con->level = GetLevelCon(tmob->GetLevel());
	if (zone->IsPVPZone()) {
		if (!tmob->IsNPC())
			con->pvpcon = tmob->CastToClient()->GetPVP();
	}

	// Mongrel: If we're feigned show NPC as indifferent
	if (tmob->IsNPC())
	{
		if (GetFeigned())
			con->faction = FACTION_INDIFFERENT;
	}

	if (!(con->faction == FACTION_SCOWLS))
	{
		if (tmob->IsNPC())
		{
			if (tmob->CastToNPC()->IsOnHatelist(this))
				con->faction = FACTION_THREATENLY;
		}
	}

	if (con->faction == FACTION_APPREHENSIVE) {
		con->faction = FACTION_SCOWLS;
	}
	else if (con->faction == FACTION_DUBIOUS) {
		con->faction = FACTION_THREATENLY;
	}
	else if (con->faction == FACTION_SCOWLS) {
		con->faction = FACTION_APPREHENSIVE;
	}
	else if (con->faction == FACTION_THREATENLY) {
		con->faction = FACTION_DUBIOUS;
	}

	mod_consider(tmob, con);

	QueuePacket(outapp);
	// only wanted to check raid target once
	// and need con to still be around so, do it here!
	if (tmob->IsRaidTarget()) {
		uint32 color = 0;
		switch (con->level) {
		case CON_GREEN:
			color = 2;
			break;
		case CON_LIGHTBLUE:
			color = 10;
			break;
		case CON_BLUE:
			color = 4;
			break;
		case CON_WHITE:
			color = 10;
			break;
		case CON_YELLOW:
			color = 15;
			break;
		case CON_RED:
			color = 13;
			break;
		}
		SendColoredText(color, std::string("This creature would take an army to defeat!"));
	}
	safe_delete(outapp);
	return;
}

void Client::Handle_OP_ConsiderCorpse(const EQApplicationPacket *app)
{
	if (app->size != sizeof(Consider_Struct))
	{
		LogFile->write(EQEMuLog::Debug, "Size mismatch in Consider corpse expected %i got %i", sizeof(Consider_Struct), app->size);
		return;
	}
	Consider_Struct* conin = (Consider_Struct*)app->pBuffer;
	Corpse* tcorpse = entity_list.GetCorpseByID(conin->targetid);
	if (tcorpse && tcorpse->IsNPCCorpse()) {
		uint32 min; uint32 sec; uint32 ttime;
		if ((ttime = tcorpse->GetDecayTime()) != 0) {
			sec = (ttime / 1000) % 60; // Total seconds
			min = (ttime / 60000) % 60; // Total seconds / 60 drop .00
			char val1[20] = { 0 };
			char val2[20] = { 0 };
			Message_StringID(10, CORPSE_DECAY1, ConvertArray(min, val1), ConvertArray(sec, val2));
		}
		else {
			Message_StringID(10, CORPSE_DECAY_NOW);
		}
	}
	else if (tcorpse && tcorpse->IsPlayerCorpse()) {
		uint32 day, hour, min, sec, ttime;
		if ((ttime = tcorpse->GetDecayTime()) != 0) {
			sec = (ttime / 1000) % 60; // Total seconds
			min = (ttime / 60000) % 60; // Total seconds
			hour = (ttime / 3600000) % 24; // Total hours
			day = ttime / 86400000; // Total Days
			if (day)
				Message(0, "This corpse will decay in %i days, %i hours, %i minutes and %i seconds.", day, hour, min, sec);
			else if (hour)
				Message(0, "This corpse will decay in %i hours, %i minutes and %i seconds.", hour, min, sec);
			else
				Message(0, "This corpse will decay in %i minutes and %i seconds.", min, sec);

			Message(0, "This corpse %s be resurrected.", tcorpse->IsRezzed() ? "cannot" : "can");
			/*
			hour = 0;

			if((ttime = tcorpse->GetResTime()) != 0) {
			sec = (ttime/1000)%60; // Total seconds
			min = (ttime/60000)%60; // Total seconds
			hour = (ttime/3600000)%24; // Total hours
			if(hour)
			Message(0, "This corpse can be resurrected for %i hours, %i minutes and %i seconds.", hour, min, sec);
			else
			Message(0, "This corpse can be resurrected for %i minutes and %i seconds.", min, sec);
			}
			else {
			Message_StringID(0, CORPSE_TOO_OLD);
			}
			*/
		}
		else {
			Message_StringID(10, CORPSE_DECAY_NOW);
		}
	}
}

void Client::Handle_OP_Consume(const EQApplicationPacket *app)
{
	if (app->size != sizeof(Consume_Struct))
	{
		LogFile->write(EQEMuLog::Error, "OP size error: OP_Consume expected:%i got:%i", sizeof(Consume_Struct), app->size);
		return;
	}
	Consume_Struct* pcs = (Consume_Struct*)app->pBuffer;
	if (pcs->type == 0x01)
	{
		if (m_pp.hunger_level > 6000)
		{
			EQApplicationPacket *outapp;
			outapp = new EQApplicationPacket(OP_Stamina, sizeof(Stamina_Struct));
			Stamina_Struct* sta = (Stamina_Struct*)outapp->pBuffer;
			sta->food = m_pp.hunger_level > 6000 ? 6000 : m_pp.hunger_level;
			sta->water = m_pp.thirst_level > 6000 ? 6000 : m_pp.thirst_level;

			QueuePacket(outapp);
			safe_delete(outapp);
			return;
		}
	}
	else if (pcs->type == 0x02)
	{
		if (m_pp.thirst_level > 6000)
		{
			EQApplicationPacket *outapp;
			outapp = new EQApplicationPacket(OP_Stamina, sizeof(Stamina_Struct));
			Stamina_Struct* sta = (Stamina_Struct*)outapp->pBuffer;
			sta->food = m_pp.hunger_level > 6000 ? 6000 : m_pp.hunger_level;
			sta->water = m_pp.thirst_level > 6000 ? 6000 : m_pp.thirst_level;

			QueuePacket(outapp);
			safe_delete(outapp);
			return;
		}
	}

	ItemInst *myitem = GetInv().GetItem(pcs->slot);
	if (myitem == nullptr) {
		LogFile->write(EQEMuLog::Error, "Consuming from empty slot %d", pcs->slot);
		return;
	}

	const Item_Struct* eat_item = myitem->GetItem();
	if (pcs->type == 0x01) {
		Consume(eat_item, ItemTypeFood, pcs->slot, (pcs->auto_consumed == 0xffffffff));
	}
	else if (pcs->type == 0x02) {
		Consume(eat_item, ItemTypeDrink, pcs->slot, (pcs->auto_consumed == 0xffffffff));
	}
	else {
		LogFile->write(EQEMuLog::Error, "OP_Consume: unknown type, type:%i", (int)pcs->type);
		return;
	}
	if (m_pp.hunger_level > 50000)
		m_pp.hunger_level = 50000;
	if (m_pp.thirst_level > 50000)
		m_pp.thirst_level = 50000;
	EQApplicationPacket *outapp;
	outapp = new EQApplicationPacket(OP_Stamina, sizeof(Stamina_Struct));
	Stamina_Struct* sta = (Stamina_Struct*)outapp->pBuffer;
	sta->food = m_pp.hunger_level > 6000 ? 6000 : m_pp.hunger_level;
	sta->water = m_pp.thirst_level > 6000 ? 6000 : m_pp.thirst_level;

	QueuePacket(outapp);
	safe_delete(outapp);
	return;
}

void Client::Handle_OP_ControlBoat(const EQApplicationPacket *app)
{
	if (app->size != sizeof(ControlBoat_Struct)) {
		LogFile->write(EQEMuLog::Error, "Wrong size: OP_ControlBoat, size=%i, expected %i", app->size, sizeof(ControlBoat_Struct));
		return;
	}
	ControlBoat_Struct* cbs = (ControlBoat_Struct*)app->pBuffer;
	Mob* boat = entity_list.GetMob(cbs->boatId);
	if (boat == 0)
		return;	// do nothing if the boat isn't valid

	if (!boat->IsNPC() || (boat->GetRace() != CONTROLLED_BOAT && boat->GetRace() != 502))
	{
		char *hacked_string = nullptr;
		MakeAnyLenString(&hacked_string, "OP_Control Boat was sent against %s which is of race %u", boat->GetName(), boat->GetRace());
		database.SetMQDetectionFlag(this->AccountName(), this->GetName(), hacked_string, zone->GetShortName());
		safe_delete_array(hacked_string);
		return;
	}

	if (cbs->TakeControl) {
		// this uses the boat's target to indicate who has control of it. It has to check hate to make sure the boat isn't actually attacking anyone.
		if ((boat->GetTarget() == 0) || (boat->GetTarget() == this && boat->GetHateAmount(this) == 0)) {
			boat->SetTarget(this);
		}
		else {
			this->Message_StringID(13, IN_USE);
			return;
		}
	}
	else
		boat->SetTarget(0);

	EQApplicationPacket* outapp = new EQApplicationPacket(OP_ControlBoat, 0);
	FastQueuePacket(&outapp);
	safe_delete(outapp);
	// have the boat signal itself, so quests can be triggered by boat use
	boat->CastToNPC()->SignalNPC(0);
}

void Client::Handle_OP_CorpseDrag(const EQApplicationPacket *app)
{
	if (DraggedCorpses.size() >= (unsigned int)RuleI(Character, MaxDraggedCorpses))
	{
		Message_StringID(13, CORPSEDRAG_LIMIT);
		return;
	}

	VERIFY_PACKET_LENGTH(OP_CorpseDrag, app, CorpseDrag_Struct);

	CorpseDrag_Struct *cds = (CorpseDrag_Struct*)app->pBuffer;

	Mob* corpse = entity_list.GetMob(cds->CorpseName);

	if (!corpse || !corpse->IsPlayerCorpse() || corpse->CastToCorpse()->IsBeingLooted())
		return;

	Client *c = entity_list.FindCorpseDragger(corpse->GetID());

	if (c)
	{
		if (c == this)
			Message_StringID(MT_DefaultText, CORPSEDRAG_ALREADY, corpse->GetCleanName());
		else
			Message_StringID(MT_DefaultText, CORPSEDRAG_SOMEONE_ELSE, corpse->GetCleanName());

		return;
	}

	if (!corpse->CastToCorpse()->Summon(this, false, true))
		return;

	DraggedCorpses.push_back(std::pair<std::string, uint16>(cds->CorpseName, corpse->GetID()));

	Message_StringID(MT_DefaultText, CORPSEDRAG_BEGIN, cds->CorpseName);
}

void Client::Handle_OP_CorpseDrop(const EQApplicationPacket *app)
{
	if (app->size == 1)
	{
		Message_StringID(MT_DefaultText, CORPSEDRAG_STOPALL);
		ClearDraggedCorpses();
		return;
	}

	for (auto Iterator = DraggedCorpses.begin(); Iterator != DraggedCorpses.end(); ++Iterator)
	{
		if (!strcasecmp(Iterator->first.c_str(), (const char *)app->pBuffer))
		{
			Message_StringID(MT_DefaultText, CORPSEDRAG_STOP);
			Iterator = DraggedCorpses.erase(Iterator);
			return;
		}
	}
}

void Client::Handle_OP_CrashDump(const EQApplicationPacket *app)
{
	return;
}

void Client::Handle_OP_CreateObject(const EQApplicationPacket *app)
{
	DropItem(MainCursor);
	return;
}

void Client::Handle_OP_CrystalCreate(const EQApplicationPacket *app)
{
	VERIFY_PACKET_LENGTH(OP_CrystalCreate, app, CrystalReclaim_Struct);
	CrystalReclaim_Struct *cr = (CrystalReclaim_Struct*)app->pBuffer;

	if (cr->type == 5) {
		if (cr->amount > GetEbonCrystals()) {
			SummonItem(RuleI(Zone, EbonCrystalItemID), GetEbonCrystals());
			m_pp.currentEbonCrystals = 0;
			m_pp.careerEbonCrystals = 0;
			SaveCurrency();
			SendCrystalCounts();
		}
		else {
			SummonItem(RuleI(Zone, EbonCrystalItemID), cr->amount);
			m_pp.currentEbonCrystals -= cr->amount;
			m_pp.careerEbonCrystals -= cr->amount;
			SaveCurrency();
			SendCrystalCounts();
		}
	}
	else if (cr->type == 4) {
		if (cr->amount > GetRadiantCrystals()) {
			SummonItem(RuleI(Zone, RadiantCrystalItemID), GetRadiantCrystals());
			m_pp.currentRadCrystals = 0;
			m_pp.careerRadCrystals = 0;
			SaveCurrency();
			SendCrystalCounts();
		}
		else {
			SummonItem(RuleI(Zone, RadiantCrystalItemID), cr->amount);
			m_pp.currentRadCrystals -= cr->amount;
			m_pp.careerRadCrystals -= cr->amount;
			SaveCurrency();
			SendCrystalCounts();
		}
	}
}

void Client::Handle_OP_CrystalReclaim(const EQApplicationPacket *app)
{
	uint32 ebon = NukeItem(RuleI(Zone, EbonCrystalItemID), invWhereWorn | invWherePersonal | invWhereCursor);
	uint32 radiant = NukeItem(RuleI(Zone, RadiantCrystalItemID), invWhereWorn | invWherePersonal | invWhereCursor);
	if ((ebon + radiant) > 0) {
		AddCrystals(radiant, ebon);
	}
}

void Client::Handle_OP_Damage(const EQApplicationPacket *app)
{
	if (app->size != sizeof(CombatDamage_Struct)) {
		LogFile->write(EQEMuLog::Error, "Received invalid sized OP_Damage: got %d, expected %d", app->size,
			sizeof(CombatDamage_Struct));
		DumpPacket(app);
		return;
	}

	// Broadcast to other clients
	CombatDamage_Struct* damage = (CombatDamage_Struct*)app->pBuffer;
	//dont send to originator of falling damage packets
	entity_list.QueueClients(this, app, (damage->type == DamageTypeFalling));
	return;
}

void Client::Handle_OP_Death(const EQApplicationPacket *app)
{
	if (app->size != sizeof(Death_Struct))
		return;

	Death_Struct* ds = (Death_Struct*)app->pBuffer;

	//I think this attack_skill value is really a value from SkillDamageTypes...
	if (ds->attack_skill > HIGHEST_SKILL) {
		mlog(CLIENT__ERROR, "Invalid skill in OP_Death: %d");
		return;
	}

	if (GetHP() > 0)
		return;

	Mob* killer = entity_list.GetMob(ds->killer_id);
	Death(killer, ds->damage, ds->spell_id, (SkillUseTypes)ds->attack_skill);
	return;
}

void Client::Handle_OP_DelegateAbility(const EQApplicationPacket *app)
{

	if (app->size != sizeof(DelegateAbility_Struct))
	{
		LogFile->write(EQEMuLog::Debug, "Size mismatch in OP_DelegateAbility expected %i got %i",
			sizeof(DelegateAbility_Struct), app->size);

		DumpPacket(app);

		return;
	}

	DelegateAbility_Struct* das = (DelegateAbility_Struct*)app->pBuffer;

	Group *g = GetGroup();

	if (!g) return;

	switch (das->DelegateAbility)
	{
	case 0:
	{
		g->DelegateMainAssist(das->Name);
		break;
	}
	case 1:
	{
		g->DelegateMarkNPC(das->Name);
		break;
	}
	case 2:
	{
		g->DelegateMainTank(das->Name);
		break;
	}
	case 3:
	{
		g->DelegatePuller(das->Name);
		break;
	}
	default:
		break;
	}
}

void Client::Handle_OP_DeleteItem(const EQApplicationPacket *app)
{
	if (app->size != sizeof(DeleteItem_Struct)) {
		std::cout << "Wrong size on OP_DeleteItem. Got: " << app->size << ", Expected: " << sizeof(DeleteItem_Struct) << std::endl;
		return;
	}

	DeleteItem_Struct* alc = (DeleteItem_Struct*)app->pBuffer;
	const ItemInst *inst = GetInv().GetItem(alc->from_slot);
	if (inst && inst->GetItem()->ItemType == ItemTypeAlcohol) {
		entity_list.MessageClose_StringID(this, true, 50, 0, DRINKING_MESSAGE, GetName(), inst->GetItem()->Name);
		CheckIncreaseSkill(SkillAlcoholTolerance, nullptr, 25);

		int16 AlcoholTolerance = GetSkill(SkillAlcoholTolerance);
		int16 IntoxicationIncrease;

		if (GetClientVersion() < EQClientSoD)
			IntoxicationIncrease = (200 - AlcoholTolerance) * 30 / 200 + 10;
		else
			IntoxicationIncrease = (270 - AlcoholTolerance) * 0.111111108 + 10;

		if (IntoxicationIncrease < 0)
			IntoxicationIncrease = 1;

		m_pp.intoxication += IntoxicationIncrease;

		if (m_pp.intoxication > 200)
			m_pp.intoxication = 200;
	}
	DeleteItemInInventory(alc->from_slot, 1);

	return;
}

void Client::Handle_OP_DeleteSpawn(const EQApplicationPacket *app)
{
	// The client will send this with his id when he zones, maybe when he disconnects too?
	//eqs->RemoveData(); // Flushing the queue of packet data to allow for proper zoning

	//just make sure this gets out
	EQApplicationPacket *outapp = new EQApplicationPacket(OP_LogoutReply);
	FastQueuePacket(&outapp);

	outapp = new EQApplicationPacket(OP_DeleteSpawn, sizeof(EntityId_Struct));
	EntityId_Struct* eid = (EntityId_Struct*)outapp->pBuffer;
	eid->entity_id = GetID();

	entity_list.QueueClients(this, outapp, false);
	safe_delete(outapp);

	hate_list.RemoveEnt(this->CastToMob());

	Disconnect();
	return;
}

void Client::Handle_OP_DeleteSpell(const EQApplicationPacket *app)
{
	if (app->size != sizeof(DeleteSpell_Struct))
		return;

	EQApplicationPacket* outapp = app->Copy();
	DeleteSpell_Struct* dss = (DeleteSpell_Struct*)outapp->pBuffer;

	if (dss->spell_slot < 0 || dss->spell_slot > int(MAX_PP_SPELLBOOK))
		return;

	if (m_pp.spell_book[dss->spell_slot] != SPELLBOOK_UNKNOWN) {
		m_pp.spell_book[dss->spell_slot] = SPELLBOOK_UNKNOWN;
		dss->success = 1;
	}
	else
		dss->success = 0;

	FastQueuePacket(&outapp);
	return;
}

void Client::Handle_OP_DisarmTraps(const EQApplicationPacket *app)
{
	if (!HasSkill(SkillDisarmTraps))
		return;

	if (!p_timers.Expired(&database, pTimerDisarmTraps, false)) {
		Message(13, "Ability recovery time not yet met.");
		return;
	}
	int reuse = DisarmTrapsReuseTime;
	switch (GetAA(aaAdvTrapNegotiation)) {
	case 1:
		reuse -= 1;
		break;
	case 2:
		reuse -= 3;
		break;
	case 3:
		reuse -= 5;
		break;
	}
	p_timers.Start(pTimerDisarmTraps, reuse - 1);

	Trap* trap = entity_list.FindNearbyTrap(this, 60);
	if (trap && trap->detected)
	{
		int uskill = GetSkill(SkillDisarmTraps);
		if ((MakeRandomInt(0, 49) + uskill) >= (MakeRandomInt(0, 49) + trap->skill))
		{
			Message(MT_Skills, "You disarm a trap.");
			trap->disarmed = true;
			trap->chkarea_timer.Disable();
			trap->respawn_timer.Start((trap->respawn_time + MakeRandomInt(0, trap->respawn_var)) * 1000);
		}
		else
		{
			if (MakeRandomInt(0, 99) < 25){
				Message(MT_Skills, "You set off the trap while trying to disarm it!");
				trap->Trigger(this);
			}
			else{
				Message(MT_Skills, "You failed to disarm a trap.");
			}
		}
		CheckIncreaseSkill(SkillDisarmTraps, nullptr);
		return;
	}
	Message(MT_Skills, "You did not find any traps close enough to disarm.");
	return;
}

void Client::Handle_OP_DoGroupLeadershipAbility(const EQApplicationPacket *app)
{

	if (app->size != sizeof(DoGroupLeadershipAbility_Struct)) {

		LogFile->write(EQEMuLog::Debug, "Size mismatch in OP_DoGroupLeadershipAbility expected %i got %i",
			sizeof(DoGroupLeadershipAbility_Struct), app->size);

		DumpPacket(app);

		return;
	}

	DoGroupLeadershipAbility_Struct* dglas = (DoGroupLeadershipAbility_Struct*)app->pBuffer;

	switch (dglas->Ability)
	{
	case GroupLeadershipAbility_MarkNPC:
	{
		if (GetTarget())
		{
			Group* g = GetGroup();
			if (g)
				g->MarkNPC(GetTarget(), dglas->Parameter);
		}
		break;
	}

	case groupAAInspectBuffs:
	{
		Mob *Target = GetTarget();

		if (!Target || !Target->IsClient())
			return;

		if (IsRaidGrouped()) {
			Raid *raid = GetRaid();
			if (!raid)
				return;
			uint32 group_id = raid->GetGroup(this);
			if (group_id > 11 || raid->GroupCount(group_id) < 3)
				return;
			Target->CastToClient()->InspectBuffs(this, raid->GetLeadershipAA(groupAAInspectBuffs, group_id));
			return;
		}

		Group *g = GetGroup();

		if (!g || (g->GroupCount() < 3))
			return;

		Target->CastToClient()->InspectBuffs(this, g->GetLeadershipAA(groupAAInspectBuffs));

		break;
	}

	default:
		LogFile->write(EQEMuLog::Debug, "Got unhandled OP_DoGroupLeadershipAbility Ability: %d Parameter: %d",
				dglas->Ability, dglas->Parameter);
		break;
	}
}

void Client::Handle_OP_DuelResponse(const EQApplicationPacket *app)
{
	if (app->size != sizeof(DuelResponse_Struct))
		return;
	DuelResponse_Struct* ds = (DuelResponse_Struct*)app->pBuffer;
	Entity* entity = entity_list.GetID(ds->target_id);
	Entity* initiator = entity_list.GetID(ds->entity_id);
	if (!entity->IsClient() || !initiator->IsClient())
		return;

	entity->CastToClient()->SetDuelTarget(0);
	entity->CastToClient()->SetDueling(false);
	initiator->CastToClient()->SetDuelTarget(0);
	initiator->CastToClient()->SetDueling(false);
	if (GetID() == initiator->GetID())
		entity->CastToClient()->Message_StringID(10, DUEL_DECLINE, initiator->GetName());
	else
		initiator->CastToClient()->Message_StringID(10, DUEL_DECLINE, entity->GetName());
	return;
}

void Client::Handle_OP_DuelResponse2(const EQApplicationPacket *app)
{
	if (app->size != sizeof(Duel_Struct))
		return;

	Duel_Struct* ds = (Duel_Struct*)app->pBuffer;
	Entity* entity = entity_list.GetID(ds->duel_target);
	Entity* initiator = entity_list.GetID(ds->duel_initiator);

	if (entity && initiator && entity == this && initiator->IsClient()) {
		EQApplicationPacket* outapp = new EQApplicationPacket(OP_RequestDuel, sizeof(Duel_Struct));
		Duel_Struct* ds2 = (Duel_Struct*)outapp->pBuffer;

		ds2->duel_initiator = entity->GetID();
		ds2->duel_target = entity->GetID();
		initiator->CastToClient()->QueuePacket(outapp);

		outapp->SetOpcode(OP_DuelResponse2);
		ds2->duel_initiator = initiator->GetID();

		initiator->CastToClient()->QueuePacket(outapp);

		QueuePacket(outapp);
		SetDueling(true);
		initiator->CastToClient()->SetDueling(true);
		SetDuelTarget(ds->duel_initiator);
		safe_delete(outapp);

		if (IsCasting())
			InterruptSpell();
		if (initiator->CastToClient()->IsCasting())
			initiator->CastToClient()->InterruptSpell();
	}
	return;
}

void Client::Handle_OP_DumpName(const EQApplicationPacket *app)
{
	return;
}

void Client::Handle_OP_Dye(const EQApplicationPacket *app)
{
	if (app->size != sizeof(DyeStruct))
		printf("Wrong size of DyeStruct, Got: %i, Expected: %zu\n", app->size, sizeof(DyeStruct));
	else{
		DyeStruct* dye = (DyeStruct*)app->pBuffer;
		DyeArmor(dye);
	}
	return;
}

void Client::Handle_OP_Emote(const EQApplicationPacket *app)
{
	if (app->size != sizeof(Emote_Struct)) {
		LogFile->write(EQEMuLog::Error, "Received invalid sized "
			"OP_Emote: got %d, expected %d", app->size,
			sizeof(Emote_Struct));
		DumpPacket(app);
		return;
	}

	// Calculate new packet dimensions
	Emote_Struct* in = (Emote_Struct*)app->pBuffer;
	in->message[1023] = '\0';

	const char* name = GetName();
	uint32 len_name = strlen(name);
	uint32 len_msg = strlen(in->message);
	// crash protection -- cheater
	if (len_msg > 512) {
		in->message[512] = '\0';
		len_msg = 512;
	}
	uint32 len_packet = sizeof(in->unknown01) + len_name
		+ len_msg + 1;

	// Construct outgoing packet
	EQApplicationPacket* outapp = new EQApplicationPacket(OP_Emote, len_packet);
	Emote_Struct* out = (Emote_Struct*)outapp->pBuffer;
	out->unknown01 = in->unknown01;
	memcpy(out->message, name, len_name);
	memcpy(&out->message[len_name], in->message, len_msg);

	/*
	if (target && target->IsClient()) {
	entity_list.QueueCloseClients(this, outapp, false, 100, target);

	cptr = outapp->pBuffer + 2;

	// not sure if live does this or not. thought it was a nice feature, but would take a lot to
	// clean up grammatical and other errors. Maybe with a regex parser...
	replacestr((char *)cptr, target->GetName(), "you");
	replacestr((char *)cptr, " he", " you");
	replacestr((char *)cptr, " she", " you");
	replacestr((char *)cptr, " him", " you");
	replacestr((char *)cptr, " her", " you");
	target->CastToClient()->QueuePacket(outapp);

	}
	else
	*/
	entity_list.QueueCloseClients(this, outapp, true, 100, 0, true, FilterSocials);

	safe_delete(outapp);
	return;
}

void Client::Handle_OP_EndLootRequest(const EQApplicationPacket *app)
{
	if (app->size != sizeof(uint32)) {
		std::cout << "Wrong size: OP_EndLootRequest, size=" << app->size << ", expected " << sizeof(uint32) << std::endl;
		return;
	}

	SetLooting(0);

	Entity* entity = entity_list.GetID(*((uint16*)app->pBuffer));
	if (entity == 0) {
		Message(13, "Error: OP_EndLootRequest: Corpse not found (ent = 0)");
		if (GetClientVersion() >= EQClientSoD)
			Corpse::SendEndLootErrorPacket(this);
		else
			Corpse::SendLootReqErrorPacket(this);
		return;
	}
	else if (!entity->IsCorpse()) {
		Message(13, "Error: OP_EndLootRequest: Corpse not found (!entity->IsCorpse())");
		Corpse::SendLootReqErrorPacket(this);
		return;
	}
	else {
		entity->CastToCorpse()->EndLoot(this, app);
	}
	return;
}

void Client::Handle_OP_EnvDamage(const EQApplicationPacket *app)
{
	if (!ClientFinishedLoading())
	{
		SetHP(GetHP() - 1);
		return;
	}

	if (app->size != sizeof(EnvDamage2_Struct)) {
		LogFile->write(EQEMuLog::Error, "Received invalid sized OP_EnvDamage: got %d, expected %d", app->size,
			sizeof(EnvDamage2_Struct));
		DumpPacket(app);
		return;
	}
	EnvDamage2_Struct* ed = (EnvDamage2_Struct*)app->pBuffer;
	if (admin >= minStatusToAvoidFalling && GetGM()){
		Message(13, "Your GM status protects you from %i points of type %i environmental damage.", ed->damage, ed->dmgtype);
		SetHP(GetHP() - 1);//needed or else the client wont acknowledge
		return;
	}
	else if (GetInvul()) {
		Message(13, "Your invuln status protects you from %i points of type %i environmental damage.", ed->damage, ed->dmgtype);
		SetHP(GetHP() - 1);//needed or else the client wont acknowledge
		return;
	}

	int damage = ed->damage;

	if (ed->dmgtype == 252) {

		switch (GetAA(aaAcrobatics)) { //Don't know what acrobatics effect is yet but it should be done client side via aa effect.. till then
		case 1:
			damage = damage * 95 / 100;
			break;
		case 2:
			damage = damage * 90 / 100;
			break;
		case 3:
			damage = damage * 80 / 100;
			break;
		}
	}

	if (damage < 0)
		damage = 31337;

	else if (zone->GetZoneID() == 183 || zone->GetZoneID() == 184)
		return;
	else
		SetHP(GetHP() - damage);

	if (GetHP() <= 0)
	{
		mod_client_death_env();

		Death(0, 32000, SPELL_UNKNOWN, SkillHandtoHand);
	}
	SendHPUpdate();
	return;
}

void Client::Handle_OP_FaceChange(const EQApplicationPacket *app)
{
	if (app->size != sizeof(FaceChange_Struct)) {
		LogFile->write(EQEMuLog::Error, "Invalid size for OP_FaceChange: Expected: %i, Got: %i",
			sizeof(FaceChange_Struct), app->size);
		return;
	}

	// Notify other clients in zone
	entity_list.QueueClients(this, app, false);

	FaceChange_Struct* fc = (FaceChange_Struct*)app->pBuffer;
	m_pp.haircolor = fc->haircolor;
	m_pp.beardcolor = fc->beardcolor;
	m_pp.eyecolor1 = fc->eyecolor1;
	m_pp.eyecolor2 = fc->eyecolor2;
	m_pp.hairstyle = fc->hairstyle;
	m_pp.face = fc->face;
	m_pp.beard = fc->beard;
	m_pp.drakkin_heritage = fc->drakkin_heritage;
	m_pp.drakkin_tattoo = fc->drakkin_tattoo;
	m_pp.drakkin_details = fc->drakkin_details;
	Save();
	Message_StringID(13, FACE_ACCEPTED);
	//Message(13, "Facial features updated.");
	return;
}

void Client::Handle_OP_FeignDeath(const EQApplicationPacket *app)
{
	if (GetClass() != MONK)
		return;
	if (!p_timers.Expired(&database, pTimerFeignDeath, false)) {
		Message(13, "Ability recovery time not yet met.");
		return;
	}
	int reuse = FeignDeathReuseTime;
	switch (GetAA(aaRapidFeign))
	{
	case 1:
		reuse -= 1;
		break;
	case 2:
		reuse -= 2;
		break;
	case 3:
		reuse -= 5;
		break;
	}
	p_timers.Start(pTimerFeignDeath, reuse - 1);

	//BreakInvis();

	uint16 primfeign = GetSkill(SkillFeignDeath);
	uint16 secfeign = GetSkill(SkillFeignDeath);
	if (primfeign > 100) {
		primfeign = 100;
		secfeign = secfeign - 100;
		secfeign = secfeign / 2;
	}
	else
		secfeign = 0;

	uint16 totalfeign = primfeign + secfeign;
	if (MakeRandomFloat(0, 160) > totalfeign) {
		SetFeigned(false);
		entity_list.MessageClose_StringID(this, false, 200, 10, STRING_FEIGNFAILED, GetName());
	}
	else {
		SetFeigned(true);
	}

	CheckIncreaseSkill(SkillFeignDeath, nullptr, 5);
	return;
}

void Client::Handle_OP_FindPersonRequest(const EQApplicationPacket *app)
{
	if (app->size != sizeof(FindPersonRequest_Struct))
		printf("Error in FindPersonRequest_Struct. Expected size of: %zu, but got: %i\n", sizeof(FindPersonRequest_Struct), app->size);
	else {
		FindPersonRequest_Struct* t = (FindPersonRequest_Struct*)app->pBuffer;

		std::vector<FindPerson_Point> points;
		Mob* target = entity_list.GetMob(t->npc_id);

		if (target == nullptr) {
			//empty length packet == not found.
			EQApplicationPacket outapp(OP_FindPersonReply, 0);
			QueuePacket(&outapp);
			return;
		}

		if (!RuleB(Pathing, Find) && RuleB(Bazaar, EnableWarpToTrader) && target->IsClient() && (target->CastToClient()->Trader ||
			target->CastToClient()->Buyer)) {
			Message(15, "Moving you to Trader %s", target->GetName());
			MovePC(zone->GetZoneID(), zone->GetInstanceID(), target->GetX(), target->GetY(), target->GetZ(), 0.0f);
		}

		if (!RuleB(Pathing, Find) || !zone->pathing)
		{
			//fill in the path array...
			//
			points.resize(2);
			points[0].x = GetX();
			points[0].y = GetY();
			points[0].z = GetZ();
			points[1].x = target->GetX();
			points[1].y = target->GetY();
			points[1].z = target->GetZ();
		}
		else
		{
			Map::Vertex Start(GetX(), GetY(), GetZ() + (GetSize() < 6.0 ? 6 : GetSize()) * HEAD_POSITION);
			Map::Vertex End(target->GetX(), target->GetY(), target->GetZ() + (target->GetSize() < 6.0 ? 6 : target->GetSize()) * HEAD_POSITION);

			if (!zone->zonemap->LineIntersectsZone(Start, End, 1.0f, nullptr) && zone->pathing->NoHazards(Start, End))
			{
				points.resize(2);
				points[0].x = Start.x;
				points[0].y = Start.y;
				points[0].z = Start.z;

				points[1].x = End.x;
				points[1].y = End.y;
				points[1].z = End.z;

			}
			else
			{
				std::list<int> pathlist = zone->pathing->FindRoute(Start, End);

				if (pathlist.size() == 0)
				{
					EQApplicationPacket outapp(OP_FindPersonReply, 0);
					QueuePacket(&outapp);
					return;
				}

				//the client seems to have issues with packets larger than this
				if (pathlist.size() > 36)
				{
					EQApplicationPacket outapp(OP_FindPersonReply, 0);
					QueuePacket(&outapp);
					return;
				}

				// Live appears to send the points in this order:
				// Final destination.
				// Current Position.
				// rest of the points.
				FindPerson_Point p;

				int PointNumber = 0;

				bool LeadsToTeleporter = false;

				Map::Vertex v = zone->pathing->GetPathNodeCoordinates(pathlist.back());

				p.x = v.x;
				p.y = v.y;
				p.z = v.z;
				points.push_back(p);

				p.x = GetX();
				p.y = GetY();
				p.z = GetZ();
				points.push_back(p);

				for (std::list<int>::iterator Iterator = pathlist.begin(); Iterator != pathlist.end(); ++Iterator)
				{
					if ((*Iterator) == -1) // Teleporter
					{
						LeadsToTeleporter = true;
						break;
					}

					Map::Vertex v = zone->pathing->GetPathNodeCoordinates((*Iterator), false);
					p.x = v.x;
					p.y = v.y;
					p.z = v.z;
					points.push_back(p);
					++PointNumber;
				}

				if (!LeadsToTeleporter)
				{
					p.x = target->GetX();
					p.y = target->GetY();
					p.z = target->GetZ();

					points.push_back(p);
				}

			}
		}

		SendPathPacket(points);
	}
	return;
}

void Client::Handle_OP_Fishing(const EQApplicationPacket *app)
{
	if (!p_timers.Expired(&database, pTimerFishing, false)) {
		Message(13, "Ability recovery time not yet met.");
		return;
	}

	if (CanFish()) {
		parse->EventPlayer(EVENT_FISH_START, this, "", 0);

		//these will trigger GoFish() after a delay if we're able to actually fish, and if not, we won't stop the client from trying again immediately (although we may need to tell it to repop the button)
		p_timers.Start(pTimerFishing, FishingReuseTime - 1);
		fishing_timer.Start();
	}
	return;
	// Changes made based on Bobs work on foraging. Now can set items in the forage database table to
	// forage for.
}

void Client::Handle_OP_Forage(const EQApplicationPacket *app)
{

	if (!p_timers.Expired(&database, pTimerForaging, false)) {
		Message(13, "Ability recovery time not yet met.");
		return;
	}
	p_timers.Start(pTimerForaging, ForagingReuseTime - 1);

	ForageItem();

	return;
}

void Client::Handle_OP_FriendsWho(const EQApplicationPacket *app)
{
	char *FriendsString = (char*)app->pBuffer;
	FriendsWho(FriendsString);
	return;
}

void Client::Handle_OP_GetGuildMOTD(const EQApplicationPacket *app)
{
	mlog(GUILDS__IN_PACKETS, "Received OP_GetGuildMOTD");
	mpkt(GUILDS__IN_PACKET_TRACE, app);

	SendGuildMOTD(true);

	if (IsInAGuild())
	{
		SendGuildURL();
		SendGuildChannel();
	}
}

void Client::Handle_OP_GetGuildsList(const EQApplicationPacket *app)
{
	mlog(GUILDS__IN_PACKETS, "Received OP_GetGuildsList");
	mpkt(GUILDS__IN_PACKET_TRACE, app);

	SendGuildList();
}

void Client::Handle_OP_GMBecomeNPC(const EQApplicationPacket *app)
{
	if (this->Admin() < minStatusToUseGMCommands) {
		Message(13, "Your account has been reported for hacking.");
		database.SetHackerFlag(this->account_name, this->name, "/becomenpc");
		return;
	}
	if (app->size != sizeof(BecomeNPC_Struct)) {
		LogFile->write(EQEMuLog::Error, "Wrong size: OP_GMBecomeNPC, size=%i, expected %i", app->size, sizeof(BecomeNPC_Struct));
		return;
	}
	//entity_list.QueueClients(this, app, false);
	BecomeNPC_Struct* bnpc = (BecomeNPC_Struct*)app->pBuffer;

	Mob* cli = (Mob*)entity_list.GetMob(bnpc->id);
	if (cli == 0)
		return;

	if (cli->IsClient())
		cli->CastToClient()->QueuePacket(app);
	cli->SendAppearancePacket(AT_NPCName, 1, true);
	cli->CastToClient()->SetBecomeNPC(true);
	cli->CastToClient()->SetBecomeNPCLevel(bnpc->maxlevel);
	cli->Message_StringID(0, TOGGLE_OFF);
	cli->CastToClient()->tellsoff = true;
	//TODO: Make this toggle a BecomeNPC flag so that it gets updated when people zone in as well; Make combat work with this.
	return;
}

void Client::Handle_OP_GMDelCorpse(const EQApplicationPacket *app)
{
	if (app->size != sizeof(GMDelCorpse_Struct))
		return;
	if (this->Admin() < commandEditPlayerCorpses) {
		Message(13, "Your account has been reported for hacking.");
		database.SetHackerFlag(this->account_name, this->name, "/delcorpse");
		return;
	}
	GMDelCorpse_Struct* dc = (GMDelCorpse_Struct *)app->pBuffer;
	Mob* corpse = entity_list.GetMob(dc->corpsename);
	if (corpse == 0) {
		return;
	}
	if (corpse->IsCorpse() != true) {
		return;
	}
	corpse->CastToCorpse()->Delete();
	std::cout << name << " deleted corpse " << dc->corpsename << std::endl;
	Message(13, "Corpse %s deleted.", dc->corpsename);
	return;
}

void Client::Handle_OP_GMEmoteZone(const EQApplicationPacket *app)
{
	if (this->Admin() < minStatusToUseGMCommands) {
		Message(13, "Your account has been reported for hacking.");
		database.SetHackerFlag(this->account_name, this->name, "/emote");
		return;
	}
	if (app->size != sizeof(GMEmoteZone_Struct)) {
		LogFile->write(EQEMuLog::Error, "Wrong size: OP_GMEmoteZone, size=%i, expected %i", app->size, sizeof(GMEmoteZone_Struct));
		return;
	}
	GMEmoteZone_Struct* gmez = (GMEmoteZone_Struct*)app->pBuffer;
	char* newmessage = 0;
	if (strstr(gmez->text, "^") == 0)
		entity_list.Message(0, 15, gmez->text);
	else{
		for (newmessage = strtok((char*)gmez->text, "^"); newmessage != nullptr; newmessage = strtok(nullptr, "^"))
			entity_list.Message(0, 15, newmessage);
	}
	return;
}

void Client::Handle_OP_GMEndTraining(const EQApplicationPacket *app)
{
	if (app->size != sizeof(GMTrainEnd_Struct)) {
		LogFile->write(EQEMuLog::Debug, "Size mismatch in OP_GMEndTraining expected %i got %i", sizeof(GMTrainEnd_Struct), app->size);
		DumpPacket(app);
		return;
	}
	OPGMEndTraining(app);
	return;
}

void Client::Handle_OP_GMFind(const EQApplicationPacket *app)
{
	if (this->Admin() < minStatusToUseGMCommands) {
		Message(13, "Your account has been reported for hacking.");
		database.SetHackerFlag(this->account_name, this->name, "/find");
		return;
	}
	if (app->size != sizeof(GMSummon_Struct)) {
		LogFile->write(EQEMuLog::Error, "Wrong size: OP_GMFind, size=%i, expected %i", app->size, sizeof(GMSummon_Struct));
		return;
	}
	//Break down incoming
	GMSummon_Struct* request = (GMSummon_Struct*)app->pBuffer;
	//Create a new outgoing
	EQApplicationPacket *outapp = new EQApplicationPacket(OP_GMFind, sizeof(GMSummon_Struct));
	GMSummon_Struct* foundplayer = (GMSummon_Struct*)outapp->pBuffer;
	//Copy the constants
	strcpy(foundplayer->charname, request->charname);
	strcpy(foundplayer->gmname, request->gmname);
	//Check if the NPC exits intrazone...
	Mob* gt = entity_list.GetMob(request->charname);
	if (gt != 0) {
		foundplayer->success = 1;
		foundplayer->x = (int32)gt->GetX();
		foundplayer->y = (int32)gt->GetY();

		foundplayer->z = (int32)gt->GetZ();
		foundplayer->zoneID = zone->GetZoneID();
	}
	//Send the packet...
	FastQueuePacket(&outapp);
	return;
}

void Client::Handle_OP_GMGoto(const EQApplicationPacket *app)
{
	if (app->size != sizeof(GMSummon_Struct)) {
		std::cout << "Wrong size on OP_GMGoto. Got: " << app->size << ", Expected: " << sizeof(GMSummon_Struct) << std::endl;
		return;
	}
	if (this->Admin() < minStatusToUseGMCommands) {
		Message(13, "Your account has been reported for hacking.");
		database.SetHackerFlag(this->account_name, this->name, "/goto");
		return;
	}
	GMSummon_Struct* gmg = (GMSummon_Struct*)app->pBuffer;
	Mob* gt = entity_list.GetMob(gmg->charname);
	if (gt != nullptr) {
		this->MovePC(zone->GetZoneID(), zone->GetInstanceID(), gt->GetX(), gt->GetY(), gt->GetZ(), gt->GetHeading());
	}
	else if (!worldserver.Connected())
		Message(0, "Error: World server disconnected.");
	else {
		ServerPacket* pack = new ServerPacket(ServerOP_GMGoto, sizeof(ServerGMGoto_Struct));
		memset(pack->pBuffer, 0, pack->size);
		ServerGMGoto_Struct* wsgmg = (ServerGMGoto_Struct*)pack->pBuffer;
		strcpy(wsgmg->myname, this->GetName());
		strcpy(wsgmg->gotoname, gmg->charname);
		wsgmg->admin = admin;
		worldserver.SendPacket(pack);
		safe_delete(pack);
	}
	return;
}

void Client::Handle_OP_GMHideMe(const EQApplicationPacket *app)
{
	if (this->Admin() < minStatusToUseGMCommands) {
		Message(13, "Your account has been reported for hacking.");
		database.SetHackerFlag(this->account_name, this->name, "/hideme");
		return;
	}
	if (app->size != sizeof(SpawnAppearance_Struct)) {
		LogFile->write(EQEMuLog::Error, "Wrong size: OP_GMHideMe, size=%i, expected %i", app->size, sizeof(SpawnAppearance_Struct));
		return;
	}
	SpawnAppearance_Struct* sa = (SpawnAppearance_Struct*)app->pBuffer;
	Message(13, "#: %i, %i", sa->type, sa->parameter);
	SetHideMe(!sa->parameter);
	return;

}

void Client::Handle_OP_GMKick(const EQApplicationPacket *app)
{
	if (app->size != sizeof(GMKick_Struct))
		return;
	if (this->Admin() < minStatusToKick) {
		Message(13, "Your account has been reported for hacking.");
		database.SetHackerFlag(this->account_name, this->name, "/kick");
		return;
	}
	GMKick_Struct* gmk = (GMKick_Struct *)app->pBuffer;

	Client* client = entity_list.GetClientByName(gmk->name);
	if (client == 0) {
		if (!worldserver.Connected())
			Message(0, "Error: World server disconnected");
		else {
			ServerPacket* pack = new ServerPacket(ServerOP_KickPlayer, sizeof(ServerKickPlayer_Struct));
			ServerKickPlayer_Struct* skp = (ServerKickPlayer_Struct*)pack->pBuffer;
			strcpy(skp->adminname, gmk->gmname);
			strcpy(skp->name, gmk->name);
			skp->adminrank = this->Admin();
			worldserver.SendPacket(pack);
			safe_delete(pack);
		}
	}
	else {
		entity_list.QueueClients(this, app);
		//client->Kick();
	}
	return;
}

void Client::Handle_OP_GMKill(const EQApplicationPacket *app)
{
	if (this->Admin() < minStatusToUseGMCommands) {
		Message(13, "Your account has been reported for hacking.");
		database.SetHackerFlag(this->account_name, this->name, "/kill");
		return;
	}
	if (app->size != sizeof(GMKill_Struct)) {
		LogFile->write(EQEMuLog::Error, "Wrong size: OP_GMKill, size=%i, expected %i", app->size, sizeof(GMKill_Struct));
		return;
	}
	GMKill_Struct* gmk = (GMKill_Struct *)app->pBuffer;
	Mob* obj = entity_list.GetMob(gmk->name);
	Client* client = entity_list.GetClientByName(gmk->name);
	if (obj != 0) {
		if (client != 0) {
			entity_list.QueueClients(this, app);
		}
		else {
			obj->Kill();
		}
	}
	else {
		if (!worldserver.Connected())
			Message(0, "Error: World server disconnected");
		else {
			ServerPacket* pack = new ServerPacket(ServerOP_KillPlayer, sizeof(ServerKillPlayer_Struct));
			ServerKillPlayer_Struct* skp = (ServerKillPlayer_Struct*)pack->pBuffer;
			strcpy(skp->gmname, gmk->gmname);
			strcpy(skp->target, gmk->name);
			skp->admin = this->Admin();
			worldserver.SendPacket(pack);
			safe_delete(pack);
		}
	}
	return;
}

void Client::Handle_OP_GMLastName(const EQApplicationPacket *app)
{
	if (app->size != sizeof(GMLastName_Struct)) {
		std::cout << "Wrong size on OP_GMLastName. Got: " << app->size << ", Expected: " << sizeof(GMLastName_Struct) << std::endl;
		return;
	}
	GMLastName_Struct* gmln = (GMLastName_Struct*)app->pBuffer;
	if (strlen(gmln->lastname) >= 64) {
		Message(13, "/LastName: New last name too long. (max=63)");
	}
	else {
		Client* client = entity_list.GetClientByName(gmln->name);
		if (client == 0) {
			Message(13, "/LastName: %s not found", gmln->name);
		}
		else {
			if (this->Admin() < minStatusToUseGMCommands) {
				Message(13, "Your account has been reported for hacking.");
				database.SetHackerFlag(client->account_name, client->name, "/lastname");
				return;
			}
			else

				client->ChangeLastName(gmln->lastname);
		}
		gmln->unknown[0] = 1;
		gmln->unknown[1] = 1;
		gmln->unknown[2] = 1;
		gmln->unknown[3] = 1;
		entity_list.QueueClients(this, app, false);
	}
	return;
}

void Client::Handle_OP_GMNameChange(const EQApplicationPacket *app)
{
	if (app->size != sizeof(GMName_Struct)) {
		LogFile->write(EQEMuLog::Error, "Wrong size: OP_GMNameChange, size=%i, expected %i", app->size, sizeof(GMName_Struct));
		return;
	}
	const GMName_Struct* gmn = (const GMName_Struct *)app->pBuffer;
	if (this->Admin() < minStatusToUseGMCommands){
		Message(13, "Your account has been reported for hacking.");
		database.SetHackerFlag(this->account_name, this->name, "/name");
		return;
	}
	Client* client = entity_list.GetClientByName(gmn->oldname);
	LogFile->write(EQEMuLog::Status, "GM(%s) changeing players name. Old:%s New:%s", GetName(), gmn->oldname, gmn->newname);
	bool usedname = database.CheckUsedName((const char*)gmn->newname);
	if (client == 0) {
		Message(13, "%s not found for name change. Operation failed!", gmn->oldname);
		return;
	}
	if ((strlen(gmn->newname) > 63) || (strlen(gmn->newname) == 0)) {
		Message(13, "Invalid number of characters in new name (%s).", gmn->newname);
		return;
	}
	if (!usedname) {
		Message(13, "%s is already in use. Operation failed!", gmn->newname);
		return;

	}
	database.UpdateName(gmn->oldname, gmn->newname);
	strcpy(client->name, gmn->newname);
	client->Save();

	if (gmn->badname == 1) {
		database.AddToNameFilter(gmn->oldname);
	}
	EQApplicationPacket* outapp = app->Copy();
	GMName_Struct* gmn2 = (GMName_Struct*)outapp->pBuffer;
	gmn2->unknown[0] = 1;
	gmn2->unknown[1] = 1;
	gmn2->unknown[2] = 1;
	entity_list.QueueClients(this, outapp, false);
	safe_delete(outapp);
	UpdateWho();
	return;
}

void Client::Handle_OP_GMSearchCorpse(const EQApplicationPacket *app)
{
	// Could make this into a rule, although there is a hard limit since we are using a popup, of 4096 bytes that can
	// be displayed in the window, including all the HTML formatting tags.
	//
	const int maxResults = 10;

	if (app->size < sizeof(GMSearchCorpse_Struct))
	{
		LogFile->write(EQEMuLog::Debug, "OP_GMSearchCorpse size lower than expected: got %u expected at least %u",
			app->size, sizeof(GMSearchCorpse_Struct));
		DumpPacket(app);
		return;
	}

	GMSearchCorpse_Struct *gmscs = (GMSearchCorpse_Struct *)app->pBuffer;
	gmscs->Name[63] = '\0';

	char *escSearchString = new char[129];
	database.DoEscapeString(escSearchString, gmscs->Name, strlen(gmscs->Name));

	std::string query = StringFormat("SELECT charname, zoneid, x, y, z, time_of_death, rezzed, IsBurried "
		"FROM character_corpses WheRE charname LIKE '%%%s%%' ORDER BY charname LIMIT %i",
		escSearchString, maxResults);
	safe_delete_array(escSearchString);
	auto results = database.QueryDatabase(query);
	if (!results.Success()) {
		Message(0, "Query failed: %s.", results.ErrorMessage().c_str());
		return;
	}

	if (results.RowCount() == 0)
		return;

	if (results.RowCount() == maxResults)
		Message(clientMessageError, "Your search found too many results; some are not displayed.");
	else
		Message(clientMessageYellow, "There are %i corpse(s) that match the search string '%s'.", results.RowCount(), gmscs->Name);

	char charName[64], time_of_death[20];

	std::string popupText = "<table><tr><td>Name</td><td>Zone</td><td>X</td><td>Y</td><td>Z</td><td>Date</td><td>"
		"Rezzed</td><td>Buried</td></tr><tr><td>&nbsp</td><td></td><td></td><td></td><td></td><td>"
		"</td><td></td><td></td></tr>";

	for (auto row = results.begin(); row != results.end(); ++row) {

		strn0cpy(charName, row[0], sizeof(charName));

		uint32 ZoneID = atoi(row[1]);
		float CorpseX = atof(row[2]);
		float CorpseY = atof(row[3]);
		float CorpseZ = atof(row[4]);

		strn0cpy(time_of_death, row[5], sizeof(time_of_death));

		bool corpseRezzed = atoi(row[6]);
		bool corpseBuried = atoi(row[7]);

		popupText += StringFormat("<tr><td>%s</td><td>%s</td><td>%8.0f</td><td>%8.0f</td><td>%8.0f</td><td>%s</td><td>%s</td><td>%s</td></tr>",
			charName, StaticGetZoneName(ZoneID), CorpseX, CorpseY, CorpseZ, time_of_death,
			corpseRezzed ? "Yes" : "No", corpseBuried ? "Yes" : "No");

		if (popupText.size() > 4000) {
			Message(clientMessageError, "Unable to display all the results.");
			break;
		}

	}

	popupText += "</table>";

	SendPopupToClient("Corpses", popupText.c_str());

}

void Client::Handle_OP_GMServers(const EQApplicationPacket *app)
{
	if (!worldserver.Connected())
		Message(0, "Error: World server disconnected");
	else {
		ServerPacket* pack = new ServerPacket(ServerOP_ZoneStatus, strlen(this->GetName()) + 2);
		memset(pack->pBuffer, (uint8)admin, 1);
		strcpy((char *)&pack->pBuffer[1], this->GetName());
		worldserver.SendPacket(pack);
		safe_delete(pack);
	}
	return;
}

void Client::Handle_OP_GMSummon(const EQApplicationPacket *app)
{
	if (app->size != sizeof(GMSummon_Struct)) {
		std::cout << "Wrong size on OP_GMSummon. Got: " << app->size << ", Expected: " << sizeof(GMSummon_Struct) << std::endl;
		return;
	}
	OPGMSummon(app);
	return;
}

void Client::Handle_OP_GMToggle(const EQApplicationPacket *app)
{
	if (app->size != sizeof(GMToggle_Struct)) {
		std::cout << "Wrong size on OP_GMToggle. Got: " << app->size << ", Expected: " << sizeof(GMToggle_Struct) << std::endl;
		return;
	}
	if (this->Admin() < minStatusToUseGMCommands) {
		Message(13, "Your account has been reported for hacking.");
		database.SetHackerFlag(this->account_name, this->name, "/toggle");
		return;
	}
	GMToggle_Struct *ts = (GMToggle_Struct *)app->pBuffer;
	if (ts->toggle == 0) {
		this->Message_StringID(0, TOGGLE_OFF);
		//Message(0, "Turning tells OFF");
		tellsoff = true;
	}
	else if (ts->toggle == 1) {
		//Message(0, "Turning tells ON");
		this->Message_StringID(0, TOGGLE_ON);
		tellsoff = false;
	}
	else {
		Message(0, "Unkown value in /toggle packet");
	}
	UpdateWho();
	return;
}

void Client::Handle_OP_GMTraining(const EQApplicationPacket *app)
{
	if (app->size != sizeof(GMTrainee_Struct)) {
		LogFile->write(EQEMuLog::Debug, "Size mismatch in OP_GMTraining expected %i got %i", sizeof(GMTrainee_Struct), app->size);
		DumpPacket(app);
		return;
	}
	OPGMTraining(app);
	return;
}

void Client::Handle_OP_GMTrainSkill(const EQApplicationPacket *app)
{
	if (app->size != sizeof(GMSkillChange_Struct)) {
		LogFile->write(EQEMuLog::Debug, "Size mismatch in OP_GMTrainSkill expected %i got %i", sizeof(GMSkillChange_Struct), app->size);
		DumpPacket(app);
		return;
	}
	OPGMTrainSkill(app);
	return;
}

void Client::Handle_OP_GMZoneRequest(const EQApplicationPacket *app)
{
	if (app->size != sizeof(GMZoneRequest_Struct)) {
		std::cout << "Wrong size on OP_GMZoneRequest. Got: " << app->size << ", Expected: " << sizeof(GMZoneRequest_Struct) << std::endl;
		return;
	}
	if (this->Admin() < minStatusToBeGM) {
		Message(13, "Your account has been reported for hacking.");
		database.SetHackerFlag(this->account_name, this->name, "/zone");
		return;
	}

	GMZoneRequest_Struct* gmzr = (GMZoneRequest_Struct*)app->pBuffer;
	float tarx = -1, tary = -1, tarz = -1;

	int16 minstatus = 0;
	uint8 minlevel = 0;
	char tarzone[32];
	uint16 zid = gmzr->zone_id;
	if (gmzr->zone_id == 0)
		zid = zonesummon_id;
	const char * zname = database.GetZoneName(zid);
	if (zname == nullptr)
		tarzone[0] = 0;
	else
		strcpy(tarzone, zname);

	// this both loads the safe points and does a sanity check on zone name
	if (!database.GetSafePoints(tarzone, 0, &tarx, &tary, &tarz, &minstatus, &minlevel)) {
		tarzone[0] = 0;
	}

	EQApplicationPacket* outapp = new EQApplicationPacket(OP_GMZoneRequest, sizeof(GMZoneRequest_Struct));
	GMZoneRequest_Struct* gmzr2 = (GMZoneRequest_Struct*)outapp->pBuffer;
	strcpy(gmzr2->charname, this->GetName());
	gmzr2->zone_id = gmzr->zone_id;
	gmzr2->x = tarx;
	gmzr2->y = tary;
	gmzr2->z = tarz;
	// Next line stolen from ZoneChange as well... - This gives us a nicer message than the normal "zone is down" message...
	if (tarzone[0] != 0 && admin >= minstatus && GetLevel() >= minlevel)
		gmzr2->success = 1;
	else {
		std::cout << "GetZoneSafeCoords failed. zoneid = " << gmzr->zone_id << "; czone = " << zone->GetZoneID() << std::endl;
		gmzr2->success = 0;
	}

	QueuePacket(outapp);
	safe_delete(outapp);
	return;
}

void Client::Handle_OP_GMZoneRequest2(const EQApplicationPacket *app)
{
	if (this->Admin() < minStatusToBeGM) {
		Message(13, "Your account has been reported for hacking.");
		database.SetHackerFlag(this->account_name, this->name, "/zone");
		return;
	}
	if (app->size < sizeof(uint32)) {
		LogFile->write(EQEMuLog::Error, "OP size error: OP_GMZoneRequest2 expected:%i got:%i", sizeof(uint32), app->size);
		return;
	}

	uint32 zonereq = *((uint32 *)app->pBuffer);
	GoToSafeCoords(zonereq, 0);
	return;
}

void Client::Handle_OP_GroupAcknowledge(const EQApplicationPacket *app)
{
	return;
}

void Client::Handle_OP_GroupCancelInvite(const EQApplicationPacket *app)
{
	if (app->size != sizeof(GroupCancel_Struct)) {
		LogFile->write(EQEMuLog::Error, "Invalid size for OP_GroupCancelInvite: Expected: %i, Got: %i",
			sizeof(GroupCancel_Struct), app->size);
		return;
	}

	GroupCancel_Struct* gf = (GroupCancel_Struct*)app->pBuffer;
	Mob* inviter = entity_list.GetClientByName(gf->name1);

	if (inviter != nullptr)
	{
		if (inviter->IsClient())
			inviter->CastToClient()->QueuePacket(app);
	}
	else
	{
		ServerPacket* pack = new ServerPacket(ServerOP_GroupCancelInvite, sizeof(GroupCancel_Struct));
		memcpy(pack->pBuffer, gf, sizeof(GroupCancel_Struct));
		worldserver.SendPacket(pack);
		safe_delete(pack);
	}

	if (!GetMerc())
	{
		database.SetGroupID(GetName(), 0, CharacterID(), false);
	}
	return;
}

void Client::Handle_OP_GroupDelete(const EQApplicationPacket *app)
{
	//should check for leader, only they should be able to do this..
	Group* group = GetGroup();
	if (group)
		group->DisbandGroup();

	if (LFP)
		UpdateLFP();

	return;
}

void Client::Handle_OP_GroupDisband(const EQApplicationPacket *app)
{
	if (app->size != sizeof(GroupGeneric_Struct)) {
		LogFile->write(EQEMuLog::Error, "Invalid size for GroupGeneric_Struct: Expected: %i, Got: %i",
			sizeof(GroupGeneric_Struct), app->size);
		return;
	}

	LogFile->write(EQEMuLog::Debug, "Member Disband Request from %s\n", GetName());

	GroupGeneric_Struct* gd = (GroupGeneric_Struct*)app->pBuffer;

	Raid *raid = entity_list.GetRaidByClient(this);
	if (raid)
	{
		Mob* memberToDisband = nullptr;

		if (!raid->IsGroupLeader(GetName()))
			memberToDisband = this;
		else
			memberToDisband = GetTarget();

		if (!memberToDisband)
			memberToDisband = entity_list.GetMob(gd->name2);

		if (!memberToDisband)
			memberToDisband = this;

		if (!memberToDisband->IsClient())
			return;

		//we have a raid.. see if we're in a raid group
		uint32 grp = raid->GetGroup(memberToDisband->GetName());
		bool wasGrpLdr = raid->members[raid->GetPlayerIndex(memberToDisband->GetName())].IsGroupLeader;
		if (grp < 12){
			if (wasGrpLdr){
				raid->SetGroupLeader(memberToDisband->GetName(), false);
				for (int x = 0; x < MAX_RAID_MEMBERS; x++)
				{
					if (raid->members[x].GroupNumber == grp)
					{
						if (strlen(raid->members[x].membername) > 0 && strcmp(raid->members[x].membername, memberToDisband->GetName()) != 0)
						{
							raid->SetGroupLeader(raid->members[x].membername);
							break;
						}
					}
				}
			}
			raid->MoveMember(memberToDisband->GetName(), 0xFFFFFFFF);
			raid->GroupUpdate(grp); //break
			//raid->SendRaidGroupRemove(memberToDisband->GetName(), grp);
			//raid->SendGroupUpdate(memberToDisband->CastToClient());
			raid->SendGroupDisband(memberToDisband->CastToClient());
		}
		//we're done
		return;
	}

	Group* group = GetGroup();

	if (!group)
		return;

#ifdef BOTS
	// this block is necessary to allow more control over controlling how bots are zoned or camped.
	if (Bot::GroupHasBot(group)) {
		if (group->IsLeader(this)) {
			if ((GetTarget() == 0 || GetTarget() == this) || (group->GroupCount() < 3)) {
				Bot::ProcessBotGroupDisband(this, std::string());
			}
			else {
				Mob* tempMember = entity_list.GetMob(gd->name2);
				if (tempMember) {
					if (tempMember->IsBot())
						Bot::ProcessBotGroupDisband(this, std::string(tempMember->GetCleanName()));
				}
			}
		}
	}
#endif
	if (group->GroupCount() < 3)
	{
		group->DisbandGroup();
		if (GetMerc())
			GetMerc()->Suspend();
	}
	else if (group->IsLeader(this) && GetTarget() == nullptr)
	{
		if (group->GroupCount() > 2 && GetMerc() && !GetMerc()->IsSuspended())
		{
			group->DisbandGroup();
			GetMerc()->MercJoinClientGroup();
		}
		else
		{
			group->DisbandGroup();
			if (GetMerc())
				GetMerc()->Suspend();
		}
	}
	else if (group->IsLeader(this) && GetTarget() == this)
	{
		LeaveGroup();
		if (GetMerc() && !GetMerc()->IsSuspended())
		{
			GetMerc()->MercJoinClientGroup();
		}
	}
	else
	{
		Mob* memberToDisband = nullptr;
		memberToDisband = GetTarget();

		if (!memberToDisband)
			memberToDisband = entity_list.GetMob(gd->name2);

		if (memberToDisband)
		{
			if (group->IsLeader(this))
			{
				// the group leader can kick other members out of the group...
				if (memberToDisband->IsClient())
				{
					group->DelMember(memberToDisband, false);
					Client* memberClient = memberToDisband->CastToClient();
					Merc* memberMerc = memberToDisband->CastToClient()->GetMerc();
					if (memberClient && memberMerc)
					{
						memberMerc->MercJoinClientGroup();
					}
				}
				else if (memberToDisband->IsMerc())
				{
					memberToDisband->CastToMerc()->Suspend();
				}
			}
			else
			{
				// ...but other members can only remove themselves
				group->DelMember(this, false);

				if (GetMerc() && !GetMerc()->IsSuspended())
				{
					GetMerc()->MercJoinClientGroup();
				}
			}
		}
		else
		{
			LogFile->write(EQEMuLog::Error, "Failed to remove player from group. Unable to find player named %s in player group", gd->name2);
		}
	}
	if (LFP)
	{
		// If we are looking for players, update to show we are on our own now.
		UpdateLFP();
	}

	return;
}

void Client::Handle_OP_GroupFollow(const EQApplicationPacket *app)
{
	Handle_OP_GroupFollow2(app);
}

void Client::Handle_OP_GroupFollow2(const EQApplicationPacket *app)
{
	if (app->size != sizeof(GroupGeneric_Struct)) {
		LogFile->write(EQEMuLog::Error, "Invalid size for OP_GroupFollow: Expected: %i, Got: %i",
			sizeof(GroupGeneric_Struct), app->size);
		return;
	}

	if (LFP) {
		// If we were looking for players to start our own group, but we accept an invitation to another
		// group, turn LFP off.
		database.SetLFP(CharacterID(), false);
		worldserver.StopLFP(CharacterID());
	}

	GroupGeneric_Struct* gf = (GroupGeneric_Struct*)app->pBuffer;
	Mob* inviter = entity_list.GetClientByName(gf->name1);
	
	// Inviter and Invitee are in the same zone
	if (inviter != nullptr && inviter->IsClient())
	{
		if (GroupFollow(inviter->CastToClient()))
		{
			strn0cpy(gf->name1, inviter->GetName(), sizeof(gf->name1));
			strn0cpy(gf->name2, GetName(), sizeof(gf->name2));
			inviter->CastToClient()->QueuePacket(app);//notify inviter the client accepted
		}
	}
	else if (inviter == nullptr)
	{
		// Inviter is in another zone - Remove merc from group now if any
		LeaveGroup();
		
		ServerPacket* pack = new ServerPacket(ServerOP_GroupFollow, sizeof(ServerGroupFollow_Struct));
		ServerGroupFollow_Struct *sgfs = (ServerGroupFollow_Struct *)pack->pBuffer;
		sgfs->CharacterID = CharacterID();
		strn0cpy(sgfs->gf.name1, gf->name1, sizeof(sgfs->gf.name1));
		strn0cpy(sgfs->gf.name2, gf->name2, sizeof(sgfs->gf.name2));
		worldserver.SendPacket(pack);
		safe_delete(pack);
	}
}

void Client::Handle_OP_GroupInvite(const EQApplicationPacket *app)
{
	//this seems to be the initial invite to form a group
	Handle_OP_GroupInvite2(app);
}

void Client::Handle_OP_GroupInvite2(const EQApplicationPacket *app)
{
	if (app->size != sizeof(GroupInvite_Struct)) {
		LogFile->write(EQEMuLog::Error, "Invalid size for OP_GroupInvite: Expected: %i, Got: %i",
			sizeof(GroupInvite_Struct), app->size);
		return;
	}

	GroupInvite_Struct* gis = (GroupInvite_Struct*)app->pBuffer;

	Mob *Invitee = entity_list.GetMob(gis->invitee_name);

	if (Invitee == this)
	{
		Message_StringID(clientMessageWhite, GROUP_INVITEE_SELF);
		return;
	}

	if (Invitee)
	{
		if (Invitee->IsClient())
		{
			if(Invitee->CastToClient()->MercOnlyOrNoGroup() && !Invitee->IsRaidGrouped())
			{
				if (app->GetOpcode() == OP_GroupInvite2)
				{
					//Make a new packet using all the same information but make sure it's a fixed GroupInvite opcode so we
					//Don't have to deal with GroupFollow2 crap.
					EQApplicationPacket* outapp = new EQApplicationPacket(OP_GroupInvite, sizeof(GroupInvite_Struct));
					memcpy(outapp->pBuffer, app->pBuffer, outapp->size);
					Invitee->CastToClient()->QueuePacket(outapp);
					safe_delete(outapp);
					return;
				}
				else
				{
					//The correct opcode, no reason to bother wasting time reconstructing the packet
					Invitee->CastToClient()->QueuePacket(app);
				}
			}
		}
#ifdef BOTS
		else if (Invitee->IsBot()) {
			Bot::ProcessBotGroupInvite(this, std::string(Invitee->GetName()));
		}
#endif
	}
	else
	{
		ServerPacket* pack = new ServerPacket(ServerOP_GroupInvite, sizeof(GroupInvite_Struct));
		memcpy(pack->pBuffer, gis, sizeof(GroupInvite_Struct));
		worldserver.SendPacket(pack);
		safe_delete(pack);
	}
	return;
}

void Client::Handle_OP_GroupMakeLeader(const EQApplicationPacket *app)
{
	VERIFY_PACKET_LENGTH(OP_GroupMakeLeader, app, GroupMakeLeader_Struct);

	GroupMakeLeader_Struct *gmls = (GroupMakeLeader_Struct *)app->pBuffer;

	Mob* NewLeader = entity_list.GetClientByName(gmls->NewLeader);

	Group* g = GetGroup();

	if (NewLeader && g)
	{
		if (g->IsLeader(this))
			g->ChangeLeader(NewLeader);
		else {
			LogFile->write(EQEMuLog::Debug, "Group /makeleader request originated from non-leader member: %s", GetName());
			DumpPacket(app);
		}
	}
}

void Client::Handle_OP_GroupMentor(const EQApplicationPacket *app)
{
	if (app->size != sizeof(GroupMentor_Struct)) {
		LogFile->write(EQEMuLog::Error, "Wrong size: OP_GroupMentor, size=%i, expected %i", app->size, sizeof(GroupMentor_Struct));
		DumpPacket(app);
		return;
	}
	GroupMentor_Struct *gms = (GroupMentor_Struct *)app->pBuffer;
	gms->name[63] = '\0';

	if (IsRaidGrouped()) {
		Raid *raid = GetRaid();
		if (!raid)
			return;
		uint32 group_id = raid->GetGroup(this);
		if (group_id > 11)
			return;
		if (strlen(gms->name))
			raid->SetGroupMentor(group_id, gms->percent, gms->name);
		else
			raid->ClearGroupMentor(group_id);
		return;
	}

	Group *group = GetGroup();
	if (!group)
		return;

	if (strlen(gms->name))
		group->SetGroupMentor(gms->percent, gms->name);
	else
		group->ClearGroupMentor();

	return;
}

void Client::Handle_OP_GroupRoles(const EQApplicationPacket *app)
{
	if (app->size != sizeof(GroupRole_Struct)) {
		LogFile->write(EQEMuLog::Error, "Wrong size: OP_GroupRoles, size=%i, expected %i", app->size, sizeof(GroupRole_Struct));
		DumpPacket(app);
		return;
	}
	GroupRole_Struct *grs = (GroupRole_Struct*)app->pBuffer;

	Group *g = GetGroup();

	if (!g)
		return;

	switch (grs->RoleNumber)
	{
	case 1: //Main Tank
	{
		if (grs->Toggle)
			g->DelegateMainTank(grs->Name1, grs->Toggle);
		else
			g->UnDelegateMainTank(grs->Name1, grs->Toggle);
		break;
	}
	case 2: //Main Assist
	{
		if (grs->Toggle)
			g->DelegateMainAssist(grs->Name1, grs->Toggle);
		else
			g->UnDelegateMainAssist(grs->Name1, grs->Toggle);
		break;
	}
	case 3: //Puller
	{
		if (grs->Toggle)
			g->DelegatePuller(grs->Name1, grs->Toggle);
		else
			g->UnDelegatePuller(grs->Name1, grs->Toggle);
		break;
	}
	default:
		break;
	}
}

void Client::Handle_OP_GroupUpdate(const EQApplicationPacket *app)
{
	if (app->size != sizeof(GroupUpdate_Struct))
	{
		LogFile->write(EQEMuLog::Debug, "Size mismatch on OP_GroupUpdate: got %u expected %u",
			app->size, sizeof(GroupUpdate_Struct));
		DumpPacket(app);
		return;
	}

	GroupUpdate_Struct* gu = (GroupUpdate_Struct*)app->pBuffer;

	switch (gu->action) {
	case groupActMakeLeader:
	{
		Mob* newleader = entity_list.GetClientByName(gu->membername[0]);
		Group* group = this->GetGroup();

		if (newleader && group) {
			// the client only sends this if it's the group leader, but check anyway
			if (group->IsLeader(this))
				group->ChangeLeader(newleader);
			else {
				LogFile->write(EQEMuLog::Debug, "Group /makeleader request originated from non-leader member: %s", GetName());
				DumpPacket(app);
			}
		}
		break;
	}

	default:
	{
		LogFile->write(EQEMuLog::Debug, "Received unhandled OP_GroupUpdate requesting action %u", gu->action);
		DumpPacket(app);
		return;
	}
	}
}

void Client::Handle_OP_GuildBank(const EQApplicationPacket *app)
{
	if (!GuildBanks)
		return;

	if ((int)zone->GetZoneID() != RuleI(World, GuildBankZoneID))
	{
		Message(13, "The Guild Bank is not available in this zone.");

		return;
	}

	if (app->size < sizeof(uint32)) {
		LogFile->write(EQEMuLog::Error, "Wrong size: OP_GuildBank, size=%i, expected %i", app->size, sizeof(uint32));
		DumpPacket(app);
		return;
	}

	char *Buffer = (char *)app->pBuffer;

	uint32 Action = VARSTRUCT_DECODE_TYPE(uint32, Buffer);

	if (!IsInAGuild())
	{
		Message(13, "You must be in a Guild to use the Guild Bank.");

		if (Action == GuildBankDeposit)
			GuildBankDepositAck(true);
		else
			GuildBankAck();

		return;
	}

	if (!IsGuildBanker())
	{
		if ((Action != GuildBankDeposit) && (Action != GuildBankViewItem) && (Action != GuildBankWithdraw))
		{
			_log(GUILDS__BANK_ERROR, "Suspected hacking attempt on guild bank from %s", GetName());

			GuildBankAck();

			return;
		}
	}

	switch (Action)
	{
	case GuildBankPromote:
	{
		if (GuildBanks->IsAreaFull(GuildID(), GuildBankMainArea))
		{
			Message_StringID(13, GUILD_BANK_FULL);

			GuildBankDepositAck(true);

			return;
		}

		GuildBankPromote_Struct *gbps = (GuildBankPromote_Struct*)app->pBuffer;

		int Slot = GuildBanks->Promote(GuildID(), gbps->Slot);

		if (Slot >= 0)
		{
			ItemInst* inst = GuildBanks->GetItem(GuildID(), GuildBankMainArea, Slot, 1);

			if (inst)
			{
				Message_StringID(clientMessageWhite, GUILD_BANK_TRANSFERRED, inst->GetItem()->Name);
				safe_delete(inst);
			}
		}
		else
			Message(13, "Unexpected error while moving item into Guild Bank.");

		GuildBankAck();

		break;
	}

	case GuildBankViewItem:
	{
		GuildBankViewItem_Struct *gbvis = (GuildBankViewItem_Struct*)app->pBuffer;

		ItemInst* inst = GuildBanks->GetItem(GuildID(), gbvis->Area, gbvis->SlotID, 1);

		if (!inst)
			break;

		SendItemPacket(0, inst, ItemPacketViewLink);

		safe_delete(inst);

		break;
	}

	case GuildBankDeposit:	// Deposit Item
	{
		if (GuildBanks->IsAreaFull(GuildID(), GuildBankDepositArea))
		{
			Message_StringID(13, GUILD_BANK_FULL);

			GuildBankDepositAck(true);

			return;
		}

		ItemInst *CursorItemInst = GetInv().GetItem(MainCursor);

		bool Allowed = true;

		if (!CursorItemInst)
		{
			Message(13, "No Item on the cursor.");

			GuildBankDepositAck(true);

			return;
		}

		const Item_Struct* CursorItem = CursorItemInst->GetItem();

		if (!CursorItem->NoDrop || CursorItemInst->IsInstNoDrop())
		{
			Message_StringID(13, GUILD_BANK_CANNOT_DEPOSIT);

			Allowed = false;
		}
		else if (CursorItemInst->IsNoneEmptyContainer())
		{
			Message_StringID(13, GUILD_BANK_CANNOT_DEPOSIT);

			Allowed = false;
		}
		else if (CursorItemInst->IsAugmented())
		{
			Message_StringID(13, GUILD_BANK_CANNOT_DEPOSIT);

			Allowed = false;
		}
		else if (CursorItem->NoRent == 0)
		{
			Message_StringID(13, GUILD_BANK_CANNOT_DEPOSIT);

			Allowed = false;
		}
		else if (CursorItem->LoreFlag && GuildBanks->HasItem(GuildID(), CursorItem->ID))
		{
			Message_StringID(13, GUILD_BANK_CANNOT_DEPOSIT);

			Allowed = false;
		}

		if (!Allowed)
		{
			GuildBankDepositAck(true);

			return;
		}

		if (GuildBanks->AddItem(GuildID(), GuildBankDepositArea, CursorItem->ID, CursorItemInst->GetCharges(), GetName(), GuildBankBankerOnly, ""))
		{
			GuildBankDepositAck(false);

			DeleteItemInInventory(MainCursor, 0, false);
		}

		break;
	}

	case GuildBankPermissions:
	{
		GuildBankPermissions_Struct *gbps = (GuildBankPermissions_Struct*)app->pBuffer;

		if (gbps->Permissions == 1)
			GuildBanks->SetPermissions(GuildID(), gbps->SlotID, gbps->Permissions, gbps->MemberName);
		else
			GuildBanks->SetPermissions(GuildID(), gbps->SlotID, gbps->Permissions, "");

		GuildBankAck();
		break;
	}

	case GuildBankWithdraw:
	{
		if (GetInv()[MainCursor])
		{
			Message_StringID(13, GUILD_BANK_EMPTY_HANDS);

			GuildBankAck();

			break;
		}

		GuildBankWithdrawItem_Struct *gbwis = (GuildBankWithdrawItem_Struct*)app->pBuffer;

		ItemInst* inst = GuildBanks->GetItem(GuildID(), gbwis->Area, gbwis->SlotID, gbwis->Quantity);

		if (!inst)
		{
			GuildBankAck();

			break;
		}

		if (!IsGuildBanker() && !GuildBanks->AllowedToWithdraw(GuildID(), gbwis->Area, gbwis->SlotID, GetName()))
		{
			_log(GUILDS__BANK_ERROR, "Suspected attempted hack on the guild bank from %s", GetName());

			GuildBankAck();

			safe_delete(inst);

			break;
		}

		if (CheckLoreConflict(inst->GetItem()))
		{
			Message_StringID(13, DUP_LORE);

			GuildBankAck();

			safe_delete(inst);

			break;
		}

		if (gbwis->Quantity > 0)
		{
			PushItemOnCursor(*inst);

			SendItemPacket(MainCursor, inst, ItemPacketSummonItem);

			GuildBanks->DeleteItem(GuildID(), gbwis->Area, gbwis->SlotID, gbwis->Quantity);
		}
		else
		{
			Message(0, "Unable to withdraw 0 quantity of %s", inst->GetItem()->Name);
		}

		safe_delete(inst);

		GuildBankAck();

		break;
	}

	case GuildBankSplitStacks:
	{
		if (GuildBanks->IsAreaFull(GuildID(), GuildBankMainArea))
			Message_StringID(13, GUILD_BANK_FULL);
		else
		{
			GuildBankWithdrawItem_Struct *gbwis = (GuildBankWithdrawItem_Struct*)app->pBuffer;

			GuildBanks->SplitStack(GuildID(), gbwis->SlotID, gbwis->Quantity);
		}

		GuildBankAck();

		break;
	}

	case GuildBankMergeStacks:
	{
		GuildBankWithdrawItem_Struct *gbwis = (GuildBankWithdrawItem_Struct*)app->pBuffer;

		GuildBanks->MergeStacks(GuildID(), gbwis->SlotID);

		GuildBankAck();

		break;
	}

	default:
	{
		Message(13, "Unexpected GuildBank action.");

		_log(GUILDS__BANK_ERROR, "Received unexpected guild bank action code %i from %s", Action, GetName());
	}
	}
}

void Client::Handle_OP_GuildCreate(const EQApplicationPacket *app)
{
	if (IsInAGuild())
	{
		Message(clientMessageError, "You are already in a guild!");
		return;
	}

	if (!RuleB(Guild, PlayerCreationAllowed))
	{
		Message(clientMessageError, "This feature is disabled on this server. Contact a GM or post on your server message boards to create a guild.");
		return;
	}

	if ((Admin() < RuleI(Guild, PlayerCreationRequiredStatus)) ||
		(GetLevel() < RuleI(Guild, PlayerCreationRequiredLevel)) ||
		(database.GetTotalTimeEntitledOnAccount(AccountID()) < (unsigned int)RuleI(Guild, PlayerCreationRequiredTime)))
	{
		Message(clientMessageError, "Your status, level or time playing on this account are insufficient to use this feature.");
		return;
	}

	// The Underfoot client Guild Creation window will only allow a guild name of <= around 30 characters, but the packet is 64 bytes. Sanity check the
	// name anway.
	//

	char *GuildName = (char *)app->pBuffer;
#ifdef DARWIN
#if __DARWIN_C_LEVEL < 200809L
	if (strlen(GuildName) > 60)
#else
	if (strnlen(GuildName, 64) > 60)
#endif // __DARWIN_C_LEVEL
#else
	if (strnlen(GuildName, 64) > 60)
#endif // DARWIN
	{
		Message(clientMessageError, "Guild name too long.");
		return;
	}

	for (unsigned int i = 0; i < strlen(GuildName); ++i)
	{
		if (!isalpha(GuildName[i]) && (GuildName[i] != ' '))
		{
			Message(clientMessageError, "Invalid character in Guild name.");
			return;
		}
	}

	int32 GuildCount = guild_mgr.DoesAccountContainAGuildLeader(AccountID());

	if (GuildCount >= RuleI(Guild, PlayerCreationLimit))
	{
		Message(clientMessageError, "You cannot create this guild because this account may only be leader of %i guilds.", RuleI(Guild, PlayerCreationLimit));
		return;
	}

	if (guild_mgr.GetGuildIDByName(GuildName) != GUILD_NONE)
	{
		Message_StringID(clientMessageError, GUILD_NAME_IN_USE);
		return;
	}

	uint32 NewGuildID = guild_mgr.CreateGuild(GuildName, CharacterID());

	_log(GUILDS__ACTIONS, "%s: Creating guild %s with leader %d via UF+ GUI. It was given id %lu.", GetName(),
		GuildName, CharacterID(), (unsigned long)NewGuildID);

	if (NewGuildID == GUILD_NONE)
		Message(clientMessageError, "Guild creation failed.");
	else
	{
		if (!guild_mgr.SetGuild(CharacterID(), NewGuildID, GUILD_LEADER))
			Message(clientMessageError, "Unable to set guild leader's guild in the database. Contact a GM.");
		else
		{
			Message(clientMessageYellow, "You are now the leader of %s", GuildName);

			if (zone->GetZoneID() == RuleI(World, GuildBankZoneID) && GuildBanks)
				GuildBanks->SendGuildBank(this);
			SendGuildRanks();
		}
	}
}

void Client::Handle_OP_GuildDelete(const EQApplicationPacket *app)
{
	mlog(GUILDS__IN_PACKETS, "Received OP_GuildDelete");
	mpkt(GUILDS__IN_PACKET_TRACE, app);

	if (!IsInAGuild() || !guild_mgr.IsGuildLeader(GuildID(), CharacterID()))
		Message(0, "You are not a guild leader or not in a guild.");
	else {
		mlog(GUILDS__ACTIONS, "Deleting guild %s (%d)", guild_mgr.GetGuildName(GuildID()), GuildID());
		if (!guild_mgr.DeleteGuild(GuildID()))
			Message(0, "Guild delete failed.");
		else {
			Message(0, "Guild successfully deleted.");
		}
	}
}

void Client::Handle_OP_GuildDemote(const EQApplicationPacket *app)
{
	mlog(GUILDS__IN_PACKETS, "Received OP_GuildDemote");
	mpkt(GUILDS__IN_PACKET_TRACE, app);

	if (app->size != sizeof(GuildDemoteStruct)) {
		mlog(GUILDS__ERROR, "Error: app size of %i != size of GuildDemoteStruct of %i\n", app->size, sizeof(GuildDemoteStruct));
		return;
	}

	if (!IsInAGuild())
		Message(0, "Error: You arent in a guild!");
	else if (!guild_mgr.CheckPermission(GuildID(), GuildRank(), GUILD_DEMOTE))
		Message(0, "You dont have permission to invite.");
	else if (!worldserver.Connected())
		Message(0, "Error: World server disconnected");
	else {
		GuildDemoteStruct* demote = (GuildDemoteStruct*)app->pBuffer;

		CharGuildInfo gci;
		if (!guild_mgr.GetCharInfo(demote->target, gci)) {
			Message(0, "Unable to find '%s'", demote->target);
			return;
		}
		if (gci.guild_id != GuildID()) {
			Message(0, "You aren't in the same guild, what do you think you are doing?");
			return;
		}

		if (gci.rank < 1) {
			Message(0, "%s cannot be demoted any further!", demote->target);
			return;
		}
		uint8 rank = gci.rank - 1;


		mlog(GUILDS__ACTIONS, "Demoting %s (%d) from rank %s (%d) to %s (%d) in %s (%d)",
			demote->target, gci.char_id,
			guild_mgr.GetRankName(GuildID(), gci.rank), gci.rank,
			guild_mgr.GetRankName(GuildID(), rank), rank,
			guild_mgr.GetGuildName(GuildID()), GuildID());

		if (!guild_mgr.SetGuildRank(gci.char_id, rank)) {
			Message(13, "Error while setting rank %d on '%s'.", rank, demote->target);
			return;
		}
		Message(0, "Successfully demoted %s to rank %d", demote->target, rank);
	}
	//	SendGuildMembers(GuildID(), true);
	return;
}

void Client::Handle_OP_GuildInvite(const EQApplicationPacket *app)
{
	mlog(GUILDS__IN_PACKETS, "Received OP_GuildInvite");
	mpkt(GUILDS__IN_PACKET_TRACE, app);

	if (app->size != sizeof(GuildCommand_Struct)) {
		std::cout << "Wrong size: OP_GuildInvite, size=" << app->size << ", expected " << sizeof(GuildCommand_Struct) << std::endl;
		return;
	}

	GuildCommand_Struct* gc = (GuildCommand_Struct*)app->pBuffer;

	if (!IsInAGuild())
		Message(0, "Error: You are not in a guild!");
	else if (gc->officer > GUILD_MAX_RANK)
		Message(13, "Invalid rank.");
	else if (!worldserver.Connected())
		Message(0, "Error: World server disconnected");
	else {

		//ok, the invite is also used for changing rank as well.
		Mob* invitee = entity_list.GetMob(gc->othername);

		if (!invitee) {
			Message(13, "Prospective guild member %s must be in zone to preform guild operations on them.", gc->othername);
			return;
		}

		if (invitee->IsClient()) {
			Client* client = invitee->CastToClient();

			//ok, figure out what they are trying to do.
			if (client->GuildID() == GuildID()) {
				//they are already in this guild, must be a promotion or demotion
				if (gc->officer < client->GuildRank()) {
					//demotion
					if (!guild_mgr.CheckPermission(GuildID(), GuildRank(), GUILD_DEMOTE)) {
						Message(13, "You dont have permission to demote.");
						return;
					}

					//we could send this to the member and prompt them to see if they want to
					//be demoted (I guess), but I dont see a point in that.

					mlog(GUILDS__ACTIONS, "%s (%d) is demoting %s (%d) to rank %d in guild %s (%d)",
						GetName(), CharacterID(),
						client->GetName(), client->CharacterID(),
						gc->officer,
						guild_mgr.GetGuildName(GuildID()), GuildID());

					if (!guild_mgr.SetGuildRank(client->CharacterID(), gc->officer)) {
						Message(13, "There was an error during the demotion, DB may now be inconsistent.");
						return;
					}

				}
				else if (gc->officer > client->GuildRank()) {
					//promotion
					if (!guild_mgr.CheckPermission(GuildID(), GuildRank(), GUILD_PROMOTE)) {
						Message(13, "You dont have permission to demote.");
						return;
					}

					mlog(GUILDS__ACTIONS, "%s (%d) is asking to promote %s (%d) to rank %d in guild %s (%d)",
						GetName(), CharacterID(),
						client->GetName(), client->CharacterID(),
						gc->officer,
						guild_mgr.GetGuildName(GuildID()), GuildID());

					//record the promotion with guild manager so we know its valid when we get the reply
					guild_mgr.RecordInvite(client->CharacterID(), GuildID(), gc->officer);

					if (gc->guildeqid == 0)
						gc->guildeqid = GuildID();

					mlog(GUILDS__OUT_PACKETS, "Sending OP_GuildInvite for promotion to %s, length %d", client->GetName(), app->size);
					mpkt(GUILDS__OUT_PACKET_TRACE, app);
					client->QueuePacket(app);

				}
				else {
					Message(13, "That member is already that rank.");
					return;
				}
			}
			else if (!client->IsInAGuild()) {
				//they are not in this or any other guild, this is an invite
				//
				if (client->GetPendingGuildInvitation())
				{
					Message(13, "That person is already considering a guild invitation.");
					return;
				}

				if (!guild_mgr.CheckPermission(GuildID(), GuildRank(), GUILD_INVITE)) {
					Message(13, "You dont have permission to invite.");
					return;
				}

				mlog(GUILDS__ACTIONS, "Inviting %s (%d) into guild %s (%d)",
					client->GetName(), client->CharacterID(),
					guild_mgr.GetGuildName(GuildID()), GuildID());

				//record the invite with guild manager so we know its valid when we get the reply
				guild_mgr.RecordInvite(client->CharacterID(), GuildID(), gc->officer);

				if (gc->guildeqid == 0)
					gc->guildeqid = GuildID();

				mlog(GUILDS__OUT_PACKETS, "Sending OP_GuildInvite for invite to %s, length %d", client->GetName(), app->size);
				mpkt(GUILDS__OUT_PACKET_TRACE, app);
				client->SetPendingGuildInvitation(true);
				client->QueuePacket(app);

			}
			else {
				//they are in some other guild
				Message(13, "Player is in a guild.");
				return;
			}
		}
#ifdef BOTS
		else if (invitee->IsBot()) {
			// The guild system is too tightly coupled with the character_data table so we have to avoid using much of the system
			Bot::ProcessGuildInvite(this, invitee->CastToBot());
			return;
		}
#endif
	}
}

void Client::Handle_OP_GuildInviteAccept(const EQApplicationPacket *app)
{
	mlog(GUILDS__IN_PACKETS, "Received OP_GuildInviteAccept");
	mpkt(GUILDS__IN_PACKET_TRACE, app);

	SetPendingGuildInvitation(false);

	if (app->size != sizeof(GuildInviteAccept_Struct)) {
		std::cout << "Wrong size: OP_GuildInviteAccept, size=" << app->size << ", expected " << sizeof(GuildJoin_Struct) << std::endl;
		return;
	}

	GuildInviteAccept_Struct* gj = (GuildInviteAccept_Struct*)app->pBuffer;

	if (GetClientVersion() >= EQClientRoF)
	{
		if (gj->response > 9)
		{
			//dont care if the check fails (since we dont know the rank), just want to clear the entry.
			guild_mgr.VerifyAndClearInvite(CharacterID(), gj->guildeqid, gj->response);
			worldserver.SendEmoteMessage(gj->inviter, 0, 0, "%s has declined to join the guild.", this->GetName());
			return;
		}
	}
	if (gj->response == 5 || gj->response == 4) {
		//dont care if the check fails (since we dont know the rank), just want to clear the entry.
		guild_mgr.VerifyAndClearInvite(CharacterID(), gj->guildeqid, gj->response);

		worldserver.SendEmoteMessage(gj->inviter, 0, 0, "%s has declined to join the guild.", this->GetName());

		return;
	}

	//uint32 tmpeq = gj->guildeqid;
	if (IsInAGuild() && gj->response == GuildRank())
		Message(0, "Error: You're already in a guild!");
	else if (!worldserver.Connected())
		Message(0, "Error: World server disconnected");
	else {
		mlog(GUILDS__ACTIONS, "Guild Invite Accept: guild %d, response %d, inviter %s, person %s",
			gj->guildeqid, gj->response, gj->inviter, gj->newmember);

		//we dont really care a lot about what this packet means, as long as
		//it has been authorized with the guild manager
		if (!guild_mgr.VerifyAndClearInvite(CharacterID(), gj->guildeqid, gj->response)) {
			worldserver.SendEmoteMessage(gj->inviter, 0, 0, "%s has sent an invalid response to your invite!", GetName());
			Message(13, "Invalid invite response packet!");
			return;
		}

		if (gj->guildeqid == GuildID()) {
			//only need to change rank.

			mlog(GUILDS__ACTIONS, "Changing guild rank of %s (%d) to rank %d in guild %s (%d)",
				GetName(), CharacterID(),
				gj->response,
				guild_mgr.GetGuildName(GuildID()), GuildID());

			if (!guild_mgr.SetGuildRank(CharacterID(), gj->response)) {
				Message(13, "There was an error during the rank change, DB may now be inconsistent.");
				return;
			}
		}
		else {

			mlog(GUILDS__ACTIONS, "Adding %s (%d) to guild %s (%d) at rank %d",
				GetName(), CharacterID(),
				guild_mgr.GetGuildName(gj->guildeqid), gj->guildeqid,
				gj->response);

			//change guild and rank

			uint32 guildrank = gj->response;

			if (GetClientVersion() == EQClientRoF)
			{
				if (gj->response == 8)
				{
					guildrank = 0;
				}
			}

			if (!guild_mgr.SetGuild(CharacterID(), gj->guildeqid, guildrank)) {
				Message(13, "There was an error during the invite, DB may now be inconsistent.");
				return;
			}
			if (zone->GetZoneID() == RuleI(World, GuildBankZoneID) && GuildBanks)
				GuildBanks->SendGuildBank(this);
		}
	}
}

void Client::Handle_OP_GuildLeader(const EQApplicationPacket *app)
{
	mlog(GUILDS__IN_PACKETS, "Received OP_GuildLeader");
	mpkt(GUILDS__IN_PACKET_TRACE, app);

	if (app->size < 2) {
		mlog(GUILDS__ERROR, "Invalid length %d on OP_GuildLeader", app->size);
		return;
	}

	app->pBuffer[app->size - 1] = 0;
	GuildMakeLeader* gml = (GuildMakeLeader*)app->pBuffer;
	if (!IsInAGuild())
		Message(0, "Error: You arent in a guild!");
	else if (GuildRank() != GUILD_LEADER)
		Message(0, "Error: You arent the guild leader!");
	else if (!worldserver.Connected())
		Message(0, "Error: World server disconnected");
	else {

		//NOTE: we could do cross-zone lookups here...

		Client* newleader = entity_list.GetClientByName(gml->target);
		if (newleader) {

			mlog(GUILDS__ACTIONS, "Transfering leadership of %s (%d) to %s (%d)",
				guild_mgr.GetGuildName(GuildID()), GuildID(),
				newleader->GetName(), newleader->CharacterID());

			if (guild_mgr.SetGuildLeader(GuildID(), newleader->CharacterID())){
				Message(0, "Successfully Transfered Leadership to %s.", gml->target);
				newleader->Message(15, "%s has transfered the guild leadership into your hands.", GetName());
			}
			else
				Message(0, "Could not change leadership at this time.");
		}
		else
			Message(0, "Failed to change leader, could not find target.");
	}
	//	SendGuildMembers(GuildID(), true);
	return;
}

void Client::Handle_OP_GuildManageBanker(const EQApplicationPacket *app)
{

	mlog(GUILDS__IN_PACKETS, "Got OP_GuildManageBanker of len %d", app->size);
	mpkt(GUILDS__IN_PACKET_TRACE, app);
	if (app->size != sizeof(GuildManageBanker_Struct)) {
		mlog(GUILDS__ERROR, "Error: app size of %i != size of OP_GuildManageBanker of %i\n", app->size, sizeof(GuildManageBanker_Struct));
		return;
	}
	GuildManageBanker_Struct* gmb = (GuildManageBanker_Struct*)app->pBuffer;

	if (!IsInAGuild()) {
		Message(13, "Your not in a guild!");
		return;
	}

	CharGuildInfo gci;

	if (!guild_mgr.GetCharInfo(gmb->member, gci))
	{
		Message(0, "Unable to find '%s'", gmb->member);
		return;
	}
	bool IsCurrentlyABanker = guild_mgr.GetBankerFlag(gci.char_id);

	bool IsCurrentlyAnAlt = guild_mgr.GetAltFlag(gci.char_id);

	bool NewBankerStatus = gmb->enabled & 0x01;

	bool NewAltStatus = gmb->enabled & 0x02;

	if ((IsCurrentlyABanker != NewBankerStatus) && !guild_mgr.IsGuildLeader(GuildID(), CharacterID()))
	{
		Message(13, "Only the guild leader can assign guild bankers!");
		return;
	}

	if (IsCurrentlyAnAlt != NewAltStatus)
	{
		bool IsAllowed = !strncasecmp(GetName(), gmb->member, strlen(GetName())) || (GuildRank() >= GUILD_OFFICER);

		if (!IsAllowed)
		{
			Message(13, "You are not allowed to change the alt status of %s", gmb->member);
			return;
		}
	}

	if (gci.guild_id != GuildID()) {
		Message(0, "You aren't in the same guild, what do you think you are doing?");
		return;
	}

	if (IsCurrentlyABanker != NewBankerStatus)
	{
		if (!guild_mgr.SetBankerFlag(gci.char_id, NewBankerStatus)) {
			Message(13, "Error setting guild banker flag.");
			return;
		}

		if (NewBankerStatus)
			Message(0, "%s has been made a guild banker.", gmb->member);
		else
			Message(0, "%s is no longer a guild banker.", gmb->member);
	}
	if (IsCurrentlyAnAlt != NewAltStatus)
	{
		if (!guild_mgr.SetAltFlag(gci.char_id, NewAltStatus)) {
			Message(13, "Error setting guild alt flag.");
			return;
		}

		if (NewAltStatus)
			Message(0, "%s has been marked as an alt.", gmb->member);
		else
			Message(0, "%s is no longer marked as an alt.", gmb->member);
	}
}

void Client::Handle_OP_GuildPeace(const EQApplicationPacket *app)
{
	mlog(GUILDS__IN_PACKETS, "Got OP_GuildPeace of len %d", app->size);
	mpkt(GUILDS__IN_PACKET_TRACE, app);
	return;
}

void Client::Handle_OP_GuildPromote(const EQApplicationPacket *app)
{
	mlog(GUILDS__IN_PACKETS, "Received OP_GuildPromote");
	mpkt(GUILDS__IN_PACKET_TRACE, app);

	if (app->size != sizeof(GuildPromoteStruct)) {
		mlog(GUILDS__ERROR, "Error: app size of %i != size of GuildDemoteStruct of %i\n", app->size, sizeof(GuildPromoteStruct));
		return;
	}

	if (!IsInAGuild())
		Message(0, "Error: You arent in a guild!");
	else if (!guild_mgr.CheckPermission(GuildID(), GuildRank(), GUILD_PROMOTE))
		Message(0, "You dont have permission to invite.");
	else if (!worldserver.Connected())
		Message(0, "Error: World server disconnected");
	else {
		GuildPromoteStruct* promote = (GuildPromoteStruct*)app->pBuffer;

		CharGuildInfo gci;
		if (!guild_mgr.GetCharInfo(promote->target, gci)) {
			Message(0, "Unable to find '%s'", promote->target);
			return;
		}
		if (gci.guild_id != GuildID()) {
			Message(0, "You aren't in the same guild, what do you think you are doing?");
			return;
		}

		uint8 rank = gci.rank + 1;

		if (rank > GUILD_OFFICER)
			return;


		mlog(GUILDS__ACTIONS, "Promoting %s (%d) from rank %s (%d) to %s (%d) in %s (%d)",
			promote->target, gci.char_id,
			guild_mgr.GetRankName(GuildID(), gci.rank), gci.rank,
			guild_mgr.GetRankName(GuildID(), rank), rank,
			guild_mgr.GetGuildName(GuildID()), GuildID());

		if (!guild_mgr.SetGuildRank(gci.char_id, rank)) {
			Message(13, "Error while setting rank %d on '%s'.", rank, promote->target);
			return;
		}
		Message(0, "Successfully promoted %s to rank %d", promote->target, rank);
	}
	return;
}

void Client::Handle_OP_GuildPublicNote(const EQApplicationPacket *app)
{
	mlog(GUILDS__IN_PACKETS, "Received OP_GuildPublicNote");
	mpkt(GUILDS__IN_PACKET_TRACE, app);

	if (app->size < sizeof(GuildUpdate_PublicNote)) {
		// client calls for a motd on login even if they arent in a guild
		printf("Error: app size of %i < size of OP_GuildPublicNote of %zu\n", app->size, sizeof(GuildUpdate_PublicNote));
		return;
	}
	GuildUpdate_PublicNote* gpn = (GuildUpdate_PublicNote*)app->pBuffer;

	CharGuildInfo gci;
	if (!guild_mgr.GetCharInfo(gpn->target, gci)) {
		Message(0, "Unable to find '%s'", gpn->target);
		return;
	}
	if (gci.guild_id != GuildID()) {
		Message(0, "You aren't in the same guild, what do you think you are doing?");
		return;
	}

	mlog(GUILDS__ACTIONS, "Setting public note on %s (%d) in guild %s (%d) to: %s",
		gpn->target, gci.char_id,
		guild_mgr.GetGuildName(GuildID()), GuildID(),
		gpn->note);

	if (!guild_mgr.SetPublicNote(gci.char_id, gpn->note)) {
		Message(13, "Failed to set public note on %s", gpn->target);
	}
	else {
		Message(0, "Successfully changed public note on %s", gpn->target);
	}
	//	SendGuildMembers(GuildID(), true);
	return;
}

void Client::Handle_OP_GuildRemove(const EQApplicationPacket *app)
{
	mlog(GUILDS__IN_PACKETS, "Received OP_GuildRemove");
	mpkt(GUILDS__IN_PACKET_TRACE, app);

	if (app->size != sizeof(GuildCommand_Struct)) {
		std::cout << "Wrong size: OP_GuildRemove, size=" << app->size << ", expected " << sizeof(GuildCommand_Struct) << std::endl;
		return;
	}
	GuildCommand_Struct* gc = (GuildCommand_Struct*)app->pBuffer;
	if (!IsInAGuild())
		Message(0, "Error: You arent in a guild!");
	// we can always remove ourself, otherwise, our rank needs remove permissions
	else if (strcasecmp(gc->othername, GetName()) != 0 &&
		!guild_mgr.CheckPermission(GuildID(), GuildRank(), GUILD_REMOVE))
		Message(0, "You dont have permission to remove guild members.");
	else if (!worldserver.Connected())
		Message(0, "Error: World server disconnected");
	else {
#ifdef BOTS
		if (Bot::ProcessGuildRemoval(this, gc->othername))
			return;
#endif
		uint32 char_id;
		Client* client = entity_list.GetClientByName(gc->othername);

		if (client) {
			if (!client->IsInGuild(GuildID())) {
				Message(0, "You aren't in the same guild, what do you think you are doing?");
				return;
			}
			char_id = client->CharacterID();

			mlog(GUILDS__ACTIONS, "Removing %s (%d) from guild %s (%d)",
				client->GetName(), client->CharacterID(),
				guild_mgr.GetGuildName(GuildID()), GuildID());
		}
		else {
			CharGuildInfo gci;
			if (!guild_mgr.GetCharInfo(gc->othername, gci)) {
				Message(0, "Unable to find '%s'", gc->othername);
				return;
			}
			if (gci.guild_id != GuildID()) {
				Message(0, "You aren't in the same guild, what do you think you are doing?");
				return;
			}
			char_id = gci.char_id;

			mlog(GUILDS__ACTIONS, "Removing remote/offline %s (%d) into guild %s (%d)",
				gci.char_name.c_str(), gci.char_id,
				guild_mgr.GetGuildName(GuildID()), GuildID());
		}

		if (!guild_mgr.SetGuild(char_id, GUILD_NONE, 0)) {
			EQApplicationPacket* outapp = new EQApplicationPacket(OP_GuildManageRemove, sizeof(GuildManageRemove_Struct));
			GuildManageRemove_Struct* gm = (GuildManageRemove_Struct*)outapp->pBuffer;
			gm->guildeqid = GuildID();
			strcpy(gm->member, gc->othername);
			Message(0, "%s successfully removed from your guild.", gc->othername);
			entity_list.QueueClientsGuild(this, outapp, false, GuildID());
			safe_delete(outapp);
		}
		else
			Message(0, "Unable to remove %s from your guild.", gc->othername);
	}
	//	SendGuildMembers(GuildID(), true);
	return;
}

void Client::Handle_OP_GuildStatus(const EQApplicationPacket *app)
{
	if (app->size != sizeof(GuildStatus_Struct))
	{
		LogFile->write(EQEMuLog::Debug, "Size mismatch in OP_GuildStatus expected %i got %i",
			sizeof(GuildStatus_Struct), app->size);

		DumpPacket(app);

		return;
	}
	GuildStatus_Struct *gss = (GuildStatus_Struct*)app->pBuffer;

	Client *c = entity_list.GetClientByName(gss->Name);

	if (!c)
	{
		Message_StringID(clientMessageWhite, TARGET_PLAYER_FOR_GUILD_STATUS);
		return;
	}

	uint32 TargetGuildID = c->GuildID();

	if (TargetGuildID == GUILD_NONE)
	{
		Message_StringID(clientMessageWhite, NOT_IN_A_GUILD, c->GetName());
		return;
	}

	const char *GuildName = guild_mgr.GetGuildName(TargetGuildID);

	if (!GuildName)
		return;

	bool IsLeader = guild_mgr.CheckPermission(TargetGuildID, c->GuildRank(), GUILD_PROMOTE);
	bool IsOfficer = guild_mgr.CheckPermission(TargetGuildID, c->GuildRank(), GUILD_INVITE);

	if ((TargetGuildID == GuildID()) && (c != this))
	{
		if (IsLeader)
			Message_StringID(clientMessageWhite, LEADER_OF_YOUR_GUILD, c->GetName());
		else if (IsOfficer)
			Message_StringID(clientMessageWhite, OFFICER_OF_YOUR_GUILD, c->GetName());
		else
			Message_StringID(clientMessageWhite, MEMBER_OF_YOUR_GUILD, c->GetName());

		return;
	}

	if (IsLeader)
		Message_StringID(clientMessageWhite, LEADER_OF_X_GUILD, c->GetName(), GuildName);
	else if (IsOfficer)
		Message_StringID(clientMessageWhite, OFFICER_OF_X_GUILD, c->GetName(), GuildName);
	else
		Message_StringID(clientMessageWhite, MEMBER_OF_X_GUILD, c->GetName(), GuildName);
}

void Client::Handle_OP_GuildUpdateURLAndChannel(const EQApplicationPacket *app)
{
	if (app->size != sizeof(GuildUpdateURLAndChannel_Struct))
	{
		LogFile->write(EQEMuLog::Debug, "Size mismatch in OP_GuildUpdateURLAndChannel expected %i got %i",
			sizeof(GuildUpdateURLAndChannel_Struct), app->size);

		DumpPacket(app);

		return;
	}

	GuildUpdateURLAndChannel_Struct *guuacs = (GuildUpdateURLAndChannel_Struct*)app->pBuffer;

	if (!IsInAGuild())
		return;

	if (!guild_mgr.IsGuildLeader(GuildID(), CharacterID()))
	{
		Message(13, "Only the guild leader can change the Channel or URL.!");
		return;
	}

	if (guuacs->Action == 0)
		guild_mgr.SetGuildURL(GuildID(), guuacs->Text);
	else
		guild_mgr.SetGuildChannel(GuildID(), guuacs->Text);

}

void Client::Handle_OP_GuildWar(const EQApplicationPacket *app)
{
	mlog(GUILDS__IN_PACKETS, "Got OP_GuildWar of len %d", app->size);
	mpkt(GUILDS__IN_PACKET_TRACE, app);
	return;
}

void Client::Handle_OP_Heartbeat(const EQApplicationPacket *app)
{
	return;
}

void Client::Handle_OP_Hide(const EQApplicationPacket *app)
{
	if (!HasSkill(SkillHide) && GetSkill(SkillHide) == 0)
	{
		//Can not be able to train hide but still have it from racial though
		return; //You cannot hide if you do not have hide
	}

	if (!p_timers.Expired(&database, pTimerHide, false)) {
		Message(13, "Ability recovery time not yet met.");
		return;
	}
	int reuse = HideReuseTime - GetAA(209);
	p_timers.Start(pTimerHide, reuse - 1);

	float hidechance = ((GetSkill(SkillHide) / 250.0f) + .25) * 100;
	float random = MakeRandomFloat(0, 100);
	CheckIncreaseSkill(SkillHide, nullptr, 5);
	if (random < hidechance) {
		EQApplicationPacket* outapp = new EQApplicationPacket(OP_SpawnAppearance, sizeof(SpawnAppearance_Struct));
		SpawnAppearance_Struct* sa_out = (SpawnAppearance_Struct*)outapp->pBuffer;
		sa_out->spawn_id = GetID();
		sa_out->type = 0x03;
		sa_out->parameter = 1;
		entity_list.QueueClients(this, outapp, true);
		safe_delete(outapp);
		if (GetAA(aaShroudofStealth)){
			improved_hidden = true;
			hidden = true;
		}
		else
			hidden = true;
	}
	if (GetClass() == ROGUE){
		EQApplicationPacket *outapp = new EQApplicationPacket(OP_SimpleMessage, sizeof(SimpleMessage_Struct));
		SimpleMessage_Struct *msg = (SimpleMessage_Struct *)outapp->pBuffer;
		msg->color = 0x010E;
		Mob *evadetar = GetTarget();
		if (!auto_attack && (evadetar && evadetar->CheckAggro(this)
			&& evadetar->IsNPC())) {
			if (MakeRandomInt(0, 260) < (int)GetSkill(SkillHide)) {
				msg->string_id = EVADE_SUCCESS;
				RogueEvade(evadetar);
			}
			else {
				msg->string_id = EVADE_FAIL;
			}
		}
		else {
			if (hidden){
				msg->string_id = HIDE_SUCCESS;
			}
			else {
				msg->string_id = HIDE_FAIL;
			}
		}
		FastQueuePacket(&outapp);
	}
	return;
}

void Client::Handle_OP_HideCorpse(const EQApplicationPacket *app)
{
	// New OPCode for SOD+ as /hidecorpse is handled serverside now.
	//
	if (app->size != sizeof(HideCorpse_Struct))
	{
		LogFile->write(EQEMuLog::Debug, "Size mismatch in OP_HideCorpse expected %i got %i",
			sizeof(HideCorpse_Struct), app->size);

		DumpPacket(app);

		return;
	}

	HideCorpse_Struct *hcs = (HideCorpse_Struct*)app->pBuffer;

	if (hcs->Action == HideCorpseLooted)
		return;

	if ((HideCorpseMode == HideCorpseNone) && (hcs->Action == HideCorpseNone))
		return;

	entity_list.HideCorpses(this, HideCorpseMode, hcs->Action);

	HideCorpseMode = hcs->Action;
}

void Client::Handle_OP_Ignore(const EQApplicationPacket *app)
{
	return;
}

void Client::Handle_OP_Illusion(const EQApplicationPacket *app)
{
	if (app->size != sizeof(Illusion_Struct)) {
		LogFile->write(EQEMuLog::Error, "Received invalid sized OP_Illusion: got %d, expected %d", app->size,
			sizeof(Illusion_Struct));
		DumpPacket(app);
		return;
	}

	if (!GetGM())
	{
		database.SetMQDetectionFlag(this->AccountName(), this->GetName(), "OP_Illusion sent by non Game Master.", zone->GetShortName());
		return;
	}

	Illusion_Struct* bnpc = (Illusion_Struct*)app->pBuffer;
	//these need to be implemented
	/*
	texture		= bnpc->texture;
	helmtexture	= bnpc->helmtexture;
	luclinface	= bnpc->luclinface;
	*/
	race = bnpc->race;
	size = 0;

	entity_list.QueueClients(this, app);
	return;
}

void Client::Handle_OP_InspectAnswer(const EQApplicationPacket *app)
{

	if (app->size != sizeof(InspectResponse_Struct)) {
		LogFile->write(EQEMuLog::Error, "Wrong size: OP_InspectAnswer, size=%i, expected %i", app->size, sizeof(InspectResponse_Struct));
		return;
	}

	//Fills the app sent from client.
	EQApplicationPacket* outapp = app->Copy();
	InspectResponse_Struct* insr = (InspectResponse_Struct*)outapp->pBuffer;
	Mob* tmp = entity_list.GetMob(insr->TargetID);
	const Item_Struct* item = nullptr;
	
	int ornamentationAugtype = RuleI(Character, OrnamentationAugmentType);
	for (int16 L = EmuConstants::EQUIPMENT_BEGIN; L <= MainWaist; L++) {
		const ItemInst* inst = GetInv().GetItem(L);
		item = inst ? inst->GetItem() : nullptr;

		if (item) {
			if (inst && inst->GetOrnamentationAug(ornamentationAugtype)) {
				const Item_Struct *aug_weap = inst->GetOrnamentationAug(ornamentationAugtype)->GetItem();
				strcpy(insr->itemnames[L], item->Name);
				insr->itemicons[L] = aug_weap->Icon;
			}
			else if (inst->GetOrnamentationIcon() && inst->GetOrnamentationIDFile()) {
				strcpy(insr->itemnames[L], item->Name);
				insr->itemicons[L] = inst->GetOrnamentationIcon();
			}
			else {
				strcpy(insr->itemnames[L], item->Name);
				insr->itemicons[L] = item->Icon;
			}
		}
		else { insr->itemicons[L] = 0xFFFFFFFF; }
	}

	const ItemInst* inst = GetInv().GetItem(MainAmmo);
	item = inst ? inst->GetItem() : nullptr;

	if (item) {
		// another one..I did these, didn't I!!?
		strcpy(insr->itemnames[SoF::slots::MainAmmo], item->Name);
		insr->itemicons[SoF::slots::MainAmmo] = item->Icon;
	}
	else { insr->itemicons[SoF::slots::MainAmmo] = 0xFFFFFFFF; }

	InspectMessage_Struct* newmessage = (InspectMessage_Struct*)insr->text;
	InspectMessage_Struct& playermessage = this->GetInspectMessage();
	memcpy(&playermessage, newmessage, sizeof(InspectMessage_Struct));
	database.SaveCharacterInspectMessage(this->CharacterID(), &playermessage);

	if (tmp != 0 && tmp->IsClient()) { tmp->CastToClient()->QueuePacket(outapp); } // Send answer to requester

	return;
}

void Client::Handle_OP_InspectMessageUpdate(const EQApplicationPacket *app)
{

	if (app->size != sizeof(InspectMessage_Struct)) {
		LogFile->write(EQEMuLog::Error, "Wrong size: OP_InspectMessageUpdate, size=%i, expected %i", app->size, sizeof(InspectMessage_Struct));
		return;
	}

	InspectMessage_Struct* newmessage = (InspectMessage_Struct*)app->pBuffer;
	InspectMessage_Struct& playermessage = this->GetInspectMessage();
	memcpy(&playermessage, newmessage, sizeof(InspectMessage_Struct));
	database.SaveCharacterInspectMessage(this->CharacterID(), &playermessage);
}

void Client::Handle_OP_InspectRequest(const EQApplicationPacket *app)
{

	if (app->size != sizeof(Inspect_Struct)) {
		LogFile->write(EQEMuLog::Error, "Wrong size: OP_InspectRequest, size=%i, expected %i", app->size, sizeof(Inspect_Struct));
		return;
	}

	Inspect_Struct* ins = (Inspect_Struct*)app->pBuffer;
	Mob* tmp = entity_list.GetMob(ins->TargetID);

	if (tmp != 0 && tmp->IsClient()) {
		if (tmp->CastToClient()->GetClientVersion() < EQClientSoF) { tmp->CastToClient()->QueuePacket(app); } // Send request to target
		// Inspecting an SoF or later client will make the server handle the request
		else { ProcessInspectRequest(tmp->CastToClient(), this); }
	}

#ifdef BOTS
	if (tmp != 0 && tmp->IsBot()) { Bot::ProcessBotInspectionRequest(tmp->CastToBot(), this); }
#endif

	return;
}

void Client::Handle_OP_InstillDoubt(const EQApplicationPacket *app)
{
	//packet is empty as of 12/14/04

	if (!p_timers.Expired(&database, pTimerInstillDoubt, false)) {
		Message(13, "Ability recovery time not yet met.");
		return;
	}
	p_timers.Start(pTimerInstillDoubt, InstillDoubtReuseTime - 1);

	InstillDoubt(GetTarget());
	return;
}

void Client::Handle_OP_ItemLinkClick(const EQApplicationPacket *app)
{
	if (app->size != sizeof(ItemViewRequest_Struct)){
		LogFile->write(EQEMuLog::Error, "Wrong size on OP_ItemLinkClick. Got: %i, Expected: %i", app->size, sizeof(ItemViewRequest_Struct));
		DumpPacket(app);
		return;
	}

	DumpPacket(app);
	ItemViewRequest_Struct* ivrs = (ItemViewRequest_Struct*)app->pBuffer;

	//todo: verify ivrs->link_hash based on a rule, in case we don't care about people being able to sniff data from the item DB

	const Item_Struct* item = database.GetItem(ivrs->item_id);
	if (!item) {
		if (ivrs->item_id > 500000)
		{
			std::string response = "";
			int sayid = ivrs->item_id - 500000;
			bool silentsaylink = false;

			if (sayid > 250000)	//Silent Saylink
			{
				sayid = sayid - 250000;
				silentsaylink = true;
			}

			if (sayid > 0)
			{

				std::string query = StringFormat("SELECT `phrase` FROM saylink WHERE `id` = '%i'", sayid);
				auto results = database.QueryDatabase(query);
				if (!results.Success()) {
					Message(13, "Error: The saylink (%s) was not found in the database.", response.c_str());
					return;
				}

				if (results.RowCount() != 1) {
					Message(13, "Error: The saylink (%s) was not found in the database.", response.c_str());
					return;
				}

				auto row = results.begin();
				response = row[0];

			}

			if ((response).size() > 0)
			{
				if (!mod_saylink(response, silentsaylink)) { return; }

				if (GetTarget() && GetTarget()->IsNPC())
				{
					if (silentsaylink)
					{
						parse->EventNPC(EVENT_SAY, GetTarget()->CastToNPC(), this, response.c_str(), 0);
						parse->EventPlayer(EVENT_SAY, this, response.c_str(), 0);
					}
					else
					{
						Message(7, "You say, '%s'", response.c_str());
						ChannelMessageReceived(8, 0, 100, response.c_str());
					}
					return;
				}
				else
				{
					if (silentsaylink)
					{
						parse->EventPlayer(EVENT_SAY, this, response.c_str(), 0);
					}
					else
					{
						Message(7, "You say, '%s'", response.c_str());
						ChannelMessageReceived(8, 0, 100, response.c_str());
					}
					return;
				}
			}
			else
			{
				Message(13, "Error: Say Link not found or is too long.");
				return;
			}
		}
		else {
			Message(13, "Error: The item for the link you have clicked on does not exist!");
			return;
		}

	}

	ItemInst* inst = database.CreateItem(item, item->MaxCharges, ivrs->augments[0], ivrs->augments[1], ivrs->augments[2], ivrs->augments[3], ivrs->augments[4]);
	if (inst) {
		SendItemPacket(0, inst, ItemPacketViewLink);
		safe_delete(inst);
	}
	return;
}

void Client::Handle_OP_ItemLinkResponse(const EQApplicationPacket *app)
{
	if (app->size != sizeof(LDONItemViewRequest_Struct)) {
		LogFile->write(EQEMuLog::Error, "OP size error: OP_ItemLinkResponse expected:%i got:%i", sizeof(LDONItemViewRequest_Struct), app->size);
		return;
	}
	LDONItemViewRequest_Struct* item = (LDONItemViewRequest_Struct*)app->pBuffer;
	ItemInst* inst = database.CreateItem(item->item_id);
	if (inst) {
		SendItemPacket(0, inst, ItemPacketViewLink);
		safe_delete(inst);
	}
	return;
}

void Client::Handle_OP_ItemName(const EQApplicationPacket *app)
{
	if (app->size != sizeof(ItemNamePacket_Struct)) {
		LogFile->write(EQEMuLog::Error, "Invalid size for ItemNamePacket_Struct: Expected: %i, Got: %i",
			sizeof(ItemNamePacket_Struct), app->size);
		return;
	}
	ItemNamePacket_Struct *p = (ItemNamePacket_Struct*)app->pBuffer;
	const Item_Struct *item = 0;
	if ((item = database.GetItem(p->item_id)) != nullptr) {
		EQApplicationPacket* outapp = new EQApplicationPacket(OP_ItemName, sizeof(ItemNamePacket_Struct));
		p = (ItemNamePacket_Struct*)outapp->pBuffer;
		memset(p, 0, sizeof(ItemNamePacket_Struct));
		strcpy(p->name, item->Name);
		FastQueuePacket(&outapp);
	}
	return;
}

void Client::Handle_OP_ItemPreview(const EQApplicationPacket *app)
{
	VERIFY_PACKET_LENGTH(OP_ItemPreview, app, ItemPreview_Struct);
	ItemPreview_Struct *ips = (ItemPreview_Struct *)app->pBuffer;

	const Item_Struct* item = database.GetItem(ips->itemid);

	if (item) {
		EQApplicationPacket* outapp = new EQApplicationPacket(OP_ItemPreview, strlen(item->Name) + strlen(item->Lore) + strlen(item->IDFile) + 898);

		int spacer;
		for (spacer = 0; spacer < 16; spacer++) {
			outapp->WriteUInt8(48);
		}
		outapp->WriteUInt16(256);
		for (spacer = 0; spacer < 7; spacer++) {
			outapp->WriteUInt8(0);
		}
		for (spacer = 0; spacer < 7; spacer++) {
			outapp->WriteUInt8(255);
		}
		outapp->WriteUInt32(0);
		outapp->WriteUInt32(1);
		outapp->WriteUInt32(0);
		outapp->WriteUInt8(237); // Seems to be some kind of counter? increases by 1 for each preview that you do.
		outapp->WriteUInt16(2041); //F907
		for (spacer = 0; spacer < 36; spacer++) {
			outapp->WriteUInt8(0);
		}
		for (spacer = 0; spacer < 4; spacer++) {
			outapp->WriteUInt8(255);
		}
		for (spacer = 0; spacer < 9; spacer++) {
			outapp->WriteUInt8(0);
		}
		for (spacer = 0; spacer < 5; spacer++) {
			outapp->WriteUInt8(255);
		}
		for (spacer = 0; spacer < 5; spacer++) {
			outapp->WriteUInt8(0);
		}
		outapp->WriteString(item->Name);
		outapp->WriteString(item->Lore);
		outapp->WriteUInt8(0);
		outapp->WriteUInt32(ips->itemid);
		outapp->WriteUInt32(item->Weight);
		outapp->WriteUInt8(item->NoRent);
		outapp->WriteUInt8(item->NoDrop);
		outapp->WriteUInt8(item->Attuneable);
		outapp->WriteUInt8(item->Size);
		outapp->WriteUInt32(item->Slots);
		outapp->WriteUInt32(item->Price);
		outapp->WriteUInt32(item->Icon);
		outapp->WriteUInt8(0); //Unknown?
		outapp->WriteUInt8(0); //Placeable flag?
		outapp->WriteUInt32(item->BenefitFlag);
		outapp->WriteUInt8(item->Tradeskills);
		outapp->WriteUInt8(item->CR);
		outapp->WriteUInt8(item->DR);
		outapp->WriteUInt8(item->PR);
		outapp->WriteUInt8(item->MR);
		outapp->WriteUInt8(item->FR);
		outapp->WriteUInt8(item->AStr);
		outapp->WriteUInt8(item->ASta);
		outapp->WriteUInt8(item->AAgi);
		outapp->WriteUInt8(item->ADex);
		outapp->WriteUInt8(item->ACha);
		outapp->WriteUInt8(item->AInt);
		outapp->WriteUInt8(item->AWis);
		outapp->WriteSInt32(item->HP);
		outapp->WriteSInt32(item->Mana);
		outapp->WriteSInt32(item->Endur);
		outapp->WriteSInt32(item->AC);
		outapp->WriteUInt32(item->Regen);
		outapp->WriteUInt32(item->ManaRegen);
		outapp->WriteSInt32(item->EnduranceRegen);
		outapp->WriteUInt32(item->Classes);
		outapp->WriteUInt32(item->Races);
		outapp->WriteUInt32(item->Deity);
		outapp->WriteUInt32(item->SkillModValue);
		outapp->WriteUInt32(0); //SkillModValue
		outapp->WriteUInt32(item->SkillModType);
		outapp->WriteUInt32(0); //SkillModExtra
		outapp->WriteUInt32(item->BaneDmgRace);
		outapp->WriteUInt32(item->BaneDmgBody);
		outapp->WriteUInt32(item->BaneDmgRaceAmt);
		outapp->WriteUInt32(item->BaneDmgAmt);
		outapp->WriteUInt8(item->Magic);
		outapp->WriteUInt32(item->CastTime_);
		outapp->WriteUInt32(item->ReqLevel);
		outapp->WriteUInt32(item->RecLevel);
		outapp->WriteUInt32(item->RecSkill);
		outapp->WriteUInt32(item->BardType);
		outapp->WriteUInt32(item->BardValue);
		outapp->WriteUInt8(item->Light);
		outapp->WriteUInt8(item->Delay);
		outapp->WriteUInt8(item->ElemDmgType);
		outapp->WriteUInt8(item->ElemDmgAmt);
		outapp->WriteUInt8(item->Range);
		outapp->WriteUInt32(item->Damage);
		outapp->WriteUInt32(item->Color);
		outapp->WriteUInt32(0);	// Prestige
		outapp->WriteUInt8(item->ItemType);
		outapp->WriteUInt32(item->Material);
		outapp->WriteUInt32(0); //unknown
		outapp->WriteUInt32(item->EliteMaterial);
		outapp->WriteUInt32(0);	// unknown
		outapp->WriteUInt32(0);	// unknown
		outapp->WriteUInt32(0); //This is unknown057 from lucy
		for (spacer = 0; spacer < 77; spacer++) { //More Item stats, but some seem to be off based on packet check
			outapp->WriteUInt8(0);
		}
		outapp->WriteUInt32(0xFFFFFFFF); //Unknown but always seen as FF FF FF FF
		outapp->WriteUInt32(0); //Unknown
		for (spacer = 0; spacer < 5; spacer++) { //Augment stuff
			outapp->WriteUInt32(item->AugSlotType[spacer]);
			outapp->WriteUInt8(item->AugSlotVisible[spacer]);
			outapp->WriteUInt8(item->AugSlotUnk2[spacer]);
		}
		outapp->WriteUInt32(0); //New RoF 6th Aug Slot
		outapp->WriteUInt8(1); //^
		outapp->WriteUInt8(0); //^^
		outapp->WriteUInt32(item->LDoNSold);
		outapp->WriteUInt32(item->LDoNTheme);
		outapp->WriteUInt32(item->LDoNPrice);
		outapp->WriteUInt32(item->LDoNSellBackRate);
		for (spacer = 0; spacer < 11; spacer++) { //unknowns
			outapp->WriteUInt8(0);
		}
		outapp->WriteUInt32(0xFFFFFFFF); //Unknown but always seen as FF FF FF FF
		outapp->WriteUInt16(0); //Unknown
		outapp->WriteUInt32(item->Favor); // Tribute
		for (spacer = 0; spacer < 17; spacer++) { //unknowns
			outapp->WriteUInt8(0);
		}
		outapp->WriteUInt32(item->GuildFavor); // Tribute
		outapp->WriteUInt32(0); //Unknown
		outapp->WriteUInt32(0xFFFFFFFF); //Unknown but always seen as FF FF FF FF
		for (spacer = 0; spacer < 11; spacer++) { //unknowns
			outapp->WriteUInt8(0);
		}
		outapp->WriteUInt8(1);
		for (spacer = 0; spacer < 25; spacer++) { //unknowns
			outapp->WriteUInt8(0);
		}
		for (spacer = 0; spacer < 304; spacer++) { //Cast stuff and whole bunch of unknowns
			outapp->WriteUInt8(0);
		}
		outapp->WriteUInt8(142); // Always seen not in the item structure though 8E
		outapp->WriteUInt32(0); //unknown
		outapp->WriteUInt32(1); // Always seen as 1
		outapp->WriteUInt32(0); //unknown
		outapp->WriteUInt32(0xCDCCCC3D); // Unknown
		outapp->WriteUInt32(0);
		outapp->WriteUInt16(8256); //0x4020/8256
		outapp->WriteUInt16(0);
		outapp->WriteUInt32(0xFFFFFFFF); //Unknown but always seen as FF FF FF FF
		outapp->WriteUInt16(0);
		outapp->WriteUInt32(0xFFFFFFFF); //Unknown but always seen as FF FF FF FF
		outapp->WriteUInt32(0); //unknown
		outapp->WriteUInt32(0); //unknown
		outapp->WriteUInt16(0); //unknown
		outapp->WriteUInt32(32831); //0x3F80
		for (spacer = 0; spacer < 24; spacer++) { //whole bunch of unknowns always 0's
			outapp->WriteUInt8(0);
		}
		outapp->WriteUInt8(1);
		for (spacer = 0; spacer < 6; spacer++) { //whole bunch of unknowns always 0's
			outapp->WriteUInt8(0);
		}

		QueuePacket(outapp);
		safe_delete(outapp);
	}
	else
		return;
}

void Client::Handle_OP_ItemVerifyRequest(const EQApplicationPacket *app)
{
	if (app->size != sizeof(ItemVerifyRequest_Struct))
	{
		LogFile->write(EQEMuLog::Error, "OP size error: OP_ItemVerifyRequest expected:%i got:%i", sizeof(ItemVerifyRequest_Struct), app->size);
		return;
	}

	ItemVerifyRequest_Struct* request = (ItemVerifyRequest_Struct*)app->pBuffer;
	int32 slot_id;
	int32 target_id;
	int32 spell_id = 0;
	slot_id = request->slot;
	target_id = request->target;


	EQApplicationPacket *outapp;
	outapp = new EQApplicationPacket(OP_ItemVerifyReply, sizeof(ItemVerifyReply_Struct));
	ItemVerifyReply_Struct* reply = (ItemVerifyReply_Struct*)outapp->pBuffer;
	reply->slot = slot_id;
	reply->target = target_id;

	QueuePacket(outapp);
	safe_delete(outapp);


	if (IsAIControlled()) {
		this->Message_StringID(13, NOT_IN_CONTROL);
		return;
	}

	if (slot_id < 0) {
		LogFile->write(EQEMuLog::Debug, "Unknown slot being used by %s, slot being used is: %i", GetName(), request->slot);
		return;
	}

	const ItemInst* inst = m_inv[slot_id];
	if (!inst) {
		Message(0, "Error: item not found in inventory slot #%i", slot_id);
		DeleteItemInInventory(slot_id, 0, true);
		return;
	}

	const Item_Struct* item = inst->GetItem();
	if (!item) {
		Message(0, "Error: item not found in inventory slot #%i", slot_id);
		DeleteItemInInventory(slot_id, 0, true);
		return;
	}

	spell_id = item->Click.Effect;

	if
		(
		spell_id > 0 &&
		(
		!IsValidSpell(spell_id) ||
		casting_spell_id ||
		delaytimer ||
		spellend_timer.Enabled() ||
		IsStunned() ||
		IsFeared() ||
		IsMezzed() ||
		DivineAura() ||
		(spells[spell_id].targettype == ST_Ring) ||
		(IsSilenced() && !IsDiscipline(spell_id)) ||
		(IsAmnesiad() && IsDiscipline(spell_id)) ||
		(IsDetrimentalSpell(spell_id) && !zone->CanDoCombat())
		)
		)
	{
		SendSpellBarEnable(spell_id);
		return;
	}

	LogFile->write(EQEMuLog::Debug, "OP ItemVerifyRequest: spell=%i, target=%i, inv=%i", spell_id, target_id, slot_id);

	if (m_inv.SupportsClickCasting(slot_id) || ((item->ItemType == ItemTypePotion || item->PotionBelt) && m_inv.SupportsPotionBeltCasting(slot_id))) // sanity check
	{
		ItemInst* p_inst = (ItemInst*)inst;

		parse->EventItem(EVENT_ITEM_CLICK, this, p_inst, nullptr, "", slot_id);
		inst = m_inv[slot_id];
		if (!inst)
		{
			return;
		}

		int r;
		bool tryaug = false;
		ItemInst* clickaug = 0;
		Item_Struct* augitem = 0;

		for (r = 0; r < EmuConstants::ITEM_COMMON_SIZE; r++) {
			const ItemInst* aug_i = inst->GetAugment(r);
			if (!aug_i)
				continue;
			const Item_Struct* aug = aug_i->GetItem();
			if (!aug)
				continue;

			if ((aug->Click.Type == ET_ClickEffect) || (aug->Click.Type == ET_Expendable) || (aug->Click.Type == ET_EquipClick) || (aug->Click.Type == ET_ClickEffect2))
			{
				tryaug = true;
				clickaug = (ItemInst*)aug_i;
				augitem = (Item_Struct*)aug;
				spell_id = aug->Click.Effect;
				break;
			}
		}

		if ((spell_id <= 0) && (item->ItemType != ItemTypeFood && item->ItemType != ItemTypeDrink && item->ItemType != ItemTypeAlcohol && item->ItemType != ItemTypeSpell))
		{
			LogFile->write(EQEMuLog::Debug, "Item with no effect right clicked by %s", GetName());
		}
		else if (inst->IsType(ItemClassCommon))
		{
			if (item->ItemType == ItemTypeSpell && (strstr((const char*)item->Name, "Tome of ") || strstr((const char*)item->Name, "Skill: ")))
			{
				DeleteItemInInventory(slot_id, 1, true);
				TrainDiscipline(item->ID);
			}
			else if (item->ItemType == ItemTypeSpell)
			{
				return;
			}
			else if ((item->Click.Type == ET_ClickEffect) || (item->Click.Type == ET_Expendable) || (item->Click.Type == ET_EquipClick) || (item->Click.Type == ET_ClickEffect2))
			{
				if (inst->GetCharges() == 0)
				{
					//Message(0, "This item is out of charges.");
					Message_StringID(13, ITEM_OUT_OF_CHARGES);
					return;
				}
				if (GetLevel() >= item->Click.Level2)
				{
					int i = parse->EventItem(EVENT_ITEM_CLICK_CAST, this, p_inst, nullptr, "", slot_id);
					inst = m_inv[slot_id];
					if (!inst)
					{
						return;
					}

					if (i == 0) {
						CastSpell(item->Click.Effect, target_id, USE_ITEM_SPELL_SLOT, item->CastTime, 0, 0, slot_id);
					}
				}
				else
				{
					Message_StringID(13, ITEMS_INSUFFICIENT_LEVEL);
					return;
				}
			}
			else if (tryaug)
			{
				if (clickaug->GetCharges() == 0)
				{
					//Message(0, "This item is out of charges.");
					Message_StringID(13, ITEM_OUT_OF_CHARGES);
					return;
				}
				if (GetLevel() >= augitem->Click.Level2)
				{
					int i = parse->EventItem(EVENT_ITEM_CLICK_CAST, this, clickaug, nullptr, "", slot_id);
					inst = m_inv[slot_id];
					if (!inst)
					{
						return;
					}

					if (i == 0) {
						CastSpell(augitem->Click.Effect, target_id, USE_ITEM_SPELL_SLOT, augitem->CastTime, 0, 0, slot_id);
					}
				}
				else
				{
					Message_StringID(13, ITEMS_INSUFFICIENT_LEVEL);
					return;
				}
			}
			else
			{
				if (GetClientVersion() >= EQClientSoD && !inst->IsEquipable(GetBaseRace(), GetClass()))
				{
					if (item->ItemType != ItemTypeFood && item->ItemType != ItemTypeDrink && item->ItemType != ItemTypeAlcohol)
					{
						LogFile->write(EQEMuLog::Debug, "Error: unknown item->Click.Type (%i)", item->Click.Type);
					}
					else
					{
						//This is food/drink - consume it
						if (item->ItemType == ItemTypeFood && m_pp.hunger_level < 5000)
						{
							Consume(item, item->ItemType, slot_id, false);
						}
						else if (item->ItemType == ItemTypeDrink && m_pp.thirst_level < 5000)
						{
							Consume(item, item->ItemType, slot_id, false);
						}
						else if (item->ItemType == ItemTypeAlcohol)
						{
#if EQDEBUG >= 1
							LogFile->write(EQEMuLog::Debug, "Drinking Alcohol from slot:%i", slot_id);
#endif
							// This Seems to be handled in OP_DeleteItem handling
							//DeleteItemInInventory(slot_id, 1, false);
							//entity_list.MessageClose_StringID(this, true, 50, 0, DRINKING_MESSAGE, GetName(), item->Name);
							//Should add intoxication level to the PP at some point
							//CheckIncreaseSkill(ALCOHOL_TOLERANCE, nullptr, 25);
						}

						if (m_pp.hunger_level > 6000)
							m_pp.hunger_level = 6000;
						if (m_pp.thirst_level > 6000)
							m_pp.thirst_level = 6000;

						EQApplicationPacket *outapp2;
						outapp2 = new EQApplicationPacket(OP_Stamina, sizeof(Stamina_Struct));
						Stamina_Struct* sta = (Stamina_Struct*)outapp2->pBuffer;
						sta->food = m_pp.hunger_level;
						sta->water = m_pp.thirst_level;

						QueuePacket(outapp2);
						safe_delete(outapp2);
					}

				}
				else
				{
					LogFile->write(EQEMuLog::Debug, "Error: unknown item->Click.Type (%i)", item->Click.Type);
				}
			}
		}
		else
		{
			Message(0, "Error: item not found in inventory slot #%i", slot_id);
		}
	}
	else
	{
		Message(0, "Error: Invalid inventory slot for using effects (inventory slot #%i)", slot_id);
	}

	return;
}

void Client::Handle_OP_Jump(const EQApplicationPacket *app)
{
	SetEndurance(GetEndurance() - (GetLevel()<20 ? (225 * GetLevel() / 100) : 50));
	return;
}

void Client::Handle_OP_KeyRing(const EQApplicationPacket *app)
{
	KeyRingList();
}

void Client::Handle_OP_LDoNButton(const EQApplicationPacket *app)
{
	if (app->size < sizeof(bool))
	{
		return;
	}

	if (GetPendingAdventureCreate())
	{
		return;
	}

	if (IsOnAdventure())
	{
		return;
	}

	bool* p = (bool*)app->pBuffer;
	if (*p == true)
	{
		ServerPacket *pack = new ServerPacket(ServerOP_AdventureRequestCreate, sizeof(ServerAdventureRequestCreate_Struct)+(64 * adv_requested_member_count));
		ServerAdventureRequestCreate_Struct *sac = (ServerAdventureRequestCreate_Struct*)pack->pBuffer;
		strcpy(sac->leader, GetName());
		sac->id = adv_requested_id;
		sac->theme = adv_requested_theme;
		sac->member_count = adv_requested_member_count;
		memcpy((pack->pBuffer + sizeof(ServerAdventureRequestCreate_Struct)), adv_requested_data, (64 * adv_requested_member_count));
		pack->Deflate();
		worldserver.SendPacket(pack);
		delete pack;
		PendingAdventureCreate();
		ClearPendingAdventureData();
	}
	else
	{
		ClearPendingAdventureData();
	}
}

void Client::Handle_OP_LDoNDisarmTraps(const EQApplicationPacket *app)
{
	Mob * target = GetTarget();
	if (target->IsNPC())
	{
		if (HasSkill(SkillDisarmTraps))
		{
			if (DistNoRootNoZ(*target) > RuleI(Adventure, LDoNTrapDistanceUse))
			{
				Message(13, "%s is too far away.", target->GetCleanName());
				return;
			}
			HandleLDoNDisarm(target->CastToNPC(), GetSkill(SkillDisarmTraps), LDoNTypeMechanical);
		}
		else
			Message(13, "You do not have the disarm trap skill.");
	}
}

void Client::Handle_OP_LDoNInspect(const EQApplicationPacket *app)
{
	Mob * target = GetTarget();
	if (target && target->GetClass() == LDON_TREASURE)
		Message(15, "%s", target->GetCleanName());
}

void Client::Handle_OP_LDoNOpen(const EQApplicationPacket *app)
{
	Mob * target = GetTarget();
	if (target && target->IsNPC())
		HandleLDoNOpen(target->CastToNPC());
}

void Client::Handle_OP_LDoNPickLock(const EQApplicationPacket *app)
{
	Mob * target = GetTarget();
	if (target->IsNPC())
	{
		if (HasSkill(SkillPickLock))
		{
			if (DistNoRootNoZ(*target) > RuleI(Adventure, LDoNTrapDistanceUse))
			{
				Message(13, "%s is too far away.", target->GetCleanName());
				return;
			}
			HandleLDoNPickLock(target->CastToNPC(), GetSkill(SkillPickLock), LDoNTypeMechanical);
		}
		else
			Message(13, "You do not have the pick locks skill.");
	}
}

void Client::Handle_OP_LDoNSenseTraps(const EQApplicationPacket *app)
{
	Mob * target = GetTarget();
	if (target->IsNPC())
	{
		if (HasSkill(SkillSenseTraps))
		{
			if (DistNoRootNoZ(*target) > RuleI(Adventure, LDoNTrapDistanceUse))
			{
				Message(13, "%s is too far away.", target->GetCleanName());
				return;
			}
			HandleLDoNSenseTraps(target->CastToNPC(), GetSkill(SkillSenseTraps), LDoNTypeMechanical);
		}
		else
			Message(13, "You do not have the sense traps skill.");
	}
}

void Client::Handle_OP_LeadershipExpToggle(const EQApplicationPacket *app)
{
	if (app->size != 1) {
		LogFile->write(EQEMuLog::Debug, "Size mismatch in OP_LeadershipExpToggle expected %i got %i", 1, app->size);
		DumpPacket(app);
		return;
	}
	uint8 *mode = (uint8 *)app->pBuffer;
	if (*mode) {
		m_pp.leadAAActive = 1;
		Save();
		Message_StringID(clientMessageYellow, LEADERSHIP_EXP_ON);
	}
	else {
		m_pp.leadAAActive = 0;
		Save();
		Message_StringID(clientMessageYellow, LEADERSHIP_EXP_OFF);
	}
}

void Client::Handle_OP_LeaveAdventure(const EQApplicationPacket *app)
{
	if (!IsOnAdventure())
	{
		return;
	}
	LeaveAdventure();
}

void Client::Handle_OP_LeaveBoat(const EQApplicationPacket *app)
{
	Mob* boat = entity_list.GetMob(this->BoatID);	// find the mob corresponding to the boat id
	if (boat) {
		if ((boat->GetTarget() == this) && boat->GetHateAmount(this) == 0)	// if the client somehow left while still controlling the boat (and the boat isn't attacking them)
			boat->SetTarget(0);			// fix it to stop later problems
	}
	this->BoatID = 0;
	return;
}

void Client::Handle_OP_LFGCommand(const EQApplicationPacket *app)
{
	if (app->size != sizeof(LFG_Struct)) {
		std::cout << "Wrong size on OP_LFGCommand. Got: " << app->size << ", Expected: " << sizeof(LFG_Struct) << std::endl;
		DumpPacket(app);
		return;
	}

	// Process incoming packet
	LFG_Struct* lfg = (LFG_Struct*)app->pBuffer;

	switch (lfg->value & 0xFF) {
	case 0:
		if (LFG) {
			database.SetLFG(CharacterID(), false);
			LFG = false;
			LFGComments[0] = '\0';
		}
		break;
	case 1:
		if (!LFG) {
			LFG = true;
			database.SetLFG(CharacterID(), true);
		}
		LFGFromLevel = lfg->FromLevel;
		LFGToLevel = lfg->ToLevel;
		LFGMatchFilter = lfg->MatchFilter;
		strcpy(LFGComments, lfg->Comments);
		break;
	default:
		Message(0, "Error: unknown LFG value %i", lfg->value);
	}

	UpdateWho();

	// Issue outgoing packet to notify other clients
	EQApplicationPacket* outapp = new EQApplicationPacket(OP_LFGAppearance, sizeof(LFG_Appearance_Struct));
	LFG_Appearance_Struct* lfga = (LFG_Appearance_Struct*)outapp->pBuffer;
	lfga->spawn_id = this->GetID();
	lfga->lfg = (uint8)LFG;

	entity_list.QueueClients(this, outapp, true);
	safe_delete(outapp);
	return;
}

void Client::Handle_OP_LFGGetMatchesRequest(const EQApplicationPacket *app)
{

	if (app->size != sizeof(LFGGetMatchesRequest_Struct)) {
		LogFile->write(EQEMuLog::Error, "Wrong size: OP_LFGGetMatchesRequest, size=%i, expected %i", app->size, sizeof(LFGGetMatchesRequest_Struct));
		DumpPacket(app);
		return;
	}
	LFGGetMatchesRequest_Struct* gmrs = (LFGGetMatchesRequest_Struct*)app->pBuffer;

	if (!worldserver.Connected())
		Message(0, "Error: World server disconnected");
	else {
		ServerPacket* pack = new ServerPacket(ServerOP_LFGMatches, sizeof(ServerLFGMatchesRequest_Struct));
		ServerLFGMatchesRequest_Struct* smrs = (ServerLFGMatchesRequest_Struct*)pack->pBuffer;
		smrs->FromID = GetID();
		smrs->QuerierLevel = GetLevel();
		strcpy(smrs->FromName, GetName());
		smrs->FromLevel = gmrs->FromLevel;
		smrs->ToLevel = gmrs->ToLevel;
		smrs->Classes = gmrs->Classes;
		worldserver.SendPacket(pack);
		safe_delete(pack);
	}
}

void Client::Handle_OP_LFGuild(const EQApplicationPacket *app)
{
	if (app->size < 4)
		return;

	uint32 Command = *((uint32 *)app->pBuffer);

	switch (Command)
	{
	case 0:
	{
		VERIFY_PACKET_LENGTH(OP_LFGuild, app, LFGuild_PlayerToggle_Struct);
		LFGuild_PlayerToggle_Struct *pts = (LFGuild_PlayerToggle_Struct *)app->pBuffer;

#ifdef DARWIN
#if __DARWIN_C_LEVEL < 200809L
		if (strlen(pts->Comment) > 256)
#else
		if (strnlen(pts->Comment, 256) > 256)
#endif // __DARWIN_C_LEVEL
#else
		if (strnlen(pts->Comment, 256) > 256)
#endif // DARWIN
			return;

		ServerPacket* pack = new ServerPacket(ServerOP_QueryServGeneric, strlen(GetName()) + strlen(pts->Comment) + 38);

		pack->WriteUInt32(zone->GetZoneID());
		pack->WriteUInt32(zone->GetInstanceID());
		pack->WriteString(GetName());
		pack->WriteUInt32(QSG_LFGuild);
		pack->WriteUInt32(QSG_LFGuild_UpdatePlayerInfo);
		pack->WriteUInt32(GetBaseClass());
		pack->WriteUInt32(GetLevel());
		pack->WriteUInt32(GetAAPointsSpent());
		pack->WriteString(pts->Comment);
		pack->WriteUInt32(pts->Toggle);
		pack->WriteUInt32(pts->TimeZone);

		worldserver.SendPacket(pack);
		safe_delete(pack);

		break;
	}
	case 1:
	{
		VERIFY_PACKET_LENGTH(OP_LFGuild, app, LFGuild_GuildToggle_Struct);
		LFGuild_GuildToggle_Struct *gts = (LFGuild_GuildToggle_Struct *)app->pBuffer;

#ifdef DARWIN
#if __DARWIN_C_LEVEL < 200809L
		if (strlen(gts->Comment) > 256)
#else
		if (strnlen(gts->Comment, 256) > 256)
#endif // __DARWIN_C_LEVEL
#else
		if (strnlen(gts->Comment, 256) > 256)
#endif // __DARWIN
			return;

		ServerPacket* pack = new ServerPacket(ServerOP_QueryServGeneric, strlen(GetName()) + strlen(gts->Comment) + strlen(guild_mgr.GetGuildName(GuildID())) + 43);

		pack->WriteUInt32(zone->GetZoneID());
		pack->WriteUInt32(zone->GetInstanceID());
		pack->WriteString(GetName());
		pack->WriteUInt32(QSG_LFGuild);
		pack->WriteUInt32(QSG_LFGuild_UpdateGuildInfo);
		pack->WriteString(guild_mgr.GetGuildName(GuildID()));
		pack->WriteString(gts->Comment);
		pack->WriteUInt32(gts->FromLevel);
		pack->WriteUInt32(gts->ToLevel);
		pack->WriteUInt32(gts->Classes);
		pack->WriteUInt32(gts->AACount);
		pack->WriteUInt32(gts->Toggle);
		pack->WriteUInt32(gts->TimeZone);

		worldserver.SendPacket(pack);
		safe_delete(pack);

		break;
	}
	case 3:
	{
		VERIFY_PACKET_LENGTH(OP_LFGuild, app, LFGuild_SearchPlayer_Struct);

		ServerPacket* pack = new ServerPacket(ServerOP_QueryServGeneric, strlen(GetName()) + 37);

		pack->WriteUInt32(zone->GetZoneID());
		pack->WriteUInt32(zone->GetInstanceID());
		pack->WriteString(GetName());
		pack->WriteUInt32(QSG_LFGuild);
		pack->WriteUInt32(QSG_LFGuild_PlayerMatches);

		LFGuild_SearchPlayer_Struct *sps = (LFGuild_SearchPlayer_Struct *)app->pBuffer;
		pack->WriteUInt32(sps->FromLevel);
		pack->WriteUInt32(sps->ToLevel);
		pack->WriteUInt32(sps->MinAA);
		pack->WriteUInt32(sps->TimeZone);
		pack->WriteUInt32(sps->Classes);

		worldserver.SendPacket(pack);
		safe_delete(pack);

		break;
	}
	case 4:
	{
		VERIFY_PACKET_LENGTH(OP_LFGuild, app, LFGuild_SearchGuild_Struct);

		ServerPacket* pack = new ServerPacket(ServerOP_QueryServGeneric, strlen(GetName()) + 33);

		pack->WriteUInt32(zone->GetZoneID());
		pack->WriteUInt32(zone->GetInstanceID());
		pack->WriteString(GetName());
		pack->WriteUInt32(QSG_LFGuild);
		pack->WriteUInt32(QSG_LFGuild_GuildMatches);

		LFGuild_SearchGuild_Struct *sgs = (LFGuild_SearchGuild_Struct *)app->pBuffer;

		pack->WriteUInt32(sgs->Level);
		pack->WriteUInt32(sgs->AAPoints);
		pack->WriteUInt32(sgs->TimeZone);
		pack->WriteUInt32(sgs->Class);

		worldserver.SendPacket(pack);
		safe_delete(pack);

		break;
	}
	default:
		break;
	}
}

void Client::Handle_OP_LFPCommand(const EQApplicationPacket *app)
{

	if (app->size != sizeof(LFP_Struct)) {
		LogFile->write(EQEMuLog::Error, "Wrong size: OP_LFPCommand, size=%i, expected %i", app->size, sizeof(LFP_Struct));
		DumpPacket(app);
		return;
	}
	LFP_Struct *lfp = (LFP_Struct*)app->pBuffer;

	LFP = lfp->Action != LFPOff;
	database.SetLFP(CharacterID(), LFP);

	if (!LFP) {
		worldserver.StopLFP(CharacterID());
		return;
	}

	GroupLFPMemberEntry LFPMembers[MAX_GROUP_MEMBERS];

	for (unsigned int i = 0; i<MAX_GROUP_MEMBERS; i++) {
		LFPMembers[i].Name[0] = '\0';
		LFPMembers[i].Class = 0;
		LFPMembers[i].Level = 0;
		LFPMembers[i].Zone = 0;
		LFPMembers[i].GuildID = 0xFFFF;
	}

	Group *g = GetGroup();

	// Slot 0 is always for the group leader, or the player if not in a group
	strcpy(LFPMembers[0].Name, GetName());
	LFPMembers[0].Class = GetClass();
	LFPMembers[0].Level = GetLevel();
	LFPMembers[0].Zone = zone->GetZoneID();
	LFPMembers[0].GuildID = GuildID();

	if (g) {
		// This should not happen. The client checks if you are in a group and will not let you put LFP on if
		// you are not the leader.
		if (!g->IsLeader(this)) {
			LogFile->write(EQEMuLog::Error, "Client sent LFP on for character %s who is grouped but not leader.", GetName());
			return;
		}
		// Fill the LFPMembers array with the rest of the group members, excluding ourself
		// We don't fill in the class, level or zone, because we may not be able to determine
		// them if the other group members are not in this zone. World will fill in this information
		// for us, if it can.
		int NextFreeSlot = 1;
		for (unsigned int i = 0; i < MAX_GROUP_MEMBERS; i++) {
			if (strcasecmp(g->membername[i], LFPMembers[0].Name))
				strcpy(LFPMembers[NextFreeSlot++].Name, g->membername[i]);
		}
	}


	worldserver.UpdateLFP(CharacterID(), lfp->Action, lfp->MatchFilter, lfp->FromLevel, lfp->ToLevel, lfp->Classes,
		lfp->Comments, LFPMembers);


}

void Client::Handle_OP_LFPGetMatchesRequest(const EQApplicationPacket *app)
{

	if (app->size != sizeof(LFPGetMatchesRequest_Struct)) {
		LogFile->write(EQEMuLog::Error, "Wrong size: OP_LFPGetMatchesRequest, size=%i, expected %i", app->size, sizeof(LFPGetMatchesRequest_Struct));
		DumpPacket(app);
		return;
	}
	LFPGetMatchesRequest_Struct* gmrs = (LFPGetMatchesRequest_Struct*)app->pBuffer;

	if (!worldserver.Connected())
		Message(0, "Error: World server disconnected");
	else {
		ServerPacket* pack = new ServerPacket(ServerOP_LFPMatches, sizeof(ServerLFPMatchesRequest_Struct));
		ServerLFPMatchesRequest_Struct* smrs = (ServerLFPMatchesRequest_Struct*)pack->pBuffer;
		smrs->FromID = GetID();
		smrs->FromLevel = gmrs->FromLevel;
		smrs->ToLevel = gmrs->ToLevel;
		smrs->QuerierLevel = GetLevel();
		smrs->QuerierClass = GetClass();
		strcpy(smrs->FromName, GetName());
		worldserver.SendPacket(pack);
		safe_delete(pack);
	}

	return;
}

void Client::Handle_OP_LoadSpellSet(const EQApplicationPacket *app)
{
	if (app->size != sizeof(LoadSpellSet_Struct)) {
		printf("Wrong size of LoadSpellSet_Struct! Expected: %zu, Got: %i\n", sizeof(LoadSpellSet_Struct), app->size);
		return;
	}
	int i;
	LoadSpellSet_Struct* ss = (LoadSpellSet_Struct*)app->pBuffer;
	for (i = 0; i<MAX_PP_MEMSPELL; i++) {
		if (ss->spell[i] != 0xFFFFFFFF)
			UnmemSpell(i, true);
	}
}

void Client::Handle_OP_Logout(const EQApplicationPacket *app)
{
	//LogFile->write(EQEMuLog::Debug, "%s sent a logout packet.", GetName());
	//we will save when we get destroyed soon anyhow
	//Save();

	SendLogoutPackets();

	EQApplicationPacket *outapp = new EQApplicationPacket(OP_LogoutReply);
	FastQueuePacket(&outapp);

	Disconnect();
	return;
}

void Client::Handle_OP_LootItem(const EQApplicationPacket *app)
{
	if (app->size != sizeof(LootingItem_Struct)) {
		LogFile->write(EQEMuLog::Error, "Wrong size: OP_LootItem, size=%i, expected %i", app->size, sizeof(LootingItem_Struct));
		return;
	}
	/*
	**	fixed the looting code so that it sends the correct opcodes
	**	and now correctly removes the looted item the player selected
	**	as well as gives the player the proper item.
	**	Also fixed a few UI lock ups that would occur.
	*/

	EQApplicationPacket* outapp = 0;
	Entity* entity = entity_list.GetID(*((uint16*)app->pBuffer));
	if (entity == 0) {
		Message(13, "Error: OP_LootItem: Corpse not found (ent = 0)");
		outapp = new EQApplicationPacket(OP_LootComplete, 0);
		QueuePacket(outapp);
		safe_delete(outapp);
		return;
	}

	if (entity->IsCorpse()) {
		entity->CastToCorpse()->LootItem(this, app);
		return;
	}
	else {
		Message(13, "Error: Corpse not found! (!ent->IsCorpse())");
		Corpse::SendEndLootErrorPacket(this);
	}

	return;
}

void Client::Handle_OP_LootRequest(const EQApplicationPacket *app)
{
	if (app->size != sizeof(uint32)) {
		std::cout << "Wrong size: OP_LootRequest, size=" << app->size << ", expected " << sizeof(uint32) << std::endl;
		return;
	}

	Entity* ent = entity_list.GetID(*((uint32*)app->pBuffer));
	if (ent == 0) {
		Message(13, "Error: OP_LootRequest: Corpse not found (ent = 0)");
		Corpse::SendLootReqErrorPacket(this);
		return;
	}
	if (ent->IsCorpse())
	{
		SetLooting(ent->GetID()); //store the entity we are looting
		Corpse *ent_corpse = ent->CastToCorpse();
		if (DistNoRootNoZ(ent_corpse->GetX(), ent_corpse->GetY()) > 625)
		{
			Message(13, "Corpse too far away.");
			Corpse::SendLootReqErrorPacket(this);
			return;
		}

		if (invisible) {
			BuffFadeByEffect(SE_Invisibility);
			BuffFadeByEffect(SE_Invisibility2);
			invisible = false;
		}
		if (invisible_undead) {
			BuffFadeByEffect(SE_InvisVsUndead);
			BuffFadeByEffect(SE_InvisVsUndead2);
			invisible_undead = false;
		}
		if (invisible_animals){
			BuffFadeByEffect(SE_InvisVsAnimals);
			invisible_animals = false;
		}
		if (hidden || improved_hidden){
			hidden = false;
			improved_hidden = false;
			EQApplicationPacket* outapp = new EQApplicationPacket(OP_SpawnAppearance, sizeof(SpawnAppearance_Struct));
			SpawnAppearance_Struct* sa_out = (SpawnAppearance_Struct*)outapp->pBuffer;
			sa_out->spawn_id = GetID();
			sa_out->type = 0x03;
			sa_out->parameter = 0;
			entity_list.QueueClients(this, outapp, true);
			safe_delete(outapp);
		}
		ent->CastToCorpse()->MakeLootRequestPackets(this, app);
		return;
	}
	else {
		std::cout << "npc == 0 LOOTING FOOKED3" << std::endl;
		Message(13, "Error: OP_LootRequest: Corpse not a corpse?");
		Corpse::SendLootReqErrorPacket(this);
	}
	return;
}

void Client::Handle_OP_ManaChange(const EQApplicationPacket *app)
{
	if (app->size == 0) {
		// i think thats the sign to stop the songs
		if (IsBardSong(casting_spell_id) || bardsong != 0)
			InterruptSpell(SONG_ENDS, 0x121);
		else
			InterruptSpell(INTERRUPT_SPELL, 0x121);

		return;
	}
	else	// I don't think the client sends proper manachanges
	{			// with a length, just the 0 len ones for stopping songs
		//ManaChange_Struct* p = (ManaChange_Struct*)app->pBuffer;
		printf("OP_ManaChange from client:\n");
		DumpPacket(app);
	}
	return;
}

/*
#if 0	// I dont think there's an op for this now, and we check this
// when the client is sitting
void Client::Handle_OP_Medding(const EQApplicationPacket *app)
{
	if (app->pBuffer[0])
		medding = true;
	else
		medding = false;
	return;
}
#endif
*/

void Client::Handle_OP_MemorizeSpell(const EQApplicationPacket *app)
{
	OPMemorizeSpell(app);
	return;
}

void Client::Handle_OP_Mend(const EQApplicationPacket *app)
{
	if (!HasSkill(SkillMend))
		return;

	if (!p_timers.Expired(&database, pTimerMend, false)) {
		Message(13, "Ability recovery time not yet met.");
		return;
	}
	p_timers.Start(pTimerMend, MendReuseTime - 1);

	int mendhp = GetMaxHP() / 4;
	int currenthp = GetHP();
	if (MakeRandomInt(0, 199) < (int)GetSkill(SkillMend)) {

		int criticalchance = spellbonuses.CriticalMend + itembonuses.CriticalMend + aabonuses.CriticalMend;

		if (MakeRandomInt(0, 99) < criticalchance){
			mendhp *= 2;
			Message_StringID(4, MEND_CRITICAL);
		}
		SetHP(GetHP() + mendhp);
		SendHPUpdate();
		Message_StringID(4, MEND_SUCCESS);
	}
	else {
		/* the purpose of the following is to make the chance to worsen wounds much less common,
		which is more consistent with the way eq live works.
		according to my math, this should result in the following probability:
		0 skill - 25% chance to worsen
		20 skill - 23% chance to worsen
		50 skill - 16% chance to worsen */
		if ((GetSkill(SkillMend) <= 75) && (MakeRandomInt(GetSkill(SkillMend), 100) < 75) && (MakeRandomInt(1, 3) == 1))
		{
			SetHP(currenthp > mendhp ? (GetHP() - mendhp) : 1);
			SendHPUpdate();
			Message_StringID(4, MEND_WORSEN);
		}
		else
			Message_StringID(4, MEND_FAIL);
	}

	CheckIncreaseSkill(SkillMend, nullptr, 10);
	return;
}

void Client::Handle_OP_MercenaryCommand(const EQApplicationPacket *app)
{
	if (app->size != sizeof(MercenaryCommand_Struct))
	{
		Message(13, "Size mismatch in OP_MercenaryCommand expected %i got %i", sizeof(MercenaryCommand_Struct), app->size);
		LogFile->write(EQEMuLog::Debug, "Size mismatch in OP_MercenaryCommand expected %i got %i", sizeof(MercenaryCommand_Struct), app->size);
		DumpPacket(app);
		return;
	}

	MercenaryCommand_Struct* mc = (MercenaryCommand_Struct*)app->pBuffer;
	uint32 merc_command = mc->MercCommand;	// Seen 0 (zone in with no merc or suspended), 1 (dismiss merc), 5 (normal state), 20 (unknown), 36 (zone in with merc)
	int32 option = mc->Option;	// Seen -1 (zone in with no merc), 0 (setting to passive stance), 1 (normal or setting to balanced stance)

	if (MERC_DEBUG > 0)
		Message(7, "Mercenary Debug: Command %i, Option %i received.", merc_command, option);

	if (!RuleB(Mercs, AllowMercs))
		return;

	// Handle the Command here...
	// Will need a list of what every type of command is supposed to do
	// Unsure if there is a server response to this packet
	if (option >= 0)
	{
		Merc* merc = GetMerc();
		GetMercInfo().State = option;

		if (merc)
		{
			uint8 numStances = 0;

			//get number of available stances for the current merc
			std::list<MercStanceInfo> mercStanceList = zone->merc_stance_list[merc->GetMercTemplateID()];
			std::list<MercStanceInfo>::iterator iter = mercStanceList.begin();
			while (iter != mercStanceList.end()) {
				numStances++;
				++iter;
			}

			MercTemplate* mercTemplate = zone->GetMercTemplate(GetMerc()->GetMercTemplateID());
			if (mercTemplate)
			{
				//check to see if selected option is a valid stance slot (option is the slot the stance is in, not the actual stance)
				if (option >= 0 && option < numStances)
				{
					merc->SetStance(mercTemplate->Stances[option]);
					GetMercInfo().Stance = mercTemplate->Stances[option];

					if (MERC_DEBUG > 0)
						Message(7, "Mercenary Debug: Set Stance: %u", merc->GetStance());
				}
			}
		}
	}
}

void Client::Handle_OP_MercenaryDataRequest(const EQApplicationPacket *app)
{
	// The payload is 4 bytes. The EntityID of the Mercenary Liason which are of class 71.
	if (app->size != sizeof(MercenaryMerchantShopRequest_Struct))
	{
		LogFile->write(EQEMuLog::Debug, "Size mismatch in OP_MercenaryDataRequest expected 4 got %i", app->size);

		DumpPacket(app);

		return;
	}

	MercenaryMerchantShopRequest_Struct* mmsr = (MercenaryMerchantShopRequest_Struct*)app->pBuffer;
	uint32 merchant_id = mmsr->MercMerchantID;
	uint32 altCurrentType = 19;

	if (MERC_DEBUG > 0)
		Message(7, "Mercenary Debug: Data Request for Merchant ID (%i)", merchant_id);

	//client is requesting data about currently owned mercenary
	if (merchant_id == 0) {

		//send info about your current merc(s)
		if (GetMercInfo().mercid)
		{
			if (MERC_DEBUG > 0)
				Message(7, "Mercenary Debug: SendMercPersonalInfo Request");
			SendMercPersonalInfo();
		}
		else
		{
			if (MERC_DEBUG > 0)
				Message(7, "Mercenary Debug: SendMercPersonalInfo Not Sent - MercID (%i)", GetMercInfo().mercid);
		}
	}

	if (!RuleB(Mercs, AllowMercs)) {
		return;
	}

	NPC* tar = entity_list.GetNPCByID(merchant_id);

	if (tar) {
		int mercTypeCount = 0;
		int mercCount = 0;

		if (DistNoRoot(*tar) > USE_NPC_RANGE2)
			return;

		if (tar->GetClass() != MERCERNARY_MASTER) {
			return;
		}

		mercTypeCount = tar->GetNumMercTypes(GetClientVersion());
		mercCount = tar->GetNumMercs(GetClientVersion());

		if (mercCount > MAX_MERC)
			return;

		std::list<MercType> mercTypeList = tar->GetMercTypesList(GetClientVersion());
		std::list<MercData> mercDataList = tar->GetMercsList(GetClientVersion());

		int i = 0;
		int StanceCount = 0;

		for (std::list<MercData>::iterator mercListItr = mercDataList.begin(); mercListItr != mercDataList.end(); ++mercListItr)
		{
			std::list<MercStanceInfo>::iterator siter = zone->merc_stance_list[mercListItr->MercTemplateID].begin();
			for (siter = zone->merc_stance_list[mercListItr->MercTemplateID].begin(); siter != zone->merc_stance_list[mercListItr->MercTemplateID].end(); ++siter)
			{
				StanceCount++;
			}
		}

		EQApplicationPacket *outapp = new EQApplicationPacket(OP_MercenaryDataResponse, sizeof(MercenaryMerchantList_Struct));
		MercenaryMerchantList_Struct* mml = (MercenaryMerchantList_Struct*)outapp->pBuffer;

		mml->MercTypeCount = mercTypeCount;
		if (mercTypeCount > 0)
		{
			for (std::list<MercType>::iterator mercTypeListItr = mercTypeList.begin(); mercTypeListItr != mercTypeList.end(); ++mercTypeListItr) {
				mml->MercGrades[i] = mercTypeListItr->Type;	// DBStringID for Type
				i++;
			}
		}
		mml->MercCount = mercCount;

		if (mercCount > 0)
		{
			i = 0;
			for (std::list<MercData>::iterator mercListIter = mercDataList.begin(); mercListIter != mercDataList.end(); ++mercListIter)
			{
				mml->Mercs[i].MercID = mercListIter->MercTemplateID;
				mml->Mercs[i].MercType = mercListIter->MercType;
				mml->Mercs[i].MercSubType = mercListIter->MercSubType;
				mml->Mercs[i].PurchaseCost = RuleB(Mercs, ChargeMercPurchaseCost) ? Merc::CalcPurchaseCost(mercListIter->MercTemplateID, GetLevel(), 0) : 0;
				mml->Mercs[i].UpkeepCost = RuleB(Mercs, ChargeMercUpkeepCost) ? Merc::CalcUpkeepCost(mercListIter->MercTemplateID, GetLevel(), 0) : 0;
				mml->Mercs[i].Status = 0;
				mml->Mercs[i].AltCurrencyCost = RuleB(Mercs, ChargeMercPurchaseCost) ? Merc::CalcPurchaseCost(mercListIter->MercTemplateID, GetLevel(), altCurrentType) : 0;
				mml->Mercs[i].AltCurrencyUpkeep = RuleB(Mercs, ChargeMercUpkeepCost) ? Merc::CalcUpkeepCost(mercListIter->MercTemplateID, GetLevel(), altCurrentType) : 0;
				mml->Mercs[i].AltCurrencyType = altCurrentType;
				mml->Mercs[i].MercUnk01 = 0;
				mml->Mercs[i].TimeLeft = -1;
				mml->Mercs[i].MerchantSlot = i + 1;
				mml->Mercs[i].MercUnk02 = 1;
				int mercStanceCount = 0;
				std::list<MercStanceInfo>::iterator iter = zone->merc_stance_list[mercListIter->MercTemplateID].begin();
				for (iter = zone->merc_stance_list[mercListIter->MercTemplateID].begin(); iter != zone->merc_stance_list[mercListIter->MercTemplateID].end(); ++iter)
				{
					mercStanceCount++;
				}
				mml->Mercs[i].StanceCount = mercStanceCount;
				mml->Mercs[i].MercUnk03 = 519044964;
				mml->Mercs[i].MercUnk04 = 1;
				//mml->Mercs[i].MercName;
				int stanceindex = 0;
				if (mercStanceCount > 0)
				{
					std::list<MercStanceInfo>::iterator iter2 = zone->merc_stance_list[mercListIter->MercTemplateID].begin();
					while (iter2 != zone->merc_stance_list[mercListIter->MercTemplateID].end())
					{
						mml->Mercs[i].Stances[stanceindex].StanceIndex = stanceindex;
						mml->Mercs[i].Stances[stanceindex].Stance = (iter2->StanceID);
						stanceindex++;
						++iter2;
					}
				}
				i++;
			}
		}
		FastQueuePacket(&outapp);
	}
}

void Client::Handle_OP_MercenaryDataUpdateRequest(const EQApplicationPacket *app)
{
	// The payload is 0 bytes.
	if (app->size != 0)
	{
		Message(13, "Size mismatch in OP_MercenaryDataUpdateRequest expected 0 got %i", app->size);
		LogFile->write(EQEMuLog::Debug, "Size mismatch in OP_MercenaryDataUpdateRequest expected 0 got %i", app->size);
		DumpPacket(app);
		return;
	}

	if (MERC_DEBUG > 0)
		Message(7, "Mercenary Debug: Data Update Request Received.");

	if (GetMercID())
	{
		SendMercPersonalInfo();
	}
}

void Client::Handle_OP_MercenaryDismiss(const EQApplicationPacket *app)
{
	// The payload is 0 or 1 bytes.
	if (app->size > 1)
	{
		Message(13, "Size mismatch in OP_MercenaryDismiss expected 0 got %i", app->size);
		LogFile->write(EQEMuLog::Debug, "Size mismatch in OP_MercenaryDismiss expected 0 got %i", app->size);
		DumpPacket(app);
		return;
	}

	uint8 Command = 0;
	if (app->size > 0)
	{
		char *InBuffer = (char *)app->pBuffer;
		Command = VARSTRUCT_DECODE_TYPE(uint8, InBuffer);
	}

	if (MERC_DEBUG > 0)
		Message(7, "Mercenary Debug: Dismiss Request ( %i ) Received.", Command);

	// Handle the dismiss here...
	DismissMerc(GetMercInfo().mercid);

}

void Client::Handle_OP_MercenaryHire(const EQApplicationPacket *app)
{
	// The payload is 16 bytes. First four bytes are the Merc ID (Template ID)
	if (app->size != sizeof(MercenaryMerchantRequest_Struct))
	{
		LogFile->write(EQEMuLog::Debug, "Size mismatch in OP_MercenaryHire expected %i got %i", sizeof(MercenaryMerchantRequest_Struct), app->size);

		DumpPacket(app);

		return;
	}

	MercenaryMerchantRequest_Struct* mmrq = (MercenaryMerchantRequest_Struct*)app->pBuffer;
	uint32 merc_template_id = mmrq->MercID;
	uint32 merchant_id = mmrq->MercMerchantID;
	uint32 merc_unk1 = mmrq->MercUnk01;
	uint32 merc_unk2 = mmrq->MercUnk02;

	if (MERC_DEBUG > 0)
		Message(7, "Mercenary Debug: Template ID (%i), Merchant ID (%i), Unknown1 (%i), Unknown2 (%i)", merc_template_id, merchant_id, merc_unk1, merc_unk2);

	//HirePending = true;
	SetHoTT(0);
	SendTargetCommand(0);

	if (!RuleB(Mercs, AllowMercs))
		return;

	MercTemplate* merc_template = zone->GetMercTemplate(merc_template_id);

	if (merc_template)
	{

		Mob* merchant = entity_list.GetNPCByID(merchant_id);
		if (!CheckCanHireMerc(merchant, merc_template_id))
		{
			return;
		}

		// Set time remaining to max on Hire
		GetMercInfo().MercTimerRemaining = RuleI(Mercs, UpkeepIntervalMS);

		// Get merc, assign it to client & spawn
		Merc* merc = Merc::LoadMerc(this, merc_template, merchant_id, false);

		if (merc)
		{
			SpawnMerc(merc, true);
			merc->Save();

			if (RuleB(Mercs, ChargeMercPurchaseCost))
			{
				uint32 cost = Merc::CalcPurchaseCost(merc_template->MercTemplateID, GetLevel()) * 100; // Cost is in gold
				TakeMoneyFromPP(cost, true);
			}

			// approved hire request
			SendMercMerchantResponsePacket(0);
		}
		else
		{
			//merc failed to spawn
			SendMercMerchantResponsePacket(3);
		}
	}
	else
	{
		//merc doesn't exist in db
		SendMercMerchantResponsePacket(2);
	}
}

void Client::Handle_OP_MercenarySuspendRequest(const EQApplicationPacket *app)
{
	if (app->size != sizeof(SuspendMercenary_Struct))
	{
		Message(13, "Size mismatch in OP_MercenarySuspendRequest expected %i got %i", sizeof(SuspendMercenary_Struct), app->size);
		LogFile->write(EQEMuLog::Debug, "Size mismatch in OP_MercenarySuspendRequest expected %i got %i", sizeof(SuspendMercenary_Struct), app->size);
		DumpPacket(app);
		return;
	}

	SuspendMercenary_Struct* sm = (SuspendMercenary_Struct*)app->pBuffer;
	uint32 merc_suspend = sm->SuspendMerc;	// Seen 30 for suspending or unsuspending

	if (MERC_DEBUG > 0)
		Message(7, "Mercenary Debug: Suspend ( %i ) received.", merc_suspend);

	if (!RuleB(Mercs, AllowMercs))
		return;

	// Check if the merc is suspended and if so, unsuspend, otherwise suspend it
	SuspendMercCommand();
}

void Client::Handle_OP_MercenaryTimerRequest(const EQApplicationPacket *app)
{
	// The payload is 0 bytes.
	if (app->size > 1)
	{
		Message(13, "Size mismatch in OP_MercenaryTimerRequest expected 0 got %i", app->size);
		LogFile->write(EQEMuLog::Debug, "Size mismatch in OP_MercenaryTimerRequest expected 0 got %i", app->size);
		DumpPacket(app);
		return;
	}

	if (MERC_DEBUG > 0)
		Message(7, "Mercenary Debug: Timer Request received.");

	if (!RuleB(Mercs, AllowMercs)) {
		return;
	}

	// To Do: Load Mercenary Timer Data to properly populate this reply packet
	// All hard set values for now
	uint32 entityID = 0;
	uint32 mercState = 5;
	uint32 suspendedTime = 0;
	if (GetMercID()) {
		Merc* merc = GetMerc();

		if (merc) {
			entityID = merc->GetID();

			if (GetMercInfo().IsSuspended) {
				mercState = 1;
				suspendedTime = GetMercInfo().SuspendedTime;
			}
		}
	}

	if (entityID > 0) {
		SendMercTimerPacket(entityID, mercState, suspendedTime, GetMercInfo().MercTimerRemaining, RuleI(Mercs, SuspendIntervalMS));
	}
}

void Client::Handle_OP_MoveCoin(const EQApplicationPacket *app)
{
	if (app->size != sizeof(MoveCoin_Struct)){
		LogFile->write(EQEMuLog::Error, "Wrong size on OP_MoveCoin. Got: %i, Expected: %i", app->size, sizeof(MoveCoin_Struct));
		DumpPacket(app);
		return;
	}
	OPMoveCoin(app);
	return;
}

void Client::Handle_OP_MoveItem(const EQApplicationPacket *app)
{
	if (!CharacterID())
	{
		return;
	}

	if (app->size != sizeof(MoveItem_Struct)) {
		LogFile->write(EQEMuLog::Error, "Wrong size: OP_MoveItem, size=%i, expected %i", app->size, sizeof(MoveItem_Struct));
		return;
	}

	MoveItem_Struct* mi = (MoveItem_Struct*)app->pBuffer;
	if (spellend_timer.Enabled() && casting_spell_id && !IsBardSong(casting_spell_id))
	{
		if (mi->from_slot != mi->to_slot && (mi->from_slot <= EmuConstants::GENERAL_END || mi->from_slot > 39) && IsValidSlot(mi->from_slot) && IsValidSlot(mi->to_slot))
		{
			char *detect = nullptr;
			const ItemInst *itm_from = GetInv().GetItem(mi->from_slot);
			const ItemInst *itm_to = GetInv().GetItem(mi->to_slot);
			MakeAnyLenString(&detect, "Player issued a move item from %u(item id %u) to %u(item id %u) while casting %u.",
				mi->from_slot,
				itm_from ? itm_from->GetID() : 0,
				mi->to_slot,
				itm_to ? itm_to->GetID() : 0,
				casting_spell_id);
			database.SetMQDetectionFlag(AccountName(), GetName(), detect, zone->GetShortName());
			safe_delete_array(detect);
			Kick(); // Kick client to prevent client and server from getting out-of-sync inventory slots
			return;
		}
	}

	// Illegal bagslot useage checks. Currently, user only receives a message if this check is triggered.
	bool mi_hack = false;

	if (mi->from_slot >= EmuConstants::GENERAL_BAGS_BEGIN && mi->from_slot <= EmuConstants::CURSOR_BAG_END) {
		if (mi->from_slot >= EmuConstants::CURSOR_BAG_BEGIN) { mi_hack = true; }
		else {
			int16 from_parent = m_inv.CalcSlotId(mi->from_slot);
			if (!m_inv[from_parent]) { mi_hack = true; }
			else if (!m_inv[from_parent]->IsType(ItemClassContainer)) { mi_hack = true; }
			else if (m_inv.CalcBagIdx(mi->from_slot) >= m_inv[from_parent]->GetItem()->BagSlots) { mi_hack = true; }
		}
	}

	if (mi->to_slot >= EmuConstants::GENERAL_BAGS_BEGIN && mi->to_slot <= EmuConstants::CURSOR_BAG_END) {
		if (mi->to_slot >= EmuConstants::CURSOR_BAG_BEGIN) { mi_hack = true; }
		else {
			int16 to_parent = m_inv.CalcSlotId(mi->to_slot);
			if (!m_inv[to_parent]) { mi_hack = true; }
			else if (!m_inv[to_parent]->IsType(ItemClassContainer)) { mi_hack = true; }
			else if (m_inv.CalcBagIdx(mi->to_slot) >= m_inv[to_parent]->GetItem()->BagSlots) { mi_hack = true; }
		}
	}

	if (mi_hack) { Message(15, "Caution: Illegal use of inaccessable bag slots!"); }

	if (!SwapItem(mi) && IsValidSlot(mi->from_slot) && IsValidSlot(mi->to_slot)) {
		SwapItemResync(mi);

		bool error = false;
		InterrogateInventory(this, false, true, false, error, false);
		if (error)
			InterrogateInventory(this, true, false, true, error);
	}

	return;
}

void Client::Handle_OP_OpenContainer(const EQApplicationPacket *app)
{
	// Does not exist in Ti client
	// SoF, SoD and UF clients send a 4-byte packet indicating the 'parent' slot
	// SoF, SoD and UF slots are defined by a uint32 value and currently untranslated
	// RoF client sends a 12-byte packet based on the RoF::Structs::ItemSlotStruct

	// RoF structure types are defined as signed uint16 and currently untranslated
	// RoF::struct.SlotType = {0 - Equipment, 1 - Bank, 2 - Shared Bank} // not tested beyond listed types
	// RoF::struct.Unknown2 = 0
	// RoF::struct.MainSlot = { <parent slot range designated by slottype..zero-based> }
	// RoF::struct.SubSlot = -1 (non-child)
	// RoF::struct.AugSlot = -1 (non-child)
	// RoF::struct.Unknown1 = 141 (unsure why, but always appears to be this value..combine containers not tested)

	// SideNote: Watching the slot translations, Unknown1 is showing '141' as well on certain item swaps.
	// Manually looting a corpse results in a from '34' to '68' value for equipment items, '0' to '0' for inventory.
}

void Client::Handle_OP_OpenGuildTributeMaster(const EQApplicationPacket *app)
{
	_log(TRIBUTE__IN, "Received OP_OpenGuildTributeMaster of length %d", app->size);
	_pkt(TRIBUTE__IN, app);

	if (app->size != sizeof(StartTribute_Struct))
		printf("Error in OP_OpenGuildTributeMaster. Expected size of: %zu, but got: %i\n", sizeof(StartTribute_Struct), app->size);
	else {
		//Opens the guild tribute master window
		StartTribute_Struct* st = (StartTribute_Struct*)app->pBuffer;
		Mob* tribmast = entity_list.GetMob(st->tribute_master_id);
		if (tribmast && tribmast->IsNPC() && tribmast->GetClass() == GUILD_TRIBUTE_MASTER
			&& DistNoRoot(*tribmast) <= USE_NPC_RANGE2) {
			st->response = 1;
			QueuePacket(app);
			tribute_master_id = st->tribute_master_id;
			DoTributeUpdate();
		}
		else {
			st->response = 0;
			QueuePacket(app);
		}
	}
	return;
}

void Client::Handle_OP_OpenInventory(const EQApplicationPacket *app)
{
	// Does not exist in Ti, UF or RoF clients
	// SoF and SoD both send a 4-byte packet with a uint32 value of '8'
}

void Client::Handle_OP_OpenTributeMaster(const EQApplicationPacket *app)
{
	_log(TRIBUTE__IN, "Received OP_OpenTributeMaster of length %d", app->size);
	_pkt(TRIBUTE__IN, app);

	if (app->size != sizeof(StartTribute_Struct))
		printf("Error in OP_OpenTributeMaster. Expected size of: %zu, but got: %i\n", sizeof(StartTribute_Struct), app->size);
	else {
		//Opens the tribute master window
		StartTribute_Struct* st = (StartTribute_Struct*)app->pBuffer;
		Mob* tribmast = entity_list.GetMob(st->tribute_master_id);
		if (tribmast && tribmast->IsNPC() && tribmast->GetClass() == TRIBUTE_MASTER
			&& DistNoRoot(*tribmast) <= USE_NPC_RANGE2) {
			st->response = 1;
			QueuePacket(app);
			tribute_master_id = st->tribute_master_id;
			DoTributeUpdate();
		}
		else {
			st->response = 0;
			QueuePacket(app);
		}
	}
	return;
}

void Client::Handle_OP_PDeletePetition(const EQApplicationPacket *app)
{
	if (app->size < 2) {
		LogFile->write(EQEMuLog::Error, "Wrong size: OP_PDeletePetition, size=%i, expected %i", app->size, 2);
		return;
	}
	if (petition_list.DeletePetitionByCharName((char*)app->pBuffer))
		Message_StringID(0, PETITION_DELETED);
	else
		Message_StringID(0, PETITION_NO_DELETE);
	return;
}

void Client::Handle_OP_PetCommands(const EQApplicationPacket *app)
{
	if (app->size != sizeof(PetCommand_Struct)) {
		LogFile->write(EQEMuLog::Error, "Wrong size: OP_PetCommands, size=%i, expected %i", app->size, sizeof(PetCommand_Struct));
		return;
	}
	char val1[20] = { 0 };
	PetCommand_Struct* pet = (PetCommand_Struct*)app->pBuffer;
	Mob* mypet = this->GetPet();

	if (!mypet || pet->command == PET_LEADER)
	{
		if (pet->command == PET_LEADER)
		{
			if (mypet && (!GetTarget() || GetTarget() == mypet))
			{
				mypet->Say_StringID(PET_LEADERIS, GetName());
			}
			else if ((mypet = GetTarget()))
			{
				Mob *Owner = mypet->GetOwner();
				if (Owner)
					mypet->Say_StringID(PET_LEADERIS, Owner->GetCleanName());
				else
					mypet->Say_StringID(I_FOLLOW_NOONE);
			}
		}

		return;
	}

	if (mypet->GetPetType() == petAnimation && (pet->command != PET_HEALTHREPORT && pet->command != PET_GETLOST) && !GetAA(aaAnimationEmpathy))
		return;

	// just let the command "/pet get lost" work for familiars
	if (mypet->GetPetType() == petFamiliar && pet->command != PET_GETLOST)
		return;

	uint32 PetCommand = pet->command;

	// Handle Sit/Stand toggle in UF and later.
	if (GetClientVersion() >= EQClientUnderfoot)
	{
		if (PetCommand == PET_SITDOWN)
			if (mypet->GetPetOrder() == SPO_Sit)
				PetCommand = PET_STANDUP;
	}

	switch (PetCommand)
	{
	case PET_ATTACK: {
		if (!GetTarget())
			break;
		if (GetTarget()->IsMezzed()) {
			Message_StringID(10, CANNOT_WAKE, mypet->GetCleanName(), GetTarget()->GetCleanName());
			break;
		}
		if (mypet->IsFeared())
			break; //prevent pet from attacking stuff while feared

		if (!mypet->IsAttackAllowed(GetTarget())) {
			mypet->Say_StringID(NOT_LEGAL_TARGET);
			break;
		}

		if ((mypet->GetPetType() == petAnimation && GetAA(aaAnimationEmpathy) >= 2) || mypet->GetPetType() != petAnimation) {
			if (GetTarget() != this && mypet->DistNoRootNoZ(*GetTarget()) <= (RuleR(Pets, AttackCommandRange)*RuleR(Pets, AttackCommandRange))) {
				if (mypet->IsHeld()) {
					if (!mypet->IsFocused()) {
						mypet->SetHeld(false); //break the hold and guard if we explicitly tell the pet to attack.
						if (mypet->GetPetOrder() != SPO_Guard)
							mypet->SetPetOrder(SPO_Follow);
					}
					else {
						mypet->SetTarget(GetTarget());
					}
				}
				zone->AddAggroMob();
				mypet->AddToHateList(GetTarget(), 1);
				Message_StringID(MT_PetResponse, PET_ATTACKING, mypet->GetCleanName(), GetTarget()->GetCleanName());
			}
		}
		break;
	}
	case PET_BACKOFF: {
		if (mypet->IsFeared()) break; //keeps pet running while feared

		if ((mypet->GetPetType() == petAnimation && GetAA(aaAnimationEmpathy) >= 3) || mypet->GetPetType() != petAnimation) {
			mypet->Say_StringID(MT_PetResponse, PET_CALMING);
			mypet->WipeHateList();
			mypet->SetTarget(nullptr);
		}
		break;
	}
	case PET_HEALTHREPORT: {
		Message_StringID(MT_PetResponse, PET_REPORT_HP, ConvertArrayF(mypet->GetHPRatio(), val1));
		mypet->ShowBuffList(this);
		//Message(10,"%s tells you, 'I have %d percent of my hit points left.'",mypet->GetName(),(uint8)mypet->GetHPRatio());
		break;
	}
	case PET_GETLOST: {
		if (mypet->Charmed())
			break;
		if (mypet->GetPetType() == petCharmed || !mypet->IsNPC()) {
			// eqlive ignores this command
			// we could just remove the charm
			// and continue
			mypet->BuffFadeByEffect(SE_Charm);
			break;
		}
		else {
			SetPet(nullptr);
		}

		mypet->Say_StringID(MT_PetResponse, PET_GETLOST_STRING);
		mypet->CastToNPC()->Depop();

		//Oddly, the client (Titanium) will still allow "/pet get lost" command despite me adding the code below. If someone can figure that out, you can uncomment this code and use it.
		/*
		if((mypet->GetPetType() == petAnimation && GetAA(aaAnimationEmpathy) >= 2) || mypet->GetPetType() != petAnimation) {
		mypet->Say_StringID(PET_GETLOST_STRING);
		mypet->CastToNPC()->Depop();
		}
		*/

		break;
	}
	case PET_GUARDHERE: {
		if (mypet->IsFeared()) break; //could be exploited like PET_BACKOFF

		if ((mypet->GetPetType() == petAnimation && GetAA(aaAnimationEmpathy) >= 1) || mypet->GetPetType() != petAnimation) {
			if (mypet->IsNPC()) {
				mypet->SetHeld(false);
				mypet->Say_StringID(MT_PetResponse, PET_GUARDINGLIFE);
				mypet->SetPetOrder(SPO_Guard);
				mypet->CastToNPC()->SaveGuardSpot();
			}
		}
		break;
	}
	case PET_FOLLOWME: {
		if (mypet->IsFeared()) break; //could be exploited like PET_BACKOFF

		if ((mypet->GetPetType() == petAnimation && GetAA(aaAnimationEmpathy) >= 1) || mypet->GetPetType() != petAnimation) {
			mypet->SetHeld(false);
			mypet->Say_StringID(MT_PetResponse, PET_FOLLOWING);
			mypet->SetPetOrder(SPO_Follow);
			mypet->SendAppearancePacket(AT_Anim, ANIM_STAND);
		}
		break;
	}
	case PET_TAUNT: {
		if ((mypet->GetPetType() == petAnimation && GetAA(aaAnimationEmpathy) >= 3) || mypet->GetPetType() != petAnimation) {
			Message_StringID(MT_PetResponse, PET_DO_TAUNT);
			mypet->CastToNPC()->SetTaunting(true);
		}
		break;
	}
	case PET_NOTAUNT: {
		if ((mypet->GetPetType() == petAnimation && GetAA(aaAnimationEmpathy) >= 3) || mypet->GetPetType() != petAnimation) {
			Message_StringID(MT_PetResponse, PET_NO_TAUNT);
			mypet->CastToNPC()->SetTaunting(false);
		}
		break;
	}
	case PET_GUARDME: {
		if (mypet->IsFeared()) break; //could be exploited like PET_BACKOFF

		if ((mypet->GetPetType() == petAnimation && GetAA(aaAnimationEmpathy) >= 1) || mypet->GetPetType() != petAnimation) {
			mypet->SetHeld(false);
			mypet->Say_StringID(MT_PetResponse, PET_GUARDME_STRING);
			mypet->SetPetOrder(SPO_Follow);
			mypet->SendAppearancePacket(AT_Anim, ANIM_STAND);
		}
		break;
	}
	case PET_SITDOWN: {
		if (mypet->IsFeared()) break; //could be exploited like PET_BACKOFF

		if ((mypet->GetPetType() == petAnimation && GetAA(aaAnimationEmpathy) >= 3) || mypet->GetPetType() != petAnimation) {
			mypet->Say_StringID(MT_PetResponse, PET_SIT_STRING);
			mypet->SetPetOrder(SPO_Sit);
			mypet->SetRunAnimSpeed(0);
			if (!mypet->UseBardSpellLogic())	//maybe we can have a bard pet
				mypet->InterruptSpell(); //No cast 4 u. //i guess the pet should start casting
			mypet->SendAppearancePacket(AT_Anim, ANIM_SIT);
		}
		break;
	}
	case PET_STANDUP: {
		if (mypet->IsFeared()) break; //could be exploited like PET_BACKOFF

		if ((mypet->GetPetType() == petAnimation && GetAA(aaAnimationEmpathy) >= 3) || mypet->GetPetType() != petAnimation) {
			mypet->Say_StringID(MT_PetResponse, PET_SIT_STRING);
			mypet->SetPetOrder(SPO_Follow);
			mypet->SendAppearancePacket(AT_Anim, ANIM_STAND);
		}
		break;
	}
	case PET_SLUMBER: {
		if (mypet->IsFeared()) break; //could be exploited like PET_BACKOFF

		if (mypet->GetPetType() != petAnimation) {
			mypet->Say_StringID(MT_PetResponse, PET_SIT_STRING);
			mypet->SetPetOrder(SPO_Sit);
			mypet->SetRunAnimSpeed(0);
			if (!mypet->UseBardSpellLogic())	//maybe we can have a bard pet
				mypet->InterruptSpell(); //No cast 4 u. //i guess the pet should start casting
			mypet->SendAppearancePacket(AT_Anim, ANIM_DEATH);
		}
		break;
	}
	case PET_HOLD: {
		if (GetAA(aaPetDiscipline) && mypet->IsNPC()){
			if (mypet->IsFeared())
				break; //could be exploited like PET_BACKOFF

			mypet->Say_StringID(MT_PetResponse, PET_ON_HOLD);
			mypet->WipeHateList();
			mypet->SetHeld(true);
		}
		break;
	}
	case PET_HOLD_ON: {
		if (GetAA(aaPetDiscipline) && mypet->IsNPC() && !mypet->IsHeld()) {
			if (mypet->IsFeared())
				break; //could be exploited like PET_BACKOFF

			mypet->Say_StringID(MT_PetResponse, PET_ON_HOLD);
			mypet->WipeHateList();
			mypet->SetHeld(true);
		}
		break;
	}
	case PET_HOLD_OFF: {
		if (GetAA(aaPetDiscipline) && mypet->IsNPC() && mypet->IsHeld())
			mypet->SetHeld(false);
		break;
	}
	case PET_NOCAST: {
		if (GetAA(aaAdvancedPetDiscipline) == 2 && mypet->IsNPC()) {
			if (mypet->IsFeared())
				break;
			if (mypet->IsNoCast()) {
				Message_StringID(MT_PetResponse, PET_CASTING);
				mypet->CastToNPC()->SetNoCast(false);
			}
			else {
				Message_StringID(MT_PetResponse, PET_NOT_CASTING);
				mypet->CastToNPC()->SetNoCast(true);
			}
		}
		break;
	}
	case PET_FOCUS: {
		if (GetAA(aaAdvancedPetDiscipline) >= 1 && mypet->IsNPC()) {
			if (mypet->IsFeared())
				break;
			if (mypet->IsFocused()) {
				Message_StringID(MT_PetResponse, PET_NOT_FOCUSING);
				mypet->CastToNPC()->SetFocused(false);
			}
			else {
				Message_StringID(MT_PetResponse, PET_NOW_FOCUSING);
				mypet->CastToNPC()->SetFocused(true);
			}
		}
		break;
	}
	case PET_FOCUS_ON: {
		if (GetAA(aaAdvancedPetDiscipline) >= 1 && mypet->IsNPC()) {
			if (mypet->IsFeared())
				break;
			if (!mypet->IsFocused()) {
				Message_StringID(MT_PetResponse, PET_NOW_FOCUSING);
				mypet->CastToNPC()->SetFocused(true);
			}
		}
		break;
	}
	case PET_FOCUS_OFF: {
		if (GetAA(aaAdvancedPetDiscipline) >= 1 && mypet->IsNPC()) {
			if (mypet->IsFeared())
				break;
			if (mypet->IsFocused()) {
				Message_StringID(MT_PetResponse, PET_NOT_FOCUSING);
				mypet->CastToNPC()->SetFocused(false);
			}
		}
		break;
	}
	default:
		printf("Client attempted to use a unknown pet command:\n");
		break;
	}
}

void Client::Handle_OP_Petition(const EQApplicationPacket *app)
{
	if (app->size <= 1)
		return;
	if (!worldserver.Connected())
		Message(0, "Error: World server disconnected");
	/*else if(petition_list.FindPetitionByAccountName(this->AccountName()))
	{
	Message(0,"You already have a petition in queue, you cannot petition again until this one has been responded to or you have deleted the petition.");
	return;
	}*/
	else
	{
		if (petition_list.FindPetitionByAccountName(AccountName()))
		{
			Message(0, "You already have a petition in the queue, you must wait for it to be answered or use /deletepetition to delete it.");
			return;
		}
		Petition* pet = new Petition(CharacterID());
		pet->SetAName(this->AccountName());
		pet->SetClass(this->GetClass());
		pet->SetLevel(this->GetLevel());
		pet->SetCName(this->GetName());
		pet->SetRace(this->GetRace());
		pet->SetLastGM("");
		pet->SetCName(this->GetName());
		pet->SetPetitionText((char*)app->pBuffer);
		pet->SetZone(zone->GetZoneID());
		pet->SetUrgency(0);
		petition_list.AddPetition(pet);
		database.InsertPetitionToDB(pet);
		petition_list.UpdateGMQueue();
		petition_list.UpdateZoneListQueue();
		worldserver.SendEmoteMessage(0, 0, 80, 15, "%s has made a petition. #%i", GetName(), pet->GetID());
	}
	return;
}

void Client::Handle_OP_PetitionBug(const EQApplicationPacket *app)
{
	if (app->size != sizeof(PetitionBug_Struct))
		printf("Wrong size of BugStruct! Expected: %zu, Got: %i\n", sizeof(PetitionBug_Struct), app->size);
	else{
		Message(0, "Petition Bugs are not supported, please use /bug.");
	}
	return;
}

void Client::Handle_OP_PetitionCheckIn(const EQApplicationPacket *app)
{
	if (app->size != sizeof(Petition_Struct)) {
		LogFile->write(EQEMuLog::Error, "Wrong size: OP_PetitionCheckIn, size=%i, expected %i", app->size, sizeof(Petition_Struct));
		return;
	}
	Petition_Struct* inpet = (Petition_Struct*)app->pBuffer;

	Petition* pet = petition_list.GetPetitionByID(inpet->petnumber);
	//if (inpet->urgency != pet->GetUrgency())
	pet->SetUrgency(inpet->urgency);
	pet->SetLastGM(this->GetName());
	pet->SetGMText(inpet->gmtext);

	pet->SetCheckedOut(false);
	petition_list.UpdatePetition(pet);
	petition_list.UpdateGMQueue();
	petition_list.UpdateZoneListQueue();
	return;
}

void Client::Handle_OP_PetitionCheckout(const EQApplicationPacket *app)
{
	if (app->size != sizeof(uint32)) {
		std::cout << "Wrong size: OP_PetitionCheckout, size=" << app->size << ", expected " << sizeof(uint32) << std::endl;
		return;
	}
	if (!worldserver.Connected())
		Message(0, "Error: World server disconnected");
	else {
		uint32 getpetnum = *((uint32*)app->pBuffer);
		Petition* getpet = petition_list.GetPetitionByID(getpetnum);
		if (getpet != 0) {
			getpet->AddCheckout();
			getpet->SetCheckedOut(true);
			getpet->SendPetitionToPlayer(this->CastToClient());
			petition_list.UpdatePetition(getpet);
			petition_list.UpdateGMQueue();
			petition_list.UpdateZoneListQueue();
		}
	}
	return;
}

void Client::Handle_OP_PetitionDelete(const EQApplicationPacket *app)
{
	if (app->size != sizeof(PetitionUpdate_Struct)) {
		LogFile->write(EQEMuLog::Error, "Wrong size: OP_PetitionDelete, size=%i, expected %i", app->size, sizeof(PetitionUpdate_Struct));
		return;
	}
	EQApplicationPacket* outapp = new EQApplicationPacket(OP_PetitionUpdate, sizeof(PetitionUpdate_Struct));
	PetitionUpdate_Struct* pet = (PetitionUpdate_Struct*)outapp->pBuffer;
	pet->petnumber = *((int*)app->pBuffer);
	pet->color = 0x00;
	pet->status = 0xFFFFFFFF;
	pet->senttime = 0;
	strcpy(pet->accountid, "");
	strcpy(pet->gmsenttoo, "");
	pet->quetotal = petition_list.GetTotalPetitions();
	strcpy(pet->charname, "");
	FastQueuePacket(&outapp);

	if (petition_list.DeletePetition(pet->petnumber) == -1)
		std::cout << "Something is borked with: " << pet->petnumber << std::endl;
	petition_list.ClearPetitions();
	petition_list.UpdateGMQueue();
	petition_list.ReadDatabase();
	petition_list.UpdateZoneListQueue();
	return;
}

void Client::Handle_OP_PetitionQue(const EQApplicationPacket *app)
{
#ifdef _EQDEBUG
	printf("%s looking at petitions..\n", this->GetName());
#endif
	return;
}

void Client::Handle_OP_PetitionRefresh(const EQApplicationPacket *app)
{
	// This is When Client Asks for Petition Again and Again...
	// break is here because it floods the zones and causes lag if it
	// Were to actually do something:P We update on our own schedule now.
	return;
}

void Client::Handle_OP_PetitionResolve(const EQApplicationPacket *app)
{
	Handle_OP_PetitionDelete(app);
}

void Client::Handle_OP_PetitionUnCheckout(const EQApplicationPacket *app)
{
	if (app->size != sizeof(uint32)) {
		std::cout << "Wrong size: OP_PetitionUnCheckout, size=" << app->size << ", expected " << sizeof(uint32) << std::endl;
		return;
	}
	if (!worldserver.Connected())
		Message(0, "Error: World server disconnected");
	else {
		uint32 getpetnum = *((uint32*)app->pBuffer);
		Petition* getpet = petition_list.GetPetitionByID(getpetnum);
		if (getpet != 0) {
			getpet->SetCheckedOut(false);
			petition_list.UpdatePetition(getpet);
			petition_list.UpdateGMQueue();
			petition_list.UpdateZoneListQueue();
		}
	}
	return;
}

void Client::Handle_OP_PickPocket(const EQApplicationPacket *app)
{
	if (app->size != sizeof(PickPocket_Struct))
	{
		LogFile->write(EQEMuLog::Error, "Size mismatch for Pick Pocket packet");
		DumpPacket(app);
	}

	if (!HasSkill(SkillPickPockets))
	{
		return;
	}

	if (!p_timers.Expired(&database, pTimerBeggingPickPocket, false))
	{
		Message(13, "Ability recovery time not yet met.");
		database.SetMQDetectionFlag(this->AccountName(), this->GetName(), "OP_PickPocket was sent again too quickly.", zone->GetShortName());
		return;
	}
	PickPocket_Struct* pick_in = (PickPocket_Struct*)app->pBuffer;

	Mob* victim = entity_list.GetMob(pick_in->to);
	if (!victim)
		return;

	p_timers.Start(pTimerBeggingPickPocket, 8);
	if (victim == this){
		Message(0, "You catch yourself red-handed.");
		EQApplicationPacket* outapp = new EQApplicationPacket(OP_PickPocket, sizeof(sPickPocket_Struct));
		sPickPocket_Struct* pick_out = (sPickPocket_Struct*)outapp->pBuffer;
		pick_out->coin = 0;
		pick_out->from = victim->GetID();
		pick_out->to = GetID();
		pick_out->myskill = GetSkill(SkillPickPockets);
		pick_out->type = 0;
		//if we do not send this packet the client will lock up and require the player to relog.
		QueuePacket(outapp);
		safe_delete(outapp);
	}
	else if (victim->GetOwnerID()){
		Message(0, "You cannot steal from pets!");
		EQApplicationPacket* outapp = new EQApplicationPacket(OP_PickPocket, sizeof(sPickPocket_Struct));
		sPickPocket_Struct* pick_out = (sPickPocket_Struct*)outapp->pBuffer;
		pick_out->coin = 0;
		pick_out->from = victim->GetID();
		pick_out->to = GetID();
		pick_out->myskill = GetSkill(SkillPickPockets);
		pick_out->type = 0;
		//if we do not send this packet the client will lock up and require the player to relog.
		QueuePacket(outapp);
		safe_delete(outapp);
	}
	else if (victim->IsNPC()){
		victim->CastToNPC()->PickPocket(this);
	}
	else{
		Message(0, "Stealing from clients not yet supported.");
		EQApplicationPacket* outapp = new EQApplicationPacket(OP_PickPocket, sizeof(sPickPocket_Struct));
		sPickPocket_Struct* pick_out = (sPickPocket_Struct*)outapp->pBuffer;
		pick_out->coin = 0;
		pick_out->from = victim->GetID();
		pick_out->to = GetID();
		pick_out->myskill = GetSkill(SkillPickPockets);
		pick_out->type = 0;
		//if we do not send this packet the client will lock up and require the player to relog.
		QueuePacket(outapp);
		safe_delete(outapp);
	}
}

void Client::Handle_OP_PopupResponse(const EQApplicationPacket *app)
{

	if (app->size != sizeof(PopupResponse_Struct)) {
		LogFile->write(EQEMuLog::Debug, "Size mismatch in OP_PopupResponse expected %i got %i",
			sizeof(PopupResponse_Struct), app->size);
		DumpPacket(app);
		return;
	}
	PopupResponse_Struct *prs = (PopupResponse_Struct*)app->pBuffer;

	// Handle any EQEmu defined popup Ids first
	switch (prs->popupid)
	{
	case POPUPID_UPDATE_SHOWSTATSWINDOW:
		if (GetTarget() && GetTarget()->IsClient())
			GetTarget()->CastToClient()->SendStatsWindow(this, true);
		else
			SendStatsWindow(this, true);
		return;

	default:
		break;
	}

	char buf[16];
	sprintf(buf, "%d\0", prs->popupid);

	parse->EventPlayer(EVENT_POPUP_RESPONSE, this, buf, 0);

	Mob* Target = GetTarget();
	if (Target && Target->IsNPC()) {
		parse->EventNPC(EVENT_POPUP_RESPONSE, Target->CastToNPC(), this, buf, 0);
	}
}

void Client::Handle_OP_PotionBelt(const EQApplicationPacket *app)
{
	if (app->size != sizeof(MovePotionToBelt_Struct)) {
		LogFile->write(EQEMuLog::Debug, "Size mismatch in OP_PotionBelt expected %i got %i",
			sizeof(MovePotionToBelt_Struct), app->size);
		DumpPacket(app);
		return;
	}

	MovePotionToBelt_Struct *mptbs = (MovePotionToBelt_Struct*)app->pBuffer;
	if(!EQEmu::ValueWithin(mptbs->SlotNumber, 0U, 3U)) {
		LogFile->write(EQEMuLog::Debug, "Client::Handle_OP_PotionBelt mptbs->SlotNumber out of range.");
		return;
	}

	if (mptbs->Action == 0) {
		const Item_Struct *BaseItem = database.GetItem(mptbs->ItemID);
		if (BaseItem) {
			m_pp.potionbelt.items[mptbs->SlotNumber].item_id = BaseItem->ID;
			m_pp.potionbelt.items[mptbs->SlotNumber].icon = BaseItem->Icon;
			strn0cpy(m_pp.potionbelt.items[mptbs->SlotNumber].item_name, BaseItem->Name, sizeof(BaseItem->Name));
			database.SaveCharacterPotionBelt(this->CharacterID(), mptbs->SlotNumber, m_pp.potionbelt.items[mptbs->SlotNumber].item_id, m_pp.potionbelt.items[mptbs->SlotNumber].icon);
		}
	}
	else {
		m_pp.potionbelt.items[mptbs->SlotNumber].item_id = 0;
		m_pp.potionbelt.items[mptbs->SlotNumber].icon = 0;
		strncpy(m_pp.potionbelt.items[mptbs->SlotNumber].item_name, "\0", 1);
	}
}

void Client::Handle_OP_PurchaseLeadershipAA(const EQApplicationPacket *app)
{
	if (app->size != sizeof(uint32)) {
		LogFile->write(EQEMuLog::Debug, "Size mismatch in OP_LeadershipExpToggle expected %i got %i", 1, app->size);
		DumpPacket(app);
		return;
	}
	uint32 aaid = *((uint32 *)app->pBuffer);

	if (aaid >= _maxLeaderAA)
		return;

	uint32 current_rank = m_pp.leader_abilities.ranks[aaid];
	if (current_rank >= MAX_LEADERSHIP_TIERS) {
		Message(13, "This ability can be trained no further.");
		return;
	}

	uint8 cost = LeadershipAACosts[aaid][current_rank];
	if (cost == 0) {
		Message(13, "This ability can be trained no further.");
		return;
	}

	//TODO: we need to enforce prerequisits

	if (aaid >= raidAAMarkNPC) {
		//it is a raid ability.
		if (cost > m_pp.raid_leadership_points) {
			Message(13, "You do not have enough points to purchase this ability.");
			return;
		}

		//sell them the ability.
		m_pp.raid_leadership_points -= cost;
		m_pp.leader_abilities.ranks[aaid]++;

		database.SaveCharacterLeadershipAA(this->CharacterID(), &m_pp);
	} else {
		//it is a group ability.
		if (cost > m_pp.group_leadership_points) {
			Message(13, "You do not have enough points to purchase this ability.");
			return;
		}

		//sell them the ability.
		m_pp.group_leadership_points -= cost;
		m_pp.leader_abilities.ranks[aaid]++;

		database.SaveCharacterLeadershipAA(this->CharacterID(), &m_pp);
	}

	//success, send them an update
	EQApplicationPacket *outapp = new EQApplicationPacket(OP_UpdateLeadershipAA, sizeof(UpdateLeadershipAA_Struct));
	UpdateLeadershipAA_Struct *u = (UpdateLeadershipAA_Struct *)outapp->pBuffer;
	u->ability_id = aaid;
	u->new_rank = m_pp.leader_abilities.ranks[aaid];
	if (aaid >= raidAAMarkNPC) // raid AA
		u->pointsleft = m_pp.raid_leadership_points;
	else // group AA
		u->pointsleft = m_pp.group_leadership_points;
	FastQueuePacket(&outapp);

	// Update all group members with the new AA the leader has purchased.
	if (IsRaidGrouped()) {
		Raid *r = GetRaid();
		if (!r)
			return;
		if (aaid >= raidAAMarkNPC) {
			r->UpdateRaidAAs();
			r->SendAllRaidLeadershipAA();
		} else {
			uint32 gid = r->GetGroup(this);
			r->UpdateGroupAAs(gid);
			r->GroupUpdate(gid, false);
		}
	} else if (IsGrouped()) {
		Group *g = GetGroup();
		if (!g)
			return;
		g->UpdateGroupAAs();
		g->SendLeadershipAAUpdate();
	}

}

void Client::Handle_OP_PVPLeaderBoardDetailsRequest(const EQApplicationPacket *app)
{
	// This opcode is sent by the client when the player right clicks a name on the PVP leaderboard and sends
	// further details about the selected player, e.g. Race/Class/AAs/Guild etc.
	//
	if (app->size != sizeof(PVPLeaderBoardDetailsRequest_Struct))
	{
		LogFile->write(EQEMuLog::Debug, "Size mismatch in OP_PVPLeaderBoardDetailsRequest expected %i got %i",
			sizeof(PVPLeaderBoardDetailsRequest_Struct), app->size);

		DumpPacket(app);

		return;
	}

	EQApplicationPacket *outapp = new EQApplicationPacket(OP_PVPLeaderBoardDetailsReply, sizeof(PVPLeaderBoardDetailsReply_Struct));
	PVPLeaderBoardDetailsReply_Struct *pvplbdrs = (PVPLeaderBoardDetailsReply_Struct *)outapp->pBuffer;

	// TODO: Record and send this data.

	QueuePacket(outapp);
	safe_delete(outapp);
}

void Client::Handle_OP_PVPLeaderBoardRequest(const EQApplicationPacket *app)
{
	// This Opcode is sent by the client when the Leaderboard button on the PVP Stats window is pressed.
	//
	// It has a single uint32 payload which is the sort method:
	//
	// PVPSortByKills = 0, PVPSortByPoints = 1, PVPSortByInfamy = 2
	//
	if (app->size != sizeof(PVPLeaderBoardRequest_Struct))
	{
		LogFile->write(EQEMuLog::Debug, "Size mismatch in OP_PVPLeaderBoardRequest expected %i got %i",
			sizeof(PVPLeaderBoardRequest_Struct), app->size);

		DumpPacket(app);

		return;
	}
	/*PVPLeaderBoardRequest_Struct *pvplbrs = (PVPLeaderBoardRequest_Struct *)app->pBuffer;*/	//unused

	EQApplicationPacket *outapp = new EQApplicationPacket(OP_PVPLeaderBoardReply, sizeof(PVPLeaderBoard_Struct));
	/*PVPLeaderBoard_Struct *pvplb = (PVPLeaderBoard_Struct *)outapp->pBuffer;*/	//unused

	// TODO: Record and send this data.

	QueuePacket(outapp);
	safe_delete(outapp);
}

void Client::Handle_OP_RaidCommand(const EQApplicationPacket *app)
{
	if (app->size < sizeof(RaidGeneral_Struct)) {
		LogFile->write(EQEMuLog::Error, "Wrong size: OP_RaidCommand, size=%i, expected at least %i", app->size, sizeof(RaidGeneral_Struct));
		DumpPacket(app);
		return;
	}

	RaidGeneral_Struct *ri = (RaidGeneral_Struct*)app->pBuffer;
	switch (ri->action)
	{
	case RaidCommandInviteIntoExisting:
	case RaidCommandInvite: {
		Client *i = entity_list.GetClientByName(ri->player_name);
		if (i){
			Group *g = i->GetGroup();
			if (g){
				if (g->IsLeader(i) == false)
					Message(13, "You can only invite an ungrouped player or group leader to join your raid.");
				else{
					//This sends an "invite" to the client in question.
					EQApplicationPacket* outapp = new EQApplicationPacket(OP_RaidUpdate, sizeof(RaidGeneral_Struct));
					RaidGeneral_Struct *rg = (RaidGeneral_Struct*)outapp->pBuffer;
					strn0cpy(rg->leader_name, ri->leader_name, 64);
					strn0cpy(rg->player_name, ri->player_name, 64);

					rg->parameter = 0;
					rg->action = 20;
					i->QueuePacket(outapp);
					safe_delete(outapp);
				}
			}
			else{
				//This sends an "invite" to the client in question.
				EQApplicationPacket* outapp = new EQApplicationPacket(OP_RaidUpdate, sizeof(RaidGeneral_Struct));
				RaidGeneral_Struct *rg = (RaidGeneral_Struct*)outapp->pBuffer;
				strn0cpy(rg->leader_name, ri->leader_name, 64);
				strn0cpy(rg->player_name, ri->player_name, 64);

				rg->parameter = 0;
				rg->action = 20;
				i->QueuePacket(outapp);
				safe_delete(outapp);
			}
		}
		break;
	}
	case RaidCommandAcceptInvite: {
		Client *i = entity_list.GetClientByName(ri->player_name);
		if (i){
			if (IsRaidGrouped()){
				i->Message_StringID(0, ALREADY_IN_RAID, GetName()); //group failed, must invite members not in raid...
				return;
			}
			Raid *r = entity_list.GetRaidByClient(i);
			if (r){
				r->VerifyRaid();
				Group *g = GetGroup();
				if (g){
					if (g->GroupCount() + r->RaidCount() > MAX_RAID_MEMBERS)
					{
						i->Message(13, "Invite failed, group invite would create a raid larger than the maximum number of members allowed.");
						return;
					}
				}
				else{
					if (1 + r->RaidCount() > MAX_RAID_MEMBERS)
					{
						i->Message(13, "Invite failed, member invite would create a raid larger than the maximum number of members allowed.");
						return;
					}
				}
				if (g){//add us all
					uint32 freeGroup = r->GetFreeGroup();
					Client *addClient = nullptr;
					for (int x = 0; x < 6; x++)
					{
						if (g->members[x]){
							Client *c = nullptr;
							if (g->members[x]->IsClient())
								c = g->members[x]->CastToClient();
							else
								continue;

							if (!addClient)
							{
								addClient = c;
								r->SetGroupLeader(addClient->GetName());
							}

							r->SendRaidCreate(c);
							r->SendMakeLeaderPacketTo(r->leadername, c);
							if (g->IsLeader(g->members[x]))
								r->AddMember(c, freeGroup, false, true);
							else
								r->AddMember(c, freeGroup);
							r->SendBulkRaid(c);
							if (r->IsLocked()) {
								r->SendRaidLockTo(c);
							}
						}
					}
					g->DisbandGroup();
					r->GroupUpdate(freeGroup);
				}
				else{
					r->SendRaidCreate(this);
					r->SendMakeLeaderPacketTo(r->leadername, this);
					r->AddMember(this);
					r->SendBulkRaid(this);
					if (r->IsLocked()) {
						r->SendRaidLockTo(this);
					}
				}
			}
			else
			{
				Group *ig = i->GetGroup();
				Group *g = GetGroup();
				if (g) //if our target has a group
				{
					r = new Raid(i);
					entity_list.AddRaid(r);
					r->SetRaidDetails();

					uint32 groupFree = r->GetFreeGroup(); //get a free group
					if (ig){ //if we already have a group then cycle through adding us...
						Client *addClientig = nullptr;
						for (int x = 0; x < 6; x++)
						{
							if (ig->members[x]){
								if (!addClientig){
									if (ig->members[x]->IsClient()){
										addClientig = ig->members[x]->CastToClient();
										r->SetGroupLeader(addClientig->GetName());
									}
								}
								if (ig->IsLeader(ig->members[x])){
									Client *c = nullptr;
									if (ig->members[x]->IsClient())
										c = ig->members[x]->CastToClient();
									else
										continue;
									r->SendRaidCreate(c);
									r->SendMakeLeaderPacketTo(r->leadername, c);
									r->AddMember(c, groupFree, true, true, true);
									r->SendBulkRaid(c);
									if (r->IsLocked()) {
										r->SendRaidLockTo(c);
									}
								}
								else{
									Client *c = nullptr;
									if (ig->members[x]->IsClient())
										c = ig->members[x]->CastToClient();
									else
										continue;
									r->SendRaidCreate(c);
									r->SendMakeLeaderPacketTo(r->leadername, c);
									r->AddMember(c, groupFree);
									r->SendBulkRaid(c);
									if (r->IsLocked()) {
										r->SendRaidLockTo(c);
									}
								}
							}
						}
						ig->DisbandGroup();
						r->GroupUpdate(groupFree);
						groupFree = r->GetFreeGroup();
					}
					else{ //else just add the inviter
						r->SendRaidCreate(i);
						r->AddMember(i, 0xFFFFFFFF, true, false, true);
					}

					Client *addClient = nullptr;
					//now add the existing group
					for (int x = 0; x < 6; x++)
					{
						if (g->members[x]){
							if (!addClient)
							{
								if (g->members[x]->IsClient()){
									addClient = g->members[x]->CastToClient();
									r->SetGroupLeader(addClient->GetName());
								}
							}
							if (g->IsLeader(g->members[x]))
							{
								Client *c = nullptr;
								if (g->members[x]->IsClient())
									c = g->members[x]->CastToClient();
								else
									continue;
								r->SendRaidCreate(c);
								r->SendMakeLeaderPacketTo(r->leadername, c);
								r->AddMember(c, groupFree, false, true);
								r->SendBulkRaid(c);
								if (r->IsLocked()) {
									r->SendRaidLockTo(c);
								}
							}
							else
							{
								Client *c = nullptr;
								if (g->members[x]->IsClient())
									c = g->members[x]->CastToClient();
								else
									continue;
								r->SendRaidCreate(c);
								r->SendMakeLeaderPacketTo(r->leadername, c);
								r->AddMember(c, groupFree);
								r->SendBulkRaid(c);
								if (r->IsLocked()) {
									r->SendRaidLockTo(c);
								}
							}
						}
					}
					g->DisbandGroup();
					r->GroupUpdate(groupFree);
				}
				else
				{
					if (ig){
						r = new Raid(i);
						entity_list.AddRaid(r);
						r->SetRaidDetails();
						Client *addClientig = nullptr;
						for (int x = 0; x < 6; x++)
						{
							if (ig->members[x])
							{
								if (!addClientig){
									if (ig->members[x]->IsClient()){
										addClientig = ig->members[x]->CastToClient();
										r->SetGroupLeader(addClientig->GetName());
									}
								}
								if (ig->IsLeader(ig->members[x]))
								{
									Client *c = nullptr;
									if (ig->members[x]->IsClient())
										c = ig->members[x]->CastToClient();
									else
										continue;

									r->SendRaidCreate(c);
									r->SendMakeLeaderPacketTo(r->leadername, c);
									r->AddMember(c, 0, true, true, true);
									r->SendBulkRaid(c);
									if (r->IsLocked()) {
										r->SendRaidLockTo(c);
									}
								}
								else
								{
									Client *c = nullptr;
									if (ig->members[x]->IsClient())
										c = ig->members[x]->CastToClient();
									else
										continue;

									r->SendRaidCreate(c);
									r->SendMakeLeaderPacketTo(r->leadername, c);
									r->AddMember(c, 0);
									r->SendBulkRaid(c);
									if (r->IsLocked()) {
										r->SendRaidLockTo(c);
									}
								}
							}
						}
						r->SendRaidCreate(this);
						r->SendMakeLeaderPacketTo(r->leadername, this);
						r->SendBulkRaid(this);
						r->AddMember(this);
						ig->DisbandGroup();
						r->GroupUpdate(0);
						if (r->IsLocked()) {
							r->SendRaidLockTo(this);
						}
					}
					else{
						r = new Raid(i);
						entity_list.AddRaid(r);
						r->SetRaidDetails();
						r->SendRaidCreate(i);
						r->SendRaidCreate(this);
						r->SendMakeLeaderPacketTo(r->leadername, this);
						r->AddMember(i, 0xFFFFFFFF, true, false, true);
						r->SendBulkRaid(this);
						r->AddMember(this);
						if (r->IsLocked()) {
							r->SendRaidLockTo(this);
						}
					}
				}
			}
		}
		break;
	}
	case RaidCommandDisband: {
		Raid *r = entity_list.GetRaidByClient(this);
		if (r){
			//if(this == r->GetLeader()){
			uint32 grp = r->GetGroup(ri->leader_name);

			if (grp < 12){
				uint32 i = r->GetPlayerIndex(ri->leader_name);
				if (r->members[i].IsGroupLeader){ //assign group leader to someone else
					for (int x = 0; x < MAX_RAID_MEMBERS; x++){
						if (strlen(r->members[x].membername) > 0 && i != x){
							if (r->members[x].GroupNumber == grp){
								r->SetGroupLeader(ri->leader_name, false);
								r->SetGroupLeader(r->members[x].membername);
								r->UpdateGroupAAs(grp);
								break;
							}
						}
					}

				}
				if (r->members[i].IsRaidLeader){
					for (int x = 0; x < MAX_RAID_MEMBERS; x++){
						if (strlen(r->members[x].membername) > 0 && strcmp(r->members[x].membername, r->members[i].membername) != 0)
						{
							r->SetRaidLeader(r->members[i].membername, r->members[x].membername);
							r->UpdateRaidAAs();
							r->SendAllRaidLeadershipAA();
							break;
						}
					}
				}
			}

			r->RemoveMember(ri->leader_name);
			Client *c = entity_list.GetClientByName(ri->leader_name);
			if (c)
				r->SendGroupDisband(c);
			else{
				ServerPacket *pack = new ServerPacket(ServerOP_RaidGroupDisband, sizeof(ServerRaidGeneralAction_Struct));
				ServerRaidGeneralAction_Struct* rga = (ServerRaidGeneralAction_Struct*)pack->pBuffer;
				rga->rid = GetID();
				rga->zoneid = zone->GetZoneID();
				rga->instance_id = zone->GetInstanceID();
				strn0cpy(rga->playername, ri->leader_name, 64);
				worldserver.SendPacket(pack);
				safe_delete(pack);
			}
			//r->SendRaidGroupRemove(ri->leader_name, grp);
			r->GroupUpdate(grp);// break
			//}
		}
		break;
	}
	case RaidCommandMoveGroup:
	{
		Raid *r = entity_list.GetRaidByClient(this);
		if (r)
		{
			if (ri->parameter < 12) //moving to a group
			{
				uint8 grpcount = r->GroupCount(ri->parameter);

				if (grpcount < 6)
				{
					Client *c = entity_list.GetClientByName(ri->leader_name);
					uint32 oldgrp = r->GetGroup(ri->leader_name);
					if (ri->parameter == oldgrp) //don't rejoin grp if we order to join same group.
						break;

					if (r->members[r->GetPlayerIndex(ri->leader_name)].IsGroupLeader)
					{
						r->SetGroupLeader(ri->leader_name, false);
						if (oldgrp < 12){ //we were the leader of our old grp
							for (int x = 0; x < MAX_RAID_MEMBERS; x++) //assign a new grp leader if we can
							{
								if (r->members[x].GroupNumber == oldgrp)
								{
									if (strcmp(ri->leader_name, r->members[x].membername) != 0 && strlen(ri->leader_name) > 0)
									{
										r->SetGroupLeader(r->members[x].membername);
										r->UpdateGroupAAs(oldgrp);
										Client *cgl = entity_list.GetClientByName(r->members[x].membername);
										if (cgl){
											r->SendRaidRemove(r->members[x].membername, cgl);
											r->SendRaidCreate(cgl);
											r->SendMakeLeaderPacketTo(r->leadername, cgl);
											r->SendRaidAdd(r->members[x].membername, cgl);
											r->SendBulkRaid(cgl);
											if (r->IsLocked()) {
												r->SendRaidLockTo(cgl);
											}
										}
										else{
											ServerPacket *pack = new ServerPacket(ServerOP_RaidChangeGroup, sizeof(ServerRaidGeneralAction_Struct));
											ServerRaidGeneralAction_Struct *rga = (ServerRaidGeneralAction_Struct*)pack->pBuffer;
											rga->rid = r->GetID();
											strn0cpy(rga->playername, r->members[x].membername, 64);
											rga->zoneid = zone->GetZoneID();
											rga->instance_id = zone->GetInstanceID();
											worldserver.SendPacket(pack);
											safe_delete(pack);
										}
										break;
									}
								}
							}
						}
					}
					if (grpcount == 0) {
						r->SetGroupLeader(ri->leader_name);
						r->UpdateGroupAAs(ri->parameter);
					}

					r->MoveMember(ri->leader_name, ri->parameter);
					if (c){
						r->SendGroupDisband(c);
					}
					else{
						ServerPacket *pack = new ServerPacket(ServerOP_RaidGroupDisband, sizeof(ServerRaidGeneralAction_Struct));
						ServerRaidGeneralAction_Struct* rga = (ServerRaidGeneralAction_Struct*)pack->pBuffer;
						rga->rid = r->GetID();
						rga->zoneid = zone->GetZoneID();
						rga->instance_id = zone->GetInstanceID();
						strn0cpy(rga->playername, ri->leader_name, 64);
						worldserver.SendPacket(pack);
						safe_delete(pack);
					}
					//r->SendRaidGroupAdd(ri->leader_name, ri->parameter);
					//r->SendRaidGroupRemove(ri->leader_name, oldgrp);
					//r->SendGroupUpdate(c);
					//break
					r->GroupUpdate(ri->parameter); //send group update to our new group
					if (oldgrp < 12) //if our old was a group send update there too
						r->GroupUpdate(oldgrp);

					//r->SendMakeGroupLeaderPacketAll();
				}
			}
			else //moving to ungrouped
			{
				Client *c = entity_list.GetClientByName(ri->leader_name);
				uint32 oldgrp = r->GetGroup(ri->leader_name);
				if (r->members[r->GetPlayerIndex(ri->leader_name)].IsGroupLeader){
					r->SetGroupLeader(ri->leader_name, false);
					for (int x = 0; x < MAX_RAID_MEMBERS; x++)
					{
						if (r->members[x].GroupNumber == oldgrp && strlen(r->members[x].membername) > 0 && strcmp(r->members[x].membername, ri->leader_name) != 0)
						{
							r->SetGroupLeader(r->members[x].membername);
							r->UpdateGroupAAs(oldgrp);
							Client *cgl = entity_list.GetClientByName(r->members[x].membername);
							if (cgl){
								r->SendRaidRemove(r->members[x].membername, cgl);
								r->SendRaidCreate(cgl);
								r->SendMakeLeaderPacketTo(r->leadername, cgl);
								r->SendRaidAdd(r->members[x].membername, cgl);
								r->SendBulkRaid(cgl);
								if (r->IsLocked()) {
									r->SendRaidLockTo(cgl);
								}
							}
							else{
								ServerPacket *pack = new ServerPacket(ServerOP_RaidChangeGroup, sizeof(ServerRaidGeneralAction_Struct));
								ServerRaidGeneralAction_Struct *rga = (ServerRaidGeneralAction_Struct*)pack->pBuffer;
								rga->rid = r->GetID();
								strn0cpy(rga->playername, r->members[x].membername, 64);
								rga->zoneid = zone->GetZoneID();
								rga->instance_id = zone->GetInstanceID();
								worldserver.SendPacket(pack);
								safe_delete(pack);
							}
							break;
						}
					}
				}
				r->MoveMember(ri->leader_name, 0xFFFFFFFF);
				if (c){
					r->SendGroupDisband(c);
				}
				else{
					ServerPacket *pack = new ServerPacket(ServerOP_RaidGroupDisband, sizeof(ServerRaidGeneralAction_Struct));
					ServerRaidGeneralAction_Struct* rga = (ServerRaidGeneralAction_Struct*)pack->pBuffer;
					rga->rid = r->GetID();
					rga->zoneid = zone->GetZoneID();
					rga->instance_id = zone->GetInstanceID();
					strn0cpy(rga->playername, ri->leader_name, 64);
					worldserver.SendPacket(pack);
					safe_delete(pack);
				}
				//r->SendRaidGroupRemove(ri->leader_name, oldgrp);
				r->GroupUpdate(oldgrp);
				//r->SendMakeGroupLeaderPacketAll();
			}
		}
		break;
	}
	case RaidCommandRaidLock:
	{
		Raid *r = entity_list.GetRaidByClient(this);
		if (r)
		{
			if (!r->IsLocked())
				r->LockRaid(true);
			else
				r->SendRaidLockTo(this);
		}
		break;
	}
	case RaidCommandRaidUnlock:
	{
		Raid *r = entity_list.GetRaidByClient(this);
		if (r)
		{
			if (r->IsLocked())
				r->LockRaid(false);
			else
				r->SendRaidUnlockTo(this);
		}
		break;
	}
	case RaidCommandLootType2:
	case RaidCommandLootType:
	{
		Raid *r = entity_list.GetRaidByClient(this);
		if (r)
		{
			Message(15, "Loot type changed to: %d.", ri->parameter);
			r->ChangeLootType(ri->parameter);
		}
		break;
	}

	case RaidCommandAddLooter2:
	case RaidCommandAddLooter:
	{
		Raid *r = entity_list.GetRaidByClient(this);
		if (r)
		{
			Message(15, "Adding %s as a raid looter.", ri->leader_name);
			r->AddRaidLooter(ri->leader_name);
		}
		break;
	}

	case RaidCommandRemoveLooter2:
	case RaidCommandRemoveLooter:
	{
		Raid *r = entity_list.GetRaidByClient(this);
		if (r)
		{
			Message(15, "Removing %s as a raid looter.", ri->leader_name);
			r->RemoveRaidLooter(ri->leader_name);
		}
		break;
	}

	case RaidCommandMakeLeader:
	{
		Raid *r = entity_list.GetRaidByClient(this);
		if (r)
		{
			if (strcmp(r->leadername, GetName()) == 0){
				r->SetRaidLeader(GetName(), ri->leader_name);
				r->UpdateRaidAAs();
				r->SendAllRaidLeadershipAA();
			}
		}
		break;
	}

	case RaidCommandSetMotd:
	{
		Raid *r = entity_list.GetRaidByClient(this);
		if (!r)
			break;
		// we don't use the RaidGeneral here!
		RaidMOTD_Struct *motd = (RaidMOTD_Struct *)app->pBuffer;
		r->SetRaidMOTD(std::string(motd->motd));
		r->SaveRaidMOTD();
		r->SendRaidMOTDToWorld();
		break;
	}

	default: {
		Message(13, "Raid command (%d) NYI", ri->action);
		break;
	}
	}
}

void Client::Handle_OP_RandomReq(const EQApplicationPacket *app)
{
	if (app->size != sizeof(RandomReq_Struct)) {
		LogFile->write(EQEMuLog::Error, "Wrong size: OP_RandomReq, size=%i, expected %i", app->size, sizeof(RandomReq_Struct));
		return;
	}
	const RandomReq_Struct* rndq = (const RandomReq_Struct*)app->pBuffer;
	uint32 randLow = rndq->low > rndq->high ? rndq->high : rndq->low;
	uint32 randHigh = rndq->low > rndq->high ? rndq->low : rndq->high;
	uint32 randResult;

	if (randLow == 0 && randHigh == 0)
	{	// defaults
		randLow = 0;
		randHigh = 100;
	}
	randResult = MakeRandomInt(randLow, randHigh);

	EQApplicationPacket* outapp = new EQApplicationPacket(OP_RandomReply, sizeof(RandomReply_Struct));
	RandomReply_Struct* rr = (RandomReply_Struct*)outapp->pBuffer;
	rr->low = randLow;
	rr->high = randHigh;
	rr->result = randResult;
	strcpy(rr->name, GetName());
	entity_list.QueueCloseClients(this, outapp, false, 400);
	safe_delete(outapp);
	return;
}

void Client::Handle_OP_ReadBook(const EQApplicationPacket *app)
{
	if (app->size != sizeof(BookRequest_Struct)) {
		LogFile->write(EQEMuLog::Error, "Wrong size: OP_ReadBook, size=%i, expected %i", app->size, sizeof(BookRequest_Struct));
		return;
	}
	BookRequest_Struct* book = (BookRequest_Struct*)app->pBuffer;
	ReadBook(book);
	if (GetClientVersion() >= EQClientSoF)
	{
		EQApplicationPacket EndOfBook(OP_FinishWindow, 0);
		QueuePacket(&EndOfBook);
	}
	return;
}

void Client::Handle_OP_RecipeAutoCombine(const EQApplicationPacket *app)
{
	if (app->size != sizeof(RecipeAutoCombine_Struct)) {
		LogFile->write(EQEMuLog::Error, "Invalid size for RecipeAutoCombine_Struct: Expected: %i, Got: %i",
			sizeof(RecipeAutoCombine_Struct), app->size);
		return;
	}

	RecipeAutoCombine_Struct* rac = (RecipeAutoCombine_Struct*)app->pBuffer;

	Object::HandleAutoCombine(this, rac);
	return;
}

void Client::Handle_OP_RecipeDetails(const EQApplicationPacket *app)
{
	if (app->size < sizeof(uint32)) {
		LogFile->write(EQEMuLog::Error, "Invalid size for RecipeDetails Request: Expected: %i, Got: %i",
			sizeof(uint32), app->size);
		return;
	}
	uint32 *recipe_id = (uint32*)app->pBuffer;

	SendTradeskillDetails(*recipe_id);

	return;
}

void Client::Handle_OP_RecipesFavorite(const EQApplicationPacket *app)
{
	if (app->size != sizeof(TradeskillFavorites_Struct)) {
		LogFile->write(EQEMuLog::Error, "Invalid size for TradeskillFavorites_Struct: Expected: %i, Got: %i",
			sizeof(TradeskillFavorites_Struct), app->size);
		return;
	}

	TradeskillFavorites_Struct* tsf = (TradeskillFavorites_Struct*)app->pBuffer;

	LogFile->write(EQEMuLog::Debug, "Requested Favorites for: %d - %d\n", tsf->object_type, tsf->some_id);

	// results show that object_type is combiner type
	// some_id = 0 if world combiner, item number otherwise

	// make where clause segment for container(s)
	std::string containers;
	if (tsf->some_id == 0)
		containers += StringFormat(" = %u ", tsf->object_type); // world combiner so no item number
	else
		containers += StringFormat(" in (%u, %u) ", tsf->object_type, tsf->some_id); // container in inventory

	std::string favoriteIDs; //gotta be big enough for 500 IDs
	bool first = true;
	//Assumes item IDs are <10 characters long
	for (uint16 favoriteIndex = 0; favoriteIndex < 500; ++favoriteIndex) {
		if (tsf->favorite_recipes[favoriteIndex] == 0)
			continue;

		if (first) {
			favoriteIDs += StringFormat("%u", tsf->favorite_recipes[favoriteIndex]);
			first = false;
		}
		else
			favoriteIDs += StringFormat(",%u", tsf->favorite_recipes[favoriteIndex]);
	}

	if (first)	//no favorites....
		return;

	const std::string query = StringFormat("SELECT tr.id, tr.name, tr.trivial, "
                                    "SUM(tre.componentcount), crl.madecount,tr.tradeskill "
                                    "FROM tradeskill_recipe AS tr "
                                    "LEFT JOIN tradeskill_recipe_entries AS tre ON tr.id=tre.recipe_id "
                                    "LEFT JOIN (SELECT recipe_id, madecount "
                                    "FROM char_recipe_list "
                                    "WHERE char_id = %u) AS crl ON tr.id=crl.recipe_id "
                                    "WHERE tr.enabled <> 0 AND tr.id IN (%s) "
                                    "AND tr.must_learn & 0x20 <> 0x20 AND "
                                    "((tr.must_learn & 0x3 <> 0 AND crl.madecount IS NOT NULL) "
                                    "OR (tr.must_learn & 0x3 = 0)) "
                                    "GROUP BY tr.id "
                                    "HAVING sum(if(tre.item_id %s AND tre.iscontainer > 0,1,0)) > 0 "
                                    "LIMIT 100 ", CharacterID(), favoriteIDs.c_str(), containers.c_str());

	TradeskillSearchResults(query, tsf->object_type, tsf->some_id);
	return;
}

void Client::Handle_OP_RecipesSearch(const EQApplicationPacket *app)
{
	if (app->size != sizeof(RecipesSearch_Struct)) {
		LogFile->write(EQEMuLog::Error, "Invalid size for RecipesSearch_Struct: Expected: %i, Got: %i",
			sizeof(RecipesSearch_Struct), app->size);
		return;
	}

	RecipesSearch_Struct* rss = (RecipesSearch_Struct*)app->pBuffer;
	rss->query[55] = '\0';	//just to be sure.


	LogFile->write(EQEMuLog::Debug, "Requested search recipes for: %d - %d\n", rss->object_type, rss->some_id);

	// make where clause segment for container(s)
	char containers[30];
	if (rss->some_id == 0) {
		// world combiner so no item number
		snprintf(containers, 29, "= %u", rss->object_type);
	}
	else {
		// container in inventory
		snprintf(containers, 29, "in (%u,%u)", rss->object_type, rss->some_id);
	}

	std::string searchClause;

	//omit the rlike clause if query is empty
	if (rss->query[0] != 0) {
		char buf[120];	//larger than 2X rss->query
		database.DoEscapeString(buf, rss->query, strlen(rss->query));
		searchClause = StringFormat("name rlike '%s' AND", buf);
	}

	//arbitrary limit of 200 recipes, makes sense to me.
	const std::string query =  StringFormat("SELECT tr.id, tr.name, tr.trivial, "
                                        "SUM(tre.componentcount), crl.madecount,tr.tradeskill "
                                        "FROM tradeskill_recipe AS tr "
                                        "LEFT JOIN tradeskill_recipe_entries AS tre ON tr.id = tre.recipe_id "
                                        "LEFT JOIN (SELECT recipe_id, madecount "
                                        "FROM char_recipe_list WHERE char_id = %u) AS crl ON tr.id=crl.recipe_id "
                                        "WHERE %s tr.trivial >= %u AND tr.trivial <= %u AND tr.enabled <> 0 "
                                        "AND tr.must_learn & 0x20 <> 0x20 "
                                        "AND ((tr.must_learn & 0x3 <> 0 "
                                        "AND crl.madecount IS NOT NULL) "
                                        "OR (tr.must_learn & 0x3 = 0)) "
                                        "GROUP BY tr.id "
                                        "HAVING sum(if(tre.item_id %s AND tre.iscontainer > 0,1,0)) > 0 "
                                        "LIMIT 200 ",
                                        CharacterID(), searchClause.c_str(),
                                        rss->mintrivial, rss->maxtrivial, containers);
	TradeskillSearchResults(query, rss->object_type, rss->some_id);
	return;
}

void Client::Handle_OP_ReloadUI(const EQApplicationPacket *app)
{
	if (IsInAGuild())
	{
		SendGuildRanks();
		SendGuildMembers();
	}
	return;
}

void Client::Handle_OP_RemoveBlockedBuffs(const EQApplicationPacket *app)
{
	if (!RuleB(Spells, EnableBlockedBuffs))
		return;

	if (app->size != sizeof(BlockedBuffs_Struct))
	{
		LogFile->write(EQEMuLog::Debug, "Size mismatch in OP_RemoveBlockedBuffs expected %i got %i",
			sizeof(BlockedBuffs_Struct), app->size);

		DumpPacket(app);

		return;
	}
	BlockedBuffs_Struct *bbs = (BlockedBuffs_Struct*)app->pBuffer;

	std::set<uint32> *BlockedBuffs = bbs->Pet ? &PetBlockedBuffs : &PlayerBlockedBuffs;

	std::set<uint32> RemovedBuffs;

	if (bbs->Count > 0)
	{
		std::set<uint32>::iterator Iterator;

		EQApplicationPacket *outapp = new EQApplicationPacket(OP_RemoveBlockedBuffs, sizeof(BlockedBuffs_Struct));

		BlockedBuffs_Struct *obbs = (BlockedBuffs_Struct*)outapp->pBuffer;

		for (unsigned int i = 0; i < BLOCKED_BUFF_COUNT; ++i)
			obbs->SpellID[i] = 0;

		obbs->Pet = bbs->Pet;
		obbs->Initialise = 0;
		obbs->Flags = 0x5a;

		for (unsigned int i = 0; i < bbs->Count; ++i)
		{
			Iterator = BlockedBuffs->find(bbs->SpellID[i]);

			if (Iterator != BlockedBuffs->end())
			{
				RemovedBuffs.insert(bbs->SpellID[i]);

				BlockedBuffs->erase(Iterator);
			}
		}
		obbs->Count = RemovedBuffs.size();

		Iterator = RemovedBuffs.begin();

		unsigned int Element = 0;

		while (Iterator != RemovedBuffs.end())
		{
			obbs->SpellID[Element++] = (*Iterator);
			++Iterator;
		}

		FastQueuePacket(&outapp);
	}
}

void Client::Handle_OP_Report(const EQApplicationPacket *app)
{
	if (!CanUseReport)
	{
		Message_StringID(MT_System, REPORT_ONCE);
		return;
	}

	uint32 size = app->size;
	uint32 current_point = 0;
	std::string reported, reporter;
	std::string current_string;
	int mode = 0;

	while (current_point < size)
	{
		if (mode < 2)
		{
			if (app->pBuffer[current_point] == '|')
			{
				mode++;
			}
			else
			{
				if (mode == 0)
				{
					reported += app->pBuffer[current_point];
				}
				else
				{
					reporter += app->pBuffer[current_point];
				}
			}
			current_point++;
		}
		else
		{
			if (app->pBuffer[current_point] == 0x0a)
			{
				current_string += '\n';
			}
			else if (app->pBuffer[current_point] == 0x00)
			{
				CanUseReport = false;
				database.AddReport(reporter, reported, current_string);
				return;
			}
			else
			{
				current_string += app->pBuffer[current_point];
			}
			current_point++;
		}
	}

	CanUseReport = false;
	database.AddReport(reporter, reported, current_string);
}

void Client::Handle_OP_RequestDuel(const EQApplicationPacket *app)
{
	if (app->size != sizeof(Duel_Struct))
		return;

	EQApplicationPacket* outapp = app->Copy();
	Duel_Struct* ds = (Duel_Struct*)outapp->pBuffer;
	uint32 duel = ds->duel_initiator;
	ds->duel_initiator = ds->duel_target;
	ds->duel_target = duel;
	Entity* entity = entity_list.GetID(ds->duel_target);
	if (GetID() != ds->duel_target && entity->IsClient() && (entity->CastToClient()->IsDueling() && entity->CastToClient()->GetDuelTarget() != 0)) {
		Message_StringID(10, DUEL_CONSIDERING, entity->GetName());
		return;
	}
	if (IsDueling()) {
		Message_StringID(10, DUEL_INPROGRESS);
		return;
	}

	if (GetID() != ds->duel_target && entity->IsClient() && GetDuelTarget() == 0 && !IsDueling() && !entity->CastToClient()->IsDueling() && entity->CastToClient()->GetDuelTarget() == 0) {
		SetDuelTarget(ds->duel_target);
		entity->CastToClient()->SetDuelTarget(GetID());
		ds->duel_target = ds->duel_initiator;
		entity->CastToClient()->FastQueuePacket(&outapp);
		entity->CastToClient()->SetDueling(false);
		SetDueling(false);
	}
	else
		safe_delete(outapp);
	return;
}

void Client::Handle_OP_RequestTitles(const EQApplicationPacket *app)
{

	EQApplicationPacket *outapp = title_manager.MakeTitlesPacket(this);

	if (outapp != nullptr)
		FastQueuePacket(&outapp);
}

void Client::Handle_OP_RespawnWindow(const EQApplicationPacket *app)
{
	// This opcode is sent by the client when the player choses which bind to return to.
	// The client sends just a 4 byte packet with the selection number in it
	//
	if (app->size != 4)
	{
		LogFile->write(EQEMuLog::Debug, "Size mismatch in OP_RespawnWindow expected %i got %i",
			4, app->size);
		DumpPacket(app);
		return;
	}
	char *Buffer = (char *)app->pBuffer;

	uint32 Option = VARSTRUCT_DECODE_TYPE(uint32, Buffer);
	HandleRespawnFromHover(Option);
}

void Client::Handle_OP_Rewind(const EQApplicationPacket *app)
{
	if ((rewind_timer.GetRemainingTime() > 1 && rewind_timer.Enabled())) {
		Message_StringID(MT_System, REWIND_WAIT);
	}
	else {
		CastToClient()->MovePC(zone->GetZoneID(), zone->GetInstanceID(), rewind_x, rewind_y, rewind_z, 0, 2, Rewind);
		rewind_timer.Start(30000, true);
	}
}

void Client::Handle_OP_RezzAnswer(const EQApplicationPacket *app)
{
	VERIFY_PACKET_LENGTH(OP_RezzAnswer, app, Resurrect_Struct);

	const Resurrect_Struct* ra = (const Resurrect_Struct*)app->pBuffer;

	_log(SPELLS__REZ, "Received OP_RezzAnswer from client. Pendingrezzexp is %i, action is %s",
		PendingRezzXP, ra->action ? "ACCEPT" : "DECLINE");

	_pkt(SPELLS__REZ, app);

	OPRezzAnswer(ra->action, ra->spellid, ra->zone_id, ra->instance_id, ra->x, ra->y, ra->z);

	if (ra->action == 1)
	{
		EQApplicationPacket* outapp = app->Copy();
		// Send the OP_RezzComplete to the world server. This finds it's way to the zone that
		// the rezzed corpse is in to mark the corpse as rezzed.
		outapp->SetOpcode(OP_RezzComplete);
		worldserver.RezzPlayer(outapp, 0, 0, OP_RezzComplete);
		safe_delete(outapp);
	}
	return;
}

void Client::Handle_OP_Sacrifice(const EQApplicationPacket *app)
{

	if (app->size != sizeof(Sacrifice_Struct)) {
		LogFile->write(EQEMuLog::Debug, "Size mismatch in OP_Sacrifice expected %i got %i", sizeof(Sacrifice_Struct), app->size);
		DumpPacket(app);
		return;
	}
	Sacrifice_Struct *ss = (Sacrifice_Struct*)app->pBuffer;

	if (!PendingSacrifice) {
		LogFile->write(EQEMuLog::Error, "Unexpected OP_Sacrifice reply");
		DumpPacket(app);
		return;
	}

	if (ss->Confirm) {
		Client *Caster = entity_list.GetClientByName(SacrificeCaster.c_str());
		if (Caster) Sacrifice(Caster);
	}
	PendingSacrifice = false;
	SacrificeCaster.clear();
}

void Client::Handle_OP_SafeFallSuccess(const EQApplicationPacket *app)	// bit of a misnomer, sent whenever safe fall is used (success of fail)
{
	if (HasSkill(SkillSafeFall)) //this should only get called if the client has safe fall, but just in case...
		CheckIncreaseSkill(SkillSafeFall, nullptr); //check for skill up
}

void Client::Handle_OP_SafePoint(const EQApplicationPacket *app)
{
	return;
}

void Client::Handle_OP_Save(const EQApplicationPacket *app)
{
	// The payload is 192 bytes - Not sure what is contained in payload
	Save();
	return;
}

void Client::Handle_OP_SaveOnZoneReq(const EQApplicationPacket *app)
{
	Handle_OP_Save(app);
}

void Client::Handle_OP_SelectTribute(const EQApplicationPacket *app)
{
	_log(TRIBUTE__IN, "Received OP_SelectTribute of length %d", app->size);
	_pkt(TRIBUTE__IN, app);

	//we should enforce being near a real tribute master to change this
	//but im not sure how I wanna do that right now.
	if (app->size != sizeof(SelectTributeReq_Struct))
		LogFile->write(EQEMuLog::Error, "Invalid size on OP_SelectTribute packet");
	else {
		SelectTributeReq_Struct *t = (SelectTributeReq_Struct *)app->pBuffer;
		SendTributeDetails(t->client_id, t->tribute_id);
	}
	return;
}

void Client::Handle_OP_SenseTraps(const EQApplicationPacket *app)
{
	if (!HasSkill(SkillSenseTraps))
		return;

	if (!p_timers.Expired(&database, pTimerSenseTraps, false)) {
		Message(13, "Ability recovery time not yet met.");
		return;
	}
	int reuse = SenseTrapsReuseTime;
	switch (GetAA(aaAdvTrapNegotiation)) {
	case 1:
		reuse -= 1;
		break;
	case 2:
		reuse -= 3;
		break;
	case 3:
		reuse -= 5;
		break;
	}
	p_timers.Start(pTimerSenseTraps, reuse - 1);

	Trap* trap = entity_list.FindNearbyTrap(this, 800);

	CheckIncreaseSkill(SkillSenseTraps, nullptr);

	if (trap && trap->skill > 0) {
		int uskill = GetSkill(SkillSenseTraps);
		if ((MakeRandomInt(0, 99) + uskill) >= (MakeRandomInt(0, 99) + trap->skill*0.75))
		{
			float xdif = trap->x - GetX();
			float ydif = trap->y - GetY();
			if (xdif == 0 && ydif == 0)
				Message(MT_Skills, "You sense a trap right under your feet!");
			else if (xdif > 10 && ydif > 10)
				Message(MT_Skills, "You sense a trap to the NorthWest.");
			else if (xdif < -10 && ydif > 10)
				Message(MT_Skills, "You sense a trap to the NorthEast.");
			else if (ydif > 10)
				Message(MT_Skills, "You sense a trap to the North.");
			else if (xdif > 10 && ydif < -10)
				Message(MT_Skills, "You sense a trap to the SouthWest.");
			else if (xdif < -10 && ydif < -10)
				Message(MT_Skills, "You sense a trap to the SouthEast.");
			else if (ydif < -10)
				Message(MT_Skills, "You sense a trap to the South.");
			else if (xdif > 10)
				Message(MT_Skills, "You sense a trap to the West.");
			else
				Message(MT_Skills, "You sense a trap to the East.");
			trap->detected = true;

			float angle = CalculateHeadingToTarget(trap->x, trap->y);

			if (angle < 0)
				angle = (256 + angle);

			angle *= 2;
			MovePC(zone->GetZoneID(), zone->GetInstanceID(), GetX(), GetY(), GetZ(), angle);
			return;
		}
	}
	Message(MT_Skills, "You did not find any traps nearby.");
	return;
}

void Client::Handle_OP_SetGuildMOTD(const EQApplicationPacket *app)
{
	mlog(GUILDS__IN_PACKETS, "Received OP_SetGuildMOTD");
	mpkt(GUILDS__IN_PACKET_TRACE, app);

	if (app->size != sizeof(GuildMOTD_Struct)) {
		// client calls for a motd on login even if they arent in a guild
		printf("Error: app size of %i != size of GuildMOTD_Struct of %zu\n", app->size, sizeof(GuildMOTD_Struct));
		return;
	}
	if (!IsInAGuild()) {
		Message(13, "You are not in a guild!");
		return;
	}
	if (!guild_mgr.CheckPermission(GuildID(), GuildRank(), GUILD_MOTD)) {
		Message(13, "You do not have permissions to edit your guild's MOTD.");
		return;
	}

	GuildMOTD_Struct* gmotd = (GuildMOTD_Struct*)app->pBuffer;

	mlog(GUILDS__ACTIONS, "Setting MOTD for %s (%d) to: %s - %s",
		guild_mgr.GetGuildName(GuildID()), GuildID(), GetName(), gmotd->motd);

	if (!guild_mgr.SetGuildMOTD(GuildID(), gmotd->motd, GetName())) {
		Message(0, "Motd update failed.");
	}

	return;
}

void Client::Handle_OP_SetRunMode(const EQApplicationPacket *app)
{
	return;
}

void Client::Handle_OP_SetServerFilter(const EQApplicationPacket *app)
{
	if (app->size != sizeof(SetServerFilter_Struct)) {
		LogFile->write(EQEMuLog::Error, "Received invalid sized "
			"OP_SetServerFilter: got %d, expected %d", app->size,
			sizeof(SetServerFilter_Struct));
		DumpPacket(app);
		return;
	}
	SetServerFilter_Struct* filter = (SetServerFilter_Struct*)app->pBuffer;
	ServerFilter(filter);
	return;
}

void Client::Handle_OP_SetStartCity(const EQApplicationPacket *app)
{
	// if the character has a start city, don't let them use the command
	if (m_pp.binds[4].zoneId != 0 && m_pp.binds[4].zoneId != 189) {
		Message(15, "Your home city has already been set.", m_pp.binds[4].zoneId, database.GetZoneName(m_pp.binds[4].zoneId));
		return;
	}

	if (app->size < 1) {
		LogFile->write(EQEMuLog::Error, "Wrong size: OP_SetStartCity, size=%i, expected %i", app->size, 1);
		DumpPacket(app);
		return;
	}

	float x(0), y(0), z(0);
	uint32 zoneid = 0;
	uint32 startCity = (uint32)strtol((const char*)app->pBuffer, nullptr, 10);

	std::string query = StringFormat("SELECT zone_id, bind_id, x, y, z FROM start_zones "
		"WHERE player_class=%i AND player_deity=%i AND player_race=%i",
		m_pp.class_, m_pp.deity, m_pp.race);
	auto results = database.QueryDatabase(query);
	if (!results.Success()) {
		LogFile->write(EQEMuLog::Error, "No valid start zones found for /setstartcity");
		return;
	}

	bool validCity = false;
	for (auto row = results.begin(); row != results.end(); ++row) {
		if (atoi(row[1]) != 0)
			zoneid = atoi(row[1]);
		else
			zoneid = atoi(row[0]);

		if (zoneid != startCity)
			continue;

		validCity = true;
		x = atof(row[2]);
		y = atof(row[3]);
		z = atof(row[4]);
	}

	if (validCity) {
		Message(15, "Your home city has been set");
		SetStartZone(startCity, x, y, z);
		return;
	}

	query = StringFormat("SELECT zone_id, bind_id FROM start_zones "
		"WHERE player_class=%i AND player_deity=%i AND player_race=%i",
		m_pp.class_, m_pp.deity, m_pp.race);
	results = database.QueryDatabase(query);
	if (!results.Success())
		return;

	Message(15, "Use \"/startcity #\" to choose a home city from the following list:");

	for (auto row = results.begin(); row != results.end(); ++row) {
		if (atoi(row[1]) != 0)
			zoneid = atoi(row[1]);
		else
			zoneid = atoi(row[0]);

		char* name;
		database.GetZoneLongName(database.GetZoneName(zoneid), &name);
		Message(15, "%d - %s", zoneid, name);
	}

}

void Client::Handle_OP_SetTitle(const EQApplicationPacket *app)
{
	if (app->size != sizeof(SetTitle_Struct)) {
		LogFile->write(EQEMuLog::Debug, "Size mismatch in OP_SetTitle expected %i got %i", sizeof(SetTitle_Struct), app->size);
		DumpPacket(app);
		return;
	}

	SetTitle_Struct *sts = (SetTitle_Struct *)app->pBuffer;

	std::string Title;

	if (!sts->is_suffix)
	{
		Title = title_manager.GetPrefix(sts->title_id);
		SetAATitle(Title.c_str());
	}
	else
	{
		Title = title_manager.GetSuffix(sts->title_id);
		SetTitleSuffix(Title.c_str());
	}
}

void Client::Handle_OP_Shielding(const EQApplicationPacket *app)
{
	if (app->size != sizeof(Shielding_Struct)) {
		LogFile->write(EQEMuLog::Error, "OP size error: OP_Shielding expected:%i got:%i", sizeof(Shielding_Struct), app->size);
		return;
	}
	if (GetClass() != WARRIOR)
	{
		return;
	}

	if (shield_target)
	{
		entity_list.MessageClose_StringID(this, false, 100, 0,
			END_SHIELDING, GetName(), shield_target->GetName());
		for (int y = 0; y < 2; y++)
		{
			if (shield_target->shielder[y].shielder_id == GetID())
			{
				shield_target->shielder[y].shielder_id = 0;
				shield_target->shielder[y].shielder_bonus = 0;
			}
		}
	}
	Shielding_Struct* shield = (Shielding_Struct*)app->pBuffer;
	shield_target = entity_list.GetMob(shield->target_id);
	bool ack = false;
	ItemInst* inst = GetInv().GetItem(MainSecondary);
	if (!shield_target)
		return;
	if (inst)
	{
		const Item_Struct* shield = inst->GetItem();
		if (shield && shield->ItemType == ItemTypeShield)
		{
			for (int x = 0; x < 2; x++)
			{
				if (shield_target->shielder[x].shielder_id == 0)
				{
					entity_list.MessageClose_StringID(this, false, 100, 0,
						START_SHIELDING, GetName(), shield_target->GetName());
					shield_target->shielder[x].shielder_id = GetID();
					int shieldbonus = shield->AC * 2;
					switch (GetAA(197))
					{
					case 1:
						shieldbonus = shieldbonus * 115 / 100;
						break;
					case 2:
						shieldbonus = shieldbonus * 125 / 100;
						break;
					case 3:
						shieldbonus = shieldbonus * 150 / 100;
						break;
					}
					shield_target->shielder[x].shielder_bonus = shieldbonus;
					shield_timer.Start();
					ack = true;
					break;
				}
			}
		}
		else
		{
			Message(0, "You must have a shield equipped to shield a target!");
			shield_target = 0;
			return;
		}
	}
	else
	{
		Message(0, "You must have a shield equipped to shield a target!");
		shield_target = 0;
		return;
	}
	if (!ack)
	{
		Message_StringID(0, ALREADY_SHIELDED);
		shield_target = 0;
		return;
	}
	return;
}

void Client::Handle_OP_ShopEnd(const EQApplicationPacket *app)
{
	EQApplicationPacket empty(OP_ShopEndConfirm);
	QueuePacket(&empty);
	//EQApplicationPacket* outapp = new EQApplicationPacket(OP_ShopEndConfirm, 2);
	//outapp->pBuffer[0] = 0x0a;
	//outapp->pBuffer[1] = 0x66;
	//QueuePacket(outapp);
	//safe_delete(outapp);
	//Save();
	return;
}

void Client::Handle_OP_ShopPlayerBuy(const EQApplicationPacket *app)
{
	if (app->size != sizeof(Merchant_Sell_Struct)) {
		LogFile->write(EQEMuLog::Error, "Invalid size on OP_ShopPlayerBuy: Expected %i, Got %i",
			sizeof(Merchant_Sell_Struct), app->size);
		return;
	}
	RDTSC_Timer t1;
	t1.start();
	Merchant_Sell_Struct* mp = (Merchant_Sell_Struct*)app->pBuffer;
#if EQDEBUG >= 5
	LogFile->write(EQEMuLog::Debug, "%s, purchase item..", GetName());
	DumpPacket(app);
#endif

	int merchantid;
	bool tmpmer_used = false;
	Mob* tmp = entity_list.GetMob(mp->npcid);

	if (tmp == 0 || !tmp->IsNPC() || tmp->GetClass() != MERCHANT)
		return;

	if (mp->quantity < 1) return;

	//you have to be somewhat close to them to be properly using them
	if (DistNoRoot(*tmp) > USE_NPC_RANGE2)
		return;

	merchantid = tmp->CastToNPC()->MerchantType;

	uint32 item_id = 0;
	std::list<MerchantList> merlist = zone->merchanttable[merchantid];
	std::list<MerchantList>::const_iterator itr;
	for (itr = merlist.begin(); itr != merlist.end(); ++itr){
		MerchantList ml = *itr;
		if (GetLevel() < ml.level_required) {
			continue;
		}

		int32 fac = tmp->GetPrimaryFaction();
		if (fac != 0 && GetModCharacterFactionLevel(fac) < ml.faction_required) {
			continue;
		}

		if (mp->itemslot == ml.slot){
			item_id = ml.item;
			break;
		}
	}
	const Item_Struct* item = nullptr;
	uint32 prevcharges = 0;
	if (item_id == 0) { //check to see if its on the temporary table
		std::list<TempMerchantList> tmp_merlist = zone->tmpmerchanttable[tmp->GetNPCTypeID()];
		std::list<TempMerchantList>::const_iterator tmp_itr;
		TempMerchantList ml;
		for (tmp_itr = tmp_merlist.begin(); tmp_itr != tmp_merlist.end(); ++tmp_itr){
			ml = *tmp_itr;
			if (mp->itemslot == ml.slot){
				item_id = ml.item;
				tmpmer_used = true;
				prevcharges = ml.charges;
				break;
			}
		}
	}
	item = database.GetItem(item_id);
	if (!item){
		//error finding item, client didnt get the update packet for whatever reason, roleplay a tad
		Message(15, "%s tells you 'Sorry, that item is for display purposes only.' as they take the item off the shelf.", tmp->GetCleanName());
		EQApplicationPacket* delitempacket = new EQApplicationPacket(OP_ShopDelItem, sizeof(Merchant_DelItem_Struct));
		Merchant_DelItem_Struct* delitem = (Merchant_DelItem_Struct*)delitempacket->pBuffer;
		delitem->itemslot = mp->itemslot;
		delitem->npcid = mp->npcid;
		delitem->playerid = mp->playerid;
		delitempacket->priority = 6;
		entity_list.QueueCloseClients(tmp, delitempacket); //que for anyone that could be using the merchant so they see the update
		safe_delete(delitempacket);
		return;
	}
	if (CheckLoreConflict(item))
	{
		Message(15, "You can only have one of a lore item.");
		return;
	}
	if (tmpmer_used && (mp->quantity > prevcharges || item->MaxCharges > 1))
	{
		if (prevcharges > item->MaxCharges && item->MaxCharges > 1)
			mp->quantity = item->MaxCharges;
		else
			mp->quantity = prevcharges;
	}

	EQApplicationPacket* outapp = new EQApplicationPacket(OP_ShopPlayerBuy, sizeof(Merchant_Sell_Struct));
	Merchant_Sell_Struct* mpo = (Merchant_Sell_Struct*)outapp->pBuffer;
	mpo->quantity = mp->quantity;
	mpo->playerid = mp->playerid;
	mpo->npcid = mp->npcid;
	mpo->itemslot = mp->itemslot;

	int16 freeslotid = INVALID_INDEX;
	int16 charges = 0;
	if (item->Stackable || item->MaxCharges > 1)
		charges = mp->quantity;
	else
		charges = item->MaxCharges;

	ItemInst* inst = database.CreateItem(item, charges);

	int SinglePrice = 0;
	if (RuleB(Merchant, UsePriceMod))
		SinglePrice = (item->Price * (RuleR(Merchant, SellCostMod)) * item->SellRate * Client::CalcPriceMod(tmp, false));
	else
		SinglePrice = (item->Price * (RuleR(Merchant, SellCostMod)) * item->SellRate);

	if (item->MaxCharges > 1)
		mpo->price = SinglePrice;
	else
		mpo->price = SinglePrice * mp->quantity;
	if (mpo->price < 0)
	{
		safe_delete(outapp);
		safe_delete(inst);
		return;
	}

	// this area needs some work..two inventory insertion check failure points
	// below do not return player's money..is this the intended behavior?

	if (!TakeMoneyFromPP(mpo->price))
	{
		char *hacker_str = nullptr;
		MakeAnyLenString(&hacker_str, "Vendor Cheat: attempted to buy %i of %i: %s that cost %d cp but only has %d pp %d gp %d sp %d cp\n",
			mpo->quantity, item->ID, item->Name,
			mpo->price, m_pp.platinum, m_pp.gold, m_pp.silver, m_pp.copper);
		database.SetMQDetectionFlag(AccountName(), GetName(), hacker_str, zone->GetShortName());
		safe_delete_array(hacker_str);
		safe_delete(outapp);
		safe_delete(inst);
		return;
	}

	bool stacked = TryStacking(inst);
	if (!stacked)
		freeslotid = m_inv.FindFreeSlot(false, true, item->Size);

	// shouldn't we be reimbursing if these two fail?

	//make sure we are not completely full...
	if (freeslotid == MainCursor) {
		if (m_inv.GetItem(MainCursor) != nullptr) {
			Message(13, "You do not have room for any more items.");
			safe_delete(outapp);
			safe_delete(inst);
			return;
		}
	}

	if (!stacked && freeslotid == INVALID_INDEX)
	{
		Message(13, "You do not have room for any more items.");
		safe_delete(outapp);
		safe_delete(inst);
		return;
	}

	std::string packet;
	if (!stacked && inst) {
		PutItemInInventory(freeslotid, *inst);
		SendItemPacket(freeslotid, inst, ItemPacketTrade);
	}
	else if (!stacked){
		LogFile->write(EQEMuLog::Error, "OP_ShopPlayerBuy: item->ItemClass Unknown! Type: %i", item->ItemClass);
	}
	QueuePacket(outapp);
	if (inst && tmpmer_used){
		int32 new_charges = prevcharges - mp->quantity;
		zone->SaveTempItem(merchantid, tmp->GetNPCTypeID(), item_id, new_charges);
		if (new_charges <= 0){
			EQApplicationPacket* delitempacket = new EQApplicationPacket(OP_ShopDelItem, sizeof(Merchant_DelItem_Struct));
			Merchant_DelItem_Struct* delitem = (Merchant_DelItem_Struct*)delitempacket->pBuffer;
			delitem->itemslot = mp->itemslot;
			delitem->npcid = mp->npcid;
			delitem->playerid = mp->playerid;
			delitempacket->priority = 6;
			entity_list.QueueClients(tmp, delitempacket); //que for anyone that could be using the merchant so they see the update
			safe_delete(delitempacket);
		}
		else {
			// Update the charges/quantity in the merchant window
			inst->SetCharges(new_charges);
			inst->SetPrice(SinglePrice);
			inst->SetMerchantSlot(mp->itemslot);
			inst->SetMerchantCount(new_charges);

			SendItemPacket(mp->itemslot, inst, ItemPacketMerchant);
		}
	}
	safe_delete(inst);
	safe_delete(outapp);

	// start QS code
	// stacking purchases not supported at this time - entire process will need some work to catch them properly
	if (RuleB(QueryServ, PlayerLogMerchantTransactions)) {
		ServerPacket* qspack = new ServerPacket(ServerOP_QSPlayerLogMerchantTransactions, sizeof(QSMerchantLogTransaction_Struct)+sizeof(QSTransactionItems_Struct));
		QSMerchantLogTransaction_Struct* qsaudit = (QSMerchantLogTransaction_Struct*)qspack->pBuffer;

		qsaudit->zone_id = zone->GetZoneID();
		qsaudit->merchant_id = tmp->CastToNPC()->MerchantType;
		qsaudit->merchant_money.platinum = 0;
		qsaudit->merchant_money.gold = 0;
		qsaudit->merchant_money.silver = 0;
		qsaudit->merchant_money.copper = 0;
		qsaudit->merchant_count = 1;
		qsaudit->char_id = character_id;
		qsaudit->char_money.platinum = (mpo->price / 1000);
		qsaudit->char_money.gold = (mpo->price / 100) % 10;
		qsaudit->char_money.silver = (mpo->price / 10) % 10;
		qsaudit->char_money.copper = mpo->price % 10;
		qsaudit->char_count = 0;

		qsaudit->items[0].char_slot = freeslotid == INVALID_INDEX ? 0 : freeslotid;
		qsaudit->items[0].item_id = item->ID;
		qsaudit->items[0].charges = mpo->quantity;

		if (freeslotid == INVALID_INDEX) {
			qsaudit->items[0].aug_1 = 0;
			qsaudit->items[0].aug_2 = 0;
			qsaudit->items[0].aug_3 = 0;
			qsaudit->items[0].aug_4 = 0;
			qsaudit->items[0].aug_5 = 0;
		}
		else {
			qsaudit->items[0].aug_1 = m_inv[freeslotid]->GetAugmentItemID(0);
			qsaudit->items[0].aug_2 = m_inv[freeslotid]->GetAugmentItemID(1);
			qsaudit->items[0].aug_3 = m_inv[freeslotid]->GetAugmentItemID(2);
			qsaudit->items[0].aug_4 = m_inv[freeslotid]->GetAugmentItemID(3);
			qsaudit->items[0].aug_5 = m_inv[freeslotid]->GetAugmentItemID(4);
		}

		qspack->Deflate();
		if (worldserver.Connected()) { worldserver.SendPacket(qspack); }
		safe_delete(qspack);
	}
	// end QS code

	if (RuleB(EventLog, RecordBuyFromMerchant))
		LogMerchant(this, tmp, mpo->quantity, mpo->price, item, true);

	if ((RuleB(Character, EnableDiscoveredItems)))
	{
		if (!GetGM() && !IsDiscovered(item_id))
			DiscoverItem(item_id);
	}

	t1.stop();
	std::cout << "At 1: " << t1.getDuration() << std::endl;
	return;
}
void Client::Handle_OP_ShopPlayerSell(const EQApplicationPacket *app)
{
	if (app->size != sizeof(Merchant_Purchase_Struct)) {
		LogFile->write(EQEMuLog::Error, "Invalid size on OP_ShopPlayerSell: Expected %i, Got %i",
			sizeof(Merchant_Purchase_Struct), app->size);
		return;
	}
	RDTSC_Timer t1(true);
	Merchant_Purchase_Struct* mp = (Merchant_Purchase_Struct*)app->pBuffer;

	Mob* vendor = entity_list.GetMob(mp->npcid);

	if (vendor == 0 || !vendor->IsNPC() || vendor->GetClass() != MERCHANT)
		return;

	//you have to be somewhat close to them to be properly using them
	if (DistNoRoot(*vendor) > USE_NPC_RANGE2)
		return;

	uint32 price = 0;
	uint32 itemid = GetItemIDAt(mp->itemslot);
	if (itemid == 0)
		return;
	const Item_Struct* item = database.GetItem(itemid);
	ItemInst* inst = GetInv().GetItem(mp->itemslot);
	if (!item || !inst){
		Message(13, "You seemed to have misplaced that item..");
		return;
	}
	if (mp->quantity > 1)
	{
		if ((inst->GetCharges() < 0) || (mp->quantity > (uint32)inst->GetCharges()))
			return;
	}

	if (!item->NoDrop) {
		//Message(13,"%s tells you, 'LOL NOPE'", vendor->GetName());
		return;
	}

	int cost_quantity = mp->quantity;
	if (inst->IsCharged())
		int cost_quantity = 1;

	if (RuleB(Merchant, UsePriceMod))
		price = (int)((item->Price*cost_quantity)*(RuleR(Merchant, BuyCostMod))*Client::CalcPriceMod(vendor, true) + 0.5); // need to round up, because client does it automatically when displaying price
	else
		price = (int)((item->Price*cost_quantity)*(RuleR(Merchant, BuyCostMod)) + 0.5);
	AddMoneyToPP(price, false);

	if (inst->IsStackable() || inst->IsCharged())
	{
		unsigned int i_quan = inst->GetCharges();
		if (mp->quantity > i_quan || inst->IsCharged())
			mp->quantity = i_quan;
	}
	else
		mp->quantity = 1;

	if (RuleB(EventLog, RecordSellToMerchant))
		LogMerchant(this, vendor, mp->quantity, price, item, false);

	int charges = mp->quantity;
	//Hack workaround so usable items with 0 charges aren't simply deleted
	if (charges == 0 && item->ItemType != 11 && item->ItemType != 17 && item->ItemType != 19 && item->ItemType != 21)
		charges = 1;

	int freeslot = 0;
	if (charges > 0 && (freeslot = zone->SaveTempItem(vendor->CastToNPC()->MerchantType, vendor->GetNPCTypeID(), itemid, charges, true)) > 0){
		ItemInst* inst2 = inst->Clone();
		if (RuleB(Merchant, UsePriceMod)){
			inst2->SetPrice(item->Price*(RuleR(Merchant, SellCostMod))*item->SellRate*Client::CalcPriceMod(vendor, false));
		}
		else
			inst2->SetPrice(item->Price*(RuleR(Merchant, SellCostMod))*item->SellRate);
		inst2->SetMerchantSlot(freeslot);

		uint32 MerchantQuantity = zone->GetTempMerchantQuantity(vendor->GetNPCTypeID(), freeslot);

		if (inst2->IsStackable()) {
			inst2->SetCharges(MerchantQuantity);
		}
		inst2->SetMerchantCount(MerchantQuantity);

		SendItemPacket(freeslot - 1, inst2, ItemPacketMerchant);
		safe_delete(inst2);
	}

	// start QS code
	if (RuleB(QueryServ, PlayerLogMerchantTransactions)) {
		ServerPacket* qspack = new ServerPacket(ServerOP_QSPlayerLogMerchantTransactions, sizeof(QSMerchantLogTransaction_Struct)+sizeof(QSTransactionItems_Struct));
		QSMerchantLogTransaction_Struct* qsaudit = (QSMerchantLogTransaction_Struct*)qspack->pBuffer;

		qsaudit->zone_id = zone->GetZoneID();
		qsaudit->merchant_id = vendor->CastToNPC()->MerchantType;
		qsaudit->merchant_money.platinum = (price / 1000);
		qsaudit->merchant_money.gold = (price / 100) % 10;
		qsaudit->merchant_money.silver = (price / 10) % 10;
		qsaudit->merchant_money.copper = price % 10;
		qsaudit->merchant_count = 0;
		qsaudit->char_id = character_id;
		qsaudit->char_money.platinum = 0;
		qsaudit->char_money.gold = 0;
		qsaudit->char_money.silver = 0;
		qsaudit->char_money.copper = 0;
		qsaudit->char_count = 1;

		qsaudit->items[0].char_slot = mp->itemslot;
		qsaudit->items[0].item_id = itemid;
		qsaudit->items[0].charges = charges;
		qsaudit->items[0].aug_1 = m_inv[mp->itemslot]->GetAugmentItemID(1);
		qsaudit->items[0].aug_2 = m_inv[mp->itemslot]->GetAugmentItemID(2);
		qsaudit->items[0].aug_3 = m_inv[mp->itemslot]->GetAugmentItemID(3);
		qsaudit->items[0].aug_4 = m_inv[mp->itemslot]->GetAugmentItemID(4);
		qsaudit->items[0].aug_5 = m_inv[mp->itemslot]->GetAugmentItemID(5);

		qspack->Deflate();
		if (worldserver.Connected()) { worldserver.SendPacket(qspack); }
		safe_delete(qspack);
	}
	// end QS code

	// Now remove the item from the player, this happens regardless of outcome
	if (!inst->IsStackable())
		this->DeleteItemInInventory(mp->itemslot, 0, false);
	else
		this->DeleteItemInInventory(mp->itemslot, mp->quantity, false);

	//This forces the price to show up correctly for charged items.
	if (inst->IsCharged())
		mp->quantity = 1;

	EQApplicationPacket* outapp = new EQApplicationPacket(OP_ShopPlayerSell, sizeof(Merchant_Purchase_Struct));
	Merchant_Purchase_Struct* mco = (Merchant_Purchase_Struct*)outapp->pBuffer;
	mco->npcid = vendor->GetID();
	mco->itemslot = mp->itemslot;
	mco->quantity = mp->quantity;
	mco->price = price;
	QueuePacket(outapp);
	safe_delete(outapp);
	SendMoneyUpdate();
	t1.start();
	Save(1);
	t1.stop();
	std::cout << "Save took: " << t1.getDuration() << std::endl;
	return;
}

void Client::Handle_OP_ShopRequest(const EQApplicationPacket *app)
{
	if (app->size != sizeof(Merchant_Click_Struct)) {
		LogFile->write(EQEMuLog::Error, "Wrong size: OP_ShopRequest, size=%i, expected %i", app->size, sizeof(Merchant_Click_Struct));
		return;
	}

	Merchant_Click_Struct* mc = (Merchant_Click_Struct*)app->pBuffer;

	// Send back opcode OP_ShopRequest - tells client to open merchant window.
	//EQApplicationPacket* outapp = new EQApplicationPacket(OP_ShopRequest, sizeof(Merchant_Click_Struct));
	//Merchant_Click_Struct* mco=(Merchant_Click_Struct*)outapp->pBuffer;
	int merchantid = 0;
	Mob* tmp = entity_list.GetMob(mc->npcid);

	if (tmp == 0 || !tmp->IsNPC() || tmp->GetClass() != MERCHANT)
		return;

	//you have to be somewhat close to them to be properly using them
	if (DistNoRoot(*tmp) > USE_NPC_RANGE2)
		return;

	merchantid = tmp->CastToNPC()->MerchantType;

	int action = 1;
	if (merchantid == 0) {
		EQApplicationPacket* outapp = new EQApplicationPacket(OP_ShopRequest, sizeof(Merchant_Click_Struct));
		Merchant_Click_Struct* mco = (Merchant_Click_Struct*)outapp->pBuffer;
		mco->npcid = mc->npcid;
		mco->playerid = 0;
		mco->command = 1;		//open...
		mco->rate = 1.0;
		QueuePacket(outapp);
		safe_delete(outapp);
		return;
	}
	if (tmp->IsEngaged()){
		this->Message_StringID(0, MERCHANT_BUSY);
		action = 0;
	}
	if (GetFeigned() || IsInvisible())
	{
		Message(0, "You cannot use a merchant right now.");
		action = 0;
	}
	int primaryfaction = tmp->CastToNPC()->GetPrimaryFaction();
	int factionlvl = GetFactionLevel(CharacterID(), tmp->CastToNPC()->GetNPCTypeID(), GetRace(), GetClass(), GetDeity(), primaryfaction, tmp);
	if (factionlvl >= 7) {
		MerchantRejectMessage(tmp, primaryfaction);
		action = 0;
	}

	if (tmp->Charmed())
		action = 0;

	// 1199 I don't have time for that now. etc
	if (!tmp->CastToNPC()->IsMerchantOpen()) {
		tmp->Say_StringID(MakeRandomInt(1199, 1202));
		action = 0;
	}

	EQApplicationPacket* outapp = new EQApplicationPacket(OP_ShopRequest, sizeof(Merchant_Click_Struct));
	Merchant_Click_Struct* mco = (Merchant_Click_Struct*)outapp->pBuffer;

	mco->npcid = mc->npcid;
	mco->playerid = 0;
	mco->command = action; // Merchant command 0x01 = open
	if (RuleB(Merchant, UsePriceMod)){
		mco->rate = 1 / ((RuleR(Merchant, BuyCostMod))*Client::CalcPriceMod(tmp, true)); // works
	}
	else
		mco->rate = 1 / (RuleR(Merchant, BuyCostMod));

	outapp->priority = 6;
	QueuePacket(outapp);
	safe_delete(outapp);

	if (action == 1)
		BulkSendMerchantInventory(merchantid, tmp->GetNPCTypeID());

	return;
}

void Client::Handle_OP_Sneak(const EQApplicationPacket *app)
{
	if (!HasSkill(SkillSneak) && GetSkill(SkillSneak) == 0) {
		return; //You cannot sneak if you do not have sneak
	}

	if (!p_timers.Expired(&database, pTimerSneak, false)) {
		Message(13, "Ability recovery time not yet met.");
		return;
	}
	p_timers.Start(pTimerSneak, SneakReuseTime - 1);

	bool was = sneaking;
	if (sneaking){
		sneaking = false;
		hidden = false;
		improved_hidden = false;
		EQApplicationPacket* outapp = new EQApplicationPacket(OP_SpawnAppearance, sizeof(SpawnAppearance_Struct));
		SpawnAppearance_Struct* sa_out = (SpawnAppearance_Struct*)outapp->pBuffer;
		sa_out->spawn_id = GetID();
		sa_out->type = 0x03;
		sa_out->parameter = 0;
		entity_list.QueueClients(this, outapp, true);
		safe_delete(outapp);
	}
	else {
		CheckIncreaseSkill(SkillSneak, nullptr, 5);
	}
	float hidechance = ((GetSkill(SkillSneak) / 300.0f) + .25) * 100;
	float random = MakeRandomFloat(0, 99);
	if (!was && random < hidechance) {
		sneaking = true;
	}
	EQApplicationPacket* outapp = new EQApplicationPacket(OP_SpawnAppearance, sizeof(SpawnAppearance_Struct));
	SpawnAppearance_Struct* sa_out = (SpawnAppearance_Struct*)outapp->pBuffer;
	sa_out->spawn_id = GetID();
	sa_out->type = 0x0F;
	sa_out->parameter = sneaking;
	QueuePacket(outapp);
	safe_delete(outapp);
	if (GetClass() == ROGUE){
		outapp = new EQApplicationPacket(OP_SimpleMessage, 12);
		SimpleMessage_Struct *msg = (SimpleMessage_Struct *)outapp->pBuffer;
		msg->color = 0x010E;
		if (sneaking){
			msg->string_id = 347;
		}
		else {
			msg->string_id = 348;
		}
		FastQueuePacket(&outapp);
	}
	return;
}

void Client::Handle_OP_SpawnAppearance(const EQApplicationPacket *app)
{
	if (app->size != sizeof(SpawnAppearance_Struct)) {
		std::cout << "Wrong size on OP_SpawnAppearance. Got: " << app->size << ", Expected: " << sizeof(SpawnAppearance_Struct) << std::endl;
		return;
	}
	SpawnAppearance_Struct* sa = (SpawnAppearance_Struct*)app->pBuffer;

	if (sa->spawn_id != GetID())
		return;

	if (sa->type == AT_Invis) {
		if (sa->parameter != 0)
		{
			if (!HasSkill(SkillHide) && GetSkill(SkillHide) == 0)
			{
				if (GetClientVersion() < EQClientSoF)
				{
					char *hack_str = nullptr;
					MakeAnyLenString(&hack_str, "Player sent OP_SpawnAppearance with AT_Invis: %i", sa->parameter);
					database.SetMQDetectionFlag(this->account_name, this->name, hack_str, zone->GetShortName());
					safe_delete_array(hack_str);
				}
			}
			return;
		}
		invisible = false;
		hidden = false;
		improved_hidden = false;
		entity_list.QueueClients(this, app, true);
		return;
	}
	else if (sa->type == AT_Anim) {
		if (IsAIControlled())
			return;
		if (sa->parameter == ANIM_STAND) {
			SetAppearance(eaStanding);
			playeraction = 0;
			SetFeigned(false);
			BindWound(this, false, true);
			camp_timer.Disable();
		}
		else if (sa->parameter == ANIM_SIT) {
			SetAppearance(eaSitting);
			playeraction = 1;
			if (!UseBardSpellLogic())
				InterruptSpell();
			SetFeigned(false);
			BindWound(this, false, true);
		}
		else if (sa->parameter == ANIM_CROUCH) {
			if (!UseBardSpellLogic())
				InterruptSpell();
			SetAppearance(eaCrouching);
			playeraction = 2;
			SetFeigned(false);
		}
		else if (sa->parameter == ANIM_DEATH) { // feign death too
			SetAppearance(eaDead);
			playeraction = 3;
			InterruptSpell();
		}
		else if (sa->parameter == ANIM_LOOT) {
			SetAppearance(eaLooting);
			playeraction = 4;
			SetFeigned(false);
		}

		// This is from old code
		// I have no clue what it's for
		/*
		else if (sa->parameter == 0x05) {
		// Illusion
		std::cout << "Illusion packet recv'd:" << std::endl;
		DumpPacket(app);
		}
		*/
		else {
			std::cerr << "Client " << name << " unknown apperance " << (int)sa->parameter << std::endl;
			return;
		}

		entity_list.QueueClients(this, app, true);
	}
	else if (sa->type == AT_Anon) {
		// For Anon/Roleplay
		if (sa->parameter == 1) { // Anon
			m_pp.anon = 1;
		}
		else if ((sa->parameter == 2) || (sa->parameter == 3)) { // This is Roleplay, or anon+rp
			m_pp.anon = 2;
		}
		else if (sa->parameter == 0) { // This is Non-Anon
			m_pp.anon = 0;
		}
		else {
			std::cerr << "Client " << name << " unknown Anon/Roleplay Switch " << (int)sa->parameter << std::endl;
			return;
		}
		entity_list.QueueClients(this, app, true);
		UpdateWho();
	}
	else if ((sa->type == AT_HP) && (dead == 0)) {
		return;
	}
	else if (sa->type == AT_AFK) {
		this->AFK = (sa->parameter == 1);
		entity_list.QueueClients(this, app, true);
	}
	else if (sa->type == AT_Split) {
		m_pp.autosplit = (sa->parameter == 1);
	}
	else if (sa->type == AT_Sneak) {
		if (sa->parameter != 0)
		{
			if (!HasSkill(SkillSneak))
			{
				char *hack_str = nullptr;
				MakeAnyLenString(&hack_str, "Player sent OP_SpawnAppearance with AT_Sneak: %i", sa->parameter);
				database.SetMQDetectionFlag(this->account_name, this->name, hack_str, zone->GetShortName());
				safe_delete_array(hack_str);
			}
			return;
		}
		this->sneaking = 0;
		entity_list.QueueClients(this, app, true);
	}
	else if (sa->type == AT_Size)
	{
		char *hack_str = nullptr;
		MakeAnyLenString(&hack_str, "Player sent OP_SpawnAppearance with AT_Size: %i", sa->parameter);
		database.SetMQDetectionFlag(this->account_name, this->name, hack_str, zone->GetShortName());
		safe_delete_array(hack_str);
	}
	else if (sa->type == AT_Light)	// client emitting light (lightstone, shiny shield)
	{
		entity_list.QueueClients(this, app, false);
	}
	else if (sa->type == AT_Levitate)
	{
		// don't do anything with this, we tell the client when it's
		// levitating, not the other way around
	}
	else if (sa->type == AT_ShowHelm)
	{
		m_pp.showhelm = (sa->parameter == 1);
		entity_list.QueueClients(this, app, true);
	}
	else {
		std::cout << "Unknown SpawnAppearance type: 0x" << std::hex << std::setw(4) << std::setfill('0') << sa->type << std::dec
			<< " value: 0x" << std::hex << std::setw(8) << std::setfill('0') << sa->parameter << std::dec << std::endl;
	}
	return;
}

void Client::Handle_OP_Split(const EQApplicationPacket *app)
{
	if (app->size != sizeof(Split_Struct)) {
		LogFile->write(EQEMuLog::Error, "Wrong size: OP_Split, size=%i, expected %i", app->size, sizeof(Split_Struct));
		return;
	}
	// The client removes the money on its own, but we have to
	// update our state anyway, and make sure they had enough to begin
	// with.
	Split_Struct *split = (Split_Struct *)app->pBuffer;
	//Per the note above, Im not exactly sure what to do on error
	//to notify the client of the error...
	if (!isgrouped) {
		Message(13, "You can not split money if your not in a group.");
		return;
	}
	Group *cgroup = GetGroup();
	if (cgroup == nullptr) {
		//invalid group, not sure if we should say more...
		Message(13, "You can not split money if your not in a group.");
		return;
	}

	if (!TakeMoneyFromPP(static_cast<uint64>(split->copper) +
		10 * static_cast<uint64>(split->silver) +
		100 * static_cast<uint64>(split->gold) +
		1000 * static_cast<uint64>(split->platinum))) {
		Message(13, "You do not have enough money to do that split.");
		return;
	}
	cgroup->SplitMoney(split->copper, split->silver, split->gold, split->platinum);

	return;

}

void Client::Handle_OP_Surname(const EQApplicationPacket *app)
{
	if (app->size != sizeof(Surname_Struct))
	{
		LogFile->write(EQEMuLog::Debug, "Size mismatch in Surname expected %i got %i", sizeof(Surname_Struct), app->size);
		return;
	}

	if (!p_timers.Expired(&database, pTimerSurnameChange, false) && !GetGM())
	{
		Message(15, "You may only change surnames once every 7 days, your /surname is currently on cooldown.");
		return;
	}

	if (GetLevel() < 20)
	{
		Message_StringID(15, SURNAME_LEVEL);
		return;
	}

	Surname_Struct* surname = (Surname_Struct*)app->pBuffer;

	char *c = nullptr;
	bool first = true;
	for (c = surname->lastname; *c; c++)
	{
		if (first)
		{
			*c = toupper(*c);
			first = false;
		}
		else
		{
			*c = tolower(*c);
		}
	}

	if (strlen(surname->lastname) >= 20) {
		Message_StringID(15, SURNAME_TOO_LONG);
		return;
	}

	if (!database.CheckNameFilter(surname->lastname, true))
	{
		Message_StringID(15, SURNAME_REJECTED);
		return;
	}

	ChangeLastName(surname->lastname);
	p_timers.Start(pTimerSurnameChange, 604800);

	EQApplicationPacket* outapp = app->Copy();
	outapp = app->Copy();
	surname = (Surname_Struct*)outapp->pBuffer;
	surname->unknown0064 = 1;
	FastQueuePacket(&outapp);
	return;
}

void Client::Handle_OP_SwapSpell(const EQApplicationPacket *app)
{

	if (app->size != sizeof(SwapSpell_Struct)) {
		std::cout << "Wrong size on OP_SwapSpell. Got: " << app->size << ", Expected: " << sizeof(SwapSpell_Struct) << std::endl;
		return;
	}
	const SwapSpell_Struct* swapspell = (const SwapSpell_Struct*)app->pBuffer;
	int swapspelltemp;

	if (swapspell->from_slot < 0 || swapspell->from_slot > MAX_PP_SPELLBOOK || swapspell->to_slot < 0 || swapspell->to_slot > MAX_PP_SPELLBOOK)
		return;

	swapspelltemp = m_pp.spell_book[swapspell->from_slot];
	if (swapspelltemp < 0){
		return;
	}
	m_pp.spell_book[swapspell->from_slot] = m_pp.spell_book[swapspell->to_slot];
	m_pp.spell_book[swapspell->to_slot] = swapspelltemp;

	/* Save Spell Swaps */ 
	if (!database.SaveCharacterSpell(this->CharacterID(), m_pp.spell_book[swapspell->from_slot], swapspell->from_slot)){
		database.DeleteCharacterSpell(this->CharacterID(), m_pp.spell_book[swapspell->from_slot], swapspell->from_slot); 
	}
	if (!database.SaveCharacterSpell(this->CharacterID(), swapspelltemp, swapspell->to_slot)){
		database.DeleteCharacterSpell(this->CharacterID(), swapspelltemp, swapspell->to_slot);
	}

	QueuePacket(app);
	return;
}

void Client::Handle_OP_TargetCommand(const EQApplicationPacket *app)
{
	if (app->size != sizeof(ClientTarget_Struct)) {
		LogFile->write(EQEMuLog::Error, "OP size error: OP_TargetMouse expected:%i got:%i", sizeof(ClientTarget_Struct), app->size);
		return;
	}

	if (GetTarget())
	{
		GetTarget()->IsTargeted(-1);
	}

	// Locate and cache new target
	ClientTarget_Struct* ct = (ClientTarget_Struct*)app->pBuffer;
	pClientSideTarget = ct->new_target;
	if (!IsAIControlled())
	{
		Mob *nt = entity_list.GetMob(ct->new_target);
		if (nt)
		{
			SetTarget(nt);
			bool inspect_buffs = false;
			// rank 1 gives you ability to see NPC buffs in target window (SoD+)
			if (nt->IsNPC()) {
				if (IsRaidGrouped()) {
					Raid *raid = GetRaid();
					if (raid) {
						uint32 gid = raid->GetGroup(this);
						if (gid < 12 && raid->GroupCount(gid) > 2)
							inspect_buffs = raid->GetLeadershipAA(groupAAInspectBuffs, gid);
					}
				} else {
					Group *group = GetGroup();
					if (group && group->GroupCount() > 2)
						inspect_buffs = group->GetLeadershipAA(groupAAInspectBuffs);
				}
			}
			if (nt == this || inspect_buffs || (nt->IsClient() && !nt->CastToClient()->GetPVP()) ||
					(nt->IsPet() && nt->GetOwner() && nt->GetOwner()->IsClient() && !nt->GetOwner()->CastToClient()->GetPVP()) ||
					(nt->IsMerc() && nt->GetOwner() && nt->GetOwner()->IsClient() && !nt->GetOwner()->CastToClient()->GetPVP()))
				nt->SendBuffsToClient(this);
		}
		else
		{
			SetTarget(nullptr);
			SetHoTT(0);
			UpdateXTargetType(TargetsTarget, nullptr);

			Group *g = GetGroup();

			if (g && g->HasRole(this, RoleAssist))
				g->SetGroupAssistTarget(0);

			if (g && g->HasRole(this, RoleTank))
				g->SetGroupTankTarget(0);

			if (g && g->HasRole(this, RolePuller))
				g->SetGroupPullerTarget(0);

			return;
		}
	}
	else
	{
		SetTarget(nullptr);
		SetHoTT(0);
		UpdateXTargetType(TargetsTarget, nullptr);
		return;
	}

	// HoTT
	if (GetTarget() && GetTarget()->GetTarget())
	{
		SetHoTT(GetTarget()->GetTarget()->GetID());
		UpdateXTargetType(TargetsTarget, GetTarget()->GetTarget());
	}
	else
	{
		SetHoTT(0);
		UpdateXTargetType(TargetsTarget, nullptr);
	}

	Group *g = GetGroup();

	if (g && g->HasRole(this, RoleAssist))
		g->SetGroupAssistTarget(GetTarget());

	if (g && g->HasRole(this, RoleTank))
		g->SetGroupTankTarget(GetTarget());

	if (g && g->HasRole(this, RolePuller))
		g->SetGroupPullerTarget(GetTarget());

	// For /target, send reject or success packet
	if (app->GetOpcode() == OP_TargetCommand) {
		if (GetTarget() && !GetTarget()->CastToMob()->IsInvisible(this) && (DistNoRoot(*GetTarget()) <= TARGETING_RANGE*TARGETING_RANGE || GetGM())) {
			if (GetTarget()->GetBodyType() == BT_NoTarget2 || GetTarget()->GetBodyType() == BT_Special
				|| GetTarget()->GetBodyType() == BT_NoTarget)
			{
				//Targeting something we shouldn't with /target
				//but the client allows this without MQ so you don't flag it
				EQApplicationPacket* outapp = new EQApplicationPacket(OP_TargetReject, sizeof(TargetReject_Struct));
				outapp->pBuffer[0] = 0x2f;
				outapp->pBuffer[1] = 0x01;
				outapp->pBuffer[4] = 0x0d;
				if (GetTarget())
				{
					SetTarget(nullptr);
				}
				QueuePacket(outapp);
				safe_delete(outapp);
				return;
			}

			QueuePacket(app);
			EQApplicationPacket hp_app;
			GetTarget()->IsTargeted(1);
			GetTarget()->CreateHPPacket(&hp_app);
			QueuePacket(&hp_app, false);
		}
		else
		{
			EQApplicationPacket* outapp = new EQApplicationPacket(OP_TargetReject, sizeof(TargetReject_Struct));
			outapp->pBuffer[0] = 0x2f;
			outapp->pBuffer[1] = 0x01;
			outapp->pBuffer[4] = 0x0d;
			if (GetTarget())
			{
				SetTarget(nullptr);
			}
			QueuePacket(outapp);
			safe_delete(outapp);
		}
	}
	else
	{
		if (GetTarget())
		{
			if (GetGM())
			{
				GetTarget()->IsTargeted(1);
				return;
			}
			else if (IsAssistExempted())
			{
				GetTarget()->IsTargeted(1);
				SetAssistExemption(false);
				return;
			}
			else if (GetTarget()->IsClient())
			{
				//make sure this client is in our raid/group
				GetTarget()->IsTargeted(1);
				return;
			}
			else if (GetTarget()->GetBodyType() == BT_NoTarget2 || GetTarget()->GetBodyType() == BT_Special
				|| GetTarget()->GetBodyType() == BT_NoTarget)
			{
				char *hacker_str = nullptr;
				MakeAnyLenString(&hacker_str, "%s attempting to target something untargetable, %s bodytype: %i\n",
					GetName(), GetTarget()->GetName(), (int)GetTarget()->GetBodyType());
				database.SetMQDetectionFlag(AccountName(), GetName(), hacker_str, zone->GetShortName());
				safe_delete_array(hacker_str);
				SetTarget((Mob*)nullptr);
				return;
			}
			else if (IsPortExempted())
			{
				GetTarget()->IsTargeted(1);
				return;
			}
			else if (IsSenseExempted())
			{
				GetTarget()->IsTargeted(1);
				SetSenseExemption(false);
				return;
			}
			else if (IsXTarget(GetTarget()))
			{
				GetTarget()->IsTargeted(1);
				return;
			}
			else if (GetBindSightTarget())
			{
				if (GetBindSightTarget()->DistNoRoot(*GetTarget()) > (zone->newzone_data.maxclip*zone->newzone_data.maxclip))
				{
					if (DistNoRoot(*GetTarget()) > (zone->newzone_data.maxclip*zone->newzone_data.maxclip))
					{
						char *hacker_str = nullptr;
						MakeAnyLenString(&hacker_str, "%s attempting to target something beyond the clip plane of %.2f units,"
							" from (%.2f, %.2f, %.2f) to %s (%.2f, %.2f, %.2f)", GetName(),
							(zone->newzone_data.maxclip*zone->newzone_data.maxclip),
							GetX(), GetY(), GetZ(), GetTarget()->GetName(), GetTarget()->GetX(), GetTarget()->GetY(), GetTarget()->GetZ());
						database.SetMQDetectionFlag(AccountName(), GetName(), hacker_str, zone->GetShortName());
						safe_delete_array(hacker_str);
						SetTarget(nullptr);
						return;
					}
				}
			}
			else if (DistNoRoot(*GetTarget()) > (zone->newzone_data.maxclip*zone->newzone_data.maxclip))
			{
				char *hacker_str = nullptr;
				MakeAnyLenString(&hacker_str, "%s attempting to target something beyond the clip plane of %.2f units,"
					" from (%.2f, %.2f, %.2f) to %s (%.2f, %.2f, %.2f)", GetName(),
					(zone->newzone_data.maxclip*zone->newzone_data.maxclip),
					GetX(), GetY(), GetZ(), GetTarget()->GetName(), GetTarget()->GetX(), GetTarget()->GetY(), GetTarget()->GetZ());
				database.SetMQDetectionFlag(AccountName(), GetName(), hacker_str, zone->GetShortName());
				safe_delete_array(hacker_str);
				SetTarget(nullptr);
				return;
			}

			GetTarget()->IsTargeted(1);
		}
	}
	return;
}

void Client::Handle_OP_TargetMouse(const EQApplicationPacket *app)
{
	Handle_OP_TargetCommand(app);
}

void Client::Handle_OP_TaskHistoryRequest(const EQApplicationPacket *app)
{

	if (app->size != sizeof(TaskHistoryRequest_Struct)) {
		LogFile->write(EQEMuLog::Debug, "Size mismatch in OP_TaskHistoryRequest expected %i got %i",
			sizeof(TaskHistoryRequest_Struct), app->size);
		DumpPacket(app);
		return;
	}
	TaskHistoryRequest_Struct *ths = (TaskHistoryRequest_Struct*)app->pBuffer;

	if (RuleB(TaskSystem, EnableTaskSystem) && taskstate)
		taskstate->SendTaskHistory(this, ths->TaskIndex);
}

void Client::Handle_OP_Taunt(const EQApplicationPacket *app)
{
	if (app->size != sizeof(ClientTarget_Struct)) {
		std::cout << "Wrong size on OP_Taunt. Got: " << app->size << ", Expected: " << sizeof(ClientTarget_Struct) << std::endl;
		return;
	}

	if (!p_timers.Expired(&database, pTimerTaunt, false)) {
		Message(13, "Ability recovery time not yet met.");
		return;
	}
	p_timers.Start(pTimerTaunt, TauntReuseTime - 1);

	if (GetTarget() == nullptr || !GetTarget()->IsNPC())
		return;

	Taunt(GetTarget()->CastToNPC(), false);
	return;
}

void Client::Handle_OP_TestBuff(const EQApplicationPacket *app)
{
	return;
}

void Client::Handle_OP_TGB(const EQApplicationPacket *app)
{
	OPTGB(app);
	return;
}

void Client::Handle_OP_Track(const EQApplicationPacket *app)
{
	if (GetClass() != RANGER && GetClass() != DRUID && GetClass() != BARD)
		return;

	if (GetSkill(SkillTracking) == 0)
		SetSkill(SkillTracking, 1);
	else
		CheckIncreaseSkill(SkillTracking, nullptr, 15);

	if (!entity_list.MakeTrackPacket(this))
		LogFile->write(EQEMuLog::Error, "Unable to generate OP_Track packet requested by client.");

	return;
}

void Client::Handle_OP_TrackTarget(const EQApplicationPacket *app)
{
	int PlayerClass = GetClass();

	if ((PlayerClass != RANGER) && (PlayerClass != DRUID) && (PlayerClass != BARD))
		return;

	if (app->size != sizeof(TrackTarget_Struct))
	{
		LogFile->write(EQEMuLog::Error, "Invalid size for OP_TrackTarget: Expected: %i, Got: %i",
			sizeof(TrackTarget_Struct), app->size);
		return;
	}

	TrackTarget_Struct *tts = (TrackTarget_Struct*)app->pBuffer;

	TrackingID = tts->EntityID;
}

void Client::Handle_OP_TrackUnknown(const EQApplicationPacket *app)
{
	// size 0 send right after OP_Track
	return;
}

void Client::Handle_OP_TradeAcceptClick(const EQApplicationPacket *app)
{
	Mob* with = trade->With();
	trade->state = TradeAccepted;

	if (with && with->IsClient()) {
		//finish trade...
		// Have both accepted?
		Client* other = with->CastToClient();
		other->QueuePacket(app);

		if (other->trade->state == trade->state) {
			other->trade->state = TradeCompleting;
			trade->state = TradeCompleting;

			// should we do this for NoDrop items as well?
			if (CheckTradeLoreConflict(other) || other->CheckTradeLoreConflict(this)) {
				Message_StringID(13, TRADE_CANCEL_LORE);
				other->Message_StringID(13, TRADE_CANCEL_LORE);
				this->FinishTrade(this);
				other->FinishTrade(other);
				other->trade->Reset();
				trade->Reset();
			}
			else {
				// Audit trade to database for both trade streams
				other->trade->LogTrade();
				trade->LogTrade();

				// start QS code
				if (RuleB(QueryServ, PlayerLogTrades)) {
					QSPlayerLogTrade_Struct event_entry;
					std::list<void*> event_details;

					memset(&event_entry, 0, sizeof(QSPlayerLogTrade_Struct));

					// Perform actual trade
					this->FinishTrade(other, true, &event_entry, &event_details);
					other->FinishTrade(this, false, &event_entry, &event_details);

					event_entry._detail_count = event_details.size();

					ServerPacket* qs_pack = new ServerPacket(ServerOP_QSPlayerLogTrades, sizeof(QSPlayerLogTrade_Struct)+(sizeof(QSTradeItems_Struct)* event_entry._detail_count));
					QSPlayerLogTrade_Struct* qs_buf = (QSPlayerLogTrade_Struct*)qs_pack->pBuffer;

					memcpy(qs_buf, &event_entry, sizeof(QSPlayerLogTrade_Struct));

					int offset = 0;

					for (std::list<void*>::iterator iter = event_details.begin(); iter != event_details.end(); ++iter, ++offset) {
						QSTradeItems_Struct* detail = reinterpret_cast<QSTradeItems_Struct*>(*iter);
						qs_buf->items[offset] = *detail;
						safe_delete(detail);
					}

					event_details.clear();

					qs_pack->Deflate();

					if (worldserver.Connected())
						worldserver.SendPacket(qs_pack);

					safe_delete(qs_pack);
					// end QS code
				}
				else {
					this->FinishTrade(other);
					other->FinishTrade(this);
				}

				other->trade->Reset();
				trade->Reset();
			}
			// All done
			EQApplicationPacket* outapp = new EQApplicationPacket(OP_FinishTrade, 0);
			other->QueuePacket(outapp);
			this->FastQueuePacket(&outapp);
		}
	}
	// Trading with a Mob object that is not a Client.
	else if (with) {
		EQApplicationPacket* outapp = new EQApplicationPacket(OP_FinishTrade, 0);
		QueuePacket(outapp);
		safe_delete(outapp);
		if (with->IsNPC()) {
			// Audit trade to database for player trade stream
			if (RuleB(QueryServ, PlayerLogHandins)) {
				QSPlayerLogHandin_Struct event_entry;
				std::list<void*> event_details;

				memset(&event_entry, 0, sizeof(QSPlayerLogHandin_Struct));

				FinishTrade(with->CastToNPC(), false, &event_entry, &event_details);

				event_entry._detail_count = event_details.size();

				ServerPacket* qs_pack = new ServerPacket(ServerOP_QSPlayerLogHandins, sizeof(QSPlayerLogHandin_Struct)+(sizeof(QSHandinItems_Struct)* event_entry._detail_count));
				QSPlayerLogHandin_Struct* qs_buf = (QSPlayerLogHandin_Struct*)qs_pack->pBuffer;

				memcpy(qs_buf, &event_entry, sizeof(QSPlayerLogHandin_Struct));

				int offset = 0;

				for (std::list<void*>::iterator iter = event_details.begin(); iter != event_details.end(); ++iter, ++offset) {
					QSHandinItems_Struct* detail = reinterpret_cast<QSHandinItems_Struct*>(*iter);
					qs_buf->items[offset] = *detail;
					safe_delete(detail);
				}

				event_details.clear();

				qs_pack->Deflate();

				if (worldserver.Connected())
					worldserver.SendPacket(qs_pack);

				safe_delete(qs_pack);
			}
			else {
				FinishTrade(with->CastToNPC());
			}
		}
#ifdef BOTS
		// TODO: Log Bot trades
		else if (with->IsBot())
			with->CastToBot()->FinishTrade(this, Bot::BotTradeClientNormal);
#endif
		trade->Reset();
	}


	return;
}

void Client::Handle_OP_TradeBusy(const EQApplicationPacket *app)
{
	if (app->size != sizeof(TradeBusy_Struct)) {
		LogFile->write(EQEMuLog::Error, "Wrong size: OP_TradeBusy, size=%i, expected %i", app->size, sizeof(TradeBusy_Struct));
		return;
	}
	// Trade request recipient is cancelling the trade due to being busy
	// Trade requester gets message "I'm busy right now"
	// Send busy message on to trade initiator if client
	TradeBusy_Struct* msg = (TradeBusy_Struct*)app->pBuffer;
	Mob* tradee = entity_list.GetMob(msg->to_mob_id);

	if (tradee && tradee->IsClient()) {
		tradee->CastToClient()->QueuePacket(app);
	}
	return;
}

void Client::Handle_OP_Trader(const EQApplicationPacket *app)
{
	// Bazaar Trader:
	//
	// SoF sends 1 or more unhandled OP_Trader packets of size 96 when a trade has completed.
	// I don't know what they are for (yet), but it doesn't seem to matter that we ignore them.

	_pkt(TRADING__PACKETS, app);

	uint32 max_items = 80;

	/*
	if (GetClientVersion() >= EQClientRoF)
	max_items = 200;
	*/

	//Show Items
	if (app->size == sizeof(Trader_ShowItems_Struct))
	{
		Trader_ShowItems_Struct* sis = (Trader_ShowItems_Struct*)app->pBuffer;

		switch (sis->Code)
		{
		case BazaarTrader_EndTraderMode: {
			Trader_EndTrader();
			break;
		}
		case BazaarTrader_EndTransaction: {

			Client* c = entity_list.GetClientByID(sis->TraderID);
			if (c)
				c->WithCustomer(0);
			else
				_log(TRADING__CLIENT, "Client::Handle_OP_TraderBuy: Null Client Pointer");

			break;
		}
		case BazaarTrader_ShowItems: {
			Trader_ShowItems();
			break;
		}
		default: {
			_log(TRADING__CLIENT, "Unhandled action code in OP_Trader ShowItems_Struct");
			break;
		}
		}
	}
	else if (app->size == sizeof(ClickTrader_Struct))
	{
		if (Buyer) {
			Trader_EndTrader();
			Message(13, "You cannot be a Trader and Buyer at the same time.");
			return;
		}

		ClickTrader_Struct* ints = (ClickTrader_Struct*)app->pBuffer;

		if (ints->Code == BazaarTrader_StartTraderMode)
		{
			GetItems_Struct* gis = GetTraderItems();

			// Verify there are no NODROP or items with a zero price
			bool TradeItemsValid = true;

			for (uint32 i = 0; i < max_items; i++) {

				if (gis->Items[i] == 0) break;

				if (ints->ItemCost[i] == 0) {
					Message(13, "Item in Trader Satchel with no price. Unable to start trader mode");
					TradeItemsValid = false;
					break;
				}
				const Item_Struct *Item = database.GetItem(gis->Items[i]);

				if (!Item) {
					Message(13, "Unexpected error. Unable to start trader mode");
					TradeItemsValid = false;
					break;
				}

				if (Item->NoDrop == 0) {
					Message(13, "NODROP Item in Trader Satchel. Unable to start trader mode");
					TradeItemsValid = false;
					break;
				}
			}

			if (!TradeItemsValid) {
				Trader_EndTrader();
				return;
			}

			for (uint32 i = 0; i < max_items; i++) {
				if (database.GetItem(gis->Items[i])) {
					database.SaveTraderItem(this->CharacterID(), gis->Items[i], gis->SerialNumber[i],
						gis->Charges[i], ints->ItemCost[i], i);
				}
				else {
					//return; //sony doesnt memset so assume done on first bad item
					break;
				}

			}
			safe_delete(gis);

			this->Trader_StartTrader();

			if (GetClientVersion() >= EQClientRoF)
			{
				EQApplicationPacket* outapp = new EQApplicationPacket(OP_Trader, sizeof(TraderStatus_Struct));
				TraderStatus_Struct* tss = (TraderStatus_Struct*)outapp->pBuffer;
				tss->Code = BazaarTrader_StartTraderMode2;
				QueuePacket(outapp);
				_pkt(TRADING__PACKETS, outapp);
				safe_delete(outapp);
			}
		}
		else if (app->size == sizeof(TraderStatus_Struct))
		{
			TraderStatus_Struct* tss = (TraderStatus_Struct*)app->pBuffer;

			if (tss->Code == BazaarTrader_ShowItems)
			{
				Trader_ShowItems();
			}
		}
		else {
			_log(TRADING__CLIENT, "Client::Handle_OP_Trader: Unknown TraderStruct code of: %i\n",
				ints->Code);

			LogFile->write(EQEMuLog::Error, "Unknown TraderStruct code of: %i\n", ints->Code);
		}
	}

	else if (app->size == sizeof(TraderPriceUpdate_Struct))
	{
		HandleTraderPriceUpdate(app);
	}
	else {
		_log(TRADING__CLIENT, "Unknown size for OP_Trader: %i\n", app->size);
		LogFile->write(EQEMuLog::Error, "Unknown size for OP_Trader: %i\n", app->size);
		DumpPacket(app);
		return;
	}

	return;
}

void Client::Handle_OP_TraderBuy(const EQApplicationPacket *app)
{
	// Bazaar Trader:
	//
	// Client has elected to buy an item from a Trader
	//
	_pkt(TRADING__PACKETS, app);

	if (app->size == sizeof(TraderBuy_Struct)){

		TraderBuy_Struct* tbs = (TraderBuy_Struct*)app->pBuffer;

		if (Client* Trader = entity_list.GetClientByID(tbs->TraderID)){

			BuyTraderItem(tbs, Trader, app);
		}
		else {
			_log(TRADING__CLIENT, "Client::Handle_OP_TraderBuy: Null Client Pointer");
		}
	}
	else {
		_log(TRADING__CLIENT, "Client::Handle_OP_TraderBuy: Struct size mismatch");

	}
	return;
}

void Client::Handle_OP_TradeRequest(const EQApplicationPacket *app)
{
	if (app->size != sizeof(TradeRequest_Struct)) {
		LogFile->write(EQEMuLog::Error, "Wrong size: OP_TradeRequest, size=%i, expected %i", app->size, sizeof(TradeRequest_Struct));
		return;
	}
	// Client requesting a trade session from an npc/client
	// Trade session not started until OP_TradeRequestAck is sent

	BreakInvis();

	// Pass trade request on to recipient
	TradeRequest_Struct* msg = (TradeRequest_Struct*)app->pBuffer;
	Mob* tradee = entity_list.GetMob(msg->to_mob_id);

	if (tradee && tradee->IsClient()) {
		tradee->CastToClient()->QueuePacket(app);
	}
#ifndef BOTS
	else if (tradee && tradee->IsNPC()) {
#else
	else if (tradee && (tradee->IsNPC() || tradee->IsBot())) {
#endif
		//npcs always accept
		trade->Start(msg->to_mob_id);

		EQApplicationPacket* outapp = new EQApplicationPacket(OP_TradeRequestAck, sizeof(TradeRequest_Struct));
		TradeRequest_Struct* acc = (TradeRequest_Struct*)outapp->pBuffer;
		acc->from_mob_id = msg->to_mob_id;
		acc->to_mob_id = msg->from_mob_id;
		FastQueuePacket(&outapp);
		safe_delete(outapp);
	}
	return;
}

void Client::Handle_OP_TradeRequestAck(const EQApplicationPacket *app)
{
	if (app->size != sizeof(TradeRequest_Struct)) {
		LogFile->write(EQEMuLog::Error, "Wrong size: OP_TradeRequestAck, size=%i, expected %i", app->size, sizeof(TradeRequest_Struct));
		return;
	}
	// Trade request recipient is acknowledging they are able to trade
	// After this, the trade session has officially started
	// Send ack on to trade initiator if client
	TradeRequest_Struct* msg = (TradeRequest_Struct*)app->pBuffer;
	Mob* tradee = entity_list.GetMob(msg->to_mob_id);

	if (tradee && tradee->IsClient()) {
		trade->Start(msg->to_mob_id);
		tradee->CastToClient()->QueuePacket(app);
	}
	return;
}

void Client::Handle_OP_TraderShop(const EQApplicationPacket *app)
{
	// Bazaar Trader:
	//
	// This is when a potential purchaser right clicks on this client who is in Trader mode to
	// browse their goods.
	//
	_pkt(TRADING__PACKETS, app);

	TraderClick_Struct* tcs = (TraderClick_Struct*)app->pBuffer;

	if (app->size != sizeof(TraderClick_Struct)) {

		_log(TRADING__CLIENT, "Client::Handle_OP_TraderShop: Returning due to struct size mismatch");

		return;
	}

	EQApplicationPacket* outapp = new EQApplicationPacket(OP_TraderShop, sizeof(TraderClick_Struct));

	TraderClick_Struct* outtcs = (TraderClick_Struct*)outapp->pBuffer;

	Client* Customer = entity_list.GetClientByID(tcs->TraderID);

	if (Customer)
		outtcs->Approval = Customer->WithCustomer(GetID());
	else {
		_log(TRADING__CLIENT, "Client::Handle_OP_TraderShop: entity_list.GetClientByID(tcs->traderid)"
			" returned a nullptr pointer");
		return;
	}

	outtcs->TraderID = tcs->TraderID;

	outtcs->Unknown008 = 0x3f800000;

	QueuePacket(outapp);

	_pkt(TRADING__PACKETS, outapp);

	if (outtcs->Approval) {
		this->BulkSendTraderInventory(Customer->CharacterID());
		Customer->Trader_CustomerBrowsing(this);
	}
	else
		Message_StringID(clientMessageYellow, TRADER_BUSY);

	safe_delete(outapp);

	return;
}

void Client::Handle_OP_TradeSkillCombine(const EQApplicationPacket *app)
{
	if (app->size != sizeof(NewCombine_Struct)) {
		LogFile->write(EQEMuLog::Error, "Invalid size for NewCombine_Struct: Expected: %i, Got: %i",
			sizeof(NewCombine_Struct), app->size);
		return;
	}
	/*if (m_tradeskill_object == nullptr) {
	Message(13, "Error: Server is not aware of the tradeskill container you are attempting to use");
	return;
	}*/

	//fixed this to work for non-world objects

	// Delegate to tradeskill object to perform combine
	NewCombine_Struct* in_combine = (NewCombine_Struct*)app->pBuffer;
	Object::HandleCombine(this, in_combine, m_tradeskill_object);
	return;
}

void Client::Handle_OP_Translocate(const EQApplicationPacket *app)
{

	if (app->size != sizeof(Translocate_Struct)) {
		LogFile->write(EQEMuLog::Debug, "Size mismatch in OP_Translocate expected %i got %i", sizeof(Translocate_Struct), app->size);
		DumpPacket(app);
		return;
	}
	Translocate_Struct *its = (Translocate_Struct*)app->pBuffer;

	if (!PendingTranslocate) 
		return;

	if ((RuleI(Spells, TranslocateTimeLimit) > 0) && (time(nullptr) > (TranslocateTime + RuleI(Spells, TranslocateTimeLimit)))) {
		Message(13, "You did not accept the Translocate within the required time limit.");
		PendingTranslocate = false;
		return;
	}

	if (its->Complete == 1) {

		int SpellID = PendingTranslocateData.spell_id;
		int i = parse->EventSpell(EVENT_SPELL_EFFECT_TRANSLOCATE_COMPLETE, nullptr, this, SpellID, 0);

		if (i == 0)
		{
			// If the spell has a translocate to bind effect, AND we are already in the zone the client
			// is bound in, use the GoToBind method. If we send OP_Translocate in this case, the client moves itself
			// to the bind coords it has from the PlayerProfile, but with the X and Y reversed. I suspect they are
			// reversed in the pp, and since spells like Gate are handled serverside, this has not mattered before.
			if (((SpellID == 1422) || (SpellID == 1334) || (SpellID == 3243)) &&
				(zone->GetZoneID() == PendingTranslocateData.zone_id && 
				zone->GetInstanceID() == PendingTranslocateData.instance_id))
			{
				PendingTranslocate = false;
				GoToBind();
				return;
			}

			////Was sending the packet back to initiate client zone...
			////but that could be abusable, so lets go through proper channels
			MovePC(PendingTranslocateData.zone_id, PendingTranslocateData.instance_id,
				   PendingTranslocateData.x, PendingTranslocateData.y, 
				   PendingTranslocateData.z, PendingTranslocateData.heading, 0, ZoneSolicited);
		}
	}

	PendingTranslocate = false;
}

void Client::Handle_OP_TributeItem(const EQApplicationPacket *app)
{
	_log(TRIBUTE__IN, "Received OP_TributeItem of length %d", app->size);
	_pkt(TRIBUTE__IN, app);

	//player donates an item...
	if (app->size != sizeof(TributeItem_Struct))
		printf("Error in OP_TributeItem. Expected size of: %zu, but got: %i\n", sizeof(StartTribute_Struct), app->size);
	else {
		TributeItem_Struct* t = (TributeItem_Struct*)app->pBuffer;

		tribute_master_id = t->tribute_master_id;
		//make sure they are dealing with a valid tribute master
		Mob* tribmast = entity_list.GetMob(t->tribute_master_id);
		if (!tribmast || !tribmast->IsNPC() || tribmast->GetClass() != TRIBUTE_MASTER)
			return;
		if (DistNoRoot(*tribmast) > USE_NPC_RANGE2)
			return;

		t->tribute_points = TributeItem(t->slot, t->quantity);

		_log(TRIBUTE__OUT, "Sending tribute item reply with %d points", t->tribute_points);
		_pkt(TRIBUTE__OUT, app);

		QueuePacket(app);
	}
	return;
}

void Client::Handle_OP_TributeMoney(const EQApplicationPacket *app)
{
	_log(TRIBUTE__IN, "Received OP_TributeMoney of length %d", app->size);
	_pkt(TRIBUTE__IN, app);

	//player donates money
	if (app->size != sizeof(TributeMoney_Struct))
		printf("Error in OP_TributeMoney. Expected size of: %zu, but got: %i\n", sizeof(StartTribute_Struct), app->size);
	else {
		TributeMoney_Struct* t = (TributeMoney_Struct*)app->pBuffer;

		tribute_master_id = t->tribute_master_id;
		//make sure they are dealing with a valid tribute master
		Mob* tribmast = entity_list.GetMob(t->tribute_master_id);
		if (!tribmast || !tribmast->IsNPC() || tribmast->GetClass() != TRIBUTE_MASTER)
			return;
		if (DistNoRoot(*tribmast) > USE_NPC_RANGE2)
			return;

		t->tribute_points = TributeMoney(t->platinum);

		_log(TRIBUTE__OUT, "Sending tribute money reply with %d points", t->tribute_points);
		_pkt(TRIBUTE__OUT, app);

		QueuePacket(app);
	}
	return;
}

void Client::Handle_OP_TributeNPC(const EQApplicationPacket *app)
{
	_log(TRIBUTE__IN, "Received OP_TributeNPC of length %d", app->size);
	_pkt(TRIBUTE__IN, app);

	return;
}

void Client::Handle_OP_TributeToggle(const EQApplicationPacket *app)
{
	_log(TRIBUTE__IN, "Received OP_TributeToggle of length %d", app->size);
	_pkt(TRIBUTE__IN, app);

	if (app->size != sizeof(uint32))
		LogFile->write(EQEMuLog::Error, "Invalid size on OP_TributeToggle packet");
	else {
		uint32 *val = (uint32 *)app->pBuffer;
		ToggleTribute(*val ? true : false);
	}
	return;
}

void Client::Handle_OP_TributeUpdate(const EQApplicationPacket *app)
{
	_log(TRIBUTE__IN, "Received OP_TributeUpdate of length %d", app->size);
	_pkt(TRIBUTE__IN, app);

	//sent when the client changes their tribute settings...
	if (app->size != sizeof(TributeInfo_Struct))
		LogFile->write(EQEMuLog::Error, "Invalid size on OP_TributeUpdate packet");
	else {
		TributeInfo_Struct *t = (TributeInfo_Struct *)app->pBuffer;
		ChangeTributeSettings(t);
	}
	return;
}

void Client::Handle_OP_VetClaimRequest(const EQApplicationPacket *app)
{
	if (app->size < sizeof(VeteranClaimRequest))
	{
		LogFile->write(EQEMuLog::Debug, "OP_VetClaimRequest size lower than expected: got %u expected at least %u",
			app->size, sizeof(VeteranClaimRequest));
		DumpPacket(app);
		return;
	}

	VeteranClaimRequest *vcr = (VeteranClaimRequest*)app->pBuffer;

	if (vcr->claim_id == 0xFFFFFFFF) //request update packet
	{
		SendRewards();
	}
	else //try to claim something!
	{
		if (!TryReward(vcr->claim_id))
		{
			Message(13, "Your claim has been rejected.");
			EQApplicationPacket *vetapp = new EQApplicationPacket(OP_VetClaimReply, sizeof(VeteranClaimReply));
			VeteranClaimReply * cr = (VeteranClaimReply*)vetapp->pBuffer;
			strcpy(cr->name, GetName());
			cr->claim_id = vcr->claim_id;
			cr->reject_field = -1;
			FastQueuePacket(&vetapp);
		}
		else
		{
			EQApplicationPacket *vetapp = new EQApplicationPacket(OP_VetClaimReply, sizeof(VeteranClaimReply));
			VeteranClaimReply * cr = (VeteranClaimReply*)vetapp->pBuffer;
			strcpy(cr->name, GetName());
			cr->claim_id = vcr->claim_id;
			cr->reject_field = 0;
			FastQueuePacket(&vetapp);
		}
	}
}

void Client::Handle_OP_VoiceMacroIn(const EQApplicationPacket *app)
{

	if (app->size != sizeof(VoiceMacroIn_Struct)) {

		LogFile->write(EQEMuLog::Debug, "Size mismatch in OP_VoiceMacroIn expected %i got %i",
			sizeof(VoiceMacroIn_Struct), app->size);

		DumpPacket(app);

		return;
	}

	if (!RuleB(Chat, EnableVoiceMacros)) return;

	VoiceMacroIn_Struct* vmi = (VoiceMacroIn_Struct*)app->pBuffer;

	VoiceMacroReceived(vmi->Type, vmi->Target, vmi->MacroNumber);

}

void Client::Handle_OP_WearChange(const EQApplicationPacket *app)
{
	if (app->size != sizeof(WearChange_Struct)) {
		std::cout << "Wrong size: OP_WearChange, size=" << app->size << ", expected " << sizeof(WearChange_Struct) << std::endl;
		return;
	}

	WearChange_Struct* wc = (WearChange_Struct*)app->pBuffer;
	if (wc->spawn_id != GetID())
		return;

	// we could maybe ignore this and just send our own from moveitem
	entity_list.QueueClients(this, app, true);
	return;
}

void Client::Handle_OP_WhoAllRequest(const EQApplicationPacket *app)
{
	if (app->size != sizeof(Who_All_Struct)) {
		std::cout << "Wrong size on OP_WhoAll. Got: " << app->size << ", Expected: " << sizeof(Who_All_Struct) << std::endl;
		return;
	}
	Who_All_Struct* whoall = (Who_All_Struct*)app->pBuffer;

	if (whoall->type == 0) // SoF only, for regular /who
		entity_list.ZoneWho(this, whoall);
	else
		WhoAll(whoall);
	return;
}

void Client::Handle_OP_XTargetAutoAddHaters(const EQApplicationPacket *app)
{
	if (app->size != 1)
	{
		LogFile->write(EQEMuLog::Debug, "Size mismatch in OP_XTargetAutoAddHaters, expected 1, got %i", app->size);
		DumpPacket(app);
		return;
	}

	XTargetAutoAddHaters = app->ReadUInt8(0);
}

void Client::Handle_OP_XTargetRequest(const EQApplicationPacket *app)
{
	if (app->size < 12)
	{
		LogFile->write(EQEMuLog::Debug, "Size mismatch in OP_XTargetRequest, expected at least 12, got %i", app->size);
		DumpPacket(app);
		return;
	}

	uint32 Unknown000 = app->ReadUInt32(0);

	if (Unknown000 != 1)
		return;

	uint32 Slot = app->ReadUInt32(4);

	if (Slot >= XTARGET_HARDCAP)
		return;

	XTargetType Type = (XTargetType)app->ReadUInt32(8);

	XTargets[Slot].Type = Type;
	XTargets[Slot].ID = 0;
	XTargets[Slot].Name[0] = 0;

	switch (Type)
	{
	case Empty:
	case Auto:
	{
		break;
	}

	case CurrentTargetPC:
	{
		char Name[65];

		app->ReadString(Name, 12, 64);
		Client *c = entity_list.GetClientByName(Name);
		if (c)
		{
			XTargets[Slot].ID = c->GetID();
			strncpy(XTargets[Slot].Name, c->GetName(), 64);
		}
		else
		{
			strncpy(XTargets[Slot].Name, Name, 64);
		}
		SendXTargetPacket(Slot, c);

		break;
	}

	case CurrentTargetNPC:
	{
		char Name[65];
		app->ReadString(Name, 12, 64);
		Mob *m = entity_list.GetMob(Name);
		if (m)
		{
			XTargets[Slot].ID = m->GetID();
			SendXTargetPacket(Slot, m);
			break;
		}
	}

	case TargetsTarget:
	{
		if (GetTarget())
			UpdateXTargetType(TargetsTarget, GetTarget()->GetTarget());
		else
			UpdateXTargetType(TargetsTarget, nullptr);

		break;
	}

	case GroupTank:
	{
		Group *g = GetGroup();

		if (g)
		{
			Client *c = entity_list.GetClientByName(g->GetMainTankName());

			if (c)
			{
				XTargets[Slot].ID = c->GetID();
				strncpy(XTargets[Slot].Name, c->GetName(), 64);
			}
			else
			{
				strncpy(XTargets[Slot].Name, g->GetMainTankName(), 64);
			}
			SendXTargetPacket(Slot, c);
		}
		break;
	}
	case GroupTankTarget:
	{
		Group *g = GetGroup();

		if (g)
			g->NotifyTankTarget(this);

		break;
	}

	case GroupAssist:
	{
		Group *g = GetGroup();

		if (g)
		{
			Client *c = entity_list.GetClientByName(g->GetMainAssistName());

			if (c)
			{
				XTargets[Slot].ID = c->GetID();
				strncpy(XTargets[Slot].Name, c->GetName(), 64);
			}
			else
			{
				strncpy(XTargets[Slot].Name, g->GetMainAssistName(), 64);
			}
			SendXTargetPacket(Slot, c);
		}
		break;
	}

	case GroupAssistTarget:
	{

		Group *g = GetGroup();

		if (g)
			g->NotifyAssistTarget(this);

		break;
	}

	case Puller:
	{
		Group *g = GetGroup();

		if (g)
		{
			Client *c = entity_list.GetClientByName(g->GetPullerName());

			if (c)
			{
				XTargets[Slot].ID = c->GetID();
				strncpy(XTargets[Slot].Name, c->GetName(), 64);
			}
			else
			{
				strncpy(XTargets[Slot].Name, g->GetPullerName(), 64);
			}
			SendXTargetPacket(Slot, c);
		}
		break;
	}

	case PullerTarget:
	{

		Group *g = GetGroup();

		if (g)
			g->NotifyPullerTarget(this);

		break;
	}

	case GroupMarkTarget1:
	case GroupMarkTarget2:
	case GroupMarkTarget3:
	{
		Group *g = GetGroup();

		if (g)
			g->SendMarkedNPCsToMember(this);

		break;
	}

	case RaidAssist1:
	case RaidAssist2:
	case RaidAssist3:
	case RaidAssist1Target:
	case RaidAssist2Target:
	case RaidAssist3Target:
	case RaidMarkTarget1:
	case RaidMarkTarget2:
	case RaidMarkTarget3:
	{
		// Not implemented yet.
		break;
	}

	case MyPet:
	{
		Mob *m = GetPet();
		if (m)
		{
			XTargets[Slot].ID = m->GetID();
			SendXTargetPacket(Slot, m);

		}
		break;
	}
	case MyPetTarget:
	{
		Mob *m = GetPet();

		if (m)
			m = m->GetTarget();

		if (m)
		{
			XTargets[Slot].ID = m->GetID();
			SendXTargetPacket(Slot, m);

		}
		break;
	}

	default:
		LogFile->write(EQEMuLog::Debug, "Unhandled XTarget Type %i", Type);
		break;
	}

}

void Client::Handle_OP_YellForHelp(const EQApplicationPacket *app)
{
	EQApplicationPacket *outapp = new EQApplicationPacket(OP_YellForHelp, 4);
	*(uint32 *)outapp->pBuffer = GetID();
	entity_list.QueueCloseClients(this, outapp, true, 100.0);
	safe_delete(outapp);
	return;
}

/*
void Client::Handle_OP_ZoneChange(const EQApplicationPacket *app)
{
	return;
}
*/<|MERGE_RESOLUTION|>--- conflicted
+++ resolved
@@ -49,12 +49,6 @@
 #include "event_codes.h"
 #include "guild_mgr.h"
 #include "merc.h"
-<<<<<<< HEAD
-#include "../common/ZoneNumbers.h"
-#include "QuestParserCollection.h"
-#include "remote_call.h"
-#include "remote_call_subscribe.h"
-=======
 #include "petitions.h"
 #include "pets.h"
 #include "queryserv.h"
@@ -64,7 +58,8 @@
 #include "water_map.h"
 #include "worldserver.h"
 #include "zone.h"
->>>>>>> 0a0260b7
+#include "remote_call.h"
+#include "remote_call_subscribe.h"
 
 extern QueryServ* QServ;
 extern Zone* zone;
@@ -1579,47 +1574,10 @@
 			aa_points[id] = aa[a]->value;
 	}
 
-<<<<<<< HEAD
-	/* Web Interface */
-	if (IsClient() && RemoteCallSubscriptionHandler::Instance()->IsSubscribed("Client.Position")) {
-		std::vector<std::string> params;
-		params.push_back(std::to_string((long)GetID()));
-		params.push_back(GetCleanName());
-		params.push_back(std::to_string((double)ppu->x_pos));
-		params.push_back(std::to_string((double)ppu->y_pos));
-		params.push_back(std::to_string((double)ppu->z_pos));
-		params.push_back(std::to_string((double)heading));
-		params.push_back(std::to_string((double)GetClass()));
-		params.push_back(std::to_string((double)GetRace())); 
-		RemoteCallSubscriptionHandler::Instance()->OnEvent("Client.Position", params);
-	}
-
-	if(ppu->spawn_id != GetID()) {
-		// check if the id is for a boat the player is controlling
-		if (ppu->spawn_id == BoatID) {
-			Mob* boat = entity_list.GetMob(BoatID);
-			if (boat == 0) {	// if the boat ID is invalid, reset the id and abort
-				BoatID = 0;
-				return;
-			}
-
-			// set the boat's position deltas
-			boat->SetDeltas(ppu->delta_x, ppu->delta_y, ppu->delta_z, ppu->delta_heading);
-			// send an update to everyone nearby except the client controlling the boat
-			EQApplicationPacket* outapp = new EQApplicationPacket(OP_ClientUpdate, sizeof(PlayerPositionUpdateServer_Struct));
-			PlayerPositionUpdateServer_Struct* ppus = (PlayerPositionUpdateServer_Struct*)outapp->pBuffer;
-			boat->MakeSpawnUpdate(ppus);
-			entity_list.QueueCloseClients(boat,outapp,true,300,this,false);
-			safe_delete(outapp);
-			// update the boat's position on the server, without sending an update
-			boat->GMMove(ppu->x_pos, ppu->y_pos, ppu->z_pos, EQ19toFloat(ppu->heading), false);
-			return;
-=======
 	if (SPDAT_RECORDS > 0) {
 		for (uint32 z = 0; z<MAX_PP_MEMSPELL; z++) {
 			if (m_pp.mem_spells[z] >= (uint32)SPDAT_RECORDS)
 				UnmemSpell(z, false);
->>>>>>> 0a0260b7
 		}
 
 		database.LoadBuffs(this);
@@ -1828,33 +1786,10 @@
 	outapp->priority = 6;
 	FastQueuePacket(&outapp);
 
-<<<<<<< HEAD
-	/* Web Interface: Combat State */
-	if (RemoteCallSubscriptionHandler::Instance()->IsSubscribed("Combat.States")) {
-		bool wi_aa = false;
-		if (app->pBuffer[0] == 0){ wi_aa = false; }
-		else if (app->pBuffer[0] == 1){ wi_aa = true; }
-		std::vector<std::string> params;
-		params.push_back(std::to_string((long)GetID()));
-		params.push_back(std::to_string((bool)wi_aa));
-		RemoteCallSubscriptionHandler::Instance()->OnEvent("Combat.States", params);
-	}
-
-	if (app->pBuffer[0] == 0)
-	{
-		auto_attack = false;
-
-		if (IsAIControlled())
-			return;
-		attack_timer.Disable();
-		ranged_timer.Disable();
-		attack_dw_timer.Disable();
-=======
 	/* Zone Spawns Packet */
 	entity_list.SendZoneSpawnsBulk(this);
 	entity_list.SendZoneCorpsesBulk(this);
 	entity_list.SendZonePVPUpdates(this);	//hack until spawn struct is fixed.
->>>>>>> 0a0260b7
 
 	/* Time of Day packet */
 	outapp = new EQApplicationPacket(OP_TimeOfDay, sizeof(TimeOfDay_Struct));
@@ -3322,6 +3257,21 @@
 			los_status_facing = false;
 		}
 	}
+
+	if(RemoteCallSubscriptionHandler::Instance()->IsSubscribed("Combat.States")) {
+		bool wi_aa = false;
+		if(app->pBuffer[0] == 0) {
+			wi_aa = false;
+		}
+		else if(app->pBuffer[0] == 1) {
+			wi_aa = true;
+		}
+
+		std::vector<std::string> params;
+		params.push_back(std::to_string(GetID()));
+		params.push_back(std::to_string(wi_aa));
+		RemoteCallSubscriptionHandler::Instance()->OnEvent("Combat.States", params);
+	}
 }
 
 void Client::Handle_OP_AutoAttack2(const EQApplicationPacket *app)
@@ -4407,6 +4357,19 @@
 		return;
 	}
 	PlayerPositionUpdateClient_Struct* ppu = (PlayerPositionUpdateClient_Struct*)app->pBuffer;
+
+	if(IsClient() && RemoteCallSubscriptionHandler::Instance()->IsSubscribed("Client.Position")) {
+		std::vector<std::string> params;
+		params.push_back(std::to_string(GetID()));
+		params.push_back(GetCleanName());
+		params.push_back(std::to_string(ppu->x_pos));
+		params.push_back(std::to_string(ppu->y_pos));
+		params.push_back(std::to_string(ppu->z_pos));
+		params.push_back(std::to_string(heading));
+		params.push_back(std::to_string(GetClass()));
+		params.push_back(std::to_string(GetRace()));
+		RemoteCallSubscriptionHandler::Instance()->OnEvent("Client.Position", params);
+	}
 
 	if(ppu->spawn_id != GetID()) {
 		// check if the id is for a boat the player is controlling
