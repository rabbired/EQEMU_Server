--- conflicted
+++ resolved
@@ -4522,13 +4522,8 @@
 	// Update internal state
 	m_Delta = xyz_heading(ppu->delta_x, ppu->delta_y, ppu->delta_z, ppu->delta_heading);
 
-<<<<<<< HEAD
 	if(IsTracking() && ((m_Position.m_X!=ppu->x_pos) || (m_Position.m_Y!=ppu->y_pos))){
-		if(MakeRandomFloat(0, 100) < 70)//should be good
-=======
-	if(IsTracking() && ((x_pos!=ppu->x_pos) || (y_pos!=ppu->y_pos))){
 		if(zone->random.Real(0, 100) < 70)//should be good
->>>>>>> 60563aea
 			CheckIncreaseSkill(SkillTracking, nullptr, -20);
 	}
 
