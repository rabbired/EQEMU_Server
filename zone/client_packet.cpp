/*  EQEMu:  Everquest Server Emulator
	Copyright (C) 2001-2009 EQEMu Development Team (http://eqemulator.net)

	This program is free software; you can redistribute it and/or modify
	it under the terms of the GNU General Public License as published by
	the Free Software Foundation; version 2 of the License.
	This program is distributed in the hope that it will be useful,
	but WITHOUT ANY WARRANTY except by those people which sell it, which
	are required to give you total support for your newly bought product;
	without even the implied warranty of MERCHANTABILITY or FITNESS FOR
	A PARTICULAR PURPOSE.  See the GNU General Public License for more details.

	  You should have received a copy of the GNU General Public License
	  along with this program; if not, write to the Free Software
	  Foundation, Inc., 59 Temple Place, Suite 330, Boston, MA  02111-1307  USA
*/

#include "../common/debug.h"
#include <iostream>
#include <iomanip>
#include <string.h>
#include <stdlib.h>
#include <stdio.h>
#include <math.h>
#include <zlib.h>
#include <assert.h>
#include <sstream>
#include <set>

#ifdef _WINDOWS
	#define snprintf	_snprintf
#if (_MSC_VER < 1500)
	#define vsnprintf	_vsnprintf
#endif
	#define strncasecmp	_strnicmp
	#define strcasecmp  _stricmp
#else
	#include <pthread.h>
	#include <sys/socket.h>
	#include <netinet/in.h>
	#include <unistd.h>
#endif

#include "masterentity.h"
#include "zonedb.h"
#include "../common/packet_functions.h"
#include "../common/packet_dump.h"
#include "worldserver.h"
#include "../common/rdtsc.h"
#include "../common/packet_dump_file.h"
#include "../common/MiscFunctions.h"
#include "../common/breakdowns.h"
#include "../common/guilds.h"
#include "../common/rulesys.h"
#include "../common/spdat.h"
#include "petitions.h"
#include "NpcAI.h"
#include "../common/skills.h"
#include "forage.h"
#include "zone.h"
#include "event_codes.h"
#include "../common/faction.h"
#include "../common/crc32.h"
#include "StringIDs.h"
#include "map.h"
#include "titles.h"
#include "pets.h"
#include "ZoneConfig.h"
#include "guild_mgr.h"
#include "pathing.h"
#include "watermap.h"
#include "merc.h"
#include "../common/ZoneNumbers.h"
#include "QuestParserCollection.h"

using namespace std;


extern Zone* zone;
extern volatile bool ZoneLoaded;
extern WorldServer worldserver;
extern PetitionList petition_list;
extern EntityList entity_list;
extern DBAsyncFinishedQueue MTdbafq;
extern DBAsync *dbasync;

typedef void (Client::*ClientPacketProc)(const EQApplicationPacket *app);

//Use a map for connecting opcodes since it dosent get used a lot and is sparse
map<uint32, ClientPacketProc> ConnectingOpcodes;
//Use a static array for connected, for speed
ClientPacketProc ConnectedOpcodes[_maxEmuOpcode];

void MapOpcodes() {
	ConnectingOpcodes.clear();
	memset(ConnectedOpcodes, 0, sizeof(ConnectedOpcodes));

	//Now put all the opcodes into their home...
	//Begin Connecting opcodes:
	ConnectingOpcodes[OP_ZoneEntry] = &Client::Handle_Connect_OP_ZoneEntry;
	ConnectingOpcodes[OP_SetServerFilter] = &Client::Handle_Connect_OP_SetServerFilter;
	ConnectingOpcodes[OP_SendAATable] = &Client::Handle_Connect_OP_SendAATable;
	ConnectingOpcodes[OP_ReqClientSpawn] = &Client::Handle_Connect_OP_ReqClientSpawn;
	ConnectingOpcodes[OP_SendExpZonein] = &Client::Handle_Connect_OP_SendExpZonein;
	ConnectingOpcodes[OP_WorldObjectsSent] = &Client::Handle_Connect_OP_WorldObjectsSent;
	ConnectingOpcodes[OP_ZoneComplete] = &Client::Handle_Connect_OP_ZoneComplete;
	ConnectingOpcodes[OP_ReqNewZone] = &Client::Handle_Connect_OP_ReqNewZone;
	ConnectingOpcodes[OP_SpawnAppearance] = &Client::Handle_Connect_OP_SpawnAppearance;
	ConnectingOpcodes[OP_WearChange] = &Client::Handle_Connect_OP_WearChange;
	ConnectingOpcodes[OP_ClientUpdate] = &Client::Handle_Connect_OP_ClientUpdate;
	ConnectingOpcodes[OP_ClientError] = &Client::Handle_Connect_OP_ClientError;
	ConnectingOpcodes[OP_ApproveZone] = &Client::Handle_Connect_OP_ApproveZone;
	ConnectingOpcodes[OP_TGB] = &Client::Handle_Connect_OP_TGB;
	ConnectingOpcodes[OP_SendTributes] = &Client::Handle_Connect_OP_SendTributes;
	ConnectingOpcodes[OP_SendGuildTributes] = &Client::Handle_Connect_OP_SendGuildTributes;
	ConnectingOpcodes[OP_SendGuildTributes] = &Client::Handle_Connect_OP_SendGuildTributes;
	ConnectingOpcodes[OP_SendAAStats] = &Client::Handle_Connect_OP_SendAAStats;
	ConnectingOpcodes[OP_ClientReady] = &Client::Handle_Connect_OP_ClientReady;
	ConnectingOpcodes[OP_UpdateAA] = &Client::Handle_Connect_OP_UpdateAA;
	ConnectingOpcodes[OP_BlockedBuffs] = &Client::Handle_OP_BlockedBuffs;
	ConnectingOpcodes[OP_XTargetRequest] = &Client::Handle_OP_XTargetRequest;
	ConnectingOpcodes[OP_XTargetAutoAddHaters] = &Client::Handle_OP_XTargetAutoAddHaters;
//temporary hack:
	ConnectingOpcodes[OP_GetGuildsList] = &Client::Handle_OP_GetGuildsList;

	//Begin Connected opcodes:
	ConnectedOpcodes[OP_ClientUpdate] = &Client::Handle_OP_ClientUpdate;
	ConnectedOpcodes[OP_AutoAttack] = &Client::Handle_OP_AutoAttack;
	ConnectedOpcodes[OP_AutoAttack2] = &Client::Handle_OP_AutoAttack2;
	ConnectedOpcodes[OP_Consent] = &Client::Handle_OP_Consent;
	ConnectedOpcodes[OP_ConsentDeny] = &Client::Handle_OP_ConsentDeny;
	ConnectedOpcodes[OP_TargetMouse] = &Client::Handle_OP_TargetMouse;
	ConnectedOpcodes[OP_TargetCommand] = &Client::Handle_OP_TargetCommand;
	ConnectedOpcodes[OP_Shielding] = &Client::Handle_OP_Shielding;
	ConnectedOpcodes[OP_Jump] = &Client::Handle_OP_Jump;
	ConnectedOpcodes[OP_AdventureInfoRequest] = &Client::Handle_OP_AdventureInfoRequest;
	ConnectedOpcodes[OP_AdventureRequest] = &Client::Handle_OP_AdventureRequest;
	ConnectedOpcodes[OP_LDoNButton] = &Client::Handle_OP_LDoNButton;
	ConnectedOpcodes[OP_LeaveAdventure] = &Client::Handle_OP_LeaveAdventure;
	ConnectedOpcodes[OP_Consume] = &Client::Handle_OP_Consume;
	ConnectedOpcodes[OP_ItemVerifyRequest] = &Client::Handle_OP_ItemVerifyRequest;
	ConnectedOpcodes[OP_AdventureMerchantRequest] = &Client::Handle_OP_AdventureMerchantRequest;
	ConnectedOpcodes[OP_AdventureMerchantPurchase] = &Client::Handle_OP_AdventureMerchantPurchase;
	ConnectedOpcodes[OP_ConsiderCorpse] = &Client::Handle_OP_ConsiderCorpse;
	ConnectedOpcodes[OP_Consider] = &Client::Handle_OP_Consider;
	ConnectedOpcodes[OP_Begging] = &Client::Handle_OP_Begging;
	ConnectedOpcodes[OP_TestBuff] = &Client::Handle_OP_TestBuff;
	ConnectedOpcodes[OP_Surname] = &Client::Handle_OP_Surname;
	ConnectedOpcodes[OP_ClearSurname] = &Client::Handle_OP_ClearSurname;
	ConnectedOpcodes[OP_YellForHelp] = &Client::Handle_OP_YellForHelp;
	ConnectedOpcodes[OP_Assist] = &Client::Handle_OP_Assist;
	ConnectedOpcodes[OP_AssistGroup] = &Client::Handle_OP_AssistGroup;
	ConnectedOpcodes[OP_GMTraining] = &Client::Handle_OP_GMTraining;
	ConnectedOpcodes[OP_GMEndTraining] = &Client::Handle_OP_GMEndTraining;
	ConnectedOpcodes[OP_GMTrainSkill] = &Client::Handle_OP_GMTrainSkill;
	ConnectedOpcodes[OP_DuelResponse] = &Client::Handle_OP_DuelResponse;
	ConnectedOpcodes[OP_DuelResponse2] = &Client::Handle_OP_DuelResponse2;
	ConnectedOpcodes[OP_RequestDuel] = &Client::Handle_OP_RequestDuel;
	ConnectedOpcodes[OP_SpawnAppearance] = &Client::Handle_OP_SpawnAppearance;
	ConnectedOpcodes[OP_BazaarInspect] = &Client::Handle_OP_BazaarInspect;
	ConnectedOpcodes[OP_Death] = &Client::Handle_OP_Death;
	ConnectedOpcodes[OP_MoveCoin] = &Client::Handle_OP_MoveCoin;
	ConnectedOpcodes[OP_ItemLinkClick] = &Client::Handle_OP_ItemLinkClick;
	ConnectedOpcodes[OP_ItemLinkResponse] = &Client::Handle_OP_ItemLinkResponse;
	ConnectedOpcodes[OP_MoveItem] = &Client::Handle_OP_MoveItem;
	ConnectedOpcodes[OP_Camp] = &Client::Handle_OP_Camp;
	ConnectedOpcodes[OP_Logout] = &Client::Handle_OP_Logout;
	ConnectedOpcodes[OP_LDoNOpen] = &Client::Handle_OP_LDoNOpen;
	ConnectedOpcodes[OP_LDoNSenseTraps] = &Client::Handle_OP_LDoNSenseTraps;
	ConnectedOpcodes[OP_LDoNDisarmTraps] = &Client::Handle_OP_LDoNDisarmTraps;
	ConnectedOpcodes[OP_LDoNInspect] = &Client::Handle_OP_LDoNInspect;
	ConnectedOpcodes[OP_LDoNPickLock] = &Client::Handle_OP_LDoNPickLock;
	ConnectedOpcodes[OP_FeignDeath] = &Client::Handle_OP_FeignDeath;
	ConnectedOpcodes[OP_Sneak] = &Client::Handle_OP_Sneak;
	ConnectedOpcodes[OP_Hide] = &Client::Handle_OP_Hide;
	ConnectedOpcodes[OP_ChannelMessage] = &Client::Handle_OP_ChannelMessage;
	ConnectedOpcodes[OP_WearChange] = &Client::Handle_OP_WearChange;
	ConnectedOpcodes[OP_ZoneChange] = &Client::Handle_OP_ZoneChange;
	ConnectedOpcodes[OP_DeleteSpawn] = &Client::Handle_OP_DeleteSpawn;
	ConnectedOpcodes[OP_SaveOnZoneReq] = &Client::Handle_OP_SaveOnZoneReq;
	ConnectedOpcodes[OP_Save] = &Client::Handle_OP_Save;
	ConnectedOpcodes[OP_WhoAllRequest] = &Client::Handle_OP_WhoAllRequest;
	ConnectedOpcodes[OP_GMZoneRequest] = &Client::Handle_OP_GMZoneRequest;
	ConnectedOpcodes[OP_GMZoneRequest2] = &Client::Handle_OP_GMZoneRequest2;
	ConnectedOpcodes[OP_EndLootRequest] = &Client::Handle_OP_EndLootRequest;
	ConnectedOpcodes[OP_LootRequest] = &Client::Handle_OP_LootRequest;
	ConnectedOpcodes[OP_Dye] = &Client::Handle_OP_Dye;
	ConnectedOpcodes[OP_LootItem] = &Client::Handle_OP_LootItem;
	ConnectedOpcodes[OP_GuildDelete] = &Client::Handle_OP_GuildDelete;
	ConnectedOpcodes[OP_GuildPublicNote] = &Client::Handle_OP_GuildPublicNote;
	ConnectedOpcodes[OP_GetGuildsList] = &Client::Handle_OP_GetGuildsList;
	ConnectedOpcodes[OP_SetGuildMOTD] = &Client::Handle_OP_SetGuildMOTD;
	ConnectedOpcodes[OP_GuildPeace] = &Client::Handle_OP_GuildPeace;
	ConnectedOpcodes[OP_GuildWar] = &Client::Handle_OP_GuildWar;
	ConnectedOpcodes[OP_GuildLeader] = &Client::Handle_OP_GuildLeader;
	ConnectedOpcodes[OP_GuildDemote] = &Client::Handle_OP_GuildDemote;
	ConnectedOpcodes[OP_GuildInvite] = &Client::Handle_OP_GuildInvite;
	ConnectedOpcodes[OP_GuildRemove] = &Client::Handle_OP_GuildRemove;
	ConnectedOpcodes[OP_GetGuildMOTD] = &Client::Handle_OP_GetGuildMOTD;
	ConnectedOpcodes[OP_GuildManageBanker] = &Client::Handle_OP_GuildManageBanker;
	ConnectedOpcodes[OP_GuildInviteAccept] = &Client::Handle_OP_GuildInviteAccept;
	ConnectedOpcodes[OP_ManaChange] = &Client::Handle_OP_ManaChange;
	ConnectedOpcodes[OP_MemorizeSpell] = &Client::Handle_OP_MemorizeSpell;
	ConnectedOpcodes[OP_SwapSpell] = &Client::Handle_OP_SwapSpell;
	ConnectedOpcodes[OP_CastSpell] = &Client::Handle_OP_CastSpell;
	ConnectedOpcodes[OP_DeleteItem] = &Client::Handle_OP_DeleteItem;
	ConnectedOpcodes[OP_CombatAbility] = &Client::Handle_OP_CombatAbility;
	ConnectedOpcodes[OP_Taunt] = &Client::Handle_OP_Taunt;
	ConnectedOpcodes[OP_InstillDoubt] = &Client::Handle_OP_InstillDoubt;
	ConnectedOpcodes[OP_RezzAnswer] = &Client::Handle_OP_RezzAnswer;
	ConnectedOpcodes[OP_GMSummon] = &Client::Handle_OP_GMSummon;
	ConnectedOpcodes[OP_TradeRequest] = &Client::Handle_OP_TradeRequest;
	ConnectedOpcodes[OP_TradeRequestAck] = &Client::Handle_OP_TradeRequestAck;
	ConnectedOpcodes[OP_CancelTrade] = &Client::Handle_OP_CancelTrade;
	ConnectedOpcodes[OP_TradeAcceptClick] = &Client::Handle_OP_TradeAcceptClick;
	ConnectedOpcodes[OP_BoardBoat] = &Client::Handle_OP_BoardBoat;
	ConnectedOpcodes[OP_LeaveBoat] = &Client::Handle_OP_LeaveBoat;
	ConnectedOpcodes[OP_RandomReq] = &Client::Handle_OP_RandomReq;
	ConnectedOpcodes[OP_Buff] = &Client::Handle_OP_Buff;
	ConnectedOpcodes[OP_GMHideMe] = &Client::Handle_OP_GMHideMe;
	ConnectedOpcodes[OP_GMNameChange] = &Client::Handle_OP_GMNameChange;
	ConnectedOpcodes[OP_GMKill] = &Client::Handle_OP_GMKill;
	ConnectedOpcodes[OP_GMLastName] = &Client::Handle_OP_GMLastName;
	ConnectedOpcodes[OP_GMToggle] = &Client::Handle_OP_GMToggle;
	ConnectedOpcodes[OP_LFGCommand] = &Client::Handle_OP_LFGCommand;
	ConnectedOpcodes[OP_GMGoto] = &Client::Handle_OP_GMGoto;
	ConnectedOpcodes[OP_Trader] = &Client::Handle_OP_Trader;
	ConnectedOpcodes[OP_TraderShop] = &Client::Handle_OP_TraderShop;
	ConnectedOpcodes[OP_ShopRequest] = &Client::Handle_OP_ShopRequest;
	ConnectedOpcodes[OP_BazaarSearch] = &Client::Handle_OP_BazaarSearch;
	ConnectedOpcodes[OP_ShopPlayerBuy] = &Client::Handle_OP_ShopPlayerBuy;
	ConnectedOpcodes[OP_ShopPlayerSell] = &Client::Handle_OP_ShopPlayerSell;
	ConnectedOpcodes[OP_ShopEnd] = &Client::Handle_OP_ShopEnd;
	ConnectedOpcodes[OP_ClickObjectAction] = &Client::Handle_OP_ClickObjectAction;
	ConnectedOpcodes[OP_ClickObject] = &Client::Handle_OP_ClickObject;
	ConnectedOpcodes[OP_RecipesFavorite] = &Client::Handle_OP_RecipesFavorite;
	ConnectedOpcodes[OP_RecipesSearch] = &Client::Handle_OP_RecipesSearch;
	ConnectedOpcodes[OP_RecipeDetails] = &Client::Handle_OP_RecipeDetails;
	ConnectedOpcodes[OP_RecipeAutoCombine] = &Client::Handle_OP_RecipeAutoCombine;
	ConnectedOpcodes[OP_TradeSkillCombine] = &Client::Handle_OP_TradeSkillCombine;
	ConnectedOpcodes[OP_ItemName] = &Client::Handle_OP_ItemName;
	ConnectedOpcodes[OP_AugmentItem] = &Client::Handle_OP_AugmentItem;
	ConnectedOpcodes[OP_ClickDoor] = &Client::Handle_OP_ClickDoor;
	ConnectedOpcodes[OP_GroundSpawn] = &Client::Handle_OP_CreateObject;
	ConnectedOpcodes[OP_FaceChange] = &Client::Handle_OP_FaceChange;
	ConnectedOpcodes[OP_GroupInvite] = &Client::Handle_OP_GroupInvite;
	ConnectedOpcodes[OP_GroupInvite2] = &Client::Handle_OP_GroupInvite2;
	ConnectedOpcodes[OP_GroupAcknowledge] = &Client::Handle_OP_GroupAcknowledge;
	ConnectedOpcodes[OP_GroupCancelInvite] = &Client::Handle_OP_GroupCancelInvite;
	ConnectedOpcodes[OP_GroupFollow] = &Client::Handle_OP_GroupFollow;
	ConnectedOpcodes[OP_GroupFollow2] = &Client::Handle_OP_GroupFollow2;
	ConnectedOpcodes[OP_GroupDisband] = &Client::Handle_OP_GroupDisband;
	ConnectedOpcodes[OP_GroupDelete] = &Client::Handle_OP_GroupDelete;
	ConnectedOpcodes[OP_GMEmoteZone] = &Client::Handle_OP_GMEmoteZone;
	ConnectedOpcodes[OP_InspectRequest] = &Client::Handle_OP_InspectRequest;
	ConnectedOpcodes[OP_InspectAnswer] = &Client::Handle_OP_InspectAnswer;
	ConnectedOpcodes[OP_InspectMessageUpdate] = &Client::Handle_OP_InspectMessageUpdate;
	ConnectedOpcodes[OP_DeleteSpell] = &Client::Handle_OP_DeleteSpell;
	ConnectedOpcodes[OP_PetitionBug] = &Client::Handle_OP_PetitionBug;
	ConnectedOpcodes[OP_Bug] = &Client::Handle_OP_Bug;
	ConnectedOpcodes[OP_Petition] = &Client::Handle_OP_Petition;
	ConnectedOpcodes[OP_PetitionCheckIn] = &Client::Handle_OP_PetitionCheckIn;
	ConnectedOpcodes[OP_PetitionResolve] = &Client::Handle_OP_PetitionResolve;
	ConnectedOpcodes[OP_PetitionDelete] = &Client::Handle_OP_PetitionDelete;
	ConnectedOpcodes[OP_PetCommands] = &Client::Handle_OP_PetCommands;
	ConnectedOpcodes[OP_PetitionUnCheckout] = &Client::Handle_OP_PetitionUnCheckout;
	ConnectedOpcodes[OP_PetitionQue] = &Client::Handle_OP_PetitionQue;
	ConnectedOpcodes[OP_PDeletePetition] = &Client::Handle_OP_PDeletePetition;
	ConnectedOpcodes[OP_PetitionCheckout] = &Client::Handle_OP_PetitionCheckout;
	ConnectedOpcodes[OP_PetitionRefresh] = &Client::Handle_OP_PetitionRefresh;
	ConnectedOpcodes[OP_ReadBook] = &Client::Handle_OP_ReadBook;
	ConnectedOpcodes[OP_Emote] = &Client::Handle_OP_Emote;
	ConnectedOpcodes[OP_Animation] = &Client::Handle_OP_Animation;
	ConnectedOpcodes[OP_SetServerFilter] = &Client::Handle_OP_SetServerFilter;
	ConnectedOpcodes[OP_GMDelCorpse] = &Client::Handle_OP_GMDelCorpse;
	ConnectedOpcodes[OP_GMKick] = &Client::Handle_OP_GMKick;
	ConnectedOpcodes[OP_GMServers] = &Client::Handle_OP_GMServers;
	ConnectedOpcodes[OP_Illusion] = &Client::Handle_OP_Illusion;
	ConnectedOpcodes[OP_GMBecomeNPC] = &Client::Handle_OP_GMBecomeNPC;
	ConnectedOpcodes[OP_Fishing] = &Client::Handle_OP_Fishing;
	ConnectedOpcodes[OP_Forage] = &Client::Handle_OP_Forage;
	ConnectedOpcodes[OP_Mend] = &Client::Handle_OP_Mend;
	ConnectedOpcodes[OP_EnvDamage] = &Client::Handle_OP_EnvDamage;
	ConnectedOpcodes[OP_Damage] = &Client::Handle_OP_Damage;
	ConnectedOpcodes[OP_AAAction] = &Client::Handle_OP_AAAction;
	ConnectedOpcodes[OP_TraderBuy] = &Client::Handle_OP_TraderBuy;
	ConnectedOpcodes[OP_GMFind] = &Client::Handle_OP_GMFind;
	ConnectedOpcodes[OP_PickPocket] = &Client::Handle_OP_PickPocket;
	ConnectedOpcodes[OP_Bind_Wound] = &Client::Handle_OP_Bind_Wound;
	ConnectedOpcodes[OP_TrackTarget] = &Client::Handle_OP_TrackTarget;
	ConnectedOpcodes[OP_Track] = &Client::Handle_OP_Track;
	ConnectedOpcodes[OP_TrackUnknown] = &Client::Handle_OP_TrackUnknown;
	ConnectedOpcodes[OP_0x0193] = &Client::Handle_0x0193;
	ConnectedOpcodes[OP_ClientError] = &Client::Handle_OP_ClientError;
	ConnectedOpcodes[OP_ReloadUI] = &Client::Handle_OP_ReloadUI;
	ConnectedOpcodes[OP_TGB] = &Client::Handle_OP_TGB;
	ConnectedOpcodes[OP_Split] = &Client::Handle_OP_Split;
	ConnectedOpcodes[OP_SenseTraps] = &Client::Handle_OP_SenseTraps;
	ConnectedOpcodes[OP_DisarmTraps] = &Client::Handle_OP_DisarmTraps;
	ConnectedOpcodes[OP_OpenTributeMaster] = &Client::Handle_OP_OpenTributeMaster;
	ConnectedOpcodes[OP_OpenGuildTributeMaster] = &Client::Handle_OP_OpenGuildTributeMaster;
	ConnectedOpcodes[OP_TributeItem] = &Client::Handle_OP_TributeItem;
	ConnectedOpcodes[OP_TributeMoney] = &Client::Handle_OP_TributeMoney;
	ConnectedOpcodes[OP_SelectTribute] = &Client::Handle_OP_SelectTribute;
	ConnectedOpcodes[OP_TributeUpdate] = &Client::Handle_OP_TributeUpdate;
	ConnectedOpcodes[OP_TributeToggle] = &Client::Handle_OP_TributeToggle;
	ConnectedOpcodes[OP_TributeNPC] = &Client::Handle_OP_TributeNPC;
	ConnectedOpcodes[OP_ConfirmDelete] = &Client::Handle_OP_ConfirmDelete;
	ConnectedOpcodes[OP_CrashDump] = &Client::Handle_OP_CrashDump;
	ConnectedOpcodes[OP_ControlBoat] = &Client::Handle_OP_ControlBoat;
	ConnectedOpcodes[OP_DumpName] = &Client::Handle_OP_DumpName;
	ConnectedOpcodes[OP_SetRunMode] = &Client::Handle_OP_SetRunMode;
	ConnectedOpcodes[OP_SafeFallSuccess] = &Client::Handle_OP_SafeFallSuccess;
	ConnectedOpcodes[OP_Heartbeat] = &Client::Handle_OP_Heartbeat;
	ConnectedOpcodes[OP_SafePoint] = &Client::Handle_OP_SafePoint;
	ConnectedOpcodes[OP_FindPersonRequest] = &Client::Handle_OP_FindPersonRequest;
	ConnectedOpcodes[OP_BankerChange] = &Client::Handle_OP_BankerChange;
	ConnectedOpcodes[OP_LeadershipExpToggle] = &Client::Handle_OP_LeadershipExpToggle;
	ConnectedOpcodes[OP_PurchaseLeadershipAA] = &Client::Handle_OP_PurchaseLeadershipAA;
	ConnectedOpcodes[OP_RequestTitles] = &Client::Handle_OP_RequestTitles;
	ConnectedOpcodes[OP_SetTitle] = &Client::Handle_OP_SetTitle;
	ConnectedOpcodes[OP_SenseHeading] = &Client::Handle_OP_Ignore;
	ConnectedOpcodes[OP_FloatListThing] = &Client::Handle_OP_Ignore;
	ConnectedOpcodes[OP_WorldUnknown001] = &Client::Handle_OP_Ignore;
	ConnectedOpcodes[OP_LoadSpellSet] = &Client::Handle_OP_LoadSpellSet;
	ConnectedOpcodes[OP_AutoFire] = &Client::Handle_OP_AutoFire;
	ConnectedOpcodes[OP_Rewind] = &Client::Handle_OP_Rewind;
	ConnectedOpcodes[OP_RaidInvite] = &Client::Handle_OP_RaidCommand;
	ConnectedOpcodes[OP_Translocate] = &Client::Handle_OP_Translocate;
	ConnectedOpcodes[OP_Sacrifice] = &Client::Handle_OP_Sacrifice;
	ConnectedOpcodes[OP_AcceptNewTask] = &Client::Handle_OP_AcceptNewTask;
	ConnectedOpcodes[OP_CancelTask] = &Client::Handle_OP_CancelTask;
	ConnectedOpcodes[OP_TaskHistoryRequest] = &Client::Handle_OP_TaskHistoryRequest;
	ConnectedOpcodes[OP_KeyRing] = &Client::Handle_OP_KeyRing;
	ConnectedOpcodes[OP_FriendsWho] = &Client::Handle_OP_FriendsWho;
	ConnectedOpcodes[OP_Bandolier] = &Client::Handle_OP_Bandolier;
	ConnectedOpcodes[OP_PopupResponse] = &Client::Handle_OP_PopupResponse;
	ConnectedOpcodes[OP_PotionBelt] = &Client::Handle_OP_PotionBelt;
	ConnectedOpcodes[OP_LFGGetMatchesRequest] = &Client::Handle_OP_LFGGetMatchesRequest;
	ConnectedOpcodes[OP_LFPCommand] = &Client::Handle_OP_LFPCommand;
	ConnectedOpcodes[OP_LFPGetMatchesRequest] = &Client::Handle_OP_LFPGetMatchesRequest;
	ConnectedOpcodes[OP_Barter] = &Client::Handle_OP_Barter;
	ConnectedOpcodes[OP_VoiceMacroIn] = &Client::Handle_OP_VoiceMacroIn;
	ConnectedOpcodes[OP_DoGroupLeadershipAbility] = &Client::Handle_OP_DoGroupLeadershipAbility;
	ConnectedOpcodes[OP_ClearNPCMarks] = &Client::Handle_OP_ClearNPCMarks;
	ConnectedOpcodes[OP_DelegateAbility] = &Client::Handle_OP_DelegateAbility;
	ConnectedOpcodes[OP_ApplyPoison] = &Client::Handle_OP_ApplyPoison;
	ConnectedOpcodes[OP_AugmentInfo] = &Client::Handle_OP_AugmentInfo;
	ConnectedOpcodes[OP_PVPLeaderBoardRequest] = &Client::Handle_OP_PVPLeaderBoardRequest;
	ConnectedOpcodes[OP_PVPLeaderBoardDetailsRequest] = &Client::Handle_OP_PVPLeaderBoardDetailsRequest;
	ConnectedOpcodes[OP_RespawnWindow] = &Client::Handle_OP_RespawnWindow;
	ConnectedOpcodes[OP_AdventureMerchantSell] = &Client::Handle_OP_AdventureMerchantSell;
	ConnectedOpcodes[OP_AdventureStatsRequest] = &Client::Handle_OP_AdventureStatsRequest;
	ConnectedOpcodes[OP_AdventureLeaderboardRequest] = &Client::Handle_OP_AdventureLeaderboardRequest;
	ConnectedOpcodes[OP_GroupUpdate] = &Client::Handle_OP_GroupUpdate;
	ConnectedOpcodes[OP_SetStartCity] = &Client::Handle_OP_SetStartCity;
	ConnectedOpcodes[OP_ItemViewUnknown] = &Client::Handle_OP_Ignore;
	ConnectedOpcodes[OP_Report] = &Client::Handle_OP_Report;
	ConnectedOpcodes[OP_VetClaimRequest] = &Client::Handle_OP_VetClaimRequest;
	ConnectedOpcodes[OP_GMSearchCorpse] = &Client::Handle_OP_GMSearchCorpse;
	ConnectedOpcodes[OP_GuildBank] = &Client::Handle_OP_GuildBank;
	ConnectedOpcodes[OP_GroupRoles] = &Client::Handle_OP_GroupRoles;
	ConnectedOpcodes[OP_HideCorpse] = &Client::Handle_OP_HideCorpse;
	ConnectedOpcodes[OP_TradeBusy] = &Client::Handle_OP_TradeBusy;
	ConnectedOpcodes[OP_GuildUpdateURLAndChannel] = &Client::Handle_OP_GuildUpdateURLAndChannel;
	ConnectedOpcodes[OP_GuildStatus] = &Client::Handle_OP_GuildStatus;
	ConnectedOpcodes[OP_BlockedBuffs] = &Client::Handle_OP_BlockedBuffs;
	ConnectedOpcodes[OP_RemoveBlockedBuffs] = &Client::Handle_OP_RemoveBlockedBuffs;
	ConnectedOpcodes[OP_ClearBlockedBuffs] = &Client::Handle_OP_ClearBlockedBuffs;
	ConnectedOpcodes[OP_BuffRemoveRequest] = &Client::Handle_OP_BuffRemoveRequest;
	ConnectedOpcodes[OP_CorpseDrag] = &Client::Handle_OP_CorpseDrag;
	ConnectedOpcodes[OP_CorpseDrop] = &Client::Handle_OP_CorpseDrop;
	ConnectedOpcodes[OP_GroupMakeLeader] = &Client::Handle_OP_GroupMakeLeader;
	ConnectedOpcodes[OP_GuildCreate] = &Client::Handle_OP_GuildCreate;
	ConnectedOpcodes[OP_AltCurrencyMerchantRequest] = &Client::Handle_OP_AltCurrencyMerchantRequest;
	ConnectedOpcodes[OP_AltCurrencySellSelection] = &Client::Handle_OP_AltCurrencySellSelection;
	ConnectedOpcodes[OP_AltCurrencyPurchase] = &Client::Handle_OP_AltCurrencyPurchase;
	ConnectedOpcodes[OP_AltCurrencyReclaim] = &Client::Handle_OP_AltCurrencyReclaim;
	ConnectedOpcodes[OP_AltCurrencySell] = &Client::Handle_OP_AltCurrencySell;
	ConnectedOpcodes[OP_CrystalReclaim] = &Client::Handle_OP_CrystalReclaim;
	ConnectedOpcodes[OP_CrystalCreate] = &Client::Handle_OP_CrystalCreate;
	ConnectedOpcodes[OP_LFGuild] = &Client::Handle_OP_LFGuild;
	ConnectedOpcodes[OP_XTargetRequest] = &Client::Handle_OP_XTargetRequest;
	ConnectedOpcodes[OP_XTargetAutoAddHaters] = &Client::Handle_OP_XTargetAutoAddHaters;
	ConnectedOpcodes[OP_ItemPreview] = &Client::Handle_OP_ItemPreview;
	ConnectedOpcodes[OP_MercenaryDataRequest] = &Client::Handle_OP_MercenaryDataRequest;
	ConnectedOpcodes[OP_MercenaryHire] = &Client::Handle_OP_MercenaryHire;
	ConnectedOpcodes[OP_MercenaryCommand] = &Client::Handle_OP_MercenaryCommand;
	ConnectedOpcodes[OP_MercenaryDataUpdateRequest] = &Client::Handle_OP_MercenaryDataUpdateRequest;
	ConnectedOpcodes[OP_MercenarySuspendRequest] = &Client::Handle_OP_MercenarySuspendRequest;
	ConnectedOpcodes[OP_MercenaryDismiss] = &Client::Handle_OP_MercenaryDismiss;
	ConnectedOpcodes[OP_MercenaryTimerRequest] = &Client::Handle_OP_MercenaryTimerRequest;
	ConnectedOpcodes[OP_OpenInventory] = &Client::Handle_OP_OpenInventory;
	ConnectedOpcodes[OP_OpenContainer] = &Client::Handle_OP_OpenContainer;
}

int Client::HandlePacket(const EQApplicationPacket *app)
{
	_ZP(Client_HandlePacket);

	if(is_log_enabled(CLIENT__NET_IN_TRACE)) {
		char buffer[64];
		app->build_header_dump(buffer);
		mlog(CLIENT__NET_IN_TRACE, "Dispatch opcode: %s", buffer);
		mpkt(CLIENT__NET_IN_TRACE, app);
	}

	EmuOpcode opcode = app->GetOpcode();
	if (opcode == OP_AckPacket) {
    	return true;
	}

	#if EQDEBUG >= 9
		cout << "Received 0x" << hex << setw(4) << setfill('0') << opcode << ", size=" << dec << app->size << endl;
	#endif

	#ifdef SOLAR
		if(0 && opcode != OP_ClientUpdate)
		{
			LogFile->write(EQEMuLog::Debug,"HandlePacket() OPCODE debug enabled client %s", GetName());
			cerr << "OPCODE: " << hex << setw(4) << setfill('0') << opcode << dec << ", size: " << app->size << endl;
			DumpPacket(app);
		}
	#endif

	switch(client_state) {
	case CLIENT_CONNECTING: {
		if(ConnectingOpcodes.count(opcode) != 1) {
//TODO: replace this 0 with the EQ opcode
			LogFile->write(EQEMuLog::Error, "HandlePacket() Opcode error: Unexpected packet during CLIENT_CONNECTING: opcode: %s (#%d eq=0x%04x), size: %i", OpcodeNames[opcode], opcode, 0, app->size);
#if EQDEBUG >= 9
			cout << "Unexpected packet during CLIENT_CONNECTING: OpCode: 0x" << hex << setw(4) << setfill('0') << opcode << dec << ", size: " << app->size << endl;
			DumpPacket(app);
#endif
			break;
		}

		ClientPacketProc p;
		p = ConnectingOpcodes[opcode];

		//call the processing routine
		(this->*p)(app);

		//special case where connecting code needs to boot client...
		if(client_state == CLIENT_KICKED) {
			return(false);
		}

		break;
	}
	case CLIENT_CONNECTED: {
		ClientPacketProc p;
		p = ConnectedOpcodes[opcode];
		if(p == NULL) {
			char buffer[64];
			app->build_header_dump(buffer);
			mlog(CLIENT__NET_ERR, "Unhandled incoming opcode: %s", buffer);
			if(app->size<1000)
				DumpPacket(app->pBuffer, app->size);
			else{
				cout << "Dump limited to 1000 characters:\n";
				DumpPacket(app->pBuffer, 1000);
			}
			break;
		}

		//call the processing routine
		(this->*p)(app);
		break;
	}
	case CLIENT_KICKED:
	case DISCONNECTED:
	case CLIENT_LINKDEAD:
		break;
	default:
		LogFile->write(EQEMuLog::Debug, "Unknown client_state: %d\n", client_state);
		break;
	}

	return(true);
}



/*void Client::Handle_Connect_OP_SetDataRate(const EQApplicationPacket *app)
{
	// Set client datarate
	//if (app->size != sizeof(float)) {
		//LogFile->write(EQEMuLog::Error,"Wrong size on OP_SetDatarate. Got: %i, Expected: %i", app->size, sizeof(float));
		//return;
	//}
	//LogFile->write(EQEMuLog::Debug, "HandlePacket() OP_SetDataRate request : %f",  *(float*) app->pBuffer);
	//float tmpDR = *(float*) app->pBuffer;
	//if (tmpDR <= 0.0f) {
		//LogFile->write(EQEMuLog::Error,"HandlePacket() OP_SetDataRate INVALID request : %f <= 0", tmpDR);
		//LogFile->write(EQEMuLog::Normal,"WARNING: Setting datarate for client to 5.0 expect a client lock up =(");
		//tmpDR = 5.0f;
	//}
	//if (tmpDR > 25.0f)
		//tmpDR = 25.0f;
	//eqs->SetDataRate(tmpDR);
	return;
}*/

void Client::Handle_Connect_OP_ZoneEntry(const EQApplicationPacket *app)
{
	if(app->size != sizeof(ClientZoneEntry_Struct))
		return;
	ClientZoneEntry_Struct *cze = (ClientZoneEntry_Struct *) app->pBuffer;

	if(strlen(cze->char_name) > 63)
		return;

	conn_state = ReceivedZoneEntry;


	ClientVersion = Connection()->ClientVersion();
	ClientVersionBit = 1 << (ClientVersion - 1);

	// Antighost code
	// tmp var is so the search doesnt find this object
	Client* client = entity_list.GetClientByName(cze->char_name);
	if (!zone->GetAuth(ip, cze->char_name, &WID, &account_id, &character_id, &admin, lskey, &tellsoff)) {
		LogFile->write(EQEMuLog::Error, "GetAuth() returned false kicking client");
		if (client != 0)
		{
			client->Save();
			client->Kick();
		}
		//ret = false; // TODO: Can we tell the client to get lost in a good way
		client_state = CLIENT_KICKED;
		return;
	}

	strcpy(name, cze->char_name);
	if (client != 0) {
		struct in_addr ghost_addr;
		ghost_addr.s_addr = eqs->GetRemoteIP();

		LogFile->write(EQEMuLog::Error,"Ghosting client: Account ID:%i Name:%s Character:%s IP:%s",
							client->AccountID(), client->AccountName(), client->GetName(), inet_ntoa(ghost_addr));
		client->Save();
		client->Disconnect();
	}

	char* query = 0;
	uint32_breakdown workpt;
	workpt.b4() = DBA_b4_Entity;
	workpt.w2_3() = GetID();
	workpt.b1() = DBA_b1_Entity_Client_InfoForLogin;
	DBAsyncWork* dbaw = new DBAsyncWork(&database, &MTdbafq, workpt, DBAsync::Read);
	dbaw->AddQuery(1, &query, MakeAnyLenString(&query,
		"SELECT status,name,lsaccount_id,gmspeed,revoked,hideme,time_creation FROM account WHERE id=%i",
		account_id));
	//DO NOT FORGET TO EDIT ZoneDatabase::GetCharacterInfoForLogin if you change this
	dbaw->AddQuery(2, &query, MakeAnyLenString(&query,
		"SELECT id,profile,zonename,x,y,z,guild_id,rank,extprofile,class,level,lfp,lfg,instanceid,xtargets,firstlogon"
		" FROM character_  LEFT JOIN guild_members ON id=char_id WHERE id=%i",
		character_id));
	dbaw->AddQuery(3, &query, MakeAnyLenString(&query,
		"SELECT faction_id,current_value FROM faction_values WHERE temp = 0 AND char_id = %i",
		character_id));
	if (!(pDBAsyncWorkID = dbasync->AddWork(&dbaw))) {
		safe_delete(dbaw);
		LogFile->write(EQEMuLog::Error,"dbasync->AddWork() returned false, client crash");
		client_state = CLIENT_KICKED;
		return;
	}
	return;
}

void Client::Handle_Connect_OP_SetServerFilter(const EQApplicationPacket *app)
{
	if(app->size != sizeof(SetServerFilter_Struct)) {
		LogFile->write(EQEMuLog::Error, "Received invalid sized OP_SetServerFilter");
		DumpPacket(app);
		return;
	}
	SetServerFilter_Struct* filter=(SetServerFilter_Struct*)app->pBuffer;
	ServerFilter(filter);
	return;
}

void Client::Handle_Connect_OP_SendAATable(const EQApplicationPacket *app)
{
	SendAAList();
	return;
}

void Client::Handle_Connect_OP_SendTributes(const EQApplicationPacket *app)
{
	SendTributes();
	return;
}

void Client::Handle_Connect_OP_SendGuildTributes(const EQApplicationPacket *app)
{
	SendGuildTributes();
	return;
}

void Client::Handle_Connect_OP_SendAAStats(const EQApplicationPacket *app)
{
	SendAATimers();
	EQApplicationPacket* outapp = new EQApplicationPacket(OP_SendAAStats, 0);
	QueuePacket(outapp);
	safe_delete(outapp);
	return;
}

//void Client::Handle_Connect_0x3e33(const EQApplicationPacket *app)
//{
/*OP_0x0380 = 0x642c*/
	//EQApplicationPacket* outapp = new EQApplicationPacket(OP_0x0380, sizeof(uint32)); // Dunno
	//QueuePacket(outapp);
	//safe_delete(outapp);
	//return;
//}

void Client::Handle_Connect_OP_ReqClientSpawn(const EQApplicationPacket *app)
{
	conn_state = ClientSpawnRequested;

	EQApplicationPacket* outapp = new EQApplicationPacket;

	// Send Zone Doors
	if(entity_list.MakeDoorSpawnPacket(outapp, this))
	{
		QueuePacket(outapp);
	}
	safe_delete(outapp);

	// Send Zone Objects
	entity_list.SendZoneObjects(this);
	SendZonePoints();
	// Live does this
	outapp = new EQApplicationPacket(OP_SendAAStats, 0);
	FastQueuePacket(&outapp);

	// Tell client they can continue we're done
	outapp = new EQApplicationPacket(OP_ZoneServerReady, 0);
	FastQueuePacket(&outapp);
	outapp = new EQApplicationPacket(OP_SendExpZonein, 0);
	FastQueuePacket(&outapp);

	if(GetClientVersion() >= EQClientRoF)
	{
		outapp = new EQApplicationPacket(OP_ClientReady, 0);
		FastQueuePacket(&outapp);
	}

	// New for Secrets of Faydwer - Used in Place of OP_SendExpZonein
	outapp = new EQApplicationPacket(OP_WorldObjectsSent, 0);
	QueuePacket(outapp);
	safe_delete(outapp);

	if(strncasecmp(zone->GetShortName(), "bazaar", 6) == 0)
		SendBazaarWelcome();

	conn_state = ZoneContentsSent;

	return;
}

void Client::Handle_Connect_OP_ReqNewZone(const EQApplicationPacket *app)
{
	conn_state = NewZoneRequested;

	EQApplicationPacket* outapp;

	/////////////////////////////////////
	// New Zone Packet
	outapp = new EQApplicationPacket(OP_NewZone, sizeof(NewZone_Struct));
	NewZone_Struct* nz = (NewZone_Struct*)outapp->pBuffer;
	memcpy(outapp->pBuffer, &zone->newzone_data, sizeof(NewZone_Struct));
	strcpy(nz->char_name, m_pp.name);

	FastQueuePacket(&outapp);

	return;
}

void Client::Handle_Connect_OP_SendExpZonein(const EQApplicationPacket *app)
{
	//////////////////////////////////////////////////////
	// Spawn Appearance Packet
	EQApplicationPacket* outapp = new EQApplicationPacket(OP_SpawnAppearance, sizeof(SpawnAppearance_Struct));
	SpawnAppearance_Struct* sa = (SpawnAppearance_Struct*)outapp->pBuffer;
	sa->type = AT_SpawnID;			// Is 0x10 used to set the player id?
	sa->parameter = GetID();	// Four bytes for this parameter...
	outapp->priority = 6;
	QueuePacket(outapp);
	safe_delete(outapp);

	// Inform the world about the client
	outapp = new EQApplicationPacket();

	CreateSpawnPacket(outapp);
	outapp->priority = 6;
	if (!GetHideMe()) entity_list.QueueClients(this, outapp, true);
	safe_delete(outapp);
	if(GetPVP())	//force a PVP update until we fix the spawn struct
		SendAppearancePacket(AT_PVP, GetPVP(), true, false);

	//Send AA Exp packet:
	if(GetLevel() >= 51)
		SendAAStats();

	// Send exp packets
	outapp = new EQApplicationPacket(OP_ExpUpdate, sizeof(ExpUpdate_Struct));
	ExpUpdate_Struct* eu = (ExpUpdate_Struct*)outapp->pBuffer;
	uint32 tmpxp1 = GetEXPForLevel(GetLevel()+1);
	uint32 tmpxp2 = GetEXPForLevel(GetLevel());

	// Crash bug fix... Divide by zero when tmpxp1 and 2 equalled each other, most likely the error case from GetEXPForLevel() (invalid class, etc)
	if (tmpxp1 != tmpxp2 && tmpxp1 != 0xFFFFFFFF && tmpxp2 != 0xFFFFFFFF) {
		float tmpxp = (float) ( (float) m_pp.exp-tmpxp2 ) / ( (float) tmpxp1-tmpxp2 );
		eu->exp = (uint32)(330.0f * tmpxp);
		outapp->priority = 6;
		QueuePacket(outapp);
	}
	safe_delete(outapp);

	SendAATimers();

	outapp = new EQApplicationPacket(OP_SendExpZonein, 0);
	QueuePacket(outapp);
	safe_delete(outapp);

	outapp = new EQApplicationPacket(OP_RaidUpdate, sizeof(ZoneInSendName_Struct));
	ZoneInSendName_Struct* zonesendname=(ZoneInSendName_Struct*)outapp->pBuffer;
	strcpy(zonesendname->name,m_pp.name);
	strcpy(zonesendname->name2,m_pp.name);
	zonesendname->unknown0=0x0A;
	QueuePacket(outapp);
	safe_delete(outapp);

	/* this is actually the guild MOTD
	outapp = new EQApplicationPacket(OP_ZoneInSendName2, sizeof(ZoneInSendName_Struct2));
	ZoneInSendName_Struct2* zonesendname2=(ZoneInSendName_Struct2*)outapp->pBuffer;
	strcpy(zonesendname2->name,m_pp.name);
	QueuePacket(outapp);
	safe_delete(outapp);*/

	if(IsInAGuild()) {
		SendGuildMembers();
		SendGuildURL();
		SendGuildChannel();
		SendGuildLFGuildStatus();
	}
	SendLFGuildStatus();

	//No idea why live sends this if even were not in a guild
	SendGuildMOTD();
	SpawnMercOnZone();

	return;
}

void Client::Handle_Connect_OP_WorldObjectsSent(const EQApplicationPacket *app)
{
	//This is a copy of SendExpZonein created for SoF due to packet order change
	//This does not affect clients other than SoF

	//////////////////////////////////////////////////////
	// Spawn Appearance Packet
	EQApplicationPacket* outapp = new EQApplicationPacket(OP_SpawnAppearance, sizeof(SpawnAppearance_Struct));
	SpawnAppearance_Struct* sa = (SpawnAppearance_Struct*)outapp->pBuffer;
	sa->type = AT_SpawnID;			// Is 0x10 used to set the player id?
	sa->parameter = GetID();	// Four bytes for this parameter...
	outapp->priority = 6;
	QueuePacket(outapp);
	safe_delete(outapp);

	// Inform the world about the client
	outapp = new EQApplicationPacket();

	CreateSpawnPacket(outapp);
	outapp->priority = 6;
	if (!GetHideMe()) entity_list.QueueClients(this, outapp, true);
	safe_delete(outapp);
	if(GetPVP())	//force a PVP update until we fix the spawn struct
		SendAppearancePacket(AT_PVP, GetPVP(), true, false);

	//Send AA Exp packet:
	if(GetLevel() >= 51)
		SendAAStats();

	// Send exp packets
	outapp = new EQApplicationPacket(OP_ExpUpdate, sizeof(ExpUpdate_Struct));
	ExpUpdate_Struct* eu = (ExpUpdate_Struct*)outapp->pBuffer;
	uint32 tmpxp1 = GetEXPForLevel(GetLevel()+1);
	uint32 tmpxp2 = GetEXPForLevel(GetLevel());

	// Crash bug fix... Divide by zero when tmpxp1 and 2 equalled each other, most likely the error case from GetEXPForLevel() (invalid class, etc)
	if (tmpxp1 != tmpxp2 && tmpxp1 != 0xFFFFFFFF && tmpxp2 != 0xFFFFFFFF) {
		float tmpxp = (float) ( (float) m_pp.exp-tmpxp2 ) / ( (float) tmpxp1-tmpxp2 );
		eu->exp = (uint32)(330.0f * tmpxp);
		outapp->priority = 6;
		QueuePacket(outapp);
	}
	safe_delete(outapp);

	SendAATimers();

	// New for Secrets of Faydwer - Used in Place of OP_SendExpZonein
	outapp = new EQApplicationPacket(OP_WorldObjectsSent, 0);
	QueuePacket(outapp);
	safe_delete(outapp);

	outapp = new EQApplicationPacket(OP_RaidUpdate, sizeof(ZoneInSendName_Struct));
	ZoneInSendName_Struct* zonesendname=(ZoneInSendName_Struct*)outapp->pBuffer;
	strcpy(zonesendname->name,m_pp.name);
	strcpy(zonesendname->name2,m_pp.name);
	zonesendname->unknown0=0x0A;
	QueuePacket(outapp);
	safe_delete(outapp);

	if(IsInAGuild()) {
		SendGuildMembers();
		SendGuildURL();
		SendGuildChannel();
		SendGuildLFGuildStatus();
	}
	SendLFGuildStatus();

	//No idea why live sends this if even were not in a guild
	SendGuildMOTD();

	SpawnMercOnZone();

	return;
}

void Client::Handle_Connect_OP_ZoneComplete(const EQApplicationPacket *app)
{
	EQApplicationPacket* outapp = new EQApplicationPacket(OP_0x0347, 0);
	QueuePacket(outapp);
	safe_delete(outapp);
	return;
}

void Client::Handle_Connect_OP_SpawnAppearance(const EQApplicationPacket *app)
{
	return;
}

void Client::Handle_Connect_OP_WearChange(const EQApplicationPacket *app)
{
	//not sure what these are supposed to mean to us.
	return;
}

void Client::Handle_Connect_OP_ClientUpdate(const EQApplicationPacket *app)
{
	//Once we get this, the client thinks it is connected
	//So give it the benefit of the doubt and move to connected

	Handle_Connect_OP_ClientReady(app);
}

void Client::Handle_Connect_OP_ClientReady(const EQApplicationPacket *app)
{
	conn_state = ClientReadyReceived;

	CompleteConnect();
	SendHPUpdate();
}

void Client::Handle_Connect_OP_ClientError(const EQApplicationPacket *app)
{
	if (app->size != sizeof(ClientError_Struct)) {
		LogFile->write(EQEMuLog::Error, "Invalid size on OP_ClientError: Expected %i, Got %i",
			sizeof(ClientError_Struct), app->size);
		return;
	}
	// Client reporting error to server
	ClientError_Struct* error = (ClientError_Struct*)app->pBuffer;
	LogFile->write(EQEMuLog::Error, "Client error: %s", error->character_name);
	LogFile->write(EQEMuLog::Error, "Error message: %s", error->message);
	Message(13, error->message);
#if (EQDEBUG>=5)
    DumpPacket(app);
#endif
	return;
}

void Client::Handle_Connect_OP_ApproveZone(const EQApplicationPacket *app)
{
	if (app->size != sizeof(ApproveZone_Struct)) {
		LogFile->write(EQEMuLog::Error, "Invalid size on OP_ApproveZone: Expected %i, Got %i",
			sizeof(ApproveZone_Struct), app->size);
		return;
	}
	ApproveZone_Struct* azone =(ApproveZone_Struct*)app->pBuffer;
	azone->approve=1;
	QueuePacket(app);
	return;
}

void Client::Handle_Connect_OP_TGB(const EQApplicationPacket *app)
{
	if (app->size != sizeof(uint32)) {
		LogFile->write(EQEMuLog::Error, "Invalid size on OP_TGB: Expected %i, Got %i",
			sizeof(uint32), app->size);
		return;
	}
	OPTGB(app);
	return;
}

void Client::Handle_Connect_OP_UpdateAA(const EQApplicationPacket *app) {
	SendAATable();
}

void Client::CheatDetected(CheatTypes CheatType, float x, float y, float z)
{ //ToDo: Break warp down for special zones. Some zones have special teleportation pads or bad .map files which can trigger the detector without a legit zone request.
	switch (CheatType)
	{
		case MQWarp: //Some zones may still have issues. Database updates will eliminate most if not all problems.
			if(RuleB(Zone, EnableMQWarpDetector)
				&& ((this->Admin() < RuleI(Zone, MQWarpExemptStatus)
				|| (RuleI(Zone, MQWarpExemptStatus)) == -1)))
			{
				Message(13, "Large warp detected.");
				char hString[250];
				sprintf(hString, "/MQWarp with location %.2f, %.2f, %.2f", GetX(), GetY(), GetZ());
				database.SetMQDetectionFlag(this->account_name,this->name, hString, zone->GetShortName());
			}
			break;
		case MQWarpShadowStep:
			if(RuleB(Zone, EnableMQWarpDetector)
				&& ((this->Admin() < RuleI(Zone, MQWarpExemptStatus)
				|| (RuleI(Zone, MQWarpExemptStatus)) == -1)))
			{
				char *hString = NULL;
				MakeAnyLenString(&hString, "/MQWarp(SS) with location %.2f, %.2f, %.2f, the target was shadow step exempt but we still found this suspicious.", GetX(), GetY(), GetZ());
				database.SetMQDetectionFlag(this->account_name,this->name, hString, zone->GetShortName());
				safe_delete_array(hString);
			}
			break;
		case MQWarpKnockBack:
			if(RuleB(Zone, EnableMQWarpDetector)
				&& ((this->Admin() < RuleI(Zone, MQWarpExemptStatus)
				|| (RuleI(Zone, MQWarpExemptStatus)) == -1)))
			{
				char *hString = NULL;
				MakeAnyLenString(&hString, "/MQWarp(KB) with location %.2f, %.2f, %.2f, the target was Knock Back exempt but we still found this suspicious.", GetX(), GetY(), GetZ());
				database.SetMQDetectionFlag(this->account_name,this->name, hString, zone->GetShortName());
				safe_delete_array(hString);
			}
			break;

		case MQWarpLight:
			if(RuleB(Zone, EnableMQWarpDetector)
				&& ((this->Admin() < RuleI(Zone, MQWarpExemptStatus)
				|| (RuleI(Zone, MQWarpExemptStatus)) == -1)))
			{
				if(RuleB(Zone, MarkMQWarpLT))
				{
					char *hString = NULL;
					MakeAnyLenString(&hString, "/MQWarp(LT) with location %.2f, %.2f, %.2f, running fast but not fast enough to get killed, possibly: small warp, speed hack, excessive lag, marked as suspicious.", GetX(), GetY(), GetZ());
					database.SetMQDetectionFlag(this->account_name,this->name, hString, zone->GetShortName());
					safe_delete_array(hString);
				}
			}
			break;

		case MQZone:
			if(RuleB(Zone, EnableMQZoneDetector) && ((this->Admin() < RuleI(Zone, MQZoneExemptStatus) || (RuleI(Zone, MQZoneExemptStatus)) == -1)))
			{
				char hString[250];
				sprintf(hString, "/MQZone used at %.2f, %.2f, %.2f to %.2f %.2f %.2f", GetX(), GetY(), GetZ(), x, y, z);
				database.SetMQDetectionFlag(this->account_name,this->name, hString, zone->GetShortName());
			}
			break;
		case MQZoneUnknownDest:
			if(RuleB(Zone, EnableMQZoneDetector) && ((this->Admin() < RuleI(Zone, MQZoneExemptStatus) || (RuleI(Zone, MQZoneExemptStatus)) == -1)))
			{
				char hString[250];
				sprintf(hString, "/MQZone used at %.2f, %.2f, %.2f", GetX(), GetY(), GetZ());
				database.SetMQDetectionFlag(this->account_name,this->name, hString, zone->GetShortName());
			}
			break;
		case MQGate:
			if (RuleB(Zone, EnableMQGateDetector)&& ((this->Admin() < RuleI(Zone, MQGateExemptStatus) || (RuleI(Zone, MQGateExemptStatus)) == -1))) {
				Message(13, "Illegal gate request.");
				database.SetMQDetectionFlag(this->account_name,this->name, "/MQGate", zone->GetShortName());
				if(zone)
				{
					this->SetZone(this->GetZoneID(), zone->GetInstanceID()); //Prevent the player from zoning, place him back in the zone where he tried to originally /gate.
				}
				else
				{
					this->SetZone(this->GetZoneID(), 0); //Prevent the player from zoning, place him back in the zone where he tried to originally /gate.

				}
			}
			break;
		case MQGhost: //Not currently implemented, but the framework is in place - just needs detection scenarios identified
			if (RuleB(Zone, EnableMQGhostDetector) && ((this->Admin() < RuleI(Zone, MQGhostExemptStatus) || (RuleI(Zone, MQGhostExemptStatus)) == -1))) {
				database.SetMQDetectionFlag(this->account_name,this->name, "/MQGhost", zone->GetShortName());
			}
			break;
		default:
			char *hString = NULL;
			MakeAnyLenString(&hString, "Unhandled HackerDetection flag with location %.2f, %.2f, %.2f.", GetX(), GetY(), GetZ());
			database.SetMQDetectionFlag(this->account_name,this->name, hString, zone->GetShortName());
			safe_delete_array(hString);
			break;
	}
}

void Client::Handle_OP_ClientUpdate(const EQApplicationPacket *app)
{
	if (IsAIControlled())
		return;

	if(dead)
		return;

	//currently accepting two sizes, one has an extra byte on the end
	if (app->size != sizeof(PlayerPositionUpdateClient_Struct)
	&& app->size != (sizeof(PlayerPositionUpdateClient_Struct)+1)
	) {
		LogFile->write(EQEMuLog::Error, "OP size error: OP_ClientUpdate expected:%i got:%i", sizeof(PlayerPositionUpdateClient_Struct), app->size);
		return;
	}
	PlayerPositionUpdateClient_Struct* ppu = (PlayerPositionUpdateClient_Struct*)app->pBuffer;

	if(ppu->spawn_id != GetID()) {
		// check if the id is for a boat the player is controlling
		if (ppu->spawn_id == BoatID) {
			Mob* boat = entity_list.GetMob(BoatID);
			if (boat == 0) {	// if the boat ID is invalid, reset the id and abort
				BoatID = 0;
				return;
			}

			// set the boat's position deltas
			boat->SetDeltas(ppu->delta_x, ppu->delta_y, ppu->delta_z, ppu->delta_heading);
			// send an update to everyone nearby except the client controlling the boat
			EQApplicationPacket* outapp = new EQApplicationPacket(OP_ClientUpdate, sizeof(PlayerPositionUpdateServer_Struct));
			PlayerPositionUpdateServer_Struct* ppus = (PlayerPositionUpdateServer_Struct*)outapp->pBuffer;
			boat->MakeSpawnUpdate(ppus);
			entity_list.QueueCloseClients(boat,outapp,true,300,this,false);
			safe_delete(outapp);
			// update the boat's position on the server, without sending an update
			boat->GMMove(ppu->x_pos, ppu->y_pos, ppu->z_pos, EQ19toFloat(ppu->heading), false);
			return;
		}
		else return;	// if not a boat, do nothing
	}

	float dist = 0;
	float tmp;
	tmp = x_pos - ppu->x_pos;
	dist += tmp*tmp;
	tmp = y_pos - ppu->y_pos;
	dist += tmp*tmp;
	dist = sqrt(dist);

	//the purpose of this first block may not be readily apparent
	//basically it's so people don't do a moderate warp every 2.5 seconds
	//letting it even out and basically getting the job done without triggering
	if(dist == 0)
	{
		if(m_DistanceSinceLastPositionCheck > 0.0)
		{
			uint32 cur_time = Timer::GetCurrentTime();
			if((cur_time - m_TimeSinceLastPositionCheck) > 0)
			{
				float speed = (m_DistanceSinceLastPositionCheck * 100) / (float)(cur_time - m_TimeSinceLastPositionCheck);
				float runs = GetRunspeed();
				if(speed > (runs * RuleR(Zone, MQWarpDetectionDistanceFactor)))
				{
					if(!GetGMSpeed() && (runs >= GetBaseRunspeed() || (speed > (GetBaseRunspeed() * RuleR(Zone, MQWarpDetectionDistanceFactor)))))
					{
						if(IsShadowStepExempted())
						{
							if(m_DistanceSinceLastPositionCheck > 800)
							{
								CheatDetected(MQWarpShadowStep, ppu->x_pos, ppu->y_pos, ppu->z_pos);
							}
						}
						else if(IsKnockBackExempted())
						{
							//still potential to trigger this if you're knocked back off a
							//HUGE fall that takes > 2.5 seconds
							if(speed > 30.0f)
							{
								CheatDetected(MQWarpKnockBack, ppu->x_pos, ppu->y_pos, ppu->z_pos);
							}
						}
						else if(!IsPortExempted())
						{
							if(!IsMQExemptedArea(zone->GetZoneID(), ppu->x_pos, ppu->y_pos, ppu->z_pos))
							{
								if(speed > (runs * 2 * RuleR(Zone, MQWarpDetectionDistanceFactor)))
								{
									m_TimeSinceLastPositionCheck = cur_time;
									m_DistanceSinceLastPositionCheck = 0.0f;
									CheatDetected(MQWarp, ppu->x_pos, ppu->y_pos, ppu->z_pos);
									//Death(this, 10000000, SPELL_UNKNOWN, _1H_BLUNT);
								}
								else
								{
									CheatDetected(MQWarpLight, ppu->x_pos, ppu->y_pos, ppu->z_pos);
								}
							}
						}
					}
				}
				SetShadowStepExemption(false);
				SetKnockBackExemption(false);
				SetPortExemption(false);
				m_TimeSinceLastPositionCheck = cur_time;
				m_DistanceSinceLastPositionCheck = 0.0f;
				m_CheatDetectMoved = false;
			}
		}
		else
		{
			m_TimeSinceLastPositionCheck = Timer::GetCurrentTime();
			m_CheatDetectMoved = false;
		}
	}
	else
	{
		m_DistanceSinceLastPositionCheck += dist;
		m_CheatDetectMoved = true;
		if(m_TimeSinceLastPositionCheck == 0)
		{
			m_TimeSinceLastPositionCheck = Timer::GetCurrentTime();
		}
		else
		{
			uint32 cur_time = Timer::GetCurrentTime();
			if((cur_time - m_TimeSinceLastPositionCheck) > 2500)
			{
				float speed = (m_DistanceSinceLastPositionCheck * 100) / (float)(cur_time - m_TimeSinceLastPositionCheck);
				float runs = GetRunspeed();
				if(speed > (runs * RuleR(Zone, MQWarpDetectionDistanceFactor)))
				{
					if(!GetGMSpeed() && (runs >= GetBaseRunspeed() || (speed > (GetBaseRunspeed() * RuleR(Zone, MQWarpDetectionDistanceFactor)))))
					{
						if(IsShadowStepExempted())
						{
							if(m_DistanceSinceLastPositionCheck > 800)
							{
								//if(!IsMQExemptedArea(zone->GetZoneID(), ppu->x_pos, ppu->y_pos, ppu->z_pos))
								//{
									CheatDetected(MQWarpShadowStep, ppu->x_pos, ppu->y_pos, ppu->z_pos);
									//Death(this, 10000000, SPELL_UNKNOWN, _1H_BLUNT);
								//}
							}
						}
						else if(IsKnockBackExempted())
						{
							//still potential to trigger this if you're knocked back off a
							//HUGE fall that takes > 2.5 seconds
							if(speed > 30.0f)
							{
								CheatDetected(MQWarpKnockBack, ppu->x_pos, ppu->y_pos, ppu->z_pos);
							}
						}
						else if(!IsPortExempted())
						{
							if(!IsMQExemptedArea(zone->GetZoneID(), ppu->x_pos, ppu->y_pos, ppu->z_pos))
							{
								if(speed > (runs * 2 * RuleR(Zone, MQWarpDetectionDistanceFactor)))
								{
									m_TimeSinceLastPositionCheck = cur_time;
									m_DistanceSinceLastPositionCheck = 0.0f;
									CheatDetected(MQWarp, ppu->x_pos, ppu->y_pos, ppu->z_pos);
									//Death(this, 10000000, SPELL_UNKNOWN, _1H_BLUNT);
								}
								else
								{
									CheatDetected(MQWarpLight, ppu->x_pos, ppu->y_pos, ppu->z_pos);
								}
							}
						}
					}
				}
				SetShadowStepExemption(false);
				SetKnockBackExemption(false);
				SetPortExemption(false);
				m_TimeSinceLastPositionCheck = cur_time;
				m_DistanceSinceLastPositionCheck = 0.0f;
			}
		}

		if(IsDraggingCorpse())
			DragCorpses();
	}

	//Check to see if PPU should trigger an update to the rewind position.
	float rewind_x_diff = 0;
	float rewind_y_diff = 0;

	rewind_x_diff = ppu->x_pos - rewind_x;
	rewind_x_diff *= rewind_x_diff;
	rewind_y_diff = ppu->y_pos - rewind_y;
	rewind_y_diff *= rewind_y_diff;

	//We only need to store updated values if the player has moved.
	//If the player has moved more than  units for x or y, then we'll store
	//his pre-PPU x and y for /rewind, in case he gets stuck.
	if ((rewind_x_diff > 750) || (rewind_y_diff > 750)) {
		rewind_x = x_pos;
		rewind_y = y_pos;
		rewind_z = z_pos;
	}

	//If the PPU was a large jump, such as a cross zone gate or Call of Hero,
	//just update rewind coords to the new ppu coords.  This will prevent exploitation.

	if ((rewind_x_diff > 5000) || (rewind_y_diff > 5000)) {
		rewind_x = ppu->x_pos;
		rewind_y = ppu->y_pos;
		rewind_z = ppu->z_pos;
	}

	if(proximity_timer.Check()) {
		entity_list.ProcessMove(this, ppu->x_pos, ppu->y_pos, ppu->z_pos);
            if(RuleB(TaskSystem, EnableTaskSystem) && RuleB(TaskSystem,EnableTaskProximity))
			ProcessTaskProximities(ppu->x_pos, ppu->y_pos, ppu->z_pos);
		proximity_x = ppu->x_pos;
		proximity_y = ppu->y_pos;
		proximity_z = ppu->z_pos;
	}

	// Update internal state
	delta_x			= ppu->delta_x;
	delta_y			= ppu->delta_y;
	delta_z			= ppu->delta_z;
	delta_heading	= ppu->delta_heading;
	heading			= EQ19toFloat(ppu->heading);

	if(IsTracking() && ((x_pos!=ppu->x_pos) || (y_pos!=ppu->y_pos))){
		if(MakeRandomFloat(0, 100) < 70)//should be good
			CheckIncreaseSkill(TRACKING, NULL, -20);
	}

	// Break Hide if moving without sneaking and set rewind timer if moved
	if(ppu->y_pos != y_pos || ppu->x_pos != x_pos){
	    if((hidden || improved_hidden) && !sneaking){
			hidden = false;
			improved_hidden = false;
			if(!invisible) {
				EQApplicationPacket* outapp = new EQApplicationPacket(OP_SpawnAppearance, sizeof(SpawnAppearance_Struct));
				SpawnAppearance_Struct* sa_out = (SpawnAppearance_Struct*)outapp->pBuffer;
				sa_out->spawn_id = GetID();
				sa_out->type = 0x03;
				sa_out->parameter = 0;
				entity_list.QueueClients(this, outapp, true);
				safe_delete(outapp);
			}
		}
		rewind_timer.Start(30000, true);
	}

	// Outgoing client packet
	if (ppu->y_pos != y_pos || ppu->x_pos != x_pos || ppu->heading != heading || ppu->animation != animation)
	{
		x_pos			= ppu->x_pos;
		y_pos			= ppu->y_pos;
		z_pos			= ppu->z_pos;
		animation		= ppu->animation;

		EQApplicationPacket* outapp = new EQApplicationPacket(OP_ClientUpdate, sizeof(PlayerPositionUpdateServer_Struct));
		PlayerPositionUpdateServer_Struct* ppu = (PlayerPositionUpdateServer_Struct*)outapp->pBuffer;
		MakeSpawnUpdate(ppu);
		if (gmhideme)
			entity_list.QueueClientsStatus(this,outapp,true,Admin(),250);
		else
#ifdef PACKET_UPDATE_MANAGER
			entity_list.QueueManaged(this,outapp,true,false);
#else
			entity_list.QueueCloseClients(this,outapp,true,300,NULL,false);
#endif
		safe_delete(outapp);
	}

	if(zone->watermap)
	{
        if(zone->watermap->InLiquid(x_pos, y_pos, z_pos))
		{
			CheckIncreaseSkill(SWIMMING, NULL, -17);
		}
	}

	return;
}

void Client::Handle_OP_AutoAttack(const EQApplicationPacket *app)
{
	if (app->size != 4) {
		LogFile->write(EQEMuLog::Error, "OP size error: OP_AutoAttack expected:4 got:%i", app->size);
		return;
	}

	if (app->pBuffer[0] == 0)
	{
		auto_attack = false;
		if (IsAIControlled())
			return;
		attack_timer.Disable();
		ranged_timer.Disable();
		attack_dw_timer.Disable();

		aa_los_me.x = 0;
		aa_los_me.y = 0;
		aa_los_me.z = 0;
		aa_los_them.x = 0;
		aa_los_them.y = 0;
		aa_los_them.z = 0;
		aa_los_them_mob = NULL;
	}
	else if (app->pBuffer[0] == 1)
	{
		auto_attack = true;
		auto_fire = false;
		if (IsAIControlled())
			return;
		SetAttackTimer();

		if(GetTarget())
		{
			aa_los_them_mob = GetTarget();
			aa_los_me.x = GetX();
			aa_los_me.y = GetY();
			aa_los_me.z = GetZ();
			aa_los_them.x = aa_los_them_mob->GetX();
			aa_los_them.y = aa_los_them_mob->GetY();
			aa_los_them.z = aa_los_them_mob->GetZ();
			if(CheckLosFN(aa_los_them_mob))
				los_status = true;
			else
				los_status = false;
		}
		else
		{
			aa_los_me.x = GetX();
			aa_los_me.y = GetY();
			aa_los_me.z = GetZ();
			aa_los_them.x = 0;
			aa_los_them.y = 0;
			aa_los_them.z = 0;
			aa_los_them_mob = NULL;
			los_status = false;
		}
	}
}

void Client::Handle_OP_AutoAttack2(const EQApplicationPacket *app)
{
	return;
}

void Client::Handle_OP_Consent(const EQApplicationPacket *app)
{
	if(app->size<64){
		Consent_Struct* c = (Consent_Struct*)app->pBuffer;
		if(strcmp(c->name, GetName()) != 0) {
			ServerPacket* pack = new ServerPacket(ServerOP_Consent, sizeof(ServerOP_Consent_Struct));
			ServerOP_Consent_Struct* scs = (ServerOP_Consent_Struct*)pack->pBuffer;
			strcpy(scs->grantname, c->name);
			strcpy(scs->ownername, GetName());
			scs->message_string_id = 0;
			scs->permission = 1;
			scs->zone_id = zone->GetZoneID();
			scs->instance_id = zone->GetInstanceID();
			//consent_list.push_back(scs->grantname);
			worldserver.SendPacket(pack);
			safe_delete(pack);
		}
		else {
			Message_StringID(0, CONSENT_YOURSELF);
		}
	}
	return;
}

void Client::Handle_OP_ConsentDeny(const EQApplicationPacket *app)
{
	if(app->size<64){
		Consent_Struct* c = (Consent_Struct*)app->pBuffer;
		ServerPacket* pack = new ServerPacket(ServerOP_Consent, sizeof(ServerOP_Consent_Struct));
		ServerOP_Consent_Struct* scs = (ServerOP_Consent_Struct*)pack->pBuffer;
		strcpy(scs->grantname, c->name);
		strcpy(scs->ownername, GetName());
		scs->message_string_id = 0;
		scs->permission = 0;
		scs->zone_id = zone->GetZoneID();
		scs->instance_id = zone->GetInstanceID();
		//consent_list.remove(scs->grantname);
		worldserver.SendPacket(pack);
		safe_delete(pack);
	}
	return;
}

void Client::Handle_OP_TargetMouse(const EQApplicationPacket *app)
{
	Handle_OP_TargetCommand(app);
}

void Client::Handle_OP_TargetCommand(const EQApplicationPacket *app)
{
	if (app->size != sizeof(ClientTarget_Struct)) {
		LogFile->write(EQEMuLog::Error, "OP size error: OP_TargetMouse expected:%i got:%i", sizeof(ClientTarget_Struct), app->size);
		return;
	}

	if(GetTarget())
	{
		GetTarget()->IsTargeted(-1);
	}

	// Locate and cache new target
	ClientTarget_Struct* ct=(ClientTarget_Struct*)app->pBuffer;
	pClientSideTarget = ct->new_target;
	if(!IsAIControlled())
	{
		Mob *nt = entity_list.GetMob(ct->new_target);
		if(nt)
		{
			SetTarget(nt);
			if((nt->IsClient() && !nt->CastToClient()->GetPVP()) ||
			   (nt->IsPet() && nt->GetOwner() && nt->GetOwner()->IsClient() && !nt->GetOwner()->CastToClient()->GetPVP()) ||
			   (nt->IsMerc() && nt->GetOwner() && nt->GetOwner()->IsClient() && !nt->GetOwner()->CastToClient()->GetPVP()))
				nt->SendBuffsToClient(this);
		}
		else
		{
			SetTarget(NULL);
			SetHoTT(0);
			UpdateXTargetType(TargetsTarget, NULL);

			Group *g = GetGroup();

			if(g && g->HasRole(this, RoleAssist))
				g->SetGroupAssistTarget(0);

			if(g && g->HasRole(this, RoleTank))
				g->SetGroupTankTarget(0);

			if(g && g->HasRole(this, RolePuller))
				g->SetGroupPullerTarget(0);

			return;
		}
	}
	else
	{
		SetTarget(NULL);
		SetHoTT(0);
		UpdateXTargetType(TargetsTarget, NULL);
		return;
	}

	// HoTT
	if (GetTarget() && GetTarget()->GetTarget())
	{
		SetHoTT(GetTarget()->GetTarget()->GetID());
		UpdateXTargetType(TargetsTarget, GetTarget()->GetTarget());
	}
	else
	{
		SetHoTT(0);
		UpdateXTargetType(TargetsTarget, NULL);
	}

	Group *g = GetGroup();

	if(g && g->HasRole(this, RoleAssist))
		g->SetGroupAssistTarget(GetTarget());

	if(g && g->HasRole(this, RoleTank))
		g->SetGroupTankTarget(GetTarget());

	if(g && g->HasRole(this, RolePuller))
		g->SetGroupPullerTarget(GetTarget());

	// For /target, send reject or success packet
	if (app->GetOpcode() == OP_TargetCommand) {
		if (GetTarget() && !GetTarget()->CastToMob()->IsInvisible(this) && (DistNoRoot(*GetTarget()) <= TARGETING_RANGE*TARGETING_RANGE || GetGM())) {
			if(GetTarget()->GetBodyType() == BT_NoTarget2 || GetTarget()->GetBodyType() == BT_Special
				|| GetTarget()->GetBodyType() == BT_NoTarget)
			{
				//Targeting something we shouldn't with /target
				//but the client allows this without MQ so you don't flag it
				EQApplicationPacket* outapp = new EQApplicationPacket(OP_TargetReject, sizeof(TargetReject_Struct));
				outapp->pBuffer[0] = 0x2f;
				outapp->pBuffer[1] = 0x01;
				outapp->pBuffer[4] = 0x0d;
				if(GetTarget())
				{
					SetTarget(NULL);
				}
				QueuePacket(outapp);
				safe_delete(outapp);
				return;
			}

			QueuePacket(app);
			EQApplicationPacket hp_app;
			GetTarget()->IsTargeted(1);
			GetTarget()->CreateHPPacket(&hp_app);
			QueuePacket(&hp_app, false);
		}
		else
		{
			EQApplicationPacket* outapp = new EQApplicationPacket(OP_TargetReject, sizeof(TargetReject_Struct));
			outapp->pBuffer[0] = 0x2f;
			outapp->pBuffer[1] = 0x01;
			outapp->pBuffer[4] = 0x0d;
			if(GetTarget())
			{
				SetTarget(NULL);
			}
			QueuePacket(outapp);
			safe_delete(outapp);
		}
	}
	else
	{
		if(GetTarget())
		{
			if(GetGM())
			{
				GetTarget()->IsTargeted(1);
				return;
			}
			else if(GetTarget()->IsClient())
			{
				//make sure this client is in our raid/group
				GetTarget()->IsTargeted(1);
				return;
			}
			else if(GetTarget()->GetBodyType() == BT_NoTarget2 || GetTarget()->GetBodyType() == BT_Special
				|| GetTarget()->GetBodyType() == BT_NoTarget)
			{
				char *hacker_str = NULL;
				MakeAnyLenString(&hacker_str, "%s attempting to target something untargetable, %s bodytype: %i\n",
					GetName(), GetTarget()->GetName(), (int)GetTarget()->GetBodyType());
				database.SetMQDetectionFlag(AccountName(), GetName(), hacker_str, zone->GetShortName());
				safe_delete_array(hacker_str);
				SetTarget((Mob*)NULL);
				return;
			}
			else if(IsPortExempted())
			{
				GetTarget()->IsTargeted(1);
				return;
			}
			else if(IsSenseExempted())
			{
				GetTarget()->IsTargeted(1);
				SetSenseExemption(false);
				return;
			}
			else if(GetBindSightTarget())
			{
				if(GetBindSightTarget()->DistNoRoot(*GetTarget()) > (zone->newzone_data.maxclip*zone->newzone_data.maxclip))
				{
					if(DistNoRoot(*GetTarget()) > (zone->newzone_data.maxclip*zone->newzone_data.maxclip))
					{
						char *hacker_str = NULL;
						MakeAnyLenString(&hacker_str, "%s attempting to target something beyond the clip plane of %.2f units,"
							" from (%.2f, %.2f, %.2f) to %s (%.2f, %.2f, %.2f)", GetName(),
							(zone->newzone_data.maxclip*zone->newzone_data.maxclip),
							GetX(), GetY(), GetZ(), GetTarget()->GetName(), GetTarget()->GetX(), GetTarget()->GetY(), GetTarget()->GetZ());
						database.SetMQDetectionFlag(AccountName(), GetName(), hacker_str, zone->GetShortName());
						safe_delete_array(hacker_str);
						SetTarget(NULL);
						return;
					}
				}
			}
			else if(DistNoRoot(*GetTarget()) > (zone->newzone_data.maxclip*zone->newzone_data.maxclip))
			{
				char *hacker_str = NULL;
				MakeAnyLenString(&hacker_str, "%s attempting to target something beyond the clip plane of %.2f units,"
					" from (%.2f, %.2f, %.2f) to %s (%.2f, %.2f, %.2f)", GetName(),
					(zone->newzone_data.maxclip*zone->newzone_data.maxclip),
					GetX(), GetY(), GetZ(), GetTarget()->GetName(), GetTarget()->GetX(), GetTarget()->GetY(), GetTarget()->GetZ());
				database.SetMQDetectionFlag(AccountName(), GetName(), hacker_str, zone->GetShortName());
				safe_delete_array(hacker_str);
				SetTarget(NULL);
				return;
			}

			GetTarget()->IsTargeted(1);
		}
	}
	return;
}

void Client::Handle_OP_Shielding(const EQApplicationPacket *app)
{
	if (app->size != sizeof(Shielding_Struct)) {
		LogFile->write(EQEMuLog::Error, "OP size error: OP_Shielding expected:%i got:%i", sizeof(Shielding_Struct), app->size);
		return;
	}
	if(GetClass() != WARRIOR)
	{
		return;
	}

	if (shield_target)
	{
		entity_list.MessageClose(this,false,100,0,"%s ceases shielding %s.",GetName(),shield_target->GetName());
		for (int y = 0; y < 2; y++)
		{
			if (shield_target->shielder[y].shielder_id == GetID())
			{
				shield_target->shielder[y].shielder_id = 0;
				shield_target->shielder[y].shielder_bonus = 0;
			}
		}
	}
	Shielding_Struct* shield = (Shielding_Struct*)app->pBuffer;
	shield_target = entity_list.GetMob(shield->target_id);
	bool ack = false;
	ItemInst* inst = GetInv().GetItem(14);
	if (!shield_target)
		return;
	if (inst)
	{
		const Item_Struct* shield = inst->GetItem();
		if (shield && shield->ItemType == ItemTypeShield)
		{
			for (int x = 0; x < 2; x++)
			{
				if (shield_target->shielder[x].shielder_id == 0)
				{
					entity_list.MessageClose(this,false,100,0,"%s uses their shield to guard %s.",GetName(),shield_target->GetName());
					shield_target->shielder[x].shielder_id = GetID();
					int shieldbonus = shield->AC*2;
					switch (GetAA(197))
					{
						case 1:
							shieldbonus = shieldbonus * 115 / 100;
							break;
						case 2:
							shieldbonus = shieldbonus * 125 / 100;
							break;
						case 3:
							shieldbonus = shieldbonus * 150 / 100;
							break;
					}
					shield_target->shielder[x].shielder_bonus = shieldbonus;
					shield_timer.Start();
					ack = true;
					break;
				}
			}
		}
		else
		{
			Message(0,"You must have a shield equipped to shield a target!");
			shield_target = 0;
			return;
		}
	}
	else
	{
		Message(0,"You must have a shield equipped to shield a target!");
		shield_target = 0;
		return;
	}
	if (!ack)
	{
		Message(0, "No more than two warriors may shield the same being.");
		shield_target = 0;
		return;
	}
	return;
}

void Client::Handle_OP_Jump(const EQApplicationPacket *app)
{
	SetEndurance(GetEndurance() - (GetLevel()<20?(225*GetLevel()/100):50));
	return;
}

void Client::Handle_OP_AdventureInfoRequest(const EQApplicationPacket *app)
{
	if(app->size < sizeof(EntityId_Struct))
	{
		LogFile->write(EQEMuLog::Error, "Handle_OP_AdventureInfoRequest had a packet that was too small.");
		return;
	}
	EntityId_Struct* ent = (EntityId_Struct*)app->pBuffer;
	Mob * m = entity_list.GetMob(ent->entity_id);
	if(m && m->IsNPC())
	{
		std::map<uint32, std::string>::iterator it;
		it = zone->adventure_entry_list_flavor.find(m->CastToNPC()->GetAdventureTemplate());
		if(it != zone->adventure_entry_list_flavor.end())
		{
			EQApplicationPacket* outapp = new EQApplicationPacket(OP_AdventureInfo, (it->second.size() + 2));
			strn0cpy((char*)outapp->pBuffer, it->second.c_str(), it->second.size());
			FastQueuePacket(&outapp);
		}
		else
		{
			if(m->CastToNPC()->GetAdventureTemplate() != 0)
			{
				std::string text = "Choose your difficulty and preferred adventure type.";
				EQApplicationPacket* outapp = new EQApplicationPacket(OP_AdventureInfo, (text.size() + 2));
				strn0cpy((char*)outapp->pBuffer, text.c_str(), text.size());
				FastQueuePacket(&outapp);
			}
		}
	}
}

void Client::Handle_OP_AdventureRequest(const EQApplicationPacket *app)
{
	if(app->size < sizeof(AdventureRequest_Struct))
	{
		LogFile->write(EQEMuLog::Error, "Handle_OP_AdventureRequest had a packet that was too small.");
		return;
	}

	if(IsOnAdventure())
	{
		return;
	}

	if(!p_timers.Expired(&database, pTimerStartAdventureTimer, false))
	{
		return;
	}

	if(GetPendingAdventureRequest())
	{
		return;
	}

	AdventureRequest_Struct* ars = (AdventureRequest_Struct*)app->pBuffer;
	uint8 group_members = 0;
	Raid *r = NULL;
	Group *g = NULL;

	if(IsRaidGrouped())
	{
		r = GetRaid();
		group_members = r->RaidCount();
	}
	else if(IsGrouped())
	{
		g = GetGroup();
		group_members = g->GroupCount();
	}
	else
	{
		return;
	}

	if(group_members < RuleI(Adventure, MinNumberForGroup) || group_members > RuleI(Adventure, MaxNumberForGroup))
	{
		return;
	}

	Mob* m = entity_list.GetMob(ars->entity_id);
	uint32 template_id = 0;
	if(m && m->IsNPC())
	{
		template_id = m->CastToNPC()->GetAdventureTemplate();
	}
	else
	{
		return;
	}

	ServerPacket *packet = new ServerPacket(ServerOP_AdventureRequest, sizeof(ServerAdventureRequest_Struct) + (64 * group_members));
	ServerAdventureRequest_Struct *sar = (ServerAdventureRequest_Struct*)packet->pBuffer;
	sar->member_count = group_members;
	sar->risk = ars->risk;
	sar->type = ars->type;
	sar->template_id = template_id;
	strcpy(sar->leader, GetName());

	if(IsRaidGrouped())
	{
		int i = 0;
		for(int x = 0; x < 72; ++x)
		{
			if(i == group_members)
			{
				break;
			}

			const char *c_name = NULL;
			c_name = r->GetClientNameByIndex(x);
			if(c_name)
			{
				memcpy((packet->pBuffer + sizeof(ServerAdventureRequest_Struct) + (64 * i)), c_name, strlen(c_name));
				++i;
			}
		}
	}
	else
	{
		int i = 0;
		for(int x = 0; x < 6; ++x)
		{
			if(i == group_members)
			{
				break;
			}

			const char *c_name = NULL;
			c_name = g->GetClientNameByIndex(x);
			if(c_name)
			{
				memcpy((packet->pBuffer + sizeof(ServerAdventureRequest_Struct) + (64 * i)), c_name, strlen(c_name));
				++i;
			}
		}
	}

	packet->Deflate();
	worldserver.SendPacket(packet);
	delete packet;
	p_timers.Start(pTimerStartAdventureTimer, 5);
}

void Client::Handle_OP_LDoNButton(const EQApplicationPacket *app)
{
	if(app->size < sizeof(bool))
	{
		return;
	}

	if(GetPendingAdventureCreate())
	{
		return;
	}

	if(IsOnAdventure())
	{
		return;
	}

	bool* p = (bool*)app->pBuffer;
	if(*p == true)
	{
		ServerPacket *pack = new ServerPacket(ServerOP_AdventureRequestCreate, sizeof(ServerAdventureRequestCreate_Struct) + (64 * adv_requested_member_count));
		ServerAdventureRequestCreate_Struct *sac = (ServerAdventureRequestCreate_Struct*)pack->pBuffer;
		strcpy(sac->leader, GetName());
		sac->id = adv_requested_id;
		sac->theme = adv_requested_theme;
		sac->member_count = adv_requested_member_count;
		memcpy((pack->pBuffer + sizeof(ServerAdventureRequestCreate_Struct)), adv_requested_data, (64 * adv_requested_member_count));
		pack->Deflate();
		worldserver.SendPacket(pack);
		delete pack;
		PendingAdventureCreate();
		ClearPendingAdventureData();
	}
	else
	{
		ClearPendingAdventureData();
	}
}

void Client::Handle_OP_LeaveAdventure(const EQApplicationPacket *app)
{
	if(!IsOnAdventure())
	{
		return;
	}
	LeaveAdventure();
}

void Client::Handle_OP_Consume(const EQApplicationPacket *app)
{
	if (app->size != sizeof(Consume_Struct))
	{
		LogFile->write(EQEMuLog::Error, "OP size error: OP_Consume expected:%i got:%i", sizeof(Consume_Struct), app->size);
		return;
	}
	Consume_Struct* pcs = (Consume_Struct*)app->pBuffer;
	if(pcs->type == 0x01)
	{
		if(m_pp.hunger_level > 6000)
		{
			EQApplicationPacket *outapp;
			outapp = new EQApplicationPacket(OP_Stamina, sizeof(Stamina_Struct));
			Stamina_Struct* sta = (Stamina_Struct*)outapp->pBuffer;
			sta->food = m_pp.hunger_level > 6000 ? 6000 : m_pp.hunger_level;
			sta->water = m_pp.thirst_level > 6000 ? 6000 : m_pp.thirst_level;

			QueuePacket(outapp);
			safe_delete(outapp);
			return;
		}
	}
	else if(pcs->type == 0x02)
	{
		if(m_pp.thirst_level > 6000)
		{
			EQApplicationPacket *outapp;
			outapp = new EQApplicationPacket(OP_Stamina, sizeof(Stamina_Struct));
			Stamina_Struct* sta = (Stamina_Struct*)outapp->pBuffer;
			sta->food = m_pp.hunger_level > 6000 ? 6000 : m_pp.hunger_level;
			sta->water = m_pp.thirst_level > 6000 ? 6000 : m_pp.thirst_level;

			QueuePacket(outapp);
			safe_delete(outapp);
			return;
		}
	}


	uint16 cons_mod = 180;

	switch(GetAA(aaInnateMetabolism)){
		case 1:
			cons_mod = cons_mod * 110 * RuleI(Character, ConsumptionMultiplier) / 10000;
			break;
		case 2:
			cons_mod = cons_mod * 125 * RuleI(Character, ConsumptionMultiplier) / 10000;
			break;
		case 3:
			cons_mod = cons_mod * 150 * RuleI(Character, ConsumptionMultiplier) / 10000;
			break;
		default:
			cons_mod = cons_mod * RuleI(Character, ConsumptionMultiplier) / 100;
			break;
	}

	ItemInst *myitem = GetInv().GetItem(pcs->slot);
	if(myitem == NULL) {
		LogFile->write(EQEMuLog::Error, "Consuming from empty slot %d", pcs->slot);
		return;
	}

	const Item_Struct* eat_item = myitem->GetItem();
	if (pcs->type == 0x01) {
#if EQDEBUG >= 1
		LogFile->write(EQEMuLog::Debug, "Eating from slot:%i", (int)pcs->slot);
#endif
		m_pp.hunger_level += eat_item->CastTime*cons_mod; //roughly 1 item per 10 minutes
		DeleteItemInInventory(pcs->slot, 1, false);

		if(pcs->auto_consumed != 0xffffffff) //no message if the client consumed for us
			entity_list.MessageClose_StringID(this, true, 50, 0, EATING_MESSAGE, GetName(), eat_item->Name);
	}
	else if (pcs->type == 0x02) {
#if EQDEBUG >= 1
		LogFile->write(EQEMuLog::Debug, "Drinking from slot:%i", (int)pcs->slot);
#endif
		// 6000 is the max. value
		//m_pp.thirst_level += 1000;
		m_pp.thirst_level += eat_item->CastTime*cons_mod; //roughly 1 item per 10 minutes
		DeleteItemInInventory(pcs->slot, 1, false);

		if(pcs->auto_consumed != 0xffffffff) //no message if the client consumed for us
			entity_list.MessageClose_StringID(this, true, 50, 0, DRINKING_MESSAGE, GetName(), eat_item->Name);
	}
	else {
		LogFile->write(EQEMuLog::Error, "OP_Consume: unknown type, type:%i", (int)pcs->type);
		return;
	}
	if (m_pp.hunger_level > 50000)
		m_pp.hunger_level = 50000;
	if (m_pp.thirst_level > 50000)
		m_pp.thirst_level = 50000;
	EQApplicationPacket *outapp;
	outapp = new EQApplicationPacket(OP_Stamina, sizeof(Stamina_Struct));
	Stamina_Struct* sta = (Stamina_Struct*)outapp->pBuffer;
	sta->food = m_pp.hunger_level > 6000 ? 6000 : m_pp.hunger_level;
	sta->water = m_pp.thirst_level > 6000 ? 6000 : m_pp.thirst_level;

	QueuePacket(outapp);
	safe_delete(outapp);
	return;
}

void Client::Handle_OP_ItemVerifyRequest(const EQApplicationPacket *app)
{
	if (app->size != sizeof(ItemVerifyRequest_Struct))
	{
		LogFile->write(EQEMuLog::Error, "OP size error: OP_ItemVerifyRequest expected:%i got:%i", sizeof(ItemVerifyRequest_Struct), app->size);
		return;
	}

	ItemVerifyRequest_Struct* request = (ItemVerifyRequest_Struct*)app->pBuffer;
	int32 slot_id;
	int32 target_id;
	int32 spell_id = 0;
	slot_id = request->slot;
	target_id = request->target;


	EQApplicationPacket *outapp;
	outapp = new EQApplicationPacket(OP_ItemVerifyReply, sizeof(ItemVerifyReply_Struct));
	ItemVerifyReply_Struct* reply = (ItemVerifyReply_Struct*)outapp->pBuffer;
	reply->slot = slot_id;
	reply->target = target_id;

	QueuePacket(outapp);
	safe_delete(outapp);


	if (IsAIControlled()) {
		this->Message_StringID(13,NOT_IN_CONTROL);
		return;
	}

	if(slot_id < 0) {
		LogFile->write(EQEMuLog::Debug, "Unknown slot being used by %s, slot being used is: %i",GetName(),request->slot);
		return;
	}

	const ItemInst* inst = m_inv[slot_id];
	if (!inst) {
		Message(0, "Error: item not found in inventory slot #%i", slot_id);
		DeleteItemInInventory(slot_id,0,true);
		return;
	}

	const Item_Struct* item = inst->GetItem();
	if (!item) {
		Message(0, "Error: item not found in inventory slot #%i", slot_id);
		DeleteItemInInventory(slot_id,0,true);
		return;
	}

	spell_id = item->Click.Effect;

	if
	(
		spell_id > 0 &&
		(
			!IsValidSpell(spell_id) ||
			casting_spell_id ||
			delaytimer ||
			spellend_timer.Enabled() ||
			IsStunned() ||
			IsFeared() ||
			IsMezzed() ||
			DivineAura() ||
			(IsSilenced() && !IsDiscipline(spell_id)) ||
			(IsAmnesiad() && IsDiscipline(spell_id)) ||
			(IsDetrimentalSpell(spell_id) && !zone->CanDoCombat())
		)
	)
	{
		//Message(13, "Error: the item effect can not be used at this time");
		SendSpellBarEnable(spell_id);
		return;
	}

	LogFile->write(EQEMuLog::Debug, "OP ItemVerifyRequest: spell=%i, target=%i, inv=%i", spell_id, target_id, slot_id);

	if ((slot_id < 30) || (slot_id == 9999) || (slot_id > 250 && slot_id < 331 && ((item->ItemType == ItemTypePotion) || item->PotionBelt))) // sanity check
	{
		ItemInst* p_inst = (ItemInst*)inst;

		if(parse->ItemHasQuestSub(p_inst, "EVENT_ITEM_CLICK"))
		{
            parse->EventItem(EVENT_ITEM_CLICK, this, p_inst, p_inst->GetID(), slot_id);
			inst = m_inv[slot_id];
			if (!inst)
			{
				// Item was deleted by the perl event
				return;
			}
		}

		if((spell_id <= 0) && (item->ItemType != ItemTypeFood && item->ItemType != ItemTypeDrink && item->ItemType != ItemTypeAlcohol && item->ItemType != ItemTypeSpell))
		{
			LogFile->write(EQEMuLog::Debug, "Item with no effect right clicked by %s",GetName());
		}
		else if (inst->IsType(ItemClassCommon))
		{
			if(item->ItemType == ItemTypeSpell && (strstr((const char*)item->Name, "Tome of ") || strstr((const char*)item->Name, "Skill: ")))
			{
				DeleteItemInInventory(slot_id, 1, true);
				TrainDiscipline(item->ID);
			}
			else if(item->ItemType == ItemTypeSpell)
			{
				return;
			}
			else if ((item->Click.Type == ET_ClickEffect) || (item->Click.Type == ET_Expendable) || (item->Click.Type == ET_EquipClick) || (item->Click.Type == ET_ClickEffect2))
			{
				if (inst->GetCharges() == 0)
				{
					//Message(0, "This item is out of charges.");
					Message_StringID(13, ITEM_OUT_OF_CHARGES);
					return;
				}
				if(GetLevel() >= item->Click.Level2)
				{
					if(parse->ItemHasQuestSub(p_inst, "EVENT_ITEM_CLICK_CAST"))
					{
						//TODO: need to enforce and set recast timers here because the spell may not be cast.
						parse->EventItem(EVENT_ITEM_CLICK_CAST, this, p_inst, p_inst->GetID(), slot_id);
						inst = m_inv[slot_id];
						if (!inst)
						{
							// Item was deleted by the perl event
							return;
						}
					}
					else
					{
						CastSpell(item->Click.Effect, target_id, 10, item->CastTime, 0, 0, slot_id);
					}
				}
				else
				{
					Message_StringID(13, ITEMS_INSUFFICIENT_LEVEL);
					return;
				}
			}
			else
			{
				if(GetClientVersion() >= EQClientSoD && !inst->IsEquipable(GetBaseRace(),GetClass()))
				{
					if(item->ItemType != ItemTypeFood && item->ItemType != ItemTypeDrink && item->ItemType != ItemTypeAlcohol)
					{
						LogFile->write(EQEMuLog::Debug, "Error: unknown item->Click.Type (%i)", item->Click.Type);
					}
					else
					{
						//This is food/drink - consume it
						uint16 cons_mod = 180;
						switch(GetAA(aaInnateMetabolism))
						{
							case 1:
								cons_mod = cons_mod * 110 * RuleI(Character, ConsumptionMultiplier) / 10000;
								break;
							case 2:
								cons_mod = cons_mod * 125 * RuleI(Character, ConsumptionMultiplier) / 10000;
								break;
							case 3:
								cons_mod = cons_mod * 150 * RuleI(Character, ConsumptionMultiplier) / 10000;
								break;
							default:
								cons_mod = cons_mod * RuleI(Character, ConsumptionMultiplier) / 100;
								break;
						}

						if (item->ItemType == ItemTypeFood && m_pp.hunger_level < 5000)
						{
#if EQDEBUG >= 1
							LogFile->write(EQEMuLog::Debug, "Eating from slot:%i", slot_id);
#endif
							m_pp.hunger_level += item->CastTime*cons_mod; //roughly 1 item per 10 minutes
							DeleteItemInInventory(slot_id, 1, false);
							entity_list.MessageClose_StringID(this, true, 50, 0, EATING_MESSAGE, GetName(), item->Name);
						}
						else if (item->ItemType == ItemTypeDrink && m_pp.thirst_level < 5000)
						{
#if EQDEBUG >= 1
							LogFile->write(EQEMuLog::Debug, "Drinking from slot:%i", slot_id);
#endif
							// 6000 is the max. value
							m_pp.thirst_level += item->CastTime*cons_mod; //roughly 1 item per 10 minutes
							DeleteItemInInventory(slot_id, 1, false);
							entity_list.MessageClose_StringID(this, true, 50, 0, DRINKING_MESSAGE, GetName(), item->Name);
						}
						else if (item->ItemType == ItemTypeAlcohol)
						{
#if EQDEBUG >= 1
							LogFile->write(EQEMuLog::Debug, "Drinking Alcohol from slot:%i", slot_id);
#endif
							// This Seems to be handled in OP_DeleteItem handling
							//DeleteItemInInventory(slot_id, 1, false);
							//entity_list.MessageClose_StringID(this, true, 50, 0, DRINKING_MESSAGE, GetName(), item->Name);
							//Should add intoxication level to the PP at some point
							//CheckIncreaseSkill(ALCOHOL_TOLERANCE, NULL, 25);
						}

						if (m_pp.hunger_level > 6000)
							m_pp.hunger_level = 6000;
						if (m_pp.thirst_level > 6000)
							m_pp.thirst_level = 6000;

						EQApplicationPacket *outapp2;
						outapp2 = new EQApplicationPacket(OP_Stamina, sizeof(Stamina_Struct));
						Stamina_Struct* sta = (Stamina_Struct*)outapp2->pBuffer;
						sta->food = m_pp.hunger_level;
						sta->water = m_pp.thirst_level;

						QueuePacket(outapp2);
						safe_delete(outapp2);
					}

				}
				else
				{
					LogFile->write(EQEMuLog::Debug, "Error: unknown item->Click.Type (%i)", item->Click.Type);
				}
			}
		}
		else
		{
			Message(0, "Error: item not found in inventory slot #%i", slot_id);
		}
	}
	else
	{
		Message(0, "Error: Invalid inventory slot for using effects (inventory slot #%i)", slot_id);
	}

	return;
}

void Client::Handle_OP_AdventureMerchantRequest(const EQApplicationPacket *app)
{
	if (app->size != sizeof(AdventureMerchant_Struct))
	{
		LogFile->write(EQEMuLog::Error, "OP size error: OP_AdventureMerchantRequest expected:%i got:%i", sizeof(AdventureMerchant_Struct), app->size);
		return;
	}
	std::stringstream ss(std::stringstream::in | std::stringstream::out);

	uint8 count = 0;
	AdventureMerchant_Struct* eid = (AdventureMerchant_Struct*)app->pBuffer;
	uint32 merchantid = 0;

	Mob* tmp = entity_list.GetMob(eid->entity_id);
	if (tmp == 0 || !tmp->IsNPC() || ((tmp->GetClass() != ADVENTUREMERCHANT) &&
	   (tmp->GetClass() != DISCORD_MERCHANT) && (tmp->GetClass() != NORRATHS_KEEPERS_MERCHANT) && (tmp->GetClass() != DARK_REIGN_MERCHANT)))
		return;

	//you have to be somewhat close to them to be properly using them
	if(DistNoRoot(*tmp) > USE_NPC_RANGE2)
		return;

	merchantid=tmp->CastToNPC()->MerchantType;
	tmp->CastToNPC()->FaceTarget(this->CastToMob());

	const Item_Struct *item = 0;
	std::list<MerchantList> merlist = zone->merchanttable[merchantid];
	std::list<MerchantList>::const_iterator itr;
	for(itr = merlist.begin();itr != merlist.end() && count<255;itr++){
		const MerchantList &ml = *itr;
        if(GetLevel() < ml.level_required) {
            continue;
        }

        int32 fac = tmp->GetPrimaryFaction();
        if(fac != 0 && GetModCharacterFactionLevel(fac) < ml.faction_required) {
            continue;
        }

		item = database.GetItem(ml.item);
		if(item)
		{
			uint32 theme;
			if(item->LDoNTheme > 16)
			{
				theme = 0;
			}
			else if(item->LDoNTheme & 16)
			{
				theme = 5;
			}
			else if(item->LDoNTheme & 8)
			{
				theme = 4;
			}
			else if(item->LDoNTheme & 4)
			{
				theme = 3;
			}
			else if(item->LDoNTheme & 2)
			{
				theme = 2;
			}
			else if(item->LDoNTheme & 1)
			{
				theme = 1;
			}
			else
			{
				theme = 0;
			}
			ss << "^" << item->Name << "|";
			ss << item->ID << "|";
			ss << item->LDoNPrice << "|";
			ss << theme << "|";
			ss << "0|";
			ss << "1|";
			ss << item->Races << "|";
			ss << item->Classes;
			count++;
		}
	}
	//Count
	//^Item Name,Item ID,Cost in Points,Theme (0=none),0,1,races bit map,classes bitmap
	EQApplicationPacket* outapp = new EQApplicationPacket(OP_AdventureMerchantResponse,ss.str().size()+2);
	outapp->pBuffer[0] = count;
	strn0cpy((char*)&outapp->pBuffer[1],ss.str().c_str(),ss.str().size());
	FastQueuePacket(&outapp);
}

void Client::Handle_OP_AdventureMerchantPurchase(const EQApplicationPacket *app)
{
	if (app->size != sizeof(Adventure_Purchase_Struct))
	{
		LogFile->write(EQEMuLog::Error, "OP size error: OP_AdventureMerchantPurchase expected:%i got:%i", sizeof(Adventure_Purchase_Struct), app->size);
		return;
	}

	Adventure_Purchase_Struct* aps = (Adventure_Purchase_Struct*)app->pBuffer;
/*
	Get item apc->itemid (can check NPC if thats necessary), ldon point theme check only if theme is not 0 (I am not sure what 1-5 are though for themes)
	if(ldon_points_available >= item ldonpointcost)
	{
	give item (67 00 00 00 for the packettype using opcode 0x02c5)
	ldon_points_available -= ldonpointcost;
	}
*/
	uint32 merchantid = 0;
	Mob* tmp = entity_list.GetMob(aps->npcid);
	if (tmp == 0 || !tmp->IsNPC() || ((tmp->GetClass() != ADVENTUREMERCHANT) &&
	   (tmp->GetClass() != DISCORD_MERCHANT) && (tmp->GetClass() != NORRATHS_KEEPERS_MERCHANT) && (tmp->GetClass() != DARK_REIGN_MERCHANT)))
		return;

	//you have to be somewhat close to them to be properly using them
	if(DistNoRoot(*tmp) > USE_NPC_RANGE2)
		return;

	merchantid = tmp->CastToNPC()->MerchantType;

	const Item_Struct* item = NULL;
	bool found = false;
	std::list<MerchantList> merlist = zone->merchanttable[merchantid];
	std::list<MerchantList>::const_iterator itr;

	for(itr = merlist.begin();itr != merlist.end();itr++){
		MerchantList ml = *itr;
        if(GetLevel() < ml.level_required) {
            continue;
        }

        int32 fac = tmp->GetPrimaryFaction();
        if(fac != 0 && GetModCharacterFactionLevel(fac) < ml.faction_required) {
            continue;
        }

	    item = database.GetItem(ml.item);
	    if(!item)
	    	continue;
		if(item->ID == aps->itemid) { //This check to make sure that the item is actually on the NPC, people attempt to inject packets to get items summoned...
			found = true;
			break;
		}
	}
	if (!item || !found) {
		Message(13, "Error: The item you purchased does not exist!");
		return;
	}

	if(aps->Type == LDoNMerchant)
	{
		if(m_pp.ldon_points_available < int32(item->LDoNPrice)) {
			Message(13, "You cannot afford that item.");
			return;
		}

		if(item->LDoNTheme <= 16)
		{
			if(item->LDoNTheme & 16)
			{
				if(m_pp.ldon_points_tak < int32(item->LDoNPrice))
				{
					Message(13, "You need at least %u points in tak to purchase this item.", int32(item->LDoNPrice));
					return;
				}
			}
			else if(item->LDoNTheme & 8)
			{
				if(m_pp.ldon_points_ruj < int32(item->LDoNPrice))
				{
					Message(13, "You need at least %u points in ruj to purchase this item.", int32(item->LDoNPrice));
					return;
				}
			}
			else if(item->LDoNTheme & 4)
			{
				if(m_pp.ldon_points_mmc < int32(item->LDoNPrice))
				{
					Message(13, "You need at least %u points in mmc to purchase this item.", int32(item->LDoNPrice));
					return;
				}
			}
			else if(item->LDoNTheme & 2)
			{
				if(m_pp.ldon_points_mir < int32(item->LDoNPrice))
				{
					Message(13, "You need at least %u points in mir to purchase this item.", int32(item->LDoNPrice));
					return;
				}
			}
			else if(item->LDoNTheme & 1)
			{
				if(m_pp.ldon_points_guk < int32(item->LDoNPrice))
				{
					Message(13, "You need at least %u points in guk to purchase this item.", int32(item->LDoNPrice));
					return;
				}
			}
		}
	}
	else if(aps->Type == DiscordMerchant)
	{
		if(GetPVPPoints() < item->LDoNPrice)
		{
			Message(13, "You need at least %u PVP points to purchase this item.", int32(item->LDoNPrice));
			return;
		}
	}
	else if(aps->Type == NorrathsKeepersMerchant)
	{
		if(GetRadiantCrystals() < item->LDoNPrice)
		{
			Message(13, "You need at least %u Radiant Crystals to purchase this item.", int32(item->LDoNPrice));
			return;
		}
	}
	else if(aps->Type == DarkReignMerchant)
	{
		if(GetEbonCrystals() < item->LDoNPrice)
		{
			Message(13, "You need at least %u Ebon Crystals to purchase this item.", int32(item->LDoNPrice));
			return;
		}
	}
	else
	{
		Message(13, "Unknown Adventure Merchant type.");
		return;
	}


	if(CheckLoreConflict(item))
	{
		Message(15,"You can only have one of a lore item.");
		return;
	}

	if(aps->Type == LDoNMerchant)
	{
		int32 requiredpts = (int32)item->LDoNPrice*-1;

		if(!UpdateLDoNPoints(requiredpts, 6))
			return;
	}
	else if(aps->Type == DiscordMerchant)
	{
		SetPVPPoints(GetPVPPoints() - (int32)item->LDoNPrice);
		SendPVPStats();
	}
	else if(aps->Type == NorrathsKeepersMerchant)
	{
		SetRadiantCrystals(GetRadiantCrystals() - (int32)item->LDoNPrice);
		SendCrystalCounts();
	}
	else if(aps->Type == DarkReignMerchant)
	{
		SetEbonCrystals(GetEbonCrystals() - (int32)item->LDoNPrice);
		SendCrystalCounts();
	}
	int16 charges = 1;
	if(item->MaxCharges != 0)
		charges = item->MaxCharges;

	ItemInst *inst = database.CreateItem(item, charges);
	if(!AutoPutLootInInventory(*inst, true, true))
	{
		PutLootInInventory(SLOT_CURSOR, *inst);
	}
	Save(1);
}

void Client::Handle_OP_ConsiderCorpse(const EQApplicationPacket *app)
{
	if (app->size != sizeof(Consider_Struct))
	{
		LogFile->write(EQEMuLog::Debug, "Size mismatch in Consider corpse expected %i got %i", sizeof(Consider_Struct), app->size);
		return;
	}
	Consider_Struct* conin = (Consider_Struct*)app->pBuffer;
	Corpse* tcorpse = entity_list.GetCorpseByID(conin->targetid);
	if (tcorpse && tcorpse->IsNPCCorpse()) {
		uint32 min; uint32 sec; uint32 ttime;
		if ((ttime = tcorpse->GetDecayTime()) != 0) {
			sec = (ttime/1000)%60; // Total seconds
			min = (ttime/60000)%60; // Total seconds / 60 drop .00
			char val1[20]={0};
			char val2[20]={0};
			Message_StringID(10,CORPSE_DECAY1,ConvertArray(min,val1),ConvertArray(sec,val2));
		}
		else {
			Message_StringID(10,CORPSE_DECAY_NOW);
		}
	}
	else if (tcorpse && tcorpse->IsPlayerCorpse()) {
		uint32 day, hour, min, sec, ttime;
		if ((ttime = tcorpse->GetDecayTime()) != 0) {
			sec = (ttime/1000)%60; // Total seconds
			min = (ttime/60000)%60; // Total seconds
			hour = (ttime/3600000)%24; // Total hours
			day = ttime/86400000; // Total Days
			if(day)
				Message(0, "This corpse will decay in %i days, %i hours, %i minutes and %i seconds.", day, hour, min, sec);
			else if(hour)
				Message(0, "This corpse will decay in %i hours, %i minutes and %i seconds.", hour, min, sec);
			else
				Message(0, "This corpse will decay in %i minutes and %i seconds.", min, sec);

			Message(0, "This corpse %s be resurrected.", tcorpse->Rezzed()?"cannot":"can");
			/*
			hour = 0;

			if((ttime = tcorpse->GetResTime()) != 0) {
				sec = (ttime/1000)%60; // Total seconds
				min = (ttime/60000)%60; // Total seconds
				hour = (ttime/3600000)%24; // Total hours
				if(hour)
					Message(0, "This corpse can be resurrected for %i hours, %i minutes and %i seconds.", hour, min, sec);
				else
					Message(0, "This corpse can be resurrected for %i minutes and %i seconds.", min, sec);
			}
			else {
				Message_StringID(0, CORPSE_TOO_OLD);
			}
			*/
		}
		else {
			Message_StringID(10,CORPSE_DECAY_NOW);
		}
	}
}

void Client::Handle_OP_Consider(const EQApplicationPacket *app)
{
	if (app->size != sizeof(Consider_Struct))
	{
		LogFile->write(EQEMuLog::Debug, "Size mismatch in Consider expected %i got %i", sizeof(Consider_Struct), app->size);
		return;
	}
	Consider_Struct* conin = (Consider_Struct*)app->pBuffer;
	Mob* tmob = entity_list.GetMob(conin->targetid);
	if (tmob == 0)
		return;

	if(tmob->GetClass() == LDON_TREASURE)
	{
		Message(15, "%s", tmob->GetCleanName());
		return;
	}

	EQApplicationPacket* outapp = new EQApplicationPacket(OP_Consider, sizeof(Consider_Struct));
	Consider_Struct* con = (Consider_Struct*)outapp->pBuffer;
	con->playerid = GetID();
	con->targetid = conin->targetid;
	if(tmob->IsNPC())
		con->faction = GetFactionLevel(character_id, tmob->GetNPCTypeID(), race, class_, deity,(tmob->IsNPC()) ? tmob->CastToNPC()->GetPrimaryFaction():0, tmob); // rembrant, Dec. 20, 2001; TODO: Send the players proper deity
	else
		con->faction = 1;
	con->level = GetLevelCon(tmob->GetLevel());
	if(zone->IsPVPZone()) {
		if (!tmob->IsNPC() )
			con->pvpcon = tmob->CastToClient()->GetPVP();
	}

	// Mongrel: If we're feigned show NPC as indifferent
	if (tmob->IsNPC())
	{
		if (GetFeigned())
			con->faction = FACTION_INDIFFERENT;
	}

	if(!(con->faction == FACTION_SCOWLS))
	{
		if(tmob->IsNPC())
		{
			if(tmob->CastToNPC()->IsOnHatelist(this))
				con->faction = FACTION_THREATENLY;
		}
	}

    if(con->faction == FACTION_APPREHENSIVE) {
        con->faction = FACTION_SCOWLS;
    } else if(con->faction == FACTION_DUBIOUS) {
        con->faction = FACTION_THREATENLY;
    } else if(con->faction == FACTION_SCOWLS) {
        con->faction = FACTION_APPREHENSIVE;
    } else if(con->faction == FACTION_THREATENLY) {
        con->faction = FACTION_DUBIOUS;
    }

	QueuePacket(outapp);
	safe_delete(outapp);
	return;
}

void Client::Handle_OP_Begging(const EQApplicationPacket *app)
{
	if(!p_timers.Expired(&database, pTimerBeggingPickPocket, false))
	{
		Message(13,"Ability recovery time not yet met.");

		EQApplicationPacket* outapp = new EQApplicationPacket(OP_Begging, sizeof(BeggingResponse_Struct));
		BeggingResponse_Struct *brs = (BeggingResponse_Struct*) outapp->pBuffer;
		brs->Result = 0;
		FastQueuePacket(&outapp);
		return;
	}

	if(!HasSkill(BEGGING) || !GetTarget())
		return;

	if(GetTarget()->GetClass() == LDON_TREASURE)
		return;

	p_timers.Start(pTimerBeggingPickPocket, 8);

	EQApplicationPacket* outapp = new EQApplicationPacket(OP_Begging, sizeof(BeggingResponse_Struct));
	BeggingResponse_Struct *brs = (BeggingResponse_Struct*) outapp->pBuffer;

	brs->Result = 0; // Default, Fail.
	if(GetTarget() == this)
	{
		FastQueuePacket(&outapp);
		return;
	}

	int RandomChance = MakeRandomInt(0 ,100);

	int ChanceToAttack = 0;

	if(GetLevel() > GetTarget()->GetLevel())
		ChanceToAttack = MakeRandomInt(0, 15);
	else
		ChanceToAttack = MakeRandomInt(((this->GetTarget()->GetLevel() - this->GetLevel())*10)-5,((this->GetTarget()->GetLevel() - this->GetLevel())*10));

	if(ChanceToAttack < 0)
		ChanceToAttack = -ChanceToAttack;

	if(RandomChance < ChanceToAttack)
	{
		GetTarget()->Attack(this);
		QueuePacket(outapp);
		safe_delete(outapp);
		return;
	}

	uint16 CurrentSkill = GetSkill(BEGGING);

	float ChanceToBeg=((float)(CurrentSkill/700.0f) + 0.15f) * 100;

	if(RandomChance < ChanceToBeg)
	{
		brs->Amount = MakeRandomInt(1, 10);
		// This needs some work to determine how much money they can beg, based on skill level etc.
		if(CurrentSkill < 50)
		{
			brs->Result = 4;	// Copper
			AddMoneyToPP(brs->Amount, false);
		}
		else
		{
			brs->Result = 3;	// Silver
			AddMoneyToPP(brs->Amount * 10, false);
		}

	}
	QueuePacket(outapp);
	safe_delete(outapp);
	CheckIncreaseSkill(BEGGING, NULL, -10);
}

void Client::Handle_OP_TestBuff(const EQApplicationPacket *app)
{
}

void Client::Handle_OP_Surname(const EQApplicationPacket *app)
{
	if (app->size != sizeof(Surname_Struct))
	{
		LogFile->write(EQEMuLog::Debug, "Size mismatch in Surname expected %i got %i", sizeof(Surname_Struct), app->size);
		return;
	}

	if(!p_timers.Expired(&database, pTimerSurnameChange, false) && !GetGM())
	{
		Message(15, "You may only change surnames once every 7 days, your /surname is currently on cooldown.");
		return;
	}

	if(GetLevel() < 20)
	{
		Message_StringID(15, SURNAME_LEVEL);
		return;
	}

	Surname_Struct* surname = (Surname_Struct*) app->pBuffer;

	char *c = NULL;
	bool first = true;
	for(c = surname->lastname; *c; c++)
	{
		if(first)
		{
			*c = toupper(*c);
			first = false;
		}
		else
		{
			*c = tolower(*c);
		}
	}

	if (strlen(surname->lastname) >= 20) {
		Message_StringID(15, SURNAME_TOO_LONG);
		return;
	}

	if(!database.CheckNameFilter(surname->lastname, true))
	{
		Message_StringID(15, SURNAME_REJECTED);
		return;
	}

	ChangeLastName(surname->lastname);
	p_timers.Start(pTimerSurnameChange, 604800);

	EQApplicationPacket* outapp = app->Copy();
	outapp = app->Copy();
	surname = (Surname_Struct*) outapp->pBuffer;
	surname->unknown0064=1;
	FastQueuePacket(&outapp);
	return;
}

void Client::Handle_OP_ClearSurname(const EQApplicationPacket *app)
{
	ChangeLastName("");
}

void Client::Handle_OP_YellForHelp(const EQApplicationPacket *app)
{
	EQApplicationPacket *outapp = new EQApplicationPacket(OP_YellForHelp, 4);
	*(uint32 *)outapp->pBuffer = GetID();
	entity_list.QueueCloseClients(this, outapp, true, 100.0);
	safe_delete(outapp);
	return;
}

void Client::Handle_OP_Assist(const EQApplicationPacket *app)
{
	if (app->size != sizeof(EntityId_Struct)) {
		LogFile->write(EQEMuLog::Debug, "Size mismatch in OP_Assist expected %i got %i", sizeof(EntityId_Struct), app->size);
		return;
	}

	EntityId_Struct* eid = (EntityId_Struct*)app->pBuffer;
	Entity* entity = entity_list.GetID(eid->entity_id);

	EQApplicationPacket* outapp = app->Copy();
	eid = (EntityId_Struct*)outapp->pBuffer;
	if (RuleB(Combat, AssistNoTargetSelf)) eid->entity_id = GetID();
	if(entity && entity->IsMob())
	{
		Mob *assistee = entity->CastToMob();
		if(!assistee->IsInvisible(this) && assistee->GetTarget())
		{
			Mob *new_target = assistee->GetTarget();
			if
			(
				new_target &&
				!new_target->IsInvisible(this) &&
				(GetGM() || (Dist(*assistee) <= TARGETING_RANGE &&
				Dist(*new_target) <= TARGETING_RANGE))
			)
			{
				eid->entity_id = new_target->GetID();
			}
		}
	}

	FastQueuePacket(&outapp);
	return;
}

void Client::Handle_OP_AssistGroup(const EQApplicationPacket *app)
{
	if (app->size != sizeof(EntityId_Struct)) {
		LogFile->write(EQEMuLog::Debug, "Size mismatch in OP_AssistGroup expected %i got %i", sizeof(EntityId_Struct), app->size);
		return;
	}
	QueuePacket(app);
	return;
}

void Client::Handle_OP_GMTraining(const EQApplicationPacket *app)
{
	if (app->size != sizeof(GMTrainee_Struct)) {
		LogFile->write(EQEMuLog::Debug, "Size mismatch in OP_GMTraining expected %i got %i", sizeof(GMTrainee_Struct), app->size);
		DumpPacket(app);
		return;
	}
	OPGMTraining(app);
	return;
}

void Client::Handle_OP_GMEndTraining(const EQApplicationPacket *app)
{
	if (app->size != sizeof(GMTrainEnd_Struct)) {
		LogFile->write(EQEMuLog::Debug, "Size mismatch in OP_GMEndTraining expected %i got %i", sizeof(GMTrainEnd_Struct), app->size);
		DumpPacket(app);
		return;
	}
	OPGMEndTraining(app);
	return;
}

void Client::Handle_OP_GMTrainSkill(const EQApplicationPacket *app)
{
	if (app->size != sizeof(GMSkillChange_Struct)) {
		LogFile->write(EQEMuLog::Debug, "Size mismatch in OP_GMTrainSkill expected %i got %i", sizeof(GMSkillChange_Struct), app->size);
		DumpPacket(app);
		return;
	}
	OPGMTrainSkill(app);
	return;
}

void Client::Handle_OP_DuelResponse(const EQApplicationPacket *app)
{
	if(app->size != sizeof(DuelResponse_Struct))
		return;
	DuelResponse_Struct* ds = (DuelResponse_Struct*) app->pBuffer;
	Entity* entity = entity_list.GetID(ds->target_id);
	Entity* initiator = entity_list.GetID(ds->entity_id);
	if(!entity->IsClient() || !initiator->IsClient())
		return;

	entity->CastToClient()->SetDuelTarget(0);
	entity->CastToClient()->SetDueling(false);
	initiator->CastToClient()->SetDuelTarget(0);
	initiator->CastToClient()->SetDueling(false);
	if(GetID() == initiator->GetID())
		entity->CastToClient()->Message_StringID(10,DUEL_DECLINE,initiator->GetName());
	else
		initiator->CastToClient()->Message_StringID(10,DUEL_DECLINE,entity->GetName());
	return;
}

void Client::Handle_OP_DuelResponse2(const EQApplicationPacket *app)
{
	if(app->size != sizeof(Duel_Struct))
		return;

	Duel_Struct* ds = (Duel_Struct*) app->pBuffer;
	Entity* entity = entity_list.GetID(ds->duel_target);
	Entity* initiator = entity_list.GetID(ds->duel_initiator);

	if (entity && initiator && entity == this && initiator->IsClient()) {
		EQApplicationPacket* outapp = new EQApplicationPacket(OP_RequestDuel, sizeof(Duel_Struct));
		Duel_Struct* ds2 = (Duel_Struct*) outapp->pBuffer;

		ds2->duel_initiator = entity->GetID();
		ds2->duel_target = entity->GetID();
		initiator->CastToClient()->QueuePacket(outapp);

		outapp->SetOpcode(OP_DuelResponse2);
		ds2->duel_initiator = initiator->GetID();

		initiator->CastToClient()->QueuePacket(outapp);

		QueuePacket(outapp);
		SetDueling(true);
		initiator->CastToClient()->SetDueling(true);
		SetDuelTarget(ds->duel_initiator);
		safe_delete(outapp);

		if (IsCasting())
			InterruptSpell();
		if (initiator->CastToClient()->IsCasting())
			initiator->CastToClient()->InterruptSpell();
	}
	return;
}

void Client::Handle_OP_RequestDuel(const EQApplicationPacket *app)
{
	if(app->size != sizeof(Duel_Struct))
		return;

	EQApplicationPacket* outapp = app->Copy();
	Duel_Struct* ds = (Duel_Struct*) outapp->pBuffer;
	uint32 duel = ds->duel_initiator;
	ds->duel_initiator = ds->duel_target;
	ds->duel_target = duel;
	Entity* entity = entity_list.GetID(ds->duel_target);
	if(GetID() != ds->duel_target && entity->IsClient() && (entity->CastToClient()->IsDueling() && entity->CastToClient()->GetDuelTarget() != 0)) {
		Message_StringID(10,DUEL_CONSIDERING,entity->GetName());
		return;
	}
	if(IsDueling()) {
		Message_StringID(10,DUEL_INPROGRESS);
		return;
	}

	if(GetID() != ds->duel_target && entity->IsClient() && GetDuelTarget() == 0 && !IsDueling() && !entity->CastToClient()->IsDueling() && entity->CastToClient()->GetDuelTarget() == 0) {
		SetDuelTarget(ds->duel_target);
		entity->CastToClient()->SetDuelTarget(GetID());
		ds->duel_target = ds->duel_initiator;
		entity->CastToClient()->FastQueuePacket(&outapp);
		entity->CastToClient()->SetDueling(false);
		SetDueling(false);
	}
	else
		safe_delete(outapp);
	return;
}

void Client::Handle_OP_SpawnAppearance(const EQApplicationPacket *app)
{
	if (app->size != sizeof(SpawnAppearance_Struct)) {
		cout << "Wrong size on OP_SpawnAppearance. Got: " << app->size << ", Expected: " << sizeof(SpawnAppearance_Struct) << endl;
		return;
	}
	SpawnAppearance_Struct* sa = (SpawnAppearance_Struct*)app->pBuffer;

	if(sa->spawn_id != GetID())
		return;

	if (sa->type == AT_Invis) {
		if(sa->parameter != 0)
		{
			if(!HasSkill(HIDE) && GetSkill(HIDE) == 0)
			{
				if(GetClientVersion() < EQClientSoF)
				{
					char *hack_str = NULL;
					MakeAnyLenString(&hack_str, "Player sent OP_SpawnAppearance with AT_Invis: %i", sa->parameter);
					database.SetMQDetectionFlag(this->account_name, this->name, hack_str, zone->GetShortName());
					safe_delete_array(hack_str);
				}
			}
			return;
		}
		invisible = false;
		hidden = false;
		improved_hidden = false;
		entity_list.QueueClients(this, app, true);
		return;
	}
	else if (sa->type == AT_Anim) {
		if (IsAIControlled())
			return;
		if (sa->parameter == ANIM_STAND) {
			SetAppearance(eaStanding);
			playeraction = 0;
			SetFeigned(false);
			BindWound(this, false, true);
			camp_timer.Disable();
		}
		else if (sa->parameter == ANIM_SIT) {
			SetAppearance(eaSitting);
			playeraction = 1;
			if(!UseBardSpellLogic())
				InterruptSpell();
			SetFeigned(false);
			BindWound(this, false, true);
		}
		else if (sa->parameter == ANIM_CROUCH) {
			if(!UseBardSpellLogic())
				InterruptSpell();
			SetAppearance(eaCrouching);
			playeraction = 2;
			SetFeigned(false);
		}
		else if (sa->parameter == ANIM_DEATH) { // feign death too
			SetAppearance(eaDead);
			playeraction = 3;
			InterruptSpell();
		}
		else if (sa->parameter == ANIM_LOOT) {
			SetAppearance(eaLooting);
			playeraction = 4;
			SetFeigned(false);
		}

		// This is from old code
		// I have no clue what it's for
		/*
		else if (sa->parameter == 0x05) {
			// Illusion
			cout << "Illusion packet recv'd:" << endl;
			DumpPacket(app);
		}
		*/
		else {
			cerr << "Client " << name << " unknown apperance " << (int)sa->parameter << endl;
			return;
		}

		entity_list.QueueClients(this, app, true);
	}
	else if (sa->type == AT_Anon) {
		// For Anon/Roleplay
		if (sa->parameter == 1) { // Anon
			m_pp.anon = 1;
		}
		else if ((sa->parameter == 2) || (sa->parameter == 3)) { // This is Roleplay, or anon+rp
			m_pp.anon = 2;
		}
		else if (sa->parameter == 0) { // This is Non-Anon
			m_pp.anon = 0;
		}
		else {
			cerr << "Client " << name << " unknown Anon/Roleplay Switch " << (int)sa->parameter << endl;
			return;
		}
		entity_list.QueueClients(this, app, true);
		UpdateWho();
	}
	else if ((sa->type == AT_HP) && (dead == 0)) {
		return;
	}
	else if (sa->type == AT_AFK) {
		this->AFK = (sa->parameter == 1);
		entity_list.QueueClients(this, app, true);
	}
	else if (sa->type == AT_Split) {
		m_pp.autosplit = (sa->parameter == 1);
	}
	else if (sa->type == AT_Sneak) {
		if(sa->parameter != 0)
		{
			if(!HasSkill(SNEAK))
			{
				char *hack_str = NULL;
				MakeAnyLenString(&hack_str, "Player sent OP_SpawnAppearance with AT_Sneak: %i", sa->parameter);
				database.SetMQDetectionFlag(this->account_name, this->name, hack_str, zone->GetShortName());
				safe_delete_array(hack_str);
			}
			return;
		}
		this->sneaking = 0;
		entity_list.QueueClients(this, app, true);
	}
	else if (sa->type == AT_Size)
	{
		char *hack_str = NULL;
		MakeAnyLenString(&hack_str, "Player sent OP_SpawnAppearance with AT_Size: %i", sa->parameter);
		database.SetMQDetectionFlag(this->account_name, this->name, hack_str, zone->GetShortName());
		safe_delete_array(hack_str);
	}
	else if (sa->type == AT_Light)	// client emitting light (lightstone, shiny shield)
	{
		entity_list.QueueClients(this, app, false);
	}
	else if (sa->type == AT_Levitate)
	{
		// don't do anything with this, we tell the client when it's
		// levitating, not the other way around
	}
	else if (sa->type == AT_ShowHelm)
	{
		m_pp.showhelm = (sa->parameter == 1);
		entity_list.QueueClients(this, app, true);
	}
	else {
		cout << "Unknown SpawnAppearance type: 0x" << hex << setw(4) << setfill('0') << sa->type << dec
			<< " value: 0x" << hex << setw(8) << setfill('0') << sa->parameter << dec << endl;
	}
	return;
}

void Client::Handle_OP_BazaarInspect(const EQApplicationPacket *app)
{
	if (app->size != sizeof(BazaarInspect_Struct)) {
		LogFile->write(EQEMuLog::Error, "Invalid size for BazaarInspect_Struct: Expected %i, Got %i",
			sizeof(BazaarInspect_Struct), app->size);
		return;
	}

	BazaarInspect_Struct* bis = (BazaarInspect_Struct*)app->pBuffer;

	const Item_Struct* item = database.GetItem(bis->ItemID);

	if (!item) {
		Message(13, "Error: This item does not exist!");
		return;
	}

	ItemInst* inst = database.CreateItem(item);

	if (inst) {
		SendItemPacket(0, inst, ItemPacketViewLink);
		safe_delete(inst);
	}

	return;
}

void Client::Handle_OP_Death(const EQApplicationPacket *app)
{
	if(app->size != sizeof(Death_Struct))
		return;

	Death_Struct* ds = (Death_Struct*)app->pBuffer;

	//I think this attack_skill value is really a value from SkillDamageTypes...
	if(ds->attack_skill > HIGHEST_SKILL) {
		mlog(CLIENT__ERROR, "Invalid skill in OP_Death: %d");
		return;
	}

	if(GetHP() > 0)
		return;

	Mob* killer = entity_list.GetMob(ds->killer_id);
	Death(killer, ds->damage, ds->spell_id, (SkillType)ds->attack_skill);
	return;
}

void Client::Handle_OP_MoveCoin(const EQApplicationPacket *app)
{
	if(app->size != sizeof(MoveCoin_Struct)){
		LogFile->write(EQEMuLog::Error, "Wrong size on OP_MoveCoin.  Got: %i, Expected: %i", app->size, sizeof(MoveCoin_Struct));
		DumpPacket(app);
		return;
	}
	OPMoveCoin(app);
	return;
}

void Client::Handle_OP_ItemLinkClick(const EQApplicationPacket *app)
{
	if(app->size != sizeof(ItemViewRequest_Struct)){
		LogFile->write(EQEMuLog::Error, "Wrong size on OP_ItemLinkClick.  Got: %i, Expected: %i", app->size, sizeof(ItemViewRequest_Struct));
		DumpPacket(app);
		return;
	}
	DumpPacket(app);
	ItemViewRequest_Struct* ivrs = (ItemViewRequest_Struct*)app->pBuffer;

	//todo: verify ivrs->link_hash based on a rule, in case we don't care about people being able to sniff data from the item DB

	const Item_Struct* item = database.GetItem(ivrs->item_id);
	if (!item) {
		if (ivrs->item_id > 500000)
		{
			string response = "";
			int sayid = ivrs->item_id - 500000;
			bool silentsaylink = false;

			if (sayid > 250000)	//Silent Saylink
			{
				sayid = sayid - 250000;
				silentsaylink = true;
			}

			if (sayid && sayid > 0)
			{
				char errbuf[MYSQL_ERRMSG_SIZE];
				char *query = 0;
				MYSQL_RES *result;
				MYSQL_ROW row;


				if(database.RunQuery(query,MakeAnyLenString(&query,"SELECT `phrase` FROM saylink WHERE `id` = '%i'", sayid),errbuf,&result))
				{
					if (mysql_num_rows(result) == 1)
					{
						row = mysql_fetch_row(result);
						response = row[0];
					}
					mysql_free_result(result);
				}
				else
				{
					Message(13, "Error: The saylink (%s) was not found in the database.",response.c_str());
					safe_delete_array(query);
					return;
				}
				safe_delete_array(query);
			}

			if((response).size() > 0)
			{
				if(this->GetTarget() && this->GetTarget()->IsNPC())
				{
					if(silentsaylink)
					{
                        parse->EventNPC(EVENT_SAY, GetTarget()->CastToNPC(), this, response.c_str(), 0);
                        parse->EventPlayer(EVENT_SAY, this, response.c_str(), 0);
					}
					else
					{
						Message(7, "You say, '%s'", response.c_str());
						ChannelMessageReceived(8, 0, 100, response.c_str());
					}
					return;
				}
				else
				{
					if(silentsaylink)
					{
						parse->EventPlayer(EVENT_SAY, this, response.c_str(), 0);
					}
					else
					{
						Message(7, "You say, '%s'", response.c_str());
						ChannelMessageReceived(8, 0, 100, response.c_str());
					}
					return;
				}
			}
			else
			{
				Message(13, "Error: Say Link not found or is too long.");
				return;
			}
		}
		else {
			Message(13, "Error: The item for the link you have clicked on does not exist!");
			return;
		}

	}

	ItemInst* inst = database.CreateItem(item, item->MaxCharges, ivrs->augments[0], ivrs->augments[1], ivrs->augments[2], ivrs->augments[3], ivrs->augments[4]);
	if (inst) {
		SendItemPacket(0, inst, ItemPacketViewLink);
		safe_delete(inst);
	}
	return;
}

void Client::Handle_OP_ItemLinkResponse(const EQApplicationPacket *app) {
	if (app->size != sizeof(LDONItemViewRequest_Struct)) {
		LogFile->write(EQEMuLog::Error, "OP size error: OP_ItemLinkResponse expected:%i got:%i", sizeof(LDONItemViewRequest_Struct), app->size);
		return;
	}
	LDONItemViewRequest_Struct* item = (LDONItemViewRequest_Struct*)app->pBuffer;
	ItemInst* inst = database.CreateItem(item->item_id);
	if (inst) {
		SendItemPacket(0, inst, ItemPacketViewLink);
		safe_delete(inst);
	}
	return;
}

void Client::Handle_OP_MoveItem(const EQApplicationPacket *app)
{
	if(!CharacterID())
	{
		return;
	}

	if (app->size != sizeof(MoveItem_Struct)) {
		LogFile->write(EQEMuLog::Error, "Wrong size: OP_MoveItem, size=%i, expected %i", app->size, sizeof(MoveItem_Struct));
		return;
	}

	MoveItem_Struct* mi = (MoveItem_Struct*)app->pBuffer;
	if(spellend_timer.Enabled() && casting_spell_id && !IsBardSong(casting_spell_id))
	{
		if(mi->from_slot != mi->to_slot && (mi->from_slot < 30 || mi->from_slot > 39) && IsValidSlot(mi->from_slot) && IsValidSlot(mi->to_slot))
		{
			char *detect = NULL;
			const ItemInst *itm_from = GetInv().GetItem(mi->from_slot);
			const ItemInst *itm_to = GetInv().GetItem(mi->to_slot);
			MakeAnyLenString(&detect, "Player issued a move item from %u(item id %u) to %u(item id %u) while casting %u.",
				mi->from_slot,
				itm_from ? itm_from->GetID() : 0,
				mi->to_slot,
				itm_to ? itm_to->GetID() : 0,
				casting_spell_id);
			database.SetMQDetectionFlag(AccountName(), GetName(), detect, zone->GetShortName());
			safe_delete_array(detect);
			Kick();   // Kick client to prevent client and server from getting out-of-sync inventory slots
			return;
		}
	}

	// Illegal bagslot useage checks. Currently, user only receives a message if this check is triggered.
	bool mi_hack = false;

 	if(mi->from_slot >= 251 && mi->from_slot <= 340) {
		if(mi->from_slot > 330) { mi_hack = true; }
 		else {
			int16 from_parent = m_inv.CalcSlotId(mi->from_slot);
			if(!m_inv[from_parent]) { mi_hack = true; }
			else if(!m_inv[from_parent]->IsType(ItemClassContainer)) { mi_hack = true; }
			else if(m_inv.CalcBagIdx(mi->from_slot) >= m_inv[from_parent]->GetItem()->BagSlots) { mi_hack = true; }
 		}
 	}

 	if(mi->to_slot >= 251 && mi->to_slot <= 340) {
		if(mi->to_slot > 330) { mi_hack = true; }
		else {
			int16 to_parent = m_inv.CalcSlotId(mi->to_slot);
			if(!m_inv[to_parent]) { mi_hack = true; }
			else if(!m_inv[to_parent]->IsType(ItemClassContainer)) { mi_hack = true; }
			else if(m_inv.CalcBagIdx(mi->to_slot) >= m_inv[to_parent]->GetItem()->BagSlots) { mi_hack = true; }
 		}
 	}

	if(mi_hack) { Message(15, "Caution: Illegal use of inaccessable bag slots!"); }

	if(!SwapItem(mi) && IsValidSlot(mi->from_slot) && IsValidSlot(mi->to_slot)) { SwapItemResync(mi); }

	return;
}

void Client::Handle_OP_Camp(const EQApplicationPacket *app) {
#ifdef BOTS
	// This block is necessary to clean up any bot objects owned by a Client
	Bot::BotHealRotationsClear(this);
	Bot::BotOrderCampAll(this);
#endif
	if(IsLFP())
		worldserver.StopLFP(CharacterID());

	if (GetGM())
	{
		OnDisconnect(true);
		return;
	}
	camp_timer.Start(29000,true);
	return;
}

void Client::Handle_OP_Logout(const EQApplicationPacket *app)
{
	//LogFile->write(EQEMuLog::Debug, "%s sent a logout packet.", GetName());
	//we will save when we get destroyed soon anyhow
	//Save();

	SendLogoutPackets();

	EQApplicationPacket *outapp = new EQApplicationPacket(OP_LogoutReply);
	FastQueuePacket(&outapp);

	Disconnect();
	return;
}

void Client::Handle_OP_FeignDeath(const EQApplicationPacket *app)
{
	if(GetClass() != MONK)
		return;
	if(!p_timers.Expired(&database, pTimerFeignDeath, false)) {
		Message(13,"Ability recovery time not yet met.");
		return;
	}
	int reuse = FeignDeathReuseTime;
	switch (GetAA(aaRapidFeign))
	{
		case 1:
			reuse -= 1;
			break;
		case 2:
			reuse -= 2;
			break;
		case 3:
			reuse -= 5;
			break;
	}
	p_timers.Start(pTimerFeignDeath, reuse-1);

	//BreakInvis();

	uint16 primfeign = GetSkill(FEIGN_DEATH);
	uint16 secfeign = GetSkill(FEIGN_DEATH);
	if (primfeign > 100) {
		primfeign = 100;
		secfeign = secfeign - 100;
		secfeign = secfeign / 2;
	}
	else
		secfeign = 0;

	uint16 totalfeign = primfeign + secfeign;
	if (MakeRandomFloat(0, 160) > totalfeign) {
		SetFeigned(false);
		entity_list.MessageClose_StringID(this, false, 200, 10, STRING_FEIGNFAILED, GetName());
	}
	else {
		SetFeigned(true);
	}

	CheckIncreaseSkill(FEIGN_DEATH, NULL, 5);
	return;
}

void Client::Handle_OP_Sneak(const EQApplicationPacket *app)
{
	if(!HasSkill(SNEAK)  && GetSkill(SNEAK) == 0) {
		return; //You cannot sneak if you do not have sneak
	}

	if(!p_timers.Expired(&database, pTimerSneak, false)) {
		Message(13,"Ability recovery time not yet met.");
		return;
	}
	p_timers.Start(pTimerSneak, SneakReuseTime-1);

	bool was = sneaking;
	if (sneaking){
		sneaking = false;
		hidden = false;
		improved_hidden = false;
		EQApplicationPacket* outapp = new EQApplicationPacket(OP_SpawnAppearance, sizeof(SpawnAppearance_Struct));
		SpawnAppearance_Struct* sa_out = (SpawnAppearance_Struct*)outapp->pBuffer;
		sa_out->spawn_id = GetID();
		sa_out->type = 0x03;
		sa_out->parameter = 0;
		entity_list.QueueClients(this, outapp, true);
		safe_delete(outapp);
	}
	else {
		CheckIncreaseSkill(SNEAK, NULL, 5);
	}
	float hidechance = ((GetSkill(SNEAK)/300.0f) + .25) * 100;
	float random = MakeRandomFloat(0, 99);
	if(!was && random < hidechance) {
		sneaking = true;
	}
	EQApplicationPacket* outapp = new EQApplicationPacket(OP_SpawnAppearance, sizeof(SpawnAppearance_Struct));
	SpawnAppearance_Struct* sa_out = (SpawnAppearance_Struct*)outapp->pBuffer;
	sa_out->spawn_id = GetID();
	sa_out->type = 0x0F;
	sa_out->parameter = sneaking;
	QueuePacket(outapp);
	safe_delete(outapp);
	if(GetClass() == ROGUE){
		outapp = new EQApplicationPacket(OP_SimpleMessage,12);
		SimpleMessage_Struct *msg=(SimpleMessage_Struct *)outapp->pBuffer;
		msg->color=0x010E;
		if (sneaking){
			msg->string_id=347;
		}
		else {
			msg->string_id=348;
		}
		FastQueuePacket(&outapp);
	}
	return;
}

void Client::Handle_OP_Hide(const EQApplicationPacket *app)
{
	if(!HasSkill(HIDE) && GetSkill(HIDE) == 0)
	{
		//Can not be able to train hide but still have it from racial though
		return; //You cannot hide if you do not have hide
	}

	if(!p_timers.Expired(&database, pTimerHide, false)) {
		Message(13,"Ability recovery time not yet met.");
		return;
	}
	int reuse = HideReuseTime - GetAA(209);
	p_timers.Start(pTimerHide, reuse-1);

	float hidechance = ((GetSkill(HIDE)/250.0f) + .25) * 100;
	float random = MakeRandomFloat(0, 100);
	CheckIncreaseSkill(HIDE, NULL, 5);
	if (random < hidechance) {
		EQApplicationPacket* outapp = new EQApplicationPacket(OP_SpawnAppearance, sizeof(SpawnAppearance_Struct));
		SpawnAppearance_Struct* sa_out = (SpawnAppearance_Struct*)outapp->pBuffer;
		sa_out->spawn_id = GetID();
		sa_out->type = 0x03;
		sa_out->parameter = 1;
		entity_list.QueueClients(this, outapp, true);
		safe_delete(outapp);
		if(GetAA(aaShroudofStealth)){
			improved_hidden = true;
			hidden = true;
		}
		else
			hidden = true;
	}
	if(GetClass() == ROGUE){
		EQApplicationPacket *outapp = new EQApplicationPacket(OP_SimpleMessage,sizeof(SimpleMessage_Struct));
		SimpleMessage_Struct *msg=(SimpleMessage_Struct *)outapp->pBuffer;
		msg->color=0x010E;
		if (!auto_attack && entity_list.Fighting(this)) {
			if (MakeRandomInt(0, 260) < (int)GetSkill(HIDE)) {
				msg->string_id=343;
				entity_list.Evade(this);
			} else {
				msg->string_id=344;
			}
		} else {
			if (hidden){
				msg->string_id=346;
			}
			else {
				msg->string_id=345;
			}
		}
		FastQueuePacket(&outapp);
	}
	return;
}

void Client::Handle_OP_ChannelMessage(const EQApplicationPacket *app)
{
	ChannelMessage_Struct* cm=(ChannelMessage_Struct*)app->pBuffer;

	if (app->size < sizeof(ChannelMessage_Struct)) {
		cout << "Wrong size " << app->size << ", should be " << sizeof(ChannelMessage_Struct) << "+ on 0x" << hex << setfill('0') << setw(4) << app->GetOpcode() << dec << endl;
		return;
	}
	if (IsAIControlled()) {
		Message(13, "You try to speak but cant move your mouth!");
		return;
	}

	ChannelMessageReceived(cm->chan_num, cm->language, cm->skill_in_language, cm->message, cm->targetname);
	return;
}

void Client::Handle_OP_WearChange(const EQApplicationPacket *app)
{
	if (app->size != sizeof(WearChange_Struct)) {
		cout << "Wrong size: OP_WearChange, size=" << app->size << ", expected " << sizeof(WearChange_Struct) << endl;
		DumpPacket(app);
		return;
	}

	WearChange_Struct* wc=(WearChange_Struct*)app->pBuffer;
	if(wc->spawn_id != GetID())
		return;

	// we could maybe ignore this and just send our own from moveitem
	entity_list.QueueClients(this, app, true);
	return;
}

//in zoning.cpp
//void Client::Handle_OP_ZoneChange(const EQApplicationPacket *app) {
//}

void Client::Handle_OP_DeleteSpawn(const EQApplicationPacket *app)
{
	// The client will send this with his id when he zones, maybe when he disconnects too?
	//eqs->RemoveData(); // Flushing the queue of packet data to allow for proper zoning

	//just make sure this gets out
	EQApplicationPacket *outapp = new EQApplicationPacket(OP_LogoutReply);
	FastQueuePacket(&outapp);

	outapp = new EQApplicationPacket(OP_DeleteSpawn, sizeof(EntityId_Struct));
	EntityId_Struct* eid = (EntityId_Struct*)outapp->pBuffer;
	eid->entity_id = GetID();

	entity_list.QueueClients(this, outapp, false);
	safe_delete(outapp);

	hate_list.RemoveEnt(this->CastToMob());

	Disconnect();
	return;
}

void Client::Handle_OP_SaveOnZoneReq(const EQApplicationPacket *app)
{
	Handle_OP_Save(app);
}

void Client::Handle_OP_Save(const EQApplicationPacket *app)
{
	// The payload is 192 bytes - Not sure what is contained in payload
	Save();
	return;
}

void Client::Handle_OP_WhoAllRequest(const EQApplicationPacket *app)
{
	if (app->size != sizeof(Who_All_Struct)) {
		cout << "Wrong size on OP_WhoAll. Got: " << app->size << ", Expected: " << sizeof(Who_All_Struct) << endl;
		DumpPacket(app);
		return;
	}
	Who_All_Struct* whoall = (Who_All_Struct*) app->pBuffer;

	if(whoall->type == 0) // SoF only, for regular /who
		entity_list.ZoneWho(this, whoall);
	else
		WhoAll(whoall);
	return;
}

void Client::Handle_OP_FriendsWho(const EQApplicationPacket *app)
{
	char *FriendsString  = (char*) app->pBuffer;
	FriendsWho(FriendsString);
	return;
}

void Client::Handle_OP_GMZoneRequest(const EQApplicationPacket *app)
{
	if (app->size != sizeof(GMZoneRequest_Struct)) {
		cout << "Wrong size on OP_GMZoneRequest. Got: " << app->size << ", Expected: " << sizeof(GMZoneRequest_Struct) << endl;
		return;
	}
	if (this->Admin() < minStatusToBeGM) {
		Message(13, "Your account has been reported for hacking.");
		database.SetHackerFlag(this->account_name, this->name, "/zone");
		return;
	}

	GMZoneRequest_Struct* gmzr = (GMZoneRequest_Struct*)app->pBuffer;
	float tarx = -1, tary = -1, tarz = -1;

	int16 minstatus = 0;
	uint8 minlevel = 0;
	char tarzone[32];
	uint16 zid = gmzr->zone_id;
	if (gmzr->zone_id == 0)
		zid = zonesummon_id;
	const char * zname = database.GetZoneName(zid);
	if(zname == NULL)
		tarzone[0] = 0;
	else
		strcpy(tarzone, zname);

	// this both loads the safe points and does a sanity check on zone name
	if (!database.GetSafePoints(tarzone, 0, &tarx, &tary, &tarz, &minstatus, &minlevel)) {
		tarzone[0] = 0;
	}

	EQApplicationPacket* outapp = new EQApplicationPacket(OP_GMZoneRequest, sizeof(GMZoneRequest_Struct));
	GMZoneRequest_Struct* gmzr2 = (GMZoneRequest_Struct*) outapp->pBuffer;
	strcpy(gmzr2->charname, this->GetName());
	gmzr2->zone_id = gmzr->zone_id;
	gmzr2->x = tarx;
	gmzr2->y = tary;
	gmzr2->z = tarz;
	// Next line stolen from ZoneChange as well... - This gives us a nicer message than the normal "zone is down" message...
	if (tarzone[0] != 0 && admin >= minstatus && GetLevel() >= minlevel)
		gmzr2->success = 1;
	else {
		cout << "GetZoneSafeCoords failed. zoneid = " << gmzr->zone_id << "; czone = " << zone->GetZoneID() << endl;
		gmzr2->success = 0;
	}

	QueuePacket(outapp);
	safe_delete(outapp);
	return;
}

void Client::Handle_OP_GMZoneRequest2(const EQApplicationPacket *app)
{
	if (this->Admin() < minStatusToBeGM) {
		Message(13, "Your account has been reported for hacking.");
		database.SetHackerFlag(this->account_name, this->name, "/zone");
		return;
	}
	if (app->size < sizeof(uint32)) {
		LogFile->write(EQEMuLog::Error, "OP size error: OP_GMZoneRequest2 expected:%i got:%i", sizeof(uint32), app->size);
		return;
	}

	uint32 zonereq = *((uint32 *)app->pBuffer);
	GoToSafeCoords(zonereq, 0);
	return;
}

void Client::Handle_OP_EndLootRequest(const EQApplicationPacket *app)
{
	if (app->size != sizeof(uint32)) {
		cout << "Wrong size: OP_EndLootRequest, size=" << app->size << ", expected " << sizeof(uint32) << endl;
		return;
	}

	SetLooting(false);

	Entity* entity = entity_list.GetID(*((uint16*)app->pBuffer));
	if (entity == 0) {
		Message(13, "Error: OP_EndLootRequest: Corpse not found (ent = 0)");
		if(GetClientVersion() >= EQClientSoD)
			Corpse::SendEndLootErrorPacket(this);
		else
			Corpse::SendLootReqErrorPacket(this);
		return;
	}
	else if (!entity->IsCorpse()) {
		Message(13, "Error: OP_EndLootRequest: Corpse not found (!entity->IsCorpse())");
		Corpse::SendLootReqErrorPacket(this);
		return;
	}
	else {
		entity->CastToCorpse()->EndLoot(this, app);
	}
	return;
}

void Client::Handle_OP_LootRequest(const EQApplicationPacket *app)
{
	if (app->size != sizeof(uint32)) {
		cout << "Wrong size: OP_LootRequest, size=" << app->size << ", expected " << sizeof(uint32) << endl;
		return;
	}

	SetLooting(true);

	Entity* ent = entity_list.GetID(*((uint32*)app->pBuffer));
	if (ent == 0) {
		Message(13, "Error: OP_LootRequest: Corpse not found (ent = 0)");
		Corpse::SendLootReqErrorPacket(this);
		return;
	}
	if (ent->IsCorpse())
	{
		Corpse *ent_corpse = ent->CastToCorpse();
		if(DistNoRootNoZ(ent_corpse->GetX(), ent_corpse->GetY()) > 625)
		{
			Message(13, "Corpse too far away.");
			Corpse::SendLootReqErrorPacket(this);
			return;
		}

		if(invisible) {
			BuffFadeByEffect(SE_Invisibility);
			BuffFadeByEffect(SE_Invisibility2);
			invisible = false;
		}
		if(invisible_undead) {
			BuffFadeByEffect(SE_InvisVsUndead);
			BuffFadeByEffect(SE_InvisVsUndead2);
			invisible_undead = false;
		}
		if(invisible_animals){
			BuffFadeByEffect(SE_InvisVsAnimals);
			invisible_animals = false;
		}
		if(hidden || improved_hidden){
			hidden = false;
			improved_hidden = false;
			EQApplicationPacket* outapp = new EQApplicationPacket(OP_SpawnAppearance, sizeof(SpawnAppearance_Struct));
			SpawnAppearance_Struct* sa_out = (SpawnAppearance_Struct*)outapp->pBuffer;
			sa_out->spawn_id = GetID();
			sa_out->type = 0x03;
			sa_out->parameter = 0;
			entity_list.QueueClients(this, outapp, true);
			safe_delete(outapp);
		}
		ent->CastToCorpse()->MakeLootRequestPackets(this, app);
		return;
	}
	else {
		cout << "npc == 0 LOOTING FOOKED3" << endl;
		Message(13, "Error: OP_LootRequest: Corpse not a corpse?");
		Corpse::SendLootReqErrorPacket(this);
	}
	return;
}

void Client::Handle_OP_LDoNOpen(const EQApplicationPacket *app)
{
	Mob * target = GetTarget();
	if(target && target->IsNPC())
		HandleLDoNOpen(target->CastToNPC());
}

void Client::Handle_OP_LDoNSenseTraps(const EQApplicationPacket *app)
{
	Mob * target = GetTarget();
	if(target->IsNPC())
	{
		if(HasSkill(SENSE_TRAPS))
		{
			if(DistNoRootNoZ(*target) > RuleI(Adventure, LDoNTrapDistanceUse))
			{
				Message(13, "%s is too far away.", target->GetCleanName());
				return;
			}
			HandleLDoNSenseTraps(target->CastToNPC(), GetSkill(SENSE_TRAPS), LDoNTypeMechanical);
		}
		else
			Message(13, "You do not have the sense traps skill.");
	}
}

void Client::Handle_OP_LDoNDisarmTraps(const EQApplicationPacket *app)
{
	Mob * target = GetTarget();
	if(target->IsNPC())
	{
		if(HasSkill(DISARM_TRAPS))
		{
			if(DistNoRootNoZ(*target) > RuleI(Adventure, LDoNTrapDistanceUse))
			{
				Message(13, "%s is too far away.", target->GetCleanName());
				return;
			}
			HandleLDoNDisarm(target->CastToNPC(), GetSkill(DISARM_TRAPS), LDoNTypeMechanical);
		}
		else
			Message(13, "You do not have the disarm trap skill.");
	}
}

void Client::Handle_OP_LDoNPickLock(const EQApplicationPacket *app)
{
	Mob * target = GetTarget();
	if(target->IsNPC())
	{
		if(HasSkill(PICK_LOCK))
		{
			if(DistNoRootNoZ(*target) > RuleI(Adventure, LDoNTrapDistanceUse))
			{
				Message(13, "%s is too far away.", target->GetCleanName());
				return;
			}
			HandleLDoNPickLock(target->CastToNPC(), GetSkill(PICK_LOCK), LDoNTypeMechanical);
		}
		else
			Message(13, "You do not have the pick locks skill.");
	}
}

void Client::Handle_OP_LDoNInspect(const EQApplicationPacket *app)
{
	Mob * target = GetTarget();
	if(target && target->GetClass() == LDON_TREASURE)
		Message(15, "%s", target->GetCleanName());
}

void Client::Handle_OP_Dye(const EQApplicationPacket *app)
{
	if(app->size!=sizeof(DyeStruct))
		printf("Wrong size of DyeStruct, Got: %i, Expected: %lu\n",app->size,sizeof(DyeStruct));
	else{
		DyeStruct* dye = (DyeStruct*)app->pBuffer;
		DyeArmor(dye);
	}
	return;
}

void Client::Handle_OP_ConfirmDelete(const EQApplicationPacket* app){
	return;
}

void Client::Handle_OP_LootItem(const EQApplicationPacket *app)
{
	if (app->size != sizeof(LootingItem_Struct)) {
		LogFile->write(EQEMuLog::Error, "Wrong size: OP_LootItem, size=%i, expected %i", app->size, sizeof(LootingItem_Struct));
		return;
	}
	/*
	**	fixed the looting code so that it sends the correct opcodes
	**	and now correctly removes the looted item the player selected
	**	as well as gives the player the proper item.
	**	Also fixed a few UI lock ups that would occur.
	*/

	EQApplicationPacket* outapp = 0;
	Entity* entity = entity_list.GetID(*((uint16*)app->pBuffer));
	if (entity == 0) {
		Message(13, "Error: OP_LootItem: Corpse not found (ent = 0)");
		outapp = new EQApplicationPacket(OP_LootComplete, 0);
		QueuePacket(outapp);
		safe_delete(outapp);
		return;
	}

	if (entity->IsCorpse()) {
		entity->CastToCorpse()->LootItem(this, app);
		return;
	}
	else {
		Message(13, "Error: Corpse not found! (!ent->IsCorpse())");
		Corpse::SendEndLootErrorPacket(this);
	}

	return;
}

void Client::Handle_OP_GuildDelete(const EQApplicationPacket *app)
{
	mlog(GUILDS__IN_PACKETS, "Received OP_GuildDelete");
	mpkt(GUILDS__IN_PACKET_TRACE, app);

	if(!IsInAGuild() || !guild_mgr.IsGuildLeader(GuildID(), CharacterID()))
		Message(0,"You are not a guild leader or not in a guild.");
	else {
		mlog(GUILDS__ACTIONS, "Deleting guild %s (%d)", guild_mgr.GetGuildName(GuildID()), GuildID());
		if (!guild_mgr.DeleteGuild(GuildID()))
			Message(0, "Guild delete failed.");
		else {
			Message(0, "Guild successfully deleted.");
		}
	}
}

void Client::Handle_OP_GuildPublicNote(const EQApplicationPacket *app)
{
	mlog(GUILDS__IN_PACKETS, "Received OP_GuildPublicNote");
	mpkt(GUILDS__IN_PACKET_TRACE, app);

	if (app->size < sizeof(GuildUpdate_PublicNote)) {
		// client calls for a motd on login even if they arent in a guild
		printf("Error: app size of %i < size of OP_GuildPublicNote of %lu\n",app->size,sizeof(GuildUpdate_PublicNote));
		return;
	}
	GuildUpdate_PublicNote* gpn=(GuildUpdate_PublicNote*)app->pBuffer;

	CharGuildInfo gci;
	if(!guild_mgr.GetCharInfo(gpn->target, gci)) {
		Message(0, "Unable to find '%s'", gpn->target);
		return;
	}
	if(gci.guild_id != GuildID()) {
		Message(0, "You aren't in the same guild, what do you think you are doing?");
		return;
	}

	mlog(GUILDS__ACTIONS, "Setting public note on %s (%d) in guild %s (%d) to: %s",
		gpn->target, gci.char_id,
		guild_mgr.GetGuildName(GuildID()), GuildID(),
		gpn->note);

	if(!guild_mgr.SetPublicNote(gci.char_id, gpn->note)) {
		Message(13, "Failed to set public note on %s", gpn->target);
	} else {
		Message(0, "Successfully changed public note on %s", gpn->target);
	}
//	SendGuildMembers(GuildID(), true);
	return;
}

void Client::Handle_OP_GetGuildMOTD(const EQApplicationPacket *app)
{
	mlog(GUILDS__IN_PACKETS, "Received OP_GetGuildMOTD");
	mpkt(GUILDS__IN_PACKET_TRACE, app);

	SendGuildMOTD(true);

	if(IsInAGuild())
	{
		SendGuildURL();
		SendGuildChannel();
	}
}

void Client::Handle_OP_GetGuildsList(const EQApplicationPacket *app)
{
	mlog(GUILDS__IN_PACKETS, "Received OP_GetGuildsList");
	mpkt(GUILDS__IN_PACKET_TRACE, app);

	SendGuildList();
}

void Client::Handle_OP_SetGuildMOTD(const EQApplicationPacket *app)
{
	mlog(GUILDS__IN_PACKETS, "Received OP_SetGuildMOTD");
	mpkt(GUILDS__IN_PACKET_TRACE, app);

	if (app->size != sizeof(GuildMOTD_Struct)) {
		// client calls for a motd on login even if they arent in a guild
		printf("Error: app size of %i != size of GuildMOTD_Struct of %lu\n",app->size,sizeof(GuildMOTD_Struct));
		return;
	}
	if(!IsInAGuild()) {
		Message(13, "You are not in a guild!");
		return;
	}
	if(!guild_mgr.CheckPermission(GuildID(), GuildRank(), GUILD_MOTD)) {
		Message(13, "You do not have permissions to edit your guild's MOTD.");
		return;
	}

	GuildMOTD_Struct* gmotd=(GuildMOTD_Struct*)app->pBuffer;

	mlog(GUILDS__ACTIONS, "Setting MOTD for %s (%d) to: %s - %s",
		guild_mgr.GetGuildName(GuildID()), GuildID(), GetName(), gmotd->motd);

	if (!guild_mgr.SetGuildMOTD(GuildID(), gmotd->motd, GetName())) {
		Message(0, "Motd update failed.");
	}

	return;
}

void Client::Handle_OP_GuildManageBanker(const EQApplicationPacket *app)
{

	mlog(GUILDS__IN_PACKETS, "Got OP_GuildManageBanker of len %d", app->size);
	mpkt(GUILDS__IN_PACKET_TRACE, app);
	if(app->size != sizeof(GuildManageBanker_Struct)) {
		mlog(GUILDS__ERROR, "Error: app size of %i != size of OP_GuildManageBanker of %i\n", app->size, sizeof(GuildManageBanker_Struct));
		return;
	}
	GuildManageBanker_Struct* gmb = (GuildManageBanker_Struct*) app->pBuffer;

	if(!IsInAGuild()) {
		Message(13, "Your not in a guild!");
		return;
	}

	CharGuildInfo gci;

	if(!guild_mgr.GetCharInfo(gmb->member, gci))
	{
		Message(0, "Unable to find '%s'", gmb->member);
		return;
	}
	bool IsCurrentlyABanker = guild_mgr.GetBankerFlag(gci.char_id);

	bool IsCurrentlyAnAlt = guild_mgr.GetAltFlag(gci.char_id);

	bool NewBankerStatus = gmb->enabled & 0x01;

	bool NewAltStatus = gmb->enabled & 0x02;

	if((IsCurrentlyABanker != NewBankerStatus) && !guild_mgr.IsGuildLeader(GuildID(), CharacterID()))
	{
		Message(13, "Only the guild leader can assign guild bankers!");
		return;
	}

	if(IsCurrentlyAnAlt != NewAltStatus)
	{
		bool IsAllowed = !strncasecmp(GetName(), gmb->member, strlen(GetName())) || (GuildRank() >= GUILD_OFFICER);

		if(!IsAllowed)
		{
			Message(13, "You are not allowed to change the alt status of %s", gmb->member);
			return;
		}
	}

	if(gci.guild_id != GuildID()) {
		Message(0, "You aren't in the same guild, what do you think you are doing?");
		return;
	}

	if(IsCurrentlyABanker != NewBankerStatus)
	{
		if(!guild_mgr.SetBankerFlag(gci.char_id, NewBankerStatus)) {
			Message(13, "Error setting guild banker flag.");
			return;
		}

		if(NewBankerStatus)
			Message(0, "%s has been made a guild banker.", gmb->member);
		else
			Message(0, "%s is no longer a guild banker.", gmb->member);
	}
	if(IsCurrentlyAnAlt != NewAltStatus)
	{
		if(!guild_mgr.SetAltFlag(gci.char_id, NewAltStatus)) {
			Message(13, "Error setting guild alt flag.");
			return;
		}

		if(NewAltStatus)
			Message(0, "%s has been marked as an alt.", gmb->member);
		else
			Message(0, "%s is no longer marked as an alt.", gmb->member);
	}
}

void Client::Handle_OP_GuildPeace(const EQApplicationPacket *app)
{
	mlog(GUILDS__IN_PACKETS, "Got OP_GuildPeace of len %d", app->size);
	mpkt(GUILDS__IN_PACKET_TRACE, app);
	return;
}

void Client::Handle_OP_GuildWar(const EQApplicationPacket *app)
{
	mlog(GUILDS__IN_PACKETS, "Got OP_GuildWar of len %d", app->size);
	mpkt(GUILDS__IN_PACKET_TRACE, app);
	return;
}

void Client::Handle_OP_GuildLeader(const EQApplicationPacket *app)
{
	mlog(GUILDS__IN_PACKETS, "Received OP_GuildLeader");
	mpkt(GUILDS__IN_PACKET_TRACE, app);

	if (app->size < 2) {
		mlog(GUILDS__ERROR, "Invalid length %d on OP_GuildLeader", app->size);
		return;
	}

	app->pBuffer[app->size-1] = 0;
	GuildMakeLeader* gml=(GuildMakeLeader*)app->pBuffer;
	if (!IsInAGuild())
		Message(0, "Error: You arent in a guild!");
	else if (!guild_mgr.IsGuildLeader(GuildID(), CharacterID()))
		Message(0, "Error: You arent the guild leader!");
	else if (!worldserver.Connected())
		Message(0, "Error: World server disconnected");
	else {

		//NOTE: we could do cross-zone lookups here...

		Client* newleader = entity_list.GetClientByName(gml->target);
		if(newleader) {

			mlog(GUILDS__ACTIONS, "Transfering leadership of %s (%d) to %s (%d)",
				guild_mgr.GetGuildName(GuildID()), GuildID(),
				newleader->GetName(), newleader->CharacterID());

			if(guild_mgr.SetGuildLeader(GuildID(), newleader->CharacterID())){
				Message(0,"Successfully Transfered Leadership to %s.",gml->target);
				newleader->Message(15,"%s has transfered the guild leadership into your hands.",GetName());
			}
			else
				Message(0,"Could not change leadership at this time.");
		}
		else
			Message(0,"Failed to change leader, could not find target.");
	}
//	SendGuildMembers(GuildID(), true);
	return;
}

void Client::Handle_OP_GuildDemote(const EQApplicationPacket *app)
{
	mlog(GUILDS__IN_PACKETS, "Received OP_GuildDemote");
	mpkt(GUILDS__IN_PACKET_TRACE, app);

	if(app->size != sizeof(GuildDemoteStruct)) {
		mlog(GUILDS__ERROR, "Error: app size of %i != size of GuildDemoteStruct of %i\n",app->size,sizeof(GuildDemoteStruct));
		return;
	}

	if (!IsInAGuild())
		Message(0, "Error: You arent in a guild!");
	else if (!guild_mgr.CheckPermission(GuildID(), GuildRank(), GUILD_DEMOTE))
		Message(0, "You dont have permission to invite.");
	else if (!worldserver.Connected())
		Message(0, "Error: World server disconnected");
	else {
		GuildDemoteStruct* demote = (GuildDemoteStruct*)app->pBuffer;

		CharGuildInfo gci;
		if(!guild_mgr.GetCharInfo(demote->target, gci)) {
			Message(0, "Unable to find '%s'", demote->target);
			return;
		}
		if(gci.guild_id != GuildID()) {
			Message(0, "You aren't in the same guild, what do you think you are doing?");
			return;
		}

		if(gci.rank < 1) {
			Message(0, "%s cannot be demoted any further!", demote->target);
			return;
		}
		uint8 rank = gci.rank - 1;


		mlog(GUILDS__ACTIONS, "Demoting %s (%d) from rank %s (%d) to %s (%d) in %s (%d)",
			demote->target, gci.char_id,
			guild_mgr.GetRankName(GuildID(), gci.rank), gci.rank,
			guild_mgr.GetRankName(GuildID(), rank), rank,
			guild_mgr.GetGuildName(GuildID()), GuildID());

		if(!guild_mgr.SetGuildRank(gci.char_id, rank)) {
			Message(13, "Error while setting rank %d on '%s'.", rank, demote->target);
			return;
		}
		Message(0, "Successfully demoted %s to rank %d", demote->target, rank);
	}
//	SendGuildMembers(GuildID(), true);
	return;
}

void Client::Handle_OP_GuildInvite(const EQApplicationPacket *app)
{
	mlog(GUILDS__IN_PACKETS, "Received OP_GuildInvite");
	mpkt(GUILDS__IN_PACKET_TRACE, app);

	if (app->size != sizeof(GuildCommand_Struct)) {
		cout << "Wrong size: OP_GuildInvite, size=" << app->size << ", expected " << sizeof(GuildCommand_Struct) << endl;
		return;
	}

	GuildCommand_Struct* gc = (GuildCommand_Struct*) app->pBuffer;

	if (!IsInAGuild())
		Message(0, "Error: You are not in a guild!");
	else if(gc->officer > GUILD_MAX_RANK)
		Message(13, "Invalid rank.");
	else if (!worldserver.Connected())
		Message(0, "Error: World server disconnected");
	else {

		//ok, the invite is also used for changing rank as well.
		Mob* invitee = entity_list.GetMob(gc->othername);

		if(!invitee) {
			Message(13, "Prospective guild member %s must be in zone to preform guild operations on them.", gc->othername);
			return;
		}

		if(invitee->IsClient()) {
			Client* client = invitee->CastToClient();

			//ok, figure out what they are trying to do.
			if(client->GuildID() == GuildID()) {
				//they are already in this guild, must be a promotion or demotion
				if(gc->officer < client->GuildRank()) {
					//demotion
					if (!guild_mgr.CheckPermission(GuildID(), GuildRank(), GUILD_DEMOTE)) {
						Message(13, "You dont have permission to demote.");
						return;
					}

					//we could send this to the member and prompt them to see if they want to
					//be demoted (I guess), but I dont see a point in that.

					mlog(GUILDS__ACTIONS, "%s (%d) is demoting %s (%d) to rank %d in guild %s (%d)",
						GetName(), CharacterID(),
						client->GetName(), client->CharacterID(),
						gc->officer,
						guild_mgr.GetGuildName(GuildID()), GuildID());

					if(!guild_mgr.SetGuildRank(client->CharacterID(), gc->officer)) {
						Message(13, "There was an error during the demotion, DB may now be inconsistent.");
						return;
					}

				} else if(gc->officer > client->GuildRank()) {
					//promotion
					if (!guild_mgr.CheckPermission(GuildID(), GuildRank(), GUILD_PROMOTE)) {
						Message(13, "You dont have permission to demote.");
						return;
					}

					mlog(GUILDS__ACTIONS, "%s (%d) is asking to promote %s (%d) to rank %d in guild %s (%d)",
						GetName(), CharacterID(),
						client->GetName(), client->CharacterID(),
						gc->officer,
						guild_mgr.GetGuildName(GuildID()), GuildID());

					//record the promotion with guild manager so we know its valid when we get the reply
					guild_mgr.RecordInvite(client->CharacterID(), GuildID(), gc->officer);

					if(gc->guildeqid == 0)
						gc->guildeqid = GuildID();

					mlog(GUILDS__OUT_PACKETS, "Sending OP_GuildInvite for promotion to %s, length %d", client->GetName(), app->size);
					mpkt(GUILDS__OUT_PACKET_TRACE, app);
					client->QueuePacket(app);

				} else {
					Message(13, "That member is already that rank.");
					return;
				}
			} else if(!client->IsInAGuild()) {
				//they are not in this or any other guild, this is an invite
				//
				if(client->GetPendingGuildInvitation())
				{
					Message(13, "That person is already considering a guild invitation.");
					return;
				}

				if (!guild_mgr.CheckPermission(GuildID(), GuildRank(), GUILD_INVITE)) {
					Message(13, "You dont have permission to invite.");
					return;
				}

				mlog(GUILDS__ACTIONS, "Inviting %s (%d) into guild %s (%d)",
					client->GetName(), client->CharacterID(),
					guild_mgr.GetGuildName(GuildID()), GuildID());

				//record the invite with guild manager so we know its valid when we get the reply
				guild_mgr.RecordInvite(client->CharacterID(), GuildID(), gc->officer);

				if(gc->guildeqid == 0)
					gc->guildeqid = GuildID();

				mlog(GUILDS__OUT_PACKETS, "Sending OP_GuildInvite for invite to %s, length %d", client->GetName(), app->size);
				mpkt(GUILDS__OUT_PACKET_TRACE, app);
				client->SetPendingGuildInvitation(true);
				client->QueuePacket(app);

			} else {
				//they are in some other guild
				Message(13,"Player is in a guild.");
				return;
			}
		}
#ifdef BOTS
		else if (invitee->IsBot()) {
			// The guild system is too tightly coupled with the character_ table so we have to avoid using much of the system
			Bot::ProcessGuildInvite(this, invitee->CastToBot());
			return;
		}
#endif
	}
}

void Client::Handle_OP_GuildRemove(const EQApplicationPacket *app)
{
	mlog(GUILDS__IN_PACKETS, "Received OP_GuildRemove");
	mpkt(GUILDS__IN_PACKET_TRACE, app);

	if (app->size != sizeof(GuildCommand_Struct)) {
		cout << "Wrong size: OP_GuildRemove, size=" << app->size << ", expected " << sizeof(GuildCommand_Struct) << endl;
		return;
	}
	GuildCommand_Struct* gc = (GuildCommand_Struct*) app->pBuffer;
	if (!IsInAGuild())
		Message(0, "Error: You arent in a guild!");
	// we can always remove ourself, otherwise, our rank needs remove permissions
	else if (strcasecmp(gc->othername,GetName()) != 0 &&
			!guild_mgr.CheckPermission(GuildID(), GuildRank(), GUILD_REMOVE))
		Message(0, "You dont have permission to remove guild members.");
	else if (!worldserver.Connected())
		Message(0, "Error: World server disconnected");
	else {
#ifdef BOTS
		if(Bot::ProcessGuildRemoval(this, gc->othername))
			return;
#endif
		uint32 char_id;
		Client* client = entity_list.GetClientByName(gc->othername);

		if(client) {
			if(!client->IsInGuild(GuildID())) {
				Message(0, "You aren't in the same guild, what do you think you are doing?");
				return;
			}
			char_id = client->CharacterID();

			mlog(GUILDS__ACTIONS, "Removing %s (%d) from guild %s (%d)",
				client->GetName(), client->CharacterID(),
				guild_mgr.GetGuildName(GuildID()), GuildID());
		} else {
			CharGuildInfo gci;
			if(!guild_mgr.GetCharInfo(gc->othername, gci)) {
				Message(0, "Unable to find '%s'", gc->othername);
				return;
			}
			if(gci.guild_id != GuildID()) {
				Message(0, "You aren't in the same guild, what do you think you are doing?");
				return;
			}
			char_id = gci.char_id;

			mlog(GUILDS__ACTIONS, "Removing remote/offline %s (%d) into guild %s (%d)",
				gci.char_name.c_str(), gci.char_id,
				guild_mgr.GetGuildName(GuildID()), GuildID());
		}

		if(!guild_mgr.SetGuild(char_id, GUILD_NONE, 0)) {
			EQApplicationPacket* outapp = new EQApplicationPacket(OP_GuildManageRemove, sizeof(GuildManageRemove_Struct));
			GuildManageRemove_Struct* gm = (GuildManageRemove_Struct*) outapp->pBuffer;
			gm->guildeqid = GuildID();
			strcpy(gm->member, gc->othername);
			Message(0,"%s successfully removed from your guild.",gc->othername);
			entity_list.QueueClientsGuild(this, outapp, false, GuildID());
			safe_delete(outapp);
		}
		else
			Message(0,"Unable to remove %s from your guild.",gc->othername);
	}
//	SendGuildMembers(GuildID(), true);
	return;
}

void Client::Handle_OP_GuildInviteAccept(const EQApplicationPacket *app)
{
	mlog(GUILDS__IN_PACKETS, "Received OP_GuildInviteAccept");
	mpkt(GUILDS__IN_PACKET_TRACE, app);

	SetPendingGuildInvitation(false);

	if (app->size != sizeof(GuildInviteAccept_Struct)) {
		cout << "Wrong size: OP_GuildInviteAccept, size=" << app->size << ", expected " << sizeof(GuildJoin_Struct) << endl;
		return;
	}

	GuildInviteAccept_Struct* gj = (GuildInviteAccept_Struct*) app->pBuffer;

	if (gj->response == 5 || gj->response == 4) {
		//dont care if the check fails (since we dont know the rank), just want to clear the entry.
		guild_mgr.VerifyAndClearInvite(CharacterID(), gj->guildeqid, gj->response);

		worldserver.SendEmoteMessage(gj->inviter, 0, 0, "%s has declined to join the guild.", this->GetName());

		return;
	}

	//uint32 tmpeq = gj->guildeqid;
	if (IsInAGuild() && gj->response==GuildRank())
		Message(0, "Error: You're already in a guild!");
	else if (!worldserver.Connected())
		Message(0, "Error: World server disconnected");
	else {
		mlog(GUILDS__ACTIONS, "Guild Invite Accept: guild %d, response %d, inviter %s, person %s",
			gj->guildeqid, gj->response, gj->inviter, gj->newmember);

		//we dont really care a lot about what this packet means, as long as
		//it has been authorized with the guild manager
		if(!guild_mgr.VerifyAndClearInvite(CharacterID(), gj->guildeqid, gj->response)) {
			worldserver.SendEmoteMessage(gj->inviter, 0, 0, "%s has sent an invalid response to your invite!", GetName());
			Message(13, "Invalid invite response packet!");
			return;
		}

		if(gj->guildeqid == GuildID()) {
			//only need to change rank.

			mlog(GUILDS__ACTIONS, "Changing guild rank of %s (%d) to rank %d in guild %s (%d)",
				GetName(), CharacterID(),
				gj->response,
				guild_mgr.GetGuildName(GuildID()), GuildID());

			if(!guild_mgr.SetGuildRank(CharacterID(), gj->response)) {
				Message(13, "There was an error during the rank change, DB may now be inconsistent.");
				return;
			}
		} else {

			mlog(GUILDS__ACTIONS, "Adding %s (%d) to guild %s (%d) at rank %d",
				GetName(), CharacterID(),
				guild_mgr.GetGuildName(gj->guildeqid), gj->guildeqid,
				gj->response);

			//change guild and rank.
			if(!guild_mgr.SetGuild(CharacterID(), gj->guildeqid, gj->response)) {
				Message(13, "There was an error during the invite, DB may now be inconsistent.");
				return;
			}
			if(zone->GetZoneID() == RuleI(World, GuildBankZoneID) && GuildBanks)
				GuildBanks->SendGuildBank(this);

		}
	}
}

void Client::Handle_OP_ManaChange(const EQApplicationPacket *app)
{
	if(app->size == 0) {
		// i think thats the sign to stop the songs
		if(IsBardSong(casting_spell_id) || bardsong != 0)
			InterruptSpell(SONG_ENDS, 0x121);
		else
			InterruptSpell(INTERRUPT_SPELL, 0x121);

		return;
	}
	else	// I don't think the client sends proper manachanges
	{			// with a length, just the 0 len ones for stopping songs
		//ManaChange_Struct* p = (ManaChange_Struct*)app->pBuffer;
		printf("OP_ManaChange from client:\n");
		DumpPacket(app);
	}
	return;
}

void Client::Handle_OP_MemorizeSpell(const EQApplicationPacket *app)
{
	OPMemorizeSpell(app);
	return;
}

void Client::Handle_OP_SwapSpell(const EQApplicationPacket *app)
{
	if (app->size != sizeof(SwapSpell_Struct)) {
		cout << "Wrong size on OP_SwapSpell. Got: " << app->size << ", Expected: " << sizeof(SwapSpell_Struct) << endl;
		return;
	}
	const SwapSpell_Struct* swapspell = (const SwapSpell_Struct*) app->pBuffer;
	int swapspelltemp;

	if(swapspell->from_slot < 0 || swapspell->from_slot > MAX_PP_SPELLBOOK || swapspell->to_slot < 0 || swapspell->to_slot > MAX_PP_SPELLBOOK)
		return;

	swapspelltemp = m_pp.spell_book[swapspell->from_slot];
	m_pp.spell_book[swapspell->from_slot] = m_pp.spell_book[swapspell->to_slot];
	m_pp.spell_book[swapspell->to_slot] = swapspelltemp;

	QueuePacket(app);
	return;
}

void Client::Handle_OP_CastSpell(const EQApplicationPacket *app)
{
	if (app->size != sizeof(CastSpell_Struct)) {
		cout << "Wrong size: OP_CastSpell, size=" << app->size << ", expected " << sizeof(CastSpell_Struct) << endl;
		return;
	}
	if (IsAIControlled()) {
		this->Message_StringID(13,NOT_IN_CONTROL);
		//Message(13, "You cant cast right now, you arent in control of yourself!");
		return;
	}

	CastSpell_Struct* castspell = (CastSpell_Struct*)app->pBuffer;

#ifdef _EQDEBUG
		LogFile->write(EQEMuLog::Debug, "cs_unknown2: %u %i", (uint8)castspell->cs_unknown[0], castspell->cs_unknown[0]);
		LogFile->write(EQEMuLog::Debug, "cs_unknown2: %u %i", (uint8)castspell->cs_unknown[1], castspell->cs_unknown[1]);
		LogFile->write(EQEMuLog::Debug, "cs_unknown2: %u %i", (uint8)castspell->cs_unknown[2], castspell->cs_unknown[2]);
		LogFile->write(EQEMuLog::Debug, "cs_unknown2: %u %i", (uint8)castspell->cs_unknown[3], castspell->cs_unknown[3]);
		LogFile->write(EQEMuLog::Debug, "cs_unknown2: 32 %p %u", &castspell->cs_unknown, *(uint32*) castspell->cs_unknown );
		LogFile->write(EQEMuLog::Debug, "cs_unknown2: 32 %p %i", &castspell->cs_unknown, *(uint32*) castspell->cs_unknown );
		LogFile->write(EQEMuLog::Debug, "cs_unknown2: 16 %p %u %u", &castspell->cs_unknown, *(uint16*) castspell->cs_unknown, *(uint16*) castspell->cs_unknown+sizeof(uint16) );
		LogFile->write(EQEMuLog::Debug, "cs_unknown2: 16 %p %i %i", &castspell->cs_unknown, *(uint16*) castspell->cs_unknown, *(uint16*) castspell->cs_unknown+sizeof(uint16) );
#endif
LogFile->write(EQEMuLog::Debug, "OP CastSpell: slot=%d, spell=%d, target=%d, inv=%lx", castspell->slot, castspell->spell_id, castspell->target_id, (unsigned long)castspell->inventoryslot);

	if ((castspell->slot == USE_ITEM_SPELL_SLOT) || (castspell->slot == POTION_BELT_SPELL_SLOT))	// this means item
	{
		//discipline, using the item spell slot
		if(castspell->inventoryslot == 0xFFFFFFFF) {
			if(!UseDiscipline(castspell->spell_id, castspell->target_id)) {
				LogFile->write(EQEMuLog::Debug, "Unknown ability being used by %s, spell being cast is: %i\n",GetName(),castspell->spell_id);
				InterruptSpell(castspell->spell_id);
			}
			return;
		}
		else if ((castspell->inventoryslot < 30) || (castspell->slot == POTION_BELT_SPELL_SLOT))	// sanity check
		{
			const ItemInst* inst = m_inv[castspell->inventoryslot]; //slot values are int16, need to check packet on this field
			//bool cancast = true;
			if (inst && inst->IsType(ItemClassCommon))
			{
				const Item_Struct* item = inst->GetItem();
				if(item->Click.Effect != (uint32)castspell->spell_id)
				{
					database.SetMQDetectionFlag(account_name, name, "OP_CastSpell with item, tried to cast a different spell.", zone->GetShortName());
					InterruptSpell(castspell->spell_id);	//CHEATER!!
					return;
				}

				if ((item->Click.Type == ET_ClickEffect) || (item->Click.Type == ET_Expendable) || (item->Click.Type == ET_EquipClick) || (item->Click.Type == ET_ClickEffect2))
				{
					if(item->Click.Level2 > 0)
					{
						if(GetLevel() >= item->Click.Level2)
						{
							ItemInst* p_inst = (ItemInst*)inst;
							if(parse->ItemHasQuestSub(p_inst, "EVENT_ITEM_CLICK_CAST"))
							{
                                parse->EventItem(EVENT_ITEM_CLICK_CAST, this, p_inst, p_inst->GetID(), castspell->inventoryslot);
								SendSpellBarEnable(castspell->spell_id);
								return;
							}
							else
							{
								CastSpell(item->Click.Effect, castspell->target_id, castspell->slot, item->CastTime, 0, 0, castspell->inventoryslot);
							}
						}
						else
						{
							database.SetMQDetectionFlag(account_name, name, "OP_CastSpell with item, did not meet req level.", zone->GetShortName());
							Message(0, "Error: level not high enough.", castspell->inventoryslot);
							InterruptSpell(castspell->spell_id);
						}
					}
					else
					{
						ItemInst* p_inst = (ItemInst*)inst;
						if(parse->ItemHasQuestSub(p_inst, "EVENT_ITEM_CLICK_CAST"))
						{
                            parse->EventItem(EVENT_ITEM_CLICK_CAST, this, p_inst, p_inst->GetID(), castspell->inventoryslot);
							SendSpellBarEnable(castspell->spell_id);
							return;
						}
						else
						{
							CastSpell(item->Click.Effect, castspell->target_id, castspell->slot, item->CastTime, 0, 0, castspell->inventoryslot);
						}
					}
				}
				else
				{
					Message(0, "Error: unknown item->Click.Type (0x%02x)", item->Click.Type);
				}
			}
			else
			{
				Message(0, "Error: item not found in inventory slot #%i", castspell->inventoryslot);
				InterruptSpell(castspell->spell_id);
			}
		}
		else
		{
			Message(0, "Error: castspell->inventoryslot >= 30 (0x%04x)", castspell->inventoryslot);
			InterruptSpell(castspell->spell_id);
		}
	}
	else	// ability, or regular memmed spell
	{
		uint16 spell_to_cast = 0;

		//current client seems to send LH in slot 8 now...
		if(castspell->slot == ABILITY_SPELL_SLOT &&
			castspell->spell_id == SPELL_LAY_ON_HANDS && GetClass() == PALADIN) {
			if(!p_timers.Expired(&database, pTimerLayHands)) {
				Message(13,"Ability recovery time not yet met.");
				InterruptSpell(castspell->spell_id);
				return;
			}
			spell_to_cast = SPELL_LAY_ON_HANDS;
			p_timers.Start(pTimerLayHands, LayOnHandsReuseTime);
		} else if(castspell->slot == ABILITY_SPELL_SLOT &&
			(castspell->spell_id == SPELL_HARM_TOUCH
				|| castspell->spell_id == SPELL_HARM_TOUCH2
			) && GetClass() == SHADOWKNIGHT) {

			if(!p_timers.Expired(&database, pTimerHarmTouch)) {
				Message(13,"Ability recovery time not yet met.");
				InterruptSpell(castspell->spell_id);
				return;
			}

			if(GetLevel() < 40)
				spell_to_cast = SPELL_HARM_TOUCH;
			else
				spell_to_cast = SPELL_HARM_TOUCH2;
			p_timers.Start(pTimerHarmTouch, HarmTouchReuseTime);
		}

		//handle disciplines, OLD, they keep changing this
		if(castspell->slot == DISCIPLINE_SPELL_SLOT) {
			if(!UseDiscipline(castspell->spell_id, castspell->target_id)) {
				printf("Unknown ability being used by %s, spell being cast is: %i\n",GetName(),castspell->spell_id);
				InterruptSpell(castspell->spell_id);
			}
			return;
		}

		if(castspell->slot < MAX_PP_MEMSPELL)
		{
			spell_to_cast = m_pp.mem_spells[castspell->slot];
			if(spell_to_cast != castspell->spell_id)
			{
				InterruptSpell(castspell->spell_id); //CHEATER!!!
				return;
			}
		}
		/*
		these are coming through with slot 8 now...
		else if(castspell->slot == 9)	//discipline, LoH, HT, etc
		{
			if(GetClass() == PALADIN && castspell->spell_id == SPELL_LAY_ON_HANDS)
			{
				spell_to_cast = SPELL_LAY_ON_HANDS;
				p_timers.Start(pTimerLayHands, LayOnHandsReuseTime);
				CastSpell(spell_to_cast, castspell->target_id, castspell->slot);
			}
			else if(GetClass() == SHADOWKNIGHT
				&& (castspell->spell_id == SPELL_HARM_TOUCH || castspell->spell_id == SPELL_HARM_TOUCH2))
			{
				if(GetLevel() < 40)
					spell_to_cast = SPELL_HARM_TOUCH;
				else
					spell_to_cast = SPELL_HARM_TOUCH2;
				p_timers.Start(pTimerHarmTouch, HarmTouchReuseTime);
			}
			else*/
			//try disciplines

		CastSpell(spell_to_cast, castspell->target_id, castspell->slot);
	}
	return;
}

void Client::Handle_OP_DeleteItem(const EQApplicationPacket *app)
{
	if (app->size != sizeof(DeleteItem_Struct)) {
		cout << "Wrong size on OP_DeleteItem. Got: " << app->size << ", Expected: " << sizeof(DeleteItem_Struct) << endl;
		return;
	}

	DeleteItem_Struct* alc = (DeleteItem_Struct*) app->pBuffer;
	const ItemInst *inst = GetInv().GetItem(alc->from_slot);
	if (inst && inst->GetItem()->ItemType == ItemTypeAlcohol) {
		entity_list.MessageClose_StringID(this, true, 50, 0, DRINKING_MESSAGE, GetName(), inst->GetItem()->Name);
		CheckIncreaseSkill(ALCOHOL_TOLERANCE, NULL, 25);

		int16 AlcoholTolerance = GetSkill(ALCOHOL_TOLERANCE);
		int16 IntoxicationIncrease;

		if(GetClientVersion() < EQClientSoD)
			IntoxicationIncrease = (200 - AlcoholTolerance) * 30 / 200 + 10;
		else
			IntoxicationIncrease = (270 - AlcoholTolerance) * 0.111111108 + 10;

		if(IntoxicationIncrease < 0)
			IntoxicationIncrease = 1;

		m_pp.intoxication += IntoxicationIncrease;

		if(m_pp.intoxication > 200)
			m_pp.intoxication = 200;
	}
	DeleteItemInInventory(alc->from_slot, 1);

	return;
}

void Client::Handle_OP_CombatAbility(const EQApplicationPacket *app)
{
	if (app->size != sizeof(CombatAbility_Struct)) {
		cout << "Wrong size on OP_CombatAbility. Got: " << app->size << ", Expected: " << sizeof(CombatAbility_Struct) << endl;
		return;
	}
	OPCombatAbility(app);
	return;
}

void Client::Handle_OP_Taunt(const EQApplicationPacket *app)
{
	if (app->size != sizeof(ClientTarget_Struct)) {
		cout << "Wrong size on OP_Taunt. Got: " << app->size << ", Expected: "<< sizeof(ClientTarget_Struct) << endl;
		return;
	}

	if(!p_timers.Expired(&database, pTimerTaunt, false)) {
				Message(13,"Ability recovery time not yet met.");
				return;
	}
	p_timers.Start(pTimerTaunt, TauntReuseTime-1);

	if(GetTarget() == NULL || !GetTarget()->IsNPC())
		return;

	Taunt(GetTarget()->CastToNPC(), false);
	return;
}

void Client::Handle_OP_InstillDoubt(const EQApplicationPacket *app)
{
	//packet is empty as of 12/14/04

	if(!p_timers.Expired(&database, pTimerInstillDoubt, false)) {
				Message(13,"Ability recovery time not yet met.");
				return;
	}
	p_timers.Start(pTimerInstillDoubt, InstillDoubtReuseTime-1);

	InstillDoubt(GetTarget());
	return;
}

void Client::Handle_OP_RezzAnswer(const EQApplicationPacket *app)
{
	VERIFY_PACKET_LENGTH(OP_RezzAnswer, app, Resurrect_Struct);
	
	const Resurrect_Struct* ra = (const Resurrect_Struct*) app->pBuffer;

	_log(SPELLS__REZ, "Received OP_RezzAnswer from client. Pendingrezzexp is %i, action is %s",
		          PendingRezzXP, ra->action ? "ACCEPT" : "DECLINE");

	_pkt(SPELLS__REZ, app);

	OPRezzAnswer(ra->action, ra->spellid, ra->zone_id, ra->instance_id, ra->x, ra->y, ra->z);

	if(ra->action == 1)
	{
		EQApplicationPacket* outapp = app->Copy();
		// Send the OP_RezzComplete to the world server. This finds it's way to the zone that
		// the rezzed corpse is in to mark the corpse as rezzed.
		outapp->SetOpcode(OP_RezzComplete);
		worldserver.RezzPlayer(outapp, 0, 0, OP_RezzComplete);
		safe_delete(outapp);
	}
	return;
}

void Client::Handle_OP_GMSummon(const EQApplicationPacket *app)
{
	if (app->size != sizeof(GMSummon_Struct)) {
		cout << "Wrong size on OP_GMSummon. Got: " << app->size << ", Expected: " << sizeof(GMSummon_Struct) << endl;
		return;
	}
	OPGMSummon(app);
	return;
}

void Client::Handle_OP_TradeRequest(const EQApplicationPacket *app)
{
	if (app->size != sizeof(TradeRequest_Struct)) {
		LogFile->write(EQEMuLog::Error, "Wrong size: OP_TradeRequest, size=%i, expected %i", app->size, sizeof(TradeRequest_Struct));
		return;
	}
	// Client requesting a trade session from an npc/client
	// Trade session not started until OP_TradeRequestAck is sent

	BreakInvis();

	// Pass trade request on to recipient
	TradeRequest_Struct* msg = (TradeRequest_Struct*) app->pBuffer;
	Mob* tradee = entity_list.GetMob(msg->to_mob_id);

	if (tradee && tradee->IsClient()) {
		tradee->CastToClient()->QueuePacket(app);
	}
#ifndef BOTS
    else if (tradee && tradee->IsNPC()) {
#else
    else if (tradee && (tradee->IsNPC() || tradee->IsBot())) {
#endif
		//npcs always accept
		trade->Start(msg->to_mob_id);

		EQApplicationPacket* outapp = new EQApplicationPacket(OP_TradeRequestAck, sizeof(TradeRequest_Struct));
		TradeRequest_Struct* acc = (TradeRequest_Struct*) outapp->pBuffer;
		acc->from_mob_id = msg->to_mob_id;
		acc->to_mob_id = msg->from_mob_id;
		FastQueuePacket(&outapp);
		safe_delete(outapp);
	}
	return;
}

void Client::Handle_OP_TradeRequestAck(const EQApplicationPacket *app)
{
	if (app->size != sizeof(TradeRequest_Struct)) {
		LogFile->write(EQEMuLog::Error, "Wrong size: OP_TradeRequestAck, size=%i, expected %i", app->size, sizeof(TradeRequest_Struct));
		return;
	}
	// Trade request recipient is acknowledging they are able to trade
	// After this, the trade session has officially started
	// Send ack on to trade initiator if client
	TradeRequest_Struct* msg = (TradeRequest_Struct*) app->pBuffer;
	Mob* tradee = entity_list.GetMob(msg->to_mob_id);

	if (tradee && tradee->IsClient()) {
		trade->Start(msg->to_mob_id);
		tradee->CastToClient()->QueuePacket(app);
	}
	return;
}

void Client::Handle_OP_CancelTrade(const EQApplicationPacket *app)
{
	if (app->size != sizeof(CancelTrade_Struct)) {
		LogFile->write(EQEMuLog::Error, "Wrong size: OP_CancelTrade, size=%i, expected %i", app->size, sizeof(CancelTrade_Struct));
		return;
	}
	Mob* with = trade->With();
	if (with && with->IsClient()) {
		CancelTrade_Struct* msg = (CancelTrade_Struct*) app->pBuffer;

		// Forward cancel packet to other client
		msg->fromid = with->GetID();
		//msg->action = 1;

		with->CastToClient()->QueuePacket(app);

		// Put trade items/cash back into inventory
		FinishTrade(this);
		trade->Reset();
	}
	else if(with){
		CancelTrade_Struct* msg = (CancelTrade_Struct*) app->pBuffer;
		msg->fromid = with->GetID();
		QueuePacket(app);
		FinishTrade(this);
		trade->Reset();
	}
	EQApplicationPacket end_trade1(OP_FinishWindow, 0);
	QueuePacket(&end_trade1);

	EQApplicationPacket end_trade2(OP_FinishWindow2, 0);
	QueuePacket(&end_trade2);
	return;
}

void Client::Handle_OP_TradeAcceptClick(const EQApplicationPacket *app)
{
	Mob* with = trade->With();
	trade->state = TradeAccepted;
	if (with && with->IsClient()) {
		//finish trade...
		// Have both accepted?
		Client* other = with->CastToClient();
		other->QueuePacket(app);

		if (other->trade->state == trade->state) {
			other->trade->state = TradeCompleting;
			trade->state = TradeCompleting;

			if (CheckTradeLoreConflict(other) || other->CheckTradeLoreConflict(this)) {
				Message_StringID(13,104);
				other->Message_StringID(13,104);
				this->FinishTrade(this);
				other->FinishTrade(other);
				other->trade->Reset();
				trade->Reset();
			}
			else {
				// Audit trade to database for both trade streams
				other->trade->LogTrade();
				trade->LogTrade();

				// start QS code
				if(RuleB(QueryServ, PlayerLogTrades)) {
					uint16 trade_count = 0;

					// Item trade count for packet sizing
					for(int16 slot_id=3000; slot_id<=3007; slot_id++) {
						if(other->GetInv().GetItem(slot_id)) { trade_count += other->GetInv().GetItem(slot_id)->GetTotalItemCount(); }
						if(m_inv[slot_id]) { trade_count += m_inv[slot_id]->GetTotalItemCount(); }
					}

					ServerPacket* qspack = new ServerPacket(ServerOP_QSPlayerLogTrades, sizeof(QSPlayerLogTrade_Struct) + (sizeof(QSTradeItems_Struct) * trade_count));

					// Perform actual trade
					this->FinishTrade(other, qspack, true);
					other->FinishTrade(this, qspack, false);

					qspack->Deflate();
					if(worldserver.Connected()) { worldserver.SendPacket(qspack); }
					safe_delete(qspack);
					// end QS code
				}
				else {
					this->FinishTrade(other);
					other->FinishTrade(this);
				}

				other->trade->Reset();
				trade->Reset();
			}
			// All done
			EQApplicationPacket* outapp = new EQApplicationPacket(OP_FinishTrade, 0);
			other->QueuePacket(outapp);
			this->FastQueuePacket(&outapp);
		}
	}
	// Trading with a Mob object that is not a Client.
	else if(with) {
		EQApplicationPacket* outapp = new EQApplicationPacket(OP_FinishTrade, 0);
		QueuePacket(outapp);
		safe_delete(outapp);
		if(with->IsNPC())
			// Audit trade to database for player trade stream
			if(RuleB(QueryServ, PlayerLogHandins)) {
				uint16 handin_count = 0;

				for(int16 slot_id=3000; slot_id<=3003; slot_id++) {
					if(m_inv[slot_id]) { handin_count += m_inv[slot_id]->GetTotalItemCount(); }
				}

				ServerPacket* qspack = new ServerPacket(ServerOP_QSPlayerLogHandins, sizeof(QSPlayerLogHandin_Struct) + (sizeof(QSHandinItems_Struct) * handin_count));

				FinishTrade(with->CastToNPC(), qspack);

				qspack->Deflate();
				if(worldserver.Connected()) { worldserver.SendPacket(qspack); }
				safe_delete(qspack);
			}
			else {
				FinishTrade(with->CastToNPC());
			}
#ifdef BOTS
		else if(with->IsBot())
			with->CastToBot()->FinishTrade(this, Bot::BotTradeClientNormal);
#endif
		trade->Reset();
	}


	return;
}

void Client::Handle_OP_TradeBusy(const EQApplicationPacket *app)
{
	if (app->size != sizeof(TradeBusy_Struct)) {
		LogFile->write(EQEMuLog::Error, "Wrong size: OP_TradeBusy, size=%i, expected %i", app->size, sizeof(TradeBusy_Struct));
		return;
	}
	// Trade request recipient is cancelling the trade due to being busy
	// Trade requester gets message "I'm busy right now"
	// Send busy message on to trade initiator if client
	TradeBusy_Struct* msg = (TradeBusy_Struct*) app->pBuffer;
	Mob* tradee = entity_list.GetMob(msg->to_mob_id);

	if (tradee && tradee->IsClient()) {
		tradee->CastToClient()->QueuePacket(app);
	}
	return;
}

void Client::Handle_OP_BoardBoat(const EQApplicationPacket *app)
{

	if(app->size <= 5)
		return;

	char *boatname;
	boatname = new char[app->size-3];
	memset(boatname, 0, app->size-3);
	memcpy(boatname, app->pBuffer, app->size-4);

	Mob* boat = entity_list.GetMob(boatname);
	if (boat)
		this->BoatID = boat->GetID();	// set the client's BoatID to show that it's on this boat
	safe_delete_array(boatname);
	return;
}

void Client::Handle_OP_LeaveBoat(const EQApplicationPacket *app)
{
	Mob* boat = entity_list.GetMob(this->BoatID);	// find the mob corresponding to the boat id
	if (boat) {
		if ((boat->GetTarget() == this) && boat->GetHateAmount(this) == 0)	// if the client somehow left while still controlling the boat (and the boat isn't attacking them)
			boat->SetTarget(0);			// fix it to stop later problems
	}
	this->BoatID = 0;
	return;
}

void Client::Handle_OP_RandomReq(const EQApplicationPacket *app)
{
	if (app->size != sizeof(RandomReq_Struct)) {
		LogFile->write(EQEMuLog::Error, "Wrong size: OP_RandomReq, size=%i, expected %i", app->size, sizeof(RandomReq_Struct));
		return;
	}
	const RandomReq_Struct* rndq = (const RandomReq_Struct*) app->pBuffer;
	uint32 randLow=rndq->low > rndq->high?rndq->high:rndq->low;
	uint32 randHigh=rndq->low > rndq->high?rndq->low:rndq->high;
	uint32 randResult;

	if(randLow==0 && randHigh==0)
	{	// defaults
		randLow=0;
		randHigh=100;
	}
	randResult=MakeRandomInt(randLow, randHigh);

	EQApplicationPacket* outapp = new EQApplicationPacket(OP_RandomReply, sizeof(RandomReply_Struct));
	RandomReply_Struct* rr = (RandomReply_Struct*)outapp->pBuffer;
	rr->low=randLow;
	rr->high=randHigh;
	rr->result=randResult;
	strcpy(rr->name, GetName());
	entity_list.QueueCloseClients(this, outapp, false, 400);
	safe_delete(outapp);
	return;
}

void Client::Handle_OP_Buff(const EQApplicationPacket *app)
{
	if (app->size != sizeof(SpellBuffFade_Struct))
	{
		LogFile->write(EQEMuLog::Error, "Size mismatch in OP_Buff. expected %i got %i", sizeof(SpellBuffFade_Struct), app->size);
		DumpPacket(app);
		return;
	}

	SpellBuffFade_Struct* sbf = (SpellBuffFade_Struct*) app->pBuffer;
	uint32 spid = sbf->spellid;
	mlog(SPELLS__BUFFS, "Client requested that buff with spell id %d be canceled.", spid);

	//something about IsDetrimentalSpell() crashes this portion of code..
	//tbh we shouldn't use it anyway since this is a simple red vs blue buff check and
	//isdetrimentalspell() is much more complex
	if(spid == 0xFFFF || (IsValidSpell(spid) && (spells[spid].goodEffect == 0)))
		QueuePacket(app);
	else
		BuffFadeBySpellID(spid);

	return;
}

void Client::Handle_OP_GMHideMe(const EQApplicationPacket *app)
{
	if(this->Admin() < minStatusToUseGMCommands) {
		Message(13, "Your account has been reported for hacking.");
		database.SetHackerFlag(this->account_name, this->name, "/hideme");
		return;
	}
	if (app->size != sizeof(SpawnAppearance_Struct)) {
		LogFile->write(EQEMuLog::Error, "Wrong size: OP_GMHideMe, size=%i, expected %i", app->size, sizeof(SpawnAppearance_Struct));
		return;
	}
	SpawnAppearance_Struct* sa = (SpawnAppearance_Struct*)app->pBuffer;
	Message(13, "#: %i, %i", sa->type, sa->parameter);
	SetHideMe(!sa->parameter);
	return;

}

void Client::Handle_OP_GMNameChange(const EQApplicationPacket *app)
{
	if (app->size != sizeof(GMName_Struct)) {
		LogFile->write(EQEMuLog::Error, "Wrong size: OP_GMNameChange, size=%i, expected %i", app->size, sizeof(GMName_Struct));
		return;
	}
	const GMName_Struct* gmn = (const GMName_Struct *)app->pBuffer;
	if(this->Admin() < minStatusToUseGMCommands){
		Message(13, "Your account has been reported for hacking.");
		database.SetHackerFlag(this->account_name, this->name, "/name");
		return;
	}
	Client* client = entity_list.GetClientByName(gmn->oldname);
	LogFile->write(EQEMuLog::Status, "GM(%s) changeing players name. Old:%s New:%s", GetName(), gmn->oldname, gmn->newname);
	bool usedname = database.CheckUsedName((const char*) gmn->newname);
	if(client==0) {
		Message(13, "%s not found for name change. Operation failed!", gmn->oldname);
		return;
	}
	if((strlen(gmn->newname) > 63) || (strlen(gmn->newname) == 0)) {
		Message(13, "Invalid number of characters in new name (%s).", gmn->newname);
		return;
	}
	if (!usedname) {
		Message(13, "%s is already in use.  Operation failed!", gmn->newname);
		return;

	}
	database.UpdateName(gmn->oldname, gmn->newname);
	strcpy(client->name, gmn->newname);
	client->Save();

	if(gmn->badname==1) {
		database.AddToNameFilter(gmn->oldname);
	}
	EQApplicationPacket* outapp = app->Copy();
	GMName_Struct* gmn2 = (GMName_Struct*) outapp->pBuffer;
	gmn2->unknown[0] = 1;
	gmn2->unknown[1] = 1;
	gmn2->unknown[2] = 1;
	entity_list.QueueClients(this, outapp, false);
	safe_delete(outapp);
	UpdateWho();
	return;
}

void Client::Handle_OP_GMKill(const EQApplicationPacket *app)
{
	if(this->Admin() < minStatusToUseGMCommands) {
		Message(13, "Your account has been reported for hacking.");
		database.SetHackerFlag(this->account_name, this->name, "/kill");
		return;
	}
	if (app->size != sizeof(GMKill_Struct)) {
		LogFile->write(EQEMuLog::Error, "Wrong size: OP_GMKill, size=%i, expected %i", app->size, sizeof(GMKill_Struct));
		return;
	}
	GMKill_Struct* gmk = (GMKill_Struct *)app->pBuffer;
	Mob* obj = entity_list.GetMob(gmk->name);
	Client* client = entity_list.GetClientByName(gmk->name);
	if(obj!=0) {
		if(client!=0) {
			entity_list.QueueClients(this,app);
		}
		else {
			obj->Kill();
		}
	}
	else {
		if (!worldserver.Connected())
			Message(0, "Error: World server disconnected");
		else {
			ServerPacket* pack = new ServerPacket(ServerOP_KillPlayer, sizeof(ServerKillPlayer_Struct));
			ServerKillPlayer_Struct* skp = (ServerKillPlayer_Struct*) pack->pBuffer;
			strcpy(skp->gmname, gmk->gmname);
			strcpy(skp->target, gmk->name);
			skp->admin = this->Admin();
			worldserver.SendPacket(pack);
			safe_delete(pack);
		}
	}
	return;
}

void Client::Handle_OP_GMLastName(const EQApplicationPacket *app)
{
	if (app->size != sizeof(GMLastName_Struct)) {
		cout << "Wrong size on OP_GMLastName. Got: " << app->size << ", Expected: " << sizeof(GMLastName_Struct) << endl;
		return;
	}
	GMLastName_Struct* gmln = (GMLastName_Struct*) app->pBuffer;
	if (strlen(gmln->lastname) >= 64) {
		Message(13, "/LastName: New last name too long. (max=63)");
	}
	else {
		Client* client = entity_list.GetClientByName(gmln->name);
		if (client == 0) {
			Message(13, "/LastName: %s not found", gmln->name);
		}
		else {
			if (this->Admin() < minStatusToUseGMCommands) {
				Message(13, "Your account has been reported for hacking.");
				database.SetHackerFlag(client->account_name, client->name, "/lastname");
				return;
			}
			else

				client->ChangeLastName(gmln->lastname);
		}
		gmln->unknown[0] = 1;
		gmln->unknown[1] = 1;
		gmln->unknown[2] = 1;
		gmln->unknown[3] = 1;
		entity_list.QueueClients(this, app, false);
	}
	return;
}

void Client::Handle_OP_GMToggle(const EQApplicationPacket *app)
{
	if (app->size != sizeof(GMToggle_Struct)) {
		cout << "Wrong size on OP_GMToggle. Got: " << app->size << ", Expected: " << sizeof(GMToggle_Struct) << endl;
		return;
	}
	if (this->Admin() < minStatusToUseGMCommands) {
		Message(13, "Your account has been reported for hacking.");
		database.SetHackerFlag(this->account_name, this->name, "/toggle");
		return;
	}
	GMToggle_Struct *ts = (GMToggle_Struct *) app->pBuffer;
	if (ts->toggle == 0) {
		this->Message_StringID(0,TOGGLE_OFF);
		//Message(0, "Turning tells OFF");
		tellsoff = true;
	}
	else if (ts->toggle == 1) {
		//Message(0, "Turning tells ON");
		this->Message_StringID(0,TOGGLE_ON);
		tellsoff = false;
	}
	else {
		Message(0, "Unkown value in /toggle packet");
	}
	UpdateWho();
	return;
}

void Client::Handle_OP_LFGCommand(const EQApplicationPacket *app)
{
	if (app->size != sizeof(LFG_Struct)) {
		cout << "Wrong size on OP_LFGCommand. Got: " << app->size << ", Expected: " << sizeof(LFG_Struct) << endl;
		DumpPacket(app);
		return;
	}

	// Process incoming packet
	LFG_Struct* lfg = (LFG_Struct*) app->pBuffer;

	switch(lfg->value & 0xFF) {
		case 0:
			if(LFG) {
				database.SetLFG(CharacterID(), false);
				LFG = false;
				LFGComments[0] = '\0';
			}
			break;
		case 1:
			if(!LFG) {
				LFG = true;
				database.SetLFG(CharacterID(), true);
			}
			LFGFromLevel = lfg->FromLevel;
			LFGToLevel = lfg->ToLevel;
			LFGMatchFilter = lfg->MatchFilter;
			strcpy(LFGComments, lfg->Comments);
			break;
		default:
			Message(0, "Error: unknown LFG value %i", lfg->value);
	}

	UpdateWho();

	// Issue outgoing packet to notify other clients
	EQApplicationPacket* outapp = new EQApplicationPacket(OP_LFGAppearance, sizeof(LFG_Appearance_Struct));
	LFG_Appearance_Struct* lfga = (LFG_Appearance_Struct*)outapp->pBuffer;
	lfga->spawn_id = this->GetID();
	lfga->lfg = (uint8)LFG;

	entity_list.QueueClients(this, outapp, true);
	safe_delete(outapp);
	return;
}

void Client::Handle_OP_GMGoto(const EQApplicationPacket *app)
{
	if (app->size != sizeof(GMSummon_Struct)) {
		cout << "Wrong size on OP_GMGoto. Got: " << app->size << ", Expected: " << sizeof(GMSummon_Struct) << endl;
		return;
	}
	if (this->Admin() < minStatusToUseGMCommands) {
		Message(13, "Your account has been reported for hacking.");
		database.SetHackerFlag(this->account_name, this->name, "/goto");
		return;
	}
	GMSummon_Struct* gmg = (GMSummon_Struct*) app->pBuffer;
	Mob* gt = entity_list.GetMob(gmg->charname);
	if (gt != NULL) {
		this->MovePC(zone->GetZoneID(), zone->GetInstanceID(), gt->GetX(), gt->GetY(), gt->GetZ(), gt->GetHeading());
	}
	else if (!worldserver.Connected())
		Message(0, "Error: World server disconnected.");
	else {
		ServerPacket* pack = new ServerPacket(ServerOP_GMGoto, sizeof(ServerGMGoto_Struct));
		memset(pack->pBuffer, 0, pack->size);
		ServerGMGoto_Struct* wsgmg = (ServerGMGoto_Struct*) pack->pBuffer;
		strcpy(wsgmg->myname, this->GetName());
		strcpy(wsgmg->gotoname, gmg->charname);
		wsgmg->admin = admin;
		worldserver.SendPacket(pack);
		safe_delete(pack);
	}
	return;
}

void Client::Handle_OP_TraderShop(const EQApplicationPacket *app)
{
	// Bazaar Trader:
	//
	// This is when a potential purchaser right clicks on this client who is in Trader mode to
	// browse their goods.
	//
	_pkt(TRADING__PACKETS, app);

	TraderClick_Struct* tcs= (TraderClick_Struct*)app->pBuffer;

	if(app->size!=sizeof(TraderClick_Struct)) {

		_log(TRADING__CLIENT, "Client::Handle_OP_TraderShop: Returning due to struct size mismatch");

		return;
	}

	EQApplicationPacket* outapp = new EQApplicationPacket(OP_TraderShop, sizeof(TraderClick_Struct));

	TraderClick_Struct* outtcs=(TraderClick_Struct*)outapp->pBuffer;

	Client* Customer = entity_list.GetClientByID(tcs->TraderID);

	if (Customer)
		outtcs->Approval = Customer->WithCustomer(GetID());
	else {
		_log(TRADING__CLIENT, "Client::Handle_OP_TraderShop: entity_list.GetClientByID(tcs->traderid)"
				      " returned a NULL pointer");
		return;
	}

	outtcs->TraderID = tcs->TraderID;

	outtcs->Unknown008 = 0x3f800000;

	QueuePacket(outapp);

	_pkt(TRADING__PACKETS, outapp);

	if(outtcs->Approval) {
		this->BulkSendTraderInventory(Customer->CharacterID());
		Customer->Trader_CustomerBrowsing(this);
	}
	else
		Message_StringID(clientMessageYellow, TRADER_BUSY);

	safe_delete(outapp);

	return;
}

void Client::Handle_OP_ShopRequest(const EQApplicationPacket *app)
{
	if (app->size != sizeof(Merchant_Click_Struct)) {
		LogFile->write(EQEMuLog::Error, "Wrong size: OP_ShopRequest, size=%i, expected %i", app->size, sizeof(Merchant_Click_Struct));
		return;
	}

	Merchant_Click_Struct* mc=(Merchant_Click_Struct*)app->pBuffer;

	// Send back opcode OP_ShopRequest - tells client to open merchant window.
	//EQApplicationPacket* outapp = new EQApplicationPacket(OP_ShopRequest, sizeof(Merchant_Click_Struct));
	//Merchant_Click_Struct* mco=(Merchant_Click_Struct*)outapp->pBuffer;
	int merchantid=0;
	Mob* tmp = entity_list.GetMob(mc->npcid);

	if (tmp == 0 || !tmp->IsNPC() || tmp->GetClass() != MERCHANT)
		return;

	//you have to be somewhat close to them to be properly using them
	if(DistNoRoot(*tmp) > USE_NPC_RANGE2)
		return;

	merchantid=tmp->CastToNPC()->MerchantType;

	int action = 1;
	if(merchantid == 0) {
		EQApplicationPacket* outapp = new EQApplicationPacket(OP_ShopRequest, sizeof(Merchant_Click_Struct));
		Merchant_Click_Struct* mco=(Merchant_Click_Struct*)outapp->pBuffer;
		mco->npcid = mc->npcid;
		mco->playerid = 0;
		mco->command = 1;		//open...
		mco->rate = 1.0;
		QueuePacket(outapp);
		safe_delete(outapp);
		return;
	}
	if(tmp->IsEngaged()){
		this->Message_StringID(0,MERCHANT_BUSY);
		action = 0;
	}
	if (GetFeigned() || IsInvisible())
	{
		Message(0,"You cannot use a merchant right now.");
		action = 0;
	}
	int factionlvl = GetFactionLevel(CharacterID(), tmp->CastToNPC()->GetNPCTypeID(), GetRace(), GetClass(), GetDeity(), tmp->CastToNPC()->GetPrimaryFaction(), tmp);
	if(factionlvl >= 7)
	{
		char playerp[16] = "players";
		if(HatedByClass(GetRace(), GetClass(), GetDeity(), tmp->CastToNPC()->GetPrimaryFaction()))
			strcpy(playerp,GetClassPlural(this));
		else
			strcpy(playerp,GetRacePlural(this));

		uint8 rand_ = rand() % 4;
		switch(rand_){
			case 1:
				Message(0,"%s says 'It's not enough that you %s have ruined your own lands. Now get lost!'", tmp->GetCleanName(), playerp);
				break;
			case 2:
				Message(0,"%s says 'I have something here that %s use... let me see... it's the EXIT, now get LOST!'", tmp->GetCleanName(), playerp);
				break;
			case 3:
				Message(0,"%s says 'Don't you %s have your own merchants? Whatever, I'm not selling anything to you!'", tmp->GetCleanName(), playerp);
				break;
			default:
				Message(0,"%s says 'I don't like to speak to %s much less sell to them!'", tmp->GetCleanName(), playerp);
				break;
		}
		action = 0;
	}
	if (tmp->Charmed())
	{
		action = 0;
	}

	EQApplicationPacket* outapp = new EQApplicationPacket(OP_ShopRequest, sizeof(Merchant_Click_Struct));
	Merchant_Click_Struct* mco=(Merchant_Click_Struct*)outapp->pBuffer;

	mco->npcid = mc->npcid;
	mco->playerid = 0;
	mco->command = action; // Merchant command 0x01 = open
	if (RuleB(Merchant, UsePriceMod)){
        mco->rate = 1/((RuleR(Merchant, BuyCostMod))*Client::CalcPriceMod(tmp,true)); // works
	}
	else
		mco->rate = 1/(RuleR(Merchant, BuyCostMod));

	outapp->priority = 6;
	QueuePacket(outapp);
	safe_delete(outapp);

	if (action == 1)
		BulkSendMerchantInventory(merchantid,tmp->GetNPCTypeID());

	return;
}

void Client::Handle_OP_BazaarSearch(const EQApplicationPacket *app)
{
	_pkt(TRADING__PACKETS, app);

	if (app->size==sizeof(BazaarSearch_Struct)) {

		BazaarSearch_Struct* bss= (BazaarSearch_Struct*)app->pBuffer;

		this->SendBazaarResults(bss->TraderID, bss->Class_, bss->Race, bss->ItemStat, bss->Slot, bss->Type,
					bss->Name, bss->MinPrice*1000, bss->MaxPrice*1000);
	}
	else if (app->size==sizeof(BazaarWelcome_Struct)) {

		BazaarWelcome_Struct* bws = (BazaarWelcome_Struct*)app->pBuffer;

		if (bws->Beginning.Action==BazaarWelcome)
			SendBazaarWelcome();
	}
	else if (app->size==sizeof(NewBazaarInspect_Struct)) {

		NewBazaarInspect_Struct *nbis = (NewBazaarInspect_Struct*)app->pBuffer;

		Client *c = entity_list.GetClientByName(nbis->Name);
		if(c) {
			ItemInst* inst = c->FindTraderItemBySerialNumber(nbis->SerialNumber);
				if(inst)
					SendItemPacket(0, inst, ItemPacketViewLink);
		}
		return;
	}
	else    {
			_log(TRADING__CLIENT, "Malformed BazaarSearch_Struct packe, Action %it received, ignoring...");
			LogFile->write(EQEMuLog::Error, "Malformed BazaarSearch_Struct packet received, ignoring...\n");
		}

	return;
}

void Client::Handle_OP_ShopPlayerBuy(const EQApplicationPacket *app)
{
	if (app->size != sizeof(Merchant_Sell_Struct)) {
		LogFile->write(EQEMuLog::Error, "Invalid size on OP_ShopPlayerBuy: Expected %i, Got %i",
			sizeof(Merchant_Sell_Struct), app->size);
		return;
	}
	RDTSC_Timer t1;
	t1.start();
	Merchant_Sell_Struct* mp=(Merchant_Sell_Struct*)app->pBuffer;
#if EQDEBUG >= 5
		LogFile->write(EQEMuLog::Debug, "%s, purchase item..", GetName());
		DumpPacket(app);
#endif

	int merchantid;
	bool tmpmer_used = false;
	Mob* tmp = entity_list.GetMob(mp->npcid);

	if (tmp == 0 || !tmp->IsNPC() || tmp->GetClass() != MERCHANT)
		return;

	if (mp->quantity < 1) return;

	//you have to be somewhat close to them to be properly using them
	if(DistNoRoot(*tmp) > USE_NPC_RANGE2)
		return;

	merchantid=tmp->CastToNPC()->MerchantType;

	uint32 item_id = 0;
	std::list<MerchantList> merlist = zone->merchanttable[merchantid];
	std::list<MerchantList>::const_iterator itr;
	for(itr = merlist.begin();itr != merlist.end();itr++){
		MerchantList ml = *itr;
        if(GetLevel() < ml.level_required) {
            continue;
        }

        int32 fac = tmp->GetPrimaryFaction();
        if(fac != 0 && GetModCharacterFactionLevel(fac) < ml.faction_required) {
            continue;
        }

		if(mp->itemslot == ml.slot){
			item_id = ml.item;
			break;
		}
	}
	const Item_Struct* item = NULL;
	uint32 prevcharges = 0;
	if (item_id == 0) { //check to see if its on the temporary table
		std::list<TempMerchantList> tmp_merlist = zone->tmpmerchanttable[tmp->GetNPCTypeID()];
		std::list<TempMerchantList>::const_iterator tmp_itr;
		TempMerchantList ml;
		for(tmp_itr = tmp_merlist.begin();tmp_itr != tmp_merlist.end();tmp_itr++){
			ml = *tmp_itr;
			if(mp->itemslot == ml.slot){
				item_id = ml.item;
				tmpmer_used = true;
				prevcharges = ml.charges;
				break;
			}
		}
	}
	item = database.GetItem(item_id);
	if (!item){
		//error finding item, client didnt get the update packet for whatever reason, roleplay a tad
		Message(15,"%s tells you 'Sorry, that item is for display purposes only.' as they take the item off the shelf.",tmp->GetCleanName());
		EQApplicationPacket* delitempacket = new EQApplicationPacket(OP_ShopDelItem, sizeof(Merchant_DelItem_Struct));
		Merchant_DelItem_Struct* delitem = (Merchant_DelItem_Struct*)delitempacket->pBuffer;
		delitem->itemslot = mp->itemslot;
		delitem->npcid = mp->npcid;
		delitem->playerid = mp->playerid;
		delitempacket->priority = 6;
		entity_list.QueueCloseClients(tmp,delitempacket); //que for anyone that could be using the merchant so they see the update
		safe_delete(delitempacket);
		return;
	}
	if (CheckLoreConflict(item))
	{
		Message(15,"You can only have one of a lore item.");
		return;
	}
	if(tmpmer_used && (mp->quantity > prevcharges))
		mp->quantity = prevcharges;

	EQApplicationPacket* outapp = new EQApplicationPacket(OP_ShopPlayerBuy, sizeof(Merchant_Sell_Struct));
	Merchant_Sell_Struct* mpo=(Merchant_Sell_Struct*)outapp->pBuffer;
	mpo->quantity = mp->quantity;
	mpo->playerid = mp->playerid;
	mpo->npcid = mp->npcid;
	mpo->itemslot=mp->itemslot;

	int16 freeslotid=0;
	int16 charges = 0;
	if (item->Stackable) {
		charges = mp->quantity;
	} else {
		// this needs expanded to handle varying charges from the merchant,
		// but will require merchantlist_temp changes amonst other things.
		charges = item->MaxCharges;
	}
	ItemInst* inst = database.CreateItem(item, charges);

	int SinglePrice = 0;
	if (RuleB(Merchant, UsePriceMod))
		SinglePrice = (item->Price * (RuleR(Merchant, SellCostMod)) * item->SellRate * Client::CalcPriceMod(tmp, false));
	else
		SinglePrice = (item->Price * (RuleR(Merchant, SellCostMod)) * item->SellRate);

	mpo->price = SinglePrice * mp->quantity;
	if(mpo->price < 0 )
	{
		safe_delete(outapp);
		safe_delete(inst);
		return;
	}

	if(!TakeMoneyFromPP(mpo->price))
	{
		char *hacker_str = NULL;
		MakeAnyLenString(&hacker_str, "Vendor Cheat: attempted to buy %i of %i: %s that cost %d cp but only has %d pp %d gp %d sp %d cp\n",
			mpo->quantity, item->ID, item->Name,
			mpo->price, m_pp.platinum, m_pp.gold, m_pp.silver, m_pp.copper);
		database.SetMQDetectionFlag(AccountName(), GetName(), hacker_str, zone->GetShortName());
		safe_delete_array(hacker_str);
		safe_delete(outapp);
		safe_delete(inst);
		return;
	}

	bool stacked = TryStacking(inst);
	if(!stacked)
		freeslotid = m_inv.FindFreeSlot(false, true, item->Size);

	//make sure we are not completely full...
	if(freeslotid == SLOT_CURSOR) {
		if(m_inv.GetItem(SLOT_CURSOR) != NULL) {
			Message(13, "You do not have room for any more items.");
			safe_delete(outapp);
			safe_delete(inst);
			return;
		}
	}

	if(freeslotid == SLOT_INVALID)
	{
		Message(13, "You do not have room for any more items.");
		safe_delete(outapp);
		safe_delete(inst);
		return;
	}

	string packet;
	if(mp->quantity==1 && item->MaxCharges>0 && item->MaxCharges<255)
		mp->quantity=item->MaxCharges;

	if (!stacked && inst) {
		PutItemInInventory(freeslotid, *inst);
		SendItemPacket(freeslotid, inst, ItemPacketTrade);
	}
	else if(!stacked){
		LogFile->write(EQEMuLog::Error, "OP_ShopPlayerBuy: item->ItemClass Unknown! Type: %i", item->ItemClass);
	}
	QueuePacket(outapp);
	if(inst && tmpmer_used){
		int32 new_charges = prevcharges - mp->quantity;
		zone->SaveTempItem(merchantid, tmp->GetNPCTypeID(),item_id,new_charges);
		if(new_charges<=0){
			EQApplicationPacket* delitempacket = new EQApplicationPacket(OP_ShopDelItem, sizeof(Merchant_DelItem_Struct));
			Merchant_DelItem_Struct* delitem = (Merchant_DelItem_Struct*)delitempacket->pBuffer;
			delitem->itemslot = mp->itemslot;
			delitem->npcid = mp->npcid;
			delitem->playerid = mp->playerid;
			delitempacket->priority = 6;
			entity_list.QueueClients(tmp,delitempacket); //que for anyone that could be using the merchant so they see the update
			safe_delete(delitempacket);
		}
		else {
			// Update the charges/quantity in the merchant window
			inst->SetCharges(new_charges);
			inst->SetPrice(SinglePrice);
			inst->SetMerchantSlot(mp->itemslot);
			inst->SetMerchantCount(new_charges);

			SendItemPacket(mp->itemslot, inst, ItemPacketMerchant);
		}
	}
	safe_delete(inst);
	safe_delete(outapp);

	// start QS code
	if(RuleB(QueryServ, MerchantLogTransactions)) {
		ServerPacket* qspack = new ServerPacket(ServerOP_QSMerchantLogTransactions, sizeof(QSMerchantLogTransaction_Struct) + sizeof(QSTransactionItems_Struct));
		QSMerchantLogTransaction_Struct* qsaudit = (QSMerchantLogTransaction_Struct*)qspack->pBuffer;

		qsaudit->zone_id				 = zone->GetZoneID();
		qsaudit->merchant_id			 = tmp->CastToNPC()->MerchantType;
		qsaudit->merchant_money.platinum = 0;
		qsaudit->merchant_money.gold	 = 0;
		qsaudit->merchant_money.silver	 = 0;
		qsaudit->merchant_money.copper	 = 0;
		qsaudit->merchant_count			 = 1;
		qsaudit->char_id				 = character_id;
		qsaudit->char_money.platinum	 = (mpo->price / 1000);
		qsaudit->char_money.gold		 = (mpo->price / 100) % 10;
		qsaudit->char_money.silver		 = (mpo->price / 10) % 10;
		qsaudit->char_money.copper		 = mpo->price % 10;
		qsaudit->char_count				 = 0;

		qsaudit->items[0].char_slot	 = freeslotid;
		qsaudit->items[0].item_id	 = m_inv[freeslotid]->GetID();
		qsaudit->items[0].charges	 = mpo->quantity;
		qsaudit->items[0].aug_1		 = m_inv[freeslotid]->GetAugmentItemID(1);
		qsaudit->items[0].aug_2		 = m_inv[freeslotid]->GetAugmentItemID(2);
		qsaudit->items[0].aug_3		 = m_inv[freeslotid]->GetAugmentItemID(3);
		qsaudit->items[0].aug_4		 = m_inv[freeslotid]->GetAugmentItemID(4);
		qsaudit->items[0].aug_5		 = m_inv[freeslotid]->GetAugmentItemID(5);

		qspack->Deflate();
		if(worldserver.Connected()) { worldserver.SendPacket(qspack); }
		safe_delete(qspack);
	}
	// end QS code

	if (RuleB(EventLog, RecordBuyFromMerchant))
		LogMerchant(this, tmp, mpo->quantity, mpo->price, item, true);

	if ((RuleB(Character, EnableDiscoveredItems)))
	{
		if(!GetGM() && !IsDiscovered(item_id))
		DiscoverItem(item_id);
	}

	t1.stop();
	cout << "At 1: " << t1.getDuration() << endl;
	return;
}

void Client::Handle_OP_ShopPlayerSell(const EQApplicationPacket *app)
{
	if (app->size != sizeof(Merchant_Purchase_Struct)) {
		LogFile->write(EQEMuLog::Error, "Invalid size on OP_ShopPlayerSell: Expected %i, Got %i",
			sizeof(Merchant_Purchase_Struct), app->size);
		return;
	}
	RDTSC_Timer t1(true);
	Merchant_Purchase_Struct* mp=(Merchant_Purchase_Struct*)app->pBuffer;

	Mob* vendor = entity_list.GetMob(mp->npcid);

	if (vendor == 0 || !vendor->IsNPC() || vendor->GetClass() != MERCHANT)
		return;

	//you have to be somewhat close to them to be properly using them
	if(DistNoRoot(*vendor) > USE_NPC_RANGE2)
		return;

	uint32 price=0;
	uint32 itemid = GetItemIDAt(mp->itemslot);
	if(itemid == 0)
		return;
	const Item_Struct* item = database.GetItem(itemid);
	ItemInst* inst = GetInv().GetItem(mp->itemslot);
	if(!item || !inst){
		Message(13,"You seemed to have misplaced that item..");
		return;
	}
	if(mp->quantity > 1)
	{
		if((inst->GetCharges() < 0) || (mp->quantity > (uint32)inst->GetCharges()))
			return;
	}

	if (!item->NoDrop) {
		//Message(13,"%s tells you, 'LOL NOPE'", vendor->GetName());
		return;
	}
	if (RuleB(Merchant, UsePriceMod)){
	price=(int)((item->Price*mp->quantity)*(RuleR(Merchant, BuyCostMod))*Client::CalcPriceMod(vendor,true)+0.5); // need to round up, because client does it automatically when displaying price
	}
	else
		price=(int)((item->Price*mp->quantity)*(RuleR(Merchant, BuyCostMod))+0.5);
	AddMoneyToPP(price,false);

	if (inst->IsStackable())
	{
		unsigned int i_quan = inst->GetCharges();
		if (mp->quantity > i_quan)
			mp->quantity = i_quan;
	}
	else
	{
		mp->quantity = 1;
	}

	if (RuleB(EventLog, RecordSellToMerchant))
		LogMerchant(this, vendor, mp->quantity, price, item, false);

	int freeslot = 0;
	int charges = 0;
	if(inst->IsStackable())
		charges = mp->quantity;
	else
		//charges = inst->GetCharges();
		//FIXME: Temp merchant table uses 'charges' as the quantity, so doesn't properly handle charged items.
		charges = 1;

	if((freeslot = zone->SaveTempItem(vendor->CastToNPC()->MerchantType, vendor->GetNPCTypeID(),itemid,charges,true)) > 0){
		ItemInst* inst2 = inst->Clone();
		if (RuleB(Merchant, UsePriceMod)){
		inst2->SetPrice(item->Price*(RuleR(Merchant, SellCostMod))*item->SellRate*Client::CalcPriceMod(vendor,false));
		}
		else
			inst2->SetPrice(item->Price*(RuleR(Merchant, SellCostMod))*item->SellRate);
		inst2->SetMerchantSlot(freeslot);

		uint32 MerchantQuantity = zone->GetTempMerchantQuantity(vendor->GetNPCTypeID(), freeslot);

		if(inst2->IsStackable()) {
			inst2->SetCharges(MerchantQuantity);
		}
		inst2->SetMerchantCount(MerchantQuantity);

		SendItemPacket(freeslot-1, inst2, ItemPacketMerchant);
		safe_delete(inst2);
	}

	// start QS code
	if(RuleB(QueryServ, MerchantLogTransactions)) {
		ServerPacket* qspack = new ServerPacket(ServerOP_QSMerchantLogTransactions, sizeof(QSMerchantLogTransaction_Struct) + sizeof(QSTransactionItems_Struct));
		QSMerchantLogTransaction_Struct* qsaudit = (QSMerchantLogTransaction_Struct*)qspack->pBuffer;

		qsaudit->zone_id				 = zone->GetZoneID();
		qsaudit->merchant_id			 = vendor->CastToNPC()->MerchantType;
		qsaudit->merchant_money.platinum = (price / 1000);
		qsaudit->merchant_money.gold	 = (price / 100) % 10;
		qsaudit->merchant_money.silver	 = (price / 10) % 10;
		qsaudit->merchant_money.copper	 = price % 10;
		qsaudit->merchant_count			 = 0;
		qsaudit->char_id				 = character_id;
		qsaudit->char_money.platinum	 = 0;
		qsaudit->char_money.gold		 = 0;
		qsaudit->char_money.silver		 = 0;
		qsaudit->char_money.copper		 = 0;
		qsaudit->char_count				 = 1;

		qsaudit->items[0].char_slot	 = mp->itemslot;
		qsaudit->items[0].item_id	 = itemid;
		qsaudit->items[0].charges	 = charges;
		qsaudit->items[0].aug_1		 = m_inv[mp->itemslot]->GetAugmentItemID(1);
		qsaudit->items[0].aug_2		 = m_inv[mp->itemslot]->GetAugmentItemID(2);
		qsaudit->items[0].aug_3		 = m_inv[mp->itemslot]->GetAugmentItemID(3);
		qsaudit->items[0].aug_4		 = m_inv[mp->itemslot]->GetAugmentItemID(4);
		qsaudit->items[0].aug_5		 = m_inv[mp->itemslot]->GetAugmentItemID(5);

		qspack->Deflate();
		if(worldserver.Connected()) { worldserver.SendPacket(qspack); }
		safe_delete(qspack);
	}
	// end QS code

	// Now remove the item from the player, this happens regardless of outcome
	if (!inst->IsStackable())
		this->DeleteItemInInventory(mp->itemslot,0,false);
	else
		this->DeleteItemInInventory(mp->itemslot,mp->quantity,false);

	EQApplicationPacket* outapp = new EQApplicationPacket(OP_ShopPlayerSell, sizeof(Merchant_Purchase_Struct));
	Merchant_Purchase_Struct* mco=(Merchant_Purchase_Struct*)outapp->pBuffer;
	mco->npcid = vendor->GetID();
	mco->itemslot=mp->itemslot;
	mco->quantity=mp->quantity;
	mco->price=price;
	QueuePacket(outapp);
	safe_delete(outapp);
    SendMoneyUpdate();
	t1.start();
	Save(1);
	t1.stop();
	cout << "Save took: " << t1.getDuration() << endl;
	return;
}

void Client::Handle_OP_ShopEnd(const EQApplicationPacket *app)
{
	EQApplicationPacket empty(OP_ShopEndConfirm);
	QueuePacket(&empty);
	//EQApplicationPacket* outapp = new EQApplicationPacket(OP_ShopEndConfirm, 2);
	//outapp->pBuffer[0] = 0x0a;
	//outapp->pBuffer[1] = 0x66;
	//QueuePacket(outapp);
	//safe_delete(outapp);
    //Save();
	return;
}

/*
void Client::Handle_OP_CloseContainer(const EQApplicationPacket *app)
{
	if (app->size != sizeof(CloseContainer_Struct)) {
		LogFile->write(EQEMuLog::Error, "Invalid size on CloseContainer_Struct: Expected %i, Got %i",
			sizeof(CloseContainer_Struct), app->size);
		return;
	}

	SetTradeskillObject(NULL);

	ClickObjectAck_Struct* oos = (ClickObjectAck_Struct*)app->pBuffer;
	Entity* entity = entity_list.GetEntityObject(oos->drop_id);
	if (entity && entity->IsObject()) {
		Object* object = entity->CastToObject();
		object->Close();
	}
	return;
}
*/

void Client::Handle_OP_ClickObjectAction(const EQApplicationPacket *app)
{
	if (app->size == 0) {
		// RoF sends this packet 0 sized when switching from auto-combine to experiment windows.
		// Not completely sure if 0 sized is for this or for closing objects as commented out below
		EQApplicationPacket end_trade1(OP_FinishWindow, 0);
		QueuePacket(&end_trade1);

		EQApplicationPacket end_trade2(OP_FinishWindow2, 0);
		QueuePacket(&end_trade2);

		return;

		// RoF sends a 0 sized packet for closing objects
		/*
		Object* object = GetTradeskillObject();
		if (object) {
			object->CastToObject()->Close();
		}
		*/
	}
	else
	{
		if (app->size != sizeof(ClickObjectAction_Struct)) {
			LogFile->write(EQEMuLog::Error, "Invalid size on OP_ClickObjectAction: Expected %i, Got %i",
				sizeof(ClickObjectAction_Struct), app->size);
			return;
		}

		ClickObjectAction_Struct* oos = (ClickObjectAction_Struct*)app->pBuffer;
		Entity* entity = entity_list.GetEntityObject(oos->drop_id);
		if (entity && entity->IsObject()) {
			Object* object = entity->CastToObject();
			if(oos->open == 0) {
				object->Close();
			} else {
				LogFile->write(EQEMuLog::Error, "Unsupported action %d in OP_ClickObjectAction", oos->open);
			}
		} else {
			LogFile->write(EQEMuLog::Error, "Invalid object %d in OP_ClickObjectAction", oos->drop_id);
		}
	}

	SetTradeskillObject(NULL);

	EQApplicationPacket end_trade1(OP_FinishWindow, 0);
	QueuePacket(&end_trade1);

	EQApplicationPacket end_trade2(OP_FinishWindow2, 0);
	QueuePacket(&end_trade2);
	return;
}

void Client::Handle_OP_ClickObject(const EQApplicationPacket *app)
{
	if (app->size != sizeof(ClickObject_Struct)) {
		LogFile->write(EQEMuLog::Error, "Invalid size on ClickObject_Struct: Expected %i, Got %i",
			sizeof(ClickObject_Struct), app->size);
		return;
	}

	ClickObject_Struct* click_object = (ClickObject_Struct*)app->pBuffer;
	Entity* entity = entity_list.GetID(click_object->drop_id);
	//TODO: should enforce range checking here.
	if (entity && entity->IsObject()) {
		Object* object = entity->CastToObject();
		object->HandleClick(this, click_object);

		char buf[10];
		snprintf(buf, 9, "%u", click_object->drop_id);
		buf[9] = '\0';
		parse->EventPlayer(EVENT_CLICK_OBJECT, this, buf, 0);
	}

	// Observed in RoF after OP_ClickObjectAction:
	//EQApplicationPacket end_trade2(OP_FinishWindow2, 0);
	//QueuePacket(&end_trade2);
	return;
}

void Client::Handle_OP_RecipesFavorite(const EQApplicationPacket *app)
{
	if (app->size != sizeof(TradeskillFavorites_Struct)) {
		LogFile->write(EQEMuLog::Error, "Invalid size for TradeskillFavorites_Struct: Expected: %i, Got: %i",
			sizeof(TradeskillFavorites_Struct), app->size);
		return;
	}

	TradeskillFavorites_Struct* tsf = (TradeskillFavorites_Struct*)app->pBuffer;

	LogFile->write(EQEMuLog::Debug, "Requested Favorites for: %d - %d\n", tsf->object_type, tsf->some_id);

	// results show that object_type is combiner type
	//                   some_id = 0 if world combiner, item number otherwise

	// make where clause segment for container(s)
	char containers[30];
	if (tsf->some_id == 0) {
		// world combiner so no item number
		snprintf(containers,29, "= %u", tsf->object_type);
	} else {
		// container in inventory
		snprintf(containers,29, "in (%u,%u)", tsf->object_type, tsf->some_id);
	}

	char *query = 0;
	char buf[5500];   //gotta be big enough for 500 IDs

	bool first = true;
	uint16 r;
	char *pos = buf;

	//Assumes item IDs are <10 characters long
	for(r = 0; r < 500; r++) {
		if(tsf->favorite_recipes[r] == 0)
			continue;

		if(first) {
			pos += snprintf(pos, 10, "%u", tsf->favorite_recipes[r]);
			first = false;
		} else {
			pos += snprintf(pos, 10, ",%u", tsf->favorite_recipes[r]);
		}
	}

	if(first)	//no favorites....
		return;

	//To be a good kid, I should move this SQL somewhere else...
	//but im lazy right now, so it stays here
	uint32 qlen = 0;
	qlen = MakeAnyLenString(&query, "SELECT tr.id,tr.name,tr.trivial,SUM(tre.componentcount),crl.madecount,tr.tradeskill "
		" FROM tradeskill_recipe AS tr "
		" LEFT JOIN tradeskill_recipe_entries AS tre ON tr.id=tre.recipe_id "
		" LEFT JOIN (SELECT recipe_id, madecount FROM char_recipe_list WHERE char_id = %u) AS crl ON tr.id=crl.recipe_id "
		" WHERE tr.id IN (%s) "
		"  AND tr.must_learn & 0x20 <> 0x20 AND ((tr.must_learn & 0x3 <> 0 AND crl.madecount IS NOT NULL) OR (tr.must_learn & 0x3 = 0)) "
		" GROUP BY tr.id "
		" HAVING sum(if(tre.item_id %s AND tre.iscontainer > 0,1,0)) > 0 "
		" LIMIT 100 ", CharacterID(), buf, containers);

	TradeskillSearchResults(query, qlen, tsf->object_type, tsf->some_id);

	safe_delete_array(query);
	return;
}

void Client::Handle_OP_RecipesSearch(const EQApplicationPacket *app)
{
	if (app->size != sizeof(RecipesSearch_Struct)) {
		LogFile->write(EQEMuLog::Error, "Invalid size for RecipesSearch_Struct: Expected: %i, Got: %i",
			sizeof(RecipesSearch_Struct), app->size);
		return;
	}

	RecipesSearch_Struct* rss = (RecipesSearch_Struct*)app->pBuffer;
	rss->query[55] = '\0';	//just to be sure.


	LogFile->write(EQEMuLog::Debug, "Requested search recipes for: %d - %d\n", rss->object_type, rss->some_id);

	// make where clause segment for container(s)
	char containers[30];
	if (rss->some_id == 0) {
		// world combiner so no item number
		snprintf(containers,29, "= %u", rss->object_type);
	} else {
		// container in inventory
		snprintf(containers,29, "in (%u,%u)", rss->object_type, rss->some_id);
	}

	char *query = 0;
	char searchclause[140];	//2X rss->query + SQL crap

	//omit the rlike clause if query is empty
	if(rss->query[0] != 0) {
		char buf[120];	//larger than 2X rss->query
		database.DoEscapeString(buf, rss->query, strlen(rss->query));

		snprintf(searchclause, 139, "name rlike '%s' AND", buf);
	} else {
		searchclause[0] = '\0';
	}
	uint32 qlen = 0;

	//arbitrary limit of 200 recipes, makes sense to me.
	qlen = MakeAnyLenString(&query, "SELECT tr.id,tr.name,tr.trivial,SUM(tre.componentcount),crl.madecount,tr.tradeskill "
		" FROM tradeskill_recipe AS tr "
		" LEFT JOIN tradeskill_recipe_entries AS tre ON tr.id=tre.recipe_id "
		" LEFT JOIN (SELECT recipe_id, madecount FROM char_recipe_list WHERE char_id = %u) AS crl ON tr.id=crl.recipe_id "
		" WHERE %s tr.trivial >= %u AND tr.trivial <= %u "
		"  AND tr.must_learn & 0x20 <> 0x20 AND((tr.must_learn & 0x3 <> 0 AND crl.madecount IS NOT NULL) OR (tr.must_learn & 0x3 = 0)) "
		" GROUP BY tr.id "
		" HAVING sum(if(tre.item_id %s AND tre.iscontainer > 0,1,0)) > 0 "
		" LIMIT 200 "
		, CharacterID(), searchclause, rss->mintrivial, rss->maxtrivial, containers);

	TradeskillSearchResults(query, qlen, rss->object_type, rss->some_id);

	safe_delete_array(query);
	return;
}

void Client::Handle_OP_RecipeDetails(const EQApplicationPacket *app)
{
	if(app->size < sizeof(uint32)) {
		LogFile->write(EQEMuLog::Error, "Invalid size for RecipeDetails Request: Expected: %i, Got: %i",
			sizeof(uint32), app->size);
		return;
	}
	uint32 *recipe_id = (uint32*) app->pBuffer;

	SendTradeskillDetails(*recipe_id);

	return;
}

void Client::Handle_OP_RecipeAutoCombine(const EQApplicationPacket *app)
{
	if (app->size != sizeof(RecipeAutoCombine_Struct)) {
		LogFile->write(EQEMuLog::Error, "Invalid size for RecipeAutoCombine_Struct: Expected: %i, Got: %i",
			sizeof(RecipeAutoCombine_Struct), app->size);
		return;
	}

	RecipeAutoCombine_Struct* rac = (RecipeAutoCombine_Struct*)app->pBuffer;

	Object::HandleAutoCombine(this, rac);
	return;
}

void Client::Handle_OP_TradeSkillCombine(const EQApplicationPacket *app)
{
	if (app->size != sizeof(NewCombine_Struct)) {
		LogFile->write(EQEMuLog::Error, "Invalid size for NewCombine_Struct: Expected: %i, Got: %i",
			sizeof(NewCombine_Struct), app->size);
		return;
	}
	/*if (m_tradeskill_object == NULL) {
		Message(13, "Error: Server is not aware of the tradeskill container you are attempting to use");
		return;
	}*/

	//fixed this to work for non-world objects

	// Delegate to tradeskill object to perform combine
	NewCombine_Struct* in_combine = (NewCombine_Struct*)app->pBuffer;
	Object::HandleCombine(this, in_combine, m_tradeskill_object);
	return;
}

void Client::Handle_OP_ItemName(const EQApplicationPacket *app)
{
	if (app->size != sizeof(ItemNamePacket_Struct)) {
		LogFile->write(EQEMuLog::Error, "Invalid size for ItemNamePacket_Struct: Expected: %i, Got: %i",
			sizeof(ItemNamePacket_Struct), app->size);
		return;
	}
	ItemNamePacket_Struct *p = (ItemNamePacket_Struct*)app->pBuffer;
	const Item_Struct *item = 0;
	if ((item = database.GetItem(p->item_id))!=NULL) {
		EQApplicationPacket* outapp=new EQApplicationPacket(OP_ItemName,sizeof(ItemNamePacket_Struct));
		p=(ItemNamePacket_Struct*)outapp->pBuffer;
		memset(p, 0, sizeof(ItemNamePacket_Struct));
		strcpy(p->name,item->Name);
		FastQueuePacket(&outapp);
	}
	return;
}

void Client::Handle_OP_AugmentItem(const EQApplicationPacket *app)
{
	if (app->size != sizeof(AugmentItem_Struct)) {
		LogFile->write(EQEMuLog::Error, "Invalid size for AugmentItem_Struct: Expected: %i, Got: %i",
			sizeof(AugmentItem_Struct), app->size);
		return;
	}
	/*if (m_tradeskill_object == NULL) {
		Message(13, "Error: Server is not aware of the tradeskill container you are attempting to use");
		return;
	}*/

	//fixed this to work for non-world objects

	// Delegate to tradeskill object to perform combine
	AugmentItem_Struct* in_augment = (AugmentItem_Struct*)app->pBuffer;
	Object::HandleAugmentation(this, in_augment, m_tradeskill_object);
	return;
}

void Client::Handle_OP_ClickDoor(const EQApplicationPacket *app)
{
	if (app->size != sizeof(ClickDoor_Struct)) {
		LogFile->write(EQEMuLog::Error, "Wrong size: OP_ClickDoor, size=%i, expected %i", app->size, sizeof(ClickDoor_Struct));
		return;
	}
	ClickDoor_Struct* cd = (ClickDoor_Struct*)app->pBuffer;
	Doors* currentdoor = entity_list.FindDoor(cd->doorid);
	if(!currentdoor)
	{
		Message(0,"Unable to find door, please notify a GM (DoorID: %i).",cd->doorid);
	        return;
	}

	char buf[20];
	snprintf(buf, 19, "%u %u", cd->doorid, zone->GetInstanceVersion());
	buf[19] = '\0';
    parse->EventPlayer(EVENT_CLICKDOOR, this, buf, 0);

	currentdoor->HandleClick(this,0);
	return;
}

void Client::Handle_OP_CreateObject(const EQApplicationPacket *app)
{
	DropItem(SLOT_CURSOR);
	return;
}

void Client::Handle_OP_FaceChange(const EQApplicationPacket *app)
{
	if (app->size != sizeof(FaceChange_Struct)) {
		LogFile->write(EQEMuLog::Error, "Invalid size for OP_FaceChange: Expected: %i, Got: %i",
			sizeof(FaceChange_Struct), app->size);
		return;
	}

	// Notify other clients in zone
	entity_list.QueueClients(this, app, false);

	FaceChange_Struct* fc = (FaceChange_Struct*)app->pBuffer;
	m_pp.haircolor	= fc->haircolor;
	m_pp.beardcolor	= fc->beardcolor;
	m_pp.eyecolor1	= fc->eyecolor1;
	m_pp.eyecolor2	= fc->eyecolor2;
	m_pp.hairstyle	= fc->hairstyle;
	m_pp.face		= fc->face;
	m_pp.beard		= fc->beard;
	m_pp.drakkin_heritage	= fc->drakkin_heritage;
	m_pp.drakkin_tattoo		= fc->drakkin_tattoo;
	m_pp.drakkin_details	= fc->drakkin_details;
	Save();
	Message_StringID(13,FACE_ACCEPTED);
	//Message(13, "Facial features updated.");
	return;
}

void Client::Handle_OP_GroupInvite(const EQApplicationPacket *app)
{
	//this seems to be the initial invite to form a group
	Handle_OP_GroupInvite2(app);
}

void Client::Handle_OP_GroupInvite2(const EQApplicationPacket *app)
{
	if (app->size != sizeof(GroupInvite_Struct)) {
		LogFile->write(EQEMuLog::Error, "Invalid size for OP_GroupInvite: Expected: %i, Got: %i",
			sizeof(GroupInvite_Struct), app->size);
		return;
	}

	GroupInvite_Struct* gis = (GroupInvite_Struct*) app->pBuffer;

	Mob *Invitee = entity_list.GetMob(gis->invitee_name);

	if(Invitee == this)
	{
		Message_StringID(clientMessageWhite, GROUP_INVITEE_SELF);
		return;
	}

	if(Invitee) {
		if(Invitee->IsClient()) {
			if((!Invitee->IsGrouped() && !Invitee->IsRaidGrouped()) ||
				(Invitee->GetGroup() && Invitee->CastToClient()->GetMerc() && Invitee->GetGroup()->GroupCount() == 2))
			{
				if(app->GetOpcode() == OP_GroupInvite2)
				{
					//Make a new packet using all the same information but make sure it's a fixed GroupInvite opcode so we
					//Don't have to deal with GroupFollow2 crap.
					EQApplicationPacket* outapp = new EQApplicationPacket(OP_GroupInvite, sizeof(GroupInvite_Struct));
					memcpy(outapp->pBuffer, app->pBuffer, outapp->size);
					Invitee->CastToClient()->QueuePacket(outapp);
					safe_delete(outapp);
					return;
				}
				else
				{
					//The correct opcode, no reason to bother wasting time reconstructing the packet
					Invitee->CastToClient()->QueuePacket(app);
				}
			}
		}
#ifdef BOTS
		else if(Invitee->IsBot()) {
			Bot::ProcessBotGroupInvite(this, std::string(Invitee->GetName()));
		}
#endif
	}
	else
    {
		ServerPacket* pack = new ServerPacket(ServerOP_GroupInvite, sizeof(GroupInvite_Struct));
		memcpy(pack->pBuffer, gis, sizeof(GroupInvite_Struct));
		worldserver.SendPacket(pack);
		safe_delete(pack);
	}
	return;
}

void Client::Handle_OP_GroupAcknowledge(const EQApplicationPacket *app)
{
	return;
}

void Client::Handle_OP_GroupCancelInvite(const EQApplicationPacket *app)
{
	if (app->size != sizeof(GroupCancel_Struct)) {
		LogFile->write(EQEMuLog::Error, "Invalid size for OP_GroupCancelInvite: Expected: %i, Got: %i",
			sizeof(GroupCancel_Struct), app->size);
		return;
	}

	GroupCancel_Struct* gf = (GroupCancel_Struct*) app->pBuffer;
	Mob* inviter = entity_list.GetClientByName(gf->name1);

    if(inviter != NULL)
	{
		if(inviter->IsClient())
			inviter->CastToClient()->QueuePacket(app);
	}
	else
	{
		ServerPacket* pack = new ServerPacket(ServerOP_GroupCancelInvite, sizeof(GroupCancel_Struct));
		memcpy(pack->pBuffer, gf, sizeof(GroupCancel_Struct));
		worldserver.SendPacket(pack);
		safe_delete(pack);
	}

	database.SetGroupID(GetName(), 0, CharacterID());
	return;
}

void Client::Handle_OP_GroupFollow(const EQApplicationPacket *app)
{
	Handle_OP_GroupFollow2(app);
}

void Client::Handle_OP_GroupFollow2(const EQApplicationPacket *app)
{
	if (app->size != sizeof(GroupGeneric_Struct)) {
		LogFile->write(EQEMuLog::Error, "Invalid size for OP_GroupFollow: Expected: %i, Got: %i",
			sizeof(GroupGeneric_Struct), app->size);
		return;
	}

	if(LFP) {
		// If we were looking for players to start our own group, but we accept an invitation to another
		// group, turn LFP off.
		database.SetLFP(CharacterID(), false);
		worldserver.StopLFP(CharacterID());
	}

	GroupGeneric_Struct* gf = (GroupGeneric_Struct*) app->pBuffer;
	Mob* inviter = entity_list.GetClientByName(gf->name1);

	if(inviter != NULL && inviter->IsClient()) {
		isgrouped = true;
		strn0cpy(gf->name1,inviter->GetName(), 64);
		strn0cpy(gf->name2,this->GetName(), 64);

		Raid* raid = entity_list.GetRaidByClient(inviter->CastToClient());
		Raid* iraid = entity_list.GetRaidByClient(this);

		//inviter has a raid don't do group stuff instead do raid stuff!
		if(raid){
			// Suspend the merc while in a raid (maybe a rule could be added for this)
			if (GetMerc())
				GetMerc()->Suspend();

			uint32 groupToUse = 0xFFFFFFFF;
			for(int x = 0; x < MAX_RAID_MEMBERS; x++){
				if(raid->members[x].member){ //this assumes the inviter is in the zone
					if(raid->members[x].member == inviter->CastToClient()){
						groupToUse = raid->members[x].GroupNumber;
						break;
					}
				}
			}
			if(iraid == raid){ //both in same raid
				uint32 ngid = raid->GetGroup(inviter->GetName());
				if(raid->GroupCount(ngid) < 6){
					raid->MoveMember(GetName(), ngid);
					raid->SendGroupDisband(this);
					//raid->SendRaidGroupAdd(GetName(), ngid);
					//raid->SendGroupUpdate(this);
					raid->GroupUpdate(ngid); //break
				}
				return;
			}
			if(raid->RaidCount() < MAX_RAID_MEMBERS){
				if(raid->GroupCount(groupToUse) < 6){
					raid->SendRaidCreate(this);
					raid->SendMakeLeaderPacketTo(raid->leadername, this);
					raid->AddMember(this, groupToUse);
					raid->SendBulkRaid(this);
					//raid->SendRaidGroupAdd(GetName(), groupToUse);
					//raid->SendGroupUpdate(this);
					raid->GroupUpdate(groupToUse); //break
					if(raid->IsLocked()) {
						raid->SendRaidLockTo(this);
					}
					return;
				}
				else{
					raid->SendRaidCreate(this);
					raid->SendMakeLeaderPacketTo(raid->leadername, this);
					raid->AddMember(this);
					raid->SendBulkRaid(this);
					if(raid->IsLocked()) {
						raid->SendRaidLockTo(this);
					}
					return;
				}
			}
		}

		// Remove the merc from the old group
		if (GetMerc())
			GetMerc()->RemoveMercFromGroup(GetMerc(), GetMerc()->GetGroup());

		Group* group = entity_list.GetGroupByClient(inviter->CastToClient());

		if(!group){
			//Make new group
			group = new Group(inviter);
			if(!group)
				return;
			entity_list.AddGroup(group);

			if(group->GetID() == 0) {
				Message(13, "Unable to get new group id. Cannot create group.");
				inviter->Message(13, "Unable to get new group id. Cannot create group.");
				return;
			}

			//now we have a group id, can set inviter's id
			database.SetGroupID(inviter->GetName(), group->GetID(), inviter->CastToClient()->CharacterID());
			database.SetGroupLeaderName(group->GetID(), inviter->GetName());

			// Add the merc back into the new group
			if (GetMerc())
			{
				if (GetMerc()->AddMercToGroup(GetMerc(), group))
				{
					database.SetGroupID(GetMerc()->GetName(), group->GetID(), inviter->CastToClient()->CharacterID(), true);
				}
			}

			group->UpdateGroupAAs();

			//Invite the inviter into the group first.....dont ask
			if(inviter->CastToClient()->GetClientVersion() < EQClientSoD)
			{
				EQApplicationPacket* outapp=new EQApplicationPacket(OP_GroupUpdate,sizeof(GroupJoin_Struct));
				GroupJoin_Struct* outgj=(GroupJoin_Struct*)outapp->pBuffer;
				strcpy(outgj->membername, inviter->GetName());
				strcpy(outgj->yourname, inviter->GetName());
				outgj->action = groupActInviteInitial; // 'You have formed the group'.
				group->GetGroupAAs(&outgj->leader_aas);
				inviter->CastToClient()->QueuePacket(outapp);
				safe_delete(outapp);
			}
			else
			{
				// SoD and later
				//
				inviter->CastToClient()->SendGroupCreatePacket();

				inviter->CastToClient()->SendGroupLeaderChangePacket(inviter->GetName());

				inviter->CastToClient()->SendGroupJoinAcknowledge();
			}

		}
		if(!group)
			return;

		inviter->CastToClient()->QueuePacket(app);//notify inviter the client accepted

		if(!group->AddMember(this))
			return;

		if(GetMerc())
		{
			group->AddMember(GetMerc());
		}

		if(inviter->CastToClient()->IsLFP()) {
			// If the player who invited us to a group is LFP, have them update world now that we have joined
			// their group.
			inviter->CastToClient()->UpdateLFP();
		}

		if(GetClientVersion() >= EQClientSoD)
			SendGroupJoinAcknowledge();

		database.RefreshGroupFromDB(this);
		group->SendHPPacketsTo(this);

		// Temporary hack for SoD, as things seem to work quite differently
		if(inviter->CastToClient()->GetClientVersion() >= EQClientSoD)
			database.RefreshGroupFromDB(inviter->CastToClient());

		//send updates to clients out of zone...
		ServerPacket* pack = new ServerPacket(ServerOP_GroupJoin, sizeof(ServerGroupJoin_Struct));
		ServerGroupJoin_Struct* gj = (ServerGroupJoin_Struct*)pack->pBuffer;
		gj->gid = group->GetID();
		gj->zoneid = zone->GetZoneID();
		gj->instance_id = zone->GetInstanceID();
		strcpy(gj->member_name, GetName());
		worldserver.SendPacket(pack);
		safe_delete(pack);
	}
	else if(inviter == NULL)
	{
		ServerPacket* pack = new ServerPacket(ServerOP_GroupFollow, sizeof(ServerGroupFollow_Struct));
		ServerGroupFollow_Struct *sgfs = (ServerGroupFollow_Struct *)pack->pBuffer;
		sgfs->CharacterID = CharacterID();
		strn0cpy(sgfs->gf.name1, gf->name1, sizeof(sgfs->gf.name1));
		strn0cpy(sgfs->gf.name2, gf->name2, sizeof(sgfs->gf.name2));
		worldserver.SendPacket(pack);
		safe_delete(pack);
	}
}

void Client::Handle_OP_GroupDisband(const EQApplicationPacket *app)
{
	if (app->size != sizeof(GroupGeneric_Struct)) {
		LogFile->write(EQEMuLog::Error, "Invalid size for GroupGeneric_Struct: Expected: %i, Got: %i",
			sizeof(GroupGeneric_Struct), app->size);
		return;
	}

	LogFile->write(EQEMuLog::Debug, "Member Disband Request from %s\n", GetName());

	GroupGeneric_Struct* gd = (GroupGeneric_Struct*) app->pBuffer;

	Raid *raid = entity_list.GetRaidByClient(this);
	if(raid){
		Mob* memberToDisband = NULL;

		if(!raid->IsGroupLeader(GetName()))
			memberToDisband = this;
		else
			memberToDisband = GetTarget();

		if(!memberToDisband)
			memberToDisband = entity_list.GetMob(gd->name2);

		if(!memberToDisband)
			memberToDisband = this;

		if(!memberToDisband->IsClient())
			return;

		//we have a raid.. see if we're in a raid group
		uint32 grp = raid->GetGroup(memberToDisband->GetName());
		bool wasGrpLdr = raid->members[raid->GetPlayerIndex(memberToDisband->GetName())].IsGroupLeader;
		if(grp < 12){
			if(wasGrpLdr){
				raid->SetGroupLeader(memberToDisband->GetName(), false);
				for(int x = 0; x < MAX_RAID_MEMBERS; x++)
				{
					if(raid->members[x].GroupNumber == grp)
					{
						if(strlen(raid->members[x].membername) > 0 && strcmp(raid->members[x].membername, memberToDisband->GetName()) != 0)
						{
							raid->SetGroupLeader(raid->members[x].membername);
							break;
						}
					}
				}
			}
			raid->MoveMember(memberToDisband->GetName(), 0xFFFFFFFF);
			raid->GroupUpdate(grp); //break
			//raid->SendRaidGroupRemove(memberToDisband->GetName(), grp);
			//raid->SendGroupUpdate(memberToDisband->CastToClient());
			raid->SendGroupDisband(memberToDisband->CastToClient());
		}
		//we're done
		return;
	}

	Group* group = GetGroup();

	if(!group)
		return;

#ifdef BOTS
	// this block is necessary to allow more control over controlling how bots are zoned or camped.
	if(Bot::GroupHasBot(group)) {
		if(group->IsLeader(this)) {
			if((GetTarget() == 0 || GetTarget() == this) || (group->GroupCount() < 3)) {
				Bot::ProcessBotGroupDisband(this, std::string());
			} else {
				Mob* tempMember = entity_list.GetMob(gd->name2);
				if(tempMember) {
					if(tempMember->IsBot())
						Bot::ProcessBotGroupDisband(this, std::string(tempMember->GetCleanName()));
				}
			}
		}
	}
#endif
	if((group->IsLeader(this) && (GetTarget() == 0 || GetTarget() == this)) || (group->GroupCount()<3)) {
		group->DisbandGroup();
		if(GetMerc() != NULL)
			GetMerc()->Suspend();
	} else {
		Mob* memberToDisband = NULL;
		memberToDisband = GetTarget();

		if(!memberToDisband)
			memberToDisband = entity_list.GetMob(gd->name2);
			if(memberToDisband )
			{
				if(group->IsLeader(this)) // the group leader can kick other members out of the group...
				{
					group->DelMember(memberToDisband,false);
					if(memberToDisband->IsClient())
					{
						Client* memberClient = memberToDisband->CastToClient();
						Merc* memberMerc = memberToDisband->CastToClient()->GetMerc();
							if(memberMerc != NULL)
							{
								memberMerc->RemoveMercFromGroup(memberMerc, group);
								if(!memberMerc->IsGrouped() && !memberClient->IsGrouped())
								{
									Group *g = new Group(memberClient);
									if(memberMerc->AddMercToGroup(memberMerc, g)) {
										entity_list.AddGroup(g);
										database.SetGroupLeaderName(g->GetID(), memberClient->GetName());
										g->SaveGroupLeaderAA();
										database.SetGroupID(memberClient->GetName(), g->GetID(), memberClient->CharacterID());
										database.SetGroupID(memberMerc->GetName(), g->GetID(), memberClient->CharacterID(), true);
										database.RefreshGroupFromDB(memberClient);
									}
								}
							}
					}
					else if(memberToDisband->IsMerc())
					{
						memberToDisband->CastToMerc()->Suspend();
					}
				}
				else
				{   // ...but other members can only remove themselves
					group->DelMember(this,false);

					if(!IsGrouped() && GetMerc() != NULL)
					{
						if(!IsGrouped()) {
						Group *g = new Group(this);
							if(GetMerc()->AddMercToGroup(GetMerc(), g)) {
								entity_list.AddGroup(g);
								database.SetGroupLeaderName(g->GetID(), this->GetName());
								g->SaveGroupLeaderAA();
								database.SetGroupID(this->GetName(), g->GetID(), this->CharacterID());
								database.SetGroupID(GetMerc()->GetName(), g->GetID(), this->CharacterID(), true);
								database.RefreshGroupFromDB(this);
							}
						}
					}
				}
			}
		else
			LogFile->write(EQEMuLog::Error, "Failed to remove player from group. Unable to find player named %s in player group", gd->name2);
	}
	if(LFP) {
		// If we are looking for players, update to show we are on our own now.
		UpdateLFP();
	}

	return;
}

void Client::Handle_OP_GroupDelete(const EQApplicationPacket *app)
{
//should check for leader, only they should be able to do this..
	Group* group = GetGroup();
	if (group)
		group->DisbandGroup();

	if(LFP)
		UpdateLFP();

	return;
}

void Client::Handle_OP_GMEmoteZone(const EQApplicationPacket *app)
{
	if(this->Admin() < minStatusToUseGMCommands) {
		Message(13, "Your account has been reported for hacking.");
		database.SetHackerFlag(this->account_name, this->name, "/emote");
		return;
	}
	if (app->size != sizeof(GMEmoteZone_Struct)) {
		LogFile->write(EQEMuLog::Error, "Wrong size: OP_GMEmoteZone, size=%i, expected %i", app->size, sizeof(GMEmoteZone_Struct));
		return;
	}
	GMEmoteZone_Struct* gmez = (GMEmoteZone_Struct*)app->pBuffer;
	char* newmessage=0;
	if(strstr(gmez->text,"^")==0)
		entity_list.Message(0, 15, gmez->text);
	else{
		for(newmessage = strtok((char*)gmez->text,"^");newmessage!=NULL;newmessage=strtok(NULL, "^"))
			entity_list.Message(0, 15, newmessage);
	}
	return;
}

void Client::Handle_OP_InspectRequest(const EQApplicationPacket *app) {

	if(app->size != sizeof(Inspect_Struct)) {
		LogFile->write(EQEMuLog::Error, "Wrong size: OP_InspectRequest, size=%i, expected %i", app->size, sizeof(Inspect_Struct));
		return;
	}

	Inspect_Struct* ins = (Inspect_Struct*) app->pBuffer;
	Mob* tmp			= entity_list.GetMob(ins->TargetID);

	if(tmp != 0 && tmp->IsClient()) {
		if(tmp->CastToClient()->GetClientVersion() < EQClientSoF) { tmp->CastToClient()->QueuePacket(app); } // Send request to target
		// Inspecting an SoF or later client will make the server handle the request
		else { ProcessInspectRequest(tmp->CastToClient(), this); }
	}

#ifdef BOTS
	if(tmp != 0 && tmp->IsBot()) { Bot::ProcessBotInspectionRequest(tmp->CastToBot(), this); }
#endif

	return;
}

void Client::Handle_OP_InspectAnswer(const EQApplicationPacket *app) {

	if (app->size != sizeof(InspectResponse_Struct)) {
		LogFile->write(EQEMuLog::Error, "Wrong size: OP_InspectAnswer, size=%i, expected %i", app->size, sizeof(InspectResponse_Struct));
		return;
	}

	//Fills the app sent from client.
	EQApplicationPacket* outapp	 = app->Copy();
	InspectResponse_Struct* insr = (InspectResponse_Struct*) outapp->pBuffer;
	Mob* tmp					 = entity_list.GetMob(insr->TargetID);
	const Item_Struct* item		 = NULL;

	for (int16 L = 0; L <= 20; L++) {
		const ItemInst* inst = GetInv().GetItem(L);
		item				 = inst ? inst->GetItem() : NULL;

		if(item) {
			strcpy(insr->itemnames[L], item->Name);
			insr->itemicons[L] = item->Icon;
		}
		else { insr->itemicons[L] = 0xFFFFFFFF; }
	}

	const ItemInst* inst = GetInv().GetItem(21);
	item = inst ? inst->GetItem() : NULL;

	if(item) {
		strcpy(insr->itemnames[22], item->Name);
		insr->itemicons[22] = item->Icon;
	}
	else { insr->itemicons[22] = 0xFFFFFFFF; }

	InspectMessage_Struct* newmessage = (InspectMessage_Struct*) insr->text;
	InspectMessage_Struct& playermessage = this->GetInspectMessage();
	memcpy(&playermessage, newmessage, sizeof(InspectMessage_Struct));
	database.SetPlayerInspectMessage(name, &playermessage);

	if(tmp != 0 && tmp->IsClient()) { tmp->CastToClient()->QueuePacket(outapp); } // Send answer to requester

	return;
}

void Client::Handle_OP_InspectMessageUpdate(const EQApplicationPacket *app) {

	if (app->size != sizeof(InspectMessage_Struct)) {
		LogFile->write(EQEMuLog::Error, "Wrong size: OP_InspectMessageUpdate, size=%i, expected %i", app->size, sizeof(InspectMessage_Struct));
		return;
	}

	InspectMessage_Struct* newmessage = (InspectMessage_Struct*) app->pBuffer;
	InspectMessage_Struct& playermessage = this->GetInspectMessage();
	memcpy(&playermessage, newmessage, sizeof(InspectMessage_Struct));
	database.SetPlayerInspectMessage(name, &playermessage);
}

#if 0	// I dont think there's an op for this now, and we check this
			// when the client is sitting
void Client::Handle_OP_Medding(const EQApplicationPacket *app)
{
	if (app->pBuffer[0])
		medding = true;
	else
		medding = false;
	return;
}
#endif

void Client::Handle_OP_DeleteSpell(const EQApplicationPacket *app)
{
	if(app->size != sizeof(DeleteSpell_Struct))
		return;

	EQApplicationPacket* outapp = app->Copy();
	DeleteSpell_Struct* dss = (DeleteSpell_Struct*) outapp->pBuffer;

	if(dss->spell_slot < 0 || dss->spell_slot > int(MAX_PP_SPELLBOOK))
		return;

	if(m_pp.spell_book[dss->spell_slot] != SPELLBOOK_UNKNOWN) {
		m_pp.spell_book[dss->spell_slot] = SPELLBOOK_UNKNOWN;
		dss->success = 1;
	}
	else
		dss->success = 0;

	FastQueuePacket(&outapp);
	return;
}

void Client::Handle_OP_LoadSpellSet(const EQApplicationPacket *app)
{
	if(app->size!=sizeof(LoadSpellSet_Struct)) {
		printf("Wrong size of LoadSpellSet_Struct! Expected: %lu, Got: %i\n",sizeof(LoadSpellSet_Struct),app->size);
		return;
	}
	int i;
	LoadSpellSet_Struct* ss=(LoadSpellSet_Struct*)app->pBuffer;
	for(i=0;i<MAX_PP_MEMSPELL;i++) {
		if (ss->spell[i] != 0xFFFFFFFF)
			UnmemSpell(i,true);
	}
}


void Client::Handle_OP_PetitionBug(const EQApplicationPacket *app)
{
	if(app->size!=sizeof(PetitionBug_Struct))
		printf("Wrong size of BugStruct! Expected: %lu, Got: %i\n",sizeof(PetitionBug_Struct),app->size);
	else{
		Message(0, "Petition Bugs are not supported, please use /bug.");
	}
	return;
}

void Client::Handle_OP_Bug(const EQApplicationPacket *app)
{
	if(app->size!=sizeof(BugStruct))
		printf("Wrong size of BugStruct got %d expected %lu!\n", app->size, sizeof(BugStruct));
	else{
		BugStruct* bug=(BugStruct*)app->pBuffer;
		database.UpdateBug(bug);
	}
	return;
}

void Client::Handle_OP_Petition(const EQApplicationPacket *app)
{
	if (app->size <= 1)
		return;
	if (!worldserver.Connected())
		Message(0, "Error: World server disconnected");
	/*else if(petition_list.FindPetitionByAccountName(this->AccountName()))
		{
		Message(0,"You already have a petition in queue, you cannot petition again until this one has been responded to or you have deleted the petition.");
		return;
		}*/
	else
	{
		if(petition_list.FindPetitionByAccountName(AccountName()))
		{
		Message(0,"You already have a petition in the queue, you must wait for it to be answered or use /deletepetition to delete it.");
		return;
		}
		Petition* pet = new Petition(CharacterID());
		pet->SetAName(this->AccountName());
		pet->SetClass(this->GetClass());
		pet->SetLevel(this->GetLevel());
		pet->SetCName(this->GetName());
		pet->SetRace(this->GetRace());
		pet->SetLastGM("");
		pet->SetCName(this->GetName());
		pet->SetPetitionText((char*) app->pBuffer);
		pet->SetZone(zone->GetZoneID());
		pet->SetUrgency(0);
		petition_list.AddPetition(pet);
		database.InsertPetitionToDB(pet);
		petition_list.UpdateGMQueue();
		petition_list.UpdateZoneListQueue();
		worldserver.SendEmoteMessage(0, 0, 80, 15, "%s has made a petition. #%i", GetName(), pet->GetID());
	}
	return;
}

void Client::Handle_OP_PetitionCheckIn(const EQApplicationPacket *app)
{
	if (app->size != sizeof(Petition_Struct)) {
		LogFile->write(EQEMuLog::Error, "Wrong size: OP_PetitionCheckIn, size=%i, expected %i", app->size, sizeof(Petition_Struct));
		return;
	}
	Petition_Struct* inpet = (Petition_Struct*) app->pBuffer;

	Petition* pet = petition_list.GetPetitionByID(inpet->petnumber);
	//if (inpet->urgency != pet->GetUrgency())
		pet->SetUrgency(inpet->urgency);
	pet->SetLastGM(this->GetName());
	pet->SetGMText(inpet->gmtext);

	pet->SetCheckedOut(false);
	petition_list.UpdatePetition(pet);
	petition_list.UpdateGMQueue();
	petition_list.UpdateZoneListQueue();
	return;
}

void Client::Handle_OP_PetitionResolve(const EQApplicationPacket *app)
{
	Handle_OP_PetitionDelete(app);
}

void Client::Handle_OP_PetitionDelete(const EQApplicationPacket *app)
{
	if (app->size != sizeof(PetitionUpdate_Struct)) {
		LogFile->write(EQEMuLog::Error, "Wrong size: OP_PetitionDelete, size=%i, expected %i", app->size, sizeof(PetitionUpdate_Struct));
		return;
	}
	EQApplicationPacket* outapp = new EQApplicationPacket(OP_PetitionUpdate,sizeof(PetitionUpdate_Struct));
	PetitionUpdate_Struct* pet = (PetitionUpdate_Struct*) outapp->pBuffer;
	pet->petnumber = *((int*) app->pBuffer);
	pet->color = 0x00;
	pet->status = 0xFFFFFFFF;
	pet->senttime = 0;
	strcpy(pet->accountid, "");
	strcpy(pet->gmsenttoo, "");
	pet->quetotal = petition_list.GetTotalPetitions();
	strcpy(pet->charname, "");
	FastQueuePacket(&outapp);

	if (petition_list.DeletePetition(pet->petnumber) == -1)
		cout << "Something is borked with: " << pet->petnumber << endl;
	petition_list.ClearPetitions();
	petition_list.UpdateGMQueue();
	petition_list.ReadDatabase();
	petition_list.UpdateZoneListQueue();
	return;
}

void Client::Handle_OP_PetCommands(const EQApplicationPacket *app)
{
	if (app->size != sizeof(PetCommand_Struct)) {
		LogFile->write(EQEMuLog::Error, "Wrong size: OP_PetCommands, size=%i, expected %i", app->size, sizeof(PetCommand_Struct));
		return;
	}
	char val1[20]={0};
	PetCommand_Struct* pet = (PetCommand_Struct*) app->pBuffer;
	Mob* mypet = this->GetPet();

	if(!mypet || pet->command == PET_LEADER)
	{
		if(pet->command == PET_LEADER)
		{
			if(mypet && (!GetTarget() || GetTarget() == mypet))
			{
				mypet->Say_StringID(PET_LEADERIS, GetName());
			}
			else if((mypet = GetTarget()))
			{
				Mob *Owner = mypet->GetOwner();
				if(Owner)
					mypet->Say_StringID(PET_LEADERIS, Owner->GetCleanName());
				else
					mypet->Say_StringID(I_FOLLOW_NOONE);
			}
		}

		return;
	}

	if(mypet->GetPetType() == petAnimation && (pet->command != PET_HEALTHREPORT && pet->command != PET_GETLOST) && !GetAA(aaAnimationEmpathy))
		return;

	// just let the command "/pet get lost" work for familiars
	if(mypet->GetPetType() == petFamiliar && pet->command != PET_GETLOST)
		return;

	uint32 PetCommand = pet->command;

	// Handle Sit/Stand toggle in UF and later.
	if(GetClientVersion() >= EQClientUnderfoot)
	{
		if(PetCommand == PET_SITDOWN)
			if(mypet->GetPetOrder() == SPO_Sit)
				PetCommand = PET_STANDUP;
	}

	switch(PetCommand)
	{
	case PET_ATTACK: {
		if (!GetTarget())
			break;
		if (GetTarget()->IsMezzed()) {
			Message_StringID(10, CANNOT_WAKE, mypet->GetCleanName(), GetTarget()->GetCleanName());
			break;
		}
		if (mypet->IsFeared()) break; //prevent pet from attacking stuff while feared

		if((mypet->GetPetType() == petAnimation && GetAA(aaAnimationEmpathy) >= 2) || mypet->GetPetType() != petAnimation) {
			if (GetTarget() != this && mypet->DistNoRootNoZ(*GetTarget()) <= (RuleR(Pets, AttackCommandRange)*RuleR(Pets, AttackCommandRange))) {
				if (mypet->IsHeld()) {
					if (!mypet->IsFocused()) {
						mypet->SetHeld(false); //break the hold and guard if we explicitly tell the pet to attack.
						if(mypet->GetPetOrder() != SPO_Guard)
							mypet->SetPetOrder(SPO_Follow);
					} else {
						mypet->SetTarget(GetTarget());
					}
				}
				zone->AddAggroMob();
				mypet->AddToHateList(GetTarget(), 1);
				Message_StringID(10, PET_ATTACKING, mypet->GetCleanName(), GetTarget()->GetCleanName());
			}
		}
		break;
	}
	case PET_BACKOFF: {
		if (mypet->IsFeared()) break; //keeps pet running while feared

		if((mypet->GetPetType() == petAnimation && GetAA(aaAnimationEmpathy) >= 3) || mypet->GetPetType() != petAnimation) {
			mypet->Say_StringID(PET_CALMING);
			mypet->WipeHateList();
			mypet->SetTarget(NULL);
		}
		break;
	}
	case PET_HEALTHREPORT: {
		Message_StringID(10, PET_REPORT_HP, ConvertArrayF(mypet->GetHPRatio(), val1));
		mypet->ShowBuffList(this);
		//Message(10,"%s tells you, 'I have %d percent of my hit points left.'",mypet->GetName(),(uint8)mypet->GetHPRatio());
		break;
	}
	case PET_GETLOST: {
		if (mypet->Charmed())
			break;
		if (mypet->GetPetType() == petCharmed || !mypet->IsNPC()) {
			// eqlive ignores this command
			// we could just remove the charm
			// and continue
			mypet->BuffFadeByEffect(SE_Charm);
			break;
		} else {
			SetPet(NULL);
		}

		mypet->Say_StringID(PET_GETLOST_STRING);
		mypet->CastToNPC()->Depop();

		//Oddly, the client (Titanium) will still allow "/pet get lost" command despite me adding the code below. If someone can figure that out, you can uncomment this code and use it.
		/*
		if((mypet->GetPetType() == petAnimation && GetAA(aaAnimationEmpathy) >= 2) || mypet->GetPetType() != petAnimation) {
		mypet->Say_StringID(PET_GETLOST_STRING);
		mypet->CastToNPC()->Depop();
		}
		*/

		break;
	}
	case PET_GUARDHERE: {
		if (mypet->IsFeared()) break; //could be exploited like PET_BACKOFF

		if((mypet->GetPetType() == petAnimation && GetAA(aaAnimationEmpathy) >= 1) || mypet->GetPetType() != petAnimation) {
			if(mypet->IsNPC()) {
				mypet->SetHeld(false);
				mypet->Say_StringID(PET_GUARDINGLIFE);
				mypet->SetPetOrder(SPO_Guard);
				mypet->CastToNPC()->SaveGuardSpot();
			}
		}
		break;
	}
	case PET_FOLLOWME: {
		if (mypet->IsFeared()) break; //could be exploited like PET_BACKOFF

		if((mypet->GetPetType() == petAnimation && GetAA(aaAnimationEmpathy) >= 1) || mypet->GetPetType() != petAnimation) {
			mypet->SetHeld(false);
			mypet->Say_StringID(PET_FOLLOWING);
			mypet->SetPetOrder(SPO_Follow);
			mypet->SendAppearancePacket(AT_Anim, ANIM_STAND);
		}
		break;
	}
	case PET_TAUNT: {
		if((mypet->GetPetType() == petAnimation && GetAA(aaAnimationEmpathy) >= 3) || mypet->GetPetType() != petAnimation) {
			Message(0,"%s says, 'Now taunting foes, Master!",mypet->GetCleanName());
			mypet->CastToNPC()->SetTaunting(true);
		}
		break;
	}
	case PET_NOTAUNT: {
		if((mypet->GetPetType() == petAnimation && GetAA(aaAnimationEmpathy) >= 3) || mypet->GetPetType() != petAnimation) {
			Message(0,"%s says, 'No longer taunting foes, Master!",mypet->GetCleanName());
			mypet->CastToNPC()->SetTaunting(false);
		}
		break;
	}
	case PET_GUARDME: {
		if (mypet->IsFeared()) break; //could be exploited like PET_BACKOFF

		if((mypet->GetPetType() == petAnimation && GetAA(aaAnimationEmpathy) >= 1) || mypet->GetPetType() != petAnimation) {
			mypet->SetHeld(false);
			mypet->Say_StringID(PET_GUARDME_STRING);
			mypet->SetPetOrder(SPO_Follow);
			mypet->SendAppearancePacket(AT_Anim, ANIM_STAND);
		}
		break;
	}
	case PET_SITDOWN: {
		if (mypet->IsFeared()) break; //could be exploited like PET_BACKOFF

		if((mypet->GetPetType() == petAnimation && GetAA(aaAnimationEmpathy) >= 3) || mypet->GetPetType() != petAnimation) {
			mypet->Say_StringID(PET_SIT_STRING);
			mypet->SetPetOrder(SPO_Sit);
			mypet->SetRunAnimSpeed(0);
			if(!mypet->UseBardSpellLogic())	//maybe we can have a bard pet
				mypet->InterruptSpell(); //No cast 4 u. //i guess the pet should start casting
			mypet->SendAppearancePacket(AT_Anim, ANIM_SIT);
		}
		break;
	}
	case PET_STANDUP: {
		if (mypet->IsFeared()) break; //could be exploited like PET_BACKOFF

		if((mypet->GetPetType() == petAnimation && GetAA(aaAnimationEmpathy) >= 3) || mypet->GetPetType() != petAnimation) {
			mypet->Say_StringID(PET_SIT_STRING);
			mypet->SetPetOrder(SPO_Follow);
			mypet->SendAppearancePacket(AT_Anim, ANIM_STAND);
		}
		break;
	}
	case PET_SLUMBER: {
		if (mypet->IsFeared()) break; //could be exploited like PET_BACKOFF

		if(mypet->GetPetType() != petAnimation) {
			mypet->Say_StringID(PET_SIT_STRING);
			mypet->SetPetOrder(SPO_Sit);
			mypet->SetRunAnimSpeed(0);
			if(!mypet->UseBardSpellLogic())	//maybe we can have a bard pet
				mypet->InterruptSpell(); //No cast 4 u. //i guess the pet should start casting
			mypet->SendAppearancePacket(AT_Anim, ANIM_DEATH);
		}
		break;
	}
	case PET_HOLD: {
		if(GetAA(aaPetDiscipline) && mypet->IsNPC()){
			if (mypet->IsFeared())
				break; //could be exploited like PET_BACKOFF

			mypet->Say("I will hold until given an order, master.");
			mypet->WipeHateList();
			mypet->SetHeld(true);
		}
		break;
	}
	case PET_NOCAST: {
		if(GetAA(aaAdvancedPetDiscipline) == 2 && mypet->IsNPC()) {
			if (mypet->IsFeared())
				break;
			if (mypet->IsNoCast()) {
				Message(0,"%s says, 'I will now cast spells, Master!",mypet->GetCleanName());
				mypet->CastToNPC()->SetNoCast(false);
			} else {
				Message(0,"%s says, 'I will no longer cast spells, Master!",mypet->GetCleanName());
				mypet->CastToNPC()->SetNoCast(true);
			}
		}
		break;
	}
 	case PET_FOCUS: {
		if(GetAA(aaAdvancedPetDiscipline) >= 1 && mypet->IsNPC()) {
			if (mypet->IsFeared())
				break;
			if (mypet->IsFocused()) {
				Message(0,"%s says, 'I am no longer focused, Master!",mypet->GetCleanName());
				mypet->CastToNPC()->SetFocused(false);
			} else {
				Message(0,"%s says, 'I will now focus my attention, Master!",mypet->GetCleanName());
				mypet->CastToNPC()->SetFocused(true);
			}
		}
		break;
	}
 	case PET_FOCUS_ON: {
		if(GetAA(aaAdvancedPetDiscipline) >= 1 && mypet->IsNPC()) {
			if (mypet->IsFeared())
				break;
			if (mypet->IsFocused()) {
				Message(0,"%s says, 'I am already focused, Master!",mypet->GetCleanName());
			} else {
				Message(0,"%s says, 'I will now focus my attention, Master!",mypet->GetCleanName());
				mypet->CastToNPC()->SetFocused(true);
			}
		}
		break;
	}
 	case PET_FOCUS_OFF: {
		if(GetAA(aaAdvancedPetDiscipline) >= 1 && mypet->IsNPC()) {
			if (mypet->IsFeared())
				break;
			if (mypet->IsFocused()) {
				Message(0,"%s says, 'I am no longer focused, Master!",mypet->GetCleanName());
				mypet->CastToNPC()->SetFocused(false);
			} else {
				Message(0,"%s says, 'I am already not focused, Master!",mypet->GetCleanName());
			}
		}
		break;
	}
	default:
		printf("Client attempted to use a unknown pet command:\n");
		break;
	}
}

void Client::Handle_OP_PetitionUnCheckout(const EQApplicationPacket *app)
{
	if (app->size != sizeof(uint32)) {
		cout << "Wrong size: OP_PetitionUnCheckout, size=" << app->size << ", expected " << sizeof(uint32) << endl;
		return;
	}
	if (!worldserver.Connected())
		Message(0, "Error: World server disconnected");
	else {
		uint32 getpetnum = *((uint32*) app->pBuffer);
		Petition* getpet = petition_list.GetPetitionByID(getpetnum);
		if (getpet != 0) {
			getpet->SetCheckedOut(false);
			petition_list.UpdatePetition(getpet);
			petition_list.UpdateGMQueue();
			petition_list.UpdateZoneListQueue();
		}
	}
	return;
}

void Client::Handle_OP_PetitionQue(const EQApplicationPacket *app)
{
#ifdef _EQDEBUG
		printf("%s looking at petitions..\n",this->GetName());
#endif
	return;
}

void Client::Handle_OP_PDeletePetition(const EQApplicationPacket *app)
{
	if (app->size < 2) {
		LogFile->write(EQEMuLog::Error, "Wrong size: OP_PDeletePetition, size=%i, expected %i", app->size, 2);
		return;
	}
	if(petition_list.DeletePetitionByCharName((char*)app->pBuffer))
		Message_StringID(0,PETITION_DELETED);
	else
		Message_StringID(0,PETITION_NO_DELETE);
	return;
}

void Client::Handle_OP_PetitionCheckout(const EQApplicationPacket *app)
{
	if (app->size != sizeof(uint32)) {
		cout << "Wrong size: OP_PetitionCheckout, size=" << app->size << ", expected " << sizeof(uint32) << endl;
		return;
	}
	if (!worldserver.Connected())
		Message(0, "Error: World server disconnected");
	else {
		uint32 getpetnum = *((uint32*) app->pBuffer);
		Petition* getpet = petition_list.GetPetitionByID(getpetnum);
		if (getpet != 0) {
			getpet->AddCheckout();
			getpet->SetCheckedOut(true);
			getpet->SendPetitionToPlayer(this->CastToClient());
			petition_list.UpdatePetition(getpet);
			petition_list.UpdateGMQueue();
			petition_list.UpdateZoneListQueue();
		}
	}
	return;
}

void Client::Handle_OP_PetitionRefresh(const EQApplicationPacket *app)
{
	// This is When Client Asks for Petition Again and Again...
	// break is here because it floods the zones and causes lag if it
	// Were to actually do something:P  We update on our own schedule now.
	return;
}

void Client::Handle_OP_ReadBook(const EQApplicationPacket *app)
{
	if (app->size != sizeof(BookRequest_Struct)) {
		LogFile->write(EQEMuLog::Error, "Wrong size: OP_ReadBook, size=%i, expected %i", app->size, sizeof(BookRequest_Struct));
		return;
	}
	BookRequest_Struct* book = (BookRequest_Struct*) app->pBuffer;
	ReadBook(book);
	if(GetClientVersion() >= EQClientSoF)
	{
		EQApplicationPacket EndOfBook(OP_FinishWindow, 0);
		QueuePacket(&EndOfBook);
	}
	return;
}

void Client::Handle_OP_Emote(const EQApplicationPacket *app)
{
	if(app->size != sizeof(Emote_Struct)) {
		LogFile->write(EQEMuLog::Error, "Received invalid sized "
										"OP_Emote: got %d, expected %d", app->size,
			sizeof(Emote_Struct));
		DumpPacket(app);
		return;
	}

	// Calculate new packet dimensions
	Emote_Struct* in	= (Emote_Struct*)app->pBuffer;
	const char* name	= GetName();
	uint32 len_name		= strlen(name);
	uint32 len_msg		= strlen(in->message);
	uint32 len_packet	= sizeof(in->unknown01) + len_name
						+ strlen(in->message) + 1;

	// Construct outgoing packet
	EQApplicationPacket* outapp = new EQApplicationPacket(OP_Emote, len_packet);
	Emote_Struct* out = (Emote_Struct*)outapp->pBuffer;
	out->unknown01 = in->unknown01;
	memcpy(out->message, name, len_name);
	memcpy(&out->message[len_name], in->message, len_msg);

	entity_list.QueueCloseClients(this, outapp, true, 100,0,true,FilterSocials);

	safe_delete(outapp);
	return;
}

void Client::Handle_OP_Animation(const EQApplicationPacket *app)
{
	if(app->size != sizeof(Animation_Struct)) {
		LogFile->write(EQEMuLog::Error, "Received invalid sized "
										"OP_Animation: got %d, expected %d", app->size,
			sizeof(Animation_Struct));
		DumpPacket(app);
		return;
	}

	Animation_Struct *s = (Animation_Struct *) app->pBuffer;

	//might verify spawn ID, but it wouldent affect anything

	DoAnim(s->action, s->value);

	return;
}

void Client::Handle_OP_SetServerFilter(const EQApplicationPacket *app)
{
	if(app->size != sizeof(SetServerFilter_Struct)) {
		LogFile->write(EQEMuLog::Error, "Received invalid sized "
										"OP_SetServerFilter: got %d, expected %d", app->size,
			sizeof(SetServerFilter_Struct));
		DumpPacket(app);
		return;
	}
	SetServerFilter_Struct* filter=(SetServerFilter_Struct*)app->pBuffer;
	ServerFilter(filter);
	return;
}

void Client::Handle_OP_GMDelCorpse(const EQApplicationPacket *app)
{
	if(app->size != sizeof(GMDelCorpse_Struct))
		return;
	if(this->Admin() < commandEditPlayerCorpses) {
		Message(13, "Your account has been reported for hacking.");
		database.SetHackerFlag(this->account_name, this->name, "/delcorpse");
		return;
	}
	GMDelCorpse_Struct* dc = (GMDelCorpse_Struct *)app->pBuffer;
	Mob* corpse = entity_list.GetMob(dc->corpsename);
	if(corpse==0) {
		return;
	}
	if(corpse->IsCorpse() != true) {
		return;
	}
	corpse->CastToCorpse()->Delete();
	cout << name << " deleted corpse " << dc->corpsename << endl;
	Message(13, "Corpse %s deleted.", dc->corpsename);
	return;
}

void Client::Handle_OP_GMKick(const EQApplicationPacket *app)
{
	if(app->size != sizeof(GMKick_Struct))
		return;
	if(this->Admin() < minStatusToKick) {
		Message(13, "Your account has been reported for hacking.");
		database.SetHackerFlag(this->account_name, this->name, "/kick");
		return;
	}
	GMKick_Struct* gmk = (GMKick_Struct *)app->pBuffer;

	Client* client = entity_list.GetClientByName(gmk->name);
	if(client==0) {
		if (!worldserver.Connected())
			Message(0, "Error: World server disconnected");
		else {
			ServerPacket* pack = new ServerPacket(ServerOP_KickPlayer, sizeof(ServerKickPlayer_Struct));
			ServerKickPlayer_Struct* skp = (ServerKickPlayer_Struct*) pack->pBuffer;
			strcpy(skp->adminname, gmk->gmname);
			strcpy(skp->name, gmk->name);
			skp->adminrank = this->Admin();
			worldserver.SendPacket(pack);
			safe_delete(pack);
		}
	}
	else {
		entity_list.QueueClients(this,app);
		//client->Kick();
	}
	return;
}

void Client::Handle_OP_GMServers(const EQApplicationPacket *app)
{
	if (!worldserver.Connected())
		Message(0, "Error: World server disconnected");
	else {
		ServerPacket* pack = new ServerPacket(ServerOP_ZoneStatus, strlen(this->GetName())+2);
		memset(pack->pBuffer, (uint8) admin, 1);
		strcpy((char *) &pack->pBuffer[1], this->GetName());
		worldserver.SendPacket(pack);
		safe_delete(pack);
	}
	return;
}

void Client::Handle_OP_Illusion(const EQApplicationPacket *app)
{
	if(app->size != sizeof(Illusion_Struct)) {
		LogFile->write(EQEMuLog::Error, "Received invalid sized OP_Illusion: got %d, expected %d", app->size,
			sizeof(Illusion_Struct));
		DumpPacket(app);
		return;
	}

	if(!GetGM())
	{
		database.SetMQDetectionFlag(this->AccountName(), this->GetName(), "OP_Illusion sent by non Game Master.", zone->GetShortName());
		return;
	}

	Illusion_Struct* bnpc = (Illusion_Struct*)app->pBuffer;
	//these need to be implemented
	/*
	texture		= bnpc->texture;
	helmtexture	= bnpc->helmtexture;
	luclinface	= bnpc->luclinface;
	*/
	race		= bnpc->race;
	size		= 0;

	entity_list.QueueClients(this,app);
	return;
}

void Client::Handle_OP_GMBecomeNPC(const EQApplicationPacket *app)
{
	if(this->Admin() < minStatusToUseGMCommands) {
		Message(13, "Your account has been reported for hacking.");
		database.SetHackerFlag(this->account_name, this->name, "/becomenpc");
		return;
	}
	if (app->size != sizeof(BecomeNPC_Struct)) {
		LogFile->write(EQEMuLog::Error, "Wrong size: OP_GMBecomeNPC, size=%i, expected %i", app->size, sizeof(BecomeNPC_Struct));
		return;
	}
	//entity_list.QueueClients(this, app, false);
	BecomeNPC_Struct* bnpc = (BecomeNPC_Struct*)app->pBuffer;

	Mob* cli = (Mob*) entity_list.GetMob(bnpc->id);
	if(cli==0)
		return;

	if(cli->IsClient())
		cli->CastToClient()->QueuePacket(app);
	cli->SendAppearancePacket(AT_NPCName, 1, true);
	cli->CastToClient()->SetBecomeNPC(true);
	cli->CastToClient()->SetBecomeNPCLevel(bnpc->maxlevel);
	cli->Message_StringID(0,TOGGLE_OFF);
	cli->CastToClient()->tellsoff = true;
	//TODO: Make this toggle a BecomeNPC flag so that it gets updated when people zone in as well; Make combat work with this.
	return;
}

void Client::Handle_OP_Fishing(const EQApplicationPacket *app)
{
	if(!p_timers.Expired(&database, pTimerFishing, false)) {
		Message(13,"Ability recovery time not yet met.");
		return;
	}

	if (CanFish()) {
        parse->EventPlayer(EVENT_FISH_START, this, "", 0);

		//these will trigger GoFish() after a delay if we're able to actually fish, and if not, we won't stop the client from trying again immediately (although we may need to tell it to repop the button)
		p_timers.Start(pTimerFishing, FishingReuseTime-1);
		fishing_timer.Start();
	}
	return;
// Changes made based on Bobs work on foraging.  Now can set items in the forage database table to
// forage for.
}

void Client::Handle_OP_Forage(const EQApplicationPacket *app)
{

	if(!p_timers.Expired(&database, pTimerForaging, false)) {
		Message(13,"Ability recovery time not yet met.");
		return;
	}
	p_timers.Start(pTimerForaging, ForagingReuseTime-1);

	ForageItem();

	return;
}

void Client::Handle_OP_Mend(const EQApplicationPacket *app)
{
	if(!HasSkill(MEND))
		return;

	if(!p_timers.Expired(&database, pTimerMend, false)) {
		Message(13,"Ability recovery time not yet met.");
		return;
	}
	p_timers.Start(pTimerMend, MendReuseTime-1);

	int mendhp = GetMaxHP() / 4;
	int currenthp = GetHP();
	if (MakeRandomInt(0, 199) < (int)GetSkill(MEND)) {
		int criticalchance = 0;
		switch(GetAA(aaCriticalMend)){
		case 1:
			criticalchance = 5;
			break;
		case 2:
			criticalchance = 10;
			break;
		case 3:
			criticalchance = 25;
			break;
		}
		criticalchance += 5*GetAA(aaMendingoftheTranquil);

		if(MakeRandomInt(0,99) < criticalchance){
			mendhp *= 2;
			Message_StringID(4,MEND_CRITICAL);
		}
		SetHP(GetHP() + mendhp);
		SendHPUpdate();
		Message_StringID(4,MEND_SUCCESS);
	} else {
		/* the purpose of the following is to make the chance to worsen wounds much less common,
		 which is more consistent with the way eq live works.
		 according to my math, this should result in the following probability:
		 0 skill - 25% chance to worsen
		 20 skill - 23% chance to worsen
		 50 skill - 16% chance to worsen */
		if ((GetSkill(MEND) <= 75) && (MakeRandomInt(GetSkill(MEND),100) < 75) && (MakeRandomInt(1, 3) == 1))
		{
			SetHP(currenthp > mendhp ? (GetHP() - mendhp) : 1);
			SendHPUpdate();
			Message_StringID(4,MEND_WORSEN);
		}
		else
			Message_StringID(4,MEND_FAIL);
	}

	CheckIncreaseSkill(MEND, NULL, 10);
	return;
}

void Client::Handle_OP_EnvDamage(const EQApplicationPacket *app)
{
	if(!ClientFinishedLoading())
	{
		SetHP(GetHP()-1);
		return;
	}

	if(app->size != sizeof(EnvDamage2_Struct)) {
		LogFile->write(EQEMuLog::Error, "Received invalid sized OP_EnvDamage: got %d, expected %d", app->size,
			sizeof(EnvDamage2_Struct));
		DumpPacket(app);
		return;
	}
	EnvDamage2_Struct* ed = (EnvDamage2_Struct*)app->pBuffer;
	if(admin >= minStatusToAvoidFalling && GetGM()){
		Message(13, "Your GM status protects you from %i points of type %i environmental damage.", ed->damage, ed->dmgtype);
		SetHP(GetHP()-1);//needed or else the client wont acknowledge
		return;
	} else if(GetInvul()) {
		Message(13, "Your invuln status protects you from %i points of type %i environmental damage.", ed->damage, ed->dmgtype);
		SetHP(GetHP()-1);//needed or else the client wont acknowledge
		return;
	}

	int damage = ed->damage;

	if (ed->dmgtype == 252) {

		switch(GetAA(aaAcrobatics)) { //Don't know what acrobatics effect is yet but it should be done client side via aa effect.. till then
		case 1:
			damage = damage * 95 / 100;
			break;
		case 2:
			damage = damage * 90 / 100;
			break;
		case 3:
			damage = damage * 80 / 100;
			break;
		}
	}

	if(damage < 0)
		damage = 31337;

	else if(zone->GetZoneID() == 183 || zone->GetZoneID() == 184)
		return;
	else
		SetHP(GetHP() - damage);

	if(GetHP() <= 0)
		Death(0, 32000, SPELL_UNKNOWN, HAND_TO_HAND);
	SendHPUpdate();
	return;
}

void Client::Handle_OP_Damage(const EQApplicationPacket *app)
{
	if(app->size != sizeof(CombatDamage_Struct)) {
		LogFile->write(EQEMuLog::Error, "Received invalid sized OP_Damage: got %d, expected %d", app->size,
			sizeof(CombatDamage_Struct));
		DumpPacket(app);
		return;
	}

	// Broadcast to other clients
	CombatDamage_Struct* damage = (CombatDamage_Struct*)app->pBuffer;
	//dont send to originator of falling damage packets
	entity_list.QueueClients(this, app, (damage->type==FallingDamageType));
	return;
}

void Client::Handle_OP_AAAction(const EQApplicationPacket *app)
{
	mlog(AA__IN, "Received OP_AAAction");
	mpkt(AA__IN, app);

	if(app->size!=sizeof(AA_Action)){
		printf("Error! OP_AAAction size didnt match!\n");
	return;
	}
	AA_Action* action=(AA_Action*)app->pBuffer;

	if(action->action == aaActionActivate) {//AA Hotkey
		mlog(AA__MESSAGE, "Activating AA %d", action->ability);
		ActivateAA((aaID) action->ability);
	} else if(action->action == aaActionBuy) {
		BuyAA(action);
	}
	else if(action->action == aaActionDisableEXP){ //Turn Off AA Exp
		if(m_epp.perAA > 0)
			Message_StringID(0, 119);	//119 Alternate Experience is *OFF*.
		m_epp.perAA = 0;
		SendAAStats();
	} else if(action->action == aaActionSetEXP) {
		if(m_epp.perAA == 0)
			Message_StringID(0, 121);	//121 Alternate Experience is *ON*.
		m_epp.perAA = action->exp_value;
		if (m_epp.perAA<0 || m_epp.perAA>100) m_epp.perAA=0;	// stop exploit with sanity check
		// send an update
		SendAAStats();
		SendAATable();
	} else {
		printf("Unknown AA action: %u %u 0x%x %d\n", action->action, action->ability, action->unknown08, action->exp_value);
	}

	return;
}

void Client::Handle_OP_TraderBuy(const EQApplicationPacket *app)
{
	// Bazaar Trader:
	//
	// Client has elected to buy an item from a Trader
	//
	_pkt(TRADING__PACKETS, app);

	if(app->size==sizeof(TraderBuy_Struct)){

		TraderBuy_Struct* tbs = (TraderBuy_Struct*)app->pBuffer;

		if(Client* Trader=entity_list.GetClientByID(tbs->TraderID)){

			BuyTraderItem(tbs,Trader,app);
		}
		else {
			_log(TRADING__CLIENT, "Client::Handle_OP_TraderBuy: Null Client Pointer");
		}
	}
	else {
		_log(TRADING__CLIENT, "Client::Handle_OP_TraderBuy: Struct size mismatch");

	}
	return;
}

void Client::Handle_OP_Trader(const EQApplicationPacket *app)
{
	// Bazaar Trader:
	//
	// SoF sends 1 or more unhandled OP_Trader packets of size 96 when a trade has completed.
	// I don't know what they are for (yet), but it doesn't seem to matter that we ignore them.

	_pkt(TRADING__PACKETS, app);

	uint32 max_items = 80;

	/*
	if (GetClientVersion() >= EQClientRoF)
		max_items = 200;
	*/

	//Show Items
	if(app->size==sizeof(Trader_ShowItems_Struct))
	{
		Trader_ShowItems_Struct* sis = (Trader_ShowItems_Struct*)app->pBuffer;

		switch(sis->Code)
		{
			case BazaarTrader_EndTraderMode: {
				Trader_EndTrader();
				break;
			}
			case BazaarTrader_EndTransaction: {

				Client* c=entity_list.GetClientByID(sis->TraderID);
				if(c)
					c->WithCustomer(0);
				else
					_log(TRADING__CLIENT, "Client::Handle_OP_TraderBuy: Null Client Pointer");

				break;
			}
			case BazaarTrader_ShowItems: {
				Trader_ShowItems();
				break;
			}
			default: {
				_log(TRADING__CLIENT, "Unhandled action code in OP_Trader ShowItems_Struct");
				break;
			}
		}
	}
	else if(app->size==sizeof(ClickTrader_Struct))
	{
		if(Buyer) {
			Trader_EndTrader();
			Message(13, "You cannot be a Trader and Buyer at the same time.");
			return;
		}

		ClickTrader_Struct* ints = (ClickTrader_Struct*)app->pBuffer;

		if(ints->Code==BazaarTrader_StartTraderMode)
		{
			GetItems_Struct* gis=GetTraderItems();

			// Verify there are no NODROP or items with a zero price
			bool TradeItemsValid = true;

			for(uint32 i = 0; i < max_items; i++) {

				if(gis->Items[i] == 0) break;

				if(ints->ItemCost[i] == 0) {
					Message(13, "Item in Trader Satchel with no price. Unable to start trader mode");
					TradeItemsValid = false;
					break;
				}
				const Item_Struct *Item = database.GetItem(gis->Items[i]);

				if(!Item) {
					Message(13, "Unexpected error. Unable to start trader mode");
					TradeItemsValid = false;
					break;
				}

				if(Item->NoDrop == 0) {
					Message(13, "NODROP Item in Trader Satchel. Unable to start trader mode");
					TradeItemsValid = false;
					break;
				}
			}

			if(!TradeItemsValid) {
				Trader_EndTrader();
				return;
			}

			for (uint32 i = 0; i < max_items; i++) {
                if(database.GetItem(gis->Items[i])) {
					database.SaveTraderItem(this->CharacterID(),gis->Items[i],gis->SerialNumber[i],
								gis->Charges[i],ints->ItemCost[i],i);
                } else {
					//return; //sony doesnt memset so assume done on first bad item
					break;
				}

			}
			safe_delete(gis);

			this->Trader_StartTrader();

			if (GetClientVersion() >= EQClientRoF)
			{
				EQApplicationPacket* outapp = new EQApplicationPacket(OP_Trader, sizeof(TraderStatus_Struct));
				TraderStatus_Struct* tss = (TraderStatus_Struct*)outapp->pBuffer;
				tss->Code = BazaarTrader_StartTraderMode2;
				QueuePacket(outapp);
				_pkt(TRADING__PACKETS, outapp);
				safe_delete(outapp);
			}
		}
		else if (app->size==sizeof(TraderStatus_Struct))
		{
			TraderStatus_Struct* tss = (TraderStatus_Struct*)app->pBuffer;

			if(tss->Code==BazaarTrader_ShowItems)
			{
				Trader_ShowItems();
			}
		}
		else {
			_log(TRADING__CLIENT,"Client::Handle_OP_Trader: Unknown TraderStruct code of: %i\n",
					     ints->Code);

			LogFile->write(EQEMuLog::Error, "Unknown TraderStruct code of: %i\n", ints->Code);
		}
	}

	else if(app->size==sizeof(TraderPriceUpdate_Struct))
	{
		HandleTraderPriceUpdate(app);
	}
	else {
		_log(TRADING__CLIENT,"Unknown size for OP_Trader: %i\n", app->size);
		LogFile->write(EQEMuLog::Error, "Unknown size for OP_Trader: %i\n", app->size);
		DumpPacket(app);
		return;
	}

	return;
}

void Client::Handle_OP_GMFind(const EQApplicationPacket *app)
{
	if (this->Admin() < minStatusToUseGMCommands) {
		Message(13, "Your account has been reported for hacking.");
		database.SetHackerFlag(this->account_name, this->name, "/find");
		return;
	}
	if (app->size != sizeof(GMSummon_Struct)) {
		LogFile->write(EQEMuLog::Error, "Wrong size: OP_GMFind, size=%i, expected %i", app->size, sizeof(GMSummon_Struct));
		return;
	}
	//Break down incoming
	GMSummon_Struct* request=(GMSummon_Struct*)app->pBuffer;
	//Create a new outgoing
	EQApplicationPacket *outapp = new EQApplicationPacket(OP_GMFind, sizeof(GMSummon_Struct));
	GMSummon_Struct* foundplayer=(GMSummon_Struct*)outapp->pBuffer;
	//Copy the constants
	strcpy(foundplayer->charname,request->charname);
	strcpy(foundplayer->gmname, request->gmname);
	//Check if the NPC exits intrazone...
	Mob* gt = entity_list.GetMob(request->charname);
	if (gt != 0) {
		foundplayer->success=1;
		foundplayer->x=(int32)gt->GetX();
		foundplayer->y=(int32)gt->GetY();

		foundplayer->z=(int32)gt->GetZ();
		foundplayer->zoneID=zone->GetZoneID();
	}
	//Send the packet...
	FastQueuePacket(&outapp);
	return;
}

void Client::Handle_OP_PickPocket(const EQApplicationPacket *app)
{
	if (app->size != sizeof(PickPocket_Struct))
	{
		LogFile->write(EQEMuLog::Error, "Size mismatch for Pick Pocket packet");
		DumpPacket(app);
	}

	if(!HasSkill(PICK_POCKETS))
	{
		return;
	}

	if(!p_timers.Expired(&database, pTimerBeggingPickPocket, false))
	{
		Message(13,"Ability recovery time not yet met.");
		database.SetMQDetectionFlag(this->AccountName(), this->GetName(), "OP_PickPocket was sent again too quickly.", zone->GetShortName());
		return;
	}
	PickPocket_Struct* pick_in = (PickPocket_Struct*) app->pBuffer;

	Mob* victim = entity_list.GetMob(pick_in->to);
	if (!victim)
		return;

	p_timers.Start(pTimerBeggingPickPocket, 8);
	if (victim == this){
		Message(0,"You catch yourself red-handed.");
		EQApplicationPacket* outapp = new EQApplicationPacket(OP_PickPocket, sizeof(sPickPocket_Struct));
		sPickPocket_Struct* pick_out = (sPickPocket_Struct*) outapp->pBuffer;
		pick_out->coin = 0;
		pick_out->from = victim->GetID();
		pick_out->to = GetID();
		pick_out->myskill = GetSkill(PICK_POCKETS);
		pick_out->type = 0;
		//if we do not send this packet the client will lock up and require the player to relog.
		QueuePacket(outapp);
		safe_delete(outapp);
	}
	else if (victim->GetOwnerID()){
		Message(0,"You cannot steal from pets!");
		EQApplicationPacket* outapp = new EQApplicationPacket(OP_PickPocket, sizeof(sPickPocket_Struct));
		sPickPocket_Struct* pick_out = (sPickPocket_Struct*) outapp->pBuffer;
		pick_out->coin = 0;
		pick_out->from = victim->GetID();
		pick_out->to = GetID();
		pick_out->myskill = GetSkill(PICK_POCKETS);
		pick_out->type = 0;
		//if we do not send this packet the client will lock up and require the player to relog.
		QueuePacket(outapp);
		safe_delete(outapp);
	}
	else if (victim->IsNPC()){
		victim->CastToNPC()->PickPocket(this);
	}
	else{
		Message(0,"Stealing from clients not yet supported.");
		EQApplicationPacket* outapp = new EQApplicationPacket(OP_PickPocket, sizeof(sPickPocket_Struct));
		sPickPocket_Struct* pick_out = (sPickPocket_Struct*) outapp->pBuffer;
		pick_out->coin = 0;
		pick_out->from = victim->GetID();
		pick_out->to = GetID();
		pick_out->myskill = GetSkill(PICK_POCKETS);
		pick_out->type = 0;
		//if we do not send this packet the client will lock up and require the player to relog.
		QueuePacket(outapp);
		safe_delete(outapp);
	}
}

void Client::Handle_OP_Bind_Wound(const EQApplicationPacket *app)
{
	if (app->size != sizeof(BindWound_Struct)){
		LogFile->write(EQEMuLog::Error, "Size mismatch for Bind wound packet");
		DumpPacket(app);
	}
	BindWound_Struct* bind_in = (BindWound_Struct*) app->pBuffer;
	Mob* bindmob = entity_list.GetMob(bind_in->to);
	if (!bindmob){
	    LogFile->write(EQEMuLog::Error, "Bindwound on non-exsistant mob from %s", this->GetName());
	}
	else {
		LogFile->write(EQEMuLog::Debug, "BindWound in: to:\'%s\' from=\'%s\'", bindmob->GetName(), GetName());
		BindWound(bindmob, true);
	}
	return;
}

void Client::Handle_OP_TrackTarget(const EQApplicationPacket *app)
{
	int PlayerClass = GetClass();

	if((PlayerClass != RANGER) && (PlayerClass != DRUID) && (PlayerClass != BARD))
		return;

	if (app->size != sizeof(TrackTarget_Struct))
	{
		LogFile->write(EQEMuLog::Error, "Invalid size for OP_TrackTarget: Expected: %i, Got: %i",
			sizeof(TrackTarget_Struct), app->size);
		return;
	}

	TrackTarget_Struct *tts = (TrackTarget_Struct*)app->pBuffer;

	TrackingID = tts->EntityID;
}

void Client::Handle_OP_Track(const EQApplicationPacket *app)
{
	if(GetClass() != RANGER && GetClass() != DRUID && GetClass() != BARD)
		return;

	if( GetSkill(TRACKING)==0 )
		SetSkill(TRACKING,1);
	else
		CheckIncreaseSkill(TRACKING, NULL, 15);

	if(!entity_list.MakeTrackPacket(this))
		LogFile->write(EQEMuLog::Error, "Unable to generate OP_Track packet requested by client.");

	return;
}

void Client::Handle_OP_TrackUnknown(const EQApplicationPacket *app)
{
	// size 0 send right after OP_Track
	return;
}

void Client::Handle_0x0193(const EQApplicationPacket *app)
{
	// Not sure what this opcode does.  It started being sent when OP_ClientUpdate was
	// changed to pump OP_ClientUpdate back out instead of OP_MobUpdate
	// 2 bytes: 00 00
}

void Client::Handle_OP_ClientError(const EQApplicationPacket *app)
{
	ClientError_Struct* error = (ClientError_Struct*)app->pBuffer;
	LogFile->write(EQEMuLog::Error, "Client error: %s", error->character_name);
	LogFile->write(EQEMuLog::Error, "Error message:%s", error->message);
	return;
}

void Client::Handle_OP_ReloadUI(const EQApplicationPacket *app)
{
	if(IsInAGuild())
		SendGuildMembers();
	return;
}

void Client::Handle_OP_TGB(const EQApplicationPacket *app)
{
	OPTGB(app);
	return;
}

void Client::Handle_OP_Split(const EQApplicationPacket *app)
{
	if (app->size != sizeof(Split_Struct)) {
		LogFile->write(EQEMuLog::Error, "Wrong size: OP_Split, size=%i, expected %i", app->size, sizeof(Split_Struct));
		return;
	}
	// The client removes the money on its own, but we have to
	// update our state anyway, and make sure they had enough to begin
	// with.
	Split_Struct *split = (Split_Struct *)app->pBuffer;
	//Per the note above, Im not exactly sure what to do on error
	//to notify the client of the error...
	if(!isgrouped) {
		Message(13, "You can not split money if your not in a group.");
		return;
	}
	Group *cgroup = GetGroup();
	if(cgroup == NULL) {
		//invalid group, not sure if we should say more...
		Message(13, "You can not split money if your not in a group.");
		return;
	}

	if(!TakeMoneyFromPP(static_cast<uint64>(split->copper) +
			    10 * static_cast<uint64>(split->silver) +
			    100 * static_cast<uint64>(split->gold) +
			    1000 * static_cast<uint64>(split->platinum))) {
		Message(13, "You do not have enough money to do that split.");
		return;
	}
	cgroup->SplitMoney(split->copper, split->silver, split->gold, split->platinum);

	return;

}

void Client::Handle_OP_SenseTraps(const EQApplicationPacket *app)
{
	if (!HasSkill(SENSE_TRAPS))
		return;

	if(!p_timers.Expired(&database, pTimerSenseTraps, false)) {
		Message(13,"Ability recovery time not yet met.");
		return;
	}
	int reuse = SenseTrapsReuseTime;
	switch(GetAA(aaAdvTrapNegotiation)) {
		case 1:
			reuse -= 1;
			break;
		case 2:
			reuse -= 3;
			break;
		case 3:
			reuse -= 5;
			break;
	}
	p_timers.Start(pTimerSenseTraps, reuse-1);

	Trap* trap = entity_list.FindNearbyTrap(this,800);

	CheckIncreaseSkill(SENSE_TRAPS, NULL);

	if (trap && trap->skill > 0) {
		int uskill = GetSkill(SENSE_TRAPS);
		if ((MakeRandomInt(0,99) + uskill) >= (MakeRandomInt(0,99) + trap->skill*0.75))
		{
			float xdif = trap->x - GetX();
			float ydif = trap->y - GetY();
			if (xdif == 0 && ydif == 0)
				Message(MT_Skills,"You sense a trap right under your feet!");
			else if (xdif > 10 && ydif > 10)
				Message(MT_Skills,"You sense a trap to the NorthWest.");
			else if (xdif < -10 && ydif > 10)
				Message(MT_Skills,"You sense a trap to the NorthEast.");
			else if (ydif > 10)
				Message(MT_Skills,"You sense a trap to the North.");
			else if (xdif > 10 && ydif < -10)
				Message(MT_Skills,"You sense a trap to the SouthWest.");
			else if (xdif < -10 && ydif < -10)
				Message(MT_Skills,"You sense a trap to the SouthEast.");
			else if (ydif < -10)
				Message(MT_Skills,"You sense a trap to the South.");
			else if (xdif > 10)
				Message(MT_Skills,"You sense a trap to the West.");
			else
				Message(MT_Skills,"You sense a trap to the East.");
			trap->detected = true;

			float angle = CalculateHeadingToTarget(trap->x, trap->y);

			if(angle < 0)
				angle = (256+angle);

			angle *= 2;
			MovePC(zone->GetZoneID(), zone->GetInstanceID(), GetX(), GetY(), GetZ(), angle);
			return;
		}
	}
	Message(MT_Skills,"You did not find any traps nearby.");
	return;
}

void Client::Handle_OP_DisarmTraps(const EQApplicationPacket *app)
{
	if (!HasSkill(DISARM_TRAPS))
		return;

	if(!p_timers.Expired(&database, pTimerDisarmTraps, false)) {
		Message(13,"Ability recovery time not yet met.");
		return;
	}
	int reuse = DisarmTrapsReuseTime;
	switch(GetAA(aaAdvTrapNegotiation)) {
		case 1:
			reuse -= 1;
			break;
		case 2:
			reuse -= 3;
			break;
		case 3:
			reuse -= 5;
			break;
	}
	p_timers.Start(pTimerDisarmTraps, reuse-1);

	Trap* trap = entity_list.FindNearbyTrap(this,60);
	if (trap && trap->detected)
	{
		int uskill = GetSkill(DISARM_TRAPS);
		if ((MakeRandomInt(0, 49) + uskill) >= (MakeRandomInt(0, 49) + trap->skill))
		{
			Message(MT_Skills,"You disarm a trap.");
			trap->disarmed = true;
			trap->chkarea_timer.Disable();
			trap->respawn_timer.Start((trap->respawn_time + MakeRandomInt(0, trap->respawn_var))*1000);
		}
		else
		{
			if(MakeRandomInt(0, 99) < 25){
				Message(MT_Skills,"You set off the trap while trying to disarm it!");
				trap->Trigger(this);
			}
			else{
				Message(MT_Skills,"You failed to disarm a trap.");
			}
		}
		CheckIncreaseSkill(DISARM_TRAPS, NULL);
		return;
	}
	Message(MT_Skills,"You did not find any traps close enough to disarm.");
	return;
}

void Client::Handle_OP_OpenTributeMaster(const EQApplicationPacket *app)
{
	_log(TRIBUTE__IN, "Received OP_OpenTributeMaster of length %d", app->size);
	_pkt(TRIBUTE__IN, app);

	if(app->size != sizeof(StartTribute_Struct))
		printf("Error in OP_OpenTributeMaster.  Expected size of: %lu, but got: %i\n",sizeof(StartTribute_Struct),app->size);
	else {
		//Opens the tribute master window
		StartTribute_Struct* st = (StartTribute_Struct*)app->pBuffer;
		Mob* tribmast = entity_list.GetMob(st->tribute_master_id);
		if(tribmast && tribmast->IsNPC() && tribmast->GetClass()==TRIBUTE_MASTER
			&& DistNoRoot(*tribmast) <= USE_NPC_RANGE2) {
			st->response = 1;
			QueuePacket(app);
			tribute_master_id = st->tribute_master_id;
			DoTributeUpdate();
		} else {
			st->response=0;
			QueuePacket(app);
		}
	}
	return;
}

void Client::Handle_OP_OpenGuildTributeMaster(const EQApplicationPacket *app)
{
	_log(TRIBUTE__IN, "Received OP_OpenGuildTributeMaster of length %d", app->size);
	_pkt(TRIBUTE__IN, app);

	if(app->size != sizeof(StartTribute_Struct))
		printf("Error in OP_OpenGuildTributeMaster.  Expected size of: %lu, but got: %i\n",sizeof(StartTribute_Struct),app->size);
	else {
		//Opens the guild tribute master window
		StartTribute_Struct* st = (StartTribute_Struct*)app->pBuffer;
		Mob* tribmast = entity_list.GetMob(st->tribute_master_id);
		if(tribmast && tribmast->IsNPC() && tribmast->GetClass()==GUILD_TRIBUTE_MASTER
			&& DistNoRoot(*tribmast) <= USE_NPC_RANGE2) {
			st->response = 1;
			QueuePacket(app);
			tribute_master_id = st->tribute_master_id;
			DoTributeUpdate();
		} else {
			st->response=0;
			QueuePacket(app);
		}
	}
	return;
}

void Client::Handle_OP_TributeItem(const EQApplicationPacket *app)
{
	_log(TRIBUTE__IN, "Received OP_TributeItem of length %d", app->size);
	_pkt(TRIBUTE__IN, app);

	//player donates an item...
	if(app->size != sizeof(TributeItem_Struct))
		printf("Error in OP_TributeItem.  Expected size of: %lu, but got: %i\n",sizeof(StartTribute_Struct),app->size);
	else {
		TributeItem_Struct* t = (TributeItem_Struct*)app->pBuffer;

		tribute_master_id = t->tribute_master_id;
		//make sure they are dealing with a valid tribute master
		Mob* tribmast = entity_list.GetMob(t->tribute_master_id);
		if(!tribmast || !tribmast->IsNPC() || tribmast->GetClass() != TRIBUTE_MASTER)
			return;
		if(DistNoRoot(*tribmast) > USE_NPC_RANGE2)
			return;

		t->tribute_points = TributeItem(t->slot, t->quantity);

		_log(TRIBUTE__OUT, "Sending tribute item reply with %d points", t->tribute_points);
		_pkt(TRIBUTE__OUT, app);

		QueuePacket(app);
	}
	return;
}

void Client::Handle_OP_TributeMoney(const EQApplicationPacket *app)
{
	_log(TRIBUTE__IN, "Received OP_TributeMoney of length %d", app->size);
	_pkt(TRIBUTE__IN, app);

	//player donates money
	if(app->size != sizeof(TributeMoney_Struct))
		printf("Error in OP_TributeMoney.  Expected size of: %lu, but got: %i\n",sizeof(StartTribute_Struct),app->size);
	else {
		TributeMoney_Struct* t = (TributeMoney_Struct*)app->pBuffer;

		tribute_master_id = t->tribute_master_id;
		//make sure they are dealing with a valid tribute master
		Mob* tribmast = entity_list.GetMob(t->tribute_master_id);
		if(!tribmast || !tribmast->IsNPC() || tribmast->GetClass() != TRIBUTE_MASTER)
			return;
		if(DistNoRoot(*tribmast) > USE_NPC_RANGE2)
			return;

		t->tribute_points = TributeMoney(t->platinum);

		_log(TRIBUTE__OUT, "Sending tribute money reply with %d points", t->tribute_points);
		_pkt(TRIBUTE__OUT, app);

		QueuePacket(app);
	}
	return;
}

void Client::Handle_OP_SelectTribute(const EQApplicationPacket *app)
{
	_log(TRIBUTE__IN, "Received OP_SelectTribute of length %d", app->size);
	_pkt(TRIBUTE__IN, app);

	//we should enforce being near a real tribute master to change this
	//but im not sure how I wanna do that right now.
	if(app->size != sizeof(SelectTributeReq_Struct))
		LogFile->write(EQEMuLog::Error, "Invalid size on OP_SelectTribute packet");
	else {
		SelectTributeReq_Struct *t = (SelectTributeReq_Struct *) app->pBuffer;
		SendTributeDetails(t->client_id, t->tribute_id);
	}
	return;
}

void Client::Handle_OP_TributeUpdate(const EQApplicationPacket *app)
{
	_log(TRIBUTE__IN, "Received OP_TributeUpdate of length %d", app->size);
	_pkt(TRIBUTE__IN, app);

	//sent when the client changes their tribute settings...
	if(app->size != sizeof(TributeInfo_Struct))
		LogFile->write(EQEMuLog::Error, "Invalid size on OP_TributeUpdate packet");
	else {
		TributeInfo_Struct *t = (TributeInfo_Struct *) app->pBuffer;
		ChangeTributeSettings(t);
	}
	return;
}

void Client::Handle_OP_TributeToggle(const EQApplicationPacket *app)
{
	_log(TRIBUTE__IN, "Received OP_TributeToggle of length %d", app->size);
	_pkt(TRIBUTE__IN, app);

	if(app->size != sizeof(uint32))
		LogFile->write(EQEMuLog::Error, "Invalid size on OP_TributeToggle packet");
	else {
		uint32 *val = (uint32 *) app->pBuffer;
		ToggleTribute(*val? true : false);
	}
	return;
}

void Client::Handle_OP_TributeNPC(const EQApplicationPacket *app)
{
	_log(TRIBUTE__IN, "Received OP_TributeNPC of length %d", app->size);
	_pkt(TRIBUTE__IN, app);

	return;
}

void Client::Handle_OP_CrashDump(const EQApplicationPacket *app)
{
}

void Client::Handle_OP_ControlBoat(const EQApplicationPacket *app)
{
	if (app->size != sizeof(ControlBoat_Struct)) {
		LogFile->write(EQEMuLog::Error, "Wrong size: OP_ControlBoat, size=%i, expected %i", app->size, sizeof(ControlBoat_Struct));
		return;
	}
	ControlBoat_Struct* cbs = (ControlBoat_Struct*)app->pBuffer;
	Mob* boat = entity_list.GetMob(cbs->boatId);
	if (boat == 0)
		return;	// do nothing if the boat isn't valid

	if(!boat->IsNPC() ||  (boat->GetRace() != CONTROLLED_BOAT && boat->GetRace() != 502))
	{
		char *hacked_string = NULL;
		MakeAnyLenString(&hacked_string, "OP_Control Boat was sent against %s which is of race %u", boat->GetName(), boat->GetRace());
		database.SetMQDetectionFlag(this->AccountName(), this->GetName(), hacked_string, zone->GetShortName());
		safe_delete_array(hacked_string);
		return;
	}

	if (cbs->TakeControl) {
		// this uses the boat's target to indicate who has control of it.  It has to check hate to make sure the boat isn't actually attacking anyone.
		if ((boat->GetTarget() == 0) || (boat->GetTarget() == this && boat->GetHateAmount(this) == 0)) {
			boat->SetTarget(this);
		}
		else {
			this->Message_StringID(13,IN_USE);
			return;
		}
	}
	else
		boat->SetTarget(0);

	EQApplicationPacket* outapp=new EQApplicationPacket(OP_ControlBoat,0);
	FastQueuePacket(&outapp);
	safe_delete(outapp);
	// have the boat signal itself, so quests can be triggered by boat use
	boat->CastToNPC()->SignalNPC(0);
}

void Client::Handle_OP_DumpName(const EQApplicationPacket *app)
{
}

void Client::Handle_OP_SetRunMode(const EQApplicationPacket *app)
{
}

void Client::Handle_OP_SafeFallSuccess(const EQApplicationPacket *app)	// bit of a misnomer, sent whenever safe fall is used (success of fail)
{
	if(HasSkill(SAFE_FALL)) //this should only get called if the client has safe fall, but just in case...
		CheckIncreaseSkill(SAFE_FALL, NULL); //check for skill up
}

void Client::Handle_OP_Heartbeat(const EQApplicationPacket *app)
{
}

void Client::Handle_OP_SafePoint(const EQApplicationPacket *app)
{
}

void Client::Handle_OP_Ignore(const EQApplicationPacket *app)
{
}

void Client::Handle_OP_FindPersonRequest(const EQApplicationPacket *app)
{
	if(app->size != sizeof(FindPersonRequest_Struct))
		printf("Error in FindPersonRequest_Struct.  Expected size of: %lu, but got: %i\n",sizeof(FindPersonRequest_Struct),app->size);
	else {
		FindPersonRequest_Struct* t = (FindPersonRequest_Struct*)app->pBuffer;

		vector<FindPerson_Point> points;

		Message(13, "Searched for NPC ID: %d\n", t->npc_id);
		Mob* target = entity_list.GetMob(t->npc_id);

		if(target == NULL) {
			//empty length packet == not found.
			EQApplicationPacket outapp(OP_FindPersonReply, 0);
			QueuePacket(&outapp);
			return;
		}

		if(!RuleB(Pathing, Find) && RuleB(Bazaar, EnableWarpToTrader) && target->IsClient() && (target->CastToClient()->Trader ||
									       target->CastToClient()->Buyer)) {
			Message(15, "Moving you to Trader %s", target->GetName());
			MovePC(zone->GetZoneID(), zone->GetInstanceID(), target->GetX(), target->GetY(),  target->GetZ() , 0.0f);
		}
		else
			Message(13, "Found NPC '%s'\n", target->GetName());

		if(!RuleB(Pathing, Find) || !zone->pathing)
		{
			//fill in the path array...
			//
			points.resize(2);
			points[0].x = GetX();
			points[0].y = GetY();
			points[0].z = GetZ();
			points[1].x = target->GetX();
			points[1].y = target->GetY();
			points[1].z = target->GetZ();
		}
		else
		{
			VERTEX Start(GetX(), GetY(), GetZ() + (GetSize() < 6.0 ? 6 : GetSize()) * HEAD_POSITION);
			VERTEX End(target->GetX(), target->GetY(), target->GetZ() + (target->GetSize() < 6.0 ? 6 : target->GetSize()) * HEAD_POSITION);

			if(!zone->zonemap->LineIntersectsZone(Start, End, 1.0f, NULL, NULL) && zone->pathing->NoHazards(Start, End))
			{
				points.resize(2);
				points[0].x = Start.x;
				points[0].y = Start.y;
				points[0].z = Start.z;

				points[1].x = End.x;
				points[1].y = End.y;
				points[1].z = End.z;

			}
			else
			{
				list<int> pathlist = zone->pathing->FindRoute(Start, End);

				if(pathlist.size() == 0)
				{
					EQApplicationPacket outapp(OP_FindPersonReply, 0);
					QueuePacket(&outapp);
					return;
				}

				//the client seems to have issues with packets larger than this
				if(pathlist.size() > 36)
				{
					EQApplicationPacket outapp(OP_FindPersonReply, 0);
					QueuePacket(&outapp);
					return;
				}

				// Live appears to send the points in this order:
				//   Final destination.
				//   Current Position.
				//   rest of the points.
				FindPerson_Point p;

				int PointNumber = 0;

				bool LeadsToTeleporter = false;

				VERTEX v = zone->pathing->GetPathNodeCoordinates(pathlist.back());

				p.x = v.x;
				p.y = v.y;
				p.z = v.z;
				points.push_back(p);

				p.x = GetX();
				p.y = GetY();
				p.z = GetZ();
				points.push_back(p);

				for(list<int>::iterator Iterator = pathlist.begin(); Iterator != pathlist.end(); ++Iterator)
				{
					if((*Iterator) == -1) // Teleporter
					{
						LeadsToTeleporter = true;
						break;
					}

					VERTEX v = zone->pathing->GetPathNodeCoordinates((*Iterator), false);
					p.x = v.x;
					p.y = v.y;
					p.z = v.z;
					points.push_back(p);
					++PointNumber;
				}

				if(!LeadsToTeleporter)
				{
					p.x = target->GetX();
					p.y = target->GetY();
					p.z = target->GetZ();

					points.push_back(p);
				}

			}
		}

		SendPathPacket(points);
	}
	return;
}

void Client::DBAWComplete(uint8 workpt_b1, DBAsyncWork* dbaw) {
	Entity::DBAWComplete(workpt_b1, dbaw);
	switch (workpt_b1) {
		case DBA_b1_Entity_Client_InfoForLogin: {
			if (!FinishConnState2(dbaw))
				client_state = CLIENT_ERROR;
			break;
		}
		case DBA_b1_Entity_Client_Save: {
			char errbuf[MYSQL_ERRMSG_SIZE];
			uint32 affected_rows = 0;
			DBAsyncQuery* dbaq = dbaw->PopAnswer();
			if (dbaq->GetAnswer(errbuf, 0, &affected_rows) && affected_rows == 1) {
				if (dbaq->QPT()) {
					SaveBackup();
				}
			}
			else {
				cout << "Async client save failed. '" << errbuf << "'" << endl;
				Message(13, "Error: Asyncronous save of your character failed.");
				if (Admin() >= 200)
					Message(13, "errbuf: %s", errbuf);
			}
			pQueuedSaveWorkID = 0;
			break;
		}
		default: {
			cout << "Error: Client::DBAWComplete(): Unknown workpt_b1" << endl;
			break;
		}
	}
}

bool Client::FinishConnState2(DBAsyncWork* dbaw) {
	uint32 pplen = 0;
	DBAsyncQuery* dbaq = 0;
	EQApplicationPacket* outapp = 0;
	MYSQL_RES* result = 0;
	bool loaditems = 0;
	char errbuf[MYSQL_ERRMSG_SIZE];
	uint32 i;

	for (i=1; i<=3; i++) {
		dbaq = dbaw->PopAnswer();
		if (!dbaq) {
			cout << "Error in FinishConnState2(): dbaq==0" << endl;
			return false;
		}
		if (!dbaq->GetAnswer(errbuf, &result)) {
			cout << "Error in FinishConnState2(): !dbaq[" << dbaq->QPT() << "]->GetAnswer(): " << errbuf << endl;
			return false;
		}
		if (dbaq->QPT() == 1) {
			database.GetAccountInfoForLogin_result(result, 0, account_name, &lsaccountid, &gmspeed, &revoked, &gmhideme, &account_creation);
			if(gmhideme)
			{
				trackable = false;
			}
		}
		else if (dbaq->QPT() == 2) {
			loaditems = database.GetCharacterInfoForLogin_result(result, 0, 0, &m_pp, &m_inv, &m_epp, &pplen, &guild_id, &guildrank, &class_, &level, &LFP, &LFG, &MaxXTargets, &firstlogon);
		}
		else if (dbaq->QPT() == 3) {
			database.RemoveTempFactions(this);
			database.LoadFactionValues_result(result, factionvalues);
		}
		else {
			cout << "Error in FinishConnState2(): dbaq->PQT() unknown" << endl;
			return false;
		}
	}

	// This should be a part of the PlayerProfile BLOB, but we don't want to modify that
	// The player inspect message is retrieved from the db on load, then saved as new updates come in..no mods to Client::Save()
	database.GetPlayerInspectMessage(m_pp.name, &m_inspect_message);

	conn_state = PlayerProfileLoaded;

	m_pp.zone_id = zone->GetZoneID();
	m_pp.zoneInstance = zone->GetInstanceID();

	TotalSecondsPlayed = m_pp.timePlayedMin * 60;

	max_AAXP = RuleI(AA, ExpPerPoint);

	if(!RuleB(Character, MaintainIntoxicationAcrossZones))
		m_pp.intoxication = 0;

	//uint32 aalen = database.GetPlayerAlternateAdv(account_id, name, &aa);
	//if (aalen == 0) {
	//	cout << "Client dropped: !GetPlayerAlternateAdv, name=" << name << endl;
	//	return false;
	//}



	////////////////////////////////////////////////////////////	// Player Profile Packet
	// Try to find the EQ ID for the guild, if doesnt exist, guild has been deleted.

	// Clear memory, but leave it in the DB (no reason not to, guild might be restored?)
	strcpy(name, m_pp.name);
	strcpy(lastname, m_pp.last_name);
	if((m_pp.x == -1 && m_pp.y == -1 && m_pp.z == -1)||(m_pp.x == -2 && m_pp.y == -2 && m_pp.z == -2)) {
		m_pp.x = zone->safe_x();
		m_pp.y = zone->safe_y();
		m_pp.z = zone->safe_z();
	}

	//these now come from the database, and it is the authority.
	if(class_ > 0)
		m_pp.class_ = class_;
	else
		class_ = m_pp.class_;
	if(level > 0) {
		if(m_pp.level != level) {
			//they changed their level in the database... not ideal, but oh well..
			m_pp.exp = GetEXPForLevel(level);
			m_pp.level = level;
		}
	} else {
		level = m_pp.level;
	}

	x_pos		= m_pp.x;
	y_pos		= m_pp.y;
	z_pos		= m_pp.z;
	heading		= m_pp.heading;
	race		= m_pp.race;
	base_race	= m_pp.race;
	gender		= m_pp.gender;
	base_gender	= m_pp.gender;
	deity		= m_pp.deity;//FYI: DEITY_AGNOSTIC = 396; still valid?
	haircolor	= m_pp.haircolor;
	beardcolor	= m_pp.beardcolor;
	eyecolor1	= m_pp.eyecolor1;
	eyecolor2	= m_pp.eyecolor2;
	hairstyle	= m_pp.hairstyle;
	luclinface	= m_pp.face;
	beard		= m_pp.beard;
	drakkin_heritage	= m_pp.drakkin_heritage;
	drakkin_tattoo		= m_pp.drakkin_tattoo;
	drakkin_details		= m_pp.drakkin_details;

	//if we zone in with invalid Z, fix it.
	if (zone->zonemap != NULL) {

		//for whatever reason, LineIntersectsNode is giving better results than FindBestZ

		NodeRef pnode;
		VERTEX me;
		me.x = GetX();
		me.y = GetY();
		me.z = GetZ() + (GetSize()==0.0?6:GetSize());
		pnode = zone->zonemap->SeekNode( zone->zonemap->GetRoot(), me.x, me.y );

		VERTEX hit;
		VERTEX below_me(me);
		below_me.z -= 500;
		if(!zone->zonemap->LineIntersectsNode(pnode, me, below_me, &hit, NULL) || hit.z < -5000) {
#if EQDEBUG >= 5
			LogFile->write(EQEMuLog::Debug, "Player %s started below the zone trying to fix! (%.3f, %.3f, %.3f)", GetName(), me.x, me.y, me.z);
#endif
			//theres nothing below us... try to find something to stand on
			me.z += 200;	//arbitrary #
			if(zone->zonemap->LineIntersectsNode(pnode, me, below_me, &hit, NULL)) {
				//+10 so they dont stick in the ground
				SendTo(me.x, me.y, hit.z + 10);
				m_pp.z = hit.z + 10;
			} else {
				//one more, desperate try
				me.z += 2000;
				if(zone->zonemap->LineIntersectsNode(pnode, me, below_me, &hit, NULL)) {
				//+10 so they dont stick in the ground
					SendTo(me.x, me.y, hit.z + 10);
					m_pp.z = hit.z + 10;
				}
			}
		}
	}

	//m_pp.hunger_level = 6000;
	//m_pp.thirst_level = 6000;

	//aa_title	= m_pp.aa_title;
	//m_pp.timeplayed=64;
	//m_pp.birthday=1057434792;
	//m_pp.lastlogin=1057464792;

	if (m_pp.gm && admin < minStatusToBeGM)
		m_pp.gm = 0;

	if (m_pp.platinum < 0 || m_pp.gold < 0 || m_pp.silver < 0 || m_pp.copper < 0 )
	{
		m_pp.platinum = 0;
		m_pp.gold = 0;
		m_pp.silver = 0;
		m_pp.copper = 0;
	}

	if (!IsInAGuild()) {
		m_pp.guild_id = GUILD_NONE;
	}
	else
	{
		m_pp.guild_id = GuildID();

		if(zone->GetZoneID() == RuleI(World, GuildBankZoneID))
			GuildBanker = (guild_mgr.IsGuildLeader(GuildID(), CharacterID()) || guild_mgr.GetBankerFlag(CharacterID()));
	}

	m_pp.guildbanker = GuildBanker;

	switch (race)
	{
		case OGRE:
			size = 9;
			break;
		case TROLL:
			size = 8;
			break;
		case VAHSHIR:
		case BARBARIAN:
			size = 7;
			break;
		case HUMAN:
		case HIGH_ELF:
		case ERUDITE:
		case IKSAR:
		case DRAKKIN:
			size = 6;
			break;
		case HALF_ELF:
			size = 5.5;
			break;
		case WOOD_ELF:
		case DARK_ELF:
		case FROGLOK:
			size = 5;
			break;
		case DWARF:
			size = 4;
			break;
		case HALFLING:
			size = 3.5;
			break;
		case GNOME:
			size = 3;
			break;
		default:
			size = 0;
	}

	//validate skills
	//im not sure I follow this logic... commenting for now...
	/*
	if(Admin() < minStatusToHaveInvalidSkills) {
		SkillType sk;
		for (sk = _1H_BLUNT; sk <= HIGHEST_SKILL; sk = (SkillType)(sk+1)) {
			//int cap = GetSkillCap(sk-1);
			int cap = MaxSkill(sk-1, GetClass(), GetLevel());
			if (cap >= 254)
				m_pp.skills[sk] = cap;
		}
	}
	*/

	//validate adventure points, this cap is arbitrary at 2,000,000,000
	if(m_pp.ldon_points_guk < 0)
		m_pp.ldon_points_guk = 0;
	if(m_pp.ldon_points_guk > 0x77359400)
		m_pp.ldon_points_guk = 0x77359400;
	if(m_pp.ldon_points_mir < 0)
		m_pp.ldon_points_mir = 0;
	if(m_pp.ldon_points_mir > 0x77359400)
		m_pp.ldon_points_mir = 0x77359400;
	if(m_pp.ldon_points_mmc < 0)
		m_pp.ldon_points_mmc = 0;
	if(m_pp.ldon_points_mmc > 0x77359400)
		m_pp.ldon_points_mmc = 0x77359400;
	if(m_pp.ldon_points_ruj < 0)
		m_pp.ldon_points_ruj = 0;
	if(m_pp.ldon_points_ruj > 0x77359400)
		m_pp.ldon_points_ruj = 0x77359400;
	if(m_pp.ldon_points_tak < 0)
		m_pp.ldon_points_tak = 0;
	if(m_pp.ldon_points_tak > 0x77359400)
		m_pp.ldon_points_tak = 0x77359400;
	if(m_pp.ldon_points_available < 0)
		m_pp.ldon_points_available = 0;
	if(m_pp.ldon_points_available > 0x77359400)
		m_pp.ldon_points_available = 0x77359400;

	if(GetSkill(SWIMMING) < 100)
		SetSkill(SWIMMING,100);

	//pull AAs from the PP
	for(uint32 a=0; a < MAX_PP_AA_ARRAY; a++){
		//set up our AA pointer
		aa[a] = &m_pp.aa_array[a];


		uint32 id = aa[a]->AA;
		//watch for invalid AA IDs
		if(id == aaNone)
			continue;
		if(id >= aaHighestID) {
			aa[a]->AA = aaNone;
			aa[a]->value = 0;
			continue;
		}

		//watch for invalid AA values
		if(aa[a]->value == 0) {
			aa[a]->AA = aaNone;
			continue;
		}
		if(aa[a]->value > HIGHEST_AA_VALUE) {
			aa[a]->AA = aaNone;
			aa[a]->value = 0;
			continue;
		}

		if(aa[a]->value > 1)	//hack in some stuff for sony's new AA method (where each level of each AA has a seperate ID)
			aa_points[(id - aa[a]->value +1)] = aa[a]->value;
		else
			aa_points[id] = aa[a]->value;
	}


	if(SPDAT_RECORDS > 0)
	{
		for(uint32 z=0;z<MAX_PP_MEMSPELL;z++)
		{
			if(m_pp.mem_spells[z] >= (uint32)SPDAT_RECORDS)
				UnmemSpell(z, false);
		}

        database.LoadBuffs(this);
        uint32 max_slots = GetMaxBuffSlots();
        for(int i = 0; i < max_slots; i++) {
            if(buffs[i].spellid != SPELL_UNKNOWN) {
                m_pp.buffs[i].spellid = buffs[i].spellid;
                m_pp.buffs[i].bard_modifier = 10;
                m_pp.buffs[i].slotid = 2;
                m_pp.buffs[i].player_id = 0x2211;
                m_pp.buffs[i].level = buffs[i].casterlevel;
                m_pp.buffs[i].effect = 0;
                m_pp.buffs[i].duration = buffs[i].ticsremaining;
                m_pp.buffs[i].counters = buffs[i].counters;
            } else {
                m_pp.buffs[i].spellid = SPELLBOOK_UNKNOWN;
                m_pp.buffs[i].bard_modifier = 10;
                m_pp.buffs[i].slotid = 0;
                m_pp.buffs[i].player_id = 0;
                m_pp.buffs[i].level = 0;
                m_pp.buffs[i].effect = 0;
                m_pp.buffs[i].duration = 0;
                m_pp.buffs[i].counters = 0;
            }
        }
    }

	KeyRingLoad();

	uint32 groupid = database.GetGroupID(GetName());
	Group* group = NULL;
	if(groupid > 0){
		group = entity_list.GetGroupByID(groupid);
		if(!group) {	//nobody from our is here... start a new group
			group = new Group(groupid);
			if(group->GetID() != 0)
				entity_list.AddGroup(group, groupid);
			else	//error loading group members...
			{
				delete group;
				group = NULL;
			}
		}	//else, somebody from our group is already here...

		if(group)
			group->UpdatePlayer(this);
		else
			database.SetGroupID(GetName(), 0, CharacterID());	//cannot re-establish group, kill it

	} else {	//no group id
		//clear out the group junk in our PP
		uint32 xy=0;
		for(xy=0;xy < MAX_GROUP_MEMBERS;xy++)
			memset(m_pp.groupMembers[xy], 0, 64);
	}

	if(group){
		// If the group leader is not set, pull the group leader infomrmation from the database.
		if(!group->GetLeader()){
			char ln[64];
			char MainTankName[64];
			char AssistName[64];
			char PullerName[64];
			char NPCMarkerName[64];
			GroupLeadershipAA_Struct GLAA;
			memset(ln, 0, 64);
			strcpy(ln, database.GetGroupLeadershipInfo(group->GetID(), ln, MainTankName, AssistName, PullerName, NPCMarkerName, &GLAA));
			Client *c = entity_list.GetClientByName(ln);
			if(c)
				group->SetLeader(c);

			group->SetMainTank(MainTankName);
			group->SetMainAssist(AssistName);
			group->SetPuller(PullerName);
			group->SetNPCMarker(NPCMarkerName);
			group->SetGroupAAs(&GLAA);

			//group->NotifyMainTank(this, 1);
			//group->NotifyMainAssist(this, 1);
			//group->NotifyPuller(this, 1);

			// If we are the leader, force an update of our group AAs to other members in the zone, in case
			// we purchased a new one while out-of-zone.
			if(group->IsLeader(this))
				group->SendLeadershipAAUpdate();

		}
		LFG = false;
	}

#ifdef BOTS
	Bot::LoadAndSpawnAllZonedBots(this);
#endif

	CalcBonuses();
	if (m_pp.cur_hp <= 0)
		m_pp.cur_hp = GetMaxHP();

	SetHP(m_pp.cur_hp);
	Mob::SetMana(m_pp.mana);
	SetEndurance(m_pp.endurance);

	if(IsLFP()) {
		// Update LFP in case any (or all) of our group disbanded while we were zoning.
		UpdateLFP();
	}

	if(m_pp.z <= zone->newzone_data.underworld) {
		m_pp.x = zone->newzone_data.safe_x;
		m_pp.y = zone->newzone_data.safe_y;
		m_pp.z = zone->newzone_data.safe_z;
	}

	char val[20] = {0};
	if (database.GetVariable("Expansions", val, 20))
		m_pp.expansions = atoi(val);
	else
		m_pp.expansions = 0x3FF;

	p_timers.SetCharID(CharacterID());
	if(!p_timers.Load(&database)) {
		LogFile->write(EQEMuLog::Error, "Unable to load ability timers from the database for %s (%i)!", GetCleanName(), CharacterID());
	}

	for(unsigned int i =0 ; i < MAX_PP_MEMSPELL; ++i)
		if(IsValidSpell(m_pp.mem_spells[i]))
			m_pp.spellSlotRefresh[i] = p_timers.GetRemainingTime(pTimerSpellStart + m_pp.mem_spells[i]) * 1000;

	if(m_pp.class_==SHADOWKNIGHT || m_pp.class_==PALADIN)
	{
		uint32 abilitynum=0;
		if(m_pp.class_==SHADOWKNIGHT)
			abilitynum = pTimerHarmTouch;
		else
			abilitynum = pTimerLayHands;


		uint32 remaining = p_timers.GetRemainingTime(abilitynum);
		if(remaining > 0 && remaining < 15300)
			m_pp.abilitySlotRefresh = remaining * 1000;
		else
			m_pp.abilitySlotRefresh = 0;
	}

#ifdef _EQDEBUG
	printf("Dumping inventory on load:\n");
	m_inv.dumpInventory();
#endif

//lost in current PP
//	strcpy(m_pp.servername,"eqemulator");

	m_pp.air_remaining = 60; //Reset to max so they dont drown on zone in if its underwater

	if(zone->IsPVPZone())
		m_pp.pvp=1;

	m_pp.timeentitledonaccount = database.GetTotalTimeEntitledOnAccount(AccountID()) / 1440;

	if(m_pp.RestTimer > RuleI(Character, RestRegenTimeToActivate))
		m_pp.RestTimer = 0;

	//This checksum should disappear once dynamic structs are in... each struct strategy will do it
	CRC32::SetEQChecksum((unsigned char*)&m_pp, sizeof(PlayerProfile_Struct)-4);

	outapp = new EQApplicationPacket(OP_PlayerProfile,sizeof(PlayerProfile_Struct));

	// The entityid field in the Player Profile is used by the Client in relation to Group Leadership AA
	m_pp.entityid = GetID();
	memcpy(outapp->pBuffer,&m_pp,outapp->size);
	outapp->priority = 6;
	FastQueuePacket(&outapp);

	if(m_pp.RestTimer)
		rest_timer.Start(m_pp.RestTimer * 1000);

	database.LoadPetInfo(this);
	//this was moved before the spawn packets are sent
	//in hopes that it adds more consistency...
	//Remake pet
	if (m_petinfo.SpellID > 1 && !GetPet() && m_petinfo.SpellID <= SPDAT_RECORDS)
	{
		MakePoweredPet(m_petinfo.SpellID, spells[m_petinfo.SpellID].teleport_zone, m_petinfo.petpower, m_petinfo.Name);
		if (GetPet() && GetPet()->IsNPC()) {
			NPC *pet = GetPet()->CastToNPC();
			pet->SetPetState(m_petinfo.Buffs, m_petinfo.Items);
			pet->CalcBonuses();
			pet->SetHP(m_petinfo.HP);
			pet->SetMana(m_petinfo.Mana);
		}
		m_petinfo.SpellID = 0;
	}
	// Moved here so it's after where we load the pet data.
	if(!GetAA(aaPersistentMinion))
		memset(&m_suspendedminion, 0, sizeof(PetInfo));

	////////////////////////////////////////////////////////////
	// Server Zone Entry Packet
	outapp = new EQApplicationPacket(OP_ZoneEntry, sizeof(ServerZoneEntry_Struct));
	ServerZoneEntry_Struct* sze = (ServerZoneEntry_Struct*)outapp->pBuffer;

	FillSpawnStruct(&sze->player,CastToMob());
	sze->player.spawn.curHp=1;
	sze->player.spawn.NPC=0;
	sze->player.spawn.z += 6;	//arbitrary lift, seems to help spawning under zone.
	outapp->priority = 6;
	FastQueuePacket(&outapp);
	//safe_delete(outapp);

	////////////////////////////////////////////////////////////
	// Zone Spawns Packet
	entity_list.SendZoneSpawnsBulk(this);
	entity_list.SendZoneCorpsesBulk(this);
	entity_list.SendZonePVPUpdates(this);	//hack until spawn struct is fixed.



	////////////////////////////////////////////////////////////
	// Time of Day packet
	outapp = new EQApplicationPacket(OP_TimeOfDay, sizeof(TimeOfDay_Struct));
	TimeOfDay_Struct* tod = (TimeOfDay_Struct*)outapp->pBuffer;
	zone->zone_time.getEQTimeOfDay(time(0), tod);
	outapp->priority = 6;
	FastQueuePacket(&outapp);
	//safe_delete(outapp);

	//I think this should happen earlier, not sure
	/* if(GetHideMe())
		SetHideMe(true); */
	// Moved to Handle_Connect_OP_SendExpZonein();


	////////////////////////////////////////////////////////////
	// Tribute Packets
	DoTributeUpdate();
	if(m_pp.tribute_active) {
		//restart the tribute timer where we left off
		tribute_timer.Start(m_pp.tribute_time_remaining);
	}

	////////////////////////////////////////////////////////////
	// Character Inventory Packet
	//this is not quite where live sends inventory, they do it after tribute
	if (loaditems) {//dont load if a length error occurs
		BulkSendInventoryItems();

		// Send stuff on the cursor which isnt sent in bulk
		iter_queue it;
		for (it=m_inv.cursor_begin();it!=m_inv.cursor_end();it++) {
			// First item cursor is sent in bulk inventory packet
			if (it==m_inv.cursor_begin())
				continue;
			const ItemInst *inst=*it;
			SendItemPacket(SLOT_CURSOR, inst, ItemPacketSummonItem);
		}
	}


	////////////////////////////////////////////////////////////
	// Task Packets
	LoadClientTaskState();

	if (GetClientVersion() >= EQClientRoF)
	{
		outapp = new EQApplicationPacket(OP_ReqNewZone, 0);
		Handle_Connect_OP_ReqNewZone(outapp);
		safe_delete(outapp);
	}

	if(ClientVersionBit & BIT_UnderfootAndLater)
	{
		outapp = new EQApplicationPacket(OP_XTargetResponse, 8);
		outapp->WriteUInt32(GetMaxXTargets());
		outapp->WriteUInt32(0);
		FastQueuePacket(&outapp);
	}

	//////////////////////////////////////
	// Weather Packet
	// This shouldent be moved, this seems to be what the client
	// uses to advance to the next state (sending ReqNewZone)
	outapp = new EQApplicationPacket(OP_Weather, 12);
	Weather_Struct *ws = (Weather_Struct *) outapp->pBuffer;
	ws->val1 = 0x000000FF;
	if (zone->zone_weather == 1)
		ws->type = 0x31; // Rain
	if (zone->zone_weather == 2)
	{
		outapp->pBuffer[8] = 0x01;
		ws->type = 0x02;
	}
	outapp->priority = 6;
	QueuePacket(outapp);
	safe_delete(outapp);

	//////////////////////////////////////
	// Group Roles
	//
	//////////////////////////////////////
	/*if(group){
			group->NotifyMainTank(this, 1);
			group->NotifyMainAssist(this, 1);
			group->NotifyPuller(this, 1);
	}*/

	SetAttackTimer();

	conn_state = ZoneInfoSent;

	return true;
}

// Finish client connecting state
void Client::CompleteConnect()
{
	UpdateWho();
	client_state = CLIENT_CONNECTED;

	hpupdate_timer.Start();
	position_timer.Start();
	autosave_timer.Start();
	SetDuelTarget(0);
	SetDueling(false);

	EnteringMessages(this);
	LoadZoneFlags();

	// Sets GM Flag if needed & Sends Petition Queue
	UpdateAdmin(false);

	if(IsInAGuild()){
		SendAppearancePacket(AT_GuildID, GuildID(), false);
		SendAppearancePacket(AT_GuildRank, GuildRank(), false);
	}
	for(uint32 spellInt= 0; spellInt < MAX_PP_SPELLBOOK; spellInt++)
	{
		if (m_pp.spell_book[spellInt] < 3 || m_pp.spell_book[spellInt] > 50000)
			m_pp.spell_book[spellInt] = 0xFFFFFFFF;
	}
	//SendAATable();

	if (GetHideMe()) Message(13, "[GM] You are currently hidden to all clients");

	uint32 raidid = database.GetRaidID(GetName());
	Raid *raid = NULL;
	if(raidid > 0){
		raid = entity_list.GetRaidByID(raidid);
		if(!raid){
			raid = new Raid(raidid);
			if(raid->GetID() != 0){
				entity_list.AddRaid(raid, raidid);
			}
			else
				raid = NULL;
		}
		if(raid){
			SetRaidGrouped(true);
			raid->LearnMembers();
			raid->VerifyRaid();
			raid->GetRaidDetails();
			//only leader should get this; send to all for now till
			//I figure out correct creation; can probably also send a no longer leader packet for non leaders
			//but not important for now.
			raid->SendRaidCreate(this);
			raid->SendMakeLeaderPacketTo(raid->leadername, this);
			raid->SendRaidAdd(GetName(), this);
			raid->SendBulkRaid(this);
			raid->SendGroupUpdate(this);
			uint32 grpID = raid->GetGroup(GetName());
			if(grpID < 12){
				raid->SendRaidGroupRemove(GetName(), grpID);
				raid->SendRaidGroupAdd(GetName(), grpID);
			}
			if(raid->IsLocked())
				raid->SendRaidLockTo(this);
		}
	}

	//bulk raid send in here eventually

	//reapply some buffs
	uint32 buff_count = GetMaxTotalSlots();
	for (uint32 j1=0; j1 < buff_count; j1++) {
		if (buffs[j1].spellid > (uint32)SPDAT_RECORDS)
			continue;

		const SPDat_Spell_Struct &spell = spells[buffs[j1].spellid];

		for (int x1=0; x1 < EFFECT_COUNT; x1++) {
			switch (spell.effectid[x1]) {
                        case SE_IllusionCopy:
				case SE_Illusion: {
					if (spell.base[x1] == -1) {
						if (gender == 1)
							gender = 0;
						else if (gender == 0)
							gender = 1;
						SendIllusionPacket(GetRace(), gender, 0xFF, 0xFF);
					}
					else if (spell.base[x1] == -2)
					{
						if (GetRace() == 128 || GetRace() == 130 || GetRace() <= 12)
							SendIllusionPacket(GetRace(), GetGender(), spell.max[x1], spell.max[x1]);
					}
					else if (spell.max[x1] > 0)
					{
						SendIllusionPacket(spell.base[x1], 0xFF, spell.max[x1], spell.max[x1]);
					}
					else
					{
						SendIllusionPacket(spell.base[x1], 0xFF, 0xFF, 0xFF);
					}
					switch(spell.base[x1]){
						case OGRE:
							SendAppearancePacket(AT_Size, 9);
							break;
						case TROLL:
							SendAppearancePacket(AT_Size, 8);
							break;
						case VAHSHIR:
						case BARBARIAN:
							SendAppearancePacket(AT_Size, 7);
							break;
						case HALF_ELF:
						case WOOD_ELF:
						case DARK_ELF:
						case FROGLOK:
							SendAppearancePacket(AT_Size, 5);
							break;
						case DWARF:
							SendAppearancePacket(AT_Size, 4);
							break;
						case HALFLING:
						case GNOME:
							SendAppearancePacket(AT_Size, 3);
							break;
						default:
							SendAppearancePacket(AT_Size, 6);
							break;
					}
					break;
				}
				case SE_SummonHorse: {
					SummonHorse(buffs[j1].spellid);
					//hasmount = true;	//this was false, is that the correct thing?
					break;
				}
				case SE_Silence:
					{
						Silence(true);
						break;
					}
				case SE_Amnesia:
					{
						Amnesia(true);
						break;
					}
				case SE_DivineAura:
					{
					invulnerable = true;
					break;
					}
				case SE_Invisibility2:
				case SE_Invisibility:
					{
					invisible = true;
					SendAppearancePacket(AT_Invis, 1);
					break;
					}
				case SE_Levitate:
					{
                        if( !zone->CanLevitate() )
                        {
                            if(!GetGM())
                            {
                                SendAppearancePacket(AT_Levitate, 0);
                                BuffFadeByEffect(SE_Levitate);
                                Message(13, "You can't levitate in this zone.");
                            }
                        }else{
                            SendAppearancePacket(AT_Levitate, 2);
                        }
					break;
					}
				case SE_InvisVsUndead2:
				case SE_InvisVsUndead:
					{
					invisible_undead = true;
					break;
					}
				case SE_InvisVsAnimals:
					{
					invisible_animals = true;
					break;
					}
				case SE_AddMeleeProc:
                case SE_WeaponProc:
					{
					AddProcToWeapon(GetProcID(buffs[j1].spellid, x1), false, 100+spells[buffs[j1].spellid].base2[x1]);
					break;
					}
				case SE_DefensiveProc:
					{
					AddDefensiveProc(GetProcID(buffs[j1].spellid, x1), 100+spells[buffs[j1].spellid].base2[x1],buffs[j1].spellid);
					break;
					}
				case SE_RangedProc:
					{
					AddRangedProc(GetProcID(buffs[j1].spellid, x1), 100+spells[buffs[j1].spellid].base2[x1],buffs[j1].spellid);
					break;
					}
				case SE_SkillProc2:
				case SE_SkillProc:
					{
					AddSkillProc(GetProcID(buffs[j1].spellid, x1), 100+spells[buffs[j1].spellid].base2[x1],buffs[j1].spellid);
					break;
					}

			}
		}
	}

	//sends appearances for all mobs not doing anim_stand aka sitting, looting, playing dead
	entity_list.SendZoneAppearance(this);

	//sends the Nimbus particle effects (up to 3) for any mob using them
	entity_list.SendNimbusEffects(this);

	entity_list.SendUntargetable(this);

	client_data_loaded = true;
	int x;
	for(x=0;x<8;x++)
		SendWearChange(x);
	Mob *pet = GetPet();
	if(pet != NULL) {
		for(x=0;x<8;x++)
			pet->SendWearChange(x);
	}

	entity_list.SendTraders(this);

	zoneinpacket_timer.Start();

	if(GetPet()){
		GetPet()->SendPetBuffsToClient();
	}

	if(GetGroup())
		database.RefreshGroupFromDB(this);

 	if(RuleB(TaskSystem, EnableTaskSystem))
 		TaskPeriodic_Timer.Start();
 	else
 		TaskPeriodic_Timer.Disable();

	conn_state = ClientConnectFinished;

	//enforce some rules..
	if(!CanBeInZone()) {
		_log(CLIENT__ERROR, "Kicking char from zone, not allowed here");
		GoToSafeCoords(database.GetZoneID("arena"), 0);
		return;
	}

	if(zone)
		zone->weatherSend();

	TotalKarma = database.GetKarma(AccountID());

	SendDisciplineTimers();

	parse->EventPlayer(EVENT_ENTERZONE, this, "", 0);

	if(firstlogon == 1)
		parse->EventPlayer(EVENT_CONNECT, this, "", 0); //This sub event is for if a player logs in for the first time since entering world.

	if(zone)
	{
		if(zone->GetInstanceTimer())
		{
			uint32 ttime = zone->GetInstanceTimer()->GetRemainingTime();
			uint32 day = (ttime/86400000);
			uint32 hour = (ttime/3600000)%24;
			uint32 minute = (ttime/60000)%60;
			uint32 second = (ttime/1000)%60;
			if(day)
			{
				Message(15, "%s(%u) will expire in %u days, %u hours, %u minutes, and %u seconds.",
					zone->GetLongName(), zone->GetInstanceID(), day, hour, minute, second);
			}
			else if(hour)
			{
				Message(15, "%s(%u) will expire in %u hours, %u minutes, and %u seconds.",
					zone->GetLongName(), zone->GetInstanceID(), hour, minute, second);
			}
			else if(minute)
			{
				Message(15, "%s(%u) will expire in %u minutes, and %u seconds.",
					zone->GetLongName(), zone->GetInstanceID(), minute, second);
			}
			else
			{
				Message(15, "%s(%u) will expire in in %u seconds.",
					zone->GetLongName(), zone->GetInstanceID(), second);
			}
		}
	}

	SendRewards();
	SendAltCurrencies();
	database.LoadAltCurrencyValues(CharacterID(), alternate_currency);
	SendAlternateCurrencyValues();
	CalcItemScale(true);

	if(zone->GetZoneID() == RuleI(World, GuildBankZoneID) && GuildBanks)
		GuildBanks->SendGuildBank(this);

	if(GetClientVersion() >= EQClientSoD)
		entity_list.SendFindableNPCList(this);

	if(IsInAGuild())
	{
		guild_mgr.SendGuildMemberUpdateToWorld(GetName(), GuildID(), zone->GetZoneID(), time(NULL));
		guild_mgr.RequestOnlineGuildMembers(this->CharacterID(), this->GuildID());
	}

	/** Request adventure info **/
	ServerPacket *pack = new ServerPacket(ServerOP_AdventureDataRequest, 64);
	strcpy((char*)pack->pBuffer, GetName());
	worldserver.SendPacket(pack);
	delete pack;

	if(IsClient() && CastToClient()->GetClientVersionBit() & BIT_UnderfootAndLater)
	{
		EQApplicationPacket *outapp = MakeBuffsPacket(false);
		CastToClient()->FastQueuePacket(&outapp);
	}

	entity_list.RefreshClientXTargets(this);
}

void Client::Handle_OP_KeyRing(const EQApplicationPacket *app)
{
	KeyRingList();
}

void Client::Handle_OP_LeadershipExpToggle(const EQApplicationPacket *app) {
	if(app->size != 1) {
		LogFile->write(EQEMuLog::Debug, "Size mismatch in OP_LeadershipExpToggle expected %i got %i", 1, app->size);
		DumpPacket(app);
		return;
	}
	uint8 *mode = (uint8 *) app->pBuffer;
	if(*mode) {
		m_pp.leadAAActive = 1;
		Save();
		Message_StringID(clientMessageYellow, LEADERSHIP_EXP_ON);
	} else {
		m_pp.leadAAActive = 0;
		Save();
		Message_StringID(clientMessageYellow, LEADERSHIP_EXP_OFF);
	}
}


void Client::Handle_OP_PurchaseLeadershipAA(const EQApplicationPacket *app) {
	if(app->size != sizeof(uint32)) {
		LogFile->write(EQEMuLog::Debug, "Size mismatch in OP_LeadershipExpToggle expected %i got %i", 1, app->size);
		DumpPacket(app);
		return;
	}
	uint32 aaid = *((uint32 *) app->pBuffer);

	if(aaid >= _maxLeaderAA)
		return;

	uint32 current_rank = m_pp.leader_abilities.ranks[aaid];
	if(current_rank >= MAX_LEADERSHIP_TIERS) {
		Message(13, "This ability can be trained no further.");
		return;
	}

	uint8 cost = LeadershipAACosts[aaid][current_rank];
	if(cost == 0) {
		Message(13, "This ability can be trained no further.");
		return;
	}

	//TODO: we need to enforce prerequisits

	if(aaid >= raidAAMarkNPC) {
		//it is a raid ability.
		if(cost > m_pp.raid_leadership_points) {
			Message(13, "You do not have enough points to purchase this ability.");
			return;
		}

		//sell them the ability.
		m_pp.raid_leadership_points -= cost;
		m_pp.leader_abilities.ranks[aaid]++;
	} else {
		//it is a group ability.
		if(cost > m_pp.group_leadership_points) {
			Message(13, "You do not have enough points to purchase this ability.");
			return;
		}

		//sell them the ability.
		m_pp.group_leadership_points -= cost;
		m_pp.leader_abilities.ranks[aaid]++;
	}

	//success, send them an update
	EQApplicationPacket *outapp = new EQApplicationPacket(OP_UpdateLeadershipAA, sizeof(UpdateLeadershipAA_Struct));
	UpdateLeadershipAA_Struct *u = (UpdateLeadershipAA_Struct *) outapp->pBuffer;
	u->ability_id = aaid;
	u->new_rank = m_pp.leader_abilities.ranks[aaid];
	u->pointsleft = m_pp.group_leadership_points; // FIXME: Take into account raid abilities
	FastQueuePacket(&outapp);

	Group *g = GetGroup();

	// Update all group members with the new AA the leader has purchased.
	if(g) {
		g->UpdateGroupAAs();
		g->SendLeadershipAAUpdate();
	}

}

void Client::Handle_OP_SetTitle(const EQApplicationPacket *app)
{
	if(app->size != sizeof(SetTitle_Struct)) {
		LogFile->write(EQEMuLog::Debug, "Size mismatch in OP_SetTitle expected %i got %i", sizeof(SetTitle_Struct), app->size);
		DumpPacket(app);
		return;
	}

	SetTitle_Struct *sts = (SetTitle_Struct *)app->pBuffer;

	string Title;

	if(!sts->is_suffix)
	{
		Title = title_manager.GetPrefix(sts->title_id);
		SetAATitle(Title.c_str());
	}
	else
	{
		Title = title_manager.GetSuffix(sts->title_id);
		SetTitleSuffix(Title.c_str());
	}
}

void Client::Handle_OP_RequestTitles(const EQApplicationPacket *app)
{

	EQApplicationPacket *outapp = title_manager.MakeTitlesPacket(this);

	if(outapp != NULL)
		FastQueuePacket(&outapp);
}

void Client::Handle_OP_BankerChange(const EQApplicationPacket *app)
{
	if(app->size != sizeof(BankerChange_Struct) && app->size!=4) //Titanium only sends 4 Bytes for this
	{
		LogFile->write(EQEMuLog::Debug, "Size mismatch in OP_BankerChange expected %i got %i", sizeof(BankerChange_Struct), app->size);
		DumpPacket(app);
		return;
	}

	uint32 distance = 0;
	NPC *banker = entity_list.GetClosestBanker(this, distance);

	if(!banker || distance > USE_NPC_RANGE2)
	{
		char *hacked_string = NULL;
		MakeAnyLenString(&hacked_string, "Player tried to make use of a banker(money) but %s is non-existant or too far away (%u units).",
			banker ? banker->GetName() : "UNKNOWN NPC", distance);
		database.SetMQDetectionFlag(AccountName(), GetName(), hacked_string, zone->GetShortName());
		safe_delete_array(hacked_string);
		return;
	}

	EQApplicationPacket *outapp=new EQApplicationPacket(OP_BankerChange,NULL,sizeof(BankerChange_Struct));
	BankerChange_Struct *bc=(BankerChange_Struct *)outapp->pBuffer;

    if(m_pp.platinum < 0)
        m_pp.platinum = 0;
    if(m_pp.gold < 0)
        m_pp.gold = 0;
    if(m_pp.silver < 0)
        m_pp.silver = 0;
    if(m_pp.copper < 0)
        m_pp.copper = 0;

    if(m_pp.platinum_bank < 0)
        m_pp.platinum_bank = 0;
    if(m_pp.gold_bank < 0)
        m_pp.gold_bank = 0;
    if(m_pp.silver_bank < 0)
        m_pp.silver_bank = 0;
    if(m_pp.copper_bank < 0)
        m_pp.copper_bank = 0;

	uint64 cp = static_cast<uint64>(m_pp.copper) +
		    (static_cast<uint64>(m_pp.silver) * 10) +
		    (static_cast<uint64>(m_pp.gold) * 100) +
		    (static_cast<uint64>(m_pp.platinum) * 1000);

	m_pp.copper=cp%10;
	cp/=10;
	m_pp.silver=cp%10;
	cp/=10;
	m_pp.gold=cp%10;
	cp/=10;
	m_pp.platinum=cp;

	cp = static_cast<uint64>(m_pp.copper_bank) +
	     (static_cast<uint64>(m_pp.silver_bank) * 10) +
	     (static_cast<uint64>(m_pp.gold_bank) * 100) +
	     (static_cast<uint64>(m_pp.platinum_bank) * 1000);

	m_pp.copper_bank=cp%10;
	cp/=10;
	m_pp.silver_bank=cp%10;
	cp/=10;
	m_pp.gold_bank=cp%10;
	cp/=10;
	m_pp.platinum_bank=cp;

	bc->copper=m_pp.copper;
	bc->silver=m_pp.silver;
	bc->gold=m_pp.gold;
	bc->platinum=m_pp.platinum;

	bc->copper_bank=m_pp.copper_bank;
	bc->silver_bank=m_pp.silver_bank;
	bc->gold_bank=m_pp.gold_bank;
	bc->platinum_bank=m_pp.platinum_bank;

	FastQueuePacket(&outapp);

	return;
}

void Client::Handle_OP_AutoFire(const EQApplicationPacket *app)
{
	if(app->size != sizeof(bool)) {
		LogFile->write(EQEMuLog::Debug, "Size mismatch in OP_AutoFire expected %i got %i", sizeof(bool), app->size);
		DumpPacket(app);
		return;
	}
	bool *af = (bool*)app->pBuffer;
	auto_fire = *af;
	auto_attack = false;
	SetAttackTimer();
}
void Client::Handle_OP_Rewind(const EQApplicationPacket *app)
{
	if ((rewind_timer.GetRemainingTime() > 1 && rewind_timer.Enabled())) {
			Message_StringID(MT_System, 4059); //You must wait a bit longer before using the rewind command again.
	} else {
		CastToClient()->MovePC(zone->GetZoneID(), zone->GetInstanceID(), rewind_x, rewind_y, rewind_z, 0, 2, Rewind);
		rewind_timer.Start(30000, true);
	}
}

void Client::Handle_OP_RaidCommand(const EQApplicationPacket *app)
{
	if (app->size != sizeof(RaidGeneral_Struct)) {
		LogFile->write(EQEMuLog::Error, "Wrong size: OP_RaidCommand, size=%i, expected %i", app->size, sizeof(RaidGeneral_Struct));
		DumpPacket(app);
		return;
	}

	RaidGeneral_Struct *ri = (RaidGeneral_Struct*)app->pBuffer;
	switch(ri->action)
	{
	case RaidCommandInviteIntoExisting:
	case RaidCommandInvite: {
		Client *i = entity_list.GetClientByName(ri->player_name);
		if(i){
			Group *g = i->GetGroup();
			if(g){
				if(g->IsLeader(i) == false)
					Message(13, "You can only invite an ungrouped player or group leader to join your raid.");
				else{
					//This sends an "invite" to the client in question.
					EQApplicationPacket* outapp = new EQApplicationPacket(OP_RaidUpdate, sizeof(RaidGeneral_Struct));
					RaidGeneral_Struct *rg = (RaidGeneral_Struct*)outapp->pBuffer;
					strn0cpy(rg->leader_name, ri->leader_name, 64);
					strn0cpy(rg->player_name, ri->player_name, 64);

					rg->parameter = 0;
					rg->action = 20;
					i->QueuePacket(outapp);
					safe_delete(outapp);
				}
			}
			else{
				//This sends an "invite" to the client in question.
				EQApplicationPacket* outapp = new EQApplicationPacket(OP_RaidUpdate, sizeof(RaidGeneral_Struct));
				RaidGeneral_Struct *rg = (RaidGeneral_Struct*)outapp->pBuffer;
				strn0cpy(rg->leader_name, ri->leader_name, 64);
				strn0cpy(rg->player_name, ri->player_name, 64);

				rg->parameter = 0;
				rg->action = 20;
				i->QueuePacket(outapp);
				safe_delete(outapp);
			}
		}
		break;
							}
	case RaidCommandAcceptInvite: {
		Client *i = entity_list.GetClientByName(ri->player_name);
		if(i){
			if(IsRaidGrouped()){
				i->Message_StringID(0, 5060); //group failed, must invite members not in raid...
				return;
			}
			Raid *r = entity_list.GetRaidByClient(i);
			if(r){
				r->VerifyRaid();
				Group *g = GetGroup();
				if(g){
					if(g->GroupCount()+r->RaidCount() > MAX_RAID_MEMBERS)
					{
						i->Message(13, "Invite failed, group invite would create a raid larger than the maximum number of members allowed.");
						return;
					}
				}
				else{
					if(1+r->RaidCount() > MAX_RAID_MEMBERS)
					{
						i->Message(13, "Invite failed, member invite would create a raid larger than the maximum number of members allowed.");
						return;
					}
				}
				if(g){//add us all
					uint32 freeGroup = r->GetFreeGroup();
					Client *addClient = NULL;
					for(int x = 0; x < 6; x++)
					{
						if(g->members[x]){
							Client *c = NULL;
							if(g->members[x]->IsClient())
								c = g->members[x]->CastToClient();
							else
								continue;

							if(!addClient)
							{
								addClient = c;
								r->SetGroupLeader(addClient->GetName());
							}

							r->SendRaidCreate(c);
							r->SendMakeLeaderPacketTo(r->leadername, c);
							if(g->IsLeader(g->members[x]))
								r->AddMember(c, freeGroup, false, true);
							else
								r->AddMember(c, freeGroup);
							r->SendBulkRaid(c);
							if(r->IsLocked()) {
								r->SendRaidLockTo(c);
							}
						}
					}
					g->DisbandGroup();
					r->GroupUpdate(freeGroup);
				}
				else{
					r->SendRaidCreate(this);
					r->SendMakeLeaderPacketTo(r->leadername, this);
					r->AddMember(this);
					r->SendBulkRaid(this);
					if(r->IsLocked()) {
						r->SendRaidLockTo(this);
					}
				}
			}
			else
			{
				Group *ig = i->GetGroup();
				Group *g = GetGroup();
				if(g) //if our target has a group
				{
					r = new Raid(i);
					entity_list.AddRaid(r);
					r->SetRaidDetails();

					uint32 groupFree = r->GetFreeGroup(); //get a free group
					if(ig){ //if we already have a group then cycle through adding us...
						Client *addClientig = NULL;
						for(int x = 0; x < 6; x++)
						{
							if(ig->members[x]){
								if(!addClientig){
									if(ig->members[x]->IsClient()){
										addClientig = ig->members[x]->CastToClient();
										r->SetGroupLeader(addClientig->GetName());
									}
								}
								if(ig->IsLeader(ig->members[x])){
									Client *c = NULL;
									if(ig->members[x]->IsClient())
										c = ig->members[x]->CastToClient();
									else
										continue;
									r->SendRaidCreate(c);
									r->SendMakeLeaderPacketTo(r->leadername, c);
									r->AddMember(c, groupFree, true, true, true);
									r->SendBulkRaid(c);
									if(r->IsLocked()) {
										r->SendRaidLockTo(c);
									}
								}
								else{
									Client *c = NULL;
									if(ig->members[x]->IsClient())
										c = ig->members[x]->CastToClient();
									else
										continue;
									r->SendRaidCreate(c);
									r->SendMakeLeaderPacketTo(r->leadername, c);
									r->AddMember(c, groupFree);
									r->SendBulkRaid(c);
									if(r->IsLocked()) {
										r->SendRaidLockTo(c);
									}
								}
							}
						}
						ig->DisbandGroup();
						r->GroupUpdate(groupFree);
						groupFree = r->GetFreeGroup();
					}
					else{ //else just add the inviter
						r->SendRaidCreate(i);
						r->AddMember(i,0xFFFFFFFF, true, false, true);
					}

					Client *addClient = NULL;
					//now add the existing group
					for(int x = 0; x < 6; x++)
					{
						if(g->members[x]){
							if(!addClient)
							{
								if(g->members[x]->IsClient()){
									addClient = g->members[x]->CastToClient();
									r->SetGroupLeader(addClient->GetName());
								}
							}
							if(g->IsLeader(g->members[x]))
							{
								Client *c = NULL;
								if(g->members[x]->IsClient())
									c = g->members[x]->CastToClient();
								else
									continue;
								r->SendRaidCreate(c);
								r->SendMakeLeaderPacketTo(r->leadername, c);
								r->AddMember(c, groupFree, false, true);
								r->SendBulkRaid(c);
								if(r->IsLocked()) {
									r->SendRaidLockTo(c);
								}
							}
							else
							{
								Client *c = NULL;
								if(g->members[x]->IsClient())
									c = g->members[x]->CastToClient();
								else
									continue;
								r->SendRaidCreate(c);
								r->SendMakeLeaderPacketTo(r->leadername, c);
								r->AddMember(c, groupFree);
								r->SendBulkRaid(c);
								if(r->IsLocked()) {
									r->SendRaidLockTo(c);
								}
							}
						}
					}
					g->DisbandGroup();
					r->GroupUpdate(groupFree);
				}
				else
				{
					if(ig){
						r = new Raid(i);
						entity_list.AddRaid(r);
						r->SetRaidDetails();
						Client *addClientig = NULL;
						for(int x = 0; x < 6; x++)
						{
							if(ig->members[x])
							{
								if(!addClientig){
									if(ig->members[x]->IsClient()){
										addClientig = ig->members[x]->CastToClient();
										r->SetGroupLeader(addClientig->GetName());
									}
								}
								if(ig->IsLeader(ig->members[x]))
								{
									Client *c = NULL;
									if(ig->members[x]->IsClient())
										c = ig->members[x]->CastToClient();
									else
										continue;

									r->SendRaidCreate(c);
									r->SendMakeLeaderPacketTo(r->leadername, c);
									r->AddMember(c, 0, true, true, true);
									r->SendBulkRaid(c);
									if(r->IsLocked()) {
										r->SendRaidLockTo(c);
									}
								}
								else
								{
									Client *c = NULL;
									if(ig->members[x]->IsClient())
										c = ig->members[x]->CastToClient();
									else
										continue;

									r->SendRaidCreate(c);
									r->SendMakeLeaderPacketTo(r->leadername, c);
									r->AddMember(c, 0);
									r->SendBulkRaid(c);
									if(r->IsLocked()) {
										r->SendRaidLockTo(c);
									}
								}
							}
						}
						r->SendRaidCreate(this);
						r->SendMakeLeaderPacketTo(r->leadername, this);
						r->SendBulkRaid(this);
						r->AddMember(this);
						ig->DisbandGroup();
						r->GroupUpdate(0);
						if(r->IsLocked()) {
							r->SendRaidLockTo(this);
						}
					}
					else{
						r = new Raid(i);
						entity_list.AddRaid(r);
						r->SetRaidDetails();
						r->SendRaidCreate(i);
						r->SendRaidCreate(this);
						r->SendMakeLeaderPacketTo(r->leadername, this);
						r->AddMember(i,0xFFFFFFFF, true, false, true);
						r->SendBulkRaid(this);
						r->AddMember(this);
						if(r->IsLocked()) {
							r->SendRaidLockTo(this);
						}
					}
				}
			}
		}
		break;
								  }
	case RaidCommandDisband: {
		Raid *r = entity_list.GetRaidByClient(this);
		if(r){
			//if(this == r->GetLeader()){
				uint32 grp = r->GetGroup(ri->leader_name);

				if(grp < 12){
					uint32 i = r->GetPlayerIndex(ri->leader_name);
					if(r->members[i].IsGroupLeader){ //assign group leader to someone else
						for(int x = 0; x < MAX_RAID_MEMBERS; x++){
							if(strlen(r->members[x].membername) > 0 && i != x){
								if(r->members[x].GroupNumber == grp){
									r->SetGroupLeader(ri->leader_name, false);
									r->SetGroupLeader(r->members[x].membername);
									break;
								}
							}
						}

					}
					if(r->members[i].IsRaidLeader){
						for(int x = 0; x < MAX_RAID_MEMBERS; x++){
							if(strlen(r->members[x].membername) > 0 && strcmp(r->members[x].membername, r->members[i].membername) != 0)
							{
								r->SetRaidLeader(r->members[i].membername, r->members[x].membername);
								break;
							}
						}
					}
				}

				r->RemoveMember(ri->leader_name);
				Client *c = entity_list.GetClientByName(ri->leader_name);
				if(c)
					r->SendGroupDisband(c);
				else{
					ServerPacket *pack = new ServerPacket(ServerOP_RaidGroupDisband, sizeof(ServerRaidGeneralAction_Struct));
					ServerRaidGeneralAction_Struct* rga = (ServerRaidGeneralAction_Struct*)pack->pBuffer;
					rga->rid = GetID();
					rga->zoneid = zone->GetZoneID();
					rga->instance_id = zone->GetInstanceID();
					strn0cpy(rga->playername, ri->leader_name, 64);
					worldserver.SendPacket(pack);
					safe_delete(pack);
				}
				//r->SendRaidGroupRemove(ri->leader_name, grp);
				r->GroupUpdate(grp);// break
			//}
		}
		break;
							 }
	case RaidCommandMoveGroup:
		{
			Raid *r = entity_list.GetRaidByClient(this);
			if(r)
			{
				if(ri->parameter < 12) //moving to a group
				{
					uint8 grpcount = r->GroupCount(ri->parameter);

					if(grpcount < 6)
					{
						Client *c = entity_list.GetClientByName(ri->leader_name);
						uint32 oldgrp = r->GetGroup(ri->leader_name);
						if(ri->parameter == oldgrp) //don't rejoin grp if we order to join same group.
							break;

						if(r->members[r->GetPlayerIndex(ri->leader_name)].IsGroupLeader)
						{
							r->SetGroupLeader(ri->leader_name, false);
							if(oldgrp < 12){ //we were the leader of our old grp
								for(int x = 0; x < MAX_RAID_MEMBERS; x++) //assign a new grp leader if we can
								{
									if(r->members[x].GroupNumber == oldgrp)
									{
										if(strcmp(ri->leader_name, r->members[x].membername) != 0 && strlen(ri->leader_name) > 0)
										{
											r->SetGroupLeader(r->members[x].membername);
											Client *cgl = entity_list.GetClientByName(r->members[x].membername);
											if(cgl){
												r->SendRaidRemove(r->members[x].membername, cgl);
												r->SendRaidCreate(cgl);
												r->SendMakeLeaderPacketTo(r->leadername, cgl);
												r->SendRaidAdd(r->members[x].membername, cgl);
												r->SendBulkRaid(cgl);
												if(r->IsLocked()) {
													r->SendRaidLockTo(cgl);
												}
											}
											else{
												ServerPacket *pack = new ServerPacket(ServerOP_RaidChangeGroup, sizeof(ServerRaidGeneralAction_Struct));
												ServerRaidGeneralAction_Struct *rga = (ServerRaidGeneralAction_Struct*)pack->pBuffer;
												rga->rid = r->GetID();
												strn0cpy(rga->playername, r->members[x].membername, 64);
												rga->zoneid = zone->GetZoneID();
												rga->instance_id = zone->GetInstanceID();
												worldserver.SendPacket(pack);
												safe_delete(pack);
											}
											break;
										}
									}
								}
							}
						}
						if(grpcount == 0)
							r->SetGroupLeader(ri->leader_name);

						r->MoveMember(ri->leader_name, ri->parameter);
						if(c){
							r->SendGroupDisband(c);
						}
						else{
							ServerPacket *pack = new ServerPacket(ServerOP_RaidGroupDisband, sizeof(ServerRaidGeneralAction_Struct));
							ServerRaidGeneralAction_Struct* rga = (ServerRaidGeneralAction_Struct*)pack->pBuffer;
							rga->rid = r->GetID();
							rga->zoneid = zone->GetZoneID();
							rga->instance_id = zone->GetInstanceID();
							strn0cpy(rga->playername, ri->leader_name, 64);
							worldserver.SendPacket(pack);
							safe_delete(pack);
						}
						//r->SendRaidGroupAdd(ri->leader_name, ri->parameter);
						//r->SendRaidGroupRemove(ri->leader_name, oldgrp);
						//r->SendGroupUpdate(c);
						//break
						r->GroupUpdate(ri->parameter); //send group update to our new group
						if(oldgrp < 12) //if our old was a group send update there too
							r->GroupUpdate(oldgrp);

						//r->SendMakeGroupLeaderPacketAll();
					}
				}
				else //moving to ungrouped
				{
					Client *c = entity_list.GetClientByName(ri->leader_name);
					uint32 oldgrp = r->GetGroup(ri->leader_name);
					if(r->members[r->GetPlayerIndex(ri->leader_name)].IsGroupLeader){
						r->SetGroupLeader(ri->leader_name, false);
						for(int x = 0; x < MAX_RAID_MEMBERS; x++)
						{
							if(strlen(r->members[x].membername) > 0 && strcmp(r->members[x].membername, ri->leader_name) != 0)
							{
								r->SetGroupLeader(r->members[x].membername);
								Client *cgl = entity_list.GetClientByName(r->members[x].membername);
								if(cgl){
									r->SendRaidRemove(r->members[x].membername, cgl);
									r->SendRaidCreate(cgl);
									r->SendMakeLeaderPacketTo(r->leadername, cgl);
									r->SendRaidAdd(r->members[x].membername, cgl);
									r->SendBulkRaid(cgl);
									if(r->IsLocked()) {
										r->SendRaidLockTo(cgl);
									}
								}
								else{
									ServerPacket *pack = new ServerPacket(ServerOP_RaidChangeGroup, sizeof(ServerRaidGeneralAction_Struct));
									ServerRaidGeneralAction_Struct *rga = (ServerRaidGeneralAction_Struct*)pack->pBuffer;
									rga->rid = r->GetID();
									strn0cpy(rga->playername,r->members[x].membername, 64);
									rga->zoneid = zone->GetZoneID();
									rga->instance_id = zone->GetInstanceID();
									worldserver.SendPacket(pack);
									safe_delete(pack);
								}
								break;
							}
						}
					}
					r->MoveMember(ri->leader_name, 0xFFFFFFFF);
					if(c){
						r->SendGroupDisband(c);
					}
					else{
						ServerPacket *pack = new ServerPacket(ServerOP_RaidGroupDisband, sizeof(ServerRaidGeneralAction_Struct));
						ServerRaidGeneralAction_Struct* rga = (ServerRaidGeneralAction_Struct*)pack->pBuffer;
						rga->rid = r->GetID();
						rga->zoneid = zone->GetZoneID();
						rga->instance_id = zone->GetInstanceID();
						strn0cpy(rga->playername, ri->leader_name, 64);
						worldserver.SendPacket(pack);
						safe_delete(pack);
					}
					//r->SendRaidGroupRemove(ri->leader_name, oldgrp);
					r->GroupUpdate(oldgrp);
					//r->SendMakeGroupLeaderPacketAll();
				}
			}
			break;
		}
	case RaidCommandRaidLock:
		{
			Raid *r = entity_list.GetRaidByClient(this);
			if(r)
			{
				if(!r->IsLocked())
					r->LockRaid(true);
				else
					r->SendRaidLockTo(this);
			}
			break;
		}
	case RaidCommandRaidUnlock:
		{
			Raid *r = entity_list.GetRaidByClient(this);
			if(r)
			{
				if(r->IsLocked())
					r->LockRaid(false);
				else
					r->SendRaidUnlockTo(this);
			}
			break;
		}
	case RaidCommandLootType2:
	case RaidCommandLootType:
		{
			Raid *r = entity_list.GetRaidByClient(this);
			if(r)
			{
				Message(15, "Loot type changed to: %d.", ri->parameter);
				r->ChangeLootType(ri->parameter);
			}
			break;
		}

	case RaidCommandAddLooter2:
	case RaidCommandAddLooter:
		{
			Raid *r = entity_list.GetRaidByClient(this);
			if(r)
			{
				Message(15, "Adding %s as a raid looter.", ri->leader_name);
				r->AddRaidLooter(ri->leader_name);
			}
			break;
		}

	case RaidCommandRemoveLooter2:
	case RaidCommandRemoveLooter:
		{
			Raid *r = entity_list.GetRaidByClient(this);
			if(r)
			{
				Message(15, "Removing %s as a raid looter.", ri->leader_name);
				r->RemoveRaidLooter(ri->leader_name);
			}
			break;
		}

	case RaidCommandMakeLeader:
		{
			Raid *r = entity_list.GetRaidByClient(this);
			if(r)
			{
				if(strcmp(r->leadername, GetName()) == 0){
					r->SetRaidLeader(GetName(), ri->leader_name);
				}
			}
			break;
		}

	default: {
		Message(13, "Raid command (%d) NYI", ri->action);
		break;
			 }
	}
}

void Client::Handle_OP_Translocate(const EQApplicationPacket *app) {

	if(app->size != sizeof(Translocate_Struct)) {
		LogFile->write(EQEMuLog::Debug, "Size mismatch in OP_Translocate expected %i got %i", sizeof(Translocate_Struct), app->size);
		DumpPacket(app);
		return;
	}
	Translocate_Struct *its = (Translocate_Struct*)app->pBuffer;

	if(!PendingTranslocate) return;

	if((RuleI(Spells, TranslocateTimeLimit) > 0) && (time(NULL) > (TranslocateTime + RuleI(Spells, TranslocateTimeLimit)))) {
		Message(13, "You did not accept the Translocate within the required time limit.");
		PendingTranslocate = false;
		return;
	}

	if(its->Complete == 1) {

		int SpellID = PendingTranslocateData.SpellID;
		if(parse->SpellHasQuestSub(SpellID, "EVENT_SPELL_EFFECT_TRANSLOCATE_COMPLETE"))
		{
            parse->EventSpell(EVENT_SPELL_EFFECT_TRANSLOCATE_COMPLETE, NULL, this, SpellID, 0);
		}
		else
		{
			// If the spell has a translocate to bind effect, AND we are already in the zone the client
			// is bound in, use the GoToBind method. If we send OP_Translocate in this case, the client moves itself
			// to the bind coords it has from the PlayerProfile, but with the X and Y reversed. I suspect they are
			// reversed in the pp, and since spells like Gate are handled serverside, this has not mattered before.
			if(((SpellID == 1422) || (SpellID == 1334) || (SpellID == 3243)) &&
			   zone->GetZoneID() == PendingTranslocateData.ZoneID)  {
				PendingTranslocate = false;
				GoToBind();
				return;
			}

			EQApplicationPacket* outapp = new EQApplicationPacket(OP_Translocate, sizeof(Translocate_Struct));
			Translocate_Struct *ots = (Translocate_Struct*)outapp->pBuffer;
			memcpy(ots, &PendingTranslocateData, sizeof(Translocate_Struct));

			//Was sending the packet back to initiate client zone...
			//but that could be abusable, so lets go through proper channels
			MovePC(ots->ZoneID, 0, ots->x, ots->y, ots->z, GetHeading(), 0, ZoneSolicited);
		}
	}

	PendingTranslocate = false;
}

void Client::Handle_OP_Sacrifice(const EQApplicationPacket *app) {

	if(app->size != sizeof(Sacrifice_Struct)) {
		LogFile->write(EQEMuLog::Debug, "Size mismatch in OP_Sacrifice expected %i got %i", sizeof(Sacrifice_Struct), app->size);
		DumpPacket(app);
		return;
	}
	Sacrifice_Struct *ss = (Sacrifice_Struct*)app->pBuffer;

	if(!PendingSacrifice) {
		LogFile->write(EQEMuLog::Error, "Unexpected OP_Sacrifice reply");
		DumpPacket(app);
		return;
	}

	if(ss->Confirm) {
		Client *Caster = entity_list.GetClientByName(SacrificeCaster.c_str());
		if(Caster) Sacrifice(Caster);
	}
	PendingSacrifice = false;
	SacrificeCaster.clear();
}

void Client::Handle_OP_AcceptNewTask(const EQApplicationPacket *app) {

	if(app->size != sizeof(AcceptNewTask_Struct)) {
		LogFile->write(EQEMuLog::Debug, "Size mismatch in OP_AcceptNewTask expected %i got %i",
		               sizeof(AcceptNewTask_Struct), app->size);
		DumpPacket(app);
		return;
	}
	AcceptNewTask_Struct *ant = (AcceptNewTask_Struct*)app->pBuffer;

	if(ant->task_id > 0 && RuleB(TaskSystem, EnableTaskSystem) && taskstate)
		taskstate->AcceptNewTask(this, ant->task_id, ant->task_master_id);
}

void Client::Handle_OP_CancelTask(const EQApplicationPacket *app) {

	if(app->size != sizeof(CancelTask_Struct)) {
		LogFile->write(EQEMuLog::Debug, "Size mismatch in OP_CancelTask expected %i got %i",
		               sizeof(CancelTask_Struct), app->size);
		DumpPacket(app);
		return;
	}
	CancelTask_Struct *cts = (CancelTask_Struct*)app->pBuffer;

	if(RuleB(TaskSystem, EnableTaskSystem) && taskstate)
		taskstate->CancelTask(this, cts->SequenceNumber);
}

void Client::Handle_OP_TaskHistoryRequest(const EQApplicationPacket *app) {

	if(app->size != sizeof(TaskHistoryRequest_Struct)) {
		LogFile->write(EQEMuLog::Debug, "Size mismatch in OP_TaskHistoryRequest expected %i got %i",
		               sizeof(TaskHistoryRequest_Struct), app->size);
		DumpPacket(app);
		return;
	}
	TaskHistoryRequest_Struct *ths = (TaskHistoryRequest_Struct*)app->pBuffer;

	if(RuleB(TaskSystem, EnableTaskSystem) && taskstate)
		taskstate->SendTaskHistory(this, ths->TaskIndex);
}

void Client::Handle_OP_Bandolier(const EQApplicationPacket *app) {

	// Although there are three different structs for OP_Bandolier, they are all the same size.
	//
	if(app->size != sizeof(BandolierCreate_Struct)) {
		LogFile->write(EQEMuLog::Debug, "Size mismatch in OP_Bandolier expected %i got %i",
		               sizeof(BandolierCreate_Struct), app->size);
		DumpPacket(app);
		return;
	}

	BandolierCreate_Struct *bs = (BandolierCreate_Struct*)app->pBuffer;

	switch(bs->action) {
		case BandolierCreate:
			CreateBandolier(app);
			break;
		case BandolierRemove:
			RemoveBandolier(app);
			break;
		case BandolierSet:
			SetBandolier(app);
			break;
		default:
			LogFile->write(EQEMuLog::Debug, "Uknown Bandolier action %i", bs->action);

	}
}

void Client::Handle_OP_PopupResponse(const EQApplicationPacket *app) {

	if(app->size != sizeof(PopupResponse_Struct)) {
		LogFile->write(EQEMuLog::Debug, "Size mismatch in OP_PopupResponse expected %i got %i",
		               sizeof(PopupResponse_Struct), app->size);
		DumpPacket(app);
		return;
	}
	PopupResponse_Struct *prs = (PopupResponse_Struct*)app->pBuffer;

	// Handle any EQEmu defined popup Ids first
	switch(prs->popupid)
	{
		case POPUPID_UPDATE_SHOWSTATSWINDOW:
			if(GetTarget() && GetTarget()->IsClient())
				GetTarget()->CastToClient()->SendStatsWindow(this, true);
			else
				SendStatsWindow(this, true);
			return;

		default:
			break;
	}

	char *buf = 0;
	MakeAnyLenString(&buf, "%d", prs->popupid);

	parse->EventPlayer(EVENT_POPUPRESPONSE, this, buf, 0);

	Mob* Target = GetTarget();
	if(Target && Target->IsNPC()) {
        parse->EventNPC(EVENT_POPUPRESPONSE, Target->CastToNPC(), this, buf, 0);
	}

	safe_delete_array(buf);
}

void Client::Handle_OP_PotionBelt(const EQApplicationPacket *app) {

	if(app->size != sizeof(MovePotionToBelt_Struct)) {
		LogFile->write(EQEMuLog::Debug, "Size mismatch in OP_PotionBelt expected %i got %i",
		               sizeof(MovePotionToBelt_Struct), app->size);
		DumpPacket(app);
		return;
	}
	MovePotionToBelt_Struct *mptbs = (MovePotionToBelt_Struct*)app->pBuffer;
	if(mptbs->Action == 0) {
		const Item_Struct *BaseItem = database.GetItem(mptbs->ItemID);
		if(BaseItem) {
			m_pp.potionbelt.items[mptbs->SlotNumber].item_id = BaseItem->ID;
			m_pp.potionbelt.items[mptbs->SlotNumber].icon = BaseItem->Icon;
			strn0cpy(m_pp.potionbelt.items[mptbs->SlotNumber].item_name, BaseItem->Name, sizeof(BaseItem->Name));
		}
	}
	else {
		m_pp.potionbelt.items[mptbs->SlotNumber].item_id = 0;
		m_pp.potionbelt.items[mptbs->SlotNumber].icon = 0;
		strncpy(m_pp.potionbelt.items[mptbs->SlotNumber].item_name, "\0", 1);
	}

	Save();

}

void Client::Handle_OP_LFGGetMatchesRequest(const EQApplicationPacket *app) {

	if (app->size != sizeof(LFGGetMatchesRequest_Struct)) {
		LogFile->write(EQEMuLog::Error, "Wrong size: OP_LFGGetMatchesRequest, size=%i, expected %i", app->size, sizeof(LFGGetMatchesRequest_Struct));
		DumpPacket(app);
		return;
	}
	LFGGetMatchesRequest_Struct* gmrs = (LFGGetMatchesRequest_Struct*)app->pBuffer;

	if (!worldserver.Connected())
		Message(0, "Error: World server disconnected");
	else {
		ServerPacket* pack = new ServerPacket(ServerOP_LFGMatches, sizeof(ServerLFGMatchesRequest_Struct));
		ServerLFGMatchesRequest_Struct* smrs = (ServerLFGMatchesRequest_Struct*) pack->pBuffer;
		smrs->FromID = GetID();
		smrs->QuerierLevel = GetLevel();
		strcpy(smrs->FromName, GetName());
		smrs->FromLevel = gmrs->FromLevel;
		smrs->ToLevel = gmrs->ToLevel;
		smrs->Classes = gmrs->Classes;
		worldserver.SendPacket(pack);
		safe_delete(pack);
	}
}


void Client::Handle_OP_LFPCommand(const EQApplicationPacket *app) {

	if (app->size != sizeof(LFP_Struct)) {
		LogFile->write(EQEMuLog::Error, "Wrong size: OP_LFPCommand, size=%i, expected %i", app->size, sizeof(LFP_Struct));
		DumpPacket(app);
		return;
	}
	LFP_Struct *lfp = (LFP_Struct*)app->pBuffer;

	LFP = lfp->Action != LFPOff;
	database.SetLFP(CharacterID(), LFP);

	if(!LFP) {
		worldserver.StopLFP(CharacterID());
		return;
	}

	GroupLFPMemberEntry LFPMembers[MAX_GROUP_MEMBERS];

	for(unsigned int i=0; i<MAX_GROUP_MEMBERS; i++) {
		LFPMembers[i].Name[0] = '\0';
		LFPMembers[i].Class = 0;
		LFPMembers[i].Level = 0;
		LFPMembers[i].Zone = 0;
		LFPMembers[i].GuildID = 0xFFFF;
	}

	Group *g = GetGroup();

	// Slot 0 is always for the group leader, or the player if not in a group
	strcpy(LFPMembers[0].Name, GetName());
	LFPMembers[0].Class = GetClass();
	LFPMembers[0].Level = GetLevel();
	LFPMembers[0].Zone = zone->GetZoneID();
	LFPMembers[0].GuildID = GuildID();

	if(g) {
		// This should not happen. The client checks if you are in a group and will not let you put LFP on if
		// you are not the leader.
		if(!g->IsLeader(this)) {
			LogFile->write(EQEMuLog::Error,"Client sent LFP on for character %s who is grouped but not leader.", GetName());
			return;
		}
		// Fill the LFPMembers array with the rest of the group members, excluding ourself
		// We don't fill in the class, level or zone, because we may not be able to determine
		// them if the other group members are not in this zone. World will fill in this information
		// for us, if it can.
		int NextFreeSlot = 1;
		for(unsigned int i = 0; i < MAX_GROUP_MEMBERS; i++) {
			if(strcasecmp(g->membername[i], LFPMembers[0].Name))
				strcpy(LFPMembers[NextFreeSlot++].Name, g->membername[i]);
		}
	}


	worldserver.UpdateLFP(CharacterID(), lfp->Action, lfp->MatchFilter, lfp->FromLevel, lfp->ToLevel, lfp->Classes,
			      lfp->Comments, LFPMembers);


}

void Client::Handle_OP_LFPGetMatchesRequest(const EQApplicationPacket *app) {

	if (app->size != sizeof(LFPGetMatchesRequest_Struct)) {
		LogFile->write(EQEMuLog::Error, "Wrong size: OP_LFPGetMatchesRequest, size=%i, expected %i", app->size, sizeof(LFPGetMatchesRequest_Struct));
		DumpPacket(app);
		return;
	}
	LFPGetMatchesRequest_Struct* gmrs = (LFPGetMatchesRequest_Struct*)app->pBuffer;

	if (!worldserver.Connected())
		Message(0, "Error: World server disconnected");
	else {
		ServerPacket* pack = new ServerPacket(ServerOP_LFPMatches, sizeof(ServerLFPMatchesRequest_Struct));
		ServerLFPMatchesRequest_Struct* smrs = (ServerLFPMatchesRequest_Struct*) pack->pBuffer;
		smrs->FromID = GetID();
		smrs->FromLevel = gmrs->FromLevel;
		smrs->ToLevel = gmrs->ToLevel;
		smrs->QuerierLevel = GetLevel();
		smrs->QuerierClass = GetClass();
		strcpy(smrs->FromName, GetName());
		worldserver.SendPacket(pack);
		safe_delete(pack);
	}

	return;
}

void Client::Handle_OP_Barter(const EQApplicationPacket *app)
{

	if(app->size < 4)
	{
		LogFile->write(EQEMuLog::Debug, "OP_Barter packet below minimum expected size. The packet was %i bytes.", app->size);
		DumpPacket(app);
		return;
	}

	char* Buf = (char *)app->pBuffer;

	// The first 4 bytes of the packet determine the action. A lot of Barter packets require the
	// packet the client sent, sent back to it as an acknowledgement.
	//
	uint32 Action = VARSTRUCT_DECODE_TYPE(uint32, Buf);

	_pkt(TRADING__BARTER, app);

	switch(Action)
	{

		case Barter_BuyerSearch:
		{
			BuyerItemSearch(app);
			break;
		}

		case Barter_SellerSearch:
		{
			BarterSearchRequest_Struct *bsr = (BarterSearchRequest_Struct*)app->pBuffer;
			SendBuyerResults(bsr->SearchString, bsr->SearchID);
			break;
		}

		case Barter_BuyerModeOn:
		{
			if(!Trader) {
				ToggleBuyerMode(true);
			}
			else {
				Buf = (char *)app->pBuffer;
				VARSTRUCT_ENCODE_TYPE(uint32, Buf, Barter_BuyerModeOff);
				Message(13, "You cannot be a Trader and Buyer at the same time.");
			}
			QueuePacket(app);
			break;
		}

		case Barter_BuyerModeOff:
		{
			QueuePacket(app);
			ToggleBuyerMode(false);
			break;
		}

		case Barter_BuyerItemUpdate:
		{
			UpdateBuyLine(app);
			break;
		}

		case Barter_BuyerItemRemove:
		{
			BuyerRemoveItem_Struct* bris = (BuyerRemoveItem_Struct*)app->pBuffer;
			database.RemoveBuyLine(CharacterID(), bris->BuySlot);
			QueuePacket(app);
			break;
		}

		case Barter_SellItem:
		{
			SellToBuyer(app);
			break;
		}

		case Barter_BuyerInspectBegin:
		{
			ShowBuyLines(app);
			break;
		}

		case Barter_BuyerInspectEnd:
		{
			BuyerInspectRequest_Struct* bir = ( BuyerInspectRequest_Struct*)app->pBuffer;
			Client *Buyer = entity_list.GetClientByID(bir->BuyerID);
			if(Buyer)
				Buyer->WithCustomer(0);

			break;
		}

		case Barter_BarterItemInspect:
		{
			BarterItemSearchLinkRequest_Struct* bislr = (BarterItemSearchLinkRequest_Struct*)app->pBuffer;

			const Item_Struct* item = database.GetItem(bislr->ItemID);

			if (!item)
				Message(13, "Error: This item does not exist!");
			else
			{
				ItemInst* inst = database.CreateItem(item);
				if (inst)
				{
					SendItemPacket(0, inst, ItemPacketViewLink);
					safe_delete(inst);
				}
			}
			break;
		}

		case Barter_Welcome:
		{
			SendBazaarWelcome();
			break;
		}

		case Barter_WelcomeMessageUpdate:
		{
			BuyerWelcomeMessageUpdate_Struct* bwmu = (BuyerWelcomeMessageUpdate_Struct*)app->pBuffer;
			SetBuyerWelcomeMessage(bwmu->WelcomeMessage);
			break;
		}

		case Barter_BuyerItemInspect:
		{
			BuyerItemSearchLinkRequest_Struct* bislr = (BuyerItemSearchLinkRequest_Struct*)app->pBuffer;

			const Item_Struct* item = database.GetItem(bislr->ItemID);

			if (!item)
				Message(13, "Error: This item does not exist!");
			else
			{
				ItemInst* inst = database.CreateItem(item);
				if (inst)
				{
					SendItemPacket(0, inst, ItemPacketViewLink);
					safe_delete(inst);
				}
			}
			break;
		}

		case Barter_Unknown23:
		{
				// Sent by SoD client for no discernible reason.
				break;
		}

		default:
			Message(13, "Unrecognised Barter action.");
			_log(TRADING__BARTER, "Unrecognised Barter Action %i", Action);

	}
}

void Client::Handle_OP_VoiceMacroIn(const EQApplicationPacket *app) {

	if(app->size != sizeof(VoiceMacroIn_Struct)) {

		LogFile->write(EQEMuLog::Debug, "Size mismatch in OP_VoiceMacroIn expected %i got %i",
		               sizeof(VoiceMacroIn_Struct), app->size);

		DumpPacket(app);

		return;
	}

	if(!RuleB(Chat, EnableVoiceMacros)) return;

	VoiceMacroIn_Struct* vmi = (VoiceMacroIn_Struct*)app->pBuffer;

	VoiceMacroReceived(vmi->Type, vmi->Target, vmi->MacroNumber);

}

void Client::Handle_OP_DoGroupLeadershipAbility(const EQApplicationPacket *app) {

	if(app->size != sizeof(DoGroupLeadershipAbility_Struct)) {

		LogFile->write(EQEMuLog::Debug, "Size mismatch in OP_DoGroupLeadershipAbility expected %i got %i",
		               sizeof(DoGroupLeadershipAbility_Struct), app->size);

		DumpPacket(app);

		return;
	}

	DoGroupLeadershipAbility_Struct* dglas = (DoGroupLeadershipAbility_Struct*)app->pBuffer;

	switch(dglas->Ability)
	{
		case GroupLeadershipAbility_MarkNPC:
		{
			if(GetTarget())
			{
				Group* g = GetGroup();
				if(g)
					g->MarkNPC(GetTarget(), dglas->Parameter);
			}
			break;
		}

		case groupAAInspectBuffs:
		{
			Mob *Target = GetTarget();

			if(!Target || !Target->IsClient())
				return;

			Group *g = GetGroup();

			if(!g || (g->GroupCount() < 3))
				return;

			Target->CastToClient()->InspectBuffs(this, g->GetLeadershipAA(groupAAInspectBuffs));

			break;
		}

		default:
			break;
	}
}

void Client::Handle_OP_ClearNPCMarks(const EQApplicationPacket *app) {

	if(app->size != 0)
	{
		LogFile->write(EQEMuLog::Debug, "Size mismatch in OP_ClearNPCMarks expected 0 got %i",
		               app->size);

		DumpPacket(app);

		return;
	}

	Group *g = GetGroup();

	if(g)
		g->ClearAllNPCMarks();
}

void Client::Handle_OP_DelegateAbility(const EQApplicationPacket *app) {

	if(app->size != sizeof(DelegateAbility_Struct))
	{
		LogFile->write(EQEMuLog::Debug, "Size mismatch in OP_DelegateAbility expected %i got %i",
		               sizeof(DelegateAbility_Struct), app->size);

		DumpPacket(app);

		return;
	}

	DelegateAbility_Struct* das = (DelegateAbility_Struct*)app->pBuffer;

	Group *g = GetGroup();

	if(!g) return;

	switch(das->DelegateAbility)
	{
		case 0:
		{
			g->DelegateMainAssist(das->Name);
			break;
		}
		case 1:
		{
			g->DelegateMarkNPC(das->Name);
			break;
		}
		case 2:
		{
			g->DelegateMainTank(das->Name);
			break;
		}
		case 3:
		{
			g->DelegatePuller(das->Name);
			break;
		}
		default:
			break;
	}
}

void Client::Handle_OP_ApplyPoison(const EQApplicationPacket *app) {
	if (app->size != sizeof(ApplyPoison_Struct)) {
		LogFile->write(EQEMuLog::Error, "Wrong size: OP_ApplyPoison, size=%i, expected %i", app->size, sizeof(ApplyPoison_Struct));
		DumpPacket(app);
		return;
	}
	uint32 ApplyPoisonSuccessResult = 0;
	ApplyPoison_Struct* ApplyPoisonData = (ApplyPoison_Struct*)app->pBuffer;
	const ItemInst* PrimaryWeapon = GetInv().GetItem(SLOT_PRIMARY);
	const ItemInst* SecondaryWeapon = GetInv().GetItem(SLOT_SECONDARY);
	const ItemInst* PoisonItemInstance = GetInv()[ApplyPoisonData->inventorySlot];

	bool IsPoison = PoisonItemInstance && (PoisonItemInstance->GetItem()->ItemType == ItemTypePoison);

	if(!IsPoison)
	{
		mlog(SPELLS__CASTING_ERR, "Item used to cast spell effect from a poison item was missing from inventory slot %d "
					  "after casting, or is not a poison!", ApplyPoisonData->inventorySlot);

		Message(0, "Error: item not found for inventory slot #%i or is not a poison", ApplyPoisonData->inventorySlot);
	}
	else if(GetClass() == ROGUE)
	{
		if((PrimaryWeapon && PrimaryWeapon->GetItem()->ItemType == ItemTypePierce) ||
		   (SecondaryWeapon && SecondaryWeapon->GetItem()->ItemType == ItemTypePierce))
		   {
			float SuccessChance = (GetSkill(APPLY_POISON) + GetLevel()) / 400.0f;
			double ChanceRoll = MakeRandomFloat(0, 1);

			CheckIncreaseSkill(APPLY_POISON, NULL, 10);

			if(ChanceRoll < SuccessChance) {
				ApplyPoisonSuccessResult = 1;
				// NOTE: Someone may want to tweak the chance to proc the poison effect that is added to the weapon here.
				// My thinking was that DEX should be apart of the calculation.
				AddProcToWeapon(PoisonItemInstance->GetItem()->Proc.Effect, false, (GetDEX()/100) + 103);
			}

			DeleteItemInInventory(ApplyPoisonData->inventorySlot, 1, true);

			LogFile->write(EQEMuLog::Debug, "Chance to Apply Poison was %f. Roll was %f. Result is %u.", SuccessChance, ChanceRoll, ApplyPoisonSuccessResult);
		}
	}

	EQApplicationPacket *outapp = new EQApplicationPacket(OP_ApplyPoison, NULL, sizeof(ApplyPoison_Struct));
	ApplyPoison_Struct* ApplyPoisonResult = (ApplyPoison_Struct*)outapp->pBuffer;
	ApplyPoisonResult->success = ApplyPoisonSuccessResult;
	ApplyPoisonResult->inventorySlot = ApplyPoisonData->inventorySlot;

	FastQueuePacket(&outapp);
}


void Client::Handle_OP_AugmentInfo(const EQApplicationPacket *app) {

	// This packet is sent by the client when an Augment item information window is opened.
	// We respond with an OP_ReadBook containing the type of distiller required to remove the augment.
	// The OP_Augment packet includes a window parameter to determine which Item window in the UI the
	// text is to be displayed in. out->type = 2 indicates the BookText_Struct contains item information.
	//

	if(app->size != sizeof(AugmentInfo_Struct))
	{
		LogFile->write(EQEMuLog::Debug, "Size mismatch in OP_AugmentInfo expected %i got %i",
		               sizeof(AugmentInfo_Struct), app->size);

		DumpPacket(app);

		return;
	}
	AugmentInfo_Struct* AugInfo = (AugmentInfo_Struct*) app->pBuffer;

	char *outstring = NULL;

	const Item_Struct * item = database.GetItem(AugInfo->itemid);

	if (item)
	{
		MakeAnyLenString(&outstring, "You must use the solvent %s to remove this augment safely.", item->Name);

		EQApplicationPacket* outapp = new EQApplicationPacket(OP_ReadBook, strlen(outstring) + sizeof(BookText_Struct));

		BookText_Struct *out = (BookText_Struct *) outapp->pBuffer;

		out->window = AugInfo->window;

		out->type = 2;

		out->invslot = 0;

		strcpy(out->booktext, outstring);

		safe_delete_array(outstring);

		FastQueuePacket(&outapp);
	}
}

void Client::Handle_OP_PVPLeaderBoardRequest(const EQApplicationPacket *app)
{
	// This Opcode is sent by the client when the Leaderboard button on the PVP Stats window is pressed.
	//
	// It has a single uint32 payload which is the sort method:
	//
	// PVPSortByKills = 0, PVPSortByPoints = 1, PVPSortByInfamy = 2
	//
	if(app->size != sizeof(PVPLeaderBoardRequest_Struct))
	{
		LogFile->write(EQEMuLog::Debug, "Size mismatch in OP_PVPLeaderBoardRequest expected %i got %i",
		               sizeof(PVPLeaderBoardRequest_Struct), app->size);

		DumpPacket(app);

		return;
	}
	/*PVPLeaderBoardRequest_Struct *pvplbrs = (PVPLeaderBoardRequest_Struct *)app->pBuffer;*/	//unused

	EQApplicationPacket *outapp = new EQApplicationPacket(OP_PVPLeaderBoardReply, sizeof(PVPLeaderBoard_Struct));
	/*PVPLeaderBoard_Struct *pvplb = (PVPLeaderBoard_Struct *)outapp->pBuffer;*/	//unused

	// TODO: Record and send this data.

	QueuePacket(outapp);
	safe_delete(outapp);
}

void Client::Handle_OP_PVPLeaderBoardDetailsRequest(const EQApplicationPacket *app)
{
	// This opcode is sent by the client when the player right clicks a name on the PVP leaderboard and sends
	// further details about the selected player, e.g. Race/Class/AAs/Guild etc.
	//
	if(app->size != sizeof(PVPLeaderBoardDetailsRequest_Struct))
	{
		LogFile->write(EQEMuLog::Debug, "Size mismatch in OP_PVPLeaderBoardDetailsRequest expected %i got %i",
		               sizeof(PVPLeaderBoardDetailsRequest_Struct), app->size);

		DumpPacket(app);

		return;
	}

	EQApplicationPacket *outapp = new EQApplicationPacket(OP_PVPLeaderBoardDetailsReply, sizeof(PVPLeaderBoardDetailsReply_Struct));
	PVPLeaderBoardDetailsReply_Struct *pvplbdrs = (PVPLeaderBoardDetailsReply_Struct *)outapp->pBuffer;

	// TODO: Record and send this data.

	QueuePacket(outapp);
	safe_delete(outapp);
}

void Client::Handle_OP_AdventureMerchantSell(const EQApplicationPacket *app)
{
	if(app->size != sizeof(Adventure_Sell_Struct))
	{
		LogFile->write(EQEMuLog::Debug, "Size mismatch on OP_AdventureMerchantSell: got %u expected %u",
			app->size, sizeof(Adventure_Sell_Struct));
		DumpPacket(app);
		return;
	}

	Adventure_Sell_Struct *ams_in = (Adventure_Sell_Struct*)app->pBuffer;

	Mob* vendor = entity_list.GetMob(ams_in->npcid);
	if (vendor == 0 || !vendor->IsNPC() || ((vendor->GetClass() != ADVENTUREMERCHANT) &&
	    (vendor->GetClass() != NORRATHS_KEEPERS_MERCHANT) && (vendor->GetClass() != DARK_REIGN_MERCHANT)))
	{
		Message(13, "Vendor was not found.");
		return;
	}

	if(DistNoRoot(*vendor) > USE_NPC_RANGE2)
	{
		Message(13, "Vendor is out of range.");
		return;
	}

	uint32 itemid = GetItemIDAt(ams_in->slot);

	if(itemid == 0)
	{
		Message(13, "Found no item at that slot.");
		return;
	}

	const Item_Struct* item = database.GetItem(itemid);
	ItemInst* inst = GetInv().GetItem(ams_in->slot);
	if(!item || !inst){
		Message(13, "You seemed to have misplaced that item...");
		return;
	}

	// Note that Lucy has ldonsold values of 4 and 5 for items sold by Norrath's Keepers and Dark Reign, whereas 13th Floor
	// has ldonsold = 0 for these items, so some manual editing of the items DB will be required to support sell back of the
	// items.
	//
	// The Merchant seems to have some other way of knowing whether he will accept the item, other than the ldonsold field,
	// e.g. if you summon items 76036 and 76053 (good and evil versions of Spell: Ward Of Vengeance), if you are interacting
	// with a Norrath's Keeper merchant and click on 76036 in your inventory, he says he will give you radiant crystals for
	// it, but he will refuse for item 76053.
	//
	// Similarly, just giving a cloth cap an ldonsold value of 4 will not make the Merchant buy it.
	//
	// Note that the the Client will not allow you to sell anything back to a Discord merchant, so there is no need to handle
	// that case here.
	if(item->LDoNSold == 0)
	{
		Message(13, "The merchant does not want that item.");
		return;
	}

	if(item->LDoNPrice == 0)
	{
		Message(13, "The merchant does not want that item.");
		return;
	}

	int32 price = item->LDoNPrice * 70 / 100;

	if(price == 0)
	{
		Message(13, "The merchant does not want that item.");
		return;
	}

	if (RuleB(EventLog, RecordSellToMerchant))
		LogMerchant(this, vendor, ams_in->charges, price, item, false);

	if(!inst->IsStackable())
	{
		DeleteItemInInventory(ams_in->slot, 0, false);
	}
	else
	{
		if(inst->GetCharges() < ams_in->charges)
		{
			ams_in->charges = inst->GetCharges();
		}

		if(ams_in->charges == 0)
		{
			Message(13, "Charge mismatch error.");
			return;
		}

		DeleteItemInInventory(ams_in->slot, ams_in->charges, false);
		price *= ams_in->charges;
	}

	EQApplicationPacket* outapp = new EQApplicationPacket(OP_AdventureMerchantSell, sizeof(Adventure_Sell_Struct));
	Adventure_Sell_Struct *ams = (Adventure_Sell_Struct*)outapp->pBuffer;
	ams->slot = ams_in->slot;
	ams->unknown000 = 1;
	ams->npcid = ams->npcid;
	ams->charges = ams_in->charges;
	ams->sell_price = price;
	FastQueuePacket(&outapp);

	switch(vendor->GetClass())
	{
		case ADVENTUREMERCHANT:
		{
			UpdateLDoNPoints(price, 6);
			break;
		}
		case NORRATHS_KEEPERS_MERCHANT:
		{
			SetRadiantCrystals(GetRadiantCrystals() + price);
			break;
		}
		case DARK_REIGN_MERCHANT:
		{
			SetEbonCrystals(GetEbonCrystals() + price);
			break;
		}

		default:
			break;
	}

	Save(1);
}

void Client::Handle_OP_AdventureStatsRequest(const EQApplicationPacket *app)
{
	if(adventure_stats_timer)
	{
		return;
	}

	adventure_stats_timer = new Timer(8000);
	EQApplicationPacket* outapp = new EQApplicationPacket(OP_AdventureStatsReply, sizeof(AdventureStats_Struct));
	AdventureStats_Struct *as = (AdventureStats_Struct*)outapp->pBuffer;

	if(database.GetAdventureStats(CharacterID(), as->success.guk, as->success.mir, as->success.mmc, as->success.ruj,
		as->success.tak, as->failure.guk, as->failure.mir, as->failure.mmc, as->failure.ruj, as->failure.tak))
	{
		as->failure.total = as->failure.guk + as->failure.mir + as->failure.mmc + as->failure.ruj + as->failure.tak;
		as->success.total = as->success.guk + as->success.mir + as->success.mmc + as->success.ruj + as->success.tak;
		m_pp.ldon_wins_guk = as->success.guk;
		m_pp.ldon_wins_mir = as->success.mir;
		m_pp.ldon_wins_mmc = as->success.mmc;
		m_pp.ldon_wins_ruj = as->success.ruj;
		m_pp.ldon_wins_tak = as->success.tak;
		m_pp.ldon_losses_guk = as->failure.guk;
		m_pp.ldon_losses_mir = as->failure.mir;
		m_pp.ldon_losses_mmc = as->failure.mmc;
		m_pp.ldon_losses_ruj = as->failure.ruj;
		m_pp.ldon_losses_tak = as->failure.tak;
	}

	FastQueuePacket(&outapp);
}

void Client::Handle_OP_AdventureLeaderboardRequest(const EQApplicationPacket *app)
{
	if(app->size < sizeof(AdventureLeaderboardRequest_Struct))
	{
		return;
	}

	if(adventure_leaderboard_timer)
	{
		return;
	}

	adventure_leaderboard_timer = new Timer(4000);
	ServerPacket *pack = new ServerPacket(ServerOP_AdventureLeaderboard, sizeof(ServerLeaderboardRequest_Struct));
	ServerLeaderboardRequest_Struct *lr = (ServerLeaderboardRequest_Struct*)pack->pBuffer;
	strcpy(lr->player, GetName());

	AdventureLeaderboardRequest_Struct *lrs = (AdventureLeaderboardRequest_Struct*)app->pBuffer;
	lr->type = 1 + (lrs->theme * 2) + lrs->type;
	worldserver.SendPacket(pack);
	delete pack;
}

void Client::Handle_OP_RespawnWindow(const EQApplicationPacket *app)
{
// This opcode is sent by the client when the player choses which bind to return to.
// The client sends just a 4 byte packet with the selection number in it
//
	if(app->size != 4)
	{
		LogFile->write(EQEMuLog::Debug, "Size mismatch in OP_RespawnWindow expected %i got %i",
						4, app->size);
		DumpPacket(app);
		return;
	}
	char *Buffer = (char *)app->pBuffer;

	uint32 Option = VARSTRUCT_DECODE_TYPE(uint32, Buffer);
	HandleRespawnFromHover(Option);
}

void Client::Handle_OP_GroupUpdate(const EQApplicationPacket *app)
{
	if(app->size != sizeof(GroupUpdate_Struct))
	{
		LogFile->write(EQEMuLog::Debug, "Size mismatch on OP_GroupUpdate: got %u expected %u",
			app->size, sizeof(GroupUpdate_Struct));
		DumpPacket(app);
		return;
	}

	GroupUpdate_Struct* gu = (GroupUpdate_Struct*)app->pBuffer;

	switch(gu->action) {
		case groupActMakeLeader:
		{
			Mob* newleader = entity_list.GetClientByName(gu->membername[0]);
			Group* group = this->GetGroup();

			if (newleader && group) {
				// the client only sends this if it's the group leader, but check anyway
				if(group->IsLeader(this))
					group->ChangeLeader(newleader);
				else {
					LogFile->write(EQEMuLog::Debug, "Group /makeleader request originated from non-leader member: %s",GetName());
					DumpPacket(app);
				}
			}
			break;
		}

		default:
		{
			LogFile->write(EQEMuLog::Debug, "Received unhandled OP_GroupUpdate requesting action %u", gu->action);
			DumpPacket(app);
			return;
		}
	}
}

void Client::Handle_OP_SetStartCity(const EQApplicationPacket *app)
{
	// if the character has a start city, don't let them use the command
	if(m_pp.binds[4].zoneId != 0) {
		Message(15,"Your home city has already been set.", m_pp.binds[4].zoneId, database.GetZoneName(m_pp.binds[4].zoneId));
		return;
	}
	if (app->size < 1) {
		LogFile->write(EQEMuLog::Error, "Wrong size: OP_SetStartCity, size=%i, expected %i", app->size, 1);
		DumpPacket(app);
		return;
	}

	char errbuf[MYSQL_ERRMSG_SIZE];
	char *query = 0;
	MYSQL_RES *result = NULL;
	MYSQL_ROW row = 0;
	float x(0),y(0),z(0);
	uint32 zoneid = 0;

	uint32 StartCity = (uint32)strtol((const char*)app->pBuffer, NULL, 10);
	bool ValidCity = false;
	database.RunQuery
	(
		query,
		MakeAnyLenString
		(
			&query,
			"SELECT zone_id, bind_id, x, y, z FROM start_zones "
			"WHERE player_class=%i AND player_deity=%i AND player_race=%i",
			m_pp.class_,
			m_pp.deity,
			m_pp.race
		),
		errbuf,
		&result
	);
	safe_delete_array(query);

	if(!result) {
		LogFile->write(EQEMuLog::Error, "No valid start zones found for /setstartcity");
		return;
	}

	while(row = mysql_fetch_row(result)) {
		if(atoi(row[1]) != 0)
			zoneid = atoi(row[1]);
		else
			zoneid = atoi(row[0]);

		if(zoneid == StartCity) {
			ValidCity = true;
			x = atof(row[2]);
			y = atof(row[3]);
			z = atof(row[4]);
		}
	}

	if(ValidCity) {
		Message(15,"Your home city has been set");
		SetStartZone(StartCity, x, y, z);
	}
	else {
		database.RunQuery
		(
			query,
			MakeAnyLenString
			(
				&query,
				"SELECT zone_id, bind_id FROM start_zones "
				"WHERE player_class=%i AND player_deity=%i AND player_race=%i",
				m_pp.class_,
				m_pp.deity,
				m_pp.race
			),
			errbuf,
			&result
	);
		safe_delete_array(query);
		Message(15,"Use \"/startcity #\" to choose a home city from the following list:");
		char* name;
		while(row = mysql_fetch_row(result)) {
			if(atoi(row[1]) != 0)
				zoneid = atoi(row[1]);
			else
				zoneid = atoi(row[0]);
			database.GetZoneLongName(database.GetZoneName(zoneid),&name);
			Message(15,"%d - %s", zoneid, name);
			safe_delete_array(name);
		}
	}

	mysql_free_result(result);
}

void Client::Handle_OP_Report(const EQApplicationPacket *app)
{
	if(!CanUseReport)
	{
		Message_StringID(MT_System, 12945);
		return;
	}

	uint32 size = app->size;
	uint32 current_point = 0;
	string reported, reporter;
	string current_string;
	int mode = 0;

	while(current_point < size)
	{
		if(mode < 2)
		{
			if(app->pBuffer[current_point] == '|')
			{
				mode++;
			}
			else
			{
				if(mode == 0)
				{
					reported += app->pBuffer[current_point];
				}
				else
				{
					reporter += app->pBuffer[current_point];
				}
			}
			current_point++;
		}
		else
		{
			if(app->pBuffer[current_point] == 0x0a)
			{
				current_string += '\n';
			}
			else if(app->pBuffer[current_point] == 0x00)
			{
				CanUseReport = false;
				database.AddReport(reporter, reported, current_string);
				return;
			}
			else
			{
				current_string += app->pBuffer[current_point];
			}
			current_point++;
		}
	}

	CanUseReport = false;
	database.AddReport(reporter, reported, current_string);
}

void Client::Handle_OP_VetClaimRequest(const EQApplicationPacket *app)
{
	if(app->size < sizeof(VeteranClaimRequest))
	{
		LogFile->write(EQEMuLog::Debug, "OP_VetClaimRequest size lower than expected: got %u expected at least %u",
			app->size, sizeof(VeteranClaimRequest));
		DumpPacket(app);
		return;
	}

	VeteranClaimRequest *vcr = (VeteranClaimRequest*)app->pBuffer;

	if(vcr->claim_id == 0xFFFFFFFF) //request update packet
	{
		SendRewards();
	}
	else //try to claim something!
	{
		if(!TryReward(vcr->claim_id))
		{
			Message(13, "Your claim has been rejected.");
			EQApplicationPacket *vetapp = new EQApplicationPacket(OP_VetClaimReply, sizeof(VeteranClaimReply));
			VeteranClaimReply * cr = (VeteranClaimReply*)vetapp->pBuffer;
			strcpy(cr->name, GetName());
			cr->claim_id = vcr->claim_id;
			cr->reject_field = -1;
			FastQueuePacket(&vetapp);
		}
		else
		{
			EQApplicationPacket *vetapp = new EQApplicationPacket(OP_VetClaimReply, sizeof(VeteranClaimReply));
			VeteranClaimReply * cr = (VeteranClaimReply*)vetapp->pBuffer;
			strcpy(cr->name, GetName());
			cr->claim_id = vcr->claim_id;
			cr->reject_field = 0;
			FastQueuePacket(&vetapp);
		}
	}
}

void Client::Handle_OP_GMSearchCorpse(const EQApplicationPacket *app)
{
	// Could make this into a rule, although there is a hard limit since we are using a popup, of 4096 bytes that can
	// be displayed in the window, including all the HTML formatting tags.
	//
	const int MaxResults = 10;

	if(app->size < sizeof(GMSearchCorpse_Struct))
	{
		LogFile->write(EQEMuLog::Debug, "OP_GMSearchCorpse size lower than expected: got %u expected at least %u",
			app->size, sizeof(GMSearchCorpse_Struct));
		DumpPacket(app);
		return;
	}

	GMSearchCorpse_Struct *gmscs = (GMSearchCorpse_Struct *)app->pBuffer;

	char errbuf[MYSQL_ERRMSG_SIZE];
	char* Query = 0;
	MYSQL_RES *Result;
	MYSQL_ROW Row;

	char *EscSearchString = new char[129];

	database.DoEscapeString(EscSearchString, gmscs->Name, strlen(gmscs->Name));

	if (database.RunQuery(Query, MakeAnyLenString(&Query, "select charname, zoneid, x, y, z, timeofdeath, rezzed, IsBurried from "
							      "player_corpses where charname like '%%%s%%' order by charname limit %i",
							      EscSearchString, MaxResults), errbuf, &Result))
	{

		int NumberOfRows = mysql_num_rows(Result);

		if(NumberOfRows == MaxResults)
			Message(clientMessageError, "Your search found too many results; some are not displayed.");
		else {
			Message(clientMessageYellow, "There are %i corpse(s) that match the search string '%s'.",
				NumberOfRows, gmscs->Name);
		}

		if(NumberOfRows == 0)
		{
			mysql_free_result(Result);
			safe_delete_array(Query);
			return;
		}

		char CharName[64], TimeOfDeath[20], Buffer[512];

		string PopupText = "<table><tr><td>Name</td><td>Zone</td><td>X</td><td>Y</td><td>Z</td><td>Date</td><td>"
				   "Rezzed</td><td>Buried</td></tr><tr><td>&nbsp</td><td></td><td></td><td></td><td></td><td>"
				   "</td><td></td><td></td></tr>";


		while ((Row = mysql_fetch_row(Result)))
		{

			strn0cpy(CharName, Row[0], sizeof(CharName));

			uint32 ZoneID = atoi(Row[1]);

			float CorpseX = atof(Row[2]);
			float CorpseY = atof(Row[3]);
			float CorpseZ = atof(Row[4]);

			strn0cpy(TimeOfDeath, Row[5], sizeof(TimeOfDeath));

			bool CorpseRezzed = atoi(Row[6]);
			bool CorpseBuried = atoi(Row[7]);

			sprintf(Buffer, "<tr><td>%s</td><td>%s</td><td>%8.0f</td><td>%8.0f</td><td>%8.0f</td><td>%s</td><td>%s</td><td>%s</td></tr>",
				CharName, StaticGetZoneName(ZoneID), CorpseX, CorpseY, CorpseZ, TimeOfDeath,
				CorpseRezzed ? "Yes" : "No", CorpseBuried ? "Yes" : "No");

			PopupText += Buffer;

			if(PopupText.size() > 4000)
			{
				Message(clientMessageError, "Unable to display all the results.");
				break;
			}

		}

		PopupText += "</table>";

		mysql_free_result(Result);

		SendPopupToClient("Corpses", PopupText.c_str());
	}
	else{
		Message(0, "Query failed: %s.", errbuf);

	}
	safe_delete_array(Query);
	safe_delete_array(EscSearchString);
}

void Client::Handle_OP_GuildBank(const EQApplicationPacket *app)
{
	if(!GuildBanks)
		return;

	if((int)zone->GetZoneID() != RuleI(World, GuildBankZoneID))
	{
		Message(13, "The Guild Bank is not available in this zone.");

		return;
	}

	if (app->size < sizeof(uint32)) {
		LogFile->write(EQEMuLog::Error, "Wrong size: OP_GuildBank, size=%i, expected %i", app->size, sizeof(uint32));
		DumpPacket(app);
		return;
	}

	char *Buffer = (char *)app->pBuffer;

	uint32 Action = VARSTRUCT_DECODE_TYPE(uint32, Buffer);

	if(!IsInAGuild())
	{
		Message(13, "You must be in a Guild to use the Guild Bank.");

		if(Action == GuildBankDeposit)
			GuildBankDepositAck(true);
		else
			GuildBankAck();

		return;
	}

	if(!IsGuildBanker())
	{
		if((Action != GuildBankDeposit) && (Action != GuildBankViewItem) && (Action != GuildBankWithdraw))
		{
			_log(GUILDS__BANK_ERROR, "Suspected hacking attempt on guild bank from %s", GetName());

			GuildBankAck();

			return;
		}
	}

	switch(Action)
	{
		case GuildBankPromote:
		{
			if(GuildBanks->IsAreaFull(GuildID(), GuildBankMainArea))
			{
				Message_StringID(13, GUILD_BANK_FULL);

				GuildBankDepositAck(true);

				return;
			}

			GuildBankPromote_Struct *gbps = (GuildBankPromote_Struct*)app->pBuffer;

			int Slot = GuildBanks->Promote(GuildID(), gbps->Slot);

			if(Slot >= 0)
			{
				ItemInst* inst = GuildBanks->GetItem(GuildID(), GuildBankMainArea, Slot, 1);

				if(inst)
				{
					Message_StringID(clientMessageWhite, GUILD_BANK_TRANSFERRED, inst->GetItem()->Name);
					safe_delete(inst);
				}
			}
			else
				Message(13, "Unexpected error while moving item into Guild Bank.");

			GuildBankAck();

			break;
		}

		case GuildBankViewItem:
		{
			GuildBankViewItem_Struct *gbvis = (GuildBankViewItem_Struct*)app->pBuffer;

			ItemInst* inst = GuildBanks->GetItem(GuildID(), gbvis->Area, gbvis->SlotID, 1);

			if(!inst)
				break;

			SendItemPacket(0, inst, ItemPacketViewLink);

			safe_delete(inst);

			break;
		}

		case GuildBankDeposit:	// Deposit Item
		{
			if(GuildBanks->IsAreaFull(GuildID(), GuildBankDepositArea))
			{
				Message_StringID(13, GUILD_BANK_FULL);

				GuildBankDepositAck(true);

				return;
			}

			ItemInst *CursorItemInst = GetInv().GetItem(SLOT_CURSOR);

			bool Allowed = true;

			if(!CursorItemInst)
			{
				Message(13, "No Item on the cursor.");

				GuildBankDepositAck(true);

				return;
			}

			const Item_Struct* CursorItem = CursorItemInst->GetItem();

			if(!CursorItem->NoDrop || CursorItemInst->IsInstNoDrop())
			{
				Message_StringID(13, GUILD_BANK_CANNOT_DEPOSIT);

				Allowed = false;
			}
			else if(CursorItemInst->IsNoneEmptyContainer())
			{
				Message_StringID(13, GUILD_BANK_CANNOT_DEPOSIT);

				Allowed = false;
			}
			else if(CursorItemInst->IsAugmented())
			{
				Message_StringID(13, GUILD_BANK_CANNOT_DEPOSIT);

				Allowed = false;
			}
			else if(CursorItem->NoRent == 0)
			{
				Message_StringID(13, GUILD_BANK_CANNOT_DEPOSIT);

				Allowed = false;
			}
			else if(CursorItem->LoreFlag && GuildBanks->HasItem(GuildID(), CursorItem->ID))
			{
				Message_StringID(13, GUILD_BANK_CANNOT_DEPOSIT);

				Allowed = false;
			}

			if(!Allowed)
			{
				GuildBankDepositAck(true);

				return;
			}

			if(GuildBanks->AddItem(GuildID(), GuildBankDepositArea, CursorItem->ID, CursorItemInst->GetCharges(), GetName(), GuildBankBankerOnly, ""))
			{
				GuildBankDepositAck(false);

				DeleteItemInInventory(SLOT_CURSOR, 0, false);
			}

			break;
		}

		case GuildBankPermissions:
		{
			GuildBankPermissions_Struct *gbps = (GuildBankPermissions_Struct*)app->pBuffer;

			if(gbps->Permissions == 1)
				GuildBanks->SetPermissions(GuildID(), gbps->SlotID, gbps->Permissions, gbps->MemberName);
			else
				GuildBanks->SetPermissions(GuildID(), gbps->SlotID, gbps->Permissions, "");

			GuildBankAck();
			break;
		}

		case GuildBankWithdraw:
		{
			if(GetInv()[SLOT_CURSOR])
			{
				Message_StringID(13, GUILD_BANK_EMPTY_HANDS);

				GuildBankAck();

				break;
			}

			GuildBankWithdrawItem_Struct *gbwis = (GuildBankWithdrawItem_Struct*)app->pBuffer;

			ItemInst* inst = GuildBanks->GetItem(GuildID(), gbwis->Area, gbwis->SlotID, gbwis->Quantity);

			if(!inst)
			{
				GuildBankAck();

				break;
			}

			if(!IsGuildBanker() && !GuildBanks->AllowedToWithdraw(GuildID(), gbwis->Area, gbwis->SlotID, GetName()))
			{
				_log(GUILDS__BANK_ERROR, "Suspected attempted hack on the guild bank from %s", GetName());

				GuildBankAck();

				safe_delete(inst);

				break;
			}

			if(CheckLoreConflict(inst->GetItem()))
			{
				Message_StringID(13, DUP_LORE);

				GuildBankAck();

				safe_delete(inst);

				break;
			}

			if (gbwis->Quantity > 0)
			{
				PushItemOnCursor(*inst);

				SendItemPacket(SLOT_CURSOR, inst, ItemPacketSummonItem);

				GuildBanks->DeleteItem(GuildID(), gbwis->Area, gbwis->SlotID, gbwis->Quantity);
			}
			else
			{
				Message(0, "Unable to withdraw 0 quantity of %s", inst->GetItem()->Name);
			}

			safe_delete(inst);

			GuildBankAck();

			break;
		}

		case GuildBankSplitStacks:
		{
			if(GuildBanks->IsAreaFull(GuildID(), GuildBankMainArea))
				Message_StringID(13, GUILD_BANK_FULL);
			else
			{
				GuildBankWithdrawItem_Struct *gbwis = (GuildBankWithdrawItem_Struct*)app->pBuffer;

				GuildBanks->SplitStack(GuildID(), gbwis->SlotID, gbwis->Quantity);
			}

			GuildBankAck();

			break;
		}

		case GuildBankMergeStacks:
		{
			GuildBankWithdrawItem_Struct *gbwis = (GuildBankWithdrawItem_Struct*)app->pBuffer;

			GuildBanks->MergeStacks(GuildID(), gbwis->SlotID);

			GuildBankAck();

			break;
		}

		default:
		{
			Message(13, "Unexpected GuildBank action.");

			_log(GUILDS__BANK_ERROR, "Received unexpected guild bank action code %i from %s", Action, GetName());
		}
	}
}

void Client::Handle_OP_GroupRoles(const EQApplicationPacket *app)
{
	if (app->size != sizeof(GroupRole_Struct)) {
		LogFile->write(EQEMuLog::Error, "Wrong size: OP_GroupRoles, size=%i, expected %i", app->size, sizeof(GroupRole_Struct));
		DumpPacket(app);
		return;
	}
	GroupRole_Struct *grs = (GroupRole_Struct*)app->pBuffer;

	Group *g = GetGroup();

	if(!g)
		return;

	switch(grs->RoleNumber)
	{
		case 1:   //Main Tank
		{
			if(grs->Toggle)
				g->DelegateMainTank(grs->Name1, grs->Toggle);
			else
				g->UnDelegateMainTank(grs->Name1, grs->Toggle);
			break;
		}
		case 2:   //Main Assist
		{
			if(grs->Toggle)
				g->DelegateMainAssist(grs->Name1, grs->Toggle);
			else
				g->UnDelegateMainAssist(grs->Name1, grs->Toggle);
			break;
		}
		case 3:   //Puller
		{
			if(grs->Toggle)
				g->DelegatePuller(grs->Name1, grs->Toggle);
			else
				g->UnDelegatePuller(grs->Name1, grs->Toggle);
			break;
		}
		default:
			break;
	}
}

void Client::Handle_OP_HideCorpse(const EQApplicationPacket *app)
{
	// New OPCode for SOD+ as /hidecorpse is handled serverside now.
	//
	if(app->size != sizeof(HideCorpse_Struct))
	{
		LogFile->write(EQEMuLog::Debug, "Size mismatch in OP_HideCorpse expected %i got %i",
		               sizeof(HideCorpse_Struct), app->size);

		DumpPacket(app);

		return;
	}

	HideCorpse_Struct *hcs = (HideCorpse_Struct*)app->pBuffer;

	if(hcs->Action == HideCorpseLooted)
		return;

	if((HideCorpseMode  == HideCorpseNone) && (hcs->Action == HideCorpseNone))
		return;

	entity_list.HideCorpses(this, HideCorpseMode, hcs->Action);

	HideCorpseMode = hcs->Action;
}

void Client::Handle_OP_GuildUpdateURLAndChannel(const EQApplicationPacket *app)
{
	if(app->size != sizeof(GuildUpdateURLAndChannel_Struct))
	{
		LogFile->write(EQEMuLog::Debug, "Size mismatch in OP_GuildUpdateURLAndChannel expected %i got %i",
		               sizeof(GuildUpdateURLAndChannel_Struct), app->size);

		DumpPacket(app);

		return;
	}

	GuildUpdateURLAndChannel_Struct *guuacs = (GuildUpdateURLAndChannel_Struct*)app->pBuffer;

	if(!IsInAGuild())
		return;

	if(!guild_mgr.IsGuildLeader(GuildID(), CharacterID()))
	{
		Message(13, "Only the guild leader can change the Channel or URL.!");
		return;
	}

	if(guuacs->Action == 0)
		guild_mgr.SetGuildURL(GuildID(), guuacs->Text);
	else
		guild_mgr.SetGuildChannel(GuildID(), guuacs->Text);

}

void Client::Handle_OP_GuildStatus(const EQApplicationPacket *app)
{
	if(app->size != sizeof(GuildStatus_Struct))
	{
		LogFile->write(EQEMuLog::Debug, "Size mismatch in OP_GuildStatus expected %i got %i",
		               sizeof(GuildStatus_Struct), app->size);

		DumpPacket(app);

		return;
	}
	GuildStatus_Struct *gss = (GuildStatus_Struct*)app->pBuffer;

	Client *c = entity_list.GetClientByName(gss->Name);

	if(!c)
	{
		Message_StringID(clientMessageWhite, TARGET_PLAYER_FOR_GUILD_STATUS);
		return;
	}

	uint32 TargetGuildID = c->GuildID();

	if(TargetGuildID == GUILD_NONE)
	{
		Message_StringID(clientMessageWhite, NOT_IN_A_GUILD, c->GetName());
		return;
	}

	const char *GuildName = guild_mgr.GetGuildName(TargetGuildID);

	if(!GuildName)
		return;

	bool IsLeader = guild_mgr.CheckPermission(TargetGuildID, c->GuildRank(), GUILD_PROMOTE);
	bool IsOfficer = guild_mgr.CheckPermission(TargetGuildID, c->GuildRank(), GUILD_INVITE);

	if((TargetGuildID == GuildID()) && (c != this))
	{
		if(IsLeader)
			Message_StringID(clientMessageWhite, LEADER_OF_YOUR_GUILD, c->GetName());
		else if(IsOfficer)
			Message_StringID(clientMessageWhite, OFFICER_OF_YOUR_GUILD, c->GetName());
		else
			Message_StringID(clientMessageWhite, MEMBER_OF_YOUR_GUILD, c->GetName());

		return;
	}

	if(IsLeader)
		Message_StringID(clientMessageWhite, LEADER_OF_X_GUILD, c->GetName(), GuildName);
	else if(IsOfficer)
		Message_StringID(clientMessageWhite, OFFICER_OF_X_GUILD, c->GetName(), GuildName);
	else
		Message_StringID(clientMessageWhite, MEMBER_OF_X_GUILD, c->GetName(), GuildName);
}

void Client::Handle_OP_BlockedBuffs(const EQApplicationPacket *app)
{
	if(!RuleB(Spells, EnableBlockedBuffs))
		return;

	if(app->size != sizeof(BlockedBuffs_Struct))
	{
		LogFile->write(EQEMuLog::Debug, "Size mismatch in OP_BlockedBuffs expected %i got %i",
		               sizeof(BlockedBuffs_Struct), app->size);

		DumpPacket(app);

		return;
	}

	std::set<uint32>::iterator Iterator;

	BlockedBuffs_Struct *bbs = (BlockedBuffs_Struct*)app->pBuffer;

	std::set<uint32> *BlockedBuffs = bbs->Pet ? &PetBlockedBuffs : &PlayerBlockedBuffs;

	if(bbs->Initialise == 1)
	{
		BlockedBuffs->clear();

		for(unsigned int i = 0; i < BLOCKED_BUFF_COUNT; ++i)
		{
			if((bbs->SpellID[i] > 0) && IsBeneficialSpell(bbs->SpellID[i]))
			{
				if(BlockedBuffs->find(bbs->SpellID[i]) == BlockedBuffs->end())
						BlockedBuffs->insert(bbs->SpellID[i]);
			}
		}

		EQApplicationPacket *outapp = new EQApplicationPacket(OP_BlockedBuffs, sizeof(BlockedBuffs_Struct));

		BlockedBuffs_Struct *obbs = (BlockedBuffs_Struct*)outapp->pBuffer;

		for(unsigned int i = 0; i < BLOCKED_BUFF_COUNT; ++i)
			obbs->SpellID[i] = -1;

		obbs->Pet = bbs->Pet;
		obbs->Initialise = 1;
		obbs->Flags = 0x54;
		obbs->Count = BlockedBuffs->size();

		unsigned int Element = 0;

		Iterator = BlockedBuffs->begin();

		while(Iterator != BlockedBuffs->end())
		{
			obbs->SpellID[Element++] = (*Iterator);
				++Iterator;
		}

		FastQueuePacket(&outapp);
		return;
	}

	if((bbs->Initialise == 0) && (bbs->Count > 0))
	{
		EQApplicationPacket *outapp = new EQApplicationPacket(OP_BlockedBuffs, sizeof(BlockedBuffs_Struct));

		BlockedBuffs_Struct *obbs = (BlockedBuffs_Struct*)outapp->pBuffer;

		for(unsigned int i = 0; i < BLOCKED_BUFF_COUNT; ++i)
			obbs->SpellID[i] = -1;

		obbs->Pet = bbs->Pet;
		obbs->Initialise = 0;
		obbs->Flags = 0x54;

		for(unsigned int i = 0; i < BLOCKED_BUFF_COUNT; ++i)
		{
			if(!IsBeneficialSpell(bbs->SpellID[i]))
				continue;

			if((BlockedBuffs->size() < BLOCKED_BUFF_COUNT) && (BlockedBuffs->find(bbs->SpellID[i]) == BlockedBuffs->end()))
				BlockedBuffs->insert(bbs->SpellID[i]);
		}
		obbs->Count = BlockedBuffs->size();

		Iterator = BlockedBuffs->begin();

		unsigned int Element = 0;

		while(Iterator != BlockedBuffs->end())
		{
			obbs->SpellID[Element++] = (*Iterator);
				++Iterator;
		}

		FastQueuePacket(&outapp);
	}
}

void Client::Handle_OP_RemoveBlockedBuffs(const EQApplicationPacket *app)
{
	if(!RuleB(Spells, EnableBlockedBuffs))
		return;

	if(app->size != sizeof(BlockedBuffs_Struct))
	{
		LogFile->write(EQEMuLog::Debug, "Size mismatch in OP_RemoveBlockedBuffs expected %i got %i",
		               sizeof(BlockedBuffs_Struct), app->size);

		DumpPacket(app);

		return;
	}
	BlockedBuffs_Struct *bbs = (BlockedBuffs_Struct*)app->pBuffer;

	std::set<uint32> *BlockedBuffs = bbs->Pet ? &PetBlockedBuffs : &PlayerBlockedBuffs;

	std::set<uint32> RemovedBuffs;

	if(bbs->Count > 0)
	{
		std::set<uint32>::iterator Iterator;

		EQApplicationPacket *outapp = new EQApplicationPacket(OP_RemoveBlockedBuffs, sizeof(BlockedBuffs_Struct));

		BlockedBuffs_Struct *obbs = (BlockedBuffs_Struct*)outapp->pBuffer;

		for(unsigned int i = 0; i < BLOCKED_BUFF_COUNT; ++i)
			obbs->SpellID[i] = 0;

		obbs->Pet = bbs->Pet;
		obbs->Initialise = 0;
		obbs->Flags = 0x5a;

		for(unsigned int i = 0; i < bbs->Count; ++i)
		{
			Iterator = BlockedBuffs->find(bbs->SpellID[i]);

			if(Iterator != BlockedBuffs->end())
			{
				RemovedBuffs.insert(bbs->SpellID[i]);

				BlockedBuffs->erase(Iterator);
			}
		}
		obbs->Count = RemovedBuffs.size();

		Iterator = RemovedBuffs.begin();

		unsigned int Element = 0;

		while(Iterator != RemovedBuffs.end())
		{
			obbs->SpellID[Element++] = (*Iterator);
				++Iterator;
		}

		FastQueuePacket(&outapp);
	}
}
void Client::Handle_OP_ClearBlockedBuffs(const EQApplicationPacket *app)
{
	if(!RuleB(Spells, EnableBlockedBuffs))
		return;

	if(app->size != 1)
	{
		LogFile->write(EQEMuLog::Debug, "Size mismatch in OP_ClearBlockedBuffs expected 1 got %i", app->size);

		DumpPacket(app);

		return;
	}

	bool Pet = app->pBuffer[0];

	if(Pet)
		PetBlockedBuffs.clear();
	else
		PlayerBlockedBuffs.clear();

	QueuePacket(app);
}

void Client::Handle_OP_BuffRemoveRequest(const EQApplicationPacket *app)
{
	// In SoD, this is used for clicking off Pet Buffs only. In Underfoot, it is used both for Client and Pets
	// The payload contains buffslot and EntityID only, so we must check if the EntityID is ours or our pets.
	//
	VERIFY_PACKET_LENGTH(OP_BuffRemoveRequest, app, BuffRemoveRequest_Struct);

	BuffRemoveRequest_Struct *brrs = (BuffRemoveRequest_Struct*)app->pBuffer;

	Mob *m = NULL;

	if(brrs->EntityID == GetID())
		m = this;
	else if(brrs->EntityID == GetPetID())
		m = GetPet();

	if(!m)
		return;

	if(brrs->SlotID > (uint32)m->GetMaxTotalSlots())
		return;

	uint16 SpellID = m->GetSpellIDFromSlot(brrs->SlotID);

	if(SpellID && IsBeneficialSpell(SpellID))
		m->BuffFadeBySlot(brrs->SlotID, true);
}

void Client::Handle_OP_CorpseDrag(const EQApplicationPacket *app)
{
	if(DraggedCorpses.size() >= (unsigned int)RuleI(Character, MaxDraggedCorpses))
	{
		Message_StringID(13, CORPSEDRAG_LIMIT);
		return;
	}

	VERIFY_PACKET_LENGTH(OP_CorpseDrag, app, CorpseDrag_Struct);

	CorpseDrag_Struct *cds = (CorpseDrag_Struct*)app->pBuffer;

	Mob* corpse = entity_list.GetMob(cds->CorpseName);

	if(!corpse || !corpse->IsPlayerCorpse() || corpse->CastToCorpse()->IsBeingLooted())
		return;

	Client *c = entity_list.FindCorpseDragger(cds->CorpseName);

	if(c)
	{
		if(c == this)
			Message_StringID(MT_DefaultText, CORPSEDRAG_ALREADY, corpse->GetCleanName());
		else
			Message_StringID(MT_DefaultText, CORPSEDRAG_SOMEONE_ELSE, corpse->GetCleanName());

		return;
	}

	if(!corpse->CastToCorpse()->Summon(this, false, true))
		return;

	DraggedCorpses.push_back(cds->CorpseName);

	Message_StringID(MT_DefaultText, CORPSEDRAG_BEGIN, cds->CorpseName);
}

void Client::Handle_OP_CorpseDrop(const EQApplicationPacket *app)
{
	if(app->size == 1)
	{
		Message_StringID(MT_DefaultText, CORPSEDRAG_STOPALL);
		ClearDraggedCorpses();
		return;
	}

	for(std::list<string>::iterator Iterator = DraggedCorpses.begin(); Iterator != DraggedCorpses.end(); ++Iterator)
	{
		if(!strcasecmp((*Iterator).c_str(), (const char *)app->pBuffer))
		{
			Message_StringID(MT_DefaultText, CORPSEDRAG_STOP);
			Iterator = DraggedCorpses.erase(Iterator);
			return;
		}
	}
}

void Client::Handle_OP_GroupMakeLeader(const EQApplicationPacket *app)
{
	VERIFY_PACKET_LENGTH(OP_GroupMakeLeader, app, GroupMakeLeader_Struct);

	GroupMakeLeader_Struct *gmls = (GroupMakeLeader_Struct *)app->pBuffer;

	Mob* NewLeader = entity_list.GetClientByName(gmls->NewLeader);

	Group* g = GetGroup();

	if (NewLeader && g)
	{
		if(g->IsLeader(this))
			g->ChangeLeader(NewLeader);
		else {
			LogFile->write(EQEMuLog::Debug, "Group /makeleader request originated from non-leader member: %s", GetName());
			DumpPacket(app);
		}
	}
}

void Client::Handle_OP_GuildCreate(const EQApplicationPacket *app)
{
	if(IsInAGuild())
	{
		Message(clientMessageError, "You are already in a guild!");
		return;
	}

	if(!RuleB(Guild, PlayerCreationAllowed))
	{
		Message(clientMessageError, "This feature is disabled on this server. Contact a GM or post on your server message boards to create a guild.");
		return;
	}

	if((Admin() < RuleI(Guild, PlayerCreationRequiredStatus)) ||
	   (GetLevel() < RuleI(Guild, PlayerCreationRequiredLevel)) ||
	   (database.GetTotalTimeEntitledOnAccount(AccountID()) < (unsigned int)RuleI(Guild, PlayerCreationRequiredTime)))
	{
		Message(clientMessageError, "Your status, level or time playing on this account are insufficient to use this feature.");
		return;
	}

	// The Underfoot client Guild Creation window will only allow a guild name of <= around 30 characters, but the packet is 64 bytes. Sanity check the
	// name anway.
	//

	char *GuildName = (char *)app->pBuffer;
#ifdef FREEBSD
	if(strlen(GuildName) > 60)
#else
	if(strnlen(GuildName, 64) > 60)
#endif
	{
		Message(clientMessageError, "Guild name too long.");
		return;
	}

	for(unsigned int i = 0; i < strlen(GuildName); ++i)
	{
		if(!isalpha(GuildName[i]) && (GuildName[i] != ' '))
		{
			Message(clientMessageError, "Invalid character in Guild name.");
			return;
		}
	}

	int32 GuildCount = guild_mgr.DoesAccountContainAGuildLeader(AccountID());

	if(GuildCount >= RuleI(Guild, PlayerCreationLimit))
	{
		Message(clientMessageError, "You cannot create this guild because this account may only be leader of %i guilds.", RuleI(Guild, PlayerCreationLimit));
		return;
	}

	if(guild_mgr.GetGuildIDByName(GuildName) != GUILD_NONE)
	{
		Message_StringID(clientMessageError, GUILD_NAME_IN_USE);
		return;
	}

	uint32 NewGuildID = guild_mgr.CreateGuild(GuildName, CharacterID());

	_log(GUILDS__ACTIONS, "%s: Creating guild %s with leader %d via UF+ GUI. It was given id %lu.", GetName(),
		GuildName, CharacterID(), (unsigned long)NewGuildID);

	if (NewGuildID == GUILD_NONE)
		Message(clientMessageError, "Guild creation failed.");
	else
	{
		if(!guild_mgr.SetGuild(CharacterID(), NewGuildID, GUILD_LEADER))
			Message(clientMessageError, "Unable to set guild leader's guild in the database. Contact a GM.");
		else
		{
			Message(clientMessageYellow, "You are now the leader of %s", GuildName);

			if(zone->GetZoneID() == RuleI(World, GuildBankZoneID) && GuildBanks)
				GuildBanks->SendGuildBank(this);
		}
	}
}

void Client::Handle_OP_AltCurrencyMerchantRequest(const EQApplicationPacket *app) {
    VERIFY_PACKET_LENGTH(OP_AltCurrencyMerchantRequest, app, uint32);

    NPC* tar = entity_list.GetNPCByID(*((uint32*)app->pBuffer));
    if(tar) {
        if(DistNoRoot(*tar) > USE_NPC_RANGE2)
		    return;

        if(tar->GetClass() != ALT_CURRENCY_MERCHANT) {
            return;
        }

        uint32 alt_cur_id = tar->GetAltCurrencyType();
        if(alt_cur_id == 0) {
            return;
        }

        list<AltCurrencyDefinition_Struct>::iterator altc_iter = zone->AlternateCurrencies.begin();
        bool found = false;
        while(altc_iter != zone->AlternateCurrencies.end()) {
            if((*altc_iter).id == alt_cur_id) {
                found = true;
                break;
            }
            altc_iter++;
        }

        if(!found) {
            return;
        }

        std::stringstream ss(std::stringstream::in | std::stringstream::out);
        std::stringstream item_ss(std::stringstream::in | std::stringstream::out);
        ss << alt_cur_id << "|1|" << alt_cur_id;
        uint32 count = 0;
        uint32 merchant_id = tar->MerchantType;
        const Item_Struct *item = NULL;

        std::list<MerchantList> merlist = zone->merchanttable[merchant_id];
	    std::list<MerchantList>::const_iterator itr;
	    for(itr = merlist.begin(); itr != merlist.end() && count < 255; itr++){
		    const MerchantList &ml = *itr;
            if(GetLevel() < ml.level_required) {
                continue;
            }

            int32 fac = tar->GetPrimaryFaction();
            if(fac != 0 && GetModCharacterFactionLevel(fac) < ml.faction_required) {
                continue;
            }

		    item = database.GetItem(ml.item);
		    if(item)
		    {
			    item_ss << "^" << item->Name << "|";
			    item_ss << item->ID << "|";
                item_ss << ml.alt_currency_cost << "|";
			    item_ss << "0|";
			    item_ss << "1|";
			    item_ss << item->Races << "|";
			    item_ss << item->Classes;
			    count++;
		    }
	    }

        if(count > 0) {
            ss << "|" << count << item_ss.str();
        } else {
            ss << "|0";
        }

        EQApplicationPacket* outapp = new EQApplicationPacket(OP_AltCurrencyMerchantReply, ss.str().length() + 1);
        memcpy(outapp->pBuffer, ss.str().c_str(), ss.str().length());
        FastQueuePacket(&outapp);
    }
}

void Client::Handle_OP_AltCurrencySellSelection(const EQApplicationPacket *app) {
    VERIFY_PACKET_LENGTH(OP_AltCurrencySellSelection, app, AltCurrencySelectItem_Struct);

    AltCurrencySelectItem_Struct *select = (AltCurrencySelectItem_Struct*)app->pBuffer;
    NPC* tar = entity_list.GetNPCByID(select->merchant_entity_id);
    if(tar) {
        if(DistNoRoot(*tar) > USE_NPC_RANGE2)
		    return;

        if(tar->GetClass() != ALT_CURRENCY_MERCHANT) {
            return;
        }

        uint32 alt_cur_id = tar->GetAltCurrencyType();
        if(alt_cur_id == 0) {
            return;
        }

        ItemInst *inst = m_inv.GetItem(select->slot_id);
        if(!inst) {
            return;
        }

        const Item_Struct* item = NULL;
        uint32 cost = 0;
        uint32 current_currency = GetAlternateCurrencyValue(alt_cur_id);
        uint32 merchant_id = tar->MerchantType;
        bool found = false;
        std::list<MerchantList> merlist = zone->merchanttable[merchant_id];
	    std::list<MerchantList>::const_iterator itr;
	    for(itr = merlist.begin(); itr != merlist.end(); itr++) {
            MerchantList ml = *itr;
            if(GetLevel() < ml.level_required) {
                continue;
            }

            int32 fac = tar->GetPrimaryFaction();
            if(fac != 0 && GetModCharacterFactionLevel(fac) < ml.faction_required) {
                continue;
            }

            item = database.GetItem(ml.item);
	        if(!item)
	    	    continue;

            if(item->ID == inst->GetItem()->ID) {
                cost = ml.alt_currency_cost;
                found = true;
	    	    break;
	        }
        }

        if(!found) {
            cost = 0;
        }

        EQApplicationPacket* outapp = new EQApplicationPacket(OP_AltCurrencySellSelection, sizeof(AltCurrencySelectItemReply_Struct));
        AltCurrencySelectItemReply_Struct *reply = (AltCurrencySelectItemReply_Struct*)outapp->pBuffer;
        reply->unknown004 = 0xFF;
        reply->unknown005 = 0xFF;
        reply->unknown006 = 0xFF;
        reply->unknown007 = 0xFF;
        strcpy(reply->item_name, inst->GetItem()->Name);
        reply->cost = cost;
        FastQueuePacket(&outapp);
    }
}

void Client::Handle_OP_AltCurrencyPurchase(const EQApplicationPacket *app) {
    VERIFY_PACKET_LENGTH(OP_AltCurrencyPurchase, app, AltCurrencyPurchaseItem_Struct);
    AltCurrencyPurchaseItem_Struct *purchase = (AltCurrencyPurchaseItem_Struct*)app->pBuffer;
    NPC* tar = entity_list.GetNPCByID(purchase->merchant_entity_id);
    if(tar) {
        if(DistNoRoot(*tar) > USE_NPC_RANGE2)
		    return;

        if(tar->GetClass() != ALT_CURRENCY_MERCHANT) {
            return;
        }

        uint32 alt_cur_id = tar->GetAltCurrencyType();
        if(alt_cur_id == 0) {
            return;
        }

        const Item_Struct* item = NULL;
        uint32 cost = 0;
        uint32 current_currency = GetAlternateCurrencyValue(alt_cur_id);
        uint32 merchant_id = tar->MerchantType;
        bool found = false;
        std::list<MerchantList> merlist = zone->merchanttable[merchant_id];
	    std::list<MerchantList>::const_iterator itr;
	    for(itr = merlist.begin(); itr != merlist.end(); itr++) {
            MerchantList ml = *itr;
            if(GetLevel() < ml.level_required) {
                continue;
            }

            int32 fac = tar->GetPrimaryFaction();
            if(fac != 0 && GetModCharacterFactionLevel(fac) < ml.faction_required) {
                continue;
            }

            item = database.GetItem(ml.item);
	        if(!item)
	    	    continue;

            if(item->ID == purchase->item_id) { //This check to make sure that the item is actually on the NPC, people attempt to inject packets to get items summoned...
                cost = ml.alt_currency_cost;
                found = true;
			    break;
		    }
        }

        if (!item || !found) {
	    	Message(13, "Error: The item you purchased does not exist!");
	    	return;
	    }

        if(cost > current_currency) {
            Message(13, "You cannot afford that item right now.");
            return;
        }

        if(CheckLoreConflict(item))
	    {
	    	Message(15,"You can only have one of a lore item.");
	    	return;
	    }

        AddAlternateCurrencyValue(alt_cur_id, -((int32)cost));
        int16 charges = 1;
	    if(item->MaxCharges != 0)
	    	charges = item->MaxCharges;

        ItemInst *inst = database.CreateItem(item, charges);
	    if(!AutoPutLootInInventory(*inst, true, true))
	    {
	    	PutLootInInventory(SLOT_CURSOR, *inst);
	    }

	    Save(1);
    }
}

void Client::Handle_OP_AltCurrencyReclaim(const EQApplicationPacket *app) {
    VERIFY_PACKET_LENGTH(OP_AltCurrencyReclaim, app, AltCurrencyReclaim_Struct);
    AltCurrencyReclaim_Struct *reclaim = (AltCurrencyReclaim_Struct*)app->pBuffer;
    uint32 item_id = 0;
    list<AltCurrencyDefinition_Struct>::iterator iter = zone->AlternateCurrencies.begin();
    while(iter != zone->AlternateCurrencies.end()) {
        if((*iter).id == reclaim->currency_id) {
            item_id = (*iter).item_id;
        }
        iter++;
    }

    if(item_id == 0) {
        return;
    }

    if(reclaim->reclaim_flag == 1) { //item -> altcur
        uint32 removed = NukeItem(item_id, invWhereWorn | invWherePersonal | invWhereCursor);
        if(removed > 0) {
            AddAlternateCurrencyValue(reclaim->currency_id, removed);
        }
    } else {
        uint32 max_currency = GetAlternateCurrencyValue(reclaim->currency_id);
        if(reclaim->count > max_currency) {
            SummonItem(item_id, max_currency);
            SetAlternateCurrencyValue(reclaim->currency_id, 0);
        } else {
            SummonItem(item_id, reclaim->count, 0, 0, 0, 0, 0, false, SLOT_CURSOR);
            AddAlternateCurrencyValue(reclaim->currency_id, -((int32)reclaim->count));
        }
    }
}

void Client::Handle_OP_AltCurrencySell(const EQApplicationPacket *app) {
    VERIFY_PACKET_LENGTH(OP_AltCurrencySell, app, AltCurrencySellItem_Struct);
    EQApplicationPacket *outapp = app->Copy();
    AltCurrencySellItem_Struct *sell = (AltCurrencySellItem_Struct*)outapp->pBuffer;

    NPC* tar = entity_list.GetNPCByID(sell->merchant_entity_id);
    if(tar) {
        if(DistNoRoot(*tar) > USE_NPC_RANGE2)
		    return;

        if(tar->GetClass() != ALT_CURRENCY_MERCHANT) {
            return;
        }

        uint32 alt_cur_id = tar->GetAltCurrencyType();
        if(alt_cur_id == 0) {
            return;
        }

        ItemInst* inst = GetInv().GetItem(sell->slot_id);
        if(!inst) {
            return;
        }

        const Item_Struct* item = NULL;
        uint32 cost = 0;
        uint32 current_currency = GetAlternateCurrencyValue(alt_cur_id);
        uint32 merchant_id = tar->MerchantType;
        bool found = false;
        std::list<MerchantList> merlist = zone->merchanttable[merchant_id];
	    std::list<MerchantList>::const_iterator itr;
	    for(itr = merlist.begin(); itr != merlist.end(); itr++) {
            MerchantList ml = *itr;
            if(GetLevel() < ml.level_required) {
                continue;
            }

            int32 fac = tar->GetPrimaryFaction();
            if(fac != 0 && GetModCharacterFactionLevel(fac) < ml.faction_required) {
                continue;
            }

            item = database.GetItem(ml.item);
	        if(!item)
	    	    continue;

            if(item->ID == inst->GetItem()->ID) {
                cost = ml.alt_currency_cost;
                found = true;
	    	    break;
	        }
        }

        if(!found) {
            return;
        }

        if(!inst->IsStackable())
	    {
            DeleteItemInInventory(sell->slot_id, 0, false);
	    }
	    else
	    {
            if(inst->GetCharges() < sell->charges)
	    	{
                sell->charges = inst->GetCharges();
	    	}

	    	if(sell->charges == 0)
	    	{
	    		Message(13, "Charge mismatch error.");
	    		return;
	    	}

	    	DeleteItemInInventory(sell->slot_id, sell->charges, false);
	    	cost *= sell->charges;
	    }

        sell->cost = cost;

        FastQueuePacket(&outapp);
        AddAlternateCurrencyValue(alt_cur_id, cost);
        Save(1);
    }
}

void Client::Handle_OP_CrystalReclaim(const EQApplicationPacket *app) {
    uint32 ebon = NukeItem(RuleI(Zone, EbonCrystalItemID), invWhereWorn | invWherePersonal | invWhereCursor);
    uint32 radiant = NukeItem(RuleI(Zone, RadiantCrystalItemID), invWhereWorn | invWherePersonal | invWhereCursor);
    if((ebon + radiant) > 0) {
        AddCrystals(radiant, ebon);
    }
}

void Client::Handle_OP_CrystalCreate(const EQApplicationPacket *app) {
    VERIFY_PACKET_LENGTH(OP_CrystalCreate, app, CrystalReclaim_Struct);
    CrystalReclaim_Struct *cr = (CrystalReclaim_Struct*)app->pBuffer;

    if(cr->type == 5) {
        if(cr->amount > GetEbonCrystals()) {
            SummonItem(RuleI(Zone, EbonCrystalItemID), GetEbonCrystals());
            m_pp.currentEbonCrystals = 0;
	        m_pp.careerEbonCrystals = 0;
            Save();
            SendCrystalCounts();
        } else {
            SummonItem(RuleI(Zone, EbonCrystalItemID), cr->amount);
            m_pp.currentEbonCrystals -= cr->amount;
            m_pp.careerEbonCrystals -= cr->amount;
            Save();
            SendCrystalCounts();
        }
    } else if(cr->type == 4) {
        if(cr->amount > GetRadiantCrystals()) {
            SummonItem(RuleI(Zone, RadiantCrystalItemID), GetRadiantCrystals());
            m_pp.currentRadCrystals = 0;
	        m_pp.careerRadCrystals = 0;
            Save();
            SendCrystalCounts();
        } else {
            SummonItem(RuleI(Zone, RadiantCrystalItemID), cr->amount);
            m_pp.currentRadCrystals -= cr->amount;
            m_pp.careerRadCrystals -= cr->amount;
            Save();
            SendCrystalCounts();
        }
    }
}

void Client::Handle_OP_LFGuild(const EQApplicationPacket *app)
{
	if(app->size < 4)
		return;

	uint32 Command = *((uint32 *) app->pBuffer);

	switch(Command)
	{
		case 0:
		{
    			VERIFY_PACKET_LENGTH(OP_LFGuild, app, LFGuild_PlayerToggle_Struct);
			LFGuild_PlayerToggle_Struct *pts = (LFGuild_PlayerToggle_Struct *)app->pBuffer;

			if(strnlen(pts->Comment, 256) > 256)
				return;

			ServerPacket* pack = new ServerPacket(ServerOP_QueryServGeneric, strlen(GetName()) + strlen(pts->Comment) + 38);

			pack->WriteUInt32(zone->GetZoneID());
			pack->WriteUInt32(zone->GetInstanceID());
			pack->WriteString(GetName());
			pack->WriteUInt32(QSG_LFGuild);
			pack->WriteUInt32(QSG_LFGuild_UpdatePlayerInfo);
			pack->WriteUInt32(GetBaseClass());
			pack->WriteUInt32(GetLevel());
			pack->WriteUInt32(GetAAPointsSpent());
			pack->WriteString(pts->Comment);
			pack->WriteUInt32(pts->Toggle);
			pack->WriteUInt32(pts->TimeZone);

			worldserver.SendPacket(pack);
			safe_delete(pack);

			break;
		}
		case 1:
		{
    			VERIFY_PACKET_LENGTH(OP_LFGuild, app, LFGuild_GuildToggle_Struct);
			LFGuild_GuildToggle_Struct *gts = (LFGuild_GuildToggle_Struct *)app->pBuffer;

			if(strnlen(gts->Comment, 256) > 256)
				return;

			ServerPacket* pack = new ServerPacket(ServerOP_QueryServGeneric, strlen(GetName()) + strlen(gts->Comment) + strlen(guild_mgr.GetGuildName(GuildID())) + 43);

			pack->WriteUInt32(zone->GetZoneID());
			pack->WriteUInt32(zone->GetInstanceID());
			pack->WriteString(GetName());
			pack->WriteUInt32(QSG_LFGuild);
			pack->WriteUInt32(QSG_LFGuild_UpdateGuildInfo);
			pack->WriteString(guild_mgr.GetGuildName(GuildID()));
			pack->WriteString(gts->Comment);
			pack->WriteUInt32(gts->FromLevel);
			pack->WriteUInt32(gts->ToLevel);
			pack->WriteUInt32(gts->Classes);
			pack->WriteUInt32(gts->AACount);
			pack->WriteUInt32(gts->Toggle);
			pack->WriteUInt32(gts->TimeZone);

			worldserver.SendPacket(pack);
			safe_delete(pack);

			break;
		}
		case 3:
		{
    			VERIFY_PACKET_LENGTH(OP_LFGuild, app, LFGuild_SearchPlayer_Struct);

			ServerPacket* pack = new ServerPacket(ServerOP_QueryServGeneric, strlen(GetName()) + 37);

			pack->WriteUInt32(zone->GetZoneID());
			pack->WriteUInt32(zone->GetInstanceID());
			pack->WriteString(GetName());
			pack->WriteUInt32(QSG_LFGuild);
			pack->WriteUInt32(QSG_LFGuild_PlayerMatches);

			LFGuild_SearchPlayer_Struct *sps = (LFGuild_SearchPlayer_Struct *)app->pBuffer;
			pack->WriteUInt32(sps->FromLevel);
			pack->WriteUInt32(sps->ToLevel);
			pack->WriteUInt32(sps->MinAA);
			pack->WriteUInt32(sps->TimeZone);
			pack->WriteUInt32(sps->Classes);

			worldserver.SendPacket(pack);
			safe_delete(pack);

			break;
		}
		case 4:
		{
    			VERIFY_PACKET_LENGTH(OP_LFGuild, app, LFGuild_SearchGuild_Struct);

			ServerPacket* pack = new ServerPacket(ServerOP_QueryServGeneric, strlen(GetName()) + 33);

			pack->WriteUInt32(zone->GetZoneID());
			pack->WriteUInt32(zone->GetInstanceID());
			pack->WriteString(GetName());
			pack->WriteUInt32(QSG_LFGuild);
			pack->WriteUInt32(QSG_LFGuild_GuildMatches);

			LFGuild_SearchGuild_Struct *sgs = (LFGuild_SearchGuild_Struct *)app->pBuffer;

			pack->WriteUInt32(sgs->Level);
			pack->WriteUInt32(sgs->AAPoints);
			pack->WriteUInt32(sgs->TimeZone);
			pack->WriteUInt32(sgs->Class);

			worldserver.SendPacket(pack);
			safe_delete(pack);

			break;
		}
		default:
			break;
	}
}

void Client::Handle_OP_XTargetRequest(const EQApplicationPacket *app)
{
	if(app->size < 12)
	{
		LogFile->write(EQEMuLog::Debug, "Size mismatch in OP_XTargetRequest, expected at least 12,  got %i", app->size);
		DumpPacket(app);
		return;
	}

	uint32 Unknown000 = app->ReadUInt32(0);

	if(Unknown000 != 1)
		return;

	uint32 Slot = app->ReadUInt32(4);

	if(Slot >= XTARGET_HARDCAP)
		return;

	XTargetType Type = (XTargetType)app->ReadUInt32(8);

	XTargets[Slot].Type = Type;
	XTargets[Slot].ID = 0;
	XTargets[Slot].Name[0] = 0;

	switch(Type)
	{
		case Empty:
		case Auto:
		{
			break;
		}

		case CurrentTargetPC:
		{
			char Name[65];

			app->ReadString(Name, 12, 64);
			Client *c = entity_list.GetClientByName(Name);
			if(c)
			{
				XTargets[Slot].ID = c->GetID();
				strncpy(XTargets[Slot].Name, c->GetName(), 64);
			}
			else
			{
				strncpy(XTargets[Slot].Name, Name, 64);
			}
			SendXTargetPacket(Slot, c);

			break;
		}

		case CurrentTargetNPC:
		{
			char Name[65];
			app->ReadString(Name, 12, 64);
			Mob *m = entity_list.GetMob(Name);
			if(m)
			{
				XTargets[Slot].ID = m->GetID();
				SendXTargetPacket(Slot, m);
				break;
			}
		}

		case TargetsTarget:
		{
			if(GetTarget())
				UpdateXTargetType(TargetsTarget, GetTarget()->GetTarget());
			else
				UpdateXTargetType(TargetsTarget, NULL);

			break;
		}

		case GroupTank:
		{
			Group *g = GetGroup();

			if(g)
			{
				Client *c = entity_list.GetClientByName(g->GetMainTankName());

				if(c)
				{
					XTargets[Slot].ID = c->GetID();
					strncpy(XTargets[Slot].Name, c->GetName(), 64);
				}
				else
				{
					strncpy(XTargets[Slot].Name, g->GetMainTankName(), 64);
				}
				SendXTargetPacket(Slot, c);
			}
			break;
		}
		case GroupTankTarget:
		{
			Group *g = GetGroup();

			if(g)
				g->NotifyTankTarget(this);

			break;
		}

		case GroupAssist:
		{
			Group *g = GetGroup();

			if(g)
			{
				Client *c = entity_list.GetClientByName(g->GetMainAssistName());

				if(c)
				{
					XTargets[Slot].ID = c->GetID();
					strncpy(XTargets[Slot].Name, c->GetName(), 64);
				}
				else
				{
					strncpy(XTargets[Slot].Name, g->GetMainAssistName(), 64);
				}
				SendXTargetPacket(Slot, c);
			}
			break;
		}

		case GroupAssistTarget:
		{

			Group *g = GetGroup();

			if(g)
				g->NotifyAssistTarget(this);

			break;
		}

		case Puller:
		{
			Group *g = GetGroup();

			if(g)
			{
				Client *c = entity_list.GetClientByName(g->GetPullerName());

				if(c)
				{
					XTargets[Slot].ID = c->GetID();
					strncpy(XTargets[Slot].Name, c->GetName(), 64);
				}
				else
				{
					strncpy(XTargets[Slot].Name, g->GetPullerName(), 64);
				}
				SendXTargetPacket(Slot, c);
			}
			break;
		}

		case PullerTarget:
		{

			Group *g = GetGroup();

			if(g)
				g->NotifyPullerTarget(this);

			break;
		}

		case GroupMarkTarget1:
		case GroupMarkTarget2:
		case GroupMarkTarget3:
		{
			Group *g = GetGroup();

			if(g)
				g->SendMarkedNPCsToMember(this);

			break;
		}

		case RaidAssist1:
		case RaidAssist2:
		case RaidAssist3:
		case RaidAssist1Target:
		case RaidAssist2Target:
		case RaidAssist3Target:
		case RaidMarkTarget1:
		case RaidMarkTarget2:
		case RaidMarkTarget3:
		{
			// Not implemented yet.
			break;
		}

		case MyPet:
		{
			Mob *m = GetPet();
			if(m)
			{
				XTargets[Slot].ID = m->GetID();
				SendXTargetPacket(Slot, m);

			}
			break;
		}
		case MyPetTarget:
		{
			Mob *m = GetPet();

			if(m)
				m = m->GetTarget();

			if(m)
			{
				XTargets[Slot].ID = m->GetID();
				SendXTargetPacket(Slot, m);

			}
			break;
		}

		default:
			LogFile->write(EQEMuLog::Debug, "Unhandled XTarget Type %i", Type);
			break;
	}

}

void Client::Handle_OP_XTargetAutoAddHaters(const EQApplicationPacket *app)
{
	if(app->size != 1)
	{
		LogFile->write(EQEMuLog::Debug, "Size mismatch in OP_XTargetAutoAddHaters, expected 1,  got %i", app->size);
		DumpPacket(app);
		return;
	}

	XTargetAutoAddHaters = app->ReadUInt8(0);
}

void Client::Handle_OP_ItemPreview(const EQApplicationPacket *app)
{
	VERIFY_PACKET_LENGTH(OP_ItemPreview, app, ItemPreview_Struct);
	ItemPreview_Struct *ips = (ItemPreview_Struct *)app->pBuffer;

	const Item_Struct* item = database.GetItem(ips->itemid);

	if (item) {
		EQApplicationPacket* outapp = new EQApplicationPacket(OP_ItemPreview, strlen(item->Name) + strlen(item->Lore) + strlen(item->IDFile) + 898);

		int spacer;
		for (spacer = 0; spacer < 16; spacer++) {
			outapp->WriteUInt8(48);
		}
		outapp->WriteUInt16(256);
		for (spacer = 0; spacer < 7; spacer++) {
			outapp->WriteUInt8(0);
		}
		for (spacer = 0; spacer < 7; spacer++) {
			outapp->WriteUInt8(255);
		}
		outapp->WriteUInt32(0);
		outapp->WriteUInt32(1);
		outapp->WriteUInt32(0);
		outapp->WriteUInt8(237); // Seems to be some kind of counter? increases by 1 for each preview that you do.
		outapp->WriteUInt16(2041); //F907
		for (spacer = 0; spacer < 36; spacer++) {
			outapp->WriteUInt8(0);
		}
		for (spacer = 0; spacer < 4; spacer++) {
			outapp->WriteUInt8(255);
		}
		for (spacer = 0; spacer < 9; spacer++) {
			outapp->WriteUInt8(0);
		}
		for (spacer = 0; spacer < 5; spacer++) {
			outapp->WriteUInt8(255);
		}
		for (spacer = 0; spacer < 5; spacer++) {
			outapp->WriteUInt8(0);
		}
		outapp->WriteString(item->Name);
		outapp->WriteString(item->Lore);
		outapp->WriteUInt8(0);
		outapp->WriteUInt32(ips->itemid);
		outapp->WriteUInt32(item->Weight);
		outapp->WriteUInt8(item->NoRent);
		outapp->WriteUInt8(item->NoDrop);
		outapp->WriteUInt8(item->Attuneable);
		outapp->WriteUInt8(item->Size);
		outapp->WriteUInt32(item->Slots);
		outapp->WriteUInt32(item->Price);
		outapp->WriteUInt32(item->Icon);
		outapp->WriteUInt8(0); //Unknown?
		outapp->WriteUInt8(0); //Placeable flag?
		outapp->WriteUInt32(item->BenefitFlag);
		outapp->WriteUInt8(item->Tradeskills);
		outapp->WriteUInt8(item->CR);
		outapp->WriteUInt8(item->DR);
		outapp->WriteUInt8(item->PR);
		outapp->WriteUInt8(item->MR);
		outapp->WriteUInt8(item->FR);
		outapp->WriteUInt8(item->AStr);
		outapp->WriteUInt8(item->ASta);
		outapp->WriteUInt8(item->AAgi);
		outapp->WriteUInt8(item->ADex);
		outapp->WriteUInt8(item->ACha);
		outapp->WriteUInt8(item->AInt);
		outapp->WriteUInt8(item->AWis);
		outapp->WriteSInt32(item->HP);
		outapp->WriteSInt32(item->Mana);
		outapp->WriteSInt32(item->Endur);
		outapp->WriteSInt32(item->AC);
		outapp->WriteUInt32(item->Regen);
		outapp->WriteUInt32(item->ManaRegen);
		outapp->WriteSInt32(item->EnduranceRegen);
		outapp->WriteUInt32(item->Classes);
		outapp->WriteUInt32(item->Races);
		outapp->WriteUInt32(item->Deity);
		outapp->WriteUInt32(item->SkillModValue);
		outapp->WriteUInt32(0); //SkillModValue
		outapp->WriteUInt32(item->SkillModType);
		outapp->WriteUInt32(0); //SkillModExtra
		outapp->WriteUInt32(item->BaneDmgRace);
		outapp->WriteUInt32(item->BaneDmgBody);
		outapp->WriteUInt32(item->BaneDmgRaceAmt);
		outapp->WriteUInt32(item->BaneDmgAmt);
		outapp->WriteUInt8(item->Magic);
		outapp->WriteUInt32(item->CastTime_);
		outapp->WriteUInt32(item->ReqLevel);
		outapp->WriteUInt32(item->RecLevel);
		outapp->WriteUInt32(item->RecSkill);
		outapp->WriteUInt32(item->BardType);
		outapp->WriteUInt32(item->BardValue);
		outapp->WriteUInt8(item->Light);
		outapp->WriteUInt8(item->Delay);
		outapp->WriteUInt8(item->ElemDmgType);
		outapp->WriteUInt8(item->ElemDmgAmt);
		outapp->WriteUInt8(item->Range);
		outapp->WriteUInt32(item->Damage);
		outapp->WriteUInt32(item->Color);
		outapp->WriteUInt32(0);	// Prestige
		outapp->WriteUInt8(item->ItemType);
		outapp->WriteUInt32(item->Material);
		outapp->WriteUInt32(0); //unknown
		outapp->WriteUInt32(item->EliteMaterial);
		outapp->WriteUInt32(0);	// unknown
		outapp->WriteUInt32(0);	// unknown
		outapp->WriteUInt32(0); //This is unknown057 from lucy
		for (spacer = 0; spacer < 77; spacer++) { //More Item stats, but some seem to be off based on packet check
			outapp->WriteUInt8(0);
		}
		outapp->WriteUInt32(0xFFFFFFFF); //Unknown but always seen as FF FF FF FF
		outapp->WriteUInt32(0); //Unknown
		for (spacer = 0; spacer < 5; spacer++) { //Augment stuff
			outapp->WriteUInt32(item->AugSlotType[spacer]);
			outapp->WriteUInt8(item->AugSlotVisible[spacer]);
			outapp->WriteUInt8(item->AugSlotUnk2[spacer]);
		}
		outapp->WriteUInt32(0); //New RoF 6th Aug Slot
		outapp->WriteUInt8(1); //^
		outapp->WriteUInt8(0); //^^
		outapp->WriteUInt32(item->LDoNSold);
		outapp->WriteUInt32(item->LDoNTheme);
		outapp->WriteUInt32(item->LDoNPrice);
		outapp->WriteUInt32(item->LDoNSellBackRate);
		for (spacer = 0; spacer < 11; spacer++) { //unknowns
			outapp->WriteUInt8(0);
		}
		outapp->WriteUInt32(0xFFFFFFFF); //Unknown but always seen as FF FF FF FF
		outapp->WriteUInt16(0); //Unknown
		outapp->WriteUInt32(item->Favor); // Tribute
		for (spacer = 0; spacer < 17; spacer++) { //unknowns
			outapp->WriteUInt8(0);
		}
		outapp->WriteUInt32(item->GuildFavor); // Tribute
		outapp->WriteUInt32(0); //Unknown
		outapp->WriteUInt32(0xFFFFFFFF); //Unknown but always seen as FF FF FF FF
		for (spacer = 0; spacer < 11; spacer++) { //unknowns
			outapp->WriteUInt8(0);
		}
		outapp->WriteUInt8(1);
		for (spacer = 0; spacer < 25; spacer++) { //unknowns
			outapp->WriteUInt8(0);
		}
		for (spacer = 0; spacer < 304; spacer++) { //Cast stuff and whole bunch of unknowns
			outapp->WriteUInt8(0);
		}
		outapp->WriteUInt8(142); // Always seen not in the item structure though 8E
		outapp->WriteUInt32(0); //unknown
		outapp->WriteUInt32(1); // Always seen as 1
		outapp->WriteUInt32(0); //unknown
		outapp->WriteUInt32(0xCDCCCC3D); // Unknown
		outapp->WriteUInt32(0);
		outapp->WriteUInt16(8256); //0x4020/8256
		outapp->WriteUInt16(0);
		outapp->WriteUInt32(0xFFFFFFFF); //Unknown but always seen as FF FF FF FF
		outapp->WriteUInt16(0);
		outapp->WriteUInt32(0xFFFFFFFF); //Unknown but always seen as FF FF FF FF
		outapp->WriteUInt32(0); //unknown
		outapp->WriteUInt32(0); //unknown
		outapp->WriteUInt16(0); //unknown
		outapp->WriteUInt32(32831); //0x3F80
		for (spacer = 0; spacer < 24; spacer++) { //whole bunch of unknowns always 0's
			outapp->WriteUInt8(0);
		}
		outapp->WriteUInt8(1);
		for (spacer = 0; spacer < 6; spacer++) { //whole bunch of unknowns always 0's
			outapp->WriteUInt8(0);
		}

		QueuePacket(outapp);
		safe_delete(outapp);
	} else
		return;
}

void Client::Handle_OP_MercenaryDataRequest(const EQApplicationPacket *app)
{
	// The payload is 4 bytes. The EntityID of the Mercenary Liason which are of class 71.
	if(app->size != sizeof(MercenaryMerchantShopRequest_Struct))
	{
		LogFile->write(EQEMuLog::Debug, "Size mismatch in OP_MercenaryDataRequest expected 4 got %i", app->size);

		DumpPacket(app);

		return;
	}

	MercenaryMerchantShopRequest_Struct* mmsr = (MercenaryMerchantShopRequest_Struct*) app->pBuffer;
	uint32 merchant_id = mmsr->MercMerchantID;
	uint32 altCurrentType = 19;

	if(MERC_DEBUG > 0)
		Message(7, "Mercenary Debug: Data Request for Merchant ID (%i)", merchant_id);

	//client is requesting data about currently owned mercenary
	if(merchant_id == 0) {

		//send info about your current merc(s)
	}

	if(!RuleB(Mercs, AllowMercs)) {
		return;
	}

	NPC* tar = entity_list.GetNPCByID(merchant_id);

	if(tar) {
		int mercTypeCount = 0;
		int mercCount = 0;

		if(DistNoRoot(*tar) > USE_NPC_RANGE2)
			return;

		if(tar->GetClass() != MERCERNARY_MASTER) {
			return;
		}

		mercTypeCount = tar->GetNumMercTypes(GetClientVersion());
		mercCount = tar->GetNumMercs(GetClientVersion());

		if(mercCount > MAX_MERC)
		return;

		std::list<MercType> mercTypeList = tar->GetMercTypesList(GetClientVersion());
		std::list<MercData> mercDataList = tar->GetMercsList(GetClientVersion());

		int i = 0;
		int StanceCount = 0;

		for(std::list<MercData>::iterator mercListItr = mercDataList.begin(); mercListItr != mercDataList.end(); mercListItr++)
		{
			list<MercStanceInfo>::iterator siter = zone->merc_stance_list[mercListItr->MercTemplateID].begin();
			for(siter = zone->merc_stance_list[mercListItr->MercTemplateID].begin(); siter != zone->merc_stance_list[mercListItr->MercTemplateID].end(); siter++)
			{
				StanceCount++;
			}
		}
<<<<<<< HEAD

		EQApplicationPacket *outapp = new EQApplicationPacket(OP_MercenaryDataResponse, sizeof(MercenaryMerchantList_Struct));
		MercenaryMerchantList_Struct* mml = (MercenaryMerchantList_Struct*)outapp->pBuffer;

=======

		EQApplicationPacket *outapp = new EQApplicationPacket(OP_MercenaryDataResponse, sizeof(MercenaryMerchantList_Struct));
		MercenaryMerchantList_Struct* mml = (MercenaryMerchantList_Struct*)outapp->pBuffer;

>>>>>>> 981cabe8
		mml->MercTypeCount = mercTypeCount;
		if(mercTypeCount > 0)
		{
			for(std::list<MercType>::iterator mercTypeListItr = mercTypeList.begin(); mercTypeListItr != mercTypeList.end(); mercTypeListItr++) {
			mml->MercGrades[i] = mercTypeListItr->Type;	// DBStringID for Type
			i++;
			}
		}
		mml->MercCount = mercCount;

		if(mercCount > 0)
		{
			i = 0;
			for(std::list<MercData>::iterator mercListIter = mercDataList.begin(); mercListIter != mercDataList.end(); mercListIter++)
			{
				mml->Mercs[i].MercID = mercListIter->MercTemplateID;
				mml->Mercs[i].MercType = mercListIter->MercType;
				mml->Mercs[i].MercSubType = mercListIter->MercSubType;
				mml->Mercs[i].PurchaseCost = RuleB(Mercs, ChargeMercPurchaseCost) ? Merc::CalcPurchaseCost(mercListIter->MercTemplateID, GetLevel(), 0): 0;
				mml->Mercs[i].UpkeepCost = RuleB(Mercs, ChargeMercUpkeepCost) ? Merc::CalcUpkeepCost(mercListIter->MercTemplateID, GetLevel(), 0): 0;
				mml->Mercs[i].Status = 0;
				mml->Mercs[i].AltCurrencyCost = RuleB(Mercs, ChargeMercPurchaseCost) ? Merc::CalcPurchaseCost(mercListIter->MercTemplateID, GetLevel(), altCurrentType): 0;
				mml->Mercs[i].AltCurrencyUpkeep = RuleB(Mercs, ChargeMercUpkeepCost) ? Merc::CalcUpkeepCost(mercListIter->MercTemplateID, GetLevel(), altCurrentType): 0;
				mml->Mercs[i].AltCurrencyType = altCurrentType;
				mml->Mercs[i].MercUnk01 = 0;
				mml->Mercs[i].TimeLeft = -1;
				mml->Mercs[i].MerchantSlot = i + 1;
				mml->Mercs[i].MercUnk02 = 1;
				int mercStanceCount = 0;
				list<MercStanceInfo>::iterator iter = zone->merc_stance_list[mercListIter->MercTemplateID].begin();
				for(iter = zone->merc_stance_list[mercListIter->MercTemplateID].begin(); iter != zone->merc_stance_list[mercListIter->MercTemplateID].end(); iter++)
				{
				mercStanceCount++;
				}
				mml->Mercs[i].StanceCount = mercStanceCount;
				mml->Mercs[i].MercUnk03 = 519044964;
				mml->Mercs[i].MercUnk04 = 1;
				//mml->Mercs[i].MercName;
				int stanceindex = 0;
				if(mercStanceCount > 0)
				{
					list<MercStanceInfo>::iterator iter2 = zone->merc_stance_list[mercListIter->MercTemplateID].begin();
					while(iter2 != zone->merc_stance_list[mercListIter->MercTemplateID].end())
					{
						mml->Mercs[i].Stances[stanceindex].StanceIndex = stanceindex;
						mml->Mercs[i].Stances[stanceindex].Stance = (iter2->StanceID);
						stanceindex++;
						iter2++;
					}
				}
				i++;
			}
		}
		FastQueuePacket(&outapp);
	}
}

void Client::Handle_OP_MercenaryHire(const EQApplicationPacket *app)
{
	// The payload is 16 bytes. First four bytes are the Merc ID (Template ID)
	if(app->size != sizeof(MercenaryMerchantRequest_Struct))
	{
		LogFile->write(EQEMuLog::Debug, "Size mismatch in OP_MercenaryHire expected %i got %i", sizeof(MercenaryMerchantRequest_Struct), app->size);

		DumpPacket(app);

		return;
	}

	MercenaryMerchantRequest_Struct* mmrq = (MercenaryMerchantRequest_Struct*) app->pBuffer;
	uint32 merc_template_id = mmrq->MercID;
	uint32 merchant_id = mmrq->MercMerchantID;
	uint32 merc_unk1 = mmrq->MercUnk01;
	uint32 merc_unk2 = mmrq->MercUnk02;

<<<<<<< HEAD
	//DumpPacket(app);

=======
>>>>>>> 981cabe8
	if(MERC_DEBUG > 0)
		Message(7, "Mercenary Debug: Template ID (%i), Merchant ID (%i), Unknown1 (%i), Unknown2 (%i)", merc_template_id, merchant_id, merc_unk1, merc_unk2);

	//HirePending = true;
	SetHoTT(0);
	SendTargetCommand(0);

	if(!RuleB(Mercs, AllowMercs))
		return;

	MercTemplate* merc_template = zone->GetMercTemplate(merc_template_id);

	if(merc_template) {

		Mob* merchant = entity_list.GetNPCByID(merchant_id);
		if(!CheckCanHireMerc(merchant, merc_template_id)) {
		    return;
		}

		if(RuleB(Mercs, ChargeMercPurchaseCost)) {
		    uint32 cost = Merc::CalcPurchaseCost(merc_template->MercTemplateID, GetLevel()) * 100; 	// Cost is in gold
		    TakeMoneyFromPP(cost, true);
		}

		// Set time remaining to max on Hire
		GetMercInfo().MercTimerRemaining = RuleI(Mercs, UpkeepIntervalMS);

		// Get merc, assign it to client & spawn
		Merc* merc = Merc::LoadMerc(this, merc_template, merchant_id, false);

		if(merc) {
			SpawnMerc(merc, true);
			merc->Save();

			// 0 is approved hire request
			SendMercMerchantResponsePacket(0);
		}
		else {
			//merc failed to spawn
			SendMercMerchantResponsePacket(3);
		}
	}
	else {
		//merc doesn't exist in db
		SendMercMerchantResponsePacket(2);
	}
}

void Client::Handle_OP_MercenarySuspendRequest(const EQApplicationPacket *app)
{
	if(app->size != sizeof(SuspendMercenary_Struct))
	{
		Message(13, "Size mismatch in OP_MercenarySuspendRequest expected %i got %i", sizeof(SuspendMercenary_Struct), app->size);
		LogFile->write(EQEMuLog::Debug, "Size mismatch in OP_MercenarySuspendRequest expected %i got %i", sizeof(SuspendMercenary_Struct), app->size);
		DumpPacket(app);
		return;
	}

	SuspendMercenary_Struct* sm = (SuspendMercenary_Struct*) app->pBuffer;
	uint32 merc_suspend = sm->SuspendMerc;	// Seen 30 for suspending or unsuspending

<<<<<<< HEAD
	//DumpPacket(app);

=======
>>>>>>> 981cabe8
	if(MERC_DEBUG > 0)
		Message(7, "Mercenary Debug: Suspend ( %i ) received.", merc_suspend);

	if(!RuleB(Mercs, AllowMercs))
		return;

	// Check if the merc is suspended and if so, unsuspend, otherwise suspend it
	SuspendMercCommand();
}

void Client::Handle_OP_MercenaryCommand(const EQApplicationPacket *app)
{
	if(app->size != sizeof(MercenaryCommand_Struct))
	{
		Message(13, "Size mismatch in OP_MercenaryCommand expected %i got %i", sizeof(MercenaryCommand_Struct), app->size);
		LogFile->write(EQEMuLog::Debug, "Size mismatch in OP_MercenaryCommand expected %i got %i", sizeof(MercenaryCommand_Struct), app->size);
		DumpPacket(app);
		return;
	}

	MercenaryCommand_Struct* mc = (MercenaryCommand_Struct*) app->pBuffer;
	uint32 merc_command = mc->MercCommand;	// Seen 0 (zone in with no merc or suspended), 1 (dismiss merc), 5 (normal state), 20 (unknown), 36 (zone in with merc)
	int32 option = mc->Option;	// Seen -1 (zone in with no merc), 0 (setting to passive stance), 1 (normal or setting to balanced stance)

<<<<<<< HEAD
	//DumpPacket(app);

=======
>>>>>>> 981cabe8
	if(MERC_DEBUG > 0)
		Message(7, "Mercenary Debug: Command %i, Option %i received.", merc_command, option);

	if(!RuleB(Mercs, AllowMercs))
		return;

	// Handle the Command here...
	// Will need a list of what every type of command is supposed to do
	// Unsure if there is a server response to this packet
	if(option >= 0)
	{
		Merc* merc = GetMerc();
		GetMercInfo().State = option;

		if(merc) {
			uint8 numStances = 0;

			//get number of available stances for the current merc
			std::list<MercStanceInfo> mercStanceList = zone->merc_stance_list[merc->GetMercTemplateID()];
			list<MercStanceInfo>::iterator iter = mercStanceList.begin();
			while(iter != mercStanceList.end()) {
				numStances++;	
				iter++;
			}

			MercTemplate* mercTemplate = zone->GetMercTemplate(GetMerc()->GetMercTemplateID());
			if(mercTemplate) {

				//check to see if selected option is a valid stance slot (option is the slot the stance is in, not the actual stance)
				if(option >= 0 && option < numStances) {
					merc->SetStance(mercTemplate->Stances[option]);
					GetMercInfo().Stance = mercTemplate->Stances[option];

					if(MERC_DEBUG > 0)
						Message(7, "Mercenary Debug: Set Stance: %u", merc->GetStance());
				}
			}
		}
	}
}

void Client::Handle_OP_MercenaryDataUpdateRequest(const EQApplicationPacket *app)
{
	// The payload is 0 bytes.
	if(app->size != 0)
	{
		Message(13, "Size mismatch in OP_MercenaryDataUpdateRequest expected 0 got %i", app->size);
		LogFile->write(EQEMuLog::Debug, "Size mismatch in OP_MercenaryDataUpdateRequest expected 0 got %i", app->size);
		DumpPacket(app);
		return;
	}

<<<<<<< HEAD
	//DumpPacket(app);

=======
>>>>>>> 981cabe8
	if(MERC_DEBUG > 0)
		Message(7, "Mercenary Debug: Data Update Request Received.");

	if(GetMercID())
	{
		SendMercPersonalInfo();
	}
}

void Client::Handle_OP_MercenaryDismiss(const EQApplicationPacket *app)
{
	// The payload is 0 or 1 bytes.
	if(app->size > 1)
	{
		Message(13, "Size mismatch in OP_MercenaryDismiss expected 0 got %i", app->size);
		LogFile->write(EQEMuLog::Debug, "Size mismatch in OP_MercenaryDismiss expected 0 got %i", app->size);
		DumpPacket(app);
		return;
	}

<<<<<<< HEAD
	//DumpPacket(app);

=======
>>>>>>> 981cabe8
	uint8 Command = 0;
	if(app->size > 0)
	{
		char *InBuffer = (char *)app->pBuffer;
		Command = VARSTRUCT_DECODE_TYPE(uint8, InBuffer);
	}

	if(MERC_DEBUG > 0)
		Message(7, "Mercenary Debug: Dismiss Request ( %i ) Received.", Command);

	// Handle the dismiss here...
	if(GetMercID()) {
		Merc* merc = GetMerc();

		if(merc)
			merc->Dismiss();
	}

	SendMercMerchantResponsePacket(10);

}

void Client::Handle_OP_MercenaryTimerRequest(const EQApplicationPacket *app)
{
	// The payload is 0 bytes.
	if(app->size > 1)
	{
		Message(13, "Size mismatch in OP_MercenaryTimerRequest expected 0 got %i", app->size);
		LogFile->write(EQEMuLog::Debug, "Size mismatch in OP_MercenaryTimerRequest expected 0 got %i", app->size);
		DumpPacket(app);
		return;
	}

<<<<<<< HEAD
	//DumpPacket(app);

=======
>>>>>>> 981cabe8
	if(MERC_DEBUG > 0)
		Message(7, "Mercenary Debug: Timer Request received.");

	if(!RuleB(Mercs, AllowMercs)) {
		return;
	}

	// To Do: Load Mercenary Timer Data to properly populate this reply packet
	// All hard set values for now
	uint32 entityID = 0;
	uint32 mercState = 5;
	uint32 suspendedTime = 0;
	if(GetMercID()) {
		Merc* merc = GetMerc();

		if(merc) {
			entityID = merc->GetID();

			if(GetMercInfo().IsSuspended) {
				mercState = 1;
				suspendedTime = GetMercInfo().SuspendedTime;
			}
		}
	}

    if(entityID > 0) {
	    SendMercTimerPacket(entityID, mercState, suspendedTime, RuleI(Mercs, UpkeepIntervalMS), RuleI(Mercs, SuspendIntervalMS));
	}
}

void Client::Handle_OP_OpenInventory(const EQApplicationPacket *app) {
	// Does not exist in Ti, UF or RoF clients
	// SoF and SoD both send a 4-byte packet with a uint32 value of '8'
}

void Client::Handle_OP_OpenContainer(const EQApplicationPacket *app) {
	// Does not exist in Ti client
	// SoF, SoD and UF clients send a 4-byte packet indicating the 'parent' slot
	// SoF, SoD and UF slots are defined by a uint32 value and currently untranslated
	// RoF client sends a 12-byte packet based on the RoF::Structs::ItemSlotStruct

	// RoF structure types are defined as signed uint16 and currently untranslated
	// RoF::struct.SlotType = {0 - Equipment, 1 - Bank, 2 - Shared Bank} // not tested beyond listed types
	// RoF::struct.Unknown2 = 0
	// RoF::struct.MainSlot = { <parent slot range designated by slottype..zero-based> }
	// RoF::struct.SubSlot  = -1 (non-child)
	// RoF::struct.AugSlot  = -1 (non-child)
	// RoF::struct.Unknown1 = 141 (unsure why, but always appears to be this value..combine containers not tested)

	// SideNote: Watching the slot translations, Unknown1 is showing '141' as well on certain item swaps.
	// Manually looting a corpse results in a from '34' to '68' value for equipment items, '0' to '0' for inventory.
}<|MERGE_RESOLUTION|>--- conflicted
+++ resolved
@@ -13502,17 +13502,10 @@
 				StanceCount++;
 			}
 		}
-<<<<<<< HEAD
 
 		EQApplicationPacket *outapp = new EQApplicationPacket(OP_MercenaryDataResponse, sizeof(MercenaryMerchantList_Struct));
 		MercenaryMerchantList_Struct* mml = (MercenaryMerchantList_Struct*)outapp->pBuffer;
 
-=======
-
-		EQApplicationPacket *outapp = new EQApplicationPacket(OP_MercenaryDataResponse, sizeof(MercenaryMerchantList_Struct));
-		MercenaryMerchantList_Struct* mml = (MercenaryMerchantList_Struct*)outapp->pBuffer;
-
->>>>>>> 981cabe8
 		mml->MercTypeCount = mercTypeCount;
 		if(mercTypeCount > 0)
 		{
@@ -13587,12 +13580,6 @@
 	uint32 merchant_id = mmrq->MercMerchantID;
 	uint32 merc_unk1 = mmrq->MercUnk01;
 	uint32 merc_unk2 = mmrq->MercUnk02;
-
-<<<<<<< HEAD
-	//DumpPacket(app);
-
-=======
->>>>>>> 981cabe8
 	if(MERC_DEBUG > 0)
 		Message(7, "Mercenary Debug: Template ID (%i), Merchant ID (%i), Unknown1 (%i), Unknown2 (%i)", merc_template_id, merchant_id, merc_unk1, merc_unk2);
 
@@ -13654,11 +13641,7 @@
 	SuspendMercenary_Struct* sm = (SuspendMercenary_Struct*) app->pBuffer;
 	uint32 merc_suspend = sm->SuspendMerc;	// Seen 30 for suspending or unsuspending
 
-<<<<<<< HEAD
-	//DumpPacket(app);
-
-=======
->>>>>>> 981cabe8
+
 	if(MERC_DEBUG > 0)
 		Message(7, "Mercenary Debug: Suspend ( %i ) received.", merc_suspend);
 
@@ -13683,12 +13666,7 @@
 	uint32 merc_command = mc->MercCommand;	// Seen 0 (zone in with no merc or suspended), 1 (dismiss merc), 5 (normal state), 20 (unknown), 36 (zone in with merc)
 	int32 option = mc->Option;	// Seen -1 (zone in with no merc), 0 (setting to passive stance), 1 (normal or setting to balanced stance)
 
-<<<<<<< HEAD
-	//DumpPacket(app);
-
-=======
->>>>>>> 981cabe8
-	if(MERC_DEBUG > 0)
+		if(MERC_DEBUG > 0)
 		Message(7, "Mercenary Debug: Command %i, Option %i received.", merc_command, option);
 
 	if(!RuleB(Mercs, AllowMercs))
@@ -13740,11 +13718,6 @@
 		return;
 	}
 
-<<<<<<< HEAD
-	//DumpPacket(app);
-
-=======
->>>>>>> 981cabe8
 	if(MERC_DEBUG > 0)
 		Message(7, "Mercenary Debug: Data Update Request Received.");
 
@@ -13765,11 +13738,6 @@
 		return;
 	}
 
-<<<<<<< HEAD
-	//DumpPacket(app);
-
-=======
->>>>>>> 981cabe8
 	uint8 Command = 0;
 	if(app->size > 0)
 	{
@@ -13803,11 +13771,6 @@
 		return;
 	}
 
-<<<<<<< HEAD
-	//DumpPacket(app);
-
-=======
->>>>>>> 981cabe8
 	if(MERC_DEBUG > 0)
 		Message(7, "Mercenary Debug: Timer Request received.");
 
