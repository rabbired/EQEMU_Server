--- conflicted
+++ resolved
@@ -2816,11 +2816,7 @@
 	if(IsNPC())
 		parse->EventNPC(EVENT_TARGET_CHANGE, CastToNPC(), mob, "", 0);
 	else if (IsClient())
-<<<<<<< HEAD
-        parse->EventPlayer(EVENT_TARGET_CHANGE, CastToClient(), "", 0);
-=======
-		parse->EventPlayer(EVENT_TARGET_CHANGE, CastToClient(), "", 0); //parse->Event(EVENT_TARGET_CHANGE, 0, "", (NPC*)nullptr, this->CastToClient());
->>>>>>> 312100e1
+		parse->EventPlayer(EVENT_TARGET_CHANGE, CastToClient(), "", 0);
 
 	if(IsPet() && GetOwner() && GetOwner()->IsClient())
 		GetOwner()->CastToClient()->UpdateXTargetType(MyPetTarget, mob);
