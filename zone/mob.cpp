/*	EQEMu: Everquest Server Emulator
	Copyright (C) 2001-2002 EQEMu Development Team (http://eqemu.org)

	This program is free software; you can redistribute it and/or modify
	it under the terms of the GNU General Public License as published by
	the Free Software Foundation; version 2 of the License.

	This program is distributed in the hope that it will be useful,
	but WITHOUT ANY WARRANTY except by those people which sell it, which
	are required to give you total support for your newly bought product;
	without even the implied warranty of MERCHANTABILITY or FITNESS FOR
	A PARTICULAR PURPOSE. See the GNU General Public License for more details.

	You should have received a copy of the GNU General Public License
	along with this program; if not, write to the Free Software
	Foundation, Inc., 59 Temple Place, Suite 330, Boston, MA 02111-1307 USA
*/

#include "../common/spdat.h"
#include "../common/string_util.h"

#include "quest_parser_collection.h"
#include "string_ids.h"
#include "worldserver.h"

#include <limits.h>
#include <math.h>
#include <sstream>

#ifdef BOTS
#include "bot.h"
#endif

extern EntityList entity_list;

extern Zone* zone;
extern WorldServer worldserver;

Mob::Mob(const char* in_name,
		const char* in_lastname,
		int32		in_cur_hp,
		int32		in_max_hp,
		uint8		in_gender,
		uint16		in_race,
		uint8		in_class,
		bodyType	in_bodytype,
		uint8		in_deity,
		uint8		in_level,
		uint32		in_npctype_id,
		float		in_size,
		float		in_runspeed,
		const xyz_heading& position,
		uint8		in_light,
		uint8		in_texture,
		uint8		in_helmtexture,
		uint16		in_ac,
		uint16		in_atk,
		uint16		in_str,
		uint16		in_sta,
		uint16		in_dex,
		uint16		in_agi,
		uint16		in_int,
		uint16		in_wis,
		uint16		in_cha,
		uint8		in_haircolor,
		uint8		in_beardcolor,
		uint8		in_eyecolor1, // the eyecolors always seem to be the same, maybe left and right eye?
		uint8		in_eyecolor2,
		uint8		in_hairstyle,
		uint8		in_luclinface,
		uint8		in_beard,
		uint32		in_drakkin_heritage,
		uint32		in_drakkin_tattoo,
		uint32		in_drakkin_details,
		uint32		in_armor_tint[_MaterialCount],

		uint8		in_aa_title,
		uint8		in_see_invis, // see through invis/ivu
		uint8		in_see_invis_undead,
		uint8		in_see_hide,
		uint8		in_see_improved_hide,
		int32		in_hp_regen,
		int32		in_mana_regen,
		uint8		in_qglobal,
		uint8		in_maxlevel,
		uint32		in_scalerate
		) :
		attack_timer(2000),
		attack_dw_timer(2000),
		ranged_timer(2000),
		tic_timer(6000),
		mana_timer(2000),
		spellend_timer(0),
		rewind_timer(30000), //Timer used for determining amount of time between actual player position updates for /rewind.
		bindwound_timer(10000),
		stunned_timer(0),
		spun_timer(0),
		bardsong_timer(6000),
		gravity_timer(1000),
		viral_timer(0),
		m_FearWalkTarget(-999999.0f,-999999.0f,-999999.0f),
		m_TargetLocation(xyz_location::Origin()),
		m_TargetV(xyz_location::Origin()),
		flee_timer(FLEE_CHECK_TIMER),
		m_Position(position)
{
	targeted = 0;
	tar_ndx=0;
	tar_vector=0;
	curfp = false;

	AI_Init();
	SetMoving(false);
	moved=false;
	m_RewindLocation = xyz_location::Origin();
	move_tic_count = 0;

	_egnode = nullptr;
	name[0]=0;
	orig_name[0]=0;
	clean_name[0]=0;
	lastname[0]=0;
	if(in_name) {
		strn0cpy(name,in_name,64);
		strn0cpy(orig_name,in_name,64);
	}
	if(in_lastname)
		strn0cpy(lastname,in_lastname,64);
	cur_hp		= in_cur_hp;
	max_hp		= in_max_hp;
	base_hp		= in_max_hp;
	gender		= in_gender;
	race		= in_race;
	base_gender	= in_gender;
	base_race	= in_race;
	class_		= in_class;
	bodytype	= in_bodytype;
	orig_bodytype = in_bodytype;
	deity		= in_deity;
	level		= in_level;
	orig_level = in_level;
	npctype_id	= in_npctype_id;
	size		= in_size;
	base_size	= size;
	runspeed	= in_runspeed;


	// sanity check
	if (runspeed < 0 || runspeed > 20)
		runspeed = 1.25f;

	light		= in_light;
	texture		= in_texture;
	helmtexture	= in_helmtexture;
	haircolor	= in_haircolor;
	beardcolor	= in_beardcolor;
	eyecolor1	= in_eyecolor1;
	eyecolor2	= in_eyecolor2;
	hairstyle	= in_hairstyle;
	luclinface	= in_luclinface;
	beard		= in_beard;
	drakkin_heritage	= in_drakkin_heritage;
	drakkin_tattoo		= in_drakkin_tattoo;
	drakkin_details		= in_drakkin_details;
	attack_speed = 0;
	attack_delay = 0;
	slow_mitigation = 0;
	findable	= false;
	trackable	= true;
	has_shieldequiped = false;
	has_numhits = false;
	has_MGB = false;
	has_ProjectIllusion = false;
	SpellPowerDistanceMod = 0;
	last_los_check = false;

	if(in_aa_title>0)
		aa_title	= in_aa_title;
	else
		aa_title	=0xFF;
	AC		= in_ac;
	ATK		= in_atk;
	STR		= in_str;
	STA		= in_sta;
	DEX		= in_dex;
	AGI		= in_agi;
	INT		= in_int;
	WIS		= in_wis;
	CHA		= in_cha;
	MR = CR = FR = DR = PR = Corrup = 0;

	ExtraHaste = 0;
	bEnraged = false;

	shield_target = nullptr;
	cur_mana = 0;
	max_mana = 0;
	hp_regen = in_hp_regen;
	mana_regen = in_mana_regen;
	oocregen = RuleI(NPC, OOCRegen); //default Out of Combat Regen
	maxlevel = in_maxlevel;
	scalerate = in_scalerate;
	invisible = false;
	invisible_undead = false;
	invisible_animals = false;
	sneaking = false;
	hidden = false;
	improved_hidden = false;
	invulnerable = false;
	IsFullHP	= (cur_hp == max_hp);
	qglobal=0;

	InitializeBuffSlots();

	// clear the proc arrays
	int i;
	int j;
	for (j = 0; j < MAX_PROCS; j++)
	{
		PermaProcs[j].spellID = SPELL_UNKNOWN;
		PermaProcs[j].chance = 0;
		PermaProcs[j].base_spellID = SPELL_UNKNOWN;
		SpellProcs[j].spellID = SPELL_UNKNOWN;
		SpellProcs[j].chance = 0;
		SpellProcs[j].base_spellID = SPELL_UNKNOWN;
		DefensiveProcs[j].spellID = SPELL_UNKNOWN;
		DefensiveProcs[j].chance = 0;
		DefensiveProcs[j].base_spellID = SPELL_UNKNOWN;
		RangedProcs[j].spellID = SPELL_UNKNOWN;
		RangedProcs[j].chance = 0;
		RangedProcs[j].base_spellID = SPELL_UNKNOWN;
	}

	for (i = 0; i < _MaterialCount; i++)
	{
		if (in_armor_tint)
		{
			armor_tint[i] = in_armor_tint[i];
		}
		else
		{
			armor_tint[i] = 0;
		}
	}

	m_Delta = xyz_heading::Origin();
	animation = 0;

	logging_enabled = false;
	isgrouped = false;
	israidgrouped = false;
	entity_id_being_looted = 0;
	_appearance = eaStanding;
	pRunAnimSpeed = 0;

	spellend_timer.Disable();
	bardsong_timer.Disable();
	bardsong = 0;
	bardsong_target_id = 0;
	casting_spell_id = 0;
	casting_spell_timer = 0;
	casting_spell_timer_duration = 0;
	casting_spell_type = 0;
	casting_spell_inventory_slot = 0;
	target = 0;

	ActiveProjectileATK = false;
	for (int i = 0; i < MAX_SPELL_PROJECTILE; i++)
	{
		ProjectileAtk[i].increment = 0;
		ProjectileAtk[i].hit_increment = 0;
		ProjectileAtk[i].target_id = 0;
		ProjectileAtk[i].wpn_dmg = 0;
		ProjectileAtk[i].origin_x = 0.0f;
		ProjectileAtk[i].origin_y = 0.0f;
		ProjectileAtk[i].origin_z = 0.0f;
		ProjectileAtk[i].tlast_x = 0.0f;
		ProjectileAtk[i].tlast_y = 0.0f;
		ProjectileAtk[i].ranged_id = 0;
		ProjectileAtk[i].ammo_id = 0;
		ProjectileAtk[i].ammo_slot = 0;
		ProjectileAtk[i].skill = 0;
		ProjectileAtk[i].speed_mod = 0.0f;
	}

	memset(&itembonuses, 0, sizeof(StatBonuses));
	memset(&spellbonuses, 0, sizeof(StatBonuses));
	memset(&aabonuses, 0, sizeof(StatBonuses));
	spellbonuses.AggroRange = -1;
	spellbonuses.AssistRange = -1;
	pLastChange = 0;
	SetPetID(0);
	SetOwnerID(0);
	typeofpet = petCharmed;		//default to charmed...
	petpower = 0;
	held = false;
	nocast = false;
	focused = false;
	_IsTempPet = false;
	pet_owner_client = false;

	attacked_count = 0;
	mezzed = false;
	stunned = false;
	silenced = false;
	amnesiad = false;
	inWater = false;
	int m;
	for (m = 0; m < MAX_SHIELDERS; m++)
	{
		shielder[m].shielder_id = 0;
		shielder[m].shielder_bonus = 0;
	}

	destructibleobject = false;
	wandertype=0;
	pausetype=0;
	cur_wp = 0;
	m_CurrentWayPoint = xyz_heading::Origin();
	cur_wp_pause = 0;
	patrol=0;
	follow=0;
	follow_dist = 100;	// Default Distance for Follow
	flee_mode = false;
	curfp = false;
	flee_timer.Start();

	permarooted = (runspeed > 0) ? false : true;

	movetimercompleted = false;
	roamer = false;
	rooted = false;
	charmed = false;
	has_virus = false;
	for (i=0; i<MAX_SPELL_TRIGGER*2; i++) {
		viral_spells[i] = 0;
	}
	pStandingPetOrder = SPO_Follow;
	pseudo_rooted = false;

	see_invis = in_see_invis;
	see_invis_undead = in_see_invis_undead != 0;
	see_hide = in_see_hide != 0;
	see_improved_hide = in_see_improved_hide != 0;
	qglobal = in_qglobal != 0;

	// Bind wound
	bindwound_timer.Disable();
	bindwound_target = 0;

	trade = new Trade(this);
	// hp event
	nexthpevent = -1;
	nextinchpevent = -1;

	hasTempPet = false;
	count_TempPet = 0;

	m_is_running = false;

	nimbus_effect1 = 0;
	nimbus_effect2 = 0;
	nimbus_effect3 = 0;
	m_targetable = true;

    m_TargetRing = xyz_location::Origin();

	flymode = FlyMode3;
	// Pathing
	PathingLOSState = UnknownLOS;
	PathingLoopCount = 0;
	PathingLastNodeVisited = -1;
	PathingLOSCheckTimer = new Timer(RuleI(Pathing, LOSCheckFrequency));
	PathingRouteUpdateTimerShort = new Timer(RuleI(Pathing, RouteUpdateFrequencyShort));
	PathingRouteUpdateTimerLong = new Timer(RuleI(Pathing, RouteUpdateFrequencyLong));
	DistractedFromGrid = false;
	PathingTraversedNodes = 0;
	hate_list.SetOwner(this);

	m_AllowBeneficial = false;
	m_DisableMelee = false;
	for (int i = 0; i < HIGHEST_SKILL+2; i++) { SkillDmgTaken_Mod[i] = 0; }
	for (int i = 0; i < HIGHEST_RESIST+2; i++) { Vulnerability_Mod[i] = 0; }

	emoteid = 0;
	endur_upkeep = false;
}

Mob::~Mob()
{
	AI_Stop();
	if (GetPet()) {
		if (GetPet()->Charmed())
			GetPet()->BuffFadeByEffect(SE_Charm);
		else
			SetPet(0);
	}

	EQApplicationPacket app;
	CreateDespawnPacket(&app, !IsCorpse());
	Corpse* corpse = entity_list.GetCorpseByID(GetID());
	if(!corpse || (corpse && !corpse->IsPlayerCorpse()))
		entity_list.QueueClients(this, &app, true);

	entity_list.RemoveFromTargets(this, true);

	if(trade) {
		Mob *with = trade->With();
		if(with && with->IsClient()) {
			with->CastToClient()->FinishTrade(with);
			with->trade->Reset();
		}
		delete trade;
	}

	if(HasTempPetsActive()){
		entity_list.DestroyTempPets(this);
	}
	entity_list.UnMarkNPC(GetID());
	safe_delete(PathingLOSCheckTimer);
	safe_delete(PathingRouteUpdateTimerShort);
	safe_delete(PathingRouteUpdateTimerLong);
	UninitializeBuffSlots();
}

uint32 Mob::GetAppearanceValue(EmuAppearance iAppearance) {
	switch (iAppearance) {
		// 0 standing, 1 sitting, 2 ducking, 3 lieing down, 4 looting
		case eaStanding: {
			return ANIM_STAND;
		}
		case eaSitting: {
			return ANIM_SIT;
		}
		case eaCrouching: {
			return ANIM_CROUCH;
		}
		case eaDead: {
			return ANIM_DEATH;
		}
		case eaLooting: {
			return ANIM_LOOT;
		}
		//to shup up compiler:
		case _eaMaxAppearance:
			break;
	}
	return(ANIM_STAND);
}

void Mob::SetInvisible(uint8 state)
{
	invisible = state;
	SendAppearancePacket(AT_Invis, invisible);
	// Invis and hide breaks charms

	if ((this->GetPetType() == petCharmed) && (invisible || hidden || improved_hidden))
	{
		Mob* formerpet = this->GetPet();

		if(formerpet)
			formerpet->BuffFadeByEffect(SE_Charm);
	}
}

//check to see if `this` is invisible to `other`
bool Mob::IsInvisible(Mob* other) const
{
	if(!other)
		return(false);

	uint8 SeeInvisBonus = 0;
	if (IsClient())
		SeeInvisBonus = aabonuses.SeeInvis;

	//check regular invisibility
	if (invisible && invisible > (other->SeeInvisible()))
		return true;

	//check invis vs. undead
	if (other->GetBodyType() == BT_Undead || other->GetBodyType() == BT_SummonedUndead) {
		if(invisible_undead && !other->SeeInvisibleUndead())
			return true;
	}

	//check invis vs. animals...
	if (other->GetBodyType() == BT_Animal){
		if(invisible_animals && !other->SeeInvisible())
			return true;
	}

	if(hidden){
		if(!other->see_hide && !other->see_improved_hide){
			return true;
		}
	}

	if(improved_hidden){
		if(!other->see_improved_hide){
			return true;
		}
	}

	//handle sneaking
	if(sneaking) {
		if(BehindMob(other, GetX(), GetY()) )
			return true;
	}

	return(false);
}

float Mob::_GetMovementSpeed(int mod) const
{
	// List of movement speed modifiers, including AAs & spells:
	// http://everquest.allakhazam.com/db/item.html?item=1721;page=1;howmany=50#m10822246245352
	if (IsRooted())
		return 0.0f;
	else if (IsPseudoRooted())
		return 0.00001f;

	float speed_mod = runspeed;

	// These two cases ignore the cap, be wise in the DB for horses.
	if (IsClient()) {
		if (CastToClient()->GetGMSpeed()) {
			speed_mod = 3.125f;
			if (mod != 0)
				speed_mod += speed_mod * static_cast<float>(mod) / 100.0f;
			return speed_mod;
		} else {
			Mob *horse = entity_list.GetMob(CastToClient()->GetHorseId());
			if (horse) {
				speed_mod = horse->GetBaseRunspeed();
				if (mod != 0)
					speed_mod += speed_mod * static_cast<float>(mod) / 100.0f;
				return speed_mod;
			}
		}
	}

	int aa_mod = 0;
	int spell_mod = 0;
	int runspeedcap = RuleI(Character,BaseRunSpeedCap);
	int movemod = 0;
	float frunspeedcap = 0.0f;

	runspeedcap += itembonuses.IncreaseRunSpeedCap + spellbonuses.IncreaseRunSpeedCap + aabonuses.IncreaseRunSpeedCap;
	aa_mod += itembonuses.BaseMovementSpeed + spellbonuses.BaseMovementSpeed + aabonuses.BaseMovementSpeed;
	spell_mod += spellbonuses.movementspeed + itembonuses.movementspeed;

	// hard cap
	if (runspeedcap > 225)
		runspeedcap = 225;

	if (spell_mod < 0)
		movemod += spell_mod;
	else if (spell_mod > aa_mod)
		movemod = spell_mod;
	else
		movemod = aa_mod;

	// cap negative movemods from snares mostly
	if (movemod < -85)
		movemod = -85;

	if (movemod != 0)
		speed_mod += speed_mod * static_cast<float>(movemod) / 100.0f;

	// runspeed caps
	frunspeedcap = static_cast<float>(runspeedcap) / 100.0f;
	if (IsClient() && speed_mod > frunspeedcap)
		speed_mod = frunspeedcap;

	// apply final mod such as the -47 for walking
	// use runspeed since it should stack with snares
	// and if we get here, we know runspeed was the initial
	// value before we applied movemod.
	if (mod != 0)
		speed_mod += runspeed * static_cast<float>(mod) / 100.0f;

	if (speed_mod <= 0.0f)
		speed_mod = IsClient() ? 0.0001f : 0.0f;

	return speed_mod;
}

int32 Mob::CalcMaxMana() {
	switch (GetCasterClass()) {
		case 'I':
			max_mana = (((GetINT()/2)+1) * GetLevel()) + spellbonuses.Mana + itembonuses.Mana;
			break;
		case 'W':
			max_mana = (((GetWIS()/2)+1) * GetLevel()) + spellbonuses.Mana + itembonuses.Mana;
			break;
		case 'N':
		default:
			max_mana = 0;
			break;
	}
	if (max_mana < 0) {
		max_mana = 0;
	}

	return max_mana;
}

int32 Mob::CalcMaxHP() {
	max_hp = (base_hp + itembonuses.HP + spellbonuses.HP);
	max_hp += max_hp * ((aabonuses.MaxHPChange + spellbonuses.MaxHPChange + itembonuses.MaxHPChange) / 10000.0f);
	return max_hp;
}

int32 Mob::GetItemHPBonuses() {
	int32 item_hp = 0;
	item_hp = itembonuses.HP;
	item_hp += item_hp * itembonuses.MaxHPChange / 10000;
	return item_hp;
}

int32 Mob::GetSpellHPBonuses() {
	int32 spell_hp = 0;
	spell_hp = spellbonuses.HP;
	spell_hp += spell_hp * spellbonuses.MaxHPChange / 10000;
	return spell_hp;
}

char Mob::GetCasterClass() const {
	switch(class_)
	{
	case CLERIC:
	case PALADIN:
	case RANGER:
	case DRUID:
	case SHAMAN:
	case BEASTLORD:
	case CLERICGM:
	case PALADINGM:
	case RANGERGM:
	case DRUIDGM:
	case SHAMANGM:
	case BEASTLORDGM:
		return 'W';
		break;

	case SHADOWKNIGHT:
	case BARD:
	case NECROMANCER:
	case WIZARD:
	case MAGICIAN:
	case ENCHANTER:
	case SHADOWKNIGHTGM:
	case BARDGM:
	case NECROMANCERGM:
	case WIZARDGM:
	case MAGICIANGM:
	case ENCHANTERGM:
		return 'I';
		break;

	default:
		return 'N';
		break;
	}
}

uint8 Mob::GetArchetype() const {
	switch(class_)
	{
	case PALADIN:
	case RANGER:
	case SHADOWKNIGHT:
	case BARD:
	case BEASTLORD:
	case PALADINGM:
	case RANGERGM:
	case SHADOWKNIGHTGM:
	case BARDGM:
	case BEASTLORDGM:
		return ARCHETYPE_HYBRID;
		break;
	case CLERIC:
	case DRUID:
	case SHAMAN:
	case NECROMANCER:
	case WIZARD:
	case MAGICIAN:
	case ENCHANTER:
	case CLERICGM:
	case DRUIDGM:
	case SHAMANGM:
	case NECROMANCERGM:
	case WIZARDGM:
	case MAGICIANGM:
	case ENCHANTERGM:
		return ARCHETYPE_CASTER;
		break;
	case WARRIOR:
	case MONK:
	case ROGUE:
	case BERSERKER:
	case WARRIORGM:
	case MONKGM:
	case ROGUEGM:
	case BERSERKERGM:
		return ARCHETYPE_MELEE;
		break;
	default:
		return ARCHETYPE_HYBRID;
		break;
	}
}

void Mob::CreateSpawnPacket(EQApplicationPacket* app, Mob* ForWho) {
	app->SetOpcode(OP_NewSpawn);
	app->size = sizeof(NewSpawn_Struct);
	app->pBuffer = new uchar[app->size];
	memset(app->pBuffer, 0, app->size);
	NewSpawn_Struct* ns = (NewSpawn_Struct*)app->pBuffer;
	FillSpawnStruct(ns, ForWho);

	if(strlen(ns->spawn.lastName) == 0) 
	{
		switch(ns->spawn.class_)
		{
		case TRIBUTE_MASTER:
			strcpy(ns->spawn.lastName, "Tribute Master");
			break;
		case ADVENTURERECRUITER:
			strcpy(ns->spawn.lastName, "Adventure Recruiter");
			break;
		case BANKER:
			strcpy(ns->spawn.lastName, "Banker");
			break;
		case ADVENTUREMERCHANT:
			strcpy(ns->spawn.lastName,"Adventure Merchant");
			break;
		case WARRIORGM:
			strcpy(ns->spawn.lastName, "GM Warrior");
			break;
		case PALADINGM:
			strcpy(ns->spawn.lastName, "GM Paladin");
			break;
		case RANGERGM:
			strcpy(ns->spawn.lastName, "GM Ranger");
			break;
		case SHADOWKNIGHTGM:
			strcpy(ns->spawn.lastName, "GM Shadowknight");
			break;
		case DRUIDGM:
			strcpy(ns->spawn.lastName, "GM Druid");
			break;
		case BARDGM:
			strcpy(ns->spawn.lastName, "GM Bard");
			break;
		case ROGUEGM:
			strcpy(ns->spawn.lastName, "GM Rogue");
			break;
		case SHAMANGM:
			strcpy(ns->spawn.lastName, "GM Shaman");
			break;
		case NECROMANCERGM:
			strcpy(ns->spawn.lastName, "GM Necromancer");
			break;
		case WIZARDGM:
			strcpy(ns->spawn.lastName, "GM Wizard");
			break;
		case MAGICIANGM:
			strcpy(ns->spawn.lastName, "GM Magician");
			break;
		case ENCHANTERGM:
			strcpy(ns->spawn.lastName, "GM Enchanter");
			break;
		case BEASTLORDGM:
			strcpy(ns->spawn.lastName, "GM Beastlord");
			break;
		case BERSERKERGM:
			strcpy(ns->spawn.lastName, "GM Berserker");
			break;
		case MERCERNARY_MASTER:
			strcpy(ns->spawn.lastName, "Mercenary Recruiter");
			break;
		default:
			break;
		}
	}
}

void Mob::CreateSpawnPacket(EQApplicationPacket* app, NewSpawn_Struct* ns) {
	app->SetOpcode(OP_NewSpawn);
	app->size = sizeof(NewSpawn_Struct);

	app->pBuffer = new uchar[sizeof(NewSpawn_Struct)];

	// Copy ns directly into packet
	memcpy(app->pBuffer, ns, sizeof(NewSpawn_Struct));

	// Custom packet data
	NewSpawn_Struct* ns2 = (NewSpawn_Struct*)app->pBuffer;
	strcpy(ns2->spawn.name, ns->spawn.name);

	// Set default Last Names for certain Classes if not defined
	if (strlen(ns->spawn.lastName) == 0)
	{
		switch (ns->spawn.class_)
		{
			case TRIBUTE_MASTER:
				strcpy(ns2->spawn.lastName, "Tribute Master");
				break;
			case ADVENTURERECRUITER:
				strcpy(ns2->spawn.lastName, "Adventure Recruiter");
				break;
			case BANKER:
				strcpy(ns2->spawn.lastName, "Banker");
				break;
			case ADVENTUREMERCHANT:
				strcpy(ns2->spawn.lastName, "Adventure Merchant");
				break;
			case WARRIORGM:
				strcpy(ns2->spawn.lastName, "GM Warrior");
				break;
			case PALADINGM:
				strcpy(ns2->spawn.lastName, "GM Paladin");
				break;
			case RANGERGM:
				strcpy(ns2->spawn.lastName, "GM Ranger");
				break;
			case SHADOWKNIGHTGM:
				strcpy(ns2->spawn.lastName, "GM Shadowknight");
				break;
			case DRUIDGM:
				strcpy(ns2->spawn.lastName, "GM Druid");
				break;
			case BARDGM:
				strcpy(ns2->spawn.lastName, "GM Bard");
				break;
			case ROGUEGM:
				strcpy(ns2->spawn.lastName, "GM Rogue");
				break;
			case SHAMANGM:
				strcpy(ns2->spawn.lastName, "GM Shaman");
				break;
			case NECROMANCERGM:
				strcpy(ns2->spawn.lastName, "GM Necromancer");
				break;
			case WIZARDGM:
				strcpy(ns2->spawn.lastName, "GM Wizard");
				break;
			case MAGICIANGM:
				strcpy(ns2->spawn.lastName, "GM Magician");
				break;
			case ENCHANTERGM:
				strcpy(ns2->spawn.lastName, "GM Enchanter");
				break;
			case BEASTLORDGM:
				strcpy(ns2->spawn.lastName, "GM Beastlord");
				break;
			case BERSERKERGM:
				strcpy(ns2->spawn.lastName, "GM Berserker");
				break;
			case MERCERNARY_MASTER:
				strcpy(ns2->spawn.lastName, "Mercenary liaison");
				break;
			default:
				strcpy(ns2->spawn.lastName, ns->spawn.lastName);
				break;
		}
	}
	else
	{
		strcpy(ns2->spawn.lastName, ns->spawn.lastName);
	}
	memset(&app->pBuffer[sizeof(Spawn_Struct)-7], 0xFF, 7);
}

void Mob::FillSpawnStruct(NewSpawn_Struct* ns, Mob* ForWho)
{
	int i;

	strcpy(ns->spawn.name, name);
	if(IsClient()) {
		strn0cpy(ns->spawn.lastName, lastname, sizeof(ns->spawn.lastName));
	}

	ns->spawn.heading	= FloatToEQ19(m_Position.m_Heading);
	ns->spawn.x			= FloatToEQ19(m_Position.m_X);//((int32)x_pos)<<3;
	ns->spawn.y			= FloatToEQ19(m_Position.m_Y);//((int32)y_pos)<<3;
	ns->spawn.z			= FloatToEQ19(m_Position.m_Z);//((int32)z_pos)<<3;
	ns->spawn.spawnId	= GetID();
	ns->spawn.curHp	= static_cast<uint8>(GetHPRatio());
	ns->spawn.max_hp	= 100;		//this field needs a better name
	ns->spawn.race		= race;
	ns->spawn.runspeed	= runspeed;
	ns->spawn.walkspeed	= runspeed * 0.5f;
	ns->spawn.class_	= class_;
	ns->spawn.gender	= gender;
	ns->spawn.level		= level;
	ns->spawn.deity		= deity;
	ns->spawn.animation	= 0;
	ns->spawn.findable	= findable?1:0;
	ns->spawn.light		= light;
	ns->spawn.showhelm = 1;

	ns->spawn.invis		= (invisible || hidden) ? 1 : 0;	// TODO: load this before spawning players
	ns->spawn.NPC		= IsClient() ? 0 : 1;
	ns->spawn.IsMercenary = IsMerc() ? 1 : 0;
	ns->spawn.targetable_with_hotkey = no_target_hotkey ? 0 : 1; // opposite logic!

	ns->spawn.petOwnerId	= ownerid;

	ns->spawn.haircolor = haircolor;
	ns->spawn.beardcolor = beardcolor;
	ns->spawn.eyecolor1 = eyecolor1;
	ns->spawn.eyecolor2 = eyecolor2;
	ns->spawn.hairstyle = hairstyle;
	ns->spawn.face = luclinface;
	ns->spawn.beard = beard;
	ns->spawn.StandState = GetAppearanceValue(_appearance);
	ns->spawn.drakkin_heritage = drakkin_heritage;
	ns->spawn.drakkin_tattoo = drakkin_tattoo;
	ns->spawn.drakkin_details = drakkin_details;
	ns->spawn.equip_chest2 = texture;

//	ns->spawn.invis2 = 0xff;//this used to be labeled beard.. if its not FF it will turn mob invis

	if(helmtexture && helmtexture != 0xFF)
	{
		ns->spawn.helm=helmtexture;
	} else {
		ns->spawn.helm = 0;
	}

	ns->spawn.guildrank	= 0xFF;
	ns->spawn.size = size;
	ns->spawn.bodytype = bodytype;
	// The 'flymode' settings have the following effect:
	// 0 - Mobs in water sink like a stone to the bottom
	// 1 - Same as #flymode 1
	// 2 - Same as #flymode 2
	// 3 - Mobs in water do not sink. A value of 3 in this field appears to be the default setting for all mobs
	// (in water or not) according to 6.2 era packet collects.
	if(IsClient())
	{
		ns->spawn.flymode = FindType(SE_Levitate) ? 2 : 0;
	}
	else
	{
		ns->spawn.flymode = flymode;
	}

	ns->spawn.lastName[0] = '\0';

	strn0cpy(ns->spawn.lastName, lastname, sizeof(ns->spawn.lastName));

	for (i = 0; i < _MaterialCount; i++)
	{
		// Only Player Races Wear Armor
		if (Mob::IsPlayerRace(race) || i > 6)
		{
			ns->spawn.equipment[i].material = GetEquipmentMaterial(i);
			ns->spawn.equipment[i].elitematerial = IsEliteMaterialItem(i);
			ns->spawn.equipment[i].heroforgemodel = GetHerosForgeModel(i);
			ns->spawn.colors[i].color = GetEquipmentColor(i);
		}
	}

	memset(ns->spawn.set_to_0xFF, 0xFF, sizeof(ns->spawn.set_to_0xFF));
	if(IsNPC() && IsDestructibleObject())
	{
		ns->spawn.DestructibleObject = true;

		// Changing the first string made it vanish, so it has some significance.
		if(lastname)
			sprintf(ns->spawn.DestructibleModel, "%s", lastname);
		// Changing the second string made no visible difference
		sprintf(ns->spawn.DestructibleName2, "%s", ns->spawn.name);
		// Putting a string in the final one that was previously empty had no visible effect.
		sprintf(ns->spawn.DestructibleString, "");

		// Sets damage appearance level of the object.
		ns->spawn.DestructibleAppearance = luclinface; // Was 0x00000000
		//ns->spawn.DestructibleAppearance = static_cast<EmuAppearance>(_appearance);
		// #appearance 44 1 makes it jump but no visible damage
		// #appearance 44 2 makes it look completely broken but still visible
		// #appearance 44 3 makes it jump but not visible difference to 3
		// #appearance 44 4 makes it disappear altogether
		// #appearance 44 5 makes the client crash.

		ns->spawn.DestructibleUnk1 = 0x00000224;	// Was 0x000001f5;
		// These next 4 are mostly always sequential
		// Originally they were 633, 634, 635, 636
		// Changing them all to 633 - no visible effect.
		// Changing them all to 636 - no visible effect.
		// Reversing the order of these four numbers and then using #appearance gain had no visible change.
		// Setting these four ids to zero had no visible effect when the catapult spawned, nor when #appearance was used.
		ns->spawn.DestructibleID1 = 1968;
		ns->spawn.DestructibleID2 = 1969;
		ns->spawn.DestructibleID3 = 1970;
		ns->spawn.DestructibleID4 = 1971;
		// Next one was originally 0x1ce45008, changing it to 0x00000000 made no visible difference
		ns->spawn.DestructibleUnk2 = 0x13f79d00;
		// Next one was originally 0x1a68fe30, changing it to 0x00000000 made no visible difference
		ns->spawn.DestructibleUnk3 = 0x00000000;
		// Next one was already 0x00000000
		ns->spawn.DestructibleUnk4 = 0x13f79d58;
		// Next one was originally 0x005a69ec, changing it to 0x00000000 made no visible difference.
		ns->spawn.DestructibleUnk5 = 0x13c55b00;
		// Next one was originally 0x1a68fe30, changing it to 0x00000000 made no visible difference.
		ns->spawn.DestructibleUnk6 = 0x00128860;
		// Next one was originally 0x0059de6d, changing it to 0x00000000 made no visible difference.
		ns->spawn.DestructibleUnk7 = 0x005a8f66;
		// Next one was originally 0x00000201, changing it to 0x00000000 made no visible difference.
		// For the Minohten tents, 0x00000000 had them up in the air, while 0x201 put them on the ground.
		// Changing it it 0x00000001 makes the tent sink into the ground.
		ns->spawn.DestructibleUnk8 = 0x01;			// Needs to be 1 for tents?
		ns->spawn.DestructibleUnk9 = 0x00000002;	// Needs to be 2 for tents?

		ns->spawn.flymode = 0;
	}
}

void Mob::CreateDespawnPacket(EQApplicationPacket* app, bool Decay)
{
	app->SetOpcode(OP_DeleteSpawn);
	app->size = sizeof(DeleteSpawn_Struct);
	app->pBuffer = new uchar[app->size];
	memset(app->pBuffer, 0, app->size);
	DeleteSpawn_Struct* ds = (DeleteSpawn_Struct*)app->pBuffer;
	ds->spawn_id = GetID();
	// The next field only applies to corpses. If 0, they vanish instantly, otherwise they 'decay'
	ds->Decay = Decay ? 1 : 0;
}

void Mob::CreateHPPacket(EQApplicationPacket* app)
{
	this->IsFullHP=(cur_hp>=max_hp);
	app->SetOpcode(OP_MobHealth);
	app->size = sizeof(SpawnHPUpdate_Struct2);
	app->pBuffer = new uchar[app->size];
	memset(app->pBuffer, 0, sizeof(SpawnHPUpdate_Struct2));
	SpawnHPUpdate_Struct2* ds = (SpawnHPUpdate_Struct2*)app->pBuffer;

	ds->spawn_id = GetID();
	// they don't need to know the real hp
	ds->hp = (int)GetHPRatio();

	// hp event
	if (IsNPC() && (GetNextHPEvent() > 0))
	{
		if (ds->hp < GetNextHPEvent())
		{
			char buf[10];
			snprintf(buf, 9, "%i", GetNextHPEvent());
			buf[9] = '\0';
			SetNextHPEvent(-1);
			parse->EventNPC(EVENT_HP, CastToNPC(), nullptr, buf, 0);
		}
	}

	if (IsNPC() && (GetNextIncHPEvent() > 0))
	{
		if (ds->hp > GetNextIncHPEvent())
		{
			char buf[10];
			snprintf(buf, 9, "%i", GetNextIncHPEvent());
			buf[9] = '\0';
			SetNextIncHPEvent(-1);
			parse->EventNPC(EVENT_HP, CastToNPC(), nullptr, buf, 1);
		}
	}
}

// sends hp update of this mob to people who might care
void Mob::SendHPUpdate()
{
	EQApplicationPacket hp_app;
	Group *group;

	// destructor will free the pBuffer
	CreateHPPacket(&hp_app);

	// send to people who have us targeted
	entity_list.QueueClientsByTarget(this, &hp_app, false, 0, false, true, BIT_AllClients);
	entity_list.QueueClientsByXTarget(this, &hp_app, false);
	entity_list.QueueToGroupsForNPCHealthAA(this, &hp_app);

	// send to group
	if(IsGrouped())
	{
		group = entity_list.GetGroupByMob(this);
		if(group) //not sure why this might be null, but it happens
			group->SendHPPacketsFrom(this);
	}

	if(IsClient()){
		Raid *r = entity_list.GetRaidByClient(CastToClient());
		if(r){
			r->SendHPPacketsFrom(this);
		}
	}

	// send to master
	if(GetOwner() && GetOwner()->IsClient())
	{
		GetOwner()->CastToClient()->QueuePacket(&hp_app, false);
		group = entity_list.GetGroupByClient(GetOwner()->CastToClient());
		if(group)
			group->SendHPPacketsFrom(this);
		Raid *r = entity_list.GetRaidByClient(GetOwner()->CastToClient());
		if(r)
			r->SendHPPacketsFrom(this);
	}

	// send to pet
	if(GetPet() && GetPet()->IsClient())
	{
		GetPet()->CastToClient()->QueuePacket(&hp_app, false);
	}

	// Update the damage state of destructible objects
	if(IsNPC() && IsDestructibleObject())
	{
		if (GetHPRatio() > 74)
		{
			if (GetAppearance() != eaStanding)
			{
					SendAppearancePacket(AT_DamageState, eaStanding);
					_appearance = eaStanding;
			}
		}
		else if (GetHPRatio() > 49)
		{
			if (GetAppearance() != eaSitting)
			{
				SendAppearancePacket(AT_DamageState, eaSitting);
				_appearance = eaSitting;
			}
		}
		else if (GetHPRatio() > 24)
		{
			if (GetAppearance() != eaCrouching)
			{
				SendAppearancePacket(AT_DamageState, eaCrouching);
				_appearance = eaCrouching;
			}
		}
		else if (GetHPRatio() > 0)
		{
			if (GetAppearance() != eaDead)
			{
				SendAppearancePacket(AT_DamageState, eaDead);
				_appearance = eaDead;
			}
		}
		else if (GetAppearance() != eaLooting)
		{
			SendAppearancePacket(AT_DamageState, eaLooting);
			_appearance = eaLooting;
		}
	}

	// send to self - we need the actual hps here
	if(IsClient())
	{
		EQApplicationPacket* hp_app2 = new EQApplicationPacket(OP_HPUpdate,sizeof(SpawnHPUpdate_Struct));
		SpawnHPUpdate_Struct* ds = (SpawnHPUpdate_Struct*)hp_app2->pBuffer;
		ds->cur_hp = CastToClient()->GetHP() - itembonuses.HP;
		ds->spawn_id = GetID();
		ds->max_hp = CastToClient()->GetMaxHP() - itembonuses.HP;
		CastToClient()->QueuePacket(hp_app2);
		safe_delete(hp_app2);
	}
}

// this one just warps the mob to the current location
void Mob::SendPosition()
{
	EQApplicationPacket* app = new EQApplicationPacket(OP_ClientUpdate, sizeof(PlayerPositionUpdateServer_Struct));
	PlayerPositionUpdateServer_Struct* spu = (PlayerPositionUpdateServer_Struct*)app->pBuffer;
	MakeSpawnUpdateNoDelta(spu);
	move_tic_count = 0;
	entity_list.QueueClients(this, app, true);
	safe_delete(app);
}

// this one is for mobs on the move, with deltas - this makes them walk
void Mob::SendPosUpdate(uint8 iSendToSelf) {
	EQApplicationPacket* app = new EQApplicationPacket(OP_ClientUpdate, sizeof(PlayerPositionUpdateServer_Struct));
	PlayerPositionUpdateServer_Struct* spu = (PlayerPositionUpdateServer_Struct*)app->pBuffer;
	MakeSpawnUpdate(spu);

	if (iSendToSelf == 2) {
		if (this->IsClient())
			this->CastToClient()->FastQueuePacket(&app,false);
	}
	else
	{
		if(move_tic_count == RuleI(Zone, NPCPositonUpdateTicCount))
		{
			entity_list.QueueClients(this, app, (iSendToSelf==0), false);
			move_tic_count = 0;
		}
		else
		{
			entity_list.QueueCloseClients(this, app, (iSendToSelf==0), 800, nullptr, false);
			move_tic_count++;
		}
	}
	safe_delete(app);
}

// this is for SendPosition()
void Mob::MakeSpawnUpdateNoDelta(PlayerPositionUpdateServer_Struct *spu){
	memset(spu,0xff,sizeof(PlayerPositionUpdateServer_Struct));
	spu->spawn_id	= GetID();
	spu->x_pos		= FloatToEQ19(m_Position.m_X);
	spu->y_pos		= FloatToEQ19(m_Position.m_Y);
	spu->z_pos		= FloatToEQ19(m_Position.m_Z);
	spu->delta_x	= NewFloatToEQ13(0);
	spu->delta_y	= NewFloatToEQ13(0);
	spu->delta_z	= NewFloatToEQ13(0);
	spu->heading	= FloatToEQ19(m_Position.m_Heading);
	spu->animation	= 0;
	spu->delta_heading = NewFloatToEQ13(0);
	spu->padding0002	=0;
	spu->padding0006	=7;
	spu->padding0014	=0x7f;
	spu->padding0018	=0x5df27;

}

// this is for SendPosUpdate()
void Mob::MakeSpawnUpdate(PlayerPositionUpdateServer_Struct* spu) {
	spu->spawn_id	= GetID();
	spu->x_pos		= FloatToEQ19(m_Position.m_X);
	spu->y_pos		= FloatToEQ19(m_Position.m_Y);
	spu->z_pos		= FloatToEQ19(m_Position.m_Z);
	spu->delta_x	= NewFloatToEQ13(m_Delta.m_X);
	spu->delta_y	= NewFloatToEQ13(m_Delta.m_Y);
	spu->delta_z	= NewFloatToEQ13(m_Delta.m_Z);
	spu->heading	= FloatToEQ19(m_Position.m_Heading);
	spu->padding0002	=0;
	spu->padding0006	=7;
	spu->padding0014	=0x7f;
	spu->padding0018	=0x5df27;
	if(this->IsClient())
		spu->animation = animation;
	else
		spu->animation	= pRunAnimSpeed;//animation;
	spu->delta_heading = NewFloatToEQ13(m_Delta.m_Heading);
}

void Mob::ShowStats(Client* client)
{
	if (IsClient()) {
		CastToClient()->SendStatsWindow(client, RuleB(Character, UseNewStatsWindow));
	}
	else if (IsCorpse()) {
		if (IsPlayerCorpse()) {
			client->Message(0, "  CharID: %i  PlayerCorpse: %i", CastToCorpse()->GetCharID(), CastToCorpse()->GetCorpseDBID());
		}
		else {
			client->Message(0, "  NPCCorpse", GetID());
		}
	}
	else {
		client->Message(0, "  Level: %i  AC: %i  Class: %i  Size: %1.1f  Haste: %i", GetLevel(), GetAC(), GetClass(), GetSize(), GetHaste());
		client->Message(0, "  HP: %i  Max HP: %i",GetHP(), GetMaxHP());
		client->Message(0, "  Mana: %i  Max Mana: %i", GetMana(), GetMaxMana());
		client->Message(0, "  Total ATK: %i  Worn/Spell ATK (Cap %i): %i", GetATK(), RuleI(Character, ItemATKCap), GetATKBonus());
		client->Message(0, "  STR: %i  STA: %i  DEX: %i  AGI: %i  INT: %i  WIS: %i  CHA: %i", GetSTR(), GetSTA(), GetDEX(), GetAGI(), GetINT(), GetWIS(), GetCHA());
		client->Message(0, "  MR: %i  PR: %i  FR: %i  CR: %i  DR: %i Corruption: %i", GetMR(), GetPR(), GetFR(), GetCR(), GetDR(), GetCorrup());
		client->Message(0, "  Race: %i  BaseRace: %i  Texture: %i  HelmTexture: %i  Gender: %i  BaseGender: %i", GetRace(), GetBaseRace(), GetTexture(), GetHelmTexture(), GetGender(), GetBaseGender());
		if (client->Admin() >= 100)
			client->Message(0, "  EntityID: %i  PetID: %i  OwnerID: %i AIControlled: %i Targetted: %i", GetID(), GetPetID(), GetOwnerID(), IsAIControlled(), targeted);

		if (IsNPC()) {
			NPC *n = CastToNPC();
			uint32 spawngroupid = 0;
			if(n->respawn2 != 0)
				spawngroupid = n->respawn2->SpawnGroupID();
			client->Message(0, "  NPCID: %u  SpawnGroupID: %u Grid: %i LootTable: %u FactionID: %i SpellsID: %u ", GetNPCTypeID(),spawngroupid, n->GetGrid(), n->GetLoottableID(), n->GetNPCFactionID(), n->GetNPCSpellsID());
			client->Message(0, "  Accuracy: %i MerchantID: %i EmoteID: %i Runspeed: %f Walkspeed: %f", n->GetAccuracyRating(), n->MerchantType, n->GetEmoteID(), n->GetRunspeed(), n->GetWalkspeed());
			n->QueryLoot(client);
		}
		if (IsAIControlled()) {
			client->Message(0, "  AggroRange: %1.0f  AssistRange: %1.0f", GetAggroRange(), GetAssistRange());
		}
	}
}

void Mob::DoAnim(const int animnum, int type, bool ackreq, eqFilterType filter) {
	EQApplicationPacket* outapp = new EQApplicationPacket(OP_Animation, sizeof(Animation_Struct));
	Animation_Struct* anim = (Animation_Struct*)outapp->pBuffer;
	anim->spawnid = GetID();
	if(type == 0){
		anim->action = 10;
		anim->value=animnum;
	}
	else{
		anim->action = animnum;
		anim->value=type;
	}
	entity_list.QueueCloseClients(this, outapp, false, 200, 0, ackreq, filter);
	safe_delete(outapp);
}

void Mob::ShowBuffs(Client* client) {
	if(SPDAT_RECORDS <= 0)
		return;
	client->Message(0, "Buffs on: %s", this->GetName());
	uint32 i;
	uint32 buff_count = GetMaxTotalSlots();
	for (i=0; i < buff_count; i++) {
		if (buffs[i].spellid != SPELL_UNKNOWN) {
			if (spells[buffs[i].spellid].buffdurationformula == DF_Permanent)
				client->Message(0, "  %i: %s: Permanent", i, spells[buffs[i].spellid].name);
			else
				client->Message(0, "  %i: %s: %i tics left", i, spells[buffs[i].spellid].name, buffs[i].ticsremaining);

		}
	}
	if (IsClient()){
		client->Message(0, "itembonuses:");
		client->Message(0, "Atk:%i Ac:%i HP(%i):%i Mana:%i", itembonuses.ATK, itembonuses.AC, itembonuses.HPRegen, itembonuses.HP, itembonuses.Mana);
		client->Message(0, "Str:%i Sta:%i Dex:%i Agi:%i Int:%i Wis:%i Cha:%i",
			itembonuses.STR,itembonuses.STA,itembonuses.DEX,itembonuses.AGI,itembonuses.INT,itembonuses.WIS,itembonuses.CHA);
		client->Message(0, "SvMagic:%i SvFire:%i SvCold:%i SvPoison:%i SvDisease:%i",
				itembonuses.MR,itembonuses.FR,itembonuses.CR,itembonuses.PR,itembonuses.DR);
		client->Message(0, "DmgShield:%i Haste:%i", itembonuses.DamageShield, itembonuses.haste );
		client->Message(0, "spellbonuses:");
		client->Message(0, "Atk:%i Ac:%i HP(%i):%i Mana:%i", spellbonuses.ATK, spellbonuses.AC, spellbonuses.HPRegen, spellbonuses.HP, spellbonuses.Mana);
		client->Message(0, "Str:%i Sta:%i Dex:%i Agi:%i Int:%i Wis:%i Cha:%i",
			spellbonuses.STR,spellbonuses.STA,spellbonuses.DEX,spellbonuses.AGI,spellbonuses.INT,spellbonuses.WIS,spellbonuses.CHA);
		client->Message(0, "SvMagic:%i SvFire:%i SvCold:%i SvPoison:%i SvDisease:%i",
				spellbonuses.MR,spellbonuses.FR,spellbonuses.CR,spellbonuses.PR,spellbonuses.DR);
		client->Message(0, "DmgShield:%i Haste:%i", spellbonuses.DamageShield, spellbonuses.haste );
	}
}

void Mob::ShowBuffList(Client* client) {
	if(SPDAT_RECORDS <= 0)
		return;

	client->Message(0, "Buffs on: %s", this->GetCleanName());
	uint32 i;
	uint32 buff_count = GetMaxTotalSlots();
	for (i=0; i < buff_count; i++) {
		if (buffs[i].spellid != SPELL_UNKNOWN) {
			if (spells[buffs[i].spellid].buffdurationformula == DF_Permanent)
				client->Message(0, "  %i: %s: Permanent", i, spells[buffs[i].spellid].name);
			else
				client->Message(0, "  %i: %s: %i tics left", i, spells[buffs[i].spellid].name, buffs[i].ticsremaining);
		}
	}
}

void Mob::GMMove(float x, float y, float z, float heading, bool SendUpdate) {

	Route.clear();

	if(IsNPC()) {
		entity_list.ProcessMove(CastToNPC(), x, y, z);
	}

	m_Position.m_X = x;
	m_Position.m_Y = y;
	m_Position.m_Z = z;
	if (m_Position.m_Heading != 0.01)
		this->m_Position.m_Heading = heading;
	if(IsNPC())
		CastToNPC()->SaveGuardSpot(true);
	if(SendUpdate)
		SendPosition();
}

void Mob::SendIllusionPacket(uint16 in_race, uint8 in_gender, uint8 in_texture, uint8 in_helmtexture, uint8 in_haircolor, uint8 in_beardcolor, uint8 in_eyecolor1, uint8 in_eyecolor2, uint8 in_hairstyle, uint8 in_luclinface, uint8 in_beard, uint8 in_aa_title, uint32 in_drakkin_heritage, uint32 in_drakkin_tattoo, uint32 in_drakkin_details, float in_size) {

	uint16 BaseRace = GetBaseRace();

	if (in_race == 0)
	{
		race = BaseRace;
		if (in_gender == 0xFF)
			gender = GetBaseGender();
		else
			gender = in_gender;
	}
	else
	{
		race = in_race;
		if (in_gender == 0xFF)
			gender = GetDefaultGender(race, gender);
		else
			gender = in_gender;
	}

	if (in_texture == 0xFF)
	{
		if (IsPlayerRace(in_race))
			texture = 0xFF;
		else
			texture = GetTexture();
	}
	else
	{
		texture = in_texture;
	}

	if (in_helmtexture == 0xFF)
	{
		if (IsPlayerRace(in_race))
			helmtexture = 0xFF;
		else if (in_texture != 0xFF)
			helmtexture = in_texture;
		else
			helmtexture = GetHelmTexture();
	}
	else
	{
		helmtexture = in_helmtexture;
	}

	if (in_haircolor == 0xFF)
		haircolor = GetHairColor();
	else
		haircolor = in_haircolor;

	if (in_beardcolor == 0xFF)
		beardcolor = GetBeardColor();
	else
		beardcolor = in_beardcolor;

	if (in_eyecolor1 == 0xFF)
		eyecolor1 = GetEyeColor1();
	else
		eyecolor1 = in_eyecolor1;

	if (in_eyecolor2 == 0xFF)
		eyecolor2 = GetEyeColor2();
	else
		eyecolor2 = in_eyecolor2;

	if (in_hairstyle == 0xFF)
		hairstyle = GetHairStyle();
	else
		hairstyle = in_hairstyle;

	if (in_luclinface == 0xFF)
		luclinface = GetLuclinFace();
	else
		luclinface = in_luclinface;

	if (in_beard == 0xFF)
		beard = GetBeard();
	else
		beard = in_beard;

	aa_title = in_aa_title;

	if (in_drakkin_heritage == 0xFFFFFFFF)
		drakkin_heritage = GetDrakkinHeritage();
	else
		drakkin_heritage = in_drakkin_heritage;

	if (in_drakkin_tattoo == 0xFFFFFFFF)
		drakkin_tattoo = GetDrakkinTattoo();
	else
		drakkin_tattoo = in_drakkin_tattoo;

	if (in_drakkin_details == 0xFFFFFFFF)
		drakkin_details = GetDrakkinDetails();
	else
		drakkin_details = in_drakkin_details;

	if (in_size <= 0.0f)
		size = GetSize();
	else
		size = in_size;

	// Reset features to Base from the Player Profile
	if (IsClient() && in_race == 0)
	{
		race = CastToClient()->GetBaseRace();
		gender = CastToClient()->GetBaseGender();
		texture = 0xFF;
		helmtexture = 0xFF;
		haircolor = CastToClient()->GetBaseHairColor();
		beardcolor = CastToClient()->GetBaseBeardColor();
		eyecolor1 = CastToClient()->GetBaseEyeColor();
		eyecolor2 = CastToClient()->GetBaseEyeColor();
		hairstyle = CastToClient()->GetBaseHairStyle();
		luclinface = CastToClient()->GetBaseFace();
		beard	= CastToClient()->GetBaseBeard();
		aa_title = 0xFF;
		drakkin_heritage = CastToClient()->GetBaseHeritage();
		drakkin_tattoo = CastToClient()->GetBaseTattoo();
		drakkin_details = CastToClient()->GetBaseDetails();
		switch(race){
			case OGRE:
				size = 9;
				break;
			case TROLL:
				size = 8;
				break;
			case VAHSHIR:
			case BARBARIAN:
				size = 7;
				break;
			case HALF_ELF:
			case WOOD_ELF:
			case DARK_ELF:
			case FROGLOK:
				size = 5;
				break;
			case DWARF:
				size = 4;
				break;
			case HALFLING:
			case GNOME:
				size = 3;
				break;
			default:
				size = 6;
				break;
		}
	}

	EQApplicationPacket* outapp = new EQApplicationPacket(OP_Illusion, sizeof(Illusion_Struct));
	memset(outapp->pBuffer, 0, sizeof(outapp->pBuffer));
	Illusion_Struct* is = (Illusion_Struct*) outapp->pBuffer;
	is->spawnid = GetID();
	strcpy(is->charname, GetCleanName());
	is->race = race;
	is->gender = gender;
	is->texture = texture;
	is->helmtexture = helmtexture;
	is->haircolor = haircolor;
	is->beardcolor = beardcolor;
	is->beard = beard;
	is->eyecolor1 = eyecolor1;
	is->eyecolor2 = eyecolor2;
	is->hairstyle = hairstyle;
	is->face = luclinface;
	is->drakkin_heritage = drakkin_heritage;
	is->drakkin_tattoo = drakkin_tattoo;
	is->drakkin_details = drakkin_details;
	is->size = size;

	entity_list.QueueClients(this, outapp);
	safe_delete(outapp);
	mlog(CLIENT__SPELLS, "Illusion: Race = %i, Gender = %i, Texture = %i, HelmTexture = %i, HairColor = %i, BeardColor = %i, EyeColor1 = %i, EyeColor2 = %i, HairStyle = %i, Face = %i, DrakkinHeritage = %i, DrakkinTattoo = %i, DrakkinDetails = %i, Size = %f",
		race, gender, texture, helmtexture, haircolor, beardcolor, eyecolor1, eyecolor2, hairstyle, luclinface, drakkin_heritage, drakkin_tattoo, drakkin_details, size);
}

bool Mob::RandomizeFeatures(bool send_illusion, bool set_variables)
{
	if (IsPlayerRace(GetRace()))
	{
		uint8 Gender = GetGender();
		uint8 Texture = 0xFF;
		uint8 HelmTexture = 0xFF;
		uint8 HairColor = 0xFF;
		uint8 BeardColor = 0xFF;
		uint8 EyeColor1 = 0xFF;
		uint8 EyeColor2 = 0xFF;
		uint8 HairStyle = 0xFF;
		uint8 LuclinFace = 0xFF;
		uint8 Beard = 0xFF;
		uint32 DrakkinHeritage = 0xFFFFFFFF;
		uint32 DrakkinTattoo = 0xFFFFFFFF;
		uint32 DrakkinDetails = 0xFFFFFFFF;

		// Set some common feature settings
		EyeColor1 = zone->random.Int(0, 9);
		EyeColor2 = zone->random.Int(0, 9);
		LuclinFace = zone->random.Int(0, 7);

		// Adjust all settings based on the min and max for each feature of each race and gender
		switch (GetRace())
		{
			case 1:	// Human
				HairColor = zone->random.Int(0, 19);
				if (Gender == 0) {
					BeardColor = HairColor;
					HairStyle = zone->random.Int(0, 3);
					Beard = zone->random.Int(0, 5);
				}
				if (Gender == 1) {
					HairStyle = zone->random.Int(0, 2);
				}
				break;
			case 2:	// Barbarian
				HairColor = zone->random.Int(0, 19);
				LuclinFace = zone->random.Int(0, 87);
				if (Gender == 0) {
					BeardColor = HairColor;
					HairStyle = zone->random.Int(0, 3);
					Beard = zone->random.Int(0, 5);
				}
				if (Gender == 1) {
					HairStyle = zone->random.Int(0, 2);
				}
				break;
			case 3: // Erudite
				if (Gender == 0) {
					BeardColor = zone->random.Int(0, 19);
					Beard = zone->random.Int(0, 5);
					LuclinFace = zone->random.Int(0, 57);
				}
				if (Gender == 1) {
					LuclinFace = zone->random.Int(0, 87);
				}
				break;
			case 4: // WoodElf
				HairColor = zone->random.Int(0, 19);
				if (Gender == 0) {
					HairStyle = zone->random.Int(0, 3);
				}
				if (Gender == 1) {
					HairStyle = zone->random.Int(0, 2);
				}
				break;
			case 5: // HighElf
				HairColor = zone->random.Int(0, 14);
				if (Gender == 0) {
					HairStyle = zone->random.Int(0, 3);
					LuclinFace = zone->random.Int(0, 37);
					BeardColor = HairColor;
				}
				if (Gender == 1) {
					HairStyle = zone->random.Int(0, 2);
				}
				break;
			case 6: // DarkElf
				HairColor = zone->random.Int(13, 18);
				if (Gender == 0) {
					HairStyle = zone->random.Int(0, 3);
					LuclinFace = zone->random.Int(0, 37);
					BeardColor = HairColor;
				}
				if (Gender == 1) {
					HairStyle = zone->random.Int(0, 2);
				}
				break;
			case 7: // HalfElf
				HairColor = zone->random.Int(0, 19);
				if (Gender == 0) {
					HairStyle = zone->random.Int(0, 3);
					LuclinFace = zone->random.Int(0, 37);
					BeardColor = HairColor;
				}
				if (Gender == 1) {
					HairStyle = zone->random.Int(0, 2);
				}
				break;
			case 8: // Dwarf
				HairColor = zone->random.Int(0, 19);
				BeardColor = HairColor;
				if (Gender == 0) {
					HairStyle = zone->random.Int(0, 3);
					Beard = zone->random.Int(0, 5);
				}
				if (Gender == 1) {
					HairStyle = zone->random.Int(0, 2);
					LuclinFace = zone->random.Int(0, 17);
				}
				break;
			case 9: // Troll
				EyeColor1 = zone->random.Int(0, 10);
				EyeColor2 = zone->random.Int(0, 10);
				if (Gender == 1) {
					HairStyle = zone->random.Int(0, 3);
					HairColor = zone->random.Int(0, 23);
				}
				break;
			case 10: // Ogre
				if (Gender == 1) {
					HairStyle = zone->random.Int(0, 3);
					HairColor = zone->random.Int(0, 23);
				}
				break;
			case 11: // Halfling
				HairColor = zone->random.Int(0, 19);
				if (Gender == 0) {
					BeardColor = HairColor;
					HairStyle = zone->random.Int(0, 3);
					Beard = zone->random.Int(0, 5);
				}
				if (Gender == 1) {
					HairStyle = zone->random.Int(0, 2);
				}
				break;
			case 12: // Gnome
				HairColor = zone->random.Int(0, 24);
				if (Gender == 0) {
					BeardColor = HairColor;
					HairStyle = zone->random.Int(0, 3);
					Beard = zone->random.Int(0, 5);
				}
				if (Gender == 1) {
					HairStyle = zone->random.Int(0, 2);
				}
				break;
			case 128: // Iksar
			case 130: // VahShir
				break;
			case 330: // Froglok
				LuclinFace = zone->random.Int(0, 9);
			case 522: // Drakkin
				HairColor = zone->random.Int(0, 3);
				BeardColor = HairColor;
				EyeColor1 = zone->random.Int(0, 11);
				EyeColor2 = zone->random.Int(0, 11);
				LuclinFace = zone->random.Int(0, 6);
				DrakkinHeritage = zone->random.Int(0, 6);
				DrakkinTattoo = zone->random.Int(0, 7);
				DrakkinDetails = zone->random.Int(0, 7);
				if (Gender == 0) {
					Beard = zone->random.Int(0, 12);
					HairStyle = zone->random.Int(0, 8);
				}
				if (Gender == 1) {
					Beard = zone->random.Int(0, 3);
					HairStyle = zone->random.Int(0, 7);
				}
				break;
			default:
				break;
		}

		if (set_variables)
		{
			haircolor = HairColor;
			beardcolor = BeardColor;
			eyecolor1 = EyeColor1;
			eyecolor2 = EyeColor2;
			hairstyle = HairStyle;
			luclinface = LuclinFace;
			beard = Beard;
			drakkin_heritage = DrakkinHeritage;
			drakkin_tattoo = DrakkinTattoo;
			drakkin_details = DrakkinDetails;
		}

		if (send_illusion)
		{
			SendIllusionPacket(GetRace(), Gender, Texture, HelmTexture, HairColor, BeardColor,
				EyeColor1, EyeColor2, HairStyle, LuclinFace, Beard, 0xFF, DrakkinHeritage,
				DrakkinTattoo, DrakkinDetails);
		}

		return true;
	}
	return false;
}


bool Mob::IsPlayerRace(uint16 in_race) {

	if ((in_race >= HUMAN && in_race <= GNOME) || in_race == IKSAR || in_race == VAHSHIR || in_race == FROGLOK || in_race == DRAKKIN)
	{
		return true;
	}

	return false;
}


uint8 Mob::GetDefaultGender(uint16 in_race, uint8 in_gender) {
//std::cout << "Gender in: " << (int)in_gender << std::endl; // undefined cout [CODEBUG]
	if (Mob::IsPlayerRace(in_race) || in_race == 15 || in_race == 50 || in_race == 57 || in_race == 70 || in_race == 98 || in_race == 118) {
		if (in_gender >= 2) {
			// Male default for PC Races
			return 0;
		}
		else
			return in_gender;
	}
	else if (in_race == 44 || in_race == 52 || in_race == 55 || in_race == 65 || in_race == 67 || in_race == 88 || in_race == 117 || in_race == 127 ||
		in_race == 77 || in_race == 78 || in_race == 81 || in_race == 90 || in_race == 92 || in_race == 93 || in_race == 94 || in_race == 106 || in_race == 112 || in_race == 471) {
		// Male only races
		return 0;

	}
	else if (in_race == 25 || in_race == 56) {
		// Female only races
		return 1;
	}
	else {
		// Neutral default for NPC Races
		return 2;
	}
}

void Mob::SendAppearancePacket(uint32 type, uint32 value, bool WholeZone, bool iIgnoreSelf, Client *specific_target) {
	if (!GetID())
		return;
	EQApplicationPacket* outapp = new EQApplicationPacket(OP_SpawnAppearance, sizeof(SpawnAppearance_Struct));
	SpawnAppearance_Struct* appearance = (SpawnAppearance_Struct*)outapp->pBuffer;
	appearance->spawn_id = this->GetID();
	appearance->type = type;
	appearance->parameter = value;
	if (WholeZone)
		entity_list.QueueClients(this, outapp, iIgnoreSelf);
	else if(specific_target != nullptr)
		specific_target->QueuePacket(outapp, false, Client::CLIENT_CONNECTED);
	else if (this->IsClient())
		this->CastToClient()->QueuePacket(outapp, false, Client::CLIENT_CONNECTED);
	safe_delete(outapp);
}

void Mob::SendLevelAppearance(){
	EQApplicationPacket* outapp = new EQApplicationPacket(OP_LevelAppearance, sizeof(LevelAppearance_Struct));
	LevelAppearance_Struct* la = (LevelAppearance_Struct*)outapp->pBuffer;
	la->parm1 = 0x4D;
	la->parm2 = la->parm1 + 1;
	la->parm3 = la->parm2 + 1;
	la->parm4 = la->parm3 + 1;
	la->parm5 = la->parm4 + 1;
	la->spawn_id = GetID();
	la->value1a = 1;
	la->value2a = 2;
	la->value3a = 1;
	la->value3b = 1;
	la->value4a = 1;
	la->value4b = 1;
	la->value5a = 2;
	entity_list.QueueCloseClients(this,outapp);
	safe_delete(outapp);
}

void Mob::SendStunAppearance()
{
	EQApplicationPacket* outapp = new EQApplicationPacket(OP_LevelAppearance, sizeof(LevelAppearance_Struct));
	LevelAppearance_Struct* la = (LevelAppearance_Struct*)outapp->pBuffer;
	la->parm1 = 58;
	la->parm2 = 60;
	la->spawn_id = GetID();
	la->value1a = 2;
	la->value1b = 0;
	la->value2a = 2;
	la->value2b = 0;
	entity_list.QueueCloseClients(this,outapp);
	safe_delete(outapp);
}

void Mob::SendAppearanceEffect(uint32 parm1, uint32 parm2, uint32 parm3, uint32 parm4, uint32 parm5, Client *specific_target){
	EQApplicationPacket* outapp = new EQApplicationPacket(OP_LevelAppearance, sizeof(LevelAppearance_Struct));
	LevelAppearance_Struct* la = (LevelAppearance_Struct*)outapp->pBuffer;
	la->spawn_id = GetID();
	la->parm1 = parm1;
	la->parm2 = parm2;
	la->parm3 = parm3;
	la->parm4 = parm4;
	la->parm5 = parm5;
	// Note that setting the b values to 0 will disable the related effect from the corresponding parameter.
	// Setting the a value appears to have no affect at all.s
	la->value1a = 1;
	la->value1b = 1;
	la->value2a = 1;
	la->value2b = 1;
	la->value3a = 1;
	la->value3b = 1;
	la->value4a = 1;
	la->value4b = 1;
	la->value5a = 1;
	la->value5b = 1;
	if(specific_target == nullptr) {
		entity_list.QueueClients(this,outapp);
	}
	else if (specific_target->IsClient()) {
		specific_target->CastToClient()->QueuePacket(outapp, false);
	}
	safe_delete(outapp);
}

void Mob::SendTargetable(bool on, Client *specific_target) {
	EQApplicationPacket* outapp = new EQApplicationPacket(OP_Untargetable, sizeof(Untargetable_Struct));
	Untargetable_Struct *ut = (Untargetable_Struct*)outapp->pBuffer;
	ut->id = GetID();
	ut->targetable_flag = on == true ? 1 : 0;

	if(specific_target == nullptr) {
		entity_list.QueueClients(this, outapp);
	}
	else if (specific_target->IsClient()) {
		specific_target->CastToClient()->QueuePacket(outapp, false);
	}
	safe_delete(outapp);
}

void Mob::QuestReward(Client *c, uint32 silver, uint32 gold, uint32 platinum) {

	EQApplicationPacket* outapp = new EQApplicationPacket(OP_Sound, sizeof(QuestReward_Struct));
	memset(outapp->pBuffer, 0, sizeof(outapp->pBuffer));
	QuestReward_Struct* qr = (QuestReward_Struct*) outapp->pBuffer;

	qr->from_mob = GetID();		// Entity ID for the from mob name
	qr->silver = silver;
	qr->gold = gold;
	qr->platinum = platinum;

	if(c)
		c->QueuePacket(outapp, false, Client::CLIENT_CONNECTED);

	safe_delete(outapp);
}

void Mob::CameraEffect(uint32 duration, uint32 intensity, Client *c, bool global) {


	if(global == true)
	{
		ServerPacket* pack = new ServerPacket(ServerOP_CameraShake, sizeof(ServerCameraShake_Struct));
		memset(pack->pBuffer, 0, sizeof(pack->pBuffer));
		ServerCameraShake_Struct* scss = (ServerCameraShake_Struct*) pack->pBuffer;
		scss->duration = duration;
		scss->intensity = intensity;
		worldserver.SendPacket(pack);
		safe_delete(pack);
		return;
	}

	EQApplicationPacket* outapp = new EQApplicationPacket(OP_CameraEffect, sizeof(Camera_Struct));
	memset(outapp->pBuffer, 0, sizeof(outapp->pBuffer));
	Camera_Struct* cs = (Camera_Struct*) outapp->pBuffer;
	cs->duration = duration;	// Duration in milliseconds
	cs->intensity = ((intensity * 6710886) + 1023410176);	// Intensity ranges from 1023410176 to 1090519040, so simplify it from 0 to 10.

	if(c)
		c->QueuePacket(outapp, false, Client::CLIENT_CONNECTED);
	else
		entity_list.QueueClients(this, outapp);

	safe_delete(outapp);
}

void Mob::SendSpellEffect(uint32 effectid, uint32 duration, uint32 finish_delay, bool zone_wide, uint32 unk020, bool perm_effect, Client *c) {

	EQApplicationPacket* outapp = new EQApplicationPacket(OP_SpellEffect, sizeof(SpellEffect_Struct));
	memset(outapp->pBuffer, 0, sizeof(outapp->pBuffer));
	SpellEffect_Struct* se = (SpellEffect_Struct*) outapp->pBuffer;
	se->EffectID = effectid;	// ID of the Particle Effect
	se->EntityID = GetID();
	se->EntityID2 = GetID();	// EntityID again
	se->Duration = duration;	// In Milliseconds
	se->FinishDelay = finish_delay;	// Seen 0
	se->Unknown020 = unk020;	// Seen 3000
	se->Unknown024 = 1;		// Seen 1 for SoD
	se->Unknown025 = 1;		// Seen 1 for Live
	se->Unknown026 = 0;		// Seen 1157

	if(c)
		c->QueuePacket(outapp, false, Client::CLIENT_CONNECTED);
	else if(zone_wide)
		entity_list.QueueClients(this, outapp);
	else
		entity_list.QueueCloseClients(this, outapp);

	safe_delete(outapp);

	if (perm_effect) {
		if(!IsNimbusEffectActive(effectid)) {
			SetNimbusEffect(effectid);
		}
	}

}

void Mob::TempName(const char *newname)
{
	char temp_name[64];
	char old_name[64];
	strn0cpy(old_name, GetName(), 64);

	if(newname)
		strn0cpy(temp_name, newname, 64);

	// Reset the name to the original if left null.
	if(!newname) {
		strn0cpy(temp_name, GetOrigName(), 64);
		SetName(temp_name);
		//CleanMobName(GetName(), temp_name);
		strn0cpy(temp_name, GetCleanName(), 64);
	}

	// Make the new name unique and set it
	strn0cpy(temp_name, entity_list.MakeNameUnique(temp_name), 64);


	// Send the new name to all clients
	EQApplicationPacket* outapp = new EQApplicationPacket(OP_MobRename, sizeof(MobRename_Struct));
	memset(outapp->pBuffer, 0, sizeof(outapp->pBuffer));
	MobRename_Struct* mr = (MobRename_Struct*) outapp->pBuffer;
	strn0cpy(mr->old_name, old_name, 64);
	strn0cpy(mr->old_name_again, old_name, 64);
	strn0cpy(mr->new_name, temp_name, 64);
	mr->unknown192 = 0;
	mr->unknown196 = 1;
	entity_list.QueueClients(this, outapp);
	safe_delete(outapp);

	SetName(temp_name);
}

void Mob::SetTargetable(bool on) {
	if(m_targetable != on) {
		m_targetable = on;
		SendTargetable(on);
	}
}

const int32& Mob::SetMana(int32 amount)
{
	CalcMaxMana();
	int32 mmana = GetMaxMana();
	cur_mana = amount < 0 ? 0 : (amount > mmana ? mmana : amount);
/*
	if(IsClient())
		LogFile->write(EQEMuLog::Debug, "Setting mana for %s to %d (%4.1f%%)", GetName(), amount, GetManaRatio());
*/

	return cur_mana;
}


void Mob::SetAppearance(EmuAppearance app, bool iIgnoreSelf) {
	if (_appearance != app) {
		_appearance = app;
		SendAppearancePacket(AT_Anim, GetAppearanceValue(app), true, iIgnoreSelf);
		if (this->IsClient() && this->IsAIControlled())
			SendAppearancePacket(AT_Anim, ANIM_FREEZE, false, false);
	}
}

void Mob::ChangeSize(float in_size = 0, bool bNoRestriction) {
	// Size Code
	if (!bNoRestriction)
	{
		if (this->IsClient() || this->petid != 0)
			if (in_size < 3.0)
				in_size = 3.0;


			if (this->IsClient() || this->petid != 0)
				if (in_size > 15.0)
					in_size = 15.0;
	}


	if (in_size < 1.0)
		in_size = 1.0;

	if (in_size > 255.0)
		in_size = 255.0;
	//End of Size Code
	this->size = in_size;
	SendAppearancePacket(AT_Size, (uint32) in_size);
}

Mob* Mob::GetOwnerOrSelf() {
	if (!GetOwnerID())
		return this;
	Mob* owner = entity_list.GetMob(this->GetOwnerID());
	if (!owner) {
		SetOwnerID(0);
		return(this);
	}
	if (owner->GetPetID() == this->GetID()) {
		return owner;
	}
	if(IsNPC() && CastToNPC()->GetSwarmInfo()){
		return (CastToNPC()->GetSwarmInfo()->GetOwner());
	}
	SetOwnerID(0);
	return this;
}

Mob* Mob::GetOwner() {
	Mob* owner = entity_list.GetMob(this->GetOwnerID());
	if (owner && owner->GetPetID() == this->GetID()) {

		return owner;
	}
	if(IsNPC() && CastToNPC()->GetSwarmInfo()){
		return (CastToNPC()->GetSwarmInfo()->GetOwner());
	}
	SetOwnerID(0);
	return 0;
}

Mob* Mob::GetUltimateOwner()
{
	Mob* Owner = GetOwner();

	if(!Owner)
		return this;

	while(Owner && Owner->HasOwner())
		Owner = Owner->GetOwner();

	return Owner ? Owner : this;
}

void Mob::SetOwnerID(uint16 NewOwnerID) {
	if (NewOwnerID == GetID() && NewOwnerID != 0) // ok, no charming yourself now =p
		return;
	ownerid = NewOwnerID;
	if (ownerid == 0 && this->IsNPC() && this->GetPetType() != petCharmed)
		this->Depop();
}

// used in checking for behind (backstab) and checking in front (melee LoS)
float Mob::MobAngle(Mob *other, float ourx, float oury) const {
	if (!other || other == this)
		return 0.0f;

	float angle, lengthb, vectorx, vectory, dotp;
	float mobx = -(other->GetX());	// mob xloc (inverse because eq)
	float moby = other->GetY();		// mob yloc
	float heading = other->GetHeading();	// mob heading
	heading = (heading * 360.0f) / 256.0f;	// convert to degrees
	if (heading < 270)
		heading += 90;
	else
		heading -= 270;

	heading = heading * 3.1415f / 180.0f;	// convert to radians
	vectorx = mobx + (10.0f * cosf(heading));	// create a vector based on heading
	vectory = moby + (10.0f * sinf(heading));	// of mob length 10

	// length of mob to player vector
	lengthb = (float) sqrtf(((-ourx - mobx) * (-ourx - mobx)) + ((oury - moby) * (oury - moby)));

	// calculate dot product to get angle
	// Handle acos domain errors due to floating point rounding errors
	dotp = ((vectorx - mobx) * (-ourx - mobx) +
			(vectory - moby) * (oury - moby)) / (10 * lengthb);
	// I haven't seen any errors that  cause problems that weren't slightly
	// larger/smaller than 1/-1, so only handle these cases for now
	if (dotp > 1)
		return 0.0f;
	else if (dotp < -1)
		return 180.0f;

	angle = acosf(dotp);
	angle = angle * 180.0f / 3.1415f;

	return angle;
}

void Mob::SetZone(uint32 zone_id, uint32 instance_id)
{
	if(IsClient())
	{
		CastToClient()->GetPP().zone_id = zone_id;
		CastToClient()->GetPP().zoneInstance = instance_id;
		CastToClient()->Save();
	}
	Save();
}

void Mob::Kill() {
	Death(this, 0, SPELL_UNKNOWN, SkillHandtoHand);
}

bool Mob::CanThisClassDualWield(void) const {
	if(!IsClient()) {
		return(GetSkill(SkillDualWield) > 0);
	}
	else if(CastToClient()->HasSkill(SkillDualWield)) {
		const ItemInst* pinst = CastToClient()->GetInv().GetItem(MainPrimary);
		const ItemInst* sinst = CastToClient()->GetInv().GetItem(MainSecondary);

		// 2HS, 2HB, or 2HP
		if(pinst && pinst->IsWeapon()) {
			const Item_Struct* item = pinst->GetItem();

			if((item->ItemType == ItemType2HBlunt) || (item->ItemType == ItemType2HSlash) || (item->ItemType == ItemType2HPiercing))
				return false;
		}

		// OffHand Weapon
		if(sinst && !sinst->IsWeapon())
			return false;

		// Dual-Wielding Empty Fists
		if(!pinst && !sinst)
			if(class_ != MONK && class_ != MONKGM && class_ != BEASTLORD && class_ != BEASTLORDGM)
				return false;

		return true;
	}

	return false;
}

bool Mob::CanThisClassDoubleAttack(void) const
{
	if(!IsClient()) {
		return(GetSkill(SkillDoubleAttack) > 0);
	} else {
		if(aabonuses.GiveDoubleAttack || itembonuses.GiveDoubleAttack || spellbonuses.GiveDoubleAttack) {
			return true;
		}
		return(CastToClient()->HasSkill(SkillDoubleAttack));
	}
}

bool Mob::IsWarriorClass(void) const
{
	switch(GetClass())
	{
	case WARRIOR:
	case WARRIORGM:
	case ROGUE:
	case ROGUEGM:
	case MONK:
	case MONKGM:
	case PALADIN:
	case PALADINGM:
	case SHADOWKNIGHT:
	case SHADOWKNIGHTGM:
	case RANGER:
	case RANGERGM:
	case BEASTLORD:
	case BEASTLORDGM:
	case BERSERKER:
	case BERSERKERGM:
	case BARD:
	case BARDGM:
		{
			return true;
		}
	default:
		{
			return false;
		}
	}

}

bool Mob::CanThisClassParry(void) const
{
	if(!IsClient()) {
		return(GetSkill(SkillParry) > 0);
	} else {
		return(CastToClient()->HasSkill(SkillParry));
	}
}

bool Mob::CanThisClassDodge(void) const
{
	if(!IsClient()) {
		return(GetSkill(SkillDodge) > 0);
	} else {
		return(CastToClient()->HasSkill(SkillDodge));
	}
}

bool Mob::CanThisClassRiposte(void) const
{
	if(!IsClient()) {
		return(GetSkill(SkillRiposte) > 0);
	} else {
		return(CastToClient()->HasSkill(SkillRiposte));
	}
}

bool Mob::CanThisClassBlock(void) const
{
	if(!IsClient()) {
		return(GetSkill(SkillBlock) > 0);
	} else {
		return(CastToClient()->HasSkill(SkillBlock));
	}
}

float Mob::Dist(const Mob &other) const {
	float xDiff = other.m_Position.m_X - m_Position.m_X;
	float yDiff = other.m_Position.m_Y - m_Position.m_Y;
	float zDiff = other.m_Position.m_Z - m_Position.m_Z;

	return sqrtf( (xDiff * xDiff)
				+ (yDiff * yDiff)
				+ (zDiff * zDiff) );
}

float Mob::DistNoZ(const Mob &other) const {
	float xDiff = other.m_Position.m_X - m_Position.m_X;
	float yDiff = other.m_Position.m_Y - m_Position.m_Y;

	return sqrtf( (xDiff * xDiff)
				+ (yDiff * yDiff) );
}

float Mob::DistNoRoot(const Mob &other) const {
	float xDiff = other.m_Position.m_X - m_Position.m_X;
	float yDiff = other.m_Position.m_Y - m_Position.m_Y;
	float zDiff = other.m_Position.m_Z - m_Position.m_Z;

	return ( (xDiff * xDiff)
			+ (yDiff * yDiff)
			+ (zDiff * zDiff) );
}

float Mob::DistNoRoot(float x, float y, float z) const {
	float xDiff = x - m_Position.m_X;
	float yDiff = y - m_Position.m_Y;
	float zDiff = z - m_Position.m_Z;

	return ( (xDiff * xDiff)
			+ (yDiff * yDiff)
			+ (zDiff * zDiff) );
}

float Mob::DistNoRootNoZ(float x, float y) const {
	float xDiff = x - m_Position.m_X;
	float yDiff = y - m_Position.m_Y;

	return ( (xDiff * xDiff) + (yDiff * yDiff) );
}

float Mob::DistNoRootNoZ(const Mob &other) const {
	float xDiff = other.m_Position.m_X - m_Position.m_X;
	float yDiff = other.m_Position.m_Y - m_Position.m_Y;

	return ( (xDiff * xDiff) + (yDiff * yDiff) );
}

float Mob::GetReciprocalHeading(Mob* target) {
	float Result = 0;

	if(target) {
		// Convert to radians
		float h = (target->GetHeading() / 256.0f) * 6.283184f;

		// Calculate the reciprocal heading in radians
		Result = h + 3.141592f;

		// Convert back to eq heading from radians
		Result = (Result / 6.283184f) * 256.0f;
	}

	return Result;
}

bool Mob::PlotPositionAroundTarget(Mob* target, float &x_dest, float &y_dest, float &z_dest, bool lookForAftArc) {
	bool Result = false;

	if(target) {
		float look_heading = 0;

		if(lookForAftArc)
			look_heading = GetReciprocalHeading(target);
		else
			look_heading = target->GetHeading();

		// Convert to sony heading to radians
		look_heading = (look_heading / 256.0f) * 6.283184f;

		float tempX = 0;
		float tempY = 0;
		float tempZ = 0;
		float tempSize = 0;
		const float rangeCreepMod = 0.25;
		const uint8 maxIterationsAllowed = 4;
		uint8 counter = 0;
		float rangeReduction= 0;

		tempSize = target->GetSize();
		rangeReduction = (tempSize * rangeCreepMod);

		while(tempSize > 0 && counter != maxIterationsAllowed) {
			tempX = GetX() + (tempSize * static_cast<float>(sin(double(look_heading))));
			tempY = GetY() + (tempSize * static_cast<float>(cos(double(look_heading))));
			tempZ = target->GetZ();

			if(!CheckLosFN(tempX, tempY, tempZ, tempSize)) {
				tempSize -= rangeReduction;
			}
			else {
				Result = true;
				break;
			}

			counter++;
		}

		if(!Result) {
			// Try to find an attack arc to position at from the opposite direction.
			look_heading += (3.141592 / 2);

			tempSize = target->GetSize();
			counter = 0;

			while(tempSize > 0 && counter != maxIterationsAllowed) {
				tempX = GetX() + (tempSize * static_cast<float>(sin(double(look_heading))));
				tempY = GetY() + (tempSize * static_cast<float>(cos(double(look_heading))));
				tempZ = target->GetZ();

				if(!CheckLosFN(tempX, tempY, tempZ, tempSize)) {
					tempSize -= rangeReduction;
				}
				else {
					Result = true;
					break;
				}

				counter++;
			}
		}

		if(Result) {
			x_dest = tempX;
			y_dest = tempY;
			z_dest = tempZ;
		}
	}

	return Result;
}

bool Mob::HateSummon() {
	// check if mob has ability to summon
	// 97% is the offical % that summoning starts on live, not 94
	// if the mob can summon and is charmed, it can only summon mobs it has LoS to
	Mob* mob_owner = nullptr;
	if(GetOwnerID())
		mob_owner = entity_list.GetMob(GetOwnerID());

	int summon_level = GetSpecialAbility(SPECATK_SUMMON);
	if(summon_level == 1 || summon_level == 2) {
		if(!GetTarget() || (mob_owner && mob_owner->IsClient() && !CheckLosFN(GetTarget()))) {
			return false;
		}
	} else {
		//unsupported summon level or OFF
		return false;
	}

	// validate hp
	int hp_ratio = GetSpecialAbilityParam(SPECATK_SUMMON, 1);
	hp_ratio = hp_ratio > 0 ? hp_ratio : 97;
	if(GetHPRatio() > static_cast<float>(hp_ratio)) {
		return false;
	}

	// now validate the timer
	int summon_timer_duration = GetSpecialAbilityParam(SPECATK_SUMMON, 0);
	summon_timer_duration = summon_timer_duration > 0 ? summon_timer_duration : 6000;
	Timer *timer = GetSpecialAbilityTimer(SPECATK_SUMMON);
	if (!timer)
	{
		StartSpecialAbilityTimer(SPECATK_SUMMON, summon_timer_duration);
	} else {
		if(!timer->Check())
			return false;

		timer->Start(summon_timer_duration);
	}

	// get summon target
	SetTarget(GetHateTop());
	if(target)
	{
		if(summon_level == 1) {
			entity_list.MessageClose(this, true, 500, MT_Say, "%s says,'You will not evade me, %s!' ", GetCleanName(), target->GetCleanName() );

			if (target->IsClient()) {
				target->CastToClient()->MovePC(zone->GetZoneID(), zone->GetInstanceID(), m_Position.m_X, m_Position.m_Y, m_Position.m_Z, target->GetHeading(), 0, SummonPC);
			}
			else {
#ifdef BOTS
				if(target && target->IsBot()) {
					// set pre summoning info to return to (to get out of melee range for caster)
					target->CastToBot()->SetHasBeenSummoned(true);
					target->CastToBot()->SetPreSummonLocation(target->GetPosition());

				}
#endif //BOTS
				target->GMMove(m_Position.m_X, m_Position.m_Y, m_Position.m_Z, target->GetHeading());
			}

			return true;
		} else if(summon_level == 2) {
			entity_list.MessageClose(this, true, 500, MT_Say, "%s says,'You will not evade me, %s!'", GetCleanName(), target->GetCleanName());
			GMMove(target->GetX(), target->GetY(), target->GetZ());
		}
	}
	return false;
}

void Mob::FaceTarget(Mob* MobToFace) {
	Mob* facemob = MobToFace;
	if(!facemob) {
		if(!GetTarget()) {
			return;
		}
		else {
			facemob = GetTarget();
		}
	}

	float oldheading = GetHeading();
	float newheading = CalculateHeadingToTarget(facemob->GetX(), facemob->GetY());
	if(oldheading != newheading) {
		SetHeading(newheading);
		if(moving)
			SendPosUpdate();
		else
		{
			SendPosition();
		}
	}

	if(IsNPC() && !IsEngaged()) {
		CastToNPC()->GetRefaceTimer()->Start(15000);
		CastToNPC()->GetRefaceTimer()->Enable();
	}
}

bool Mob::RemoveFromHateList(Mob* mob)
{
	SetRunAnimSpeed(0);
	bool bFound = false;
	if(IsEngaged())
	{
		bFound = hate_list.RemoveEnt(mob);
		if(hate_list.IsEmpty())
		{
			AI_Event_NoLongerEngaged();
			zone->DelAggroMob();
		}
	}
	if(GetTarget() == mob)
	{
		SetTarget(hate_list.GetTop(this));
	}

	return bFound;
}

void Mob::WipeHateList()
{
	if(IsEngaged())
	{
		hate_list.Wipe();
		AI_Event_NoLongerEngaged();
	}
	else
	{
		hate_list.Wipe();
	}
}

uint32 Mob::RandomTimer(int min,int max) {
	int r = 14000;
	if(min != 0 && max != 0 && min < max)
	{
		r = zone->random.Int(min, max);
	}
	return r;
}

uint32 NPC::GetEquipment(uint8 material_slot) const
{
	if(material_slot > 8)
		return 0;
	int16 invslot = Inventory::CalcSlotFromMaterial(material_slot);
	if (invslot == INVALID_INDEX)
		return 0;
	return equipment[invslot];
}

void Mob::SendWearChange(uint8 material_slot)
{
	EQApplicationPacket* outapp = new EQApplicationPacket(OP_WearChange, sizeof(WearChange_Struct));
	WearChange_Struct* wc = (WearChange_Struct*)outapp->pBuffer;

	wc->spawn_id = GetID();
	wc->material = GetEquipmentMaterial(material_slot);
	wc->elite_material = IsEliteMaterialItem(material_slot);
	wc->hero_forge_model = GetHerosForgeModel(material_slot);
	wc->color.color = GetEquipmentColor(material_slot);
	wc->wear_slot_id = material_slot;

	entity_list.QueueClients(this, outapp);
	safe_delete(outapp);
}

void Mob::SendTextureWC(uint8 slot, uint16 texture, uint32 hero_forge_model, uint32 elite_material, uint32 unknown06, uint32 unknown18)
{
	EQApplicationPacket* outapp = new EQApplicationPacket(OP_WearChange, sizeof(WearChange_Struct));
	WearChange_Struct* wc = (WearChange_Struct*)outapp->pBuffer;

	wc->spawn_id = this->GetID();
	wc->material = texture;
	if (this->IsClient())
		wc->color.color = GetEquipmentColor(slot);
	else
		wc->color.color = this->GetArmorTint(slot);
	wc->wear_slot_id = slot;

	wc->unknown06 = unknown06;
	wc->elite_material = elite_material;
	wc->hero_forge_model = hero_forge_model;
	wc->unknown18 = unknown18;


	entity_list.QueueClients(this, outapp);
	safe_delete(outapp);
}

void Mob::SetSlotTint(uint8 material_slot, uint8 red_tint, uint8 green_tint, uint8 blue_tint)
{
	uint32 color;
	color = (red_tint & 0xFF) << 16;
	color |= (green_tint & 0xFF) << 8;
	color |= (blue_tint & 0xFF);
	color |= (color) ? (0xFF << 24) : 0;
	armor_tint[material_slot] = color;

	EQApplicationPacket* outapp = new EQApplicationPacket(OP_WearChange, sizeof(WearChange_Struct));
	WearChange_Struct* wc = (WearChange_Struct*)outapp->pBuffer;

	wc->spawn_id = this->GetID();
	wc->material = GetEquipmentMaterial(material_slot);
	wc->hero_forge_model = GetHerosForgeModel(material_slot);
	wc->color.color = color;
	wc->wear_slot_id = material_slot;

	entity_list.QueueClients(this, outapp);
	safe_delete(outapp);
}

void Mob::WearChange(uint8 material_slot, uint16 texture, uint32 color, uint32 hero_forge_model)
{
	armor_tint[material_slot] = color;

	EQApplicationPacket* outapp = new EQApplicationPacket(OP_WearChange, sizeof(WearChange_Struct));
	WearChange_Struct* wc = (WearChange_Struct*)outapp->pBuffer;

	wc->spawn_id = this->GetID();
	wc->material = texture;
	wc->hero_forge_model = hero_forge_model;
	wc->color.color = color;
	wc->wear_slot_id = material_slot;

	entity_list.QueueClients(this, outapp);
	safe_delete(outapp);
}

int32 Mob::GetEquipmentMaterial(uint8 material_slot) const
{
	uint32 equipmaterial = 0;
	int32 ornamentationAugtype = RuleI(Character, OrnamentationAugmentType);
	const Item_Struct *item;
	item = database.GetItem(GetEquipment(material_slot));
	
	if (item != 0)
	{
		// For primary and secondary we need the model, not the material
		if (material_slot == MaterialPrimary || material_slot == MaterialSecondary)
		{
			if (this->IsClient())
			{
				int16 invslot = Inventory::CalcSlotFromMaterial(material_slot);
				if (invslot == INVALID_INDEX)
				{
					return 0;
				}
				const ItemInst* inst = CastToClient()->m_inv[invslot];
				if (inst)
				{
					if (inst->GetOrnamentationAug(ornamentationAugtype))
					{
						item = inst->GetOrnamentationAug(ornamentationAugtype)->GetItem();
						if (item && strlen(item->IDFile) > 2)
						{
							equipmaterial = atoi(&item->IDFile[2]);
						}
					}
					else if (inst->GetOrnamentationIDFile())
					{
						equipmaterial = inst->GetOrnamentationIDFile();
					}
				}
			}

			if (equipmaterial == 0 && strlen(item->IDFile) > 2)
			{
				equipmaterial = atoi(&item->IDFile[2]);
			}
		}
		else
		{
			equipmaterial = item->Material;
		}
	}

	return equipmaterial;
}

int32 Mob::GetHerosForgeModel(uint8 material_slot) const
{
	
	uint32 HeroModel = 0;
	if (material_slot >= 0 && material_slot < MaterialPrimary)
	{
		uint32 ornamentationAugtype = RuleI(Character, OrnamentationAugmentType);
		const Item_Struct *item;
		item = database.GetItem(GetEquipment(material_slot));
		int16 invslot = Inventory::CalcSlotFromMaterial(material_slot);
		
		if (item != 0 && invslot != INVALID_INDEX)
		{
			if (this->IsClient())
			{
				const ItemInst* inst = CastToClient()->m_inv[invslot];
				if (inst)
				{
					if (inst->GetOrnamentationAug(ornamentationAugtype))
					{
						item = inst->GetOrnamentationAug(ornamentationAugtype)->GetItem();
						HeroModel = item->HerosForgeModel;
					}
					else if (inst->GetOrnamentHeroModel())
					{
						HeroModel = inst->GetOrnamentHeroModel();
					}
				}
			}

			if (HeroModel == 0)
			{
				HeroModel = item->HerosForgeModel;
			}
		}
	}

	if (HeroModel > 0)
	{
		HeroModel *= 100;
		HeroModel += material_slot;
	}

	return HeroModel;
}

uint32 Mob::GetEquipmentColor(uint8 material_slot) const
{
	const Item_Struct *item;

	if (armor_tint[material_slot])
	{
		return armor_tint[material_slot];
	}
	else
	{
		item = database.GetItem(GetEquipment(material_slot));
		if (item != 0)
		{
			return item->Color;
		}
	}

	return 0;
}

uint32 Mob::IsEliteMaterialItem(uint8 material_slot) const
{
	const Item_Struct *item;

	item = database.GetItem(GetEquipment(material_slot));
	if(item != 0)
	{
		return item->EliteMaterial;
	}

	return 0;
}

// works just like a printf
void Mob::Say(const char *format, ...)
{
	char buf[1000];
	va_list ap;

	va_start(ap, format);
	vsnprintf(buf, 1000, format, ap);
	va_end(ap);

	Mob* talker = this;
	if(spellbonuses.VoiceGraft != 0) {
		if(spellbonuses.VoiceGraft == GetPetID())
			talker = entity_list.GetMob(spellbonuses.VoiceGraft);
		else
			spellbonuses.VoiceGraft = 0;
	}

	if(!talker)
		talker = this;

	entity_list.MessageClose_StringID(talker, false, 200, 10,
		GENERIC_SAY, GetCleanName(), buf);
}

//
// solar: this is like the above, but the first parameter is a string id
//
void Mob::Say_StringID(uint32 string_id, const char *message3, const char *message4, const char *message5, const char *message6, const char *message7, const char *message8, const char *message9)
{
	char string_id_str[10];

	snprintf(string_id_str, 10, "%d", string_id);

	entity_list.MessageClose_StringID(this, false, 200, 10,
		GENERIC_STRINGID_SAY, GetCleanName(), string_id_str, message3, message4, message5,
		message6, message7, message8, message9
	);
}

void Mob::Say_StringID(uint32 type, uint32 string_id, const char *message3, const char *message4, const char *message5, const char *message6, const char *message7, const char *message8, const char *message9)
{
	char string_id_str[10];

	snprintf(string_id_str, 10, "%d", string_id);

	entity_list.MessageClose_StringID(this, false, 200, type,
		GENERIC_STRINGID_SAY, GetCleanName(), string_id_str, message3, message4, message5,
		message6, message7, message8, message9
	);
}

void Mob::Shout(const char *format, ...)
{
	char buf[1000];
	va_list ap;

	va_start(ap, format);
	vsnprintf(buf, 1000, format, ap);
	va_end(ap);

	entity_list.Message_StringID(this, false, MT_Shout,
		GENERIC_SHOUT, GetCleanName(), buf);
}

void Mob::Emote(const char *format, ...)
{
	char buf[1000];
	va_list ap;

	va_start(ap, format);
	vsnprintf(buf, 1000, format, ap);
	va_end(ap);

	entity_list.MessageClose_StringID(this, false, 200, 10,
		GENERIC_EMOTE, GetCleanName(), buf);
}

void Mob::QuestJournalledSay(Client *QuestInitiator, const char *str)
{
		entity_list.QuestJournalledSayClose(this, QuestInitiator, 200, GetCleanName(), str);
}

const char *Mob::GetCleanName()
{
	if(!strlen(clean_name))
	{
		CleanMobName(GetName(), clean_name);
	}

	return clean_name;
}

// hp event
void Mob::SetNextHPEvent( int hpevent )
{
	nexthpevent = hpevent;
}

void Mob::SetNextIncHPEvent( int inchpevent )
{
	nextinchpevent = inchpevent;
}
//warp for quest function,from sandy
void Mob::Warp(const xyz_location& location)
{
	if(IsNPC())
		entity_list.ProcessMove(CastToNPC(), location.m_X, location.m_Y, location.m_Z);

	m_Position = location;

	Mob* target = GetTarget();
	if (target)
		FaceTarget( target );

	SendPosition();
}

int16 Mob::GetResist(uint8 type) const
{
	if (IsNPC())
	{
		if (type == 1)
			return MR + spellbonuses.MR + itembonuses.MR;
		else if (type == 2)
			return FR + spellbonuses.FR + itembonuses.FR;
		else if (type == 3)
			return CR + spellbonuses.CR + itembonuses.CR;
		else if (type == 4)
			return PR + spellbonuses.PR + itembonuses.PR;
		else if (type == 5)
			return DR + spellbonuses.DR + itembonuses.DR;
	}
	else if (IsClient())
	{
		if (type == 1)
			return CastToClient()->GetMR();
		else if (type == 2)
			return CastToClient()->GetFR();
		else if (type == 3)
			return CastToClient()->GetCR();
		else if (type == 4)
			return CastToClient()->GetPR();
		else if (type == 5)
			return CastToClient()->GetDR();
	}
	return 25;
}

uint32 Mob::GetLevelHP(uint8 tlevel)
{
	//std::cout<<"Tlevel: "<<(int)tlevel<<std::endl; // cout undefined [CODEBUG]
	int multiplier = 0;
	if (tlevel < 10)
	{
		multiplier = tlevel*20;
	}
	else if (tlevel < 20)
	{
		multiplier = tlevel*25;
	}
	else if (tlevel < 40)
	{
		multiplier = tlevel*tlevel*12*((tlevel*2+60)/100)/10;
	}
	else if (tlevel < 45)
	{
		multiplier = tlevel*tlevel*15*((tlevel*2+60)/100)/10;
	}
	else if (tlevel < 50)
	{
		multiplier = tlevel*tlevel*175*((tlevel*2+60)/100)/100;
	}
	else
	{
		multiplier = tlevel*tlevel*2*((tlevel*2+60)/100)*(1+((tlevel-50)*20/10));
	}
	return multiplier;
}

int32 Mob::GetActSpellCasttime(uint16 spell_id, int32 casttime) {
	
	int32 cast_reducer = 0;
	cast_reducer += GetFocusEffect(focusSpellHaste, spell_id);
		
	if (level >= 60 && casttime > 1000)
	{
		casttime = casttime / 2;
		if (casttime < 1000)
			casttime = 1000;
	} else if (level >= 50 && casttime > 1000) {
		int32 cast_deduction = (casttime*(level - 49))/5;
		if (cast_deduction > casttime/2)
			casttime /= 2;
		else
			casttime -= cast_deduction;
	}

	casttime = (casttime*(100 - cast_reducer)/100);
	return(casttime);
}

void Mob::ExecWeaponProc(const ItemInst *inst, uint16 spell_id, Mob *on) {
	// Changed proc targets to look up based on the spells goodEffect flag.
	// This should work for the majority of weapons.
	if(spell_id == SPELL_UNKNOWN || on->GetSpecialAbility(NO_HARM_FROM_CLIENT)) {
		//This is so 65535 doesn't get passed to the client message and to logs because it is not relavant information for debugging.
		return;
	}

	if (IsNoCast())
		return;

	if(!IsValidSpell(spell_id)) { // Check for a valid spell otherwise it will crash through the function
		if(IsClient()){
			Message(0, "Invalid spell proc %u", spell_id);
			mlog(CLIENT__SPELLS, "Player %s, Weapon Procced invalid spell %u", this->GetName(), spell_id);
		}
		return;
	}

	if(inst && IsClient()) {
		//const cast is dirty but it would require redoing a ton of interfaces at this point
		//It should be safe as we don't have any truly const ItemInst floating around anywhere.
		//So we'll live with it for now
		int i = parse->EventItem(EVENT_WEAPON_PROC, CastToClient(), const_cast<ItemInst*>(inst), on, "", spell_id);
		if(i != 0) {
			return;
		}
	}

	bool twinproc = false;
	int32 twinproc_chance = 0;

	twinproc_chance = GetFocusEffect(focusTwincast, spell_id);

	if(twinproc_chance && zone->random.Roll(twinproc_chance))
		twinproc = true;

	if (IsBeneficialSpell(spell_id)) {
		SpellFinished(spell_id, this, 10, 0, -1, spells[spell_id].ResistDiff, true);
		if(twinproc)
			SpellOnTarget(spell_id, this, false, false, 0, true);
	}
	else if(!(on->IsClient() && on->CastToClient()->dead)) { //dont proc on dead clients
		SpellFinished(spell_id, on, 10, 0, -1, spells[spell_id].ResistDiff, true);
		if(twinproc)
			SpellOnTarget(spell_id, on, false, false, 0, true);
	}
	return;
}

uint32 Mob::GetZoneID() const {
	return(zone->GetZoneID());
}

int Mob::GetHaste()
{
	// See notes in Client::CalcHaste
	// Need to check if the effect of inhibit melee differs for NPCs
	if (spellbonuses.haste < 0) {
		if (-spellbonuses.haste <= spellbonuses.inhibitmelee)
			return 100 - spellbonuses.inhibitmelee;
		else
			return 100 + spellbonuses.haste;
	}

	if (spellbonuses.haste == 0 && spellbonuses.inhibitmelee)
		return 100 - spellbonuses.inhibitmelee;

	int h = 0;
	int cap = 0;
	int level = GetLevel();

	if (spellbonuses.haste)
		h += spellbonuses.haste - spellbonuses.inhibitmelee;
	if (spellbonuses.hastetype2 && level > 49)
		h += spellbonuses.hastetype2 > 10 ? 10 : spellbonuses.hastetype2;

	// 26+ no cap, 1-25 10
	if (level > 25) // 26+
		h += itembonuses.haste;
	else // 1-25
		h += itembonuses.haste > 10 ? 10 : itembonuses.haste;

	// 60+ 100, 51-59 85, 1-50 level+25
	if (level > 59) // 60+
		cap = RuleI(Character, HasteCap);
	else if (level > 50) // 51-59
		cap = 85;
	else // 1-50
		cap = level + 25;

	if(h > cap)
		h = cap;

	// 51+ 25 (despite there being higher spells...), 1-50 10
	if (level > 50) // 51+
		h += spellbonuses.hastetype3 > 25 ? 25 : spellbonuses.hastetype3;
	else // 1-50
		h += spellbonuses.hastetype3 > 10 ? 10 : spellbonuses.hastetype3;

	h += ExtraHaste;	//GM granted haste.

	return 100 + h;
}

void Mob::SetTarget(Mob* mob) {
	if (target == mob) return;
	target = mob;
	entity_list.UpdateHoTT(this);
	if(IsNPC())
		parse->EventNPC(EVENT_TARGET_CHANGE, CastToNPC(), mob, "", 0);
	else if (IsClient())
		parse->EventPlayer(EVENT_TARGET_CHANGE, CastToClient(), "", 0);

	if(IsPet() && GetOwner() && GetOwner()->IsClient())
		GetOwner()->CastToClient()->UpdateXTargetType(MyPetTarget, mob);
}

float Mob::FindGroundZ(float new_x, float new_y, float z_offset)
{
	float ret = -999999;
	if (zone->zonemap != nullptr)
	{
		Map::Vertex me;
		me.x = m_Position.m_X;
		me.y = m_Position.m_Y;
		me.z = m_Position.m_Z + z_offset;
		Map::Vertex hit;
		float best_z = zone->zonemap->FindBestZ(me, &hit);
		if (best_z != -999999)
		{
			ret = best_z;
		}
	}
	return ret;
}

// Copy of above function that isn't protected to be exported to Perl::Mob
float Mob::GetGroundZ(float new_x, float new_y, float z_offset)
{
	float ret = -999999;
	if (zone->zonemap != 0)
	{
		Map::Vertex me;
		me.x = m_Position.m_X;
		me.y = m_Position.m_Y;
		me.z = m_Position.m_Z+z_offset;
		Map::Vertex hit;
		float best_z = zone->zonemap->FindBestZ(me, &hit);
		if (best_z != -999999)
		{
			ret = best_z;
		}
	}
	return ret;
}

//helper function for npc AI; needs to be mob:: cause we need to be able to count buffs on other clients and npcs
int Mob::CountDispellableBuffs()
{
	int val = 0;
	int buff_count = GetMaxTotalSlots();
	for(int x = 0; x < buff_count; x++)
	{
		if(!IsValidSpell(buffs[x].spellid))
			continue;

		if(buffs[x].counters)
			continue;

		if(spells[buffs[x].spellid].goodEffect == 0)
			continue;

		if(buffs[x].spellid != SPELL_UNKNOWN &&	spells[buffs[x].spellid].buffdurationformula != DF_Permanent)
			val++;
	}
	return val;
}

// Returns the % that a mob is snared (as a positive value). -1 means not snared
int Mob::GetSnaredAmount()
{
	int worst_snare = -1;

	int buff_count = GetMaxTotalSlots();
	for (int i = 0; i < buff_count; i++)
	{
		if (!IsValidSpell(buffs[i].spellid))
			continue;

		for(int j = 0; j < EFFECT_COUNT; j++)
		{
			if (spells[buffs[i].spellid].effectid[j] == SE_MovementSpeed)
			{
				int val = CalcSpellEffectValue_formula(spells[buffs[i].spellid].formula[j], spells[buffs[i].spellid].base[j], spells[buffs[i].spellid].max[j], buffs[i].casterlevel, buffs[i].spellid);
				//int effect = CalcSpellEffectValue(buffs[i].spellid, spells[buffs[i].spellid].effectid[j], buffs[i].casterlevel);
				if (val < 0 && abs(val) > worst_snare)
					worst_snare = abs(val);
			}
		}
	}

	return worst_snare;
}

void Mob::TriggerDefensiveProcs(const ItemInst* weapon, Mob *on, uint16 hand, int damage)
{
	if (!on)
		return;

	on->TryDefensiveProc(weapon, this, hand);

	//Defensive Skill Procs
	if (damage < 0 && damage >= -4) {
		uint16 skillinuse = 0;
		switch (damage) {
			case (-1):
				skillinuse = SkillBlock;
			break;

			case (-2):
				skillinuse = SkillParry;
			break;

			case (-3):
				skillinuse = SkillRiposte;
			break;

			case (-4):
				skillinuse = SkillDodge;
			break;
		}

		if (on->HasSkillProcs())
			on->TrySkillProc(this, skillinuse, 0, false, hand, true);

		if (on->HasSkillProcSuccess())
			on->TrySkillProc(this, skillinuse, 0, true, hand, true);
	}
}

void Mob::SetDelta(const xyz_heading& delta) {
	m_Delta = delta;
}

void Mob::SetEntityVariable(const char *id, const char *m_var)
{
	std::string n_m_var = m_var;
	m_EntityVariables[id] = n_m_var;
}

const char* Mob::GetEntityVariable(const char *id)
{
	std::map<std::string, std::string>::iterator iter = m_EntityVariables.find(id);
	if(iter != m_EntityVariables.end())
	{
		return iter->second.c_str();
	}
	return nullptr;
}

bool Mob::EntityVariableExists(const char *id)
{
	std::map<std::string, std::string>::iterator iter = m_EntityVariables.find(id);
	if(iter != m_EntityVariables.end())
	{
		return true;
	}
	return false;
}

void Mob::SetFlyMode(uint8 flymode)
{
	if(IsClient() && flymode >= 0 && flymode < 3)
	{
		this->SendAppearancePacket(AT_Levitate, flymode);
	}
	else if(IsNPC() && flymode >= 0 && flymode <= 3)
	{
		this->SendAppearancePacket(AT_Levitate, flymode);
		this->CastToNPC()->SetFlyMode(flymode);
	}
}

bool Mob::IsNimbusEffectActive(uint32 nimbus_effect)
{
	if(nimbus_effect1 == nimbus_effect || nimbus_effect2 == nimbus_effect || nimbus_effect3 == nimbus_effect)
	{
		return true;
	}
	return false;
}

void Mob::SetNimbusEffect(uint32 nimbus_effect)
{
	if(nimbus_effect1 == 0)
	{
		nimbus_effect1 = nimbus_effect;
	}
	else if(nimbus_effect2 == 0)
	{
		nimbus_effect2 = nimbus_effect;
	}
	else
	{
		nimbus_effect3 = nimbus_effect;
	}
}

void Mob::TryTriggerOnCast(uint32 spell_id, bool aa_trigger)
{
	if(!IsValidSpell(spell_id))
			return;

	if (aabonuses.SpellTriggers[0] || spellbonuses.SpellTriggers[0] || itembonuses.SpellTriggers[0]){

		for(int i = 0; i < MAX_SPELL_TRIGGER; i++){

			if(aabonuses.SpellTriggers[i] && IsClient())
				TriggerOnCast(aabonuses.SpellTriggers[i], spell_id,1);

			if(spellbonuses.SpellTriggers[i])
				TriggerOnCast(spellbonuses.SpellTriggers[i], spell_id,0);

			if(itembonuses.SpellTriggers[i])
				TriggerOnCast(spellbonuses.SpellTriggers[i], spell_id,0);
		}
	}
}


void Mob::TriggerOnCast(uint32 focus_spell, uint32 spell_id, bool aa_trigger)
{
	if(!IsValidSpell(focus_spell) || !IsValidSpell(spell_id))
		return;

	uint32 trigger_spell_id = 0;

	if (aa_trigger && IsClient()){
		//focus_spell = aaid
		trigger_spell_id = CastToClient()->CalcAAFocus(focusTriggerOnCast, focus_spell, spell_id);

		if(IsValidSpell(trigger_spell_id) && GetTarget())
			SpellFinished(trigger_spell_id, GetTarget(), 10, 0, -1, spells[trigger_spell_id].ResistDiff);
	}

	else{
		trigger_spell_id = CalcFocusEffect(focusTriggerOnCast, focus_spell, spell_id);

		if(IsValidSpell(trigger_spell_id) && GetTarget()){
			SpellFinished(trigger_spell_id, GetTarget(),10, 0, -1, spells[trigger_spell_id].ResistDiff);
			CheckNumHitsRemaining(NUMHIT_MatchingSpells,-1, focus_spell);
		}
	}
}

bool Mob::TrySpellTrigger(Mob *target, uint32 spell_id, int effect)
{
	if(!target || !IsValidSpell(spell_id))
		return false;

	int spell_trig = 0;
	// Count all the percentage chances to trigger for all effects
	for(int i = 0; i < EFFECT_COUNT; i++)
	{
		if (spells[spell_id].effectid[i] == SE_SpellTrigger)
			spell_trig += spells[spell_id].base[i];
	}
	// If all the % add to 100, then only one of the effects can fire but one has to fire.
	if (spell_trig == 100)
	{
		int trig_chance = 100;
		for(int i = 0; i < EFFECT_COUNT; i++)
		{
			if (spells[spell_id].effectid[i] == SE_SpellTrigger)
			{
				if(zone->random.Int(0, trig_chance) <= spells[spell_id].base[i])
				{
					// If we trigger an effect then its over.
					if (IsValidSpell(spells[spell_id].base2[i])){
						SpellFinished(spells[spell_id].base2[i], target, 10, 0, -1, spells[spells[spell_id].base2[i]].ResistDiff);
						return true;
					}
				}
				else
				{
					// Increase the chance to fire for the next effect, if all effects fail, the final effect will fire.
					trig_chance -= spells[spell_id].base[i];
				}
			}

		}
	}
	// if the chances don't add to 100, then each effect gets a chance to fire, chance for no trigger as well.
	else
	{
		if(zone->random.Int(0, 100) <= spells[spell_id].base[effect])
		{
			if (IsValidSpell(spells[spell_id].base2[effect])){
				SpellFinished(spells[spell_id].base2[effect], target, 10, 0, -1, spells[spells[spell_id].base2[effect]].ResistDiff);
				return true; //Only trigger once of these per spell effect.
			}
		}
	}
	return false;
}

void Mob::TryTriggerOnValueAmount(bool IsHP, bool IsMana, bool IsEndur, bool IsPet)
{
	/*
	At present time there is no obvious difference between ReqTarget and ReqCaster
	ReqTarget is typically used in spells cast on a target where the trigger occurs on that target.
	ReqCaster is typically self only spells where the triggers on self.
	Regardless both trigger on the owner of the buff.
	*/

	/*
	Base2 Range: 1004	 = Below < 80% HP
	Base2 Range: 500-520 = Below (base2 - 500)*5 HP
	Base2 Range: 521	 = Below (?) Mana UKNOWN - Will assume its 20% unless proven otherwise
	Base2 Range: 522	 = Below (40%) Endurance
	Base2 Range: 523	 = Below (40%) Mana
	Base2 Range: 220-?	 = Number of pets on hatelist to trigger (base2 - 220) (Set at 30 pets max for now)
	38311 = < 10% mana;
	*/

	if (!spellbonuses.TriggerOnValueAmount)
		return;

	if (spellbonuses.TriggerOnValueAmount){

		int buff_count = GetMaxTotalSlots();

		for(int e = 0; e < buff_count; e++){

			uint32 spell_id = buffs[e].spellid;

			if (IsValidSpell(spell_id)){

				for(int i = 0; i < EFFECT_COUNT; i++){

					if ((spells[spell_id].effectid[i] == SE_TriggerOnReqTarget) || (spells[spell_id].effectid[i] == SE_TriggerOnReqCaster)) {

						int base2 = spells[spell_id].base2[i];
						bool use_spell = false;

						if (IsHP){
							if ((base2 >= 500 && base2 <= 520) && GetHPRatio() < (base2 - 500)*5)
								use_spell = true;

							else if (base2 = 1004 && GetHPRatio() < 80)
								use_spell = true;
						}

						else if (IsMana){
							if ( (base2 = 521 && GetManaRatio() < 20) || (base2 = 523 && GetManaRatio() < 40))
								use_spell = true;

							else if (base2 = 38311 && GetManaRatio() < 10)
								use_spell = true;
						}

						else if (IsEndur){
							if (base2 = 522 && GetEndurancePercent() < 40){
								use_spell = true;
							}
						}

						else if (IsPet){
							int count = hate_list.SummonedPetCount(this);
							if ((base2 >= 220 && base2 <= 250) && count >= (base2 - 220)){
								use_spell = true;
							}
						}

						if (use_spell){
							SpellFinished(spells[spell_id].base[i], this, 10, 0, -1, spells[spell_id].ResistDiff);

							if(!TryFadeEffect(e))
								BuffFadeBySlot(e);
						}
					}
				}
			}
		}
	}
}


//Twincast Focus effects should stack across different types (Spell, AA - when implemented ect)
void Mob::TryTwincast(Mob *caster, Mob *target, uint32 spell_id)
{
	if(!IsValidSpell(spell_id))
		return;

	if(IsClient())
	{
		int32 focus = CastToClient()->GetFocusEffect(focusTwincast, spell_id);

		if (focus > 0)
		{
			if(zone->random.Roll(focus))
			{
				Message(MT_Spells,"You twincast %s!",spells[spell_id].name);
				SpellFinished(spell_id, target, 10, 0, -1, spells[spell_id].ResistDiff);
			}
		}
	}

	//Retains function for non clients
	else if (spellbonuses.FocusEffects[focusTwincast] || itembonuses.FocusEffects[focusTwincast])
	{
		int buff_count = GetMaxTotalSlots();
		for(int i = 0; i < buff_count; i++)
		{
			if(IsEffectInSpell(buffs[i].spellid, SE_FcTwincast))
			{
				int32 focus = CalcFocusEffect(focusTwincast, buffs[i].spellid, spell_id);
				if(focus > 0)
				{
					if(zone->random.Roll(focus))
					{
						SpellFinished(spell_id, target, 10, 0, -1, spells[spell_id].ResistDiff);
					}
				}
			}
		}
	}
}

int32 Mob::GetVulnerability(Mob* caster, uint32 spell_id, uint32 ticsremaining)
{
	if (!IsValidSpell(spell_id))
		return 0;

	if (!caster)
		return 0;

	int32 value = 0;

	//Apply innate vulnerabilities
	if (Vulnerability_Mod[GetSpellResistType(spell_id)] != 0)
		value = Vulnerability_Mod[GetSpellResistType(spell_id)];


	else if (Vulnerability_Mod[HIGHEST_RESIST+1] != 0)
		value = Vulnerability_Mod[HIGHEST_RESIST+1];

	//Apply spell derived vulnerabilities
	if (spellbonuses.FocusEffects[focusSpellVulnerability]){

		int32 tmp_focus = 0;
		int tmp_buffslot = -1;

		int buff_count = GetMaxTotalSlots();
		for(int i = 0; i < buff_count; i++) {

			if((IsValidSpell(buffs[i].spellid) && IsEffectInSpell(buffs[i].spellid, SE_FcSpellVulnerability))){

				int32 focus = caster->CalcFocusEffect(focusSpellVulnerability, buffs[i].spellid, spell_id);

				if (!focus)
					continue;

				if (tmp_focus && focus > tmp_focus){
					tmp_focus = focus;
					tmp_buffslot = i;
				}

				else if (!tmp_focus){
					tmp_focus = focus;
					tmp_buffslot = i;
				}

			}
		}

		if (tmp_focus < -99)
			tmp_focus = -99;

		value += tmp_focus;

		if (tmp_buffslot >= 0)
			CheckNumHitsRemaining(NUMHIT_MatchingSpells, tmp_buffslot);
	}
	return value;
}

int16 Mob::GetSkillDmgTaken(const SkillUseTypes skill_used)
{
	int skilldmg_mod = 0;

	int16 MeleeVuln = spellbonuses.MeleeVulnerability + itembonuses.MeleeVulnerability + aabonuses.MeleeVulnerability;

	// All skill dmg mod + Skill specific
	skilldmg_mod += itembonuses.SkillDmgTaken[HIGHEST_SKILL+1] + spellbonuses.SkillDmgTaken[HIGHEST_SKILL+1] +
					itembonuses.SkillDmgTaken[skill_used] + spellbonuses.SkillDmgTaken[skill_used];

	//Innate SetSkillDamgeTaken(skill,value)
	if ((SkillDmgTaken_Mod[skill_used]) || (SkillDmgTaken_Mod[HIGHEST_SKILL+1]))
		skilldmg_mod += SkillDmgTaken_Mod[skill_used] + SkillDmgTaken_Mod[HIGHEST_SKILL+1];

	skilldmg_mod += MeleeVuln;

	if(skilldmg_mod < -100)
		skilldmg_mod = -100;

	return skilldmg_mod;
}

int16 Mob::GetHealRate(uint16 spell_id, Mob* caster) {

	int16 heal_rate = 0;

	heal_rate += itembonuses.HealRate + spellbonuses.HealRate + aabonuses.HealRate;
	heal_rate += GetFocusIncoming(focusFcHealPctIncoming, SE_FcHealPctIncoming, caster, spell_id);

	if(heal_rate < -99)
		heal_rate = -99;

	return heal_rate;
}

bool Mob::TryFadeEffect(int slot)
{
	if(IsValidSpell(buffs[slot].spellid))
	{
		for(int i = 0; i < EFFECT_COUNT; i++)
		{
			if (spells[buffs[slot].spellid].effectid[i] == SE_CastOnFadeEffectAlways ||
				spells[buffs[slot].spellid].effectid[i] == SE_CastOnRuneFadeEffect)
			{
				uint16 spell_id = spells[buffs[slot].spellid].base[i];
				BuffFadeBySlot(slot);

				if(spell_id)
				{

					if(spell_id == SPELL_UNKNOWN)
						return false;

					if(IsValidSpell(spell_id))
					{
						if (IsBeneficialSpell(spell_id)) {
							SpellFinished(spell_id, this, 10, 0, -1, spells[spell_id].ResistDiff);
						}
						else if(!(IsClient() && CastToClient()->dead)) {
							SpellFinished(spell_id, this, 10, 0, -1, spells[spell_id].ResistDiff);
						}
						return true;
					}
				}
			}
		}
	}
	return false;
}

void Mob::TrySympatheticProc(Mob *target, uint32 spell_id)
{
	if(target == nullptr || !IsValidSpell(spell_id))
		return;

	int focus_spell = CastToClient()->GetSympatheticFocusEffect(focusSympatheticProc,spell_id);

		if(IsValidSpell(focus_spell)){
			int focus_trigger = spells[focus_spell].base2[0];
			// For beneficial spells, if the triggered spell is also beneficial then proc it on the target
			// if the triggered spell is detrimental, then it will trigger on the caster(ie cursed items)
			if(IsBeneficialSpell(spell_id))
			{
				if(IsBeneficialSpell(focus_trigger))
					SpellFinished(focus_trigger, target);

				else
					SpellFinished(focus_trigger, this, 10, 0, -1, spells[focus_trigger].ResistDiff);
			}
			// For detrimental spells, if the triggered spell is beneficial, then it will land on the caster
			// if the triggered spell is also detrimental, then it will land on the target
			else
			{
				if(IsBeneficialSpell(focus_trigger))
					SpellFinished(focus_trigger, this);

				else
					SpellFinished(focus_trigger, target, 10, 0, -1, spells[focus_trigger].ResistDiff);
			}

			CheckNumHitsRemaining(NUMHIT_MatchingSpells, -1, focus_spell);
		}
}

int32 Mob::GetItemStat(uint32 itemid, const char *identifier)
{
	const ItemInst* inst = database.CreateItem(itemid);
	if (!inst)
		return 0;

	const Item_Struct* item = inst->GetItem();
	if (!item)
		return 0;

	if (!identifier)
		return 0;

	int32 stat = 0;

	std::string id = identifier;
	for(uint32 i = 0; i < id.length(); ++i)
	{
		id[i] = tolower(id[i]);
	}

	if (id == "itemclass")
		stat = int32(item->ItemClass);
	if (id == "id")
		stat = int32(item->ID);
	if (id == "idfile")
		stat = atoi(&item->IDFile[2]);
	if (id == "weight")
		stat = int32(item->Weight);
	if (id == "norent")
		stat = int32(item->NoRent);
	if (id == "nodrop")
		stat = int32(item->NoDrop);
	if (id == "size")
		stat = int32(item->Size);
	if (id == "slots")
		stat = int32(item->Slots);
	if (id == "price")
		stat = int32(item->Price);
	if (id == "icon")
		stat = int32(item->Icon);
	if (id == "loregroup")
		stat = int32(item->LoreGroup);
	if (id == "loreflag")
		stat = int32(item->LoreFlag);
	if (id == "pendingloreflag")
		stat = int32(item->PendingLoreFlag);
	if (id == "artifactflag")
		stat = int32(item->ArtifactFlag);
	if (id == "summonedflag")
		stat = int32(item->SummonedFlag);
	if (id == "fvnodrop")
		stat = int32(item->FVNoDrop);
	if (id == "favor")
		stat = int32(item->Favor);
	if (id == "guildfavor")
		stat = int32(item->GuildFavor);
	if (id == "pointtype")
		stat = int32(item->PointType);
	if (id == "bagtype")
		stat = int32(item->BagType);
	if (id == "bagslots")
		stat = int32(item->BagSlots);
	if (id == "bagsize")
		stat = int32(item->BagSize);
	if (id == "bagwr")
		stat = int32(item->BagWR);
	if (id == "benefitflag")
		stat = int32(item->BenefitFlag);
	if (id == "tradeskills")
		stat = int32(item->Tradeskills);
	if (id == "cr")
		stat = int32(item->CR);
	if (id == "dr")
		stat = int32(item->DR);
	if (id == "pr")
		stat = int32(item->PR);
	if (id == "mr")
		stat = int32(item->MR);
	if (id == "fr")
		stat = int32(item->FR);
	if (id == "astr")
		stat = int32(item->AStr);
	if (id == "asta")
		stat = int32(item->ASta);
	if (id == "aagi")
		stat = int32(item->AAgi);
	if (id == "adex")
		stat = int32(item->ADex);
	if (id == "acha")
		stat = int32(item->ACha);
	if (id == "aint")
		stat = int32(item->AInt);
	if (id == "awis")
		stat = int32(item->AWis);
	if (id == "hp")
		stat = int32(item->HP);
	if (id == "mana")
		stat = int32(item->Mana);
	if (id == "ac")
		stat = int32(item->AC);
	if (id == "deity")
		stat = int32(item->Deity);
	if (id == "skillmodvalue")
		stat = int32(item->SkillModValue);
	if (id == "skillmodtype")
		stat = int32(item->SkillModType);
	if (id == "banedmgrace")
		stat = int32(item->BaneDmgRace);
	if (id == "banedmgamt")
		stat = int32(item->BaneDmgAmt);
	if (id == "banedmgbody")
		stat = int32(item->BaneDmgBody);
	if (id == "magic")
		stat = int32(item->Magic);
	if (id == "casttime_")
		stat = int32(item->CastTime_);
	if (id == "reqlevel")
		stat = int32(item->ReqLevel);
	if (id == "bardtype")
		stat = int32(item->BardType);
	if (id == "bardvalue")
		stat = int32(item->BardValue);
	if (id == "light")
		stat = int32(item->Light);
	if (id == "delay")
		stat = int32(item->Delay);
	if (id == "reclevel")
		stat = int32(item->RecLevel);
	if (id == "recskill")
		stat = int32(item->RecSkill);
	if (id == "elemdmgtype")
		stat = int32(item->ElemDmgType);
	if (id == "elemdmgamt")
		stat = int32(item->ElemDmgAmt);
	if (id == "range")
		stat = int32(item->Range);
	if (id == "damage")
		stat = int32(item->Damage);
	if (id == "color")
		stat = int32(item->Color);
	if (id == "classes")
		stat = int32(item->Classes);
	if (id == "races")
		stat = int32(item->Races);
	if (id == "maxcharges")
		stat = int32(item->MaxCharges);
	if (id == "itemtype")
		stat = int32(item->ItemType);
	if (id == "material")
		stat = int32(item->Material);
	if (id == "casttime")
		stat = int32(item->CastTime);
	if (id == "elitematerial")
		stat = int32(item->EliteMaterial);
	if (id == "herosforgemodel")
		stat = int32(item->HerosForgeModel);
	if (id == "procrate")
		stat = int32(item->ProcRate);
	if (id == "combateffects")
		stat = int32(item->CombatEffects);
	if (id == "shielding")
		stat = int32(item->Shielding);
	if (id == "stunresist")
		stat = int32(item->StunResist);
	if (id == "strikethrough")
		stat = int32(item->StrikeThrough);
	if (id == "extradmgskill")
		stat = int32(item->ExtraDmgSkill);
	if (id == "extradmgamt")
		stat = int32(item->ExtraDmgAmt);
	if (id == "spellshield")
		stat = int32(item->SpellShield);
	if (id == "avoidance")
		stat = int32(item->Avoidance);
	if (id == "accuracy")
		stat = int32(item->Accuracy);
	if (id == "charmfileid")
		stat = int32(item->CharmFileID);
	if (id == "factionmod1")
		stat = int32(item->FactionMod1);
	if (id == "factionmod2")
		stat = int32(item->FactionMod2);
	if (id == "factionmod3")
		stat = int32(item->FactionMod3);
	if (id == "factionmod4")
		stat = int32(item->FactionMod4);
	if (id == "factionamt1")
		stat = int32(item->FactionAmt1);
	if (id == "factionamt2")
		stat = int32(item->FactionAmt2);
	if (id == "factionamt3")
		stat = int32(item->FactionAmt3);
	if (id == "factionamt4")
		stat = int32(item->FactionAmt4);
	if (id == "augtype")
		stat = int32(item->AugType);
	if (id == "ldontheme")
		stat = int32(item->LDoNTheme);
	if (id == "ldonprice")
		stat = int32(item->LDoNPrice);
	if (id == "ldonsold")
		stat = int32(item->LDoNSold);
	if (id == "banedmgraceamt")
		stat = int32(item->BaneDmgRaceAmt);
	if (id == "augrestrict")
		stat = int32(item->AugRestrict);
	if (id == "endur")
		stat = int32(item->Endur);
	if (id == "dotshielding")
		stat = int32(item->DotShielding);
	if (id == "attack")
		stat = int32(item->Attack);
	if (id == "regen")
		stat = int32(item->Regen);
	if (id == "manaregen")
		stat = int32(item->ManaRegen);
	if (id == "enduranceregen")
		stat = int32(item->EnduranceRegen);
	if (id == "haste")
		stat = int32(item->Haste);
	if (id == "damageshield")
		stat = int32(item->DamageShield);
	if (id == "recastdelay")
		stat = int32(item->RecastDelay);
	if (id == "recasttype")
		stat = int32(item->RecastType);
	if (id == "augdistiller")
		stat = int32(item->AugDistiller);
	if (id == "attuneable")
		stat = int32(item->Attuneable);
	if (id == "nopet")
		stat = int32(item->NoPet);
	if (id == "potionbelt")
		stat = int32(item->PotionBelt);
	if (id == "stackable")
		stat = int32(item->Stackable);
	if (id == "notransfer")
		stat = int32(item->NoTransfer);
	if (id == "questitemflag")
		stat = int32(item->QuestItemFlag);
	if (id == "stacksize")
		stat = int32(item->StackSize);
	if (id == "potionbeltslots")
		stat = int32(item->PotionBeltSlots);
	if (id == "book")
		stat = int32(item->Book);
	if (id == "booktype")
		stat = int32(item->BookType);
	if (id == "svcorruption")
		stat = int32(item->SVCorruption);
	if (id == "purity")
		stat = int32(item->Purity);
	if (id == "backstabdmg")
		stat = int32(item->BackstabDmg);
	if (id == "dsmitigation")
		stat = int32(item->DSMitigation);
	if (id == "heroicstr")
		stat = int32(item->HeroicStr);
	if (id == "heroicint")
		stat = int32(item->HeroicInt);
	if (id == "heroicwis")
		stat = int32(item->HeroicWis);
	if (id == "heroicagi")
		stat = int32(item->HeroicAgi);
	if (id == "heroicdex")
		stat = int32(item->HeroicDex);
	if (id == "heroicsta")
		stat = int32(item->HeroicSta);
	if (id == "heroiccha")
		stat = int32(item->HeroicCha);
	if (id == "heroicmr")
		stat = int32(item->HeroicMR);
	if (id == "heroicfr")
		stat = int32(item->HeroicFR);
	if (id == "heroiccr")
		stat = int32(item->HeroicCR);
	if (id == "heroicdr")
		stat = int32(item->HeroicDR);
	if (id == "heroicpr")
		stat = int32(item->HeroicPR);
	if (id == "heroicsvcorrup")
		stat = int32(item->HeroicSVCorrup);
	if (id == "healamt")
		stat = int32(item->HealAmt);
	if (id == "spelldmg")
		stat = int32(item->SpellDmg);
	if (id == "ldonsellbackrate")
		stat = int32(item->LDoNSellBackRate);
	if (id == "scriptfileid")
		stat = int32(item->ScriptFileID);
	if (id == "expendablearrow")
		stat = int32(item->ExpendableArrow);
	if (id == "clairvoyance")
		stat = int32(item->Clairvoyance);
	// Begin Effects
	if (id == "clickeffect")
		stat = int32(item->Click.Effect);
	if (id == "clicktype")
		stat = int32(item->Click.Type);
	if (id == "clicklevel")
		stat = int32(item->Click.Level);
	if (id == "clicklevel2")
		stat = int32(item->Click.Level2);
	if (id == "proceffect")
		stat = int32(item->Proc.Effect);
	if (id == "proctype")
		stat = int32(item->Proc.Type);
	if (id == "proclevel")
		stat = int32(item->Proc.Level);
	if (id == "proclevel2")
		stat = int32(item->Proc.Level2);
	if (id == "worneffect")
		stat = int32(item->Worn.Effect);
	if (id == "worntype")
		stat = int32(item->Worn.Type);
	if (id == "wornlevel")
		stat = int32(item->Worn.Level);
	if (id == "wornlevel2")
		stat = int32(item->Worn.Level2);
	if (id == "focuseffect")
		stat = int32(item->Focus.Effect);
	if (id == "focustype")
		stat = int32(item->Focus.Type);
	if (id == "focuslevel")
		stat = int32(item->Focus.Level);
	if (id == "focuslevel2")
		stat = int32(item->Focus.Level2);
	if (id == "scrolleffect")
		stat = int32(item->Scroll.Effect);
	if (id == "scrolltype")
		stat = int32(item->Scroll.Type);
	if (id == "scrolllevel")
		stat = int32(item->Scroll.Level);
	if (id == "scrolllevel2")
		stat = int32(item->Scroll.Level2);

	safe_delete(inst);
	return stat;
}

void Mob::SetGlobal(const char *varname, const char *newvalue, int options, const char *duration, Mob *other) {

	int qgZoneid = zone->GetZoneID();
	int qgCharid = 0;
	int qgNpcid = 0;

	if (this->IsNPC())
	{
		qgNpcid = this->GetNPCTypeID();
	}
	else if (other && other->IsNPC())
	{
		qgNpcid = other->GetNPCTypeID();
	}

	if (this->IsClient())
	{
		qgCharid = this->CastToClient()->CharacterID();
	}
	else if (other && other->IsClient())
	{
		qgCharid = other->CastToClient()->CharacterID();
	}
	else
	{
		qgCharid = -qgNpcid;		// make char id negative npc id as a fudge
	}

	if (options < 0 || options > 7)
	{
		//cerr << "Invalid options for global var " << varname << " using defaults" << endl;
		options = 0;	// default = 0 (only this npcid,player and zone)
	}
	else
	{
		if (options & 1)
			qgNpcid=0;
		if (options & 2)
			qgCharid=0;
		if (options & 4)
			qgZoneid=0;
	}

	InsertQuestGlobal(qgCharid, qgNpcid, qgZoneid, varname, newvalue, QGVarDuration(duration));
}

void Mob::TarGlobal(const char *varname, const char *value, const char *duration, int qgNpcid, int qgCharid, int qgZoneid)
{
	InsertQuestGlobal(qgCharid, qgNpcid, qgZoneid, varname, value, QGVarDuration(duration));
}

void Mob::DelGlobal(const char *varname) {

	int qgZoneid=zone->GetZoneID();
	int qgCharid=0;
	int qgNpcid=0;

	if (this->IsNPC())
		qgNpcid = this->GetNPCTypeID();

	if (this->IsClient())
		qgCharid = this->CastToClient()->CharacterID();
	else
		qgCharid = -qgNpcid;		// make char id negative npc id as a fudge

    std::string query = StringFormat("DELETE FROM quest_globals "
                                    "WHERE name='%s' && (npcid=0 || npcid=%i) "
                                    "&& (charid=0 || charid=%i) "
                                    "&& (zoneid=%i || zoneid=0)",
                                    varname, qgNpcid, qgCharid, qgZoneid);

	database.QueryDatabase(query);

	if(zone)
	{
		ServerPacket* pack = new ServerPacket(ServerOP_QGlobalDelete, sizeof(ServerQGlobalDelete_Struct));
		ServerQGlobalDelete_Struct *qgu = (ServerQGlobalDelete_Struct*)pack->pBuffer;

		qgu->npc_id = qgNpcid;
		qgu->char_id = qgCharid;
		qgu->zone_id = qgZoneid;
		strcpy(qgu->name, varname);

		entity_list.DeleteQGlobal(std::string((char*)qgu->name), qgu->npc_id, qgu->char_id, qgu->zone_id);
		zone->DeleteQGlobal(std::string((char*)qgu->name), qgu->npc_id, qgu->char_id, qgu->zone_id);

		worldserver.SendPacket(pack);
		safe_delete(pack);
	}
}

// Inserts global variable into quest_globals table
void Mob::InsertQuestGlobal(int charid, int npcid, int zoneid, const char *varname, const char *varvalue, int duration) {

	// Make duration string either "unix_timestamp(now()) + xxx" or "NULL"
	std::stringstream duration_ss;

	if (duration == INT_MAX)
		duration_ss << "NULL";
	else
		duration_ss << "unix_timestamp(now()) + " << duration;

	//NOTE: this should be escaping the contents of arglist
	//npcwise a malicious script can arbitrarily alter the DB
	uint32 last_id = 0;
	std::string query = StringFormat("REPLACE INTO quest_globals "
                                    "(charid, npcid, zoneid, name, value, expdate)"
                                    "VALUES (%i, %i, %i, '%s', '%s', %s)",
                                    charid, npcid, zoneid, varname, varvalue, duration_ss.str().c_str());
	database.QueryDatabase(query);

	if(zone)
	{
		//first delete our global
		ServerPacket* pack = new ServerPacket(ServerOP_QGlobalDelete, sizeof(ServerQGlobalDelete_Struct));
		ServerQGlobalDelete_Struct *qgd = (ServerQGlobalDelete_Struct*)pack->pBuffer;
		qgd->npc_id = npcid;
		qgd->char_id = charid;
		qgd->zone_id = zoneid;
		qgd->from_zone_id = zone->GetZoneID();
		qgd->from_instance_id = zone->GetInstanceID();
		strcpy(qgd->name, varname);

		entity_list.DeleteQGlobal(std::string((char*)qgd->name), qgd->npc_id, qgd->char_id, qgd->zone_id);
		zone->DeleteQGlobal(std::string((char*)qgd->name), qgd->npc_id, qgd->char_id, qgd->zone_id);

		worldserver.SendPacket(pack);
		safe_delete(pack);

		//then create a new one with the new id
		pack = new ServerPacket(ServerOP_QGlobalUpdate, sizeof(ServerQGlobalUpdate_Struct));
		ServerQGlobalUpdate_Struct *qgu = (ServerQGlobalUpdate_Struct*)pack->pBuffer;
		qgu->npc_id = npcid;
		qgu->char_id = charid;
		qgu->zone_id = zoneid;

		if(duration == INT_MAX)
			qgu->expdate = 0xFFFFFFFF;
		else
			qgu->expdate = Timer::GetTimeSeconds() + duration;

		strcpy((char*)qgu->name, varname);
		strcpy((char*)qgu->value, varvalue);
		qgu->id = last_id;
		qgu->from_zone_id = zone->GetZoneID();
		qgu->from_instance_id = zone->GetInstanceID();

		QGlobal temp;
		temp.npc_id = npcid;
		temp.char_id = charid;
		temp.zone_id = zoneid;
		temp.expdate = qgu->expdate;
		temp.name.assign(qgu->name);
		temp.value.assign(qgu->value);
		entity_list.UpdateQGlobal(qgu->id, temp);
		zone->UpdateQGlobal(qgu->id, temp);

		worldserver.SendPacket(pack);
		safe_delete(pack);
	}

}

// Converts duration string to duration value (in seconds)
// Return of INT_MAX indicates infinite duration
int Mob::QGVarDuration(const char *fmt)
{
	int duration = 0;

	// format:	Y#### or D## or H## or M## or S## or T###### or C#######

	int len = static_cast<int>(strlen(fmt));

	// Default to no duration
	if (len < 1)
		return 0;

	// Set val to value after type character
	// e.g., for "M3924", set to 3924
	int val = atoi(&fmt[0] + 1);

	switch (fmt[0])
	{
		// Forever
		case 'F':
		case 'f':
			duration = INT_MAX;
			break;
		// Years
		case 'Y':
		case 'y':
			duration = val * 31556926;
			break;
		case 'D':
		case 'd':
			duration = val * 86400;
			break;
		// Hours
		case 'H':
		case 'h':
			duration = val * 3600;
			break;
		// Minutes
		case 'M':
		case 'm':
			duration = val * 60;
			break;
		// Seconds
		case 'S':
		case 's':
			duration = val;
			break;
		// Invalid
		default:
			duration = 0;
			break;
	}

	return duration;
}

void Mob::DoKnockback(Mob *caster, uint32 pushback, uint32 pushup)
{
	if(IsClient())
	{
		CastToClient()->SetKnockBackExemption(true);

		EQApplicationPacket* outapp_push = new EQApplicationPacket(OP_ClientUpdate, sizeof(PlayerPositionUpdateServer_Struct));
		PlayerPositionUpdateServer_Struct* spu = (PlayerPositionUpdateServer_Struct*)outapp_push->pBuffer;

		double look_heading = caster->CalculateHeadingToTarget(GetX(), GetY());
		look_heading /= 256;
		look_heading *= 360;
		if(look_heading > 360)
			look_heading -= 360;

		//x and y are crossed mkay
		double new_x = pushback * sin(double(look_heading * 3.141592 / 180.0));
		double new_y = pushback * cos(double(look_heading * 3.141592 / 180.0));

		spu->spawn_id	= GetID();
		spu->x_pos		= FloatToEQ19(GetX());
		spu->y_pos		= FloatToEQ19(GetY());
		spu->z_pos		= FloatToEQ19(GetZ());
		spu->delta_x	= NewFloatToEQ13(static_cast<float>(new_x));
		spu->delta_y	= NewFloatToEQ13(static_cast<float>(new_y));
		spu->delta_z	= NewFloatToEQ13(static_cast<float>(pushup));
		spu->heading	= FloatToEQ19(GetHeading());
		spu->padding0002	=0;
		spu->padding0006	=7;
		spu->padding0014	=0x7f;
		spu->padding0018	=0x5df27;
		spu->animation = 0;
		spu->delta_heading = NewFloatToEQ13(0);
		outapp_push->priority = 6;
		entity_list.QueueClients(this, outapp_push, true);
		CastToClient()->FastQueuePacket(&outapp_push);
	}
}

void Mob::TrySpellOnKill(uint8 level, uint16 spell_id)
{
	if (spell_id != SPELL_UNKNOWN)
	{
		if(IsEffectInSpell(spell_id, SE_ProcOnSpellKillShot)) {
			for (int i = 0; i < EFFECT_COUNT; i++) {
				if (spells[spell_id].effectid[i] == SE_ProcOnSpellKillShot)
				{
					if (IsValidSpell(spells[spell_id].base2[i]) && spells[spell_id].max[i] <= level)
					{
						if(zone->random.Roll(spells[spell_id].base[i]))
							SpellFinished(spells[spell_id].base2[i], this, 10, 0, -1, spells[spells[spell_id].base2[i]].ResistDiff);
					}
				}
			}
		}
	}

	if (!aabonuses.SpellOnKill[0] && !itembonuses.SpellOnKill[0] && !spellbonuses.SpellOnKill[0])
		return;

	// Allow to check AA, items and buffs in all cases. Base2 = Spell to fire | Base1 = % chance | Base3 = min level
	for(int i = 0; i < MAX_SPELL_TRIGGER*3; i+=3) {

		if(aabonuses.SpellOnKill[i] && IsValidSpell(aabonuses.SpellOnKill[i]) && (level >= aabonuses.SpellOnKill[i + 2])) {
			if(zone->random.Roll(static_cast<int>(aabonuses.SpellOnKill[i + 1])))
				SpellFinished(aabonuses.SpellOnKill[i], this, 10, 0, -1, spells[aabonuses.SpellOnKill[i]].ResistDiff);
		}

		if(itembonuses.SpellOnKill[i] && IsValidSpell(itembonuses.SpellOnKill[i]) && (level >= itembonuses.SpellOnKill[i + 2])){
			if(zone->random.Roll(static_cast<int>(itembonuses.SpellOnKill[i + 1])))
				SpellFinished(itembonuses.SpellOnKill[i], this, 10, 0, -1, spells[aabonuses.SpellOnKill[i]].ResistDiff);
		}

		if(spellbonuses.SpellOnKill[i] && IsValidSpell(spellbonuses.SpellOnKill[i]) && (level >= spellbonuses.SpellOnKill[i + 2])) {
			if(zone->random.Roll(static_cast<int>(spellbonuses.SpellOnKill[i + 1])))
				SpellFinished(spellbonuses.SpellOnKill[i], this, 10, 0, -1, spells[aabonuses.SpellOnKill[i]].ResistDiff);
		}

	}
}

bool Mob::TrySpellOnDeath()
{
	if (IsNPC() && !spellbonuses.SpellOnDeath[0] && !itembonuses.SpellOnDeath[0])
		return false;

	if (IsClient() && !aabonuses.SpellOnDeath[0] && !spellbonuses.SpellOnDeath[0] && !itembonuses.SpellOnDeath[0])
		return false;

	for(int i = 0; i < MAX_SPELL_TRIGGER*2; i+=2) {
		if(IsClient() && aabonuses.SpellOnDeath[i] && IsValidSpell(aabonuses.SpellOnDeath[i])) {
			if(zone->random.Roll(static_cast<int>(aabonuses.SpellOnDeath[i + 1]))) {
				SpellFinished(aabonuses.SpellOnDeath[i], this, 10, 0, -1, spells[aabonuses.SpellOnDeath[i]].ResistDiff);
			}
		}

		if(itembonuses.SpellOnDeath[i] && IsValidSpell(itembonuses.SpellOnDeath[i])) {
			if(zone->random.Roll(static_cast<int>(itembonuses.SpellOnDeath[i + 1]))) {
				SpellFinished(itembonuses.SpellOnDeath[i], this, 10, 0, -1, spells[itembonuses.SpellOnDeath[i]].ResistDiff);
			}
		}

		if(spellbonuses.SpellOnDeath[i] && IsValidSpell(spellbonuses.SpellOnDeath[i])) {
			if(zone->random.Roll(static_cast<int>(spellbonuses.SpellOnDeath[i + 1]))) {
				SpellFinished(spellbonuses.SpellOnDeath[i], this, 10, 0, -1, spells[spellbonuses.SpellOnDeath[i]].ResistDiff);
				}
			}
		}

	BuffFadeAll();
	return false;
	//You should not be able to use this effect and survive (ALWAYS return false),
	//attempting to place a heal in these effects will still result
	//in death because the heal will not register before the script kills you.
}

int16 Mob::GetCritDmgMob(uint16 skill)
{
	int critDmg_mod = 0;

	// All skill dmg mod + Skill specific
	critDmg_mod += itembonuses.CritDmgMob[HIGHEST_SKILL+1] + spellbonuses.CritDmgMob[HIGHEST_SKILL+1] + aabonuses.CritDmgMob[HIGHEST_SKILL+1] +
					itembonuses.CritDmgMob[skill] + spellbonuses.CritDmgMob[skill] + aabonuses.CritDmgMob[skill];

	if(critDmg_mod < -100)
		critDmg_mod = -100;

	return critDmg_mod;
}

void Mob::SetGrouped(bool v)
{
	if(v)
	{
		israidgrouped = false;
	}
	isgrouped = v;

	if(IsClient())
	{
			parse->EventPlayer(EVENT_GROUP_CHANGE, CastToClient(), "", 0);

		if(!v)
			CastToClient()->RemoveGroupXTargets();
	}
}

void Mob::SetRaidGrouped(bool v)
{
	if(v)
	{
		isgrouped = false;
	}
	israidgrouped = v;

	if(IsClient())
	{
		parse->EventPlayer(EVENT_GROUP_CHANGE, CastToClient(), "", 0);
	}
}

int16 Mob::GetCriticalChanceBonus(uint16 skill)
{
	int critical_chance = 0;

	// All skills + Skill specific
	critical_chance +=	itembonuses.CriticalHitChance[HIGHEST_SKILL+1] + spellbonuses.CriticalHitChance[HIGHEST_SKILL+1] + aabonuses.CriticalHitChance[HIGHEST_SKILL+1] +
						itembonuses.CriticalHitChance[skill] + spellbonuses.CriticalHitChance[skill] + aabonuses.CriticalHitChance[skill];

	if(critical_chance < -100)
		critical_chance = -100;

	return critical_chance;
}

int16 Mob::GetMeleeDamageMod_SE(uint16 skill)
{
	int dmg_mod = 0;

	// All skill dmg mod + Skill specific
	dmg_mod += itembonuses.DamageModifier[HIGHEST_SKILL+1] + spellbonuses.DamageModifier[HIGHEST_SKILL+1] + aabonuses.DamageModifier[HIGHEST_SKILL+1] +
				itembonuses.DamageModifier[skill] + spellbonuses.DamageModifier[skill] + aabonuses.DamageModifier[skill];

	dmg_mod += itembonuses.DamageModifier2[HIGHEST_SKILL+1] + spellbonuses.DamageModifier2[HIGHEST_SKILL+1] + aabonuses.DamageModifier2[HIGHEST_SKILL+1] +
				itembonuses.DamageModifier2[skill] + spellbonuses.DamageModifier2[skill] + aabonuses.DamageModifier2[skill];

	if (HasShieldEquiped() && !IsOffHandAtk())
		dmg_mod += itembonuses.ShieldEquipDmgMod[0] + spellbonuses.ShieldEquipDmgMod[0] + aabonuses.ShieldEquipDmgMod[0];

	if(dmg_mod < -100)
		dmg_mod = -100;

	return dmg_mod;
}

int16 Mob::GetMeleeMinDamageMod_SE(uint16 skill)
{
	int dmg_mod = 0;

	dmg_mod = itembonuses.MinDamageModifier[skill] + spellbonuses.MinDamageModifier[skill] +
				itembonuses.MinDamageModifier[HIGHEST_SKILL+1] + spellbonuses.MinDamageModifier[HIGHEST_SKILL+1];

	if(dmg_mod < -100)
		dmg_mod = -100;

	return dmg_mod;
}

int16 Mob::GetCrippBlowChance()
{
	int16 crip_chance = 0;

	crip_chance += itembonuses.CrippBlowChance + spellbonuses.CrippBlowChance + aabonuses.CrippBlowChance;

	if(crip_chance < 0)
		crip_chance = 0;

	return crip_chance;
}

int16 Mob::GetSkillReuseTime(uint16 skill)
{
	int skill_reduction = this->itembonuses.SkillReuseTime[skill] + this->spellbonuses.SkillReuseTime[skill] + this->aabonuses.SkillReuseTime[skill];

	return skill_reduction;
}

int16 Mob::GetSkillDmgAmt(uint16 skill)
{
	int skill_dmg = 0;

	// All skill dmg(only spells do this) + Skill specific
	skill_dmg += spellbonuses.SkillDamageAmount[HIGHEST_SKILL+1] + itembonuses.SkillDamageAmount[HIGHEST_SKILL+1] + aabonuses.SkillDamageAmount[HIGHEST_SKILL+1]
				+ itembonuses.SkillDamageAmount[skill] + spellbonuses.SkillDamageAmount[skill] + aabonuses.SkillDamageAmount[skill];

	skill_dmg += spellbonuses.SkillDamageAmount2[HIGHEST_SKILL+1] + itembonuses.SkillDamageAmount2[HIGHEST_SKILL+1]
				+ itembonuses.SkillDamageAmount2[skill] + spellbonuses.SkillDamageAmount2[skill];

	return skill_dmg;
}

void Mob::MeleeLifeTap(int32 damage) {

	int32 lifetap_amt = 0;
	lifetap_amt = spellbonuses.MeleeLifetap + itembonuses.MeleeLifetap + aabonuses.MeleeLifetap
				+ spellbonuses.Vampirism + itembonuses.Vampirism + aabonuses.Vampirism;

	if(lifetap_amt && damage > 0){

		lifetap_amt = damage * lifetap_amt / 100;
		mlog(COMBAT__DAMAGE, "Melee lifetap healing for %d damage.", damage);

		if (lifetap_amt > 0)
			HealDamage(lifetap_amt); //Heal self for modified damage amount.
		else
			Damage(this, -lifetap_amt,0, SkillEvocation,false); //Dmg self for modified damage amount.
	}
}

bool Mob::TryReflectSpell(uint32 spell_id)
{
	if (!spells[spell_id].reflectable)
 		return false;

	int chance = itembonuses.reflect_chance + spellbonuses.reflect_chance + aabonuses.reflect_chance;

	if(chance && zone->random.Roll(chance))
		return true;

	return false;
}

void Mob::DoGravityEffect()
{
	Mob *caster = nullptr;
	int away = -1;
	float caster_x, caster_y, amount, value, cur_x, my_x, cur_y, my_y, x_vector, y_vector, hypot;

	// Set values so we can run through all gravity effects and then apply the culmative move at the end
	// instead of many small moves if the mob/client had more than 1 gravity effect on them
	cur_x = my_x = GetX();
	cur_y = my_y = GetY();

	int buff_count = GetMaxTotalSlots();
	for (int slot = 0; slot < buff_count; slot++)
	{
		if (buffs[slot].spellid != SPELL_UNKNOWN && IsEffectInSpell(buffs[slot].spellid, SE_GravityEffect))
		{
			for (int i = 0; i < EFFECT_COUNT; i++)
			{
				if(spells[buffs[slot].spellid].effectid[i] == SE_GravityEffect) {

					int casterId = buffs[slot].casterid;
					if(casterId)
						caster = entity_list.GetMob(casterId);

					if(!caster || casterId == this->GetID())
						continue;

					caster_x = caster->GetX();
					caster_y = caster->GetY();

					value = static_cast<float>(spells[buffs[slot].spellid].base[i]);
					if(value == 0)
						continue;

					if(value > 0)
						away = 1;

					amount = fabs(value) / (100.0f); // to bring the values in line, arbitarily picked

					x_vector = cur_x - caster_x;
					y_vector = cur_y - caster_y;
					hypot = sqrt(x_vector*x_vector + y_vector*y_vector);

					if(hypot <= 5) // dont want to be inside the mob, even though we can, it looks bad
						continue;

					x_vector /= hypot;
					y_vector /= hypot;

					cur_x = cur_x + (x_vector * amount * away);
					cur_y = cur_y + (y_vector * amount * away);
				}
			}
		}
	}

	if((fabs(my_x - cur_x) > 0.01) || (fabs(my_y - cur_y) > 0.01)) {
		float new_ground = GetGroundZ(cur_x, cur_y);
		// If we cant get LoS on our new spot then keep checking up to 5 units up.
		if(!CheckLosFN(cur_x, cur_y, new_ground, GetSize())) {
			for(float z_adjust = 0.1f; z_adjust < 5; z_adjust += 0.1f) {
				if(CheckLosFN(cur_x, cur_y, new_ground+z_adjust, GetSize())) {
					new_ground += z_adjust;
					break;
				}
			}
			// If we still fail, then lets only use the x portion(ie sliding around a wall)
			if(!CheckLosFN(cur_x, my_y, new_ground, GetSize())) {
				// If that doesnt work, try the y
				if(!CheckLosFN(my_x, cur_y, new_ground, GetSize())) {
					// If everything fails, then lets do nothing
					return;
				}
				else {
					cur_x = my_x;
				}
			}
			else {
				cur_y = my_y;
			}
		}

		if(IsClient())
			this->CastToClient()->MovePC(zone->GetZoneID(), zone->GetInstanceID(), cur_x, cur_y, new_ground, GetHeading()*2); // I know the heading thing is weird(chance of movepc to halve the heading value, too lazy to figure out why atm)
		else
			this->GMMove(cur_x, cur_y, new_ground, GetHeading());
	}
}

void Mob::SpreadVirus(uint16 spell_id, uint16 casterID)
{
	int num_targs = spells[spell_id].viral_targets;

	Mob* caster = entity_list.GetMob(casterID);
	Mob* target = nullptr;
	// Only spread in zones without perm buffs
	if(!zone->BuffTimersSuspended()) {
		for(int i = 0; i < num_targs; i++) {
			target = entity_list.GetTargetForVirus(this, spells[spell_id].viral_range);
			if(target) {
				// Only spreads to the uninfected
				if(!target->FindBuff(spell_id)) {
					if(caster)
						caster->SpellOnTarget(spell_id, target);

				}
			}
		}
	}
}

void Mob::RemoveNimbusEffect(int effectid)
{
	if (effectid == nimbus_effect1)
		nimbus_effect1 = 0;

	else if (effectid == nimbus_effect2)
		nimbus_effect2 = 0;

	else if (effectid == nimbus_effect3)
		nimbus_effect3 = 0;

	EQApplicationPacket* outapp = new EQApplicationPacket(OP_RemoveNimbusEffect, sizeof(RemoveNimbusEffect_Struct));
	RemoveNimbusEffect_Struct* rne = (RemoveNimbusEffect_Struct*)outapp->pBuffer;
	rne->spawnid = GetID();
	rne->nimbus_effect = effectid;
	entity_list.QueueClients(this, outapp);
	safe_delete(outapp);
}

bool Mob::IsBoat() const {
	return (race == 72 || race == 73 || race == 114 || race == 404 || race == 550 || race == 551 || race == 552);
}

void Mob::SetBodyType(bodyType new_body, bool overwrite_orig) {
	bool needs_spawn_packet = false;
	if(bodytype == 11 || bodytype >= 65 || new_body == 11 || new_body >= 65) {
		needs_spawn_packet = true;
	}

	if(overwrite_orig) {
		orig_bodytype = new_body;
	}
	bodytype = new_body;

	if(needs_spawn_packet) {
		EQApplicationPacket* app = new EQApplicationPacket;
		CreateDespawnPacket(app, true);
		entity_list.QueueClients(this, app);
		CreateSpawnPacket(app, this);
		entity_list.QueueClients(this, app);
		safe_delete(app);
	}
}


void Mob::ModSkillDmgTaken(SkillUseTypes skill_num, int value)
{
	if (skill_num <= HIGHEST_SKILL)
		SkillDmgTaken_Mod[skill_num] = value;


	else if (skill_num == 255 || skill_num == -1)
		SkillDmgTaken_Mod[HIGHEST_SKILL+1] = value;
}

int16 Mob::GetModSkillDmgTaken(const SkillUseTypes skill_num)
{
	if (skill_num <= HIGHEST_SKILL)
		return SkillDmgTaken_Mod[skill_num];

	else if (skill_num == 255 || skill_num == -1)
		return SkillDmgTaken_Mod[HIGHEST_SKILL+1];

	return 0;
}

void Mob::ModVulnerability(uint8 resist, int16 value)
{
	if (resist < HIGHEST_RESIST+1)
		Vulnerability_Mod[resist] = value;

	else if (resist == 255)
		Vulnerability_Mod[HIGHEST_RESIST+1] = value;
}

int16 Mob::GetModVulnerability(const uint8 resist)
{
	if (resist < HIGHEST_RESIST+1)
		return Vulnerability_Mod[resist];

	else if (resist == 255)
		return Vulnerability_Mod[HIGHEST_RESIST+1];

	return 0;
}

void Mob::CastOnCurer(uint32 spell_id)
{
	for(int i = 0; i < EFFECT_COUNT; i++)
	{
		if (spells[spell_id].effectid[i] == SE_CastOnCurer)
		{
			if(IsValidSpell(spells[spell_id].base[i]))
			{
				SpellFinished(spells[spell_id].base[i], this);
			}
		}
	}
}

void Mob::CastOnCure(uint32 spell_id)
{
	for(int i = 0; i < EFFECT_COUNT; i++)
	{
		if (spells[spell_id].effectid[i] == SE_CastOnCure)
		{
			if(IsValidSpell(spells[spell_id].base[i]))
			{
				SpellFinished(spells[spell_id].base[i], this);
			}
		}
	}
}

void Mob::CastOnNumHitFade(uint32 spell_id)
{
	if(!IsValidSpell(spell_id))
		return;

	for(int i = 0; i < EFFECT_COUNT; i++)
	{
		if (spells[spell_id].effectid[i] == SE_CastonNumHitFade)
		{
			if(IsValidSpell(spells[spell_id].base[i]))
			{
				SpellFinished(spells[spell_id].base[i], this);
			}
		}
	}
}

void Mob::SlowMitigation(Mob* caster)
{
	if (GetSlowMitigation() && caster && caster->IsClient())
	{
		if ((GetSlowMitigation() > 0) && (GetSlowMitigation() < 26))
			caster->Message_StringID(MT_SpellFailure, SLOW_MOSTLY_SUCCESSFUL);

		else if ((GetSlowMitigation() >= 26) && (GetSlowMitigation() < 74))
			caster->Message_StringID(MT_SpellFailure, SLOW_PARTIALLY_SUCCESSFUL);

		else if ((GetSlowMitigation() >= 74) && (GetSlowMitigation() < 101))
			caster->Message_StringID(MT_SpellFailure, SLOW_SLIGHTLY_SUCCESSFUL);

		else if (GetSlowMitigation() > 100)
			caster->Message_StringID(MT_SpellFailure, SPELL_OPPOSITE_EFFECT);
	}
}

uint16 Mob::GetSkillByItemType(int ItemType)
{
	switch (ItemType)
	{
		case ItemType1HSlash:
			return Skill1HSlashing;
		case ItemType2HSlash:
			return Skill2HSlashing;
		case ItemType1HPiercing:
			return Skill1HPiercing;
		case ItemType1HBlunt:
			return Skill1HBlunt;
		case ItemType2HBlunt:
			return Skill2HBlunt;
		case ItemType2HPiercing:
			return Skill1HPiercing; // change to 2HPiercing once activated
		case ItemTypeBow:
			return SkillArchery;
		case ItemTypeLargeThrowing:
		case ItemTypeSmallThrowing:
			return SkillThrowing;
		case ItemTypeMartial:
			return SkillHandtoHand;
		default:
			return SkillHandtoHand;
	}
	return SkillHandtoHand;
 }

uint8 Mob::GetItemTypeBySkill(SkillUseTypes skill)
{
	switch (skill)
	{
		case SkillThrowing:
			return ItemTypeSmallThrowing;
		case SkillArchery:
			return ItemTypeArrow;
		case Skill1HSlashing:
			return ItemType1HSlash;
		case Skill2HSlashing:
			return ItemType2HSlash;
		case Skill1HPiercing:
			return ItemType1HPiercing;
		case Skill1HBlunt:
			return ItemType1HBlunt;
		case Skill2HBlunt:
			return ItemType2HBlunt;
		case SkillHandtoHand:
			return ItemTypeMartial;
		default:
			return ItemTypeMartial;
	}
	return ItemTypeMartial;
 }


bool Mob::PassLimitToSkill(uint16 spell_id, uint16 skill) {

	if (!IsValidSpell(spell_id))
		return false;

	for (int i = 0; i < EFFECT_COUNT; i++) {
		if (spells[spell_id].effectid[i] == SE_LimitToSkill){
			if (spells[spell_id].base[i] == skill){
				return true;
			}
		}
	}
	return false;
}

uint16 Mob::GetWeaponSpeedbyHand(uint16 hand) {

	uint16 weapon_speed = 0;
	switch (hand) {

		case 13:
			weapon_speed = attack_timer.GetDuration();
			break;
		case 14:
			weapon_speed = attack_dw_timer.GetDuration();
			break;
		case 11:
			weapon_speed = ranged_timer.GetDuration();
			break;
	}

	if (weapon_speed < RuleI(Combat, MinHastedDelay))
		weapon_speed = RuleI(Combat, MinHastedDelay);

	return weapon_speed;
}

int8 Mob::GetDecayEffectValue(uint16 spell_id, uint16 spelleffect) {

	if (!IsValidSpell(spell_id))
		return false;

	int spell_level = spells[spell_id].classes[(GetClass()%16) - 1];
	int effect_value = 0;
	int lvlModifier = 100;

	int buff_count = GetMaxTotalSlots();
	for (int slot = 0; slot < buff_count; slot++){
		if (IsValidSpell(buffs[slot].spellid)){
			for (int i = 0; i < EFFECT_COUNT; i++){
				if(spells[buffs[slot].spellid].effectid[i] == spelleffect) {

					int critchance = spells[buffs[slot].spellid].base[i];
					int decay = spells[buffs[slot].spellid].base2[i];
					int lvldiff = spell_level - spells[buffs[slot].spellid].max[i];

					if(lvldiff > 0 && decay > 0)
					{
						lvlModifier -= decay*lvldiff;
						if (lvlModifier > 0){
							critchance = (critchance*lvlModifier)/100;
							effect_value += critchance;
						}
					}

					else
						effect_value += critchance;
				}
			}
		}
	}

	return effect_value;
}

// Faction Mods for Alliance type spells
void Mob::AddFactionBonus(uint32 pFactionID,int32 bonus) {
	std::map <uint32, int32> :: const_iterator faction_bonus;
	typedef std::pair <uint32, int32> NewFactionBonus;

	faction_bonus = faction_bonuses.find(pFactionID);
	if(faction_bonus == faction_bonuses.end())
	{
		faction_bonuses.insert(NewFactionBonus(pFactionID,bonus));
	}
	else
	{
		if(faction_bonus->second<bonus)
		{
			faction_bonuses.erase(pFactionID);
			faction_bonuses.insert(NewFactionBonus(pFactionID,bonus));
		}
	}
}

// Faction Mods from items
void Mob::AddItemFactionBonus(uint32 pFactionID,int32 bonus) {
	std::map <uint32, int32> :: const_iterator faction_bonus;
	typedef std::pair <uint32, int32> NewFactionBonus;

	faction_bonus = item_faction_bonuses.find(pFactionID);
	if(faction_bonus == item_faction_bonuses.end())
	{
		item_faction_bonuses.insert(NewFactionBonus(pFactionID,bonus));
	}
	else
	{
		if((bonus > 0 && faction_bonus->second < bonus) || (bonus < 0 && faction_bonus->second > bonus))
		{
			item_faction_bonuses.erase(pFactionID);
			item_faction_bonuses.insert(NewFactionBonus(pFactionID,bonus));
		}
	}
}

int32 Mob::GetFactionBonus(uint32 pFactionID) {
	std::map <uint32, int32> :: const_iterator faction_bonus;
	faction_bonus = faction_bonuses.find(pFactionID);
	if(faction_bonus != faction_bonuses.end())
	{
		return (*faction_bonus).second;
	}
	return 0;
}

int32 Mob::GetItemFactionBonus(uint32 pFactionID) {
	std::map <uint32, int32> :: const_iterator faction_bonus;
	faction_bonus = item_faction_bonuses.find(pFactionID);
	if(faction_bonus != item_faction_bonuses.end())
	{
		return (*faction_bonus).second;
	}
	return 0;
}

void Mob::ClearItemFactionBonuses() {
	item_faction_bonuses.clear();
}

FACTION_VALUE Mob::GetSpecialFactionCon(Mob* iOther) {
	if (!iOther)
		return FACTION_INDIFFERENT;

	iOther = iOther->GetOwnerOrSelf();
	Mob* self = this->GetOwnerOrSelf();

	bool selfAIcontrolled = self->IsAIControlled();
	bool iOtherAIControlled = iOther->IsAIControlled();
	int selfPrimaryFaction = self->GetPrimaryFaction();
	int iOtherPrimaryFaction = iOther->GetPrimaryFaction();

	if (selfPrimaryFaction >= 0 && selfAIcontrolled)
		return FACTION_INDIFFERENT;
	if (iOther->GetPrimaryFaction() >= 0)
		return FACTION_INDIFFERENT;
/* special values:
	-2 = indiff to player, ally to AI on special values, indiff to AI
	-3 = dub to player, ally to AI on special values, indiff to AI
	-4 = atk to player, ally to AI on special values, indiff to AI
	-5 = indiff to player, indiff to AI
	-6 = dub to player, indiff to AI
	-7 = atk to player, indiff to AI
	-8 = indiff to players, ally to AI on same value, indiff to AI
	-9 = dub to players, ally to AI on same value, indiff to AI
	-10 = atk to players, ally to AI on same value, indiff to AI
	-11 = indiff to players, ally to AI on same value, atk to AI
	-12 = dub to players, ally to AI on same value, atk to AI
	-13 = atk to players, ally to AI on same value, atk to AI
*/
	switch (iOtherPrimaryFaction) {
		case -2: // -2 = indiff to player, ally to AI on special values, indiff to AI
			if (selfAIcontrolled && iOtherAIControlled)
				return FACTION_ALLY;
			else
				return FACTION_INDIFFERENT;
		case -3: // -3 = dub to player, ally to AI on special values, indiff to AI
			if (selfAIcontrolled && iOtherAIControlled)
				return FACTION_ALLY;
			else
				return FACTION_DUBIOUS;
		case -4: // -4 = atk to player, ally to AI on special values, indiff to AI
			if (selfAIcontrolled && iOtherAIControlled)
				return FACTION_ALLY;
			else
				return FACTION_SCOWLS;
		case -5: // -5 = indiff to player, indiff to AI
			return FACTION_INDIFFERENT;
		case -6: // -6 = dub to player, indiff to AI
			if (selfAIcontrolled && iOtherAIControlled)
				return FACTION_INDIFFERENT;
			else
				return FACTION_DUBIOUS;
		case -7: // -7 = atk to player, indiff to AI
			if (selfAIcontrolled && iOtherAIControlled)
				return FACTION_INDIFFERENT;
			else
				return FACTION_SCOWLS;
		case -8: // -8 = indiff to players, ally to AI on same value, indiff to AI
			if (selfAIcontrolled && iOtherAIControlled) {
				if (selfPrimaryFaction == iOtherPrimaryFaction)
					return FACTION_ALLY;
				else
					return FACTION_INDIFFERENT;
			}
			else
				return FACTION_INDIFFERENT;
		case -9: // -9 = dub to players, ally to AI on same value, indiff to AI
			if (selfAIcontrolled && iOtherAIControlled) {
				if (selfPrimaryFaction == iOtherPrimaryFaction)
					return FACTION_ALLY;
				else
					return FACTION_INDIFFERENT;
			}
			else
				return FACTION_DUBIOUS;
		case -10: // -10 = atk to players, ally to AI on same value, indiff to AI
			if (selfAIcontrolled && iOtherAIControlled) {
				if (selfPrimaryFaction == iOtherPrimaryFaction)
					return FACTION_ALLY;
				else
					return FACTION_INDIFFERENT;
			}
			else
				return FACTION_SCOWLS;
		case -11: // -11 = indiff to players, ally to AI on same value, atk to AI
			if (selfAIcontrolled && iOtherAIControlled) {
				if (selfPrimaryFaction == iOtherPrimaryFaction)
					return FACTION_ALLY;
				else
					return FACTION_SCOWLS;
			}
			else
				return FACTION_INDIFFERENT;
		case -12: // -12 = dub to players, ally to AI on same value, atk to AI
			if (selfAIcontrolled && iOtherAIControlled) {
				if (selfPrimaryFaction == iOtherPrimaryFaction)
					return FACTION_ALLY;
				else
					return FACTION_SCOWLS;


			}
			else
				return FACTION_DUBIOUS;
		case -13: // -13 = atk to players, ally to AI on same value, atk to AI
			if (selfAIcontrolled && iOtherAIControlled) {
				if (selfPrimaryFaction == iOtherPrimaryFaction)
					return FACTION_ALLY;
				else
					return FACTION_SCOWLS;
			}
			else
				return FACTION_SCOWLS;
		default:
			return FACTION_INDIFFERENT;
	}
}

bool Mob::HasSpellEffect(int effectid)
{
    int i;

    int buff_count = GetMaxTotalSlots();
    for(i = 0; i < buff_count; i++)
    {
        if(buffs[i].spellid == SPELL_UNKNOWN) { continue; }

        if(IsEffectInSpell(buffs[i].spellid, effectid))
        {
            return(1);
        }
    }
    return(0);
}

int Mob::GetSpecialAbility(int ability) {
	if(ability >= MAX_SPECIAL_ATTACK || ability < 0) {
		return 0;
	}

	return SpecialAbilities[ability].level;
}

int Mob::GetSpecialAbilityParam(int ability, int param) {
	if(param >= MAX_SPECIAL_ATTACK_PARAMS || param < 0 || ability >= MAX_SPECIAL_ATTACK || ability < 0) {
		return 0;
	}

	return SpecialAbilities[ability].params[param];
}

void Mob::SetSpecialAbility(int ability, int level) {
	if(ability >= MAX_SPECIAL_ATTACK || ability < 0) {
		return;
	}

	SpecialAbilities[ability].level = level;
}

void Mob::SetSpecialAbilityParam(int ability, int param, int value) {
	if(param >= MAX_SPECIAL_ATTACK_PARAMS || param < 0 || ability >= MAX_SPECIAL_ATTACK || ability < 0) {
		return;
	}

	SpecialAbilities[ability].params[param] = value;
}

void Mob::StartSpecialAbilityTimer(int ability, uint32 time) {
	if (ability >= MAX_SPECIAL_ATTACK || ability < 0) {
		return;
	}

	if(SpecialAbilities[ability].timer) {
		SpecialAbilities[ability].timer->Start(time);
	} else {
		SpecialAbilities[ability].timer = new Timer(time);
		SpecialAbilities[ability].timer->Start();
	}
}

void Mob::StopSpecialAbilityTimer(int ability) {
	if (ability >= MAX_SPECIAL_ATTACK || ability < 0) {
		return;
	}

	safe_delete(SpecialAbilities[ability].timer);
}

Timer *Mob::GetSpecialAbilityTimer(int ability) {
	if (ability >= MAX_SPECIAL_ATTACK || ability < 0) {
		return nullptr;
	}

	return SpecialAbilities[ability].timer;
}

void Mob::ClearSpecialAbilities() {
	for(int a = 0; a < MAX_SPECIAL_ATTACK; ++a) {
		SpecialAbilities[a].level = 0;
		safe_delete(SpecialAbilities[a].timer);
		for(int p = 0; p < MAX_SPECIAL_ATTACK_PARAMS; ++p) {
			SpecialAbilities[a].params[p] = 0;
		}
	}
}

void Mob::ProcessSpecialAbilities(const std::string &str) {
	ClearSpecialAbilities();

	std::vector<std::string> sp = SplitString(str, '^');
	for(auto iter = sp.begin(); iter != sp.end(); ++iter) {
		std::vector<std::string> sub_sp = SplitString((*iter), ',');
		if(sub_sp.size() >= 2) {
			int ability = std::stoi(sub_sp[0]);
			int value = std::stoi(sub_sp[1]);

			SetSpecialAbility(ability, value);
			switch(ability) {
			case SPECATK_QUAD:
				if(value > 0) {
					SetSpecialAbility(SPECATK_TRIPLE, 1);
				}
				break;
			case DESTRUCTIBLE_OBJECT:
				if(value == 0) {
					SetDestructibleObject(false);
				} else {
					SetDestructibleObject(true);
				}
				break;
			default:
				break;
			}

			for(size_t i = 2, p = 0; i < sub_sp.size(); ++i, ++p) {
				if(p >= MAX_SPECIAL_ATTACK_PARAMS) {
					break;
				}

				SetSpecialAbilityParam(ability, p, std::stoi(sub_sp[i]));
			}
		}
	}
}

// derived from client to keep these functions more consistent
// if anything seems weird, blame SoE
bool Mob::IsFacingMob(Mob *other)
{
	if (!other)
		return false;
	float angle = HeadingAngleToMob(other);
	// what the client uses appears to be 2x our internal heading
	float heading = GetHeading() * 2.0f;

	if (angle > 472.0 && heading < 40.0)
		angle = heading;
	if (angle < 40.0 && heading > 472.0)
		angle = heading;

	if (fabs(angle - heading) <= 80.0)
		return true;

	return false;
}

// All numbers derived from the client
float Mob::HeadingAngleToMob(Mob *other)
{
	float mob_x = other->GetX();
	float mob_y = other->GetY();
	float this_x = GetX();
	float this_y = GetY();

	float y_diff = fabs(this_y - mob_y);
	float x_diff = fabs(this_x - mob_x);
	if (y_diff < 0.0000009999999974752427)
		y_diff = 0.0000009999999974752427;

	float angle = atan2(x_diff, y_diff) * 180.0f * 0.3183099014828645f; // angle, nice "pi"

	// return the right thing based on relative quadrant
	// I'm sure this could be improved for readability, but whatever
	if (this_y >= mob_y) {
		if (mob_x >= this_x)
			return (90.0f - angle + 90.0f) * 511.5f * 0.0027777778f;
		if (mob_x <= this_x)
			return (angle + 180.0f) * 511.5f * 0.0027777778f;
	}
	if (this_y > mob_y || mob_x > this_x)
		return angle * 511.5f * 0.0027777778f;
	else
		return (90.0f - angle + 270.0f) * 511.5f * 0.0027777778f;
}

int32 Mob::GetSpellStat(uint32 spell_id, const char *identifier, uint8 slot)
{
	if (!IsValidSpell(spell_id))
		return 0;

	if (!identifier)
		return 0;

	int32 stat = 0;

	if (slot > 0)
		slot = slot - 1;

	std::string id = identifier;
	for(uint32 i = 0; i < id.length(); ++i)
	{
		id[i] = tolower(id[i]);
	}

	if (slot < 16){
		if (id == "classes") {return spells[spell_id].classes[slot]; }
		else if (id == "dieties") {return spells[spell_id].deities[slot];}
	}

	if (slot < 12){
		if (id == "base") {return spells[spell_id].base[slot];}
		else if (id == "base2") {return spells[spell_id].base2[slot];}
		else if (id == "max") {return spells[spell_id].max[slot];}
		else if (id == "formula") {return spells[spell_id].formula[slot];}
		else if (id == "effectid") {return spells[spell_id].effectid[slot];}
	}

	if (slot < 4){
<<<<<<< HEAD
		if (id == "components") { spells[spell_id].components[slot];}
		else if (id == "component_counts") {spells[spell_id].component_counts[slot];}
		else if (id == "NoexpendReagent") {spells[spell_id].NoexpendReagent[slot];}
	}

	if (id == "range") {stat = static_cast<int32>(spells[spell_id].range); }
	else if (id == "aoerange") {stat = static_cast<int32>(spells[spell_id].aoerange);}
	else if (id == "pushback") {stat = static_cast<int32>(spells[spell_id].pushback);}
	else if (id == "pushup") {stat = static_cast<int32>(spells[spell_id].pushup);}
	else if (id == "cast_time") {stat = spells[spell_id].cast_time;}
	else if (id == "recovery_time") {stat = spells[spell_id].recovery_time;}
	else if (id == "recast_time") {stat = spells[spell_id].recast_time;}
	else if (id == "buffdurationformula") {stat = spells[spell_id].buffdurationformula;}
	else if (id == "buffduration") {stat = spells[spell_id].buffduration;}
	else if (id == "AEDuration") {stat = spells[spell_id].AEDuration;}
	else if (id == "mana") {stat = spells[spell_id].mana;}
=======
		if (id == "components") { return spells[spell_id].components[slot];}
		else if (id == "component_counts") { return spells[spell_id].component_counts[slot];} 
		else if (id == "NoexpendReagent") {return spells[spell_id].NoexpendReagent[slot];}
	}

	if (id == "range") {return static_cast<int32>(spells[spell_id].range); }
	else if (id == "aoerange") {return static_cast<int32>(spells[spell_id].aoerange);}
	else if (id == "pushback") {return static_cast<int32>(spells[spell_id].pushback);}
	else if (id == "pushup") {return static_cast<int32>(spells[spell_id].pushup);}
	else if (id == "cast_time") {return spells[spell_id].cast_time;}
	else if (id == "recovery_time") {return spells[spell_id].recovery_time;}
	else if (id == "recast_time") {return spells[spell_id].recast_time;}
	else if (id == "buffdurationformula") {return spells[spell_id].buffdurationformula;}
	else if (id == "buffduration") {return spells[spell_id].buffduration;}
	else if (id == "AEDuration") {return spells[spell_id].AEDuration;}
	else if (id == "mana") {return spells[spell_id].mana;}
>>>>>>> f588c54d
	//else if (id == "LightType") {stat = spells[spell_id].LightType;} - Not implemented
	else if (id == "goodEffect") {return spells[spell_id].goodEffect;}
	else if (id == "Activated") {return spells[spell_id].Activated;}
	else if (id == "resisttype") {return spells[spell_id].resisttype;}
	else if (id == "targettype") {return spells[spell_id].targettype;}
	else if (id == "basedeiff") {return spells[spell_id].basediff;}
	else if (id == "skill") {return spells[spell_id].skill;}
	else if (id == "zonetype") {return spells[spell_id].zonetype;}
	else if (id == "EnvironmentType") {return spells[spell_id].EnvironmentType;}
	else if (id == "TimeOfDay") {return spells[spell_id].TimeOfDay;}
	else if (id == "CastingAnim") {return spells[spell_id].CastingAnim;}
	else if (id == "SpellAffectIndex") {return spells[spell_id].SpellAffectIndex; }
	else if (id == "disallow_sit") {return spells[spell_id].disallow_sit; }
	//else if (id == "spellanim") {stat = spells[spell_id].spellanim; } - Not implemented
<<<<<<< HEAD
	else if (id == "uninterruptable") {stat = spells[spell_id].uninterruptable; }
	else if (id == "ResistDiff") {stat = spells[spell_id].ResistDiff; }
	else if (id == "dot_stacking_exemp") {stat = spells[spell_id].dot_stacking_exempt; }
	else if (id == "RecourseLink") {stat = spells[spell_id].RecourseLink; }
	else if (id == "no_partial_resist") {stat = spells[spell_id].no_partial_resist; }
	else if (id == "short_buff_box") {stat = spells[spell_id].short_buff_box; }
	else if (id == "descnum") {stat = spells[spell_id].descnum; }
	else if (id == "effectdescnum") {stat = spells[spell_id].effectdescnum; }
	else if (id == "npc_no_los") {stat = spells[spell_id].npc_no_los; }
	else if (id == "reflectable") {stat = spells[spell_id].reflectable; }
	else if (id == "bonushate") {stat = spells[spell_id].bonushate; }
	else if (id == "EndurCost") {stat = spells[spell_id].EndurCost; }
	else if (id == "EndurTimerIndex") {stat = spells[spell_id].EndurTimerIndex; }
	else if (id == "IsDisciplineBuf") {stat = spells[spell_id].IsDisciplineBuff; }
	else if (id == "HateAdded") {stat = spells[spell_id].HateAdded; }
	else if (id == "EndurUpkeep") {stat = spells[spell_id].EndurUpkeep; }
	else if (id == "numhitstype") {stat = spells[spell_id].numhitstype; }
	else if (id == "numhits") {stat = spells[spell_id].numhits; }
	else if (id == "pvpresistbase") {stat = spells[spell_id].pvpresistbase; }
	else if (id == "pvpresistcalc") {stat = spells[spell_id].pvpresistcalc; }
	else if (id == "pvpresistcap") {stat = spells[spell_id].pvpresistcap; }
	else if (id == "spell_category") {stat = spells[spell_id].spell_category; }
	else if (id == "can_mgb") {stat = spells[spell_id].can_mgb; }
	else if (id == "dispel_flag") {stat = spells[spell_id].dispel_flag; }
	else if (id == "MinResist") {stat = spells[spell_id].MinResist; }
	else if (id == "MaxResist") {stat = spells[spell_id].MaxResist; }
	else if (id == "viral_targets") {stat = spells[spell_id].viral_targets; }
	else if (id == "viral_timer") {stat = spells[spell_id].viral_timer; }
	else if (id == "NimbusEffect") {stat = spells[spell_id].NimbusEffect; }
	else if (id == "directional_start") {stat = static_cast<int32>(spells[spell_id].directional_start); }
	else if (id == "directional_end") {stat = static_cast<int32>(spells[spell_id].directional_end); }
	else if (id == "not_extendable") {stat = spells[spell_id].not_extendable; }
	else if (id == "suspendable") {stat = spells[spell_id].suspendable; }
	else if (id == "viral_range") {stat = spells[spell_id].viral_range; }
	else if (id == "spellgroup") {stat = spells[spell_id].spellgroup; }
	else if (id == "rank") {stat = spells[spell_id].rank; }
	else if (id == "powerful_flag") {stat = spells[spell_id].powerful_flag; }
	else if (id == "CastRestriction") {stat = spells[spell_id].CastRestriction; }
	else if (id == "AllowRest") {stat = spells[spell_id].AllowRest; }
	else if (id == "InCombat") {stat = spells[spell_id].InCombat; }
	else if (id == "OutofCombat") {stat = spells[spell_id].OutofCombat; }
	else if (id == "aemaxtargets") {stat = spells[spell_id].aemaxtargets; }
	else if (id == "maxtargets") {stat = spells[spell_id].maxtargets; }
	else if (id == "persistdeath") {stat = spells[spell_id].persistdeath; }
	else if (id == "min_dist") {stat = static_cast<int32>(spells[spell_id].min_dist); }
	else if (id == "min_dist_mod") {stat = static_cast<int32>(spells[spell_id].min_dist_mod); }
	else if (id == "max_dist") {stat = static_cast<int32>(spells[spell_id].max_dist); }
	else if (id == "min_range") {stat = static_cast<int32>(spells[spell_id].min_range); }
	else if (id == "DamageShieldType") {stat = spells[spell_id].DamageShieldType; }

=======
	else if (id == "uninterruptable") {return spells[spell_id].uninterruptable; }
	else if (id == "ResistDiff") {return spells[spell_id].ResistDiff; }
	else if (id == "dot_stacking_exemp") {return spells[spell_id].dot_stacking_exempt; }
	else if (id == "RecourseLink") {return spells[spell_id].RecourseLink; }
	else if (id == "no_partial_resist") {return spells[spell_id].no_partial_resist; }
	else if (id == "short_buff_box") {return spells[spell_id].short_buff_box; }
	else if (id == "descnum") {return spells[spell_id].descnum; }
	else if (id == "effectdescnum") {return spells[spell_id].effectdescnum; }
	else if (id == "npc_no_los") {return spells[spell_id].npc_no_los; }
	else if (id == "reflectable") {return spells[spell_id].reflectable; }
	else if (id == "bonushate") {return spells[spell_id].bonushate; }
	else if (id == "EndurCost") {return spells[spell_id].EndurCost; }
	else if (id == "EndurTimerIndex") {return spells[spell_id].EndurTimerIndex; }
	else if (id == "IsDisciplineBuf") {return spells[spell_id].IsDisciplineBuff; }
	else if (id == "HateAdded") {return spells[spell_id].HateAdded; }
	else if (id == "EndurUpkeep") {return spells[spell_id].EndurUpkeep; }
	else if (id == "numhitstype") {return spells[spell_id].numhitstype; }
	else if (id == "numhits") {return spells[spell_id].numhits; }
	else if (id == "pvpresistbase") {return spells[spell_id].pvpresistbase; }
	else if (id == "pvpresistcalc") {return spells[spell_id].pvpresistcalc; }
	else if (id == "pvpresistcap") {return spells[spell_id].pvpresistcap; }
	else if (id == "spell_category") {return spells[spell_id].spell_category; }
	else if (id == "can_mgb") {return spells[spell_id].can_mgb; }
	else if (id == "dispel_flag") {return spells[spell_id].dispel_flag; }
	else if (id == "MinResist") {return spells[spell_id].MinResist; }
	else if (id == "MaxResist") {return spells[spell_id].MaxResist; }
	else if (id == "viral_targets") {return spells[spell_id].viral_targets; }
	else if (id == "viral_timer") {return spells[spell_id].viral_timer; }
	else if (id == "NimbusEffect") {return spells[spell_id].NimbusEffect; }
	else if (id == "directional_start") {return static_cast<int32>(spells[spell_id].directional_start); }
	else if (id == "directional_end") {return static_cast<int32>(spells[spell_id].directional_end); }
	else if (id == "not_extendable") {return spells[spell_id].not_extendable; }
	else if (id == "suspendable") {return spells[spell_id].suspendable; }
	else if (id == "viral_range") {return spells[spell_id].viral_range; }
	else if (id == "spellgroup") {return spells[spell_id].spellgroup; }
	else if (id == "rank") {return spells[spell_id].rank; }
	else if (id == "powerful_flag") {return spells[spell_id].powerful_flag; }
	else if (id == "CastRestriction") {return spells[spell_id].CastRestriction; }
	else if (id == "AllowRest") {return spells[spell_id].AllowRest; }
	else if (id == "InCombat") {return spells[spell_id].InCombat; }
	else if (id == "OutofCombat") {return spells[spell_id].OutofCombat; }
	else if (id == "aemaxtargets") {return spells[spell_id].aemaxtargets; }
	else if (id == "maxtargets") {return spells[spell_id].maxtargets; }
	else if (id == "persistdeath") {return spells[spell_id].persistdeath; }
	else if (id == "min_dist") {return static_cast<int32>(spells[spell_id].min_dist); }
	else if (id == "min_dist_mod") {return static_cast<int32>(spells[spell_id].min_dist_mod); }
	else if (id == "max_dist") {return static_cast<int32>(spells[spell_id].max_dist); }
	else if (id == "min_range") {return static_cast<int32>(spells[spell_id].min_range); }
	else if (id == "DamageShieldType") {return spells[spell_id].DamageShieldType; }
	
>>>>>>> f588c54d
	return stat;
}
<|MERGE_RESOLUTION|>--- conflicted
+++ resolved
@@ -940,13 +940,9 @@
 	// 3 - Mobs in water do not sink. A value of 3 in this field appears to be the default setting for all mobs
 	// (in water or not) according to 6.2 era packet collects.
 	if(IsClient())
-	{
 		ns->spawn.flymode = FindType(SE_Levitate) ? 2 : 0;
-	}
 	else
-	{
 		ns->spawn.flymode = flymode;
-	}
 
 	ns->spawn.lastName[0] = '\0';
 
@@ -2658,7 +2654,7 @@
 	int32 ornamentationAugtype = RuleI(Character, OrnamentationAugmentType);
 	const Item_Struct *item;
 	item = database.GetItem(GetEquipment(material_slot));
-	
+
 	if (item != 0)
 	{
 		// For primary and secondary we need the model, not the material
@@ -2757,14 +2753,10 @@
 	{
 		return armor_tint[material_slot];
 	}
-	else
-	{
-		item = database.GetItem(GetEquipment(material_slot));
-		if (item != 0)
-		{
-			return item->Color;
-		}
-	}
+
+	item = database.GetItem(GetEquipment(material_slot));
+	if (item != 0)
+		return item->Color;
 
 	return 0;
 }
@@ -2981,7 +2973,7 @@
 	}
 
 	casttime = (casttime*(100 - cast_reducer)/100);
-	return(casttime);
+	return casttime;
 }
 
 void Mob::ExecWeaponProc(const ItemInst *inst, uint16 spell_id, Mob *on) {
@@ -3016,7 +3008,8 @@
 	bool twinproc = false;
 	int32 twinproc_chance = 0;
 
-	twinproc_chance = GetFocusEffect(focusTwincast, spell_id);
+	if(IsClient())
+		twinproc_chance = CastToClient()->GetFocusEffect(focusTwincast, spell_id);
 
 	if(twinproc_chance && zone->random.Roll(twinproc_chance))
 		twinproc = true;
@@ -5294,24 +5287,6 @@
 	}
 
 	if (slot < 4){
-<<<<<<< HEAD
-		if (id == "components") { spells[spell_id].components[slot];}
-		else if (id == "component_counts") {spells[spell_id].component_counts[slot];}
-		else if (id == "NoexpendReagent") {spells[spell_id].NoexpendReagent[slot];}
-	}
-
-	if (id == "range") {stat = static_cast<int32>(spells[spell_id].range); }
-	else if (id == "aoerange") {stat = static_cast<int32>(spells[spell_id].aoerange);}
-	else if (id == "pushback") {stat = static_cast<int32>(spells[spell_id].pushback);}
-	else if (id == "pushup") {stat = static_cast<int32>(spells[spell_id].pushup);}
-	else if (id == "cast_time") {stat = spells[spell_id].cast_time;}
-	else if (id == "recovery_time") {stat = spells[spell_id].recovery_time;}
-	else if (id == "recast_time") {stat = spells[spell_id].recast_time;}
-	else if (id == "buffdurationformula") {stat = spells[spell_id].buffdurationformula;}
-	else if (id == "buffduration") {stat = spells[spell_id].buffduration;}
-	else if (id == "AEDuration") {stat = spells[spell_id].AEDuration;}
-	else if (id == "mana") {stat = spells[spell_id].mana;}
-=======
 		if (id == "components") { return spells[spell_id].components[slot];}
 		else if (id == "component_counts") { return spells[spell_id].component_counts[slot];} 
 		else if (id == "NoexpendReagent") {return spells[spell_id].NoexpendReagent[slot];}
@@ -5328,7 +5303,6 @@
 	else if (id == "buffduration") {return spells[spell_id].buffduration;}
 	else if (id == "AEDuration") {return spells[spell_id].AEDuration;}
 	else if (id == "mana") {return spells[spell_id].mana;}
->>>>>>> f588c54d
 	//else if (id == "LightType") {stat = spells[spell_id].LightType;} - Not implemented
 	else if (id == "goodEffect") {return spells[spell_id].goodEffect;}
 	else if (id == "Activated") {return spells[spell_id].Activated;}
@@ -5343,58 +5317,6 @@
 	else if (id == "SpellAffectIndex") {return spells[spell_id].SpellAffectIndex; }
 	else if (id == "disallow_sit") {return spells[spell_id].disallow_sit; }
 	//else if (id == "spellanim") {stat = spells[spell_id].spellanim; } - Not implemented
-<<<<<<< HEAD
-	else if (id == "uninterruptable") {stat = spells[spell_id].uninterruptable; }
-	else if (id == "ResistDiff") {stat = spells[spell_id].ResistDiff; }
-	else if (id == "dot_stacking_exemp") {stat = spells[spell_id].dot_stacking_exempt; }
-	else if (id == "RecourseLink") {stat = spells[spell_id].RecourseLink; }
-	else if (id == "no_partial_resist") {stat = spells[spell_id].no_partial_resist; }
-	else if (id == "short_buff_box") {stat = spells[spell_id].short_buff_box; }
-	else if (id == "descnum") {stat = spells[spell_id].descnum; }
-	else if (id == "effectdescnum") {stat = spells[spell_id].effectdescnum; }
-	else if (id == "npc_no_los") {stat = spells[spell_id].npc_no_los; }
-	else if (id == "reflectable") {stat = spells[spell_id].reflectable; }
-	else if (id == "bonushate") {stat = spells[spell_id].bonushate; }
-	else if (id == "EndurCost") {stat = spells[spell_id].EndurCost; }
-	else if (id == "EndurTimerIndex") {stat = spells[spell_id].EndurTimerIndex; }
-	else if (id == "IsDisciplineBuf") {stat = spells[spell_id].IsDisciplineBuff; }
-	else if (id == "HateAdded") {stat = spells[spell_id].HateAdded; }
-	else if (id == "EndurUpkeep") {stat = spells[spell_id].EndurUpkeep; }
-	else if (id == "numhitstype") {stat = spells[spell_id].numhitstype; }
-	else if (id == "numhits") {stat = spells[spell_id].numhits; }
-	else if (id == "pvpresistbase") {stat = spells[spell_id].pvpresistbase; }
-	else if (id == "pvpresistcalc") {stat = spells[spell_id].pvpresistcalc; }
-	else if (id == "pvpresistcap") {stat = spells[spell_id].pvpresistcap; }
-	else if (id == "spell_category") {stat = spells[spell_id].spell_category; }
-	else if (id == "can_mgb") {stat = spells[spell_id].can_mgb; }
-	else if (id == "dispel_flag") {stat = spells[spell_id].dispel_flag; }
-	else if (id == "MinResist") {stat = spells[spell_id].MinResist; }
-	else if (id == "MaxResist") {stat = spells[spell_id].MaxResist; }
-	else if (id == "viral_targets") {stat = spells[spell_id].viral_targets; }
-	else if (id == "viral_timer") {stat = spells[spell_id].viral_timer; }
-	else if (id == "NimbusEffect") {stat = spells[spell_id].NimbusEffect; }
-	else if (id == "directional_start") {stat = static_cast<int32>(spells[spell_id].directional_start); }
-	else if (id == "directional_end") {stat = static_cast<int32>(spells[spell_id].directional_end); }
-	else if (id == "not_extendable") {stat = spells[spell_id].not_extendable; }
-	else if (id == "suspendable") {stat = spells[spell_id].suspendable; }
-	else if (id == "viral_range") {stat = spells[spell_id].viral_range; }
-	else if (id == "spellgroup") {stat = spells[spell_id].spellgroup; }
-	else if (id == "rank") {stat = spells[spell_id].rank; }
-	else if (id == "powerful_flag") {stat = spells[spell_id].powerful_flag; }
-	else if (id == "CastRestriction") {stat = spells[spell_id].CastRestriction; }
-	else if (id == "AllowRest") {stat = spells[spell_id].AllowRest; }
-	else if (id == "InCombat") {stat = spells[spell_id].InCombat; }
-	else if (id == "OutofCombat") {stat = spells[spell_id].OutofCombat; }
-	else if (id == "aemaxtargets") {stat = spells[spell_id].aemaxtargets; }
-	else if (id == "maxtargets") {stat = spells[spell_id].maxtargets; }
-	else if (id == "persistdeath") {stat = spells[spell_id].persistdeath; }
-	else if (id == "min_dist") {stat = static_cast<int32>(spells[spell_id].min_dist); }
-	else if (id == "min_dist_mod") {stat = static_cast<int32>(spells[spell_id].min_dist_mod); }
-	else if (id == "max_dist") {stat = static_cast<int32>(spells[spell_id].max_dist); }
-	else if (id == "min_range") {stat = static_cast<int32>(spells[spell_id].min_range); }
-	else if (id == "DamageShieldType") {stat = spells[spell_id].DamageShieldType; }
-
-=======
 	else if (id == "uninterruptable") {return spells[spell_id].uninterruptable; }
 	else if (id == "ResistDiff") {return spells[spell_id].ResistDiff; }
 	else if (id == "dot_stacking_exemp") {return spells[spell_id].dot_stacking_exempt; }
@@ -5445,6 +5367,5 @@
 	else if (id == "min_range") {return static_cast<int32>(spells[spell_id].min_range); }
 	else if (id == "DamageShieldType") {return spells[spell_id].DamageShieldType; }
 	
->>>>>>> f588c54d
 	return stat;
 }
