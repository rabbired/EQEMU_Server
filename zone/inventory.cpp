--- conflicted
+++ resolved
@@ -2502,13 +2502,8 @@
 	strcpy(m_pp.bandoliers[bs->Number].Name, bs->Name);
 
 	const ItemInst* InvItem = nullptr; 
-<<<<<<< HEAD
 	const ItemData *BaseItem = nullptr; 
 	int16 WeaponSlot;
-=======
-	const Item_Struct *BaseItem = nullptr; 
-	int16 WeaponSlot = 0;
->>>>>>> 2d40adcf
 
 	for(int BandolierSlot = bandolierPrimary; BandolierSlot <= bandolierAmmo; BandolierSlot++) {
 		WeaponSlot = BandolierSlotToWeaponSlot(BandolierSlot);
@@ -2566,13 +2561,8 @@
 			// removed 'invWhereCursor' argument from above and implemented slots 30, 331-340 checks here
 			if (slot == INVALID_INDEX) {
 				if (m_inv.GetItem(MainCursor)) {
-<<<<<<< HEAD
-					if (m_inv.GetItem(MainCursor)->GetItem()->ID == m_pp.bandoliers[bss->number].items[BandolierSlot].item_id &&
-						m_inv.GetItem(MainCursor)->GetCharges() >= 1) { // '> 0' the same, but this matches InventoryOld::_HasItem conditional check
-=======
 					if (m_inv.GetItem(MainCursor)->GetItem()->ID == m_pp.bandoliers[bss->Number].Items[BandolierSlot].ID &&
 						m_inv.GetItem(MainCursor)->GetCharges() >= 1) { // '> 0' the same, but this matches Inventory::_HasItem conditional check
->>>>>>> 2d40adcf
 						slot = MainCursor;
 					}
 					else if (m_inv.GetItem(MainCursor)->GetItem()->ItemClass == 1) {
