/*	EQEMu: Everquest Server Emulator
	Copyright (C) 2001-2016 EQEMu Development Team (http://eqemulator.net)

	This program is free software; you can redistribute it and/or modify
	it under the terms of the GNU General Public License as published by
	the Free Software Foundation; version 2 of the License.

	This program is distributed in the hope that it will be useful,
	but WITHOUT ANY WARRANTY except by those people which sell it, which
	are required to give you total support for your newly bought product;
	without even the implied warranty of MERCHANTABILITY or FITNESS FOR
	A PARTICULAR PURPOSE. See the GNU General Public License for more details.

	You should have received a copy of the GNU General Public License
	along with this program; if not, write to the Free Software
	Foundation, Inc., 59 Temple Place, Suite 330, Boston, MA 02111-1307 USA
*/

#include "../common/global_define.h"
#include "../common/eqemu_logsys.h"

#include "../common/string_util.h"
#include "quest_parser_collection.h"
#include "worldserver.h"
#include "zonedb.h"
#include "zone_store.h"

extern WorldServer worldserver;

// @merth: this needs to be touched up
uint32 Client::NukeItem(uint32 itemnum, uint8 where_to_check) {
	if (itemnum == 0)
		return 0;
	uint32 x = 0;
	EQ::ItemInstance *cur = nullptr;

	int i;
	if(where_to_check & invWhereWorn) {
		for (i = EQ::invslot::EQUIPMENT_BEGIN; i <= EQ::invslot::EQUIPMENT_END; i++) {
			if (GetItemIDAt(i) == itemnum || (itemnum == 0xFFFE && GetItemIDAt(i) != INVALID_ID)) {
				cur = m_inv.GetItem(i);
				if(cur && cur->GetItem()->Stackable) {
					x += cur->GetCharges();
				} else {
					x++;
				}

				DeleteItemInInventory(i, 0, ((((uint64)1 << i) & GetInv().GetLookup()->PossessionsBitmask) != 0));
			}
		}
	}

	if(where_to_check & invWhereCursor) {
		if (GetItemIDAt(EQ::invslot::slotCursor) == itemnum || (itemnum == 0xFFFE && GetItemIDAt(EQ::invslot::slotCursor) != INVALID_ID)) {
			cur = m_inv.GetItem(EQ::invslot::slotCursor);
			if(cur && cur->GetItem()->Stackable) {
				x += cur->GetCharges();
			} else {
				x++;
			}

			DeleteItemInInventory(EQ::invslot::slotCursor, 0, true);
		}

		for (i = EQ::invbag::CURSOR_BAG_BEGIN; i <= EQ::invbag::CURSOR_BAG_END; i++) {
			if (GetItemIDAt(i) == itemnum || (itemnum == 0xFFFE && GetItemIDAt(i) != INVALID_ID)) {
				cur = m_inv.GetItem(i);
				if(cur && cur->GetItem()->Stackable) {
					x += cur->GetCharges();
				} else {
					x++;
				}

				DeleteItemInInventory(i, 0, true);
			}
		}
	}

	if(where_to_check & invWherePersonal) {
		for (i = EQ::invslot::GENERAL_BEGIN; i <= EQ::invslot::GENERAL_END; i++) {
			if (GetItemIDAt(i) == itemnum || (itemnum == 0xFFFE && GetItemIDAt(i) != INVALID_ID)) {
				cur = m_inv.GetItem(i);
				if(cur && cur->GetItem()->Stackable) {
					x += cur->GetCharges();
				} else {
					x++;
				}

				DeleteItemInInventory(i, 0, ((((uint64)1 << i) & GetInv().GetLookup()->PossessionsBitmask) != 0));
			}
		}

		for (i = EQ::invbag::GENERAL_BAGS_BEGIN; i <= EQ::invbag::GENERAL_BAGS_END; i++) {
			if (GetItemIDAt(i) == itemnum || (itemnum == 0xFFFE && GetItemIDAt(i) != INVALID_ID)) {
				cur = m_inv.GetItem(i);
				if(cur && cur->GetItem()->Stackable) {
					x += cur->GetCharges();
				} else {
					x++;
				}

				DeleteItemInInventory(i, 0, ((((uint64)1 << (EQ::invslot::GENERAL_BEGIN + ((i - EQ::invbag::GENERAL_BAGS_BEGIN) / EQ::invbag::SLOT_COUNT))) & GetInv().GetLookup()->PossessionsBitmask) != 0));
			}
		}
	}

	if(where_to_check & invWhereBank) {
		for (i = EQ::invslot::BANK_BEGIN; i <= EQ::invslot::BANK_END; i++) {
			if (GetItemIDAt(i) == itemnum || (itemnum == 0xFFFE && GetItemIDAt(i) != INVALID_ID)) {
				cur = m_inv.GetItem(i);
				if(cur && cur->GetItem()->Stackable) {
					x += cur->GetCharges();
				} else {
					x++;
				}

				DeleteItemInInventory(i, 0, ((i - EQ::invslot::BANK_BEGIN) >= GetInv().GetLookup()->InventoryTypeSize.Bank));
			}
		}

		for (i = EQ::invbag::BANK_BAGS_BEGIN; i <= EQ::invbag::BANK_BAGS_END; i++) {
			if (GetItemIDAt(i) == itemnum || (itemnum == 0xFFFE && GetItemIDAt(i) != INVALID_ID)) {
				cur = m_inv.GetItem(i);
				if(cur && cur->GetItem()->Stackable) {
					x += cur->GetCharges();
				} else {
					x++;
				}

				DeleteItemInInventory(i, 0, (((i - EQ::invbag::BANK_BAGS_BEGIN) / EQ::invbag::SLOT_COUNT) >= GetInv().GetLookup()->InventoryTypeSize.Bank));
			}
		}
	}

	if(where_to_check & invWhereSharedBank) {
		for (i = EQ::invslot::SHARED_BANK_BEGIN; i <= EQ::invslot::SHARED_BANK_END; i++) {
			if (GetItemIDAt(i) == itemnum || (itemnum == 0xFFFE && GetItemIDAt(i) != INVALID_ID)) {
				cur = m_inv.GetItem(i);
				if(cur && cur->GetItem()->Stackable) {
					x += cur->GetCharges();
				} else {
					x++;
				}

				DeleteItemInInventory(i, 0, true);
			}
		}

		for (i = EQ::invbag::SHARED_BANK_BAGS_BEGIN; i <= EQ::invbag::SHARED_BANK_BAGS_END; i++) {
			if (GetItemIDAt(i) == itemnum || (itemnum == 0xFFFE && GetItemIDAt(i) != INVALID_ID)) {
				cur = m_inv.GetItem(i);
				if(cur && cur->GetItem()->Stackable) {
					x += cur->GetCharges();
				} else {
					x++;
				}

				DeleteItemInInventory(i, 0, true);
			}
		}
	}

	return x;
}


bool Client::CheckLoreConflict(const EQ::ItemData* item)
{
	if (!item) { return false; }
	if (!item->LoreFlag) { return false; }
	if (item->LoreGroup == 0) { return false; }

	if (item->LoreGroup == 0xFFFFFFFF) // Standard lore items; look everywhere except the shared bank, return the result
		return (m_inv.HasItem(item->ID, 0, ~invWhereSharedBank) != INVALID_INDEX);

	// If the item has a lore group, we check for other items with the same group and return the result
	return (m_inv.HasItemByLoreGroup(item->LoreGroup, ~invWhereSharedBank) != INVALID_INDEX);
}

bool Client::SummonItem(uint32 item_id, int16 charges, uint32 aug1, uint32 aug2, uint32 aug3, uint32 aug4, uint32 aug5, uint32 aug6, bool attuned, uint16 to_slot, uint32 ornament_icon, uint32 ornament_idfile, uint32 ornament_hero_model) {
	this->EVENT_ITEM_ScriptStopReturn();

	// TODO: update calling methods and script apis to handle a failure return

	const EQ::ItemData* item = database.GetItem(item_id);

	// make sure the item exists
	if(item == nullptr) {
		Message(Chat::Red, "Item %u does not exist.", item_id);
		LogInventory("Player [{}] on account [{}] attempted to create an item with an invalid id.\n(Item: [{}], Aug1: [{}], Aug2: [{}], Aug3: [{}], Aug4: [{}], Aug5: [{}], Aug6: [{}])\n",
			GetName(), account_name, item_id, aug1, aug2, aug3, aug4, aug5, aug6);

		return false;
	}
	// check that there is not a lore conflict between base item and existing inventory
	else if(CheckLoreConflict(item)) {
		// DuplicateLoreMessage(item_id);
		Message(Chat::Red, "You already have a lore %s (%i) in your inventory.", item->Name, item_id);

		return false;
	}
	// check to make sure we are augmenting an augmentable item
	else if (((!item->IsClassCommon()) || (item->AugType > 0)) && (aug1 | aug2 | aug3 | aug4 | aug5 | aug6)) {
		Message(Chat::Red, "You can not augment an augment or a non-common class item.");
		LogInventory("Player [{}] on account [{}] attempted to augment an augment or a non-common class item.\n(Item: [{}], Aug1: [{}], Aug2: [{}], Aug3: [{}], Aug4: [{}], Aug5: [{}], Aug5: [{}])\n",
			GetName(), account_name, item->ID, aug1, aug2, aug3, aug4, aug5, aug6);

		return false;
	}

	// This code is ready to implement once the item load code is changed to process the 'minstatus' field.
	// Checking #iteminfo in-game verfies that item->MinStatus is set to '0' regardless of field value.
	// An optional sql script will also need to be added, once this goes live, to allow changing of the min status.

	// check to make sure we are a GM if the item is GM-only
	/*
	else if(item->MinStatus && ((this->Admin() < item->MinStatus) || (this->Admin() < RuleI(GM, MinStatusToSummonItem)))) {
		Message(Chat::Red, "You are not a GM or do not have the status to summon this item.");
		LogInventory("Player [{}] on account [{}] attempted to create a GM-only item with a status of [{}].\n(Item: [{}], Aug1: [{}], Aug2: [{}], Aug3: [{}], Aug4: [{}], Aug5: [{}], Aug6: [{}], MinStatus: [{}])\n",
			GetName(), account_name, this->Admin(), item->ID, aug1, aug2, aug3, aug4, aug5, aug6, item->MinStatus);

		return false;
	}
	*/

	uint32 augments[EQ::invaug::SOCKET_COUNT] = { aug1, aug2, aug3, aug4, aug5, aug6 };

	uint32 classes	= item->Classes;
	uint32 races	= item->Races;
	uint32 slots	= item->Slots;

	bool enforcewear	= RuleB(Inventory, EnforceAugmentWear);
	bool enforcerestr	= RuleB(Inventory, EnforceAugmentRestriction);
	bool enforceusable	= RuleB(Inventory, EnforceAugmentUsability);
<<<<<<< HEAD

	for (int iter = EQEmu::invaug::SOCKET_BEGIN; iter <= EQEmu::invaug::SOCKET_END; ++iter) {
		const EQEmu::ItemData* augtest = database.GetItem(augments[iter]);
=======
	
	for (int iter = EQ::invaug::SOCKET_BEGIN; iter <= EQ::invaug::SOCKET_END; ++iter) {
		const EQ::ItemData* augtest = database.GetItem(augments[iter]);
>>>>>>> 86ef1b12

		if(augtest == nullptr) {
			if(augments[iter]) {
				Message(Chat::Red, "Augment %u (Aug%i) does not exist.", augments[iter], iter + 1);
				LogInventory("Player [{}] on account [{}] attempted to create an augment (Aug[{}]) with an invalid id.\n(Item: [{}], Aug1: [{}], Aug2: [{}], Aug3: [{}], Aug4: [{}], Aug5: [{}], Aug6: [{}])\n",
					GetName(), account_name, (iter + 1), item->ID, aug1, aug2, aug3, aug4, aug5, aug6);

				return false;
			}
		}
		else {
			// check that there is not a lore conflict between augment and existing inventory
			if(CheckLoreConflict(augtest)) {
				// DuplicateLoreMessage(augtest->ID);
				Message(Chat::Red, "You already have a lore %s (%u) in your inventory.", augtest->Name, augtest->ID);

				return false;
			}
			// check that augment is an actual augment
			else if(augtest->AugType == 0) {
				Message(Chat::Red, "%s (%u) (Aug%i) is not an actual augment.", augtest->Name, augtest->ID, iter + 1);
				LogInventory("Player [{}] on account [{}] attempted to use a non-augment item (Aug[{}]) as an augment.\n(Item: [{}], Aug1: [{}], Aug2: [{}], Aug3: [{}], Aug4: [{}], Aug5: [{}], Aug6: [{}])\n",
					GetName(), account_name, item->ID, (iter + 1), aug1, aug2, aug3, aug4, aug5, aug6);

				return false;
			}

			// Same as GM check above

			// check to make sure we are a GM if the augment is GM-only
			/*
			else if(augtest->MinStatus && ((this->Admin() < augtest->MinStatus) || (this->Admin() < RuleI(GM, MinStatusToSummonItem)))) {
				Message(Chat::Red, "You are not a GM or do not have the status to summon this augment.");
				LogInventory("Player [{}] on account [{}] attempted to create a GM-only augment (Aug[{}]) with a status of [{}].\n(Item: [{}], Aug1: [{}], Aug2: [{}], Aug3: [{}], Aug4: [{}], Aug5: [{}], MinStatus: [{}])\n",
					GetName(), account_name, (iter + 1), this->Admin(), item->ID, aug1, aug2, aug3, aug4, aug5, aug6, item->MinStatus);

				return false;
			}
			*/

			// check for augment type allowance
			if(enforcewear) {
				if ((item->AugSlotType[iter] == EQ::item::AugTypeNone) || !(((uint32)1 << (item->AugSlotType[iter] - 1)) & augtest->AugType)) {
					Message(Chat::Red, "Augment %u (Aug%i) is not acceptable wear on Item %u.", augments[iter], iter + 1, item->ID);
					LogInventory("Player [{}] on account [{}] attempted to augment an item with an unacceptable augment type (Aug[{}]).\n(Item: [{}], Aug1: [{}], Aug2: [{}], Aug3: [{}], Aug4: [{}], Aug5: [{}], Aug6: [{}])\n",
						GetName(), account_name, (iter + 1), item->ID, aug1, aug2, aug3, aug4, aug5, aug6);

					return false;
				}

				if(item->AugSlotVisible[iter] == 0) {
					Message(Chat::Red, "Item %u has not evolved enough to accept Augment %u (Aug%i).", item->ID, augments[iter], iter + 1);
					LogInventory("Player [{}] on account [{}] attempted to augment an unevolved item with augment type (Aug[{}]).\n(Item: [{}], Aug1: [{}], Aug2: [{}], Aug3: [{}], Aug4: [{}], Aug5: [{}], Aug6: [{}])\n",
						GetName(), account_name, (iter + 1), item->ID, aug1, aug2, aug3, aug4, aug5, aug6);

					return false;
				}
			}

			// check for augment to item restriction
			if(enforcerestr) {
				bool restrictfail = false;
				uint8 it = item->ItemType;

				switch(augtest->AugRestrict) {
				case EQ::item::AugRestrictionAny:
					break;
				case EQ::item::AugRestrictionArmor:
					switch(it) {
					case EQ::item::ItemTypeArmor:
						break;
					default:
						restrictfail = true;
						break;
					}
					break;
				case EQ::item::AugRestrictionWeapons:
					switch(it) {
					case EQ::item::ItemType1HSlash:
					case EQ::item::ItemType1HBlunt:
					case EQ::item::ItemType1HPiercing:
					case EQ::item::ItemTypeMartial:
					case EQ::item::ItemType2HSlash:
					case EQ::item::ItemType2HBlunt:
					case EQ::item::ItemType2HPiercing:
					case EQ::item::ItemTypeBow:
						break;
					default:
						restrictfail = true;
						break;
					}
					break;
				case EQ::item::AugRestriction1HWeapons:
					switch(it) {
					case EQ::item::ItemType1HSlash:
					case EQ::item::ItemType1HBlunt:
					case EQ::item::ItemType1HPiercing:
					case EQ::item::ItemTypeMartial:
						break;
					default:
						restrictfail = true;
						break;
					}
					break;
				case EQ::item::AugRestriction2HWeapons:
					switch(it) {
					case EQ::item::ItemType2HSlash:
					case EQ::item::ItemType2HBlunt:
					case EQ::item::ItemType2HPiercing:
					case EQ::item::ItemTypeBow:
						break;
					default:
						restrictfail = true;
						break;
					}
					break;
				case EQ::item::AugRestriction1HSlash:
					switch(it) {
					case EQ::item::ItemType1HSlash:
						break;
					default:
						restrictfail = true;
						break;
					}
					break;
				case EQ::item::AugRestriction1HBlunt:
					switch(it) {
					case EQ::item::ItemType1HBlunt:
						break;
					default:
						restrictfail = true;
						break;
					}
					break;
				case EQ::item::AugRestrictionPiercing:
					switch(it) {
					case EQ::item::ItemType1HPiercing:
						break;
					default:
						restrictfail = true;
						break;
					}
					break;
				case EQ::item::AugRestrictionHandToHand:
					switch(it) {
					case EQ::item::ItemTypeMartial:
						break;
					default:
						restrictfail = true;
						break;
					}
					break;
				case EQ::item::AugRestriction2HSlash:
					switch(it) {
					case EQ::item::ItemType2HSlash:
						break;
					default:
						restrictfail = true;
						break;
					}
					break;
				case EQ::item::AugRestriction2HBlunt:
					switch(it) {
					case EQ::item::ItemType2HBlunt:
						break;
					default:
						restrictfail = true;
						break;
					}
					break;
				case EQ::item::AugRestriction2HPierce:
					switch(it) {
					case EQ::item::ItemType2HPiercing:
						break;
					default:
						restrictfail = true;
						break;
					}
					break;
				case EQ::item::AugRestrictionBows:
					switch(it) {
					case EQ::item::ItemTypeBow:
						break;
					default:
						restrictfail = true;
						break;
					}
					break;
				case EQ::item::AugRestrictionShields:
					switch(it) {
					case EQ::item::ItemTypeShield:
						break;
					default:
						restrictfail = true;
						break;
					}
					break;
				case EQ::item::AugRestriction1HSlash1HBluntOrHandToHand:
					switch(it) {
					case EQ::item::ItemType1HSlash:
					case EQ::item::ItemType1HBlunt:
					case EQ::item::ItemTypeMartial:
						break;
					default:
						restrictfail = true;
						break;
					}
					break;
				case EQ::item::AugRestriction1HBluntOrHandToHand:
					switch(it) {
					case EQ::item::ItemType1HBlunt:
					case EQ::item::ItemTypeMartial:
						break;
					default:
						restrictfail = true;
						break;
					}
					break;
				// These 3 are in-work
				case EQ::item::AugRestrictionUnknown1:
				case EQ::item::AugRestrictionUnknown2:
				case EQ::item::AugRestrictionUnknown3:
				default:
					restrictfail = true;
					break;
				}

				if(restrictfail) {
					Message(Chat::Red, "Augment %u (Aug%i) is restricted from wear on Item %u.", augments[iter], (iter + 1), item->ID);
					LogInventory("Player [{}] on account [{}] attempted to augment an item with a restricted augment (Aug[{}]).\n(Item: [{}], Aug1: [{}], Aug2: [{}], Aug3: [{}], Aug4: [{}], Aug5: [{}], Aug6: [{}])\n",
						GetName(), account_name, (iter + 1), item->ID, aug1, aug2, aug3, aug4, aug5, aug6);

					return false;
				}
			}

			if(enforceusable) {
				// check for class usability
				if(item->Classes && !(classes &= augtest->Classes)) {
					Message(Chat::Red, "Augment %u (Aug%i) will result in an item not usable by any class.", augments[iter], (iter + 1));
					LogInventory("Player [{}] on account [{}] attempted to create an item unusable by any class.\n(Item: [{}], Aug1: [{}], Aug2: [{}], Aug3: [{}], Aug4: [{}], Aug5: [{}], Aug6: [{}])\n",
						GetName(), account_name, item->ID, aug1, aug2, aug3, aug4, aug5, aug6);

					return false;
				}

				// check for race usability
				if(item->Races && !(races &= augtest->Races)) {
					Message(Chat::Red, "Augment %u (Aug%i) will result in an item not usable by any race.", augments[iter], (iter + 1));
					LogInventory("Player [{}] on account [{}] attempted to create an item unusable by any race.\n(Item: [{}], Aug1: [{}], Aug2: [{}], Aug3: [{}], Aug4: [{}], Aug5: [{}], Aug6: [{}])\n",
						GetName(), account_name, item->ID, aug1, aug2, aug3, aug4, aug5, aug6);

					return false;
				}

				// check for slot usability
				if(item->Slots && !(slots &= augtest->Slots)) {
					Message(Chat::Red, "Augment %u (Aug%i) will result in an item not usable in any slot.", augments[iter], (iter + 1));
					LogInventory("Player [{}] on account [{}] attempted to create an item unusable in any slot.\n(Item: [{}], Aug1: [{}], Aug2: [{}], Aug3: [{}], Aug4: [{}], Aug5: [{}], Aug6: [{}])\n",
						GetName(), account_name, item->ID, aug1, aug2, aug3, aug4, aug5, aug6);

					return false;
				}
			}
		}
	}

	// validation passed..so, set the charges and create the actual item

	// if the item is stackable and the charge amount is -1 or 0 then set to 1 charge.
	// removed && item->MaxCharges == 0 if -1 or 0 was passed max charges is irrelevant
	if(charges <= 0 && item->Stackable)
		charges = 1;

	// if the charges is -1, then no charge value was passed in set to max charges
	else if(charges == -1)
		charges = item->MaxCharges;

	// in any other situation just use charges as passed

	EQ::ItemInstance* inst = database.CreateItem(item, charges);

	if(inst == nullptr) {
		Message(Chat::Red, "An unknown server error has occurred and your item was not created.");
		// this goes to logfile since this is a major error
		LogError("Player [{}] on account [{}] encountered an unknown item creation error.\n(Item: [{}], Aug1: [{}], Aug2: [{}], Aug3: [{}], Aug4: [{}], Aug5: [{}], Aug6: [{}])\n",
			GetName(), account_name, item->ID, aug1, aug2, aug3, aug4, aug5, aug6);

		return false;
	}

	// add any validated augments
	for (int iter = EQ::invaug::SOCKET_BEGIN; iter <= EQ::invaug::SOCKET_END; ++iter) {
		if(augments[iter])
			inst->PutAugment(&database, iter, augments[iter]);
	}

	// attune item
	if(attuned && inst->GetItem()->Attuneable)
		inst->SetAttuned(true);

	inst->SetOrnamentIcon(ornament_icon);
	inst->SetOrnamentationIDFile(ornament_idfile);
	inst->SetOrnamentHeroModel(ornament_hero_model);

	// check to see if item is usable in requested slot
	if (enforceusable && (to_slot >= EQ::invslot::EQUIPMENT_BEGIN && to_slot <= EQ::invslot::EQUIPMENT_END)) {
		uint32 slottest = to_slot;

		if(!(slots & ((uint32)1 << slottest))) {
			Message(0, "This item is not equipable at slot %u - moving to cursor.", to_slot);
			LogInventory("Player [{}] on account [{}] attempted to equip an item unusable in slot [{}] - moved to cursor.\n(Item: [{}], Aug1: [{}], Aug2: [{}], Aug3: [{}], Aug4: [{}], Aug5: [{}], Aug6: [{}])\n",
				GetName(), account_name, to_slot, item->ID, aug1, aug2, aug3, aug4, aug5, aug6);

			to_slot = EQ::invslot::slotCursor;
		}
	}

	// put item into inventory
	if (to_slot == EQ::invslot::slotCursor) {
		PushItemOnCursor(*inst);
		SendItemPacket(EQ::invslot::slotCursor, inst, ItemPacketLimbo);
	}
	else {
		PutItemInInventory(to_slot, *inst, true);
	}

	safe_delete(inst);

	// discover item and any augments
	if((RuleB(Character, EnableDiscoveredItems)) && !GetGM()) {
		if(!IsDiscovered(item_id))
			DiscoverItem(item_id);
		/*
		// Augments should have been discovered prior to being placed on an item.
		for (int iter = AUG_BEGIN; iter < EQ::constants::ITEM_COMMON_SIZE; ++iter) {
			if(augments[iter] && !IsDiscovered(augments[iter]))
				DiscoverItem(augments[iter]);
		}
		*/
	}

	return true;
}

// Drop item from inventory to ground (generally only dropped from SLOT_CURSOR)
void Client::DropItem(int16 slot_id, bool recurse)
{
	LogInventory("[{}] (char_id: [{}]) Attempting to drop item from slot [{}] on the ground",
		GetCleanName(), CharacterID(), slot_id);

	if(GetInv().CheckNoDrop(slot_id, recurse) && RuleI(World, FVNoDropFlag) == 0 ||
		RuleI(Character, MinStatusForNoDropExemptions) < Admin() && RuleI(World, FVNoDropFlag) == 2)
	{
		auto invalid_drop = m_inv.GetItem(slot_id);
		if (!invalid_drop) {
			LogInventory("Error in InventoryProfile::CheckNoDrop() - returned 'true' for empty slot");
		}
		else {
			if (LogSys.log_settings[Logs::Inventory].is_category_enabled) {
				LogInventory("DropItem() Hack detected - full item parse:");
				LogInventory("depth: 0, Item: [{}] (id: [{}]), IsDroppable: [{}]",
					(invalid_drop->GetItem() ? invalid_drop->GetItem()->Name : "null data"), invalid_drop->GetID(), (invalid_drop->IsDroppable(false) ? "true" : "false"));

				for (auto iter1 : *invalid_drop->GetContents()) { // depth 1
					LogInventory("-depth: 1, Item: [{}] (id: [{}]), IsDroppable: [{}]",
						(iter1.second->GetItem() ? iter1.second->GetItem()->Name : "null data"), iter1.second->GetID(), (iter1.second->IsDroppable(false) ? "true" : "false"));

					for (auto iter2 : *iter1.second->GetContents()) { // depth 2
						LogInventory("--depth: 2, Item: [{}] (id: [{}]), IsDroppable: [{}]",
							(iter2.second->GetItem() ? iter2.second->GetItem()->Name : "null data"), iter2.second->GetID(), (iter2.second->IsDroppable(false) ? "true" : "false"));
					}
				}
			}
		}
		invalid_drop = nullptr;

		database.SetHackerFlag(this->AccountName(), this->GetCleanName(), "Tried to drop an item on the ground that was nodrop!");
		GetInv().DeleteItem(slot_id);
		return;
	}

	// Take control of item in client inventory
	EQ::ItemInstance *inst = m_inv.PopItem(slot_id);
	if(inst) {
		if (LogSys.log_settings[Logs::Inventory].is_category_enabled) {
			LogInventory("DropItem() Processing - full item parse:");
			LogInventory("depth: 0, Item: [{}] (id: [{}]), IsDroppable: [{}]",
				(inst->GetItem() ? inst->GetItem()->Name : "null data"), inst->GetID(), (inst->IsDroppable(false) ? "true" : "false"));

			if (!inst->IsDroppable(false))
				LogError("Non-droppable item being processed for drop by [{}]", GetCleanName());

			for (auto iter1 : *inst->GetContents()) { // depth 1
				LogInventory("-depth: 1, Item: [{}] (id: [{}]), IsDroppable: [{}]",
					(iter1.second->GetItem() ? iter1.second->GetItem()->Name : "null data"), iter1.second->GetID(), (iter1.second->IsDroppable(false) ? "true" : "false"));

				if (!iter1.second->IsDroppable(false))
					LogError("Non-droppable item being processed for drop by [{}]", GetCleanName());

				for (auto iter2 : *iter1.second->GetContents()) { // depth 2
					LogInventory("--depth: 2, Item: [{}] (id: [{}]), IsDroppable: [{}]",
						(iter2.second->GetItem() ? iter2.second->GetItem()->Name : "null data"), iter2.second->GetID(), (iter2.second->IsDroppable(false) ? "true" : "false"));

					if (!iter2.second->IsDroppable(false))
						LogError("Non-droppable item being processed for drop by [{}]", GetCleanName());
				}
			}
		}

		int i = parse->EventItem(EVENT_DROP_ITEM, this, inst, nullptr, "", slot_id);
		if(i != 0) {
			LogInventory("Item drop handled by [EVENT_DROP_ITEM]");
			safe_delete(inst);
		}
	} else {
		// Item doesn't exist in inventory!
		LogInventory("DropItem() - No item found in slot [{}]", slot_id);
		Message(Chat::Red, "Error: Item not found in slot %i", slot_id);
		return;
	}

	// Save client inventory change to database
	if (slot_id == EQ::invslot::slotCursor) {
		SendCursorBuffer();
		auto s = m_inv.cursor_cbegin(), e = m_inv.cursor_cend();
		database.SaveCursor(CharacterID(), s, e);
	} else {
		database.SaveInventory(CharacterID(), nullptr, slot_id);
	}

	if(!inst)
		return;

	// Package as zone object
	auto object = new Object(this, inst);
	entity_list.AddObject(object, true);
	object->StartDecay();

	LogInventory("Item drop handled ut assolet");
	DropItemQS(inst, false);

	safe_delete(inst);
}

void Client::DropItemQS(EQ::ItemInstance* inst, bool pickup) {
	if (RuleB(QueryServ, PlayerDropItems)) {
		QSPlayerDropItem_Struct qs_audit;
		std::list<void*> event_details;
		memset(&qs_audit, 0, sizeof(QSPlayerDropItem_Struct));

		qs_audit.char_id = this->character_id;
		qs_audit.pickup = pickup;
		qs_audit.zone_id = this->GetZoneID();
		qs_audit.x = (int) this->GetX();
		qs_audit.y = (int) this->GetY();
		qs_audit.z = (int) this->GetZ();

		if (inst) {
			auto detail = new QSDropItems_Struct;
			detail->item_id = inst->GetID();
			detail->charges = inst->IsClassBag() ? 1 : inst->GetCharges();
			detail->aug_1 = inst->GetAugmentItemID(1);
			detail->aug_2 = inst->GetAugmentItemID(2);
			detail->aug_3 = inst->GetAugmentItemID(3);
			detail->aug_4 = inst->GetAugmentItemID(4);
			detail->aug_5 = inst->GetAugmentItemID(5);
			event_details.push_back(detail);

			if (inst->IsClassBag()) {
				for (uint8 sub_slot = EQ::invbag::SLOT_BEGIN; (sub_slot <= EQ::invbag::SLOT_END); ++sub_slot) { // this is to catch ALL items
					const EQ::ItemInstance* bag_inst = inst->GetItem(sub_slot);
					if (bag_inst) {
						detail = new QSDropItems_Struct;
						detail->item_id = bag_inst->GetID();
						detail->charges = (!bag_inst->IsStackable() ? 1 : bag_inst->GetCharges());
						detail->aug_1 = bag_inst->GetAugmentItemID(1);
						detail->aug_2 = bag_inst->GetAugmentItemID(2);
						detail->aug_3 = bag_inst->GetAugmentItemID(3);
						detail->aug_4 = bag_inst->GetAugmentItemID(4);
						detail->aug_5 = bag_inst->GetAugmentItemID(5);
						event_details.push_back(detail);
					}
				}
			}
		}
		qs_audit._detail_count = event_details.size();

		auto qs_pack = new ServerPacket(
				ServerOP_QSPlayerDropItem,
				sizeof(QSPlayerDropItem_Struct) +
				(sizeof(QSDropItems_Struct) * qs_audit._detail_count));
		QSPlayerDropItem_Struct* qs_buf = (QSPlayerDropItem_Struct*) qs_pack->pBuffer;

		memcpy(qs_buf, &qs_audit, sizeof(QSPlayerDropItem_Struct));

		int offset = 0;

		for (auto iter = event_details.begin(); iter != event_details.end(); ++iter, ++offset) {
			QSDropItems_Struct* detail = reinterpret_cast<QSDropItems_Struct*>(*iter);
			qs_buf->items[offset] = *detail;
			safe_delete(detail);
		}

		event_details.clear();

		if (worldserver.Connected())
			worldserver.SendPacket(qs_pack);

		safe_delete(qs_pack);
	}
}

// Drop inst
void Client::DropInst(const EQ::ItemInstance* inst)
{
	if (!inst) {
		// Item doesn't exist in inventory!
		Message(Chat::Red, "Error: Item not found");
		return;
	}


	if (inst->GetItem()->NoDrop == 0)
	{
		Message(Chat::Red, "This item is NODROP. Deleting.");
		return;
	}

	// Package as zone object
	auto object = new Object(this, inst);
	entity_list.AddObject(object, true);
	object->StartDecay();
}

// Returns a slot's item ID (returns INVALID_ID if not found)
int32 Client::GetItemIDAt(int16 slot_id) {
	if (slot_id <= EQ::invslot::POSSESSIONS_END && slot_id >= EQ::invslot::POSSESSIONS_BEGIN) {
		if ((((uint64)1 << slot_id) & GetInv().GetLookup()->PossessionsBitmask) == 0)
			return INVALID_ID;
	}
	else if (slot_id <= EQ::invbag::GENERAL_BAGS_END && slot_id >= EQ::invbag::GENERAL_BAGS_BEGIN) {
		auto temp_slot = EQ::invslot::GENERAL_BEGIN + ((slot_id - EQ::invbag::GENERAL_BAGS_BEGIN) / EQ::invbag::SLOT_COUNT);
		if ((((uint64)1 << temp_slot) & GetInv().GetLookup()->PossessionsBitmask) == 0)
			return INVALID_ID;
	}
	else if (slot_id <= EQ::invslot::BANK_END && slot_id >= EQ::invslot::BANK_BEGIN) {
		if ((slot_id - EQ::invslot::BANK_BEGIN) >= GetInv().GetLookup()->InventoryTypeSize.Bank)
			return INVALID_ID;
	}
	else if (slot_id <= EQ::invbag::BANK_BAGS_END && slot_id >= EQ::invbag::BANK_BAGS_BEGIN) {
		auto temp_slot = (slot_id - EQ::invbag::BANK_BAGS_BEGIN) / EQ::invbag::SLOT_COUNT;
		if (temp_slot >= GetInv().GetLookup()->InventoryTypeSize.Bank)
			return INVALID_ID;
	}

	const EQ::ItemInstance* inst = m_inv[slot_id];
	if (inst)
		return inst->GetItem()->ID;

	// None found
	return INVALID_ID;
}

// Returns an augment's ID that's in an item (returns INVALID_ID if not found)
// Pass in the slot ID of the item and which augslot you want to check (0-5)
int32 Client::GetAugmentIDAt(int16 slot_id, uint8 augslot) {
	if (slot_id <= EQ::invslot::POSSESSIONS_END && slot_id >= EQ::invslot::POSSESSIONS_BEGIN) {
		if ((((uint64)1 << slot_id) & GetInv().GetLookup()->PossessionsBitmask) == 0)
			return INVALID_ID;
	}
	else if (slot_id <= EQ::invbag::GENERAL_BAGS_END && slot_id >= EQ::invbag::GENERAL_BAGS_BEGIN) {
		auto temp_slot = EQ::invslot::GENERAL_BEGIN + ((slot_id - EQ::invbag::GENERAL_BAGS_BEGIN) / EQ::invbag::SLOT_COUNT);
		if ((((uint64)1 << temp_slot) & GetInv().GetLookup()->PossessionsBitmask) == 0)
			return INVALID_ID;
	}
	else if (slot_id <= EQ::invslot::BANK_END && slot_id >= EQ::invslot::BANK_BEGIN) {
		if ((slot_id - EQ::invslot::BANK_BEGIN) >= GetInv().GetLookup()->InventoryTypeSize.Bank)
			return INVALID_ID;
	}
	else if (slot_id <= EQ::invbag::BANK_BAGS_END && slot_id >= EQ::invbag::BANK_BAGS_BEGIN) {
		auto temp_slot = (slot_id - EQ::invbag::BANK_BAGS_BEGIN) / EQ::invbag::SLOT_COUNT;
		if (temp_slot >= GetInv().GetLookup()->InventoryTypeSize.Bank)
			return INVALID_ID;
	}

	const EQ::ItemInstance* inst = m_inv[slot_id];
	if (inst && inst->GetAugmentItemID(augslot)) {
		return inst->GetAugmentItemID(augslot);
	}

	// None found
	return INVALID_ID;
}

void Client::SendCursorBuffer()
{
	// Temporary work-around for the RoF+ Client Buffer
	// Instead of dealing with client moving items in cursor buffer,
	// we can just send the next item in the cursor buffer to the cursor.
	if (ClientVersion() < EQ::versions::ClientVersion::RoF) { return; }
	if (GetInv().CursorEmpty()) { return; }

	auto test_inst = GetInv().GetCursorItem();
	if (test_inst == nullptr) { return; }
	auto test_item = test_inst->GetItem();
	if (test_item == nullptr) { return; }

	bool lore_pass = true;
	if (test_item->LoreGroup == 0xFFFFFFFF) {
		lore_pass = (m_inv.HasItem(test_item->ID, 0, ~(invWhereSharedBank | invWhereCursor)) == INVALID_INDEX);
	}
	else if (test_item->LoreGroup != 0) {
		lore_pass = (m_inv.HasItemByLoreGroup(test_item->LoreGroup, ~(invWhereSharedBank | invWhereCursor)) == INVALID_INDEX);
	}

	if (!lore_pass) {
		LogInventory("([{}]) Duplicate lore items are not allowed - destroying item [{}](id:[{}]) on cursor",
			GetName(), test_item->Name, test_item->ID);
		MessageString(Chat::Loot, 290);
		parse->EventItem(EVENT_DESTROY_ITEM, this, test_inst, nullptr, "", 0);
		DeleteItemInInventory(EQ::invslot::slotCursor);
		SendCursorBuffer();
	}
	else {
		SendItemPacket(EQ::invslot::slotCursor, test_inst, ItemPacketLimbo);
	}
}

// Remove item from inventory
void Client::DeleteItemInInventory(int16 slot_id, int8 quantity, bool client_update, bool update_db) {
	#if (EQDEBUG >= 5)
		LogDebug("DeleteItemInInventory([{}], [{}], [{}])", slot_id, quantity, (client_update) ? "true":"false");
	#endif

	// Added 'IsSlotValid(slot_id)' check to both segments of client packet processing.
	// - cursor queue slots were slipping through and crashing client
	if(!m_inv[slot_id]) {
		// Make sure the client deletes anything in this slot to match the server.
		if(client_update && IsValidSlot(slot_id)) {
			EQApplicationPacket* outapp;
			outapp = new EQApplicationPacket(OP_DeleteItem, sizeof(DeleteItem_Struct));
			DeleteItem_Struct* delitem	= (DeleteItem_Struct*)outapp->pBuffer;
			delitem->from_slot			= slot_id;
			delitem->to_slot			= 0xFFFFFFFF;
			delitem->number_in_stack	= 0xFFFFFFFF;
			QueuePacket(outapp);
			safe_delete(outapp);
		}
		return;
	}

	// start QS code
	if(RuleB(QueryServ, PlayerLogDeletes)) {
		uint16 delete_count = 0;

		if(m_inv[slot_id]) { delete_count += m_inv.GetItem(slot_id)->GetTotalItemCount(); }

		auto qspack =
		    new ServerPacket(ServerOP_QSPlayerLogDeletes,
				     sizeof(QSPlayerLogDelete_Struct) + (sizeof(QSDeleteItems_Struct) * delete_count));
		QSPlayerLogDelete_Struct* qsaudit = (QSPlayerLogDelete_Struct*)qspack->pBuffer;
		uint16 parent_offset = 0;

		qsaudit->char_id	= character_id;
		qsaudit->stack_size = quantity;
		qsaudit->char_count = delete_count;

		qsaudit->items[parent_offset].char_slot = slot_id;
		qsaudit->items[parent_offset].item_id	= m_inv[slot_id]->GetID();
		qsaudit->items[parent_offset].charges	= m_inv[slot_id]->GetCharges();
		qsaudit->items[parent_offset].aug_1		= m_inv[slot_id]->GetAugmentItemID(1);
		qsaudit->items[parent_offset].aug_2		= m_inv[slot_id]->GetAugmentItemID(2);
		qsaudit->items[parent_offset].aug_3		= m_inv[slot_id]->GetAugmentItemID(3);
		qsaudit->items[parent_offset].aug_4		= m_inv[slot_id]->GetAugmentItemID(4);
		qsaudit->items[parent_offset].aug_5		= m_inv[slot_id]->GetAugmentItemID(5);

		if (m_inv[slot_id]->IsClassBag()) {
			for (uint8 bag_idx = EQ::invbag::SLOT_BEGIN; bag_idx < m_inv[slot_id]->GetItem()->BagSlots; bag_idx++) {
				EQ::ItemInstance* bagitem = m_inv[slot_id]->GetItem(bag_idx);

				if(bagitem) {
					int16 bagslot_id = EQ::InventoryProfile::CalcSlotId(slot_id, bag_idx);

					qsaudit->items[++parent_offset].char_slot	= bagslot_id;
					qsaudit->items[parent_offset].item_id		= bagitem->GetID();
					qsaudit->items[parent_offset].charges		= bagitem->GetCharges();
					qsaudit->items[parent_offset].aug_1			= bagitem->GetAugmentItemID(1);
					qsaudit->items[parent_offset].aug_2			= bagitem->GetAugmentItemID(2);
					qsaudit->items[parent_offset].aug_3			= bagitem->GetAugmentItemID(3);
					qsaudit->items[parent_offset].aug_4			= bagitem->GetAugmentItemID(4);
					qsaudit->items[parent_offset].aug_5			= bagitem->GetAugmentItemID(5);
				}
			}
		}

		if(worldserver.Connected()) { worldserver.SendPacket(qspack); }
		safe_delete(qspack);
	}
	// end QS code

	bool isDeleted = m_inv.DeleteItem(slot_id, quantity);

	const EQ::ItemInstance* inst = nullptr;
	if (slot_id == EQ::invslot::slotCursor) {
		auto s = m_inv.cursor_cbegin(), e = m_inv.cursor_cend();
		if(update_db)
			database.SaveCursor(character_id, s, e);
	}
	else {
		// Save change to database
		inst = m_inv[slot_id];
		if(update_db)
			database.SaveInventory(character_id, inst, slot_id);
	}

	if(client_update && IsValidSlot(slot_id)) {
		EQApplicationPacket* outapp = nullptr;
		if(inst) {
			if (!inst->IsStackable() && !isDeleted) {
				// Non stackable item with charges = Item with clicky spell effect ? Delete a charge.
				outapp = new EQApplicationPacket(OP_DeleteCharge, sizeof(MoveItem_Struct));
			}
			else {
				// Stackable, arrows, etc ? Delete one from the stack
				outapp = new EQApplicationPacket(OP_DeleteItem, sizeof(MoveItem_Struct));
			}

			DeleteItem_Struct* delitem	= (DeleteItem_Struct*)outapp->pBuffer;
			delitem->from_slot			= slot_id;
			delitem->to_slot			= 0xFFFFFFFF;
			delitem->number_in_stack	= 0xFFFFFFFF;

			for(int loop=0;loop<quantity;loop++)
				QueuePacket(outapp);
			safe_delete(outapp);
		}
		else {
			outapp = new EQApplicationPacket(OP_MoveItem, sizeof(MoveItem_Struct));
			MoveItem_Struct* delitem	= (MoveItem_Struct*)outapp->pBuffer;
			delitem->from_slot			= slot_id;
			delitem->to_slot			= 0xFFFFFFFF;
			delitem->number_in_stack	= 0xFFFFFFFF;

			QueuePacket(outapp);
			safe_delete(outapp);
		}
	}
}

bool Client::PushItemOnCursor(const EQ::ItemInstance& inst, bool client_update)
{
	LogInventory("Putting item [{}] ([{}]) on the cursor", inst.GetItem()->Name, inst.GetItem()->ID);
	m_inv.PushCursor(inst);

	if (client_update) {
		SendItemPacket(EQ::invslot::slotCursor, &inst, ItemPacketLimbo);
	}

	auto s = m_inv.cursor_cbegin(), e = m_inv.cursor_cend();
	return database.SaveCursor(CharacterID(), s, e);
}

// Puts an item into the person's inventory
// Any items already there will be removed from user's inventory
// (Also saves changes back to the database: this may be optimized in the future)
// client_update: Sends packet to client
bool Client::PutItemInInventory(int16 slot_id, const EQ::ItemInstance& inst, bool client_update) {
	LogInventory("Putting item [{}] ([{}]) into slot [{}]", inst.GetItem()->Name, inst.GetItem()->ID, slot_id);

	if (slot_id == EQ::invslot::slotCursor) { // don't trust macros before conditional statements...
		return PushItemOnCursor(inst, client_update);
	}
	else {
		m_inv.PutItem(slot_id, inst);
	}

	if (client_update)
	{
		SendItemPacket(slot_id, &inst, ((slot_id == EQ::invslot::slotCursor) ? ItemPacketLimbo : ItemPacketTrade));
		//SendWearChange(EQ::InventoryProfile::CalcMaterialFromSlot(slot_id));
	}
<<<<<<< HEAD

	if (slot_id == EQEmu::invslot::slotCursor) {
=======
		
	if (slot_id == EQ::invslot::slotCursor) {
>>>>>>> 86ef1b12
		auto s = m_inv.cursor_cbegin(), e = m_inv.cursor_cend();
		return database.SaveCursor(this->CharacterID(), s, e);
	}
	else {
		return database.SaveInventory(this->CharacterID(), &inst, slot_id);
	}

	CalcBonuses();
	// a lot of wasted checks and calls coded above...
}

void Client::PutLootInInventory(int16 slot_id, const EQ::ItemInstance &inst, ServerLootItem_Struct** bag_item_data)
{
	LogInventory("Putting loot item [{}] ([{}]) into slot [{}]", inst.GetItem()->Name, inst.GetItem()->ID, slot_id);

	bool cursor_empty = m_inv.CursorEmpty();

	if (slot_id == EQ::invslot::slotCursor) {
		m_inv.PushCursor(inst);
		auto s = m_inv.cursor_cbegin(), e = m_inv.cursor_cend();
		database.SaveCursor(this->CharacterID(), s, e);
	}
	else {
		m_inv.PutItem(slot_id, inst);
		database.SaveInventory(this->CharacterID(), &inst, slot_id);
	}

	// Subordinate items in cursor buffer must be sent via ItemPacketSummonItem or we just overwrite the visible cursor and desync the client
	if (slot_id == EQ::invslot::slotCursor && !cursor_empty) {
		// RoF+ currently has a specialized cursor handler
		if (ClientVersion() < EQ::versions::ClientVersion::RoF)
			SendItemPacket(slot_id, &inst, ItemPacketLimbo);
	}
	else {
		SendLootItemInPacket(&inst, slot_id);
	}

	if (bag_item_data) {
		for (int index = EQ::invbag::SLOT_BEGIN; index <= EQ::invbag::SLOT_END; ++index) {
			if (bag_item_data[index] == nullptr)
				continue;

			const EQ::ItemInstance *bagitem = database.CreateItem(
				bag_item_data[index]->item_id,
				bag_item_data[index]->charges,
				bag_item_data[index]->aug_1,
				bag_item_data[index]->aug_2,
				bag_item_data[index]->aug_3,
				bag_item_data[index]->aug_4,
				bag_item_data[index]->aug_5,
				bag_item_data[index]->aug_6,
				bag_item_data[index]->attuned
				);

			// Dump bag contents to cursor in the event that owning bag is not the first cursor item
			// (This assumes that the data passed is correctly associated..no safety checks are implemented)
			if (slot_id == EQ::invslot::slotCursor && !cursor_empty) {
				LogInventory("Putting bag loot item [{}] ([{}]) into slot [{}] (non-empty cursor override)",
					inst.GetItem()->Name, inst.GetItem()->ID, EQ::invslot::slotCursor);

				PutLootInInventory(EQ::invslot::slotCursor, *bagitem);
			}
			else {
				auto bag_slot = EQ::InventoryProfile::CalcSlotId(slot_id, index);

				LogInventory("Putting bag loot item [{}] ([{}]) into slot [{}] (bag slot [{}])",
					inst.GetItem()->Name, inst.GetItem()->ID, bag_slot, index);

				PutLootInInventory(bag_slot, *bagitem);
			}
			safe_delete(bagitem);
		}
	}

	CalcBonuses();
}
bool Client::TryStacking(EQ::ItemInstance* item, uint8 type, bool try_worn, bool try_cursor) {
	if(!item || !item->IsStackable() || item->GetCharges()>=item->GetItem()->StackSize)
		return false;
	int16 i;
	uint32 item_id = item->GetItem()->ID;
	for (i = EQ::invslot::GENERAL_BEGIN; i <= EQ::invslot::GENERAL_END; i++) {
		if (((uint64)1 << i) & GetInv().GetLookup()->PossessionsBitmask == 0)
			continue;

		EQ::ItemInstance* tmp_inst = m_inv.GetItem(i);
		if(tmp_inst && tmp_inst->GetItem()->ID == item_id && tmp_inst->GetCharges() < tmp_inst->GetItem()->StackSize){
			MoveItemCharges(*item, i, type);
			CalcBonuses();
			if (item->GetCharges()) { // we didn't get them all
				return AutoPutLootInInventory(*item, try_worn, try_cursor, 0);
			}
			return true;
		}
	}
	for (i = EQ::invslot::GENERAL_BEGIN; i <= EQ::invslot::GENERAL_END; i++) {
		if (((uint64)1 << i) & GetInv().GetLookup()->PossessionsBitmask == 0)
			continue;

		for (uint8 j = EQ::invbag::SLOT_BEGIN; j <= EQ::invbag::SLOT_END; j++) {
			uint16 slotid = EQ::InventoryProfile::CalcSlotId(i, j);
			EQ::ItemInstance* tmp_inst = m_inv.GetItem(slotid);

			if(tmp_inst && tmp_inst->GetItem()->ID == item_id && tmp_inst->GetCharges() < tmp_inst->GetItem()->StackSize) {
				MoveItemCharges(*item, slotid, type);
				CalcBonuses();
				if (item->GetCharges()) { // we didn't get them all
					return AutoPutLootInInventory(*item, try_worn, try_cursor, 0);
				}
				return true;
			}
		}
	}
	return false;
}

// Locate an available space in inventory to place an item
// and then put the item there
// The change will be saved to the database
bool Client::AutoPutLootInInventory(EQ::ItemInstance& inst, bool try_worn, bool try_cursor, ServerLootItem_Struct** bag_item_data)
{
	// #1: Try to auto equip
	if (try_worn && inst.IsEquipable(GetBaseRace(), GetClass()) && inst.GetItem()->ReqLevel <= level && (!inst.GetItem()->Attuneable || inst.IsAttuned()) && inst.GetItem()->ItemType != EQ::item::ItemTypeAugmentation) {
		for (int16 i = EQ::invslot::EQUIPMENT_BEGIN; i <= EQ::invslot::EQUIPMENT_END; i++) {
			if (((uint64)1 << i) & GetInv().GetLookup()->PossessionsBitmask == 0)
				continue;

			if (!m_inv[i]) {
				if (i == EQ::invslot::slotPrimary && inst.IsWeapon()) { // If item is primary slot weapon
					if (inst.GetItem()->IsType2HWeapon()) { // and uses 2hs \ 2hb \ 2hp
						if (m_inv[EQ::invslot::slotSecondary]) { // and if secondary slot is not empty
							continue; // Can't auto-equip
						}
					}
				}
				if (i == EQ::invslot::slotSecondary && m_inv[EQ::invslot::slotPrimary]) { // check to see if primary slot is a two hander
					if (m_inv[EQ::invslot::slotPrimary]->GetItem()->IsType2HWeapon())
						continue;
				}
				if (i == EQ::invslot::slotSecondary && inst.IsWeapon() && !CanThisClassDualWield()) {
					continue;
				}

				if (inst.IsEquipable(i)) { // Equippable at this slot?
					//send worn to everyone...
					PutLootInInventory(i, inst);
					uint8 worn_slot_material = EQ::InventoryProfile::CalcMaterialFromSlot(i);
					if (worn_slot_material != EQ::textures::materialInvalid) {
						SendWearChange(worn_slot_material);
					}

					parse->EventItem(EVENT_EQUIP_ITEM, this, &inst, nullptr, "", i);
					return true;
				}
			}
		}
	}

	// #2: Stackable item?
	if (inst.IsStackable()) {
		if (TryStacking(&inst, ItemPacketTrade, try_worn, try_cursor))
			return true;
	}

	// #3: put it in inventory
	bool is_arrow = (inst.GetItem()->ItemType == EQ::item::ItemTypeArrow) ? true : false;
	int16 slot_id = m_inv.FindFreeSlot(inst.IsClassBag(), try_cursor, inst.GetItem()->Size, is_arrow);
	if (slot_id != INVALID_INDEX) {
		PutLootInInventory(slot_id, inst, bag_item_data);
		return true;
	}

	return false;
}

// helper function for AutoPutLootInInventory
void Client::MoveItemCharges(EQ::ItemInstance &from, int16 to_slot, uint8 type)
{
	EQ::ItemInstance *tmp_inst = m_inv.GetItem(to_slot);

	if(tmp_inst && tmp_inst->GetCharges() < tmp_inst->GetItem()->StackSize) {
		// this is how much room is left on the item we're stacking onto
		int charge_slots_left = tmp_inst->GetItem()->StackSize - tmp_inst->GetCharges();
		// this is how many charges we can move from the looted item to
		// the item in the inventory
		int charges_to_move = (from.GetCharges() < charge_slots_left) ? from.GetCharges() : charge_slots_left;

		tmp_inst->SetCharges(tmp_inst->GetCharges() + charges_to_move);
		from.SetCharges(from.GetCharges() - charges_to_move);
		SendLootItemInPacket(tmp_inst, to_slot);
		if (to_slot == EQ::invslot::slotCursor) {
			auto s = m_inv.cursor_cbegin(), e = m_inv.cursor_cend();
			database.SaveCursor(this->CharacterID(), s, e);
		}
		else {
			database.SaveInventory(this->CharacterID(), tmp_inst, to_slot);
		}
	}
}

#if 0
// TODO: needs clean-up to save references
bool MakeItemLink(char* &ret_link, const ItemData *item, uint32 aug0, uint32 aug1, uint32 aug2, uint32 aug3, uint32 aug4, uint32 aug5, uint8 evolving, uint8 evolvedlevel) {
	//we're sending back the entire "link", minus the null characters & item name
	//that way, we can use it for regular links & Task links
	//note: initiator needs to pass us ret_link

	/*
	--- Usage ---
	Chat: "%c" "%s" "%s" "%c", 0x12, ret_link, inst->GetItem()->name, 0x12
	Task: "<a WndNotify=\"27," "%s" "\">" "%s" "</a>", ret_link, inst->GetItem()->name
	<a WndNotify="27,00960F000000000000000000000000000000000000000">Master's Book of Wood Elven Culture</a>
	http://eqitems.13th-floor.org/phpBB2/viewtopic.php?p=510#510
	*/

	if (!item) //have to have an item to make the link
		return false;

	//format:
	//0	itemid	aug1	aug2	aug3	aug4	aug5	evolving?	loregroup	evolved level	hash
	//0	00000	00000	00000	00000	00000	00000	0			0000		0				00000000
	//length:
	//1	5		5		5		5		5		5		1			4			1				8		= 45
	//evolving item info: http://eqitems.13th-floor.org/phpBB2/viewtopic.php?t=145#558

	//int hash = GetItemLinkHash(inst);	//eventually this will work (currently crashes zone), but for now we'll skip the extra overhead
	int hash = NOT_USED;

	// Tested with UF and RoF..there appears to be a problem with using non-augment arguments below...
	// Currently, enabling them causes misalignments in what the client expects. I haven't looked
	// into it further to determine the cause..but, the function is setup to accept the parameters.
	// Note: some links appear with '00000' in front of the name..so, it's likely we need to send
	// some additional information when certain parameters are true
	//switch (GetClientVersion()) {
	switch (0) {
	case EQClientRoF2:
		// This operator contains 14 parameter masks..but, only 13 parameter values.
		// Even so, the client link appears ok... Need to figure out the discrepancy
		MakeAnyLenString(&ret_link, "%1X" "%05X" "%05X" "%05X" "%05X" "%05X" "%05X" "%05X" "%1X" "%1X" "%04X" "%1X" "%05X" "%08X",
			0,
			item->ID,
			aug0,
			aug1,
			aug2,
			aug3,
			aug4,
			aug5,
			0,//evolving,
			0,//item->LoreGroup,
			0,//evolvedlevel,
			0,
			hash
			);
		return true;
	case EQClientRoF:
		MakeAnyLenString(&ret_link, "%1X" "%05X" "%05X" "%05X" "%05X" "%05X" "%05X" "%05X" "%1X" "%04X" "%1X" "%05X" "%08X",
			0,
			item->ID,
			aug0,
			aug1,
			aug2,
			aug3,
			aug4,
			aug5,
			0,//evolving,
			0,//item->LoreGroup,
			0,//evolvedlevel,
			0,
			hash
			);
		return true;
	case EQClientUnderfoot:
	case EQClientSoD:
	case EQClientSoF:
		MakeAnyLenString(&ret_link, "%1X" "%05X" "%05X" "%05X" "%05X" "%05X" "%05X" "%1X" "%04X" "%1X" "%05X" "%08X",
			0,
			item->ID,
			aug0,
			aug1,
			aug2,
			aug3,
			aug4,
			0,//evolving,
			0,//item->LoreGroup,
			0,//evolvedlevel,
			0,
			hash
			);
		return true;
	case EQClientTitanium:
		MakeAnyLenString(&ret_link, "%1X" "%05X" "%05X" "%05X" "%05X" "%05X" "%05X" "%1X" "%04X" "%1X" "%08X",
			0,
			item->ID,
			aug0,
			aug1,
			aug2,
			aug3,
			aug4,
			0,//evolving,
			0,//item->LoreGroup,
			0,//evolvedlevel,
			hash
			);
		return true;
	case EQClient62:
	default:
		return false;
	}
}
#endif

int Client::GetItemLinkHash(const EQ::ItemInstance* inst) {
	//pre-Titanium: http://eqitems.13th-floor.org/phpBB2/viewtopic.php?t=70&postdays=0&postorder=asc
	//Titanium: http://eqitems.13th-floor.org/phpBB2/viewtopic.php?t=145
	if (!inst)	//have to have an item to make the hash
		return 0;

	const EQ::ItemData* item = inst->GetItem();
	char* hash_str = 0;
	/*register */int hash = 0;

	//now the fun part, since different types of items use different hashes...
	if (item->ItemClass == 0 && item->CharmFileID) {	//charm
		MakeAnyLenString(&hash_str, "%d%s-1-1-1-1-1%d %d %d %d %d %d %d %d %d",
			item->ID,
			item->Name,
			item->Light,
			item->Icon,
			item->Price,
			item->Size,
			item->Weight,
			item->ItemClass,
			item->ItemType,
			item->Favor,
			item->GuildFavor);
	} else if (item->ItemClass == 2) {	//book
		MakeAnyLenString(&hash_str, "%d%s%d%d%09X",
			item->ID,
			item->Name,
			item->Weight,
			item->BookType,
			item->Price);
	} else if (item->ItemClass == 1) {	//bag
		MakeAnyLenString(&hash_str, "%d%s%x%d%09X%d",
			item->ID,
			item->Name,
			item->BagSlots,
			item->BagWR,
			item->Price,
			item->Weight);
	} else {	//everything else
		MakeAnyLenString(&hash_str, "%d%s-1-1-1-1-1%d %d %d %d %d %d %d %d %d %d %d %d %d",
			item->ID,
			item->Name,
			item->Mana,
			item->HP,
			item->Favor,
			item->Light,
			item->Icon,
			item->Price,
			item->Weight,
			item->ReqLevel,
			item->Size,
			item->ItemClass,
			item->ItemType,
			item->AC,
			item->GuildFavor);
	}

	//this currently crashes zone, so someone feel free to fix this so we can work with hashes:
	//*** glibc detected *** double free or corruption (out): 0xb2403470 ***

	/*
	while (*hash_str != '\0') {
		register int c = toupper(*hash_str);

		asm volatile("\
			imul $31, %1, %1;\
			movzx %%ax, %%edx;\
			addl %%edx, %1;\
			movl %1, %0;\
			"
			:"=r"(hash)
			:"D"(hash), "a"(c)
			:"%edx"
			);

		// This is what the inline asm is doing:
		// hash *= 0x1f;
		// hash += (int)c;

		hash_str++;
	}
	*/

	safe_delete_array(hash_str);
	return hash;
}

// This appears to still be in use... The core of this should be incorporated into class EQ::SayLinkEngine
void Client::SendItemLink(const EQ::ItemInstance* inst, bool send_to_all)
{
/*

this stuff is old, live dosent do this anymore. they send a much smaller
packet with the item number in it, but I cant seem to find it right now

*/
	if (!inst)
		return;

	const EQ::ItemData* item = inst->GetItem();
	const char* name2 = &item->Name[0];
	auto outapp = new EQApplicationPacket(OP_ItemLinkText, strlen(name2) + 68);
	char buffer2[135] = {0};
	char itemlink[135] = {0};
	sprintf(itemlink,"%c0%06u0%05u-%05u-%05u-%05u-%05u00000000%c",
		0x12,
		item->ID,
		inst->GetAugmentItemID(0),
		inst->GetAugmentItemID(1),
		inst->GetAugmentItemID(2),
		inst->GetAugmentItemID(3),
		inst->GetAugmentItemID(4),
		0x12);
	sprintf(buffer2,"%c%c%c%c%c%c%c%c%c%c%c%c%s",0x00,0x00,0x00,0x00,0xD3,0x01,0x00,0x00,0x1E,0x01,0x00,0x00,itemlink);
	memcpy(outapp->pBuffer,buffer2,outapp->size);
	QueuePacket(outapp);
	safe_delete(outapp);
	if (send_to_all==false)
		return;
	const char* charname = this->GetName();
	outapp = new EQApplicationPacket(OP_ItemLinkText,strlen(itemlink)+14+strlen(charname));
	char buffer3[150] = {0};
	sprintf(buffer3,"%c%c%c%c%c%c%c%c%c%c%c%c%6s%c%s",0x00,0x00,0x00,0x00,0xD2,0x01,0x00,0x00,0x00,0x00,0x00,0x00,charname,0x00,itemlink);
	memcpy(outapp->pBuffer,buffer3,outapp->size);
	entity_list.QueueCloseClients(this->CastToMob(),outapp,true,200,0,false);
	safe_delete(outapp);
}

void Client::SendLootItemInPacket(const EQ::ItemInstance* inst, int16 slot_id)
{
	SendItemPacket(slot_id,inst, ItemPacketTrade);
}

bool Client::IsValidSlot(uint32 slot) {
	if (slot <= EQ::invslot::POSSESSIONS_END && slot >= EQ::invslot::POSSESSIONS_BEGIN) {
		return ((((uint64)1 << slot) & GetInv().GetLookup()->PossessionsBitmask) != 0);
	}
	else if (slot <= EQ::invbag::GENERAL_BAGS_END && slot >= EQ::invbag::GENERAL_BAGS_BEGIN) {
		auto temp_slot = EQ::invslot::GENERAL_BEGIN + ((slot - EQ::invbag::GENERAL_BAGS_BEGIN) / EQ::invbag::SLOT_COUNT);
		return ((((uint64)1 << temp_slot) & GetInv().GetLookup()->PossessionsBitmask) != 0);
	}
	else if (slot <= EQ::invslot::BANK_END && slot >= EQ::invslot::BANK_BEGIN) {
		return ((slot - EQ::invslot::BANK_BEGIN) < GetInv().GetLookup()->InventoryTypeSize.Bank);
	}
	else if (slot <= EQ::invbag::BANK_BAGS_END && slot >= EQ::invbag::BANK_BAGS_BEGIN) {
		auto temp_slot = (slot - EQ::invbag::BANK_BAGS_BEGIN) / EQ::invbag::SLOT_COUNT;
		return (temp_slot < GetInv().GetLookup()->InventoryTypeSize.Bank);
	}
	else if (
		(slot == (uint32)INVALID_INDEX) ||
		(slot == (uint32)EQ::invslot::slotCursor) ||
		(slot <= EQ::invbag::CURSOR_BAG_END && slot >= EQ::invbag::CURSOR_BAG_BEGIN) ||
		(slot <= EQ::invslot::TRIBUTE_END && slot >= EQ::invslot::TRIBUTE_BEGIN) ||
		(slot <= EQ::invslot::SHARED_BANK_END && slot >= EQ::invslot::SHARED_BANK_BEGIN) ||
		(slot <= EQ::invbag::SHARED_BANK_BAGS_END && slot >= EQ::invbag::SHARED_BANK_BAGS_BEGIN) ||
		(slot <= EQ::invslot::TRADE_END && slot >= EQ::invslot::TRADE_BEGIN) ||
		(slot <= EQ::invslot::WORLD_END && slot >= EQ::invslot::WORLD_BEGIN)
	) {
		return true;
	}

	return false;
}

bool Client::IsBankSlot(uint32 slot)
{
	if ((slot >= EQ::invslot::BANK_BEGIN && slot <= EQ::invslot::BANK_END) ||
		(slot >= EQ::invbag::BANK_BAGS_BEGIN && slot <= EQ::invbag::BANK_BAGS_END) ||
		(slot >= EQ::invslot::SHARED_BANK_BEGIN && slot <= EQ::invslot::SHARED_BANK_END) ||
		(slot >= EQ::invbag::SHARED_BANK_BAGS_BEGIN && slot <= EQ::invbag::SHARED_BANK_BAGS_END))
	{
		return true;
	}

	return false;
}

// Moves items around both internally and in the database
// In the future, this can be optimized by pushing all changes through one database REPLACE call
bool Client::SwapItem(MoveItem_Struct* move_in) {

	uint32 src_slot_check = move_in->from_slot;
	uint32 dst_slot_check = move_in->to_slot;
	uint32 stack_count_check = move_in->number_in_stack;

	if(!IsValidSlot(src_slot_check)){
		// SoF+ sends a Unix timestamp (should be int32) for src and dst slots every 10 minutes for some reason.
		if(src_slot_check < 2147483647)
			Message(Chat::Red, "Warning: Invalid slot move from slot %u to slot %u with %u charges!", src_slot_check, dst_slot_check, stack_count_check);
		LogInventory("Invalid slot move from slot [{}] to slot [{}] with [{}] charges!", src_slot_check, dst_slot_check, stack_count_check);
		return false;
	}

	if(!IsValidSlot(dst_slot_check)) {
		// SoF+ sends a Unix timestamp (should be int32) for src and dst slots every 10 minutes for some reason.
		if(src_slot_check < 2147483647)
			Message(Chat::Red, "Warning: Invalid slot move from slot %u to slot %u with %u charges!", src_slot_check, dst_slot_check, stack_count_check);
		LogInventory("Invalid slot move from slot [{}] to slot [{}] with [{}] charges!", src_slot_check, dst_slot_check, stack_count_check);
		return false;
	}

	if (move_in->from_slot == move_in->to_slot) { // Item summon, no further processing needed
		if(RuleB(QueryServ, PlayerLogMoves)) { QSSwapItemAuditor(move_in); } // QS Audit
		if (ClientVersion() >= EQ::versions::ClientVersion::RoF) { return true; } // Can't do RoF+

		if (move_in->to_slot == EQ::invslot::slotCursor) {
			auto test_inst = m_inv.GetItem(EQ::invslot::slotCursor);
			if (test_inst == nullptr) { return true; }
			auto test_item = test_inst->GetItem();
			if (test_item == nullptr) { return true; }
			if (!test_item->LoreFlag) { return true; }

			bool lore_pass = true;
			if (test_item->LoreGroup == 0xFFFFFFFF) {
				lore_pass = (m_inv.HasItem(test_item->ID, 0, ~(invWhereSharedBank | invWhereCursor)) == INVALID_INDEX);
			}
			else if (test_item->LoreGroup != 0) {
				lore_pass = (m_inv.HasItemByLoreGroup(test_item->LoreGroup, ~(invWhereSharedBank | invWhereCursor)) == INVALID_INDEX);
			}

			if (!lore_pass) {
				LogInventory("([{}]) Duplicate lore items are not allowed - destroying item [{}](id:[{}]) on cursor",
					GetName(), test_item->Name, test_item->ID);
				MessageString(Chat::Loot, 290);
				parse->EventItem(EVENT_DESTROY_ITEM, this, test_inst, nullptr, "", 0);
				DeleteItemInInventory(EQ::invslot::slotCursor, 0, true);
			}
		}
		return true;
	}

	if (move_in->to_slot == (uint32)INVALID_INDEX) {
		if (move_in->from_slot == (uint32)EQ::invslot::slotCursor) {
			LogInventory("Client destroyed item from cursor slot [{}]", move_in->from_slot);
			if(RuleB(QueryServ, PlayerLogMoves)) { QSSwapItemAuditor(move_in); } // QS Audit

			EQ::ItemInstance *inst = m_inv.GetItem(EQ::invslot::slotCursor);
			if(inst) {
				parse->EventItem(EVENT_DESTROY_ITEM, this, inst, nullptr, "", 0);
			}

			DeleteItemInInventory(move_in->from_slot);
			SendCursorBuffer();

			return true; // Item destroyed by client
		}
		else {
			LogInventory("Deleted item from slot [{}] as a result of an inventory container tradeskill combine", move_in->from_slot);
			if(RuleB(QueryServ, PlayerLogMoves)) { QSSwapItemAuditor(move_in); } // QS Audit
			DeleteItemInInventory(move_in->from_slot);
			return true; // Item deletion
		}
	}

	if (auto_attack) {
		if (move_in->from_slot == EQ::invslot::slotPrimary || move_in->from_slot == EQ::invslot::slotSecondary || move_in->from_slot == EQ::invslot::slotRange)
			SetAttackTimer();
		else if (move_in->to_slot == EQ::invslot::slotPrimary || move_in->to_slot == EQ::invslot::slotSecondary || move_in->to_slot == EQ::invslot::slotRange)
			SetAttackTimer();
	}

	// Step 1: Variables
	int16 src_slot_id = (int16)move_in->from_slot;
	int16 dst_slot_id = (int16)move_in->to_slot;

	if(IsBankSlot(src_slot_id) || IsBankSlot(dst_slot_id) || IsBankSlot(src_slot_check) || IsBankSlot(dst_slot_check)) {
		uint32 distance = 0;
		NPC *banker = entity_list.GetClosestBanker(this, distance);

		if(!banker || distance > USE_NPC_RANGE2)
		{
			char *hacked_string = nullptr;
			MakeAnyLenString(&hacked_string, "Player tried to make use of a banker(items) but %s is non-existant or too far away (%u units).",
				banker ? banker->GetName() : "UNKNOWN NPC", distance);
			database.SetMQDetectionFlag(AccountName(), GetName(), hacked_string, zone->GetShortName());
			safe_delete_array(hacked_string);
			Kick("Inventory desync");	// Kicking player to avoid item loss do to client and server inventories not being sync'd
			return false;
		}
	}

	//Setup
	uint32 srcitemid = 0;
	uint32 dstitemid = 0;
	EQ::ItemInstance* src_inst = m_inv.GetItem(src_slot_id);
	EQ::ItemInstance* dst_inst = m_inv.GetItem(dst_slot_id);
	if (src_inst){
		LogInventory("Src slot [{}] has item [{}] ([{}]) with [{}] charges in it", src_slot_id, src_inst->GetItem()->Name, src_inst->GetItem()->ID, src_inst->GetCharges());
		srcitemid = src_inst->GetItem()->ID;
		//SetTint(dst_slot_id,src_inst->GetColor());
		if (src_inst->GetCharges() > 0 && (src_inst->GetCharges() < (int16)move_in->number_in_stack || move_in->number_in_stack > src_inst->GetItem()->StackSize))
		{
			Message(Chat::Red,"Error: Insufficient number in stack.");
			return false;
		}
	}
	if (dst_inst) {
		LogInventory("Dest slot [{}] has item [{}] ([{}]) with [{}] charges in it", dst_slot_id, dst_inst->GetItem()->Name, dst_inst->GetItem()->ID, dst_inst->GetCharges());
		dstitemid = dst_inst->GetItem()->ID;
	}
	if (Trader && srcitemid>0){
		EQ::ItemInstance* srcbag;
		EQ::ItemInstance* dstbag;
		uint32 srcbagid =0;
		uint32 dstbagid = 0;

		if (src_slot_id >= EQ::invbag::GENERAL_BAGS_BEGIN && src_slot_id <= EQ::invbag::GENERAL_BAGS_END) {
			srcbag = m_inv.GetItem(((int)(src_slot_id / 10)) - 3);
			if (srcbag)
				srcbagid = srcbag->GetItem()->ID;
		}
		if (dst_slot_id >= EQ::invbag::GENERAL_BAGS_BEGIN && dst_slot_id <= EQ::invbag::GENERAL_BAGS_END) {
			dstbag = m_inv.GetItem(((int)(dst_slot_id / 10)) - 3);
			if (dstbag)
				dstbagid = dstbag->GetItem()->ID;
		}
		if (srcitemid==17899 || srcbagid==17899 || dstitemid==17899 || dstbagid==17899){
			this->Trader_EndTrader();
			this->Message(Chat::Red,"You cannot move your Trader Satchels, or items inside them, while Trading.");
		}
	}

	// Step 2: Validate item in from_slot
	// After this, we can assume src_inst is a valid ptr
	if (!src_inst && (src_slot_id < EQ::invslot::WORLD_BEGIN || src_slot_id > EQ::invslot::WORLD_END)) {
		if (dst_inst) {
			// If there is no source item, but there is a destination item,
			// move the slots around before deleting the invalid source slot item,
			// which is now in the destination slot.
			move_in->from_slot = dst_slot_check;
			move_in->to_slot = src_slot_check;
			move_in->number_in_stack = dst_inst->GetCharges();
			if(!SwapItem(move_in)) { LogInventory("Recursive SwapItem call failed due to non-existent destination item (charid: [{}], fromslot: [{}], toslot: [{}])", CharacterID(), src_slot_id, dst_slot_id); }
		}

		return false;
	}
	//verify shared bank transactions in the database
	if (src_inst && src_slot_id >= EQ::invslot::SHARED_BANK_BEGIN && src_slot_id <= EQ::invbag::SHARED_BANK_BAGS_END) {
		if(!database.VerifyInventory(account_id, src_slot_id, src_inst)) {
			LogError("Player [{}] on account [{}] was found exploiting the shared bank.\n", GetName(), account_name);
			DeleteItemInInventory(dst_slot_id,0,true);
			return(false);
		}
		if (src_slot_id >= EQ::invslot::SHARED_BANK_BEGIN && src_slot_id <= EQ::invslot::SHARED_BANK_END && src_inst->IsClassBag()){
			for (uint8 idx = EQ::invbag::SLOT_BEGIN; idx <= EQ::invbag::SLOT_END; idx++) {
				const EQ::ItemInstance* baginst = src_inst->GetItem(idx);
				if (baginst && !database.VerifyInventory(account_id, EQ::InventoryProfile::CalcSlotId(src_slot_id, idx), baginst)){
					DeleteItemInInventory(EQ::InventoryProfile::CalcSlotId(src_slot_id, idx), 0, false);
				}
			}
		}
	}
	if (dst_inst && dst_slot_id >= EQ::invslot::SHARED_BANK_BEGIN && dst_slot_id <= EQ::invbag::SHARED_BANK_BAGS_END) {
		if(!database.VerifyInventory(account_id, dst_slot_id, dst_inst)) {
			LogError("Player [{}] on account [{}] was found exploting the shared bank.\n", GetName(), account_name);
			DeleteItemInInventory(src_slot_id,0,true);
			return(false);
		}
		if (dst_slot_id >= EQ::invslot::SHARED_BANK_BEGIN && dst_slot_id <= EQ::invslot::SHARED_BANK_END && dst_inst->IsClassBag()){
			for (uint8 idx = EQ::invbag::SLOT_BEGIN; idx <= EQ::invbag::SLOT_END; idx++) {
				const EQ::ItemInstance* baginst = dst_inst->GetItem(idx);
				if (baginst && !database.VerifyInventory(account_id, EQ::InventoryProfile::CalcSlotId(dst_slot_id, idx), baginst)){
					DeleteItemInInventory(EQ::InventoryProfile::CalcSlotId(dst_slot_id, idx), 0, false);
				}
			}
		}
	}


	// Check for No Drop Hacks
	Mob* with = trade->With();
	if (((with && with->IsClient() && dst_slot_id >= EQ::invslot::TRADE_BEGIN && dst_slot_id <= EQ::invslot::TRADE_END) ||
		(dst_slot_id >= EQ::invslot::SHARED_BANK_BEGIN && dst_slot_id <= EQ::invbag::SHARED_BANK_BAGS_END))
	&& GetInv().CheckNoDrop(src_slot_id)
	&& RuleI(World, FVNoDropFlag) == 0 || RuleI(Character, MinStatusForNoDropExemptions) < Admin() && RuleI(World, FVNoDropFlag) == 2) {
		auto ndh_inst = m_inv[src_slot_id];
		std::string ndh_item_data;
		if (ndh_inst == nullptr) {
			ndh_item_data.append("[nullptr on EQ::ItemInstance*]");
		}
		else {
			auto ndh_item = ndh_inst->GetItem();
			if (ndh_item == nullptr) {
				ndh_item_data.append("[nullptr on ItemData*]");
			}
			else {
				ndh_item_data.append(StringFormat("name=%s", ndh_item->Name));
				ndh_item_data.append(StringFormat(", id=%u", ndh_item->ID));
				ndh_item_data.append(StringFormat(", nodrop=%s(%u)", (ndh_item->NoDrop == 0 ? "true" : "false"), ndh_item->NoDrop));
			}
		}
		LogError("WorldKick() of Player [{}](id:[{}], acct:[{}]) due to 'NoDrop Hack' detection >> SlotID:[{}], ItemData:[{}]",
			GetName(), CharacterID(), AccountID(), src_slot_id, ndh_item_data.c_str());
		ndh_inst = nullptr;

		DeleteItemInInventory(src_slot_id);
		WorldKick();
		return false;
	}

	// Step 3: Check for interaction with World Container (tradeskills)
	if(m_tradeskill_object != nullptr) {
		if (src_slot_id >= EQ::invslot::WORLD_BEGIN && src_slot_id <= EQ::invslot::WORLD_END) {
			// Picking up item from world container
			EQ::ItemInstance* inst = m_tradeskill_object->PopItem(EQ::InventoryProfile::CalcBagIdx(src_slot_id));
			if (inst) {
				PutItemInInventory(dst_slot_id, *inst, false);
				safe_delete(inst);
			}

			if(RuleB(QueryServ, PlayerLogMoves)) { QSSwapItemAuditor(move_in, true); } // QS Audit

			return true;
		}
		else if (dst_slot_id >= EQ::invslot::WORLD_BEGIN && dst_slot_id <= EQ::invslot::WORLD_END) {
			// Putting item into world container, which may swap (or pile onto) with existing item
			uint8 world_idx = EQ::InventoryProfile::CalcBagIdx(dst_slot_id);
			EQ::ItemInstance* world_inst = m_tradeskill_object->PopItem(world_idx);

			// Case 1: No item in container, unidirectional "Put"
			if (world_inst == nullptr) {
				m_tradeskill_object->PutItem(world_idx, src_inst);
				m_inv.DeleteItem(src_slot_id);
			}
			else {
				const EQ::ItemData* world_item = world_inst->GetItem();
				const EQ::ItemData* src_item = src_inst->GetItem();
				if (world_item && src_item) {
					// Case 2: Same item on cursor, stacks, transfer of charges needed
					if ((world_item->ID == src_item->ID) && src_inst->IsStackable()) {
						int16 world_charges = world_inst->GetCharges();
						int16 src_charges = src_inst->GetCharges();

						// Fill up destination stack as much as possible
						world_charges += src_charges;
						if (world_charges > world_inst->GetItem()->StackSize) {
							src_charges = world_charges - world_inst->GetItem()->StackSize;
							world_charges = world_inst->GetItem()->StackSize;
						}
						else {
							src_charges = 0;
						}

						world_inst->SetCharges(world_charges);
						m_tradeskill_object->PutItem(world_idx, world_inst);
						m_tradeskill_object->Save();

						if (src_charges == 0) {
							m_inv.DeleteItem(src_slot_id); // DB remove will occur below
						}
						else {
							src_inst->SetCharges(src_charges);
						}
					}
					else {
						// Case 3: Swap the item on user with item in world container
						// World containers don't follow normal rules for swapping
						EQ::ItemInstance* inv_inst = m_inv.PopItem(src_slot_id);
						m_tradeskill_object->PutItem(world_idx, inv_inst);
						m_inv.PutItem(src_slot_id, *world_inst);
						safe_delete(inv_inst);
					}
				}
			}

			safe_delete(world_inst);
			if (src_slot_id == EQ::invslot::slotCursor)
			{
				if (dstitemid == 0)
				{
					SendCursorBuffer();
				}
				auto s = m_inv.cursor_cbegin(), e = m_inv.cursor_cend();
				database.SaveCursor(character_id, s, e);
			}
			else
			{
				database.SaveInventory(character_id, m_inv[src_slot_id], src_slot_id);
			}

			if(RuleB(QueryServ, PlayerLogMoves)) { QSSwapItemAuditor(move_in, true); } // QS Audit

			return true;
		}
	}

	// Step 4: Check for entity trade
	if (dst_slot_id >= EQ::invslot::TRADE_BEGIN && dst_slot_id <= EQ::invslot::TRADE_END) {
		if (src_slot_id != EQ::invslot::slotCursor) {
			Kick("Trade with non-cursor item");
			return false;
		}
		if (with) {
			LogInventory("Trade item move from slot [{}] to slot [{}] (trade with [{}])", src_slot_id, dst_slot_id, with->GetName());
			// Fill Trade list with items from cursor
			if (!m_inv[EQ::invslot::slotCursor]) {
				Message(Chat::Red, "Error: Cursor item not located on server!");
				return false;
			}

			// Add cursor item to trade bucket
			// Also sends trade information to other client of trade session
			if(RuleB(QueryServ, PlayerLogMoves)) { QSSwapItemAuditor(move_in); } // QS Audit

			trade->AddEntity(dst_slot_id, move_in->number_in_stack);
			if (dstitemid == 0)
			{
				SendCursorBuffer();
			}

			return true;
		} else {
			if(RuleB(QueryServ, PlayerLogMoves)) { QSSwapItemAuditor(move_in); } // QS Audit

			SummonItem(src_inst->GetID(), src_inst->GetCharges());
			DeleteItemInInventory(EQ::invslot::slotCursor);

			return true;
		}
	}

	bool all_to_stack = false;
	// Step 5: Swap (or stack) items
	if (move_in->number_in_stack > 0) {
		// Determine if charged items can stack
		if(src_inst && !src_inst->IsStackable()) {
			LogInventory("Move from [{}] to [{}] with stack size [{}]. [{}] is not a stackable item. (charname: [{}])", src_slot_id, dst_slot_id, move_in->number_in_stack, src_inst->GetItem()->Name, GetName());
			return false;
		}

		if (dst_inst) {
			if(src_inst->GetID() != dst_inst->GetID()) {
				LogInventory("Move from [{}] to [{}] with stack size [{}]. Incompatible item types: [{}] != [{}]", src_slot_id, dst_slot_id, move_in->number_in_stack, src_inst->GetID(), dst_inst->GetID());
				return(false);
			}
			if(dst_inst->GetCharges() < dst_inst->GetItem()->StackSize) {
				//we have a chance of stacking.
				LogInventory("Move from [{}] to [{}] with stack size [{}]. dest has [{}]/[{}] charges", src_slot_id, dst_slot_id, move_in->number_in_stack, dst_inst->GetCharges(), dst_inst->GetItem()->StackSize);
				// Charges can be emptied into dst
				uint16 usedcharges = dst_inst->GetItem()->StackSize - dst_inst->GetCharges();
				if (usedcharges > move_in->number_in_stack)
					usedcharges = move_in->number_in_stack;

				dst_inst->SetCharges(dst_inst->GetCharges() + usedcharges);
				src_inst->SetCharges(src_inst->GetCharges() - usedcharges);

				// Depleted all charges?
				if (src_inst->GetCharges() < 1)
				{
					LogInventory("Dest ([{}]) now has [{}] charges, source ([{}]) was entirely consumed. ([{}] moved)", dst_slot_id, dst_inst->GetCharges(), src_slot_id, usedcharges);
					database.SaveInventory(CharacterID(),nullptr,src_slot_id);
					m_inv.DeleteItem(src_slot_id);
					all_to_stack = true;
				} else {
					LogInventory("Dest ([{}]) now has [{}] charges, source ([{}]) has [{}] ([{}] moved)", dst_slot_id, dst_inst->GetCharges(), src_slot_id, src_inst->GetCharges(), usedcharges);
				}
			} else {
				LogInventory("Move from [{}] to [{}] with stack size [{}]. Exceeds dest maximum stack size: [{}]/[{}]", src_slot_id, dst_slot_id, move_in->number_in_stack, (src_inst->GetCharges()+dst_inst->GetCharges()), dst_inst->GetItem()->StackSize);
				return false;
			}
		}
		else {
			// Nothing in destination slot: split stack into two
			if ((int16)move_in->number_in_stack >= src_inst->GetCharges()) {
				// Move entire stack
				EQ::InventoryProfile::SwapItemFailState fail_state = EQ::InventoryProfile::swapInvalid;
				if (!m_inv.SwapItem(src_slot_id, dst_slot_id, fail_state)) { return false; }
				LogInventory("Move entire stack from [{}] to [{}] with stack size [{}]. Dest empty", src_slot_id, dst_slot_id, move_in->number_in_stack);
			}
			else {
				// Split into two
				src_inst->SetCharges(src_inst->GetCharges() - move_in->number_in_stack);
				LogInventory("Split stack of [{}] ([{}]) from slot [{}] to [{}] with stack size [{}]. Src keeps [{}]", src_inst->GetItem()->Name, src_inst->GetItem()->ID, src_slot_id, dst_slot_id, move_in->number_in_stack, src_inst->GetCharges());
				EQ::ItemInstance* inst = database.CreateItem(src_inst->GetItem(), move_in->number_in_stack);
				m_inv.PutItem(dst_slot_id, *inst);
				safe_delete(inst);
			}
		}
	}
	else {
		// Not dealing with charges - just do direct swap
		if (src_inst && (dst_slot_id <= EQ::invslot::EQUIPMENT_END) && dst_slot_id >= EQ::invslot::EQUIPMENT_BEGIN) {
			if (src_inst->GetItem()->Attuneable) {
				src_inst->SetAttuned(true);
			}
			if (src_inst->IsAugmented()) {
				for (int i = EQ::invaug::SOCKET_BEGIN; i <= EQ::invaug::SOCKET_END; i++) {
					if (src_inst->GetAugment(i)) {
						if (src_inst->GetAugment(i)->GetItem()->Attuneable) {
							src_inst->GetAugment(i)->SetAttuned(true);
						}
					}
				}
			}
			SetMaterial(dst_slot_id,src_inst->GetItem()->ID);
		}

		EQ::InventoryProfile::SwapItemFailState fail_state = EQ::InventoryProfile::swapInvalid;
		if (!m_inv.SwapItem(src_slot_id, dst_slot_id, fail_state, GetBaseRace(), GetBaseClass(), GetDeity(), GetLevel())) {
			const char* fail_message = "The selected slot was invalid.";
			if (fail_state == EQ::InventoryProfile::swapRaceClass || fail_state == EQ::InventoryProfile::swapDeity)
				fail_message = "Your class, deity and/or race may not equip that item.";
			else if (fail_state == EQ::InventoryProfile::swapLevel)
				fail_message = "You are not sufficient level to use this item.";

			if (fail_message)
				Message(Chat::Red, "%s", fail_message);

			return false;
		}

		LogInventory("Moving entire item from slot [{}] to slot [{}]", src_slot_id, dst_slot_id);

		if (src_slot_id <= EQ::invslot::EQUIPMENT_END) {
			if(src_inst) {
				parse->EventItem(EVENT_UNEQUIP_ITEM, this, src_inst, nullptr, "", src_slot_id);
			}

			if(dst_inst) {
				parse->EventItem(EVENT_EQUIP_ITEM, this, dst_inst, nullptr, "", src_slot_id);
			}
		}

		if (dst_slot_id <= EQ::invslot::EQUIPMENT_END) {
			if(dst_inst) {
				parse->EventItem(EVENT_UNEQUIP_ITEM, this, dst_inst, nullptr, "", dst_slot_id);
			}

			if(src_inst) {
				parse->EventItem(EVENT_EQUIP_ITEM, this, src_inst, nullptr, "", dst_slot_id);
			}
		}
	}

	int matslot = SlotConvert2(dst_slot_id);
	if (dst_slot_id <= EQ::invslot::EQUIPMENT_END && matslot != EQ::textures::armorHead) { // think this is to allow the client to update with /showhelm
		SendWearChange(matslot);
	}

	// Step 7: Save change to the database
	if (src_slot_id == EQ::invslot::slotCursor) {
		// If not swapping another item to cursor and stacking items were depleted
		if (dstitemid == 0 || all_to_stack == true)
		{
			SendCursorBuffer();
		}
		auto s = m_inv.cursor_cbegin(), e = m_inv.cursor_cend();
		database.SaveCursor(character_id, s, e);
	}
	else {
		database.SaveInventory(character_id, m_inv.GetItem(src_slot_id), src_slot_id);
	}

	if (dst_slot_id == EQ::invslot::slotCursor) {
		auto s = m_inv.cursor_cbegin(), e = m_inv.cursor_cend();
		database.SaveCursor(character_id, s, e);
	}
	else {
		database.SaveInventory(character_id, m_inv.GetItem(dst_slot_id), dst_slot_id);
	}

	if(RuleB(QueryServ, PlayerLogMoves)) { QSSwapItemAuditor(move_in, true); } // QS Audit

	// Step 8: Re-calc stats
	CalcBonuses();
	return true;
}

void Client::SwapItemResync(MoveItem_Struct* move_slots) {
	// wow..this thing created a helluva memory leak...
	// with any luck..this won't be needed in the future

	// resync the 'from' and 'to' slots on an as-needed basis
	// Not as effective as the full process, but less intrusive to gameplay
	LogInventory("Inventory desyncronization. (charname: [{}], source: [{}], destination: [{}])", GetName(), move_slots->from_slot, move_slots->to_slot);
	Message(Chat::Yellow, "Inventory Desyncronization detected: Resending slot data...");

	if (move_slots->from_slot >= EQ::invslot::EQUIPMENT_BEGIN && move_slots->from_slot <= EQ::invbag::CURSOR_BAG_END) {
		int16 resync_slot = (EQ::InventoryProfile::CalcSlotId(move_slots->from_slot) == INVALID_INDEX) ? move_slots->from_slot : EQ::InventoryProfile::CalcSlotId(move_slots->from_slot);
		if (IsValidSlot(resync_slot) && resync_slot != INVALID_INDEX) {
			// This prevents the client from crashing when closing any 'phantom' bags
			const EQ::ItemData* token_struct = database.GetItem(22292); // 'Copper Coin'
			EQ::ItemInstance* token_inst = database.CreateItem(token_struct, 1);

			SendItemPacket(resync_slot, token_inst, ItemPacketTrade);

			if(m_inv[resync_slot]) { SendItemPacket(resync_slot, m_inv[resync_slot], ItemPacketTrade); }
			else {
				auto outapp = new EQApplicationPacket(OP_DeleteItem, sizeof(DeleteItem_Struct));
				DeleteItem_Struct* delete_slot	= (DeleteItem_Struct*)outapp->pBuffer;
				delete_slot->from_slot			= resync_slot;
				delete_slot->to_slot			= 0xFFFFFFFF;
				delete_slot->number_in_stack	= 0xFFFFFFFF;

				QueuePacket(outapp);
				safe_delete(outapp);
			}
			safe_delete(token_inst);
			Message(Chat::Lime, "Source slot %i resyncronized.", move_slots->from_slot);
		}
		else { Message(Chat::Red, "Could not resyncronize source slot %i.", move_slots->from_slot); }
	}
	else {
		int16 resync_slot = (EQ::InventoryProfile::CalcSlotId(move_slots->from_slot) == INVALID_INDEX) ? move_slots->from_slot : EQ::InventoryProfile::CalcSlotId(move_slots->from_slot);
		if (IsValidSlot(resync_slot) && resync_slot != INVALID_INDEX) {
			if(m_inv[resync_slot]) {
				const EQ::ItemData* token_struct = database.GetItem(22292); // 'Copper Coin'
				EQ::ItemInstance* token_inst = database.CreateItem(token_struct, 1);

				SendItemPacket(resync_slot, token_inst, ItemPacketTrade);
				SendItemPacket(resync_slot, m_inv[resync_slot], ItemPacketTrade);

				safe_delete(token_inst);
				Message(Chat::Lime, "Source slot %i resyncronized.", move_slots->from_slot);
			}
			else { Message(Chat::Red, "Could not resyncronize source slot %i.", move_slots->from_slot); }
		}
		else { Message(Chat::Red, "Could not resyncronize source slot %i.", move_slots->from_slot); }
	}

	if (move_slots->to_slot >= EQ::invslot::EQUIPMENT_BEGIN && move_slots->to_slot <= EQ::invbag::CURSOR_BAG_END) {
		int16 resync_slot = (EQ::InventoryProfile::CalcSlotId(move_slots->to_slot) == INVALID_INDEX) ? move_slots->to_slot : EQ::InventoryProfile::CalcSlotId(move_slots->to_slot);
		if (IsValidSlot(resync_slot) && resync_slot != INVALID_INDEX) {
			const EQ::ItemData* token_struct = database.GetItem(22292); // 'Copper Coin'
			EQ::ItemInstance* token_inst = database.CreateItem(token_struct, 1);

			SendItemPacket(resync_slot, token_inst, ItemPacketTrade);

			if(m_inv[resync_slot]) { SendItemPacket(resync_slot, m_inv[resync_slot], ItemPacketTrade); }
			else {
				auto outapp = new EQApplicationPacket(OP_DeleteItem, sizeof(DeleteItem_Struct));
				DeleteItem_Struct* delete_slot	= (DeleteItem_Struct*)outapp->pBuffer;
				delete_slot->from_slot			= resync_slot;
				delete_slot->to_slot			= 0xFFFFFFFF;
				delete_slot->number_in_stack	= 0xFFFFFFFF;

				QueuePacket(outapp);
				safe_delete(outapp);
			}
			safe_delete(token_inst);
			Message(Chat::Lime, "Destination slot %i resyncronized.", move_slots->to_slot);
		}
		else { Message(Chat::Red, "Could not resyncronize destination slot %i.", move_slots->to_slot); }
	}
	else {
		int16 resync_slot = (EQ::InventoryProfile::CalcSlotId(move_slots->to_slot) == INVALID_INDEX) ? move_slots->to_slot : EQ::InventoryProfile::CalcSlotId(move_slots->to_slot);
		if (IsValidSlot(resync_slot) && resync_slot != INVALID_INDEX) {
			if(m_inv[resync_slot]) {
				const EQ::ItemData* token_struct = database.GetItem(22292); // 'Copper Coin'
				EQ::ItemInstance* token_inst = database.CreateItem(token_struct, 1);

				SendItemPacket(resync_slot, token_inst, ItemPacketTrade);
				SendItemPacket(resync_slot, m_inv[resync_slot], ItemPacketTrade);

				safe_delete(token_inst);
				Message(Chat::Lime, "Destination slot %i resyncronized.", move_slots->to_slot);
			}
			else { Message(Chat::Red, "Could not resyncronize destination slot %i.", move_slots->to_slot); }
		}
		else { Message(Chat::Red, "Could not resyncronize destination slot %i.", move_slots->to_slot); }
	}
}

void Client::QSSwapItemAuditor(MoveItem_Struct* move_in, bool postaction_call) {
	int16 from_slot_id = static_cast<int16>(move_in->from_slot);
	int16 to_slot_id	= static_cast<int16>(move_in->to_slot);
	int16 move_amount	= static_cast<int16>(move_in->number_in_stack);

	if(!m_inv[from_slot_id] && !m_inv[to_slot_id]) { return; }

	uint16 move_count = 0;

	if(m_inv[from_slot_id]) { move_count += m_inv[from_slot_id]->GetTotalItemCount(); }
	if(to_slot_id != from_slot_id) { if(m_inv[to_slot_id]) { move_count += m_inv[to_slot_id]->GetTotalItemCount(); } }

	auto qspack = new ServerPacket(ServerOP_QSPlayerLogMoves,
				       sizeof(QSPlayerLogMove_Struct) + (sizeof(QSMoveItems_Struct) * move_count));
	QSPlayerLogMove_Struct* qsaudit = (QSPlayerLogMove_Struct*)qspack->pBuffer;

	qsaudit->char_id	= character_id;
	qsaudit->stack_size = move_amount;
	qsaudit->char_count = move_count;
	qsaudit->postaction = postaction_call;
	qsaudit->from_slot	= from_slot_id;
	qsaudit->to_slot	= to_slot_id;

	move_count = 0;

	const EQ::ItemInstance* from_inst = m_inv[postaction_call?to_slot_id:from_slot_id];

	if(from_inst) {
		qsaudit->items[move_count].from_slot	= from_slot_id;
		qsaudit->items[move_count].to_slot		= to_slot_id;
		qsaudit->items[move_count].item_id		= from_inst->GetID();
		qsaudit->items[move_count].charges		= from_inst->GetCharges();
		qsaudit->items[move_count].aug_1		= from_inst->GetAugmentItemID(1);
		qsaudit->items[move_count].aug_2		= from_inst->GetAugmentItemID(2);
		qsaudit->items[move_count].aug_3		= from_inst->GetAugmentItemID(3);
		qsaudit->items[move_count].aug_4		= from_inst->GetAugmentItemID(4);
		qsaudit->items[move_count++].aug_5		= from_inst->GetAugmentItemID(5);

		if (from_inst->IsType(EQ::item::ItemClassBag)) {
			for (uint8 bag_idx = EQ::invbag::SLOT_BEGIN; bag_idx < from_inst->GetItem()->BagSlots; bag_idx++) {
				const EQ::ItemInstance* from_baginst = from_inst->GetItem(bag_idx);

				if(from_baginst) {
					qsaudit->items[move_count].from_slot	= EQ::InventoryProfile::CalcSlotId(from_slot_id, bag_idx);
					qsaudit->items[move_count].to_slot		= EQ::InventoryProfile::CalcSlotId(to_slot_id, bag_idx);
					qsaudit->items[move_count].item_id		= from_baginst->GetID();
					qsaudit->items[move_count].charges		= from_baginst->GetCharges();
					qsaudit->items[move_count].aug_1		= from_baginst->GetAugmentItemID(1);
					qsaudit->items[move_count].aug_2		= from_baginst->GetAugmentItemID(2);
					qsaudit->items[move_count].aug_3		= from_baginst->GetAugmentItemID(3);
					qsaudit->items[move_count].aug_4		= from_baginst->GetAugmentItemID(4);
					qsaudit->items[move_count++].aug_5		= from_baginst->GetAugmentItemID(5);
				}
			}
		}
	}

	if(to_slot_id != from_slot_id) {
		const EQ::ItemInstance* to_inst = m_inv[postaction_call?from_slot_id:to_slot_id];

		if(to_inst) {
			qsaudit->items[move_count].from_slot	= to_slot_id;
			qsaudit->items[move_count].to_slot		= from_slot_id;
			qsaudit->items[move_count].item_id		= to_inst->GetID();
			qsaudit->items[move_count].charges		= to_inst->GetCharges();
			qsaudit->items[move_count].aug_1		= to_inst->GetAugmentItemID(1);
			qsaudit->items[move_count].aug_2		= to_inst->GetAugmentItemID(2);
			qsaudit->items[move_count].aug_3		= to_inst->GetAugmentItemID(3);
			qsaudit->items[move_count].aug_4		= to_inst->GetAugmentItemID(4);
			qsaudit->items[move_count++].aug_5		= to_inst->GetAugmentItemID(5);

			if (to_inst->IsType(EQ::item::ItemClassBag)) {
				for (uint8 bag_idx = EQ::invbag::SLOT_BEGIN; bag_idx < to_inst->GetItem()->BagSlots; bag_idx++) {
					const EQ::ItemInstance* to_baginst = to_inst->GetItem(bag_idx);

					if(to_baginst) {
						qsaudit->items[move_count].from_slot	= EQ::InventoryProfile::CalcSlotId(to_slot_id, bag_idx);
						qsaudit->items[move_count].to_slot		= EQ::InventoryProfile::CalcSlotId(from_slot_id, bag_idx);
						qsaudit->items[move_count].item_id		= to_baginst->GetID();
						qsaudit->items[move_count].charges		= to_baginst->GetCharges();
						qsaudit->items[move_count].aug_1		= to_baginst->GetAugmentItemID(1);
						qsaudit->items[move_count].aug_2		= to_baginst->GetAugmentItemID(2);
						qsaudit->items[move_count].aug_3		= to_baginst->GetAugmentItemID(3);
						qsaudit->items[move_count].aug_4		= to_baginst->GetAugmentItemID(4);
						qsaudit->items[move_count++].aug_5		= to_baginst->GetAugmentItemID(5);
					}
				}
			}
		}
	}

	if(move_count && worldserver.Connected()) {
		worldserver.SendPacket(qspack);
	}

	safe_delete(qspack);
}

void Client::DyeArmor(EQ::TintProfile* dye){
	int16 slot=0;
	for (int i = EQ::textures::textureBegin; i <= EQ::textures::LastTintableTexture; i++) {
		if ((m_pp.item_tint.Slot[i].Color & 0x00FFFFFF) != (dye->Slot[i].Color & 0x00FFFFFF)) {
			slot = m_inv.HasItem(32557, 1, invWherePersonal);
			if (slot != INVALID_INDEX){
				DeleteItemInInventory(slot,1,true);
				uint8 slot2=SlotConvert(i);
				EQ::ItemInstance* inst = this->m_inv.GetItem(slot2);
				if(inst){
					uint32 armor_color = ((uint32)dye->Slot[i].Red << 16) | ((uint32)dye->Slot[i].Green << 8) | ((uint32)dye->Slot[i].Blue);
					inst->SetColor(armor_color);
					database.SaveCharacterMaterialColor(this->CharacterID(), i, armor_color);
					database.SaveInventory(CharacterID(),inst,slot2);
					if(dye->Slot[i].UseTint)
						m_pp.item_tint.Slot[i].UseTint = 0xFF;
					else
						m_pp.item_tint.Slot[i].UseTint=0x00;
				}
				m_pp.item_tint.Slot[i].Blue=dye->Slot[i].Blue;
				m_pp.item_tint.Slot[i].Red=dye->Slot[i].Red;
				m_pp.item_tint.Slot[i].Green=dye->Slot[i].Green;
				SendWearChange(i);
			}
			else{
				Message(Chat::Red,"Could not locate A Vial of Prismatic Dye.");
				return;
			}
		}
	}
	auto outapp = new EQApplicationPacket(OP_Dye, 0);
	QueuePacket(outapp);
	safe_delete(outapp);

}

#if 0
bool Client::DecreaseByItemType(uint32 type, uint8 amt) {
	const ItemData* TempItem = 0;
	EQ::ItemInstance* ins;
	int x;
	for(x=EQ::legacy::POSSESSIONS_BEGIN; x <= EQ::legacy::POSSESSIONS_END; x++)
	{
		TempItem = 0;
		ins = GetInv().GetItem(x);
		if (ins)
			TempItem = ins->GetItem();
		if (TempItem && TempItem->ItemType == type)
		{
			if (ins->GetCharges() < amt)
			{
				amt -= ins->GetCharges();
				DeleteItemInInventory(x,amt,true);
			}
			else
			{
				DeleteItemInInventory(x,amt,true);
				amt = 0;
			}
			if (amt < 1)
				return true;
		}
	}
	for(x=EQ::legacy::GENERAL_BAGS_BEGIN; x <= EQ::legacy::GENERAL_BAGS_END; x++)
	{
		TempItem = 0;
		ins = GetInv().GetItem(x);
		if (ins)
			TempItem = ins->GetItem();
		if (TempItem && TempItem->ItemType == type)
		{
			if (ins->GetCharges() < amt)
			{
				amt -= ins->GetCharges();
				DeleteItemInInventory(x,amt,true);
			}
			else
			{
				DeleteItemInInventory(x,amt,true);
				amt = 0;
			}
			if (amt < 1)
				return true;
		}
	}
	return false;
}
#endif

bool Client::DecreaseByID(uint32 type, uint8 amt) {
	const EQ::ItemData* TempItem = nullptr;
	EQ::ItemInstance* ins = nullptr;
	int x;
	int num = 0;

	for (x = EQ::invslot::POSSESSIONS_BEGIN; x <= EQ::invslot::POSSESSIONS_END; ++x) {
		if (num >= amt)
			break;
		if (((uint64)1 << x) & GetInv().GetLookup()->PossessionsBitmask == 0)
			continue;

		TempItem = nullptr;
		ins = GetInv().GetItem(x);
		if (ins)
			TempItem = ins->GetItem();
		if (TempItem && TempItem->ID == type)
			num += ins->GetCharges();
	}

	for (x = EQ::invbag::GENERAL_BAGS_BEGIN; x <= EQ::invbag::GENERAL_BAGS_END; ++x) {
		if (num >= amt)
			break;
		if ((((uint64)1 << (EQ::invslot::GENERAL_BEGIN + ((x - EQ::invbag::GENERAL_BAGS_BEGIN) / EQ::invbag::SLOT_COUNT))) & GetInv().GetLookup()->PossessionsBitmask) == 0)
			continue;

		TempItem = nullptr;
		ins = GetInv().GetItem(x);
		if (ins)
			TempItem = ins->GetItem();
		if (TempItem && TempItem->ID == type)
			num += ins->GetCharges();
	}

	for (x = EQ::invbag::CURSOR_BAG_BEGIN; x <= EQ::invbag::CURSOR_BAG_END; ++x) {
		if (num >= amt)
			break;

		TempItem = nullptr;
		ins = GetInv().GetItem(x);
		if (ins)
			TempItem = ins->GetItem();
		if (TempItem && TempItem->ID == type)
			num += ins->GetCharges();
	}

	if (num < amt)
		return false;


	for (x = EQ::invslot::POSSESSIONS_BEGIN; x <= EQ::invslot::POSSESSIONS_END; ++x) {
		if (amt < 1)
			break;
		if (((uint64)1 << x) & GetInv().GetLookup()->PossessionsBitmask == 0)
			continue;

		TempItem = nullptr;
		ins = GetInv().GetItem(x);
		if (ins)
			TempItem = ins->GetItem();
		if (TempItem && TempItem->ID != type)
			continue;

		if (ins->GetCharges() < amt) {
			amt -= ins->GetCharges();
			DeleteItemInInventory(x, amt, true);
		}
		else {
			DeleteItemInInventory(x, amt, true);
			amt = 0;
		}
	}

	for (x = EQ::invbag::GENERAL_BAGS_BEGIN; x <= EQ::invbag::GENERAL_BAGS_END; ++x) {
		if (amt < 1)
			break;
		if ((((uint64)1 << (EQ::invslot::GENERAL_BEGIN + ((x - EQ::invbag::GENERAL_BAGS_BEGIN) / EQ::invbag::SLOT_COUNT))) & GetInv().GetLookup()->PossessionsBitmask) == 0)
			continue;

		TempItem = nullptr;
		ins = GetInv().GetItem(x);
		if (ins)
			TempItem = ins->GetItem();
		if (TempItem && TempItem->ID != type)
			continue;

		if (ins->GetCharges() < amt) {
			amt -= ins->GetCharges();
			DeleteItemInInventory(x, amt, true);
		}
		else {
			DeleteItemInInventory(x, amt, true);
			amt = 0;
		}
	}

	for (x = EQ::invbag::CURSOR_BAG_BEGIN; x <= EQ::invbag::CURSOR_BAG_END; ++x) {
		if (amt < 1)
			break;

		TempItem = nullptr;
		ins = GetInv().GetItem(x);
		if (ins)
			TempItem = ins->GetItem();
		if (TempItem && TempItem->ID != type)
			continue;

		if (ins->GetCharges() < amt) {
			amt -= ins->GetCharges();
			DeleteItemInInventory(x, amt, true);
		}
		else {
			DeleteItemInInventory(x, amt, true);
			amt = 0;
		}
	}

	return true;
}

static bool IsSummonedBagID(uint32 item_id)
{
	switch (item_id) {
	case 17147: // "Spiritual Prismatic Pack"
	case 17303: // "Spirit Pouch"
	case 17304: // "Dimensional Pocket"
	case 17305: // "Dimensional Hole"
	case 17306: // "Glowing Backpack"
	case 17307: // "Quiver of Marr"
	case 17308: // "Bandoleer of Luclin"
	case 17309: // "Pouch of Quellious"
	case 17310: // "Phantom Satchel"
	case 17510: // "Glowing Chest"
	case 17900: // "Grandmaster's Satchel"
	case 57260: // "Glowing Backpack"
	case 57261: // "Pouch of Quellious"
	case 57262: // "Phantom Satchel"
	case 60224: // "Faded-Glyph Tablet"
	case 95199: // "Beginner Artisan Satchel"
	case 95200: // "Apprentice Artisan Satchel"
	case 95201: // "Freshman Artisan Satchel"
	case 95202: // "Journeyman Artisan Satchel"
	case 95203: // "Expert Artisan Satchel"
	case 95204: // "Master Artisan Satchel"
	//case 96960: // "Artisan Satchel" - no 12-slot disenchanted bags
		return true;
	default:
		return false;
	}
}

static uint32 GetDisenchantedBagID(uint8 bag_slots)
{
	switch (bag_slots) {
	case 4:
		return 77772; // "Small Disenchanted Backpack"
	case 6:
		return 77774; // "Disenchanted Backpack"
	case 8:
		return 77776; // "Large Disenchanted Backpack"
	case 10:
		return 77778; // "Huge Disenchanted Backpack"
	default:
		return 0; // no suitable conversions
	}
}

static bool CopyBagContents(EQ::ItemInstance* new_bag, const EQ::ItemInstance* old_bag)
{
	if (!new_bag || !old_bag) { return false; }
	if (new_bag->GetItem()->BagSlots < old_bag->GetItem()->BagSlots) { return false; }

	// pre-check for size comparisons
	for (auto bag_slot = 0; bag_slot < old_bag->GetItem()->BagSlots; ++bag_slot) {
		if (!old_bag->GetItem(bag_slot)) { continue; }
		if (old_bag->GetItem(bag_slot)->GetItem()->Size > new_bag->GetItem()->BagSize) {
			LogInventory("Copy Bag Contents: Failure due to [{}] is larger than size capacity of [{}] ([{}] > [{}])",
				old_bag->GetItem(bag_slot)->GetItem()->Name, new_bag->GetItem()->Name, old_bag->GetItem(bag_slot)->GetItem()->Size, new_bag->GetItem()->BagSize);
			return false;
		}
	}

	for (auto bag_slot = 0; bag_slot < old_bag->GetItem()->BagSlots; ++bag_slot) {
		if (!old_bag->GetItem(bag_slot)) { continue; }
		new_bag->PutItem(bag_slot, *(old_bag->GetItem(bag_slot)));
	}

	return true;
}

void Client::DisenchantSummonedBags(bool client_update)
{
	for (auto slot_id = EQ::invslot::GENERAL_BEGIN; slot_id <= EQ::invslot::GENERAL_END; ++slot_id) {
		if (((uint64)1 << slot_id) & GetInv().GetLookup()->PossessionsBitmask == 0)
			continue; // not useable this session - will be disenchanted once player logs in on client that doesn't exclude affected slots

		auto inst = m_inv[slot_id];
		if (!inst) { continue; }
		if (!IsSummonedBagID(inst->GetItem()->ID)) { continue; }
		if (!inst->GetItem()->IsClassBag()) { continue; }
		if (inst->GetTotalItemCount() == 1) { continue; }

		auto new_id = GetDisenchantedBagID(inst->GetItem()->BagSlots);
		if (!new_id) { continue; }
		auto new_item = database.GetItem(new_id);
		if (!new_item) { continue; }
		auto new_inst = database.CreateBaseItem(new_item);
		if (!new_inst) { continue; }

		if (CopyBagContents(new_inst, inst)) {
			LogInventory("Disenchant Summoned Bags: Replacing [{}] with [{}] in slot [{}]", inst->GetItem()->Name, new_inst->GetItem()->Name, slot_id);
			PutItemInInventory(slot_id, *new_inst, client_update);
		}
		safe_delete(new_inst);
	}

	for (auto slot_id = EQ::invslot::BANK_BEGIN; slot_id <= EQ::invslot::BANK_END; ++slot_id) {
		if ((slot_id - EQ::invslot::BANK_BEGIN) >= GetInv().GetLookup()->InventoryTypeSize.Bank)
			continue;

		auto inst = m_inv[slot_id];
		if (!inst) { continue; }
		if (!IsSummonedBagID(inst->GetItem()->ID)) { continue; }
		if (!inst->GetItem()->IsClassBag()) { continue; }
		if (inst->GetTotalItemCount() == 1) { continue; }

		auto new_id = GetDisenchantedBagID(inst->GetItem()->BagSlots);
		if (!new_id) { continue; }
		auto new_item = database.GetItem(new_id);
		if (!new_item) { continue; }
		auto new_inst = database.CreateBaseItem(new_item);
		if (!new_inst) { continue; }

		if (CopyBagContents(new_inst, inst)) {
			LogInventory("Disenchant Summoned Bags: Replacing [{}] with [{}] in slot [{}]", inst->GetItem()->Name, new_inst->GetItem()->Name, slot_id);
			PutItemInInventory(slot_id, *new_inst, client_update);
		}
		safe_delete(new_inst);
	}

	for (auto slot_id = EQ::invslot::SHARED_BANK_BEGIN; slot_id <= EQ::invslot::SHARED_BANK_END; ++slot_id) {
		auto inst = m_inv[slot_id];
		if (!inst) { continue; }
		if (!IsSummonedBagID(inst->GetItem()->ID)) { continue; }
		if (!inst->GetItem()->IsClassBag()) { continue; }
		if (inst->GetTotalItemCount() == 1) { continue; }

		auto new_id = GetDisenchantedBagID(inst->GetItem()->BagSlots);
		if (!new_id) { continue; }
		auto new_item = database.GetItem(new_id);
		if (!new_item) { continue; }
		auto new_inst = database.CreateBaseItem(new_item);
		if (!new_inst) { continue; }

		if (CopyBagContents(new_inst, inst)) {
			LogInventory("Disenchant Summoned Bags: Replacing [{}] with [{}] in slot [{}]", inst->GetItem()->Name, new_inst->GetItem()->Name, slot_id);
			PutItemInInventory(slot_id, *new_inst, client_update);
		}
		safe_delete(new_inst);
	}

	while (!m_inv.CursorEmpty()) {
		auto inst = m_inv[EQ::invslot::slotCursor];
		if (!inst) { break; }
		if (!IsSummonedBagID(inst->GetItem()->ID)) { break; }
		if (!inst->GetItem()->IsClassBag()) { break; }
		if (inst->GetTotalItemCount() == 1) { break; }

		auto new_id = GetDisenchantedBagID(inst->GetItem()->BagSlots);
		if (!new_id) { break; }
		auto new_item = database.GetItem(new_id);
		if (!new_item) { break; }
		auto new_inst = database.CreateBaseItem(new_item);
		if (!new_inst) { break; }

		if (CopyBagContents(new_inst, inst)) {
			LogInventory("Disenchant Summoned Bags: Replacing [{}] with [{}] in slot [{}]", inst->GetItem()->Name, new_inst->GetItem()->Name, EQ::invslot::slotCursor);
			std::list<EQ::ItemInstance*> local;
			local.push_front(new_inst);
			m_inv.PopItem(EQ::invslot::slotCursor);
			safe_delete(inst);

			while (!m_inv.CursorEmpty()) {
				auto limbo_inst = m_inv.PopItem(EQ::invslot::slotCursor);
				if (limbo_inst == nullptr) { continue; }
				local.push_back(limbo_inst);
			}

			for (auto iter = local.begin(); iter != local.end(); ++iter) {
				auto cur_inst = *iter;
				if (cur_inst == nullptr) { continue; }
				m_inv.PushCursor(*cur_inst);
				safe_delete(cur_inst);
			}
			local.clear();

			auto s = m_inv.cursor_cbegin(), e = m_inv.cursor_cend();
			database.SaveCursor(this->CharacterID(), s, e);
		}
		else {
			safe_delete(new_inst); // deletes disenchanted bag if not used
		}

		break;
	}
}

void Client::RemoveNoRent(bool client_update)
{
	for (auto slot_id = EQ::invslot::EQUIPMENT_BEGIN; slot_id <= EQ::invslot::EQUIPMENT_END; ++slot_id) {
		if (((uint64)1 << slot_id) & GetInv().GetLookup()->PossessionsBitmask == 0)
			continue;

		auto inst = m_inv[slot_id];
		if(inst && !inst->GetItem()->NoRent) {
			LogInventory("NoRent Timer Lapse: Deleting [{}] from slot [{}]", inst->GetItem()->Name, slot_id);
			DeleteItemInInventory(slot_id, 0, client_update);
		}
	}

	for (auto slot_id = EQ::invslot::GENERAL_BEGIN; slot_id <= EQ::invslot::GENERAL_END; ++slot_id) {
		if (((uint64)1 << slot_id) & GetInv().GetLookup()->PossessionsBitmask == 0)
			continue;

		auto inst = m_inv[slot_id];
		if (inst && !inst->GetItem()->NoRent) {
			LogInventory("NoRent Timer Lapse: Deleting [{}] from slot [{}]", inst->GetItem()->Name, slot_id);
			DeleteItemInInventory(slot_id, 0, client_update);
		}
	}

	for (auto slot_id = EQ::invbag::GENERAL_BAGS_BEGIN; slot_id <= EQ::invbag::CURSOR_BAG_END; ++slot_id) {
		auto temp_slot = EQ::invslot::GENERAL_BEGIN + ((slot_id - EQ::invbag::GENERAL_BAGS_BEGIN) / EQ::invbag::SLOT_COUNT);
		if ((((uint64)1 << temp_slot) & GetInv().GetLookup()->PossessionsBitmask) == 0)
			continue;

		auto inst = m_inv[slot_id];
		if(inst && !inst->GetItem()->NoRent) {
			LogInventory("NoRent Timer Lapse: Deleting [{}] from slot [{}]", inst->GetItem()->Name, slot_id);
			DeleteItemInInventory(slot_id, 0, client_update);
		}
	}

	for (auto slot_id = EQ::invslot::BANK_BEGIN; slot_id <= EQ::invslot::BANK_END; ++slot_id) {
		if ((slot_id - EQ::invslot::BANK_BEGIN) >= GetInv().GetLookup()->InventoryTypeSize.Bank)
			continue;

		auto inst = m_inv[slot_id];
		if(inst && !inst->GetItem()->NoRent) {
			LogInventory("NoRent Timer Lapse: Deleting [{}] from slot [{}]", inst->GetItem()->Name, slot_id);
			DeleteItemInInventory(slot_id, 0, false); // Can't delete from client Bank slots
		}
	}

	for (auto slot_id = EQ::invbag::BANK_BAGS_BEGIN; slot_id <= EQ::invbag::BANK_BAGS_END; ++slot_id) {
		auto temp_slot = (slot_id - EQ::invbag::BANK_BAGS_BEGIN) / EQ::invbag::SLOT_COUNT;
		if (temp_slot >= GetInv().GetLookup()->InventoryTypeSize.Bank)
			continue;

		auto inst = m_inv[slot_id];
		if(inst && !inst->GetItem()->NoRent) {
			LogInventory("NoRent Timer Lapse: Deleting [{}] from slot [{}]", inst->GetItem()->Name, slot_id);
			DeleteItemInInventory(slot_id, 0, false); // Can't delete from client Bank Container slots
		}
	}

	for (auto slot_id = EQ::invslot::SHARED_BANK_BEGIN; slot_id <= EQ::invslot::SHARED_BANK_END; ++slot_id) {
		auto inst = m_inv[slot_id];
		if(inst && !inst->GetItem()->NoRent) {
			LogInventory("NoRent Timer Lapse: Deleting [{}] from slot [{}]", inst->GetItem()->Name, slot_id);
			DeleteItemInInventory(slot_id, 0, false); // Can't delete from client Shared Bank slots
		}
	}

	for (auto slot_id = EQ::invbag::SHARED_BANK_BAGS_BEGIN; slot_id <= EQ::invbag::SHARED_BANK_BAGS_END; ++slot_id) {
		auto inst = m_inv[slot_id];
		if(inst && !inst->GetItem()->NoRent) {
			LogInventory("NoRent Timer Lapse: Deleting [{}] from slot [{}]", inst->GetItem()->Name, slot_id);
			DeleteItemInInventory(slot_id, 0, false); // Can't delete from client Shared Bank Container slots
		}
	}

	if (!m_inv.CursorEmpty()) {
		std::list<EQ::ItemInstance*> local;

		while (!m_inv.CursorEmpty()) {
			auto inst = m_inv.PopItem(EQ::invslot::slotCursor);
			if (inst == nullptr) { continue; }
			local.push_back(inst);
		}

		for (auto iter = local.begin(); iter != local.end(); ++iter) {
			auto inst = *iter;
			if (inst == nullptr) { continue; }
			if (!inst->GetItem()->NoRent) {
				LogInventory("NoRent Timer Lapse: Deleting [{}] from `Limbo`", inst->GetItem()->Name);
			}
			else {
				m_inv.PushCursor(*inst);
			}
			safe_delete(inst);
		}
		local.clear();

		auto s = m_inv.cursor_cbegin(), e = m_inv.cursor_cend();
		database.SaveCursor(this->CharacterID(), s, e);
	}
}

// Two new methods to alleviate perpetual login desyncs
void Client::RemoveDuplicateLore(bool client_update)
{
	for (auto slot_id = EQ::invslot::EQUIPMENT_BEGIN; slot_id <= EQ::invslot::EQUIPMENT_END; ++slot_id) {
		if (((uint64)1 << slot_id) & GetInv().GetLookup()->PossessionsBitmask == 0)
			continue;

		auto inst = m_inv.PopItem(slot_id);
		if (inst == nullptr) { continue; }
		if(CheckLoreConflict(inst->GetItem())) {
			LogInventory("Lore Duplication Error: Deleting [{}] from slot [{}]", inst->GetItem()->Name, slot_id);
			database.SaveInventory(character_id, nullptr, slot_id);
		}
		else {
			m_inv.PutItem(slot_id, *inst);
		}
		safe_delete(inst);
	}
<<<<<<< HEAD

	for (auto slot_id = EQEmu::invslot::GENERAL_BEGIN; slot_id <= EQEmu::invslot::GENERAL_END; ++slot_id) {
=======
	
	for (auto slot_id = EQ::invslot::GENERAL_BEGIN; slot_id <= EQ::invslot::GENERAL_END; ++slot_id) {
>>>>>>> 86ef1b12
		if (((uint64)1 << slot_id) & GetInv().GetLookup()->PossessionsBitmask == 0)
			continue;

		auto inst = m_inv.PopItem(slot_id);
		if (inst == nullptr) { continue; }
		if (CheckLoreConflict(inst->GetItem())) {
			LogInventory("Lore Duplication Error: Deleting [{}] from slot [{}]", inst->GetItem()->Name, slot_id);
			database.SaveInventory(character_id, nullptr, slot_id);
		}
		else {
			m_inv.PutItem(slot_id, *inst);
		}
		safe_delete(inst);
	}

	for (auto slot_id = EQ::invbag::GENERAL_BAGS_BEGIN; slot_id <= EQ::invbag::CURSOR_BAG_END; ++slot_id) {
		auto temp_slot = EQ::invslot::GENERAL_BEGIN + ((slot_id - EQ::invbag::GENERAL_BAGS_BEGIN) / EQ::invbag::SLOT_COUNT);
		if ((((uint64)1 << temp_slot) & GetInv().GetLookup()->PossessionsBitmask) == 0)
			continue;

		auto inst = m_inv.PopItem(slot_id);
		if (inst == nullptr) { continue; }
		if(CheckLoreConflict(inst->GetItem())) {
			LogInventory("Lore Duplication Error: Deleting [{}] from slot [{}]", inst->GetItem()->Name, slot_id);
			database.SaveInventory(character_id, nullptr, slot_id);
		}
		else {
			m_inv.PutItem(slot_id, *inst);
		}
		safe_delete(inst);
	}

	for (auto slot_id = EQ::invslot::BANK_BEGIN; slot_id <= EQ::invslot::BANK_END; ++slot_id) {
		if ((slot_id - EQ::invslot::BANK_BEGIN) >= GetInv().GetLookup()->InventoryTypeSize.Bank)
			continue;

		auto inst = m_inv.PopItem(slot_id);
		if (inst == nullptr) { continue; }
		if(CheckLoreConflict(inst->GetItem())) {
			LogInventory("Lore Duplication Error: Deleting [{}] from slot [{}]", inst->GetItem()->Name, slot_id);
			database.SaveInventory(character_id, nullptr, slot_id);
		}
		else {
			m_inv.PutItem(slot_id, *inst);
		}
		safe_delete(inst);
	}

	for (auto slot_id = EQ::invbag::BANK_BAGS_BEGIN; slot_id <= EQ::invbag::BANK_BAGS_END; ++slot_id) {
		auto temp_slot = (slot_id - EQ::invbag::BANK_BAGS_BEGIN) / EQ::invbag::SLOT_COUNT;
		if (temp_slot >= GetInv().GetLookup()->InventoryTypeSize.Bank)
			continue;

		auto inst = m_inv.PopItem(slot_id);
		if (inst == nullptr) { continue; }
		if(CheckLoreConflict(inst->GetItem())) {
			LogInventory("Lore Duplication Error: Deleting [{}] from slot [{}]", inst->GetItem()->Name, slot_id);
			database.SaveInventory(character_id, nullptr, slot_id);
		}
		else {
			m_inv.PutItem(slot_id, *inst);
		}
		safe_delete(inst);
	}

	// Shared Bank and Shared Bank Containers are not checked due to their allowing duplicate lore items

	if (!m_inv.CursorEmpty()) {
		std::list<EQ::ItemInstance*> local_1;
		std::list<EQ::ItemInstance*> local_2;

		while (!m_inv.CursorEmpty()) {
			auto inst = m_inv.PopItem(EQ::invslot::slotCursor);
			if (inst == nullptr) { continue; }
			local_1.push_back(inst);
		}

		for (auto iter = local_1.begin(); iter != local_1.end(); ++iter) {
			auto inst = *iter;
			if (inst == nullptr) { continue; }
			if (CheckLoreConflict(inst->GetItem())) {
				LogInventory("Lore Duplication Error: Deleting [{}] from `Limbo`", inst->GetItem()->Name);
				safe_delete(inst);
			}
			else {
				local_2.push_back(inst);
			}
		}
		local_1.clear();

		for (auto iter = local_2.begin(); iter != local_2.end(); ++iter) {
			auto inst = *iter;
			if (inst == nullptr) { continue; }
			if (!inst->GetItem()->LoreFlag ||
				((inst->GetItem()->LoreGroup == -1) && (m_inv.HasItem(inst->GetID(), 0, invWhereCursor) == INVALID_INDEX)) ||
				(inst->GetItem()->LoreGroup && (~inst->GetItem()->LoreGroup) && (m_inv.HasItemByLoreGroup(inst->GetItem()->LoreGroup, invWhereCursor) == INVALID_INDEX))
				) {
				m_inv.PushCursor(*inst);
			}
			else {
				LogInventory("Lore Duplication Error: Deleting [{}] from `Limbo`", inst->GetItem()->Name);
			}
			safe_delete(inst);
		}
		local_2.clear();

		auto s = m_inv.cursor_cbegin(), e = m_inv.cursor_cend();
		database.SaveCursor(this->CharacterID(), s, e);
	}
}

void Client::MoveSlotNotAllowed(bool client_update)
{
	for (auto slot_id = EQ::invslot::EQUIPMENT_BEGIN; slot_id <= EQ::invslot::EQUIPMENT_END; ++slot_id) {
		if(m_inv[slot_id] && !m_inv[slot_id]->IsSlotAllowed(slot_id)) {
			auto inst = m_inv.PopItem(slot_id);
			bool is_arrow = (inst->GetItem()->ItemType == EQ::item::ItemTypeArrow) ? true : false;
			int16 free_slot_id = m_inv.FindFreeSlot(inst->IsClassBag(), true, inst->GetItem()->Size, is_arrow);
			LogInventory("Slot Assignment Error: Moving [{}] from slot [{}] to [{}]", inst->GetItem()->Name, slot_id, free_slot_id);
			PutItemInInventory(free_slot_id, *inst, client_update);
			database.SaveInventory(character_id, nullptr, slot_id);
			safe_delete(inst);
		}
	}

	// added this check to move any client-based excluded slots
	//for (auto slot_id = EQ::invslot::POSSESSIONS_BEGIN; slot_id <= EQ::invslot::POSSESSIONS_END; ++slot_id) {
	//	if (((uint64)1 << slot_id) & GetInv().GetLookup()->PossessionsBitmask != 0)
	//		continue;

	//	if (m_inv[slot_id]) { // this is currently dangerous for bag-based movements since limbo does not save bag slots
	//		auto inst = m_inv.PopItem(slot_id);
	//		bool is_arrow = (inst->GetItem()->ItemType == EQ::item::ItemTypeArrow) ? true : false;
	//		int16 free_slot_id = m_inv.FindFreeSlot(inst->IsClassBag(), true, inst->GetItem()->Size, is_arrow);
	//		LogInventory("Slot Assignment Error: Moving [{}] from slot [{}] to [{}]", inst->GetItem()->Name, slot_id, free_slot_id);
	//		PutItemInInventory(free_slot_id, *inst, client_update);
	//		database.SaveInventory(character_id, nullptr, slot_id);
	//		safe_delete(inst);
	//	}
	//}

	// No need to check inventory, cursor, bank or shared bank since they allow max item size and containers
	// Code can be added to check item size vs. container size, but it is left to attrition for now.
}

// these functions operate with a material slot, which is from 0 to 8
uint32 Client::GetEquippedItemFromTextureSlot(uint8 material_slot) const
{
	int16 inventory_slot;

	const EQ::ItemInstance *item;

	if (material_slot > EQ::textures::LastTexture) {
		return 0;
	}

	inventory_slot = EQ::InventoryProfile::CalcSlotFromMaterial(material_slot);
	if (inventory_slot == INVALID_INDEX) {
		return 0;
	}

	item = m_inv.GetItem(inventory_slot);

	if (item && item->GetItem()) {
		return item->GetItem()->ID;
	}

	return 0;
}

#if 0
int32 Client::GetEquipmentMaterial(uint8 material_slot)
{
	const ItemData *item;

	item = database.GetItem(GetEquippedItemFromTextureSlot(material_slot));
	if(item != 0)
	{
		return item->Material;
	}

	return 0;
}
#endif

uint32 Client::GetEquipmentColor(uint8 material_slot) const
{
	if (material_slot > EQ::textures::LastTexture)
		return 0;

	const EQ::ItemData *item = database.GetItem(GetEquippedItemFromTextureSlot(material_slot));
	if(item != nullptr)
		return ((m_pp.item_tint.Slot[material_slot].UseTint) ? m_pp.item_tint.Slot[material_slot].Color : item->Color);

	return 0;
}

// Send an item packet (including all subitems of the item)
void Client::SendItemPacket(int16 slot_id, const EQ::ItemInstance* inst, ItemPacketType packet_type)
{
	if (!inst)
		return;

	if (packet_type != ItemPacketMerchant) {
		if (slot_id <= EQ::invslot::POSSESSIONS_END && slot_id >= EQ::invslot::POSSESSIONS_BEGIN) {
			if ((((uint64)1 << slot_id) & GetInv().GetLookup()->PossessionsBitmask) == 0) {
				LogError("Item not sent to merchant : slot [{}]", slot_id);
				return;
			}
		}
		else if (slot_id <= EQ::invbag::GENERAL_BAGS_END && slot_id >= EQ::invbag::GENERAL_BAGS_BEGIN) {
			auto temp_slot = EQ::invslot::GENERAL_BEGIN + ((slot_id - EQ::invbag::GENERAL_BAGS_BEGIN) / EQ::invbag::SLOT_COUNT);
			if ((((uint64)1 << temp_slot) & GetInv().GetLookup()->PossessionsBitmask) == 0) {
				LogError("Item not sent to merchant2 : slot [{}]", slot_id);
				return;
			}
		}
		else if (slot_id <= EQ::invslot::BANK_END && slot_id >= EQ::invslot::BANK_BEGIN) {
			if ((slot_id - EQ::invslot::BANK_BEGIN) >= GetInv().GetLookup()->InventoryTypeSize.Bank) {
				LogError("Item not sent to merchant3 : slot [{}]", slot_id);
				return;
			}
		}
		else if (slot_id <= EQ::invbag::BANK_BAGS_END && slot_id >= EQ::invbag::BANK_BAGS_BEGIN) {
			auto temp_slot = (slot_id - EQ::invbag::BANK_BAGS_BEGIN) / EQ::invbag::SLOT_COUNT;
			if (temp_slot >= GetInv().GetLookup()->InventoryTypeSize.Bank) {
				LogError("Item not sent to merchant4 : slot [{}]", slot_id);
				return;
			}
		}
	}

	// Serialize item into |-delimited string (Titanium- uses '|' delimiter .. newer clients use pure data serialization)
	std::string packet = inst->Serialize(slot_id);

	EmuOpcode opcode = OP_Unknown;
	EQApplicationPacket* outapp = nullptr;
	ItemPacket_Struct* itempacket = nullptr;

	// Construct packet
	opcode = (packet_type==ItemPacketViewLink) ? OP_ItemLinkResponse : OP_ItemPacket;
	outapp = new EQApplicationPacket(opcode, packet.length()+sizeof(ItemPacket_Struct));
	itempacket = (ItemPacket_Struct*)outapp->pBuffer;
	memcpy(itempacket->SerializedItem, packet.c_str(), packet.length());
	itempacket->PacketType = packet_type;

#if EQDEBUG >= 9
		DumpPacket(outapp);
#endif
	FastQueuePacket(&outapp);
}

EQApplicationPacket* Client::ReturnItemPacket(int16 slot_id, const EQ::ItemInstance* inst, ItemPacketType packet_type)
{
	if (!inst)
		return nullptr;

	// Serialize item into |-delimited string
	std::string packet = inst->Serialize(slot_id);

	EmuOpcode opcode = OP_Unknown;
	EQApplicationPacket* outapp = nullptr;
	BulkItemPacket_Struct* itempacket = nullptr;

	// Construct packet
	opcode = OP_ItemPacket;
	outapp = new EQApplicationPacket(opcode, packet.length()+1);
	itempacket = (BulkItemPacket_Struct*)outapp->pBuffer;
	memcpy(itempacket->SerializedItem, packet.c_str(), packet.length());

#if EQDEBUG >= 9
		DumpPacket(outapp);
#endif

	return outapp;
}

static int16 BandolierSlotToWeaponSlot(int BandolierSlot)
{
	switch (BandolierSlot)
	{
	case bandolierPrimary:
		return EQ::invslot::slotPrimary;
	case bandolierSecondary:
		return EQ::invslot::slotSecondary;
	case bandolierRange:
		return EQ::invslot::slotRange;
	default:
		return EQ::invslot::slotAmmo;
	}
}

void Client::CreateBandolier(const EQApplicationPacket *app)
{
	// Store bandolier set with the number and name passed by the client, along with the items that are currently
	// in the players weapon slots.

	BandolierCreate_Struct *bs = (BandolierCreate_Struct*)app->pBuffer;

	LogInventory("Char: [{}] Creating Bandolier Set [{}], Set Name: [{}]", GetName(), bs->Number, bs->Name);
	strcpy(m_pp.bandoliers[bs->Number].Name, bs->Name);

<<<<<<< HEAD
	const EQEmu::ItemInstance* InvItem = nullptr;
	const EQEmu::ItemData *BaseItem = nullptr;
=======
	const EQ::ItemInstance* InvItem = nullptr; 
	const EQ::ItemData *BaseItem = nullptr;
>>>>>>> 86ef1b12
	int16 WeaponSlot = 0;

	database.DeleteCharacterBandolier(this->CharacterID(), bs->Number);

	for(int BandolierSlot = bandolierPrimary; BandolierSlot <= bandolierAmmo; BandolierSlot++) {
		WeaponSlot = BandolierSlotToWeaponSlot(BandolierSlot);
		InvItem = GetInv()[WeaponSlot];
		if(InvItem) {
			BaseItem = InvItem->GetItem();
			LogInventory("Char: [{}] adding item [{}] to slot [{}]", GetName(),BaseItem->Name, WeaponSlot);
			m_pp.bandoliers[bs->Number].Items[BandolierSlot].ID = BaseItem->ID;
			m_pp.bandoliers[bs->Number].Items[BandolierSlot].Icon = BaseItem->Icon;
			database.SaveCharacterBandolier(this->CharacterID(), bs->Number, BandolierSlot, m_pp.bandoliers[bs->Number].Items[BandolierSlot].ID, m_pp.bandoliers[bs->Number].Items[BandolierSlot].Icon, bs->Name);
		}
		else {
			LogInventory("Char: [{}] no item in slot [{}]", GetName(), WeaponSlot);
			m_pp.bandoliers[bs->Number].Items[BandolierSlot].ID = 0;
			m_pp.bandoliers[bs->Number].Items[BandolierSlot].Icon = 0;
		}
	}
}

void Client::RemoveBandolier(const EQApplicationPacket *app)
{
	BandolierDelete_Struct *bds = (BandolierDelete_Struct*)app->pBuffer;
	LogInventory("Char: [{}] removing set", GetName(), bds->Number);
	memset(m_pp.bandoliers[bds->Number].Name, 0, 32);
	for(int i = bandolierPrimary; i <= bandolierAmmo; i++) {
		m_pp.bandoliers[bds->Number].Items[i].ID = 0;
		m_pp.bandoliers[bds->Number].Items[i].Icon = 0;
	}
	database.DeleteCharacterBandolier(this->CharacterID(), bds->Number);
}

void Client::SetBandolier(const EQApplicationPacket *app)
{
	// Swap the weapons in the given bandolier set into the character's weapon slots and return
	// any items currently in the weapon slots to inventory.

	BandolierSet_Struct *bss = (BandolierSet_Struct*)app->pBuffer;
	LogInventory("Char: [{}] activating set [{}]", GetName(), bss->Number);
	int16 slot = 0;
	int16 WeaponSlot = 0;
	EQ::ItemInstance *BandolierItems[4]; // Temporary holding area for the weapons we pull out of their inventory

	// First we pull the items for this bandolier set out of their inventory, this makes space to put the
	// currently equipped items back.
	for(int BandolierSlot = bandolierPrimary; BandolierSlot <= bandolierAmmo; BandolierSlot++) {
		// If this bandolier set has an item in this position
		if(m_pp.bandoliers[bss->Number].Items[BandolierSlot].ID) {
			WeaponSlot = BandolierSlotToWeaponSlot(BandolierSlot);

			// Check if the player has the item specified in the bandolier set on them.
			//
			slot = m_inv.HasItem(m_pp.bandoliers[bss->Number].Items[BandolierSlot].ID, 1,
							invWhereWorn|invWherePersonal);

			// removed 'invWhereCursor' argument from above and implemented slots 30, 331-340 checks here
			if (slot == INVALID_INDEX) {
				if (m_inv.GetItem(EQ::invslot::slotCursor)) {
					if (m_inv.GetItem(EQ::invslot::slotCursor)->GetItem()->ID == m_pp.bandoliers[bss->Number].Items[BandolierSlot].ID &&
						m_inv.GetItem(EQ::invslot::slotCursor)->GetCharges() >= 1) { // '> 0' the same, but this matches Inventory::_HasItem conditional check
						slot = EQ::invslot::slotCursor;
					}
					else if (m_inv.GetItem(EQ::invslot::slotCursor)->GetItem()->ItemClass == 1) {
						for(int16 CursorBagSlot = EQ::invbag::CURSOR_BAG_BEGIN; CursorBagSlot <= EQ::invbag::CURSOR_BAG_END; CursorBagSlot++) {
							if (m_inv.GetItem(CursorBagSlot)) {
								if (m_inv.GetItem(CursorBagSlot)->GetItem()->ID == m_pp.bandoliers[bss->Number].Items[BandolierSlot].ID &&
									m_inv.GetItem(CursorBagSlot)->GetCharges() >= 1) { // ditto
										slot = CursorBagSlot;
										break;
								}
							}
						}
					}
				}
			}

			// if the player has this item in their inventory,
			if (slot != INVALID_INDEX) {
				// Pull the item out of the inventory
				BandolierItems[BandolierSlot] = m_inv.PopItem(slot);
				// If ammo with charges, only take one charge out to put in the range slot, that is what
				// the client does.

				if(((BandolierSlot == bandolierAmmo) || (BandolierSlot == bandolierRange)) &&
					BandolierItems[BandolierSlot] && BandolierItems[BandolierSlot]->IsStackable()){
					int Charges = BandolierItems[BandolierSlot]->GetCharges();
					// If there is more than one charge
					if(Charges > 1) {
						BandolierItems[BandolierSlot]->SetCharges(Charges-1);
						// Take one charge out and put the rest back
						m_inv.PutItem(slot, *BandolierItems[BandolierSlot]);
						database.SaveInventory(character_id, BandolierItems[BandolierSlot], slot);
						BandolierItems[BandolierSlot]->SetCharges(1);
					}
					else { // Remove the item from the inventory
						database.SaveInventory(character_id, 0, slot);
					}
				}
				else { // Remove the item from the inventory
					database.SaveInventory(character_id, 0, slot);
				}
			}
			else { // The player doesn't have the required weapon with them.
				BandolierItems[BandolierSlot] = 0;
				if (slot == INVALID_INDEX) {
					LogInventory("Character does not have required bandolier item for slot [{}]", WeaponSlot);
					EQ::ItemInstance *InvItem = m_inv.PopItem(WeaponSlot);
					if(InvItem) {
						// If there was an item in that weapon slot, put it in the inventory
						LogInventory("returning item [{}] in weapon slot [{}] to inventory",
						InvItem->GetItem()->Name, WeaponSlot);
						LogInventory("returning item [{}] in weapon slot [{}] to inventory", InvItem->GetItem()->Name, WeaponSlot);
						if (MoveItemToInventory(InvItem)) {
							database.SaveInventory(character_id, 0, WeaponSlot);
							LogError("returning item [{}] in weapon slot [{}] to inventory", InvItem->GetItem()->Name, WeaponSlot);
						}
						else {
							LogError("Char: [{}], ERROR returning [{}] to inventory", GetName(), InvItem->GetItem()->Name);
						}
						safe_delete(InvItem);
					}
				}
			}
		}
	}

	// Now we move the required weapons into the character weapon slots, and return any items we are replacing
	// back to inventory.
	//
	for(int BandolierSlot = bandolierPrimary; BandolierSlot <= bandolierAmmo; BandolierSlot++) {

		// Find the inventory slot corresponding to this bandolier slot

		WeaponSlot = BandolierSlotToWeaponSlot(BandolierSlot);

		// if there is an item in this Bandolier slot ?
		if(m_pp.bandoliers[bss->Number].Items[BandolierSlot].ID) {
			// if the player has this item in their inventory, and it is not already where it needs to be
			if(BandolierItems[BandolierSlot]) {
				// Pull the item that we are going to replace
				EQ::ItemInstance *InvItem = m_inv.PopItem(WeaponSlot);
				// Put the item specified in the bandolier where it needs to be
				m_inv.PutItem(WeaponSlot, *BandolierItems[BandolierSlot]);

				safe_delete(BandolierItems[BandolierSlot]);
				// Update the database, save the item now in the weapon slot
				database.SaveInventory(character_id, m_inv.GetItem(WeaponSlot), WeaponSlot);

				if(InvItem) {
					// If there was already an item in that weapon slot that we replaced, find a place to put it
					if (!MoveItemToInventory(InvItem)) {
						LogError("Char: [{}], ERROR returning [{}] to inventory", GetName(), InvItem->GetItem()->Name);
					}
					safe_delete(InvItem);
				}
			}
		}
		else {
			// This bandolier set has no item for this slot, so take whatever is in the weapon slot and
			// put it in the player's inventory.
			EQ::ItemInstance *InvItem = m_inv.PopItem(WeaponSlot);
			if(InvItem) {
				LogInventory("Bandolier has no item for slot [{}], returning item [{}] to inventory", WeaponSlot, InvItem->GetItem()->Name);
				// If there was an item in that weapon slot, put it in the inventory
				if (MoveItemToInventory(InvItem)) {
					database.SaveInventory(character_id, 0, WeaponSlot);
				}
				else {
					LogError("Char: [{}], ERROR returning [{}] to inventory", GetName(), InvItem->GetItem()->Name);
				}
				safe_delete(InvItem);
			}
		}
	}
	// finally, recalculate any stat bonuses from the item change
	CalcBonuses();
}

bool Client::MoveItemToInventory(EQ::ItemInstance *ItemToReturn, bool UpdateClient) {

	// This is a support function for Client::SetBandolier, however it can be used anywhere it's functionality is required.
	//
	// When the client moves items around as Bandolier sets are activated, it does not send details to the
	// server of what item it has moved to which slot. It assumes the server knows what it will do.
	//
	// The standard EQEmu auto inventory routines do not behave as the client does when manipulating bandoliers.
	// The client will look in each main inventory slot. If it finds a bag in a slot, it will then look inside
	// the bag for a free slot.
	//
	// This differs from the standard EQEmu method of looking in all 8 inventory slots first to find an empty slot, and
	// then going back and looking in bags. There are also other differences related to how it moves stackable items back
	// to inventory.
	//
	// Rather than alter the current auto inventory behaviour, just in case something
	// depends on current behaviour, this routine operates the same as the client when moving items back to inventory when
	// swapping bandolier sets.

	if (!ItemToReturn) {
		return false;
	}

	LogInventory("Char: [{}] Returning [{}] to inventory", GetName(), ItemToReturn->GetItem()->Name);

	uint32 ItemID = ItemToReturn->GetItem()->ID;

	// If the item is stackable (ammo in range slot), try stacking it with other items of the same type
	//
	if(ItemToReturn->IsStackable()) {

		for (int16 i = EQ::invslot::GENERAL_BEGIN; i <= EQ::invslot::slotCursor; i++) { // changed slot max to 30 from 29. client will stack into slot 30 (bags too) before moving.
			if (((uint64)1 << i) & GetInv().GetLookup()->PossessionsBitmask == 0)
				continue;

			EQ::ItemInstance* InvItem = m_inv.GetItem(i);

			if(InvItem && (InvItem->GetItem()->ID == ItemID) && (InvItem->GetCharges() < InvItem->GetItem()->StackSize)) {

				int ChargeSlotsLeft = InvItem->GetItem()->StackSize - InvItem->GetCharges();

				int ChargesToMove = ItemToReturn->GetCharges() < ChargeSlotsLeft ? ItemToReturn->GetCharges() : ChargeSlotsLeft;

				InvItem->SetCharges(InvItem->GetCharges() + ChargesToMove);

				if(UpdateClient)
					SendItemPacket(i, InvItem, ItemPacketTrade);

				database.SaveInventory(character_id, m_inv.GetItem(i), i);

				ItemToReturn->SetCharges(ItemToReturn->GetCharges() - ChargesToMove);

				if(!ItemToReturn->GetCharges())
					return true;
			}
			// If there is a bag in this slot, look inside it.
			//
			if (InvItem && InvItem->IsClassBag()) {

				int16 BaseSlotID = EQ::InventoryProfile::CalcSlotId(i, EQ::invbag::SLOT_BEGIN);

				uint8 BagSize=InvItem->GetItem()->BagSlots;

				uint8 BagSlot;
				for (BagSlot = EQ::invbag::SLOT_BEGIN; BagSlot < BagSize; BagSlot++) {
					InvItem = m_inv.GetItem(BaseSlotID + BagSlot);
					if (InvItem && (InvItem->GetItem()->ID == ItemID) &&
						(InvItem->GetCharges() < InvItem->GetItem()->StackSize)) {

						int ChargeSlotsLeft = InvItem->GetItem()->StackSize - InvItem->GetCharges();

						int ChargesToMove = ItemToReturn->GetCharges() < ChargeSlotsLeft ? ItemToReturn->GetCharges() : ChargeSlotsLeft;

						InvItem->SetCharges(InvItem->GetCharges() + ChargesToMove);

						if(UpdateClient)
							SendItemPacket(BaseSlotID + BagSlot, m_inv.GetItem(BaseSlotID + BagSlot), ItemPacketTrade);

						database.SaveInventory(character_id, m_inv.GetItem(BaseSlotID + BagSlot), BaseSlotID + BagSlot);

						ItemToReturn->SetCharges(ItemToReturn->GetCharges() - ChargesToMove);

						if(!ItemToReturn->GetCharges())
							return true;
					}
				}
			}
		}
	}

	// We have tried stacking items, now just try and find an empty slot.

	for (int16 i = EQ::invslot::GENERAL_BEGIN; i <= EQ::invslot::slotCursor; i++) { // changed slot max to 30 from 29. client will move into slot 30 (bags too) before pushing onto cursor.
		if (((uint64)1 << i) & GetInv().GetLookup()->PossessionsBitmask == 0)
			continue;

		EQ::ItemInstance* InvItem = m_inv.GetItem(i);

		if (!InvItem) {
			// Found available slot in personal inventory
			m_inv.PutItem(i, *ItemToReturn);

			if(UpdateClient)
				SendItemPacket(i, ItemToReturn, ItemPacketTrade);

			database.SaveInventory(character_id, m_inv.GetItem(i), i);

			LogInventory("Char: [{}] Storing in main inventory slot [{}]", GetName(), i);

			return true;
		}
		if (InvItem->IsClassBag() && EQ::InventoryProfile::CanItemFitInContainer(ItemToReturn->GetItem(), InvItem->GetItem())) {

			int16 BaseSlotID = EQ::InventoryProfile::CalcSlotId(i, EQ::invbag::SLOT_BEGIN);

			uint8 BagSize=InvItem->GetItem()->BagSlots;

			for (uint8 BagSlot = EQ::invbag::SLOT_BEGIN; BagSlot < BagSize; BagSlot++) {

				InvItem = m_inv.GetItem(BaseSlotID + BagSlot);

				if (!InvItem) {
					// Found available slot within bag
					m_inv.PutItem(BaseSlotID + BagSlot, *ItemToReturn);

					if(UpdateClient)
						SendItemPacket(BaseSlotID + BagSlot, ItemToReturn, ItemPacketTrade);

					database.SaveInventory(character_id, m_inv.GetItem(BaseSlotID + BagSlot), BaseSlotID + BagSlot);

					LogInventory("Char: [{}] Storing in bag slot [{}]", GetName(), BaseSlotID + BagSlot);

					return true;
				}
			}
		}
	}

	// Store on the cursor
	//
	LogInventory("Char: [{}] No space, putting on the cursor", GetName());

	PushItemOnCursor(*ItemToReturn, UpdateClient);

	return true;
}

bool Client::InterrogateInventory(Client* requester, bool log, bool silent, bool allowtrip, bool& error, bool autolog)
{
	if (!requester)
		return false;

	std::map<int16, const EQ::ItemInstance*> instmap;

	// build reference map
	for (int16 index = EQ::invslot::POSSESSIONS_BEGIN; index <= EQ::invslot::POSSESSIONS_END; ++index) {
		auto inst = m_inv[index];
		if (inst == nullptr) { continue; }
		instmap[index] = inst;
	}
	for (int16 index = EQ::invslot::TRIBUTE_BEGIN; index <= EQ::invslot::TRIBUTE_END; ++index) {
		auto inst = m_inv[index];
		if (inst == nullptr) { continue; }
		instmap[index] = inst;
	}
	for (int16 index = EQ::invslot::BANK_BEGIN; index <= EQ::invslot::BANK_END; ++index) {
		auto inst = m_inv[index];
		if (inst == nullptr) { continue; }
		instmap[index] = inst;
	}
	for (int16 index = EQ::invslot::SHARED_BANK_BEGIN; index <= EQ::invslot::SHARED_BANK_END; ++index) {
		auto inst = m_inv[index];
		if (inst == nullptr) { continue; }
		instmap[index] = inst;
	}
	for (int16 index = EQ::invslot::TRADE_BEGIN; index <= EQ::invslot::TRADE_END; ++index) {
		auto inst = m_inv[index];
		if (inst == nullptr) { continue; }
		instmap[index] = inst;
	}

	auto tsobject = GetTradeskillObject();
	if (tsobject != nullptr) {
		for (int16 index = EQ::invslot::SLOT_BEGIN; index < EQ::invtype::WORLD_SIZE; ++index) {
			auto inst = tsobject->GetItem(index);
			if (inst == nullptr) { continue; }
			instmap[EQ::invslot::WORLD_BEGIN + index] = inst;
		}
	}

	int limbo = 0;
	for (auto cursor_itr = m_inv.cursor_cbegin(); cursor_itr != m_inv.cursor_cend(); ++cursor_itr, ++limbo) {
		// m_inv.cursor_begin() is referenced as SlotCursor in MapPossessions above
		if (cursor_itr == m_inv.cursor_cbegin())
			continue;

		instmap[8000 + limbo] = *cursor_itr;
	}

	// call InterrogateInventory_ for error check
	for (auto instmap_itr = instmap.begin(); (instmap_itr != instmap.end()) && (!error); ++instmap_itr) {
		InterrogateInventory_(true, requester, instmap_itr->first, INVALID_INDEX, instmap_itr->second, nullptr, log, silent, error, 0);
	}

	if (autolog && error && (!log))
		log = true;

	if (log) {
		LogError("Client::InterrogateInventory() called for [{}] by [{}] with an error state of [{}]", GetName(), requester->GetName(), (error ? "TRUE" : "FALSE"));
	}
	if (!silent) {
		requester->Message(Chat::Default, "--- Inventory Interrogation Report for %s (requested by: %s, error state: %s) ---", GetName(), requester->GetName(), (error ? "TRUE" : "FALSE"));
	}

	// call InterrogateInventory_ for report
	for (auto instmap_itr = instmap.begin(); (instmap_itr != instmap.end()); ++instmap_itr) {
		InterrogateInventory_(false, requester, instmap_itr->first, INVALID_INDEX, instmap_itr->second, nullptr, log, silent, error, 0);
	}

	if (error) {
		Message(Chat::Red, "An error has been discovered in your inventory!");
		Message(Chat::Red, "Do not log out, zone or re-arrange items until this");
		Message(Chat::Red, "issue has been resolved or item loss may occur!");

		if (allowtrip)
			TripInterrogateInvState();
	}

	if (log) {
		LogError("Target interrogate inventory flag: [{}]", (GetInterrogateInvState() ? "TRUE" : "FALSE"));
		LogDebug("[CLIENT] Client::InterrogateInventory() -- End");
	}
	if (!silent) {
		requester->Message(Chat::Default, "Target interrogation flag: %s", (GetInterrogateInvState() ? "TRUE" : "FALSE"));
		requester->Message(Chat::Default, "--- End of Interrogation Report ---");
	}

	instmap.clear();

	return true;
}

void Client::InterrogateInventory_(bool errorcheck, Client* requester, int16 head, int16 index, const EQ::ItemInstance* inst, const EQ::ItemInstance* parent, bool log, bool silent, bool &error, int depth)
{
	if (depth >= 10) {
		LogDebug("[CLIENT] Client::InterrogateInventory_() - Recursion count has exceeded the maximum allowable (You have a REALLY BIG PROBLEM!!)");
		return;
	}

	if (errorcheck) {
		if (InterrogateInventory_error(head, index, inst, parent, depth)) {
			error = true;
		}
		else {
			if (inst) {
				for (int16 sub = EQ::invbag::SLOT_BEGIN; (sub <= EQ::invbag::SLOT_END) && (!error); ++sub) { // treat any EQ::ItemInstance as having the max internal slots available
					if (inst->GetItem(sub))
						InterrogateInventory_(true, requester, head, sub, inst->GetItem(sub), inst, log, silent, error, depth + 1);
				}
			}
		}
	}
	else {
		bool localerror = InterrogateInventory_error(head, index, inst, parent, depth);
		std::string i;
		std::string p;
		std::string e;

		if (inst) { i = StringFormat("%s (id: %u, cls: %u, aug_t: %u)", inst->GetItem()->Name, inst->GetItem()->ID, inst->GetItem()->ItemClass, inst->GetItem()->AugType); }
		else { i = "NONE"; }
		if (parent) { p = StringFormat("%s (id: %u, cls: %u, aug_t: %u), index: %i", parent->GetItem()->Name, parent->GetItem()->ID, parent->GetItem()->ItemClass, parent->GetItem()->AugType, index); }
		else { p = "NONE"; }
		if (localerror) { e = " [ERROR]"; }
		else { e = ""; }

		if (log) {
			LogError("Head: [{}], Depth: [{}], Instance: [{}], Parent: [{}][{}]",
				head, depth, i.c_str(), p.c_str(), e.c_str());
		}
		if (!silent) {
			requester->Message(Chat::Gray, "%i:%i - inst: %s - parent: %s%s",
				head, depth, i.c_str(), p.c_str(), e.c_str());
		}

		if (inst) {
			for (int16 sub = EQ::invbag::SLOT_BEGIN; (sub <= EQ::invbag::SLOT_END); ++sub) {
				if (inst->GetItem(sub))
					InterrogateInventory_(false, requester, head, sub, inst->GetItem(sub), inst, log, silent, error, depth + 1);
			}
		}
	}

	return;
}

bool Client::InterrogateInventory_error(int16 head, int16 index, const EQ::ItemInstance* inst, const EQ::ItemInstance* parent, int depth)
{
	// very basic error checking - can be elaborated upon if more in-depth testing is needed...

	if (
		(head >= EQ::invslot::EQUIPMENT_BEGIN && head <= EQ::invslot::EQUIPMENT_END) ||
		(head >= EQ::invslot::TRIBUTE_BEGIN && head <= EQ::invslot::TRIBUTE_END) ||
		(head >= EQ::invslot::WORLD_BEGIN && head <= EQ::invslot::WORLD_END) ||
		(head >= 8000 && head <= 8101)) {
		switch (depth)
		{
		case 0: // requirement: inst is extant
			if (!inst)
				return true;
			break;
		case 1: // requirement: parent is common and inst is augment
			if ((!parent) || (!inst))
				return true;
			if (!parent->IsType(EQ::item::ItemClassCommon))
				return true;
			if (index > EQ::invaug::SOCKET_END)
				return true;
			break;
		default: // requirement: none (something bad happened...)
			return true;
		}
	}
	else if (
		(head >= EQ::invslot::GENERAL_BEGIN && head <= EQ::invslot::GENERAL_END) ||
		(head == EQ::invslot::slotCursor) ||
		(head >= EQ::invslot::BANK_BEGIN && head <= EQ::invslot::BANK_END) ||
		(head >= EQ::invslot::SHARED_BANK_BEGIN && head <= EQ::invslot::SHARED_BANK_END) ||
		(head >= EQ::invslot::TRADE_BEGIN && head <= EQ::invslot::TRADE_END)) {
		switch (depth)
		{
		case 0: // requirement: inst is extant
			if (!inst)
				return true;
			break;
		case 1: // requirement: parent is common and inst is augment ..or.. parent is container and inst is extant
			if ((!parent) || (!inst))
				return true;
			if (parent->IsType(EQ::item::ItemClassBag))
				break;
			if (parent->IsClassBook())
				return true;
			if (parent->IsClassCommon()) {
				if (!(inst->GetItem()->AugType > 0))
					return true;
				if (index > EQ::invaug::SOCKET_END)
					return true;
			}
			break;
		case 2: // requirement: parent is common and inst is augment
			if ((!parent) || (!inst))
				return true;
			if (parent->IsType(EQ::item::ItemClassBag))
				return true;
			if (parent->IsClassBook())
				return true;
			if (parent->IsClassCommon()) {
				if (!(inst->GetItem()->AugType > 0))
					return true;
				if (index > EQ::invaug::SOCKET_END)
					return true;
			}
			break;
		default: // requirement: none (something bad happened again...)
			return true;
		}
	}
	else {
		return true;
	}

	return false;
}

void EQ::InventoryProfile::SetCustomItemData(uint32 character_id, int16 slot_id, std::string identifier, std::string value) {
	EQ::ItemInstance *inst = GetItem(slot_id);
	if(inst) {
		inst->SetCustomData(identifier, value);
		database.SaveInventory(character_id, inst, slot_id);
	}
}

void EQ::InventoryProfile::SetCustomItemData(uint32 character_id, int16 slot_id, std::string identifier, int value) {
	EQ::ItemInstance *inst = GetItem(slot_id);
	if(inst) {
		inst->SetCustomData(identifier, value);
		database.SaveInventory(character_id, inst, slot_id);
	}
}

void EQ::InventoryProfile::SetCustomItemData(uint32 character_id, int16 slot_id, std::string identifier, float value) {
	EQ::ItemInstance *inst = GetItem(slot_id);
	if(inst) {
		inst->SetCustomData(identifier, value);
		database.SaveInventory(character_id, inst, slot_id);
	}
}

void EQ::InventoryProfile::SetCustomItemData(uint32 character_id, int16 slot_id, std::string identifier, bool value) {
	EQ::ItemInstance *inst = GetItem(slot_id);
	if(inst) {
		inst->SetCustomData(identifier, value);
		database.SaveInventory(character_id, inst, slot_id);
	}
}

std::string EQ::InventoryProfile::GetCustomItemData(int16 slot_id, std::string identifier) {
	EQ::ItemInstance *inst = GetItem(slot_id);
	if(inst) {
		return inst->GetCustomData(identifier);
	}
	return "";
}<|MERGE_RESOLUTION|>--- conflicted
+++ resolved
@@ -232,15 +232,9 @@
 	bool enforcewear	= RuleB(Inventory, EnforceAugmentWear);
 	bool enforcerestr	= RuleB(Inventory, EnforceAugmentRestriction);
 	bool enforceusable	= RuleB(Inventory, EnforceAugmentUsability);
-<<<<<<< HEAD
-
-	for (int iter = EQEmu::invaug::SOCKET_BEGIN; iter <= EQEmu::invaug::SOCKET_END; ++iter) {
-		const EQEmu::ItemData* augtest = database.GetItem(augments[iter]);
-=======
-	
+
 	for (int iter = EQ::invaug::SOCKET_BEGIN; iter <= EQ::invaug::SOCKET_END; ++iter) {
 		const EQ::ItemData* augtest = database.GetItem(augments[iter]);
->>>>>>> 86ef1b12
 
 		if(augtest == nullptr) {
 			if(augments[iter]) {
@@ -1023,13 +1017,8 @@
 		SendItemPacket(slot_id, &inst, ((slot_id == EQ::invslot::slotCursor) ? ItemPacketLimbo : ItemPacketTrade));
 		//SendWearChange(EQ::InventoryProfile::CalcMaterialFromSlot(slot_id));
 	}
-<<<<<<< HEAD
-
-	if (slot_id == EQEmu::invslot::slotCursor) {
-=======
-		
+
 	if (slot_id == EQ::invslot::slotCursor) {
->>>>>>> 86ef1b12
 		auto s = m_inv.cursor_cbegin(), e = m_inv.cursor_cend();
 		return database.SaveCursor(this->CharacterID(), s, e);
 	}
@@ -2720,13 +2709,8 @@
 		}
 		safe_delete(inst);
 	}
-<<<<<<< HEAD
-
-	for (auto slot_id = EQEmu::invslot::GENERAL_BEGIN; slot_id <= EQEmu::invslot::GENERAL_END; ++slot_id) {
-=======
-	
+
 	for (auto slot_id = EQ::invslot::GENERAL_BEGIN; slot_id <= EQ::invslot::GENERAL_END; ++slot_id) {
->>>>>>> 86ef1b12
 		if (((uint64)1 << slot_id) & GetInv().GetLookup()->PossessionsBitmask == 0)
 			continue;
 
@@ -3029,13 +3013,8 @@
 	LogInventory("Char: [{}] Creating Bandolier Set [{}], Set Name: [{}]", GetName(), bs->Number, bs->Name);
 	strcpy(m_pp.bandoliers[bs->Number].Name, bs->Name);
 
-<<<<<<< HEAD
-	const EQEmu::ItemInstance* InvItem = nullptr;
-	const EQEmu::ItemData *BaseItem = nullptr;
-=======
-	const EQ::ItemInstance* InvItem = nullptr; 
+	const EQ::ItemInstance* InvItem = nullptr;
 	const EQ::ItemData *BaseItem = nullptr;
->>>>>>> 86ef1b12
 	int16 WeaponSlot = 0;
 
 	database.DeleteCharacterBandolier(this->CharacterID(), bs->Number);
