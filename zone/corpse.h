--- conflicted
+++ resolved
@@ -34,34 +34,15 @@
 
 	Corpse(NPC* in_npc, ItemList* in_itemlist, uint32 in_npctypeid, const NPCType** in_npctypedata, uint32 in_decaytime = 600000);
 	Corpse(Client* client, int32 in_rezexp);
-<<<<<<< HEAD
 	Corpse(uint32 in_corpseid, uint32 in_charid, const char* in_charname, ItemList* in_itemlist, uint32 in_copper, uint32 in_silver, uint32 in_gold, uint32 in_plat, const xyz_heading& position, float in_size, uint8 in_gender, uint16 in_race, uint8 in_class, uint8 in_deity, uint8 in_level, uint8 in_texture, uint8 in_helmtexture, uint32 in_rezexp, bool wasAtGraveyard = false);
+
 	~Corpse();
-	static Corpse* LoadFromDBData(uint32 in_dbid, uint32 in_charid, std::string in_charname, const xyz_heading& position, std::string time_of_death, bool rezzed, bool was_at_graveyard);
-=======
-	Corpse(uint32 in_corpseid, uint32 in_charid, const char* in_charname, ItemList* in_itemlist, uint32 in_copper, uint32 in_silver, uint32 in_gold, uint32 in_plat, float in_x, float in_y, float in_z, float in_heading, float in_size, uint8 in_gender, uint16 in_race, uint8 in_class, uint8 in_deity, uint8 in_level, uint8 in_texture, uint8 in_helmtexture, uint32 in_rezexp, bool wasAtGraveyard = false);
-	
-	~Corpse(); 
-	static Corpse* LoadCharacterCorpseEntity(uint32 in_dbid, uint32 in_charid, std::string in_charname, float in_x, float in_y, float in_z, float in_heading, std::string time_of_death, bool rezzed, bool was_at_graveyard);
->>>>>>> 60563aea
+	static Corpse* LoadCharacterCorpseEntity(uint32 in_dbid, uint32 in_charid, std::string in_charname, const xyz_heading& position, std::string time_of_death, bool rezzed, bool was_at_graveyard);
 
 	/* Corpse: General */
 	virtual bool	Death(Mob* killerMob, int32 damage, uint16 spell_id, SkillUseTypes attack_skill) { return true; }
 	virtual void	Damage(Mob* from, int32 damage, uint16 spell_id, SkillUseTypes attack_skill, bool avoidable = true, int8 buffslot = -1, bool iBuffTic = false) { return; }
-	virtual bool	Attack(Mob* other, int Hand = MainPrimary, bool FromRiposte = false,
-<<<<<<< HEAD
-	bool			IsStrikethrough = true, bool IsFromSpell = false, ExtraAttackOptions *opts = nullptr) { return false; }
-	virtual bool	HasRaid() { return false; }
-	virtual bool	HasGroup() { return false; }
-	virtual Raid*	GetRaid() { return 0; }
-	virtual Group*	GetGroup() { return 0; }
-
-	void			LoadPlayerCorpseDecayTime(uint32 dbid);
-
-=======
-		bool			IsStrikethrough = true, bool IsFromSpell = false, ExtraAttackOptions *opts = nullptr) {
-		return false;
-	}
+	virtual bool	Attack(Mob* other, int Hand = MainPrimary, bool FromRiposte = false, bool			IsStrikethrough = true, bool IsFromSpell = false, ExtraAttackOptions *opts = nullptr) { return false; }
 	virtual bool	HasRaid()			{ return false; }
 	virtual bool	HasGroup()			{ return false; }
 	virtual Raid*	GetRaid()			{ return 0; }
@@ -69,7 +50,6 @@
 	inline uint32	GetCorpseDBID()		{ return corpse_db_id; }
 	inline char*	GetOwnerName()		{ return corpse_name; }
 	bool			IsEmpty() const;
->>>>>>> 60563aea
 	bool			IsCorpse()			const { return true; }
 	bool			IsPlayerCorpse()	const { return is_player_corpse; }
 	bool			IsNPCCorpse()		const { return !is_player_corpse; }
@@ -83,7 +63,7 @@
 	uint32			GetDecayTime()				{ if (!corpse_decay_timer.Enabled()) return 0xFFFFFFFF; else return corpse_decay_timer.GetRemainingTime(); }
 	uint32			GetRezTime()				{ if (!corpse_rez_timer.Enabled()) return 0; else return corpse_rez_timer.GetRemainingTime(); }
 	void			SetDecayTimer(uint32 decay_time);
-	
+
 	void			Delete();
 	void			Bury();
 	void			CalcCorpseName();
@@ -91,13 +71,13 @@
 
 	/* Corpse: Items */
 	uint32					GetWornItem(int16 equipSlot) const;
-	ServerLootItem_Struct*	GetItem(uint16 lootslot, ServerLootItem_Struct** bag_item_data = 0); 
+	ServerLootItem_Struct*	GetItem(uint16 lootslot, ServerLootItem_Struct** bag_item_data = 0);
 	void	SetPlayerKillItemID(int32 pk_item_id) { player_kill_item = pk_item_id; }
-	int32	GetPlayerKillItem() { return player_kill_item; } 
+	int32	GetPlayerKillItem() { return player_kill_item; }
 	void	RemoveItem(uint16 lootslot);
 	void	RemoveItem(ServerLootItem_Struct* item_data);
 	void	AddItem(uint32 itemnum, uint16 charges, int16 slot = 0, uint32 aug1 = 0, uint32 aug2 = 0, uint32 aug3 = 0, uint32 aug4 = 0, uint32 aug5 = 0);
-	
+
 	/* Corpse: Coin */
 	void	SetCash(uint32 in_copper, uint32 in_silver, uint32 in_gold, uint32 in_platinum);
 	void	RemoveCash();
@@ -133,25 +113,15 @@
 	bool Summon(Client* client, bool spell, bool CheckDistance);
 	void Spawn();
 
-	char		corpse_name[64]; 
+	char		corpse_name[64];
 	uint32		GetEquipment(uint8 material_slot) const;
 	uint32		GetEquipmentColor(uint8 material_slot) const;
-	inline int	GetRezExp() { return rez_experience; } 
+	inline int	GetRezExp() { return rez_experience; }
 
 protected:
 	std::list<uint32> MoveItemToCorpse(Client *client, ItemInst *item, int16 equipslot);
 
 private:
-<<<<<<< HEAD
-	bool		is_player_corpse;
-	bool		is_corpse_changed;
-	bool		is_locked;
-	int32		player_kill_item;
-	uint32		corpse_db_id;
-	uint32		char_id;
-	ItemList	itemlist;
-	uint32		copper;
-=======
 	bool		is_player_corpse; /* Determines if Player Corpse or not */
 	bool		is_corpse_changed; /* Determines if corpse has changed or not */
 	bool		is_locked; /* Determines if corpse is locked */
@@ -159,8 +129,7 @@
 	uint32		corpse_db_id; /* Corpse Database ID (Player Corpse) */
 	uint32		char_id; /* Character ID */
 	ItemList	itemlist; /* Internal Item list used for corpses */
-	uint32		copper; 
->>>>>>> 60563aea
+	uint32		copper;
 	uint32		silver;
 	uint32		gold;
 	uint32		platinum;
@@ -170,17 +139,10 @@
 	bool		rez;
 	bool		can_corpse_be_rezzed; /* Bool declaring whether or not a corpse can be rezzed */
 	bool		become_npc;
-<<<<<<< HEAD
-	int			allowed_looters[MAX_LOOTERS]; // People allowed to loot the corpse, character id
-	Timer		corpse_decay_timer;
-	Timer		corpse_res_timer;
-	Timer		corpse_delay_timer;
-=======
 	int			allowed_looters[MAX_LOOTERS]; /* People allowed to loot the corpse, character id */
 	Timer		corpse_decay_timer; /* The amount of time in millseconds in which a corpse will take to decay (Depop/Poof) */
 	Timer		corpse_rez_timer; /* The amount of time in millseconds in which a corpse can be rezzed */
-	Timer		corpse_delay_timer; 
->>>>>>> 60563aea
+	Timer		corpse_delay_timer;
 	Timer		corpse_graveyard_timer;
 	Timer		loot_cooldown_timer; /* Delay between loot actions on the corpse entity */
 	Color_Struct item_tint[9];
