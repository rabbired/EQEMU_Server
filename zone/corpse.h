--- conflicted
+++ resolved
@@ -83,13 +83,8 @@
 	int32	GetPlayerKillItem() { return player_kill_item; }
 	void	RemoveItem(uint16 lootslot);
 	void	RemoveItem(ServerLootItem_Struct* item_data);
-<<<<<<< HEAD
-	void	AddItem(uint32 itemnum, uint16 charges, int16 slot = 0, uint32 aug1 = 0, uint32 aug2 = 0, uint32 aug3 = 0, uint32 aug4 = 0, uint32 aug5 = 0);
-
-=======
 	void	AddItem(uint32 itemnum, uint16 charges, int16 slot = 0, uint32 aug1 = 0, uint32 aug2 = 0, uint32 aug3 = 0, uint32 aug4 = 0, uint32 aug5 = 0, uint32 aug6 = 0, uint8 attuned = 0);
 	
->>>>>>> f588c54d
 	/* Corpse: Coin */
 	void	SetCash(uint32 in_copper, uint32 in_silver, uint32 in_gold, uint32 in_platinum);
 	void	RemoveCash();
