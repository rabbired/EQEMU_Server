--- conflicted
+++ resolved
@@ -4,6 +4,7 @@
 #include "../common/types.h"
 #include "position.h"
 #include <string>
+
 
 enum WaterRegionType {
 	RegionTypeUnsupported = -2,
@@ -22,8 +23,7 @@
 {
 public:
 	WaterMap() { }
-<<<<<<< HEAD
-	~WaterMap() { }
+	virtual ~WaterMap() { }
 
 	static WaterMap* LoadWaterMapfile(std::string zone_name);
 	virtual WaterRegionType ReturnRegionType(const xyz_location& location) const { return RegionTypeNormal; }
@@ -31,16 +31,6 @@
 	virtual bool InVWater(const xyz_location& location) const { return false; }
 	virtual bool InLava(const xyz_location& location) const { return false; }
 	virtual bool InLiquid(const xyz_location& location) const { return false; }
-=======
-	virtual ~WaterMap() { }
-
-	static WaterMap* LoadWaterMapfile(std::string zone_name);
-	virtual WaterRegionType ReturnRegionType(float y, float x, float z) const { return RegionTypeNormal; }
-	virtual bool InWater(float y, float x, float z) const { return false; }
-	virtual bool InVWater(float y, float x, float z) const { return false; }
-	virtual bool InLava(float y, float x, float z) const { return false; }
-	virtual bool InLiquid(float y, float x, float z) const { return false; }
->>>>>>> 732fa17a
 
 protected:
 	virtual bool Load(FILE *fp) { return false; }
