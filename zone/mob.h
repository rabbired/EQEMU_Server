/*	EQEMu: Everquest Server Emulator
	Copyright (C) 2001-2002 EQEMu Development Team (http://eqemu.org)

	This program is free software; you can redistribute it and/or modify
	it under the terms of the GNU General Public License as published by
	the Free Software Foundation; version 2 of the License.

	This program is distributed in the hope that it will be useful,
	but WITHOUT ANY WARRANTY except by those people which sell it, which
	are required to give you total support for your newly bought product;
	without even the implied warranty of MERCHANTABILITY or FITNESS FOR
	A PARTICULAR PURPOSE. See the GNU General Public License for more details.

	You should have received a copy of the GNU General Public License
	along with this program; if not, write to the Free Software
	Foundation, Inc., 59 Temple Place, Suite 330, Boston, MA 02111-1307 USA
*/
#ifndef MOB_H
#define MOB_H

#include "../common/features.h"
#include "common.h"
#include "entity.h"
#include "hate_list.h"
#include "pathing.h"
#include <set>
#include <vector>
#include <string>

char* strn0cpy(char* dest, const char* source, uint32 size);

class EGNode;
class MobFearState;
class Mob : public Entity {
public:
<<<<<<< HEAD
    enum CLIENT_CONN_STATUS { CLIENT_CONNECTING, CLIENT_CONNECTED, CLIENT_LINKDEAD,
                          CLIENT_KICKED, DISCONNECTED, CLIENT_ERROR, CLIENT_CONNECTINGALL };
    enum eStandingPetOrder { SPO_Follow, SPO_Sit, SPO_Guard };

    Mob(const char*   in_name,
        const char*   in_lastname,
        int32  in_cur_hp,
        int32  in_max_hp,
        uint8    in_gender,
        uint16    in_race,
        uint8    in_class,
        bodyType    in_bodytype,
        uint8    in_deity,
        uint8    in_level,
        uint32   in_npctype_id,
        float    in_size,
        float    in_runspeed,
        float   in_heading,
        float    in_x_pos,
        float    in_y_pos,
        float    in_z_pos,
        uint8    in_light,
        uint8    in_texture,
        uint8    in_helmtexture,
        uint16    in_ac,
        uint16    in_atk,
        uint16    in_str,
        uint16    in_sta,
        uint16    in_dex,
        uint16    in_agi,
        uint16    in_int,
        uint16    in_wis,
        uint16    in_cha,
        uint8    in_haircolor,
        uint8    in_beardcolor,
        uint8    in_eyecolor1, // the eyecolors always seem to be the same, maybe left and right eye?
        uint8    in_eyecolor2,
        uint8    in_hairstyle,
        uint8    in_luclinface,
        uint8    in_beard,
        uint32    in_drakkin_heritage,
        uint32    in_drakkin_tattoo,
        uint32    in_drakkin_details,
        uint32    in_armor_tint[MAX_MATERIALS],
        uint8    in_aa_title,
        uint8    in_see_invis,            // see through invis
        uint8    in_see_invis_undead,        // see through invis vs. undead
        uint8    in_see_hide,
        uint8    in_see_improved_hide,
        int32    in_hp_regen,
        int32    in_mana_regen,
        uint8    in_qglobal,
        uint8    in_maxlevel,
        uint32    in_scalerate
    );
    virtual ~Mob();

    inline virtual bool IsMob() const { return true; }
    inline virtual bool InZone() const { return true; }

    //Somewhat sorted: needs documenting!

    //Attack
    virtual void RogueBackstab(Mob* other, bool min_damage = false, int ReuseTime = 10);
    virtual void RogueAssassinate(Mob* other); // solar
    bool BehindMob(Mob* other = 0, float playerx = 0.0f, float playery = 0.0f) const;
    virtual void RangedAttack(Mob* other) { }
    virtual void ThrowingAttack(Mob* other) { }
    uint16 GetThrownDamage(int16 wDmg, int32& TotalDmg, int& minDmg);
    // 13 = Primary (default), 14 = secondary
    virtual bool Attack(Mob* other, int Hand = 13, bool FromRiposte = false, bool IsStrikethrough = false, 
        bool IsFromSpell = false) = 0;
    int MonkSpecialAttack(Mob* other, uint8 skill_used);
    virtual void TryBackstab(Mob *other,int ReuseTime = 10);
    void TriggerDefensiveProcs(const ItemInst* weapon, Mob *on, uint16 hand = 13, int damage = 0);
    virtual bool AvoidDamage(Mob* attacker, int32 &damage, bool CanRiposte = true);
    virtual bool CheckHitChance(Mob* attacker, SkillType skillinuse, int Hand, int16 chance_mod = 0);
    virtual void TryCriticalHit(Mob *defender, uint16 skill, int32 &damage);
    void TryPetCriticalHit(Mob *defender, uint16 skill, int32 &damage);
    virtual bool TryFinishingBlow(Mob *defender, SkillType skillinuse);
    virtual bool TryHeadShot(Mob* defender, SkillType skillInUse);
    virtual void DoRiposte(Mob* defender);
    void ApplyMeleeDamageBonus(uint16 skill, int32 &damage);
    virtual void MeleeMitigation(Mob *attacker, int32 &damage, int32 minhit);
    bool CombatRange(Mob* other);

    //Appearance
    void SendLevelAppearance();
    void SendAppearanceEffect(uint32 parm1, uint32 parm2, uint32 parm3, uint32 parm4, uint32 parm5, 
        Client *specific_target=nullptr);
    void SendTargetable(bool on, Client *specific_target = nullptr);
    virtual void SendWearChange(uint8 material_slot);
    virtual void SendTextureWC(uint8 slot, uint16 texture, uint32 hero_forge_model = 0, uint32 elite_material = 0, 
        uint32 unknown06 = 0, uint32 unknown18 = 0);
    virtual void SetSlotTint(uint8 material_slot, uint8 red_tint, uint8 green_tint, uint8 blue_tint);
    virtual void WearChange(uint8 material_slot, uint16 texture, uint32 color);
    void DoAnim(const int animnum, int type=0, bool ackreq = true, eqFilterType filter = FilterNone);
    void ProjectileAnimation(Mob* to, uint16 item_id, bool IsArrow = false, float speed = 0, 
        float angle = 0, float tilt = 0, float arc = 0);
    void ChangeSize(float in_size, bool bNoRestriction = false);
    inline uint8 SeeInvisible() const { return see_invis; }                
    inline bool SeeInvisibleUndead() const { return see_invis_undead; } 
    inline bool SeeHide() const { return see_hide; }
    inline bool SeeImprovedHide() const { return see_improved_hide; }
    bool IsInvisible(Mob* other = 0) const;
    void SetInvisible(uint8 state);
    bool AttackAnimation(SkillType &skillinuse, int Hand, const ItemInst* weapon);

    //Song
    bool UseBardSpellLogic(uint16 spell_id = 0xffff, int slot = -1);
    bool ApplyNextBardPulse(uint16 spell_id, Mob *spell_target, uint16 slot);
    void BardPulse(uint16 spell_id, Mob *caster);

    //Spell
    void SendSpellEffect(uint32 effectid, uint32 duration, uint32 finish_delay, bool zone_wide, 
        uint32 unk020, bool perm_effect = false, Client *c = nullptr);
    bool IsBeneficialAllowed(Mob *target);
    virtual int GetCasterLevel(uint16 spell_id);
    void ApplySpellsBonuses(uint16 spell_id, uint8 casterlevel, StatBonuses* newbon, uint16 casterID = 0, 
        bool item_bonus = false, uint32 ticsremaining = 0, int buffslot = -1);
    void NegateSpellsBonuses(uint16 spell_id);
    virtual float GetActSpellRange(uint16 spell_id, float range, bool IsBard = false) { return range;}
    virtual int32 GetActSpellDamage(uint16 spell_id, int32 value) { return value; }
    virtual int32 GetActSpellHealing(uint16 spell_id, int32 value) { return value; }
    virtual int32 GetActSpellCost(uint16 spell_id, int32 cost){ return cost;}
    virtual int32 GetActSpellDuration(uint16 spell_id, int32 duration){ return duration;}
    virtual int32 GetActSpellCasttime(uint16 spell_id, int32 casttime);
    float ResistSpell(uint8 resist_type, uint16 spell_id, Mob *caster, bool use_resist_override = false, 
        int resist_override = 0, bool CharismaCheck = false);
    uint16 GetSpecializeSkillValue(uint16 spell_id) const;
    void SendSpellBarDisable();
    void SendSpellBarEnable(uint16 spellid);
    void ZeroCastingVars();
    virtual void SpellProcess();
    virtual bool CastSpell(uint16 spell_id, uint16 target_id, uint16 slot = 10, int32 casttime = -1, 
        int32 mana_cost = -1, uint32* oSpellWillFinish = 0, uint32 item_slot = 0xFFFFFFFF, 
        uint32 timer = 0xFFFFFFFF, uint32 timer_duration = 0, uint32 type = 0, int16 *resist_adjust = nullptr);
    virtual bool DoCastSpell(uint16 spell_id, uint16 target_id, uint16 slot = 10, int32 casttime = -1, 
        int32 mana_cost = -1, uint32* oSpellWillFinish = 0, uint32 item_slot = 0xFFFFFFFF, 
        uint32 timer = 0xFFFFFFFF, uint32 timer_duration = 0, uint32 type = 0, int16 resist_adjust = 0);
    void CastedSpellFinished(uint16 spell_id, uint32 target_id, uint16 slot, uint16 mana_used, 
        uint32 inventory_slot = 0xFFFFFFFF, int16 resist_adjust = 0);
    bool SpellFinished(uint16 spell_id, Mob *target, uint16 slot = 10, uint16 mana_used = 0, 
        uint32 inventory_slot = 0xFFFFFFFF, int16 resist_adjust = 0, bool isproc = false);
    virtual bool SpellOnTarget(uint16 spell_id, Mob* spelltar, bool reflect = false, 
        bool use_resist_adjust = false, int16 resist_adjust = 0, bool isproc = false);
    virtual bool SpellEffect(Mob* caster, uint16 spell_id, float partial = 100);
    virtual bool DetermineSpellTargets(uint16 spell_id, Mob *&spell_target, Mob *&ae_center, 
        CastAction_type &CastAction);
    virtual bool CheckFizzle(uint16 spell_id);
    virtual bool IsImmuneToSpell(uint16 spell_id, Mob *caster);
    virtual float GetAOERange(uint16 spell_id);
    void InterruptSpell(uint16 spellid = SPELL_UNKNOWN);
    void InterruptSpell(uint16, uint16, uint16 spellid = SPELL_UNKNOWN);
    inline bool IsCasting() const { return((casting_spell_id != 0)); }
    uint16 CastingSpellID() const { return casting_spell_id; }

    //Buff
    void BuffProcess();
    virtual void DoBuffTic(uint16 spell_id, uint32 ticsremaining, uint8 caster_level, Mob* caster = 0);
    void BuffFadeBySpellID(uint16 spell_id);
    void BuffFadeByEffect(int effectid, int skipslot = -1);
    void BuffFadeAll();
    void BuffFadeDetrimental();
    void BuffFadeBySlot(int slot, bool iRecalcBonuses = true);
    void BuffFadeDetrimentalByCaster(Mob *caster);
    void BuffFadeBySitModifier();
    void BuffModifyDurationBySpellID(uint16 spell_id, int32 newDuration);
    int AddBuff(Mob *caster, const uint16 spell_id, int duration = 0, int32 level_override = -1);
    int CanBuffStack(uint16 spellid, uint8 caster_level, bool iFailIfOverwrite = false);
    int CalcBuffDuration(Mob *caster, Mob *target, uint16 spell_id, int32 caster_level_override = -1);
    void SendPetBuffsToClient();
    virtual int GetCurrentBuffSlots() const { return 0; }
    virtual int GetCurrentSongSlots() const { return 0; }
    virtual int GetCurrentDiscSlots() const { return 0; }
    virtual int GetMaxBuffSlots() const { return 0; }
    virtual int GetMaxSongSlots() const { return 0; }
    virtual int GetMaxDiscSlots() const { return 0; }
    virtual int GetMaxTotalSlots() const { return 0; }
    virtual void InitializeBuffSlots() { buffs = nullptr; current_buff_count = 0; }
    virtual void UninitializeBuffSlots() { }
    inline bool HasRune() const { return m_hasRune; }
    inline bool HasSpellRune() const { return m_hasSpellRune; }
    inline bool HasPartialMeleeRune() const { return m_hasPartialMeleeRune; }
    inline bool HasPartialSpellRune() const { return m_hasPartialSpellRune; }
    inline void SetHasRune(bool hasRune) { m_hasRune = hasRune; }
    inline void SetHasSpellRune(bool hasSpellRune) { m_hasSpellRune = hasSpellRune; }
    inline void SetHasPartialMeleeRune(bool hasPartialMeleeRune) { m_hasPartialMeleeRune = hasPartialMeleeRune; }
    inline void SetHasPartialSpellRune(bool hasPartialSpellRune) { m_hasPartialSpellRune = hasPartialSpellRune; }
    EQApplicationPacket *MakeBuffsPacket(bool for_target = true);
    void SendBuffsToClient(Client *c);
    inline Buffs_Struct* GetBuffs() { return buffs; }
    void DoGravityEffect();
    void DamageShield(Mob* other, bool spell_ds = false);
    int32 RuneAbsorb(int32 damage, uint16 type);
    bool FindBuff(uint16 spellid);
    bool FindType(uint16 type, bool bOffensive = false, uint16 threshold = 100);
    int16 GetBuffSlotFromType(uint16 type);
    uint16 GetSpellIDFromSlot(uint8 slot);
    int CountDispellableBuffs();
    bool HasBuffIcon(Mob* caster, Mob* target, uint16 spell_id);
    bool CheckHitsRemaining(uint32 buff_slot, bool when_spell_done=false, bool negate=false,uint16 type=0, 
        uint16 spell_id=0, bool use_skill=false,uint16 skill=0);
    void SpreadVirus(uint16 spell_id, uint16 casterID);
    bool IsNimbusEffectActive(uint32 nimbus_effect);
    void SetNimbusEffect(uint32 nimbus_effect);
    inline virtual uint32  GetNimbusEffect1() const { return nimbus_effect1; }
    inline virtual uint32  GetNimbusEffect2() const { return nimbus_effect2; }
    inline virtual uint32  GetNimbusEffect3() const { return nimbus_effect3; }
    void RemoveNimbusEffect(int effectid);

    //Basic Stats/Inventory
    virtual void SetLevel(uint8 in_level, bool command = false) { level = in_level; }
    void TempName(const char *newname = nullptr);
    void SetTargetable(bool on);
    bool IsTargetable() const { return m_targetable; }
    virtual uint16 GetSkill(SkillType skill_num) const { return 0; }
    virtual uint32 GetEquipment(uint8 material_slot) const { return(0); }
    virtual int32 GetEquipmentMaterial(uint8 material_slot) const;
    virtual uint32 GetEquipmentColor(uint8 material_slot) const;
    virtual uint32 IsEliteMaterialItem(uint8 material_slot) const;
    bool AffectedBySpellExcludingSlot(int slot, int effect);
    virtual void Death(Mob* killerMob, int32 damage, uint16 spell_id, SkillType attack_skill) = 0;
    virtual void Damage(Mob* from, int32 damage, uint16 spell_id, SkillType attack_skill, 
        bool avoidable = true, int8 buffslot = -1, bool iBuffTic = false) = 0;
    inline virtual void SetHP(int32 hp) { if (hp >= max_hp) cur_hp = max_hp; else cur_hp = hp;}
    bool ChangeHP(Mob* other, int32 amount, uint16 spell_id = 0, int8 buffslot = -1, bool iBuffTic = false);
    inline void SetOOCRegen(int32 newoocregen) {oocregen = newoocregen;}
    virtual void Heal();
    virtual void HealDamage(uint32 ammount, Mob* caster = nullptr);
    virtual void SetMaxHP() { cur_hp = max_hp; }
    virtual inline uint16 GetBaseRace() const { return base_race; }
    virtual inline uint8  GetBaseGender() const { return base_gender; }
    virtual inline uint16 GetDeity()  const { return deity; }
    inline uint16 GetRace() const { return race; }
    inline uint8 GetGender() const { return gender; }
    inline uint8 GetTexture() const { return texture; }
    inline uint8 GetHelmTexture() const { return helmtexture; }
    inline uint8 GetHairColor() const { return haircolor; }
    inline uint8 GetBeardColor() const { return beardcolor; }
    inline uint8 GetEyeColor1() const { return eyecolor1; }
    inline uint8 GetEyeColor2() const { return eyecolor2; }
    inline uint8 GetHairStyle() const { return hairstyle; }
    inline uint8 GetLuclinFace() const { return luclinface; }
    inline uint8 GetBeard() const { return beard; }
    inline uint8 GetDrakkinHeritage() const { return drakkin_heritage; }
    inline uint8 GetDrakkinTattoo() const { return drakkin_tattoo; }
    inline uint8 GetDrakkinDetails() const { return drakkin_details; }
    inline uint32 GetArmorTint(uint8 i) const { return armor_tint[(i < MAX_MATERIALS) ? i : 0]; }
    inline uint8 GetClass() const { return class_; }
    inline uint8 GetLevel() const { return level; }
    inline const char* GetName() const { return name; }
    inline const char* GetOrigName() const { return orig_name; }
    inline const char* GetLastName() const { return lastname; }
    const char *GetCleanName();
    virtual void SetName(const char *new_name = nullptr) { new_name ? strn0cpy(name, new_name, 64) : 
        strn0cpy(name, GetName(), 64); return; };
    inline Mob* GetTarget() const { return target; }
    virtual void SetTarget(Mob* mob);
    virtual inline float GetHPRatio() const { return max_hp == 0 ? 0 : ((float)cur_hp/max_hp*100); }
    inline virtual int16 GetAC() const { return AC + itembonuses.AC + spellbonuses.AC; }
    inline virtual int16 GetATK() const { return ATK + itembonuses.ATK + spellbonuses.ATK; }
    inline virtual int16 GetATKBonus() const { return itembonuses.ATK + spellbonuses.ATK; }
    inline virtual int16 GetSTR() const { return STR + itembonuses.STR + spellbonuses.STR; }
    inline virtual int16 GetSTA() const { return STA + itembonuses.STA + spellbonuses.STA; }
    inline virtual int16 GetDEX() const { return DEX + itembonuses.DEX + spellbonuses.DEX; }
    inline virtual int16 GetAGI() const { return AGI + itembonuses.AGI + spellbonuses.AGI; }
    inline virtual int16 GetINT() const { return INT + itembonuses.INT + spellbonuses.INT; }
    inline virtual int16 GetWIS() const { return WIS + itembonuses.WIS + spellbonuses.WIS; }
    inline virtual int16 GetCHA() const { return CHA + itembonuses.CHA + spellbonuses.CHA; }
    inline virtual int16 GetMR() const { return MR + itembonuses.MR + spellbonuses.MR; }
    inline virtual int16 GetFR() const { return FR + itembonuses.FR + spellbonuses.FR; }
    inline virtual int16 GetDR() const { return DR + itembonuses.DR + spellbonuses.DR; }
    inline virtual int16 GetPR() const { return PR + itembonuses.PR + spellbonuses.PR; }
    inline virtual int16 GetCR() const { return CR + itembonuses.CR + spellbonuses.CR; }
    inline virtual int16 GetCorrup() const { return Corrup + itembonuses.Corrup + spellbonuses.Corrup; }
    inline StatBonuses GetItemBonuses() const { return itembonuses; }
    inline StatBonuses GetSpellBonuses() const { return spellbonuses; }
    inline StatBonuses GetAABonuses() const { return aabonuses; }
    inline virtual int16 GetMaxSTR() const { return GetSTR(); }
    inline virtual int16 GetMaxSTA() const { return GetSTA(); }
    inline virtual int16 GetMaxDEX() const { return GetDEX(); }
    inline virtual int16 GetMaxAGI() const { return GetAGI(); }
    inline virtual int16 GetMaxINT() const { return GetINT(); }
    inline virtual int16 GetMaxWIS() const { return GetWIS(); }
    inline virtual int16 GetMaxCHA() const { return GetCHA(); }
    inline virtual int16 GetMaxMR() const { return 255; }
    inline virtual int16 GetMaxPR() const { return 255; }
    inline virtual int16 GetMaxDR() const { return 255; }
    inline virtual int16 GetMaxCR() const { return 255; }
    inline virtual int16 GetMaxFR() const { return 255; }
    inline virtual int16 GetDelayDeath() const { return 0; }
    inline int32 GetHP() const { return cur_hp; }
    inline int32 GetMaxHP() const { return max_hp; }
    virtual int32 CalcMaxHP();
    inline int32 GetMaxMana() const { return max_mana; }
    inline int32 GetMana() const { return cur_mana; }
    int32 GetItemHPBonuses();
    int32 GetSpellHPBonuses();
    virtual const int32& SetMana(int32 amount);
    inline float GetManaRatio()    const { return max_mana == 0 ? 100 : 
        ((static_cast<float>(cur_mana) / max_mana) * 100); }
    virtual int32 CalcMaxMana();
    uint32 GetNPCTypeID() const { return npctype_id; }
    inline const float GetX() const { return x_pos; }
    inline const float GetY() const { return y_pos; }
    inline const float GetZ() const { return z_pos; }
    inline const float GetHeading() const { return heading; }
    inline const float GetSize() const { return size; }
    inline const float GetBaseSize() const { return base_size; }
    inline const float GetTarX() const { return tarx; }
    inline const float GetTarY() const { return tary; }
    inline const float GetTarZ() const { return tarz; }
    inline const float GetTarVX() const { return tar_vx; }
    inline const float GetTarVY() const { return tar_vy; }
    inline const float GetTarVZ() const { return tar_vz; }
    inline const float GetTarVector() const { return tar_vector; }
    inline const uint8 GetTarNDX() const { return tar_ndx; }
    bool IsBoat() const;

    //Group
    virtual bool HasRaid() = 0;
    virtual bool HasGroup() = 0;
    virtual Raid* GetRaid() = 0;
    virtual Group* GetGroup() = 0;
    
    //Faction
    virtual inline int32 GetPrimaryFaction() const { return 0; }

    //Movement
    void Warp( float x, float y, float z );
    inline bool IsMoving() const { return moving; }
    virtual void SetMoving(bool move) { moving = move; delta_x = 0; delta_y = 0; delta_z = 0; delta_heading = 0; }
    virtual void GoToBind(uint8 bindnum = 0) { }
    virtual void Gate();
    float GetWalkspeed() const { return(_GetMovementSpeed(-47)); }
    float GetRunspeed() const { return(_GetMovementSpeed(0)); }
    float GetBaseRunspeed() const { return runspeed; }
    float GetMovespeed() const { return IsRunning() ? GetRunspeed() : GetWalkspeed(); }
    bool IsRunning() const { return m_is_running; }
    void SetRunning(bool val) { m_is_running = val; }
    virtual void GMMove(float x, float y, float z, float heading = 0.01, bool SendUpdate = true);
    void SetDeltas(float delta_x, float delta_y, float delta_z, float delta_h);
    void SetTargetDestSteps(uint8 target_steps) { tar_ndx = target_steps; }
    void SendPosUpdate(uint8 iSendToSelf = 0);
    void MakeSpawnUpdateNoDelta(PlayerPositionUpdateServer_Struct* spu);
    void MakeSpawnUpdate(PlayerPositionUpdateServer_Struct* spu);
    void SendPosition();
    void SetFlyMode(uint8 flymode);
    inline void Teleport(VERTEX NewPosition) { x_pos = NewPosition.x; y_pos = NewPosition.y; 
        z_pos = NewPosition.z; };
       
    //AI
    static uint32 GetLevelCon(uint8 mylevel, uint8 iOtherLevel);
    inline uint32 GetLevelCon(uint8 iOtherLevel) const { 
        return this ? GetLevelCon(GetLevel(), iOtherLevel) : CON_GREEN; }
    virtual void AddToHateList(Mob* other, int32 hate = 0, int32 damage = 0, bool iYellForHelp = true, 
        bool bFrenzy = false, bool iBuffTic = false);
    bool RemoveFromHateList(Mob* mob);
    void SetHate(Mob* other, int32 hate = 0, int32 damage = 0) { hate_list.Set(other,hate,damage);}
    uint32 GetHateAmount(Mob* tmob, bool is_dam = false) { return hate_list.GetEntHate(tmob,is_dam);}
    uint32 GetDamageAmount(Mob* tmob) { return hate_list.GetEntHate(tmob, true);}
    Mob* GetHateTop() { return hate_list.GetTop(this);}
    Mob* GetHateDamageTop(Mob* other) { return hate_list.GetDamageTop(other);}
    Mob* GetHateRandom() { return hate_list.GetRandom();}
    Mob* GetHateMost() { return hate_list.GetMostHate();}
    bool IsEngaged() { return(!hate_list.IsEmpty()); }
    bool HateSummon();
    void FaceTarget(Mob* MobToFace = 0);
    void SetHeading(float iHeading) { if(heading != iHeading) { pLastChange = Timer::GetCurrentTime(); 
        heading = iHeading; } }
    void WipeHateList();
    void AddFeignMemory(Client* attacker);
    void RemoveFromFeignMemory(Client* attacker);
    void ClearFeignMemory();
    void PrintHateListToClient(Client *who) { hate_list.PrintToClient(who); }
    void GetHateList(std::list<tHateEntry*> &h_list) { return hate_list.GetHateList(h_list); }
    bool CheckLos(Mob* other);
    bool CheckLosFN(Mob* other);
    bool CheckLosFN(float posX, float posY, float posZ, float mobSize);
    inline void SetChanged() { pLastChange = Timer::GetCurrentTime(); }
    inline const uint32 LastChange() const { return pLastChange; }

    //Quest
    void QuestReward(Client *c = nullptr, uint32 silver = 0, uint32 gold = 0, uint32 platinum = 0);
    void CameraEffect(uint32 duration, uint32 intensity, Client *c = nullptr, bool global = false);
    inline bool GetQglobal() const { return qglobal; } 

    //Other Packet
    void CreateDespawnPacket(EQApplicationPacket* app, bool Decay);
    void CreateHorseSpawnPacket(EQApplicationPacket* app, const char* ownername, uint16 ownerid, Mob* ForWho = 0);
    void CreateSpawnPacket(EQApplicationPacket* app, Mob* ForWho = 0);
    virtual void FillSpawnStruct(NewSpawn_Struct* ns, Mob* ForWho);
    void CreateHPPacket(EQApplicationPacket* app);
    void SendHPUpdate();

    //Util
    static uint32 RandomTimer(int min, int max);
    static uint8 GetDefaultGender(uint16 in_race, uint8 in_gender = 0xFF);
    static void CreateSpawnPacket(EQApplicationPacket* app, NewSpawn_Struct* ns);
    uint16 GetSkillByItemType(int ItemType);
    virtual void MakePet(uint16 spell_id, const char* pettype, const char *petname = nullptr);
    virtual void MakePoweredPet(uint16 spell_id, const char* pettype, int16 petpower, const char *petname = nullptr);
    bool IsWarriorClass() const;
    char GetCasterClass() const;
    uint8 GetArchetype() const;
    void SetZone(uint32 zone_id, uint32 instance_id);
    void ShowStats(Client* client);
    void ShowBuffs(Client* client);
    void ShowBuffList(Client* client);
    float Dist(const Mob &) const;
    float DistNoZ(const Mob &) const;
    float DistNoRoot(const Mob &) const;
    float DistNoRoot(float x, float y, float z) const;
    float DistNoRootNoZ(float x, float y) const;
    float DistNoRootNoZ(const Mob &) const;
    static float GetReciprocalHeading(Mob* target);
    bool PlotPositionAroundTarget(Mob* target, float &x_dest, float &y_dest, float &z_dest, 
        bool lookForAftArc = true);

    //Procs
    bool AddRangedProc(uint16 spell_id, uint16 iChance = 3, uint16 base_spell_id = SPELL_UNKNOWN);
    bool RemoveRangedProc(uint16 spell_id, bool bAll = false);
    bool HasRangedProcs() const;
    bool AddDefensiveProc(uint16 spell_id, uint16 iChance = 3, uint16 base_spell_id = SPELL_UNKNOWN);
    bool RemoveDefensiveProc(uint16 spell_id, bool bAll = false);
    bool HasDefensiveProcs() const;
    bool AddSkillProc(uint16 spell_id, uint16 iChance = 3, uint16 base_spell_id = SPELL_UNKNOWN);
    bool RemoveSkillProc(uint16 spell_id, bool bAll = false);
    bool HasSkillProcs() const;
    bool AddProcToWeapon(uint16 spell_id, bool bPerma = false, uint16 iChance = 3);
    bool RemoveProcFromWeapon(uint16 spell_id, bool bAll = false);
    bool HasProcs() const;

    //Logging
    bool IsLoggingEnabled() const { return(logging_enabled); }
    void EnableLogging() { logging_enabled = true; }
    void DisableLogging() { logging_enabled = false; }

    
    //More stuff to sort:
    virtual bool IsAttackAllowed(Mob *target, bool isSpellAttack = false);  
    bool IsTargeted() const { return (targeted > 0); }
    inline void IsTargeted(int in_tar) { targeted += in_tar; if(targeted < 0) targeted = 0;}
    void    SetFollowID(uint32 id) { follow = id; }
    void    SetFollowDistance(uint32 dist) { follow_dist = dist; }
    uint32    GetFollowID()          const { return follow; }
    uint32    GetFollowDistance()          const { return follow_dist; }

    virtual void Message(uint32 type, const char* message, ...) { }
    virtual void Message_StringID(uint32 type, uint32 string_id, uint32 distance = 0) { }
    virtual void Message_StringID(uint32 type, uint32 string_id, const char* message, const char* message2 = 0,
        const char* message3 = 0, const char* message4 = 0, const char* message5 = 0, const char* message6 = 0,
        const char* message7 = 0, const char* message8 = 0, const char* message9 = 0, uint32 distance = 0) { }
    void Say(const char *format, ...);
    void Say_StringID(uint32 string_id, const char *message3 = 0, const char *message4 = 0, const char *message5 = 0, 
        const char *message6 = 0, const char *message7 = 0, const char *message8 = 0, const char *message9 = 0);
    void Say_StringID(uint32 type, uint32 string_id, const char *message3 = 0, const char *message4 = 0, const char *message5 = 0, 
        const char *message6 = 0, const char *message7 = 0, const char *message8 = 0, const char *message9 = 0);
    void Shout(const char *format, ...);
    void Emote(const char *format, ...);
    void QuestJournalledSay(Client *QuestInitiator, const char *str);
    uint32 GetItemStat(uint32 itemid, const char *identifier);
    

    int16 CalcFocusEffect(focusType type, uint16 focus_id, uint16 spell_id, bool best_focus=false);
    uint8 IsFocusEffect(uint16 spellid, int effect_index, bool AA=false,uint32 aa_effect=0); 
    void SendIllusionPacket(uint16 in_race, uint8 in_gender = 0xFF, uint8 in_texture = 0xFF, uint8 in_helmtexture = 0xFF, uint8 in_haircolor = 0xFF, uint8 in_beardcolor = 0xFF, uint8 in_eyecolor1 = 0xFF, uint8 in_eyecolor2 = 0xFF, uint8 in_hairstyle = 0xFF, uint8 in_luclinface = 0xFF, uint8 in_beard = 0xFF, uint8 in_aa_title = 0xFF, uint32 in_drakkin_heritage = 0xFFFFFFFF, uint32 in_drakkin_tattoo = 0xFFFFFFFF, uint32 in_drakkin_details = 0xFFFFFFFF, float in_size = 0xFFFFFFFF);
    virtual void Stun(int duration);
    virtual void UnStun();
    inline void Silence(bool newval) { silenced = newval; }
    inline void Amnesia(bool newval) { amnesiad = newval; }
    void TemporaryPets(uint16 spell_id, Mob *target, const char *name_override = nullptr, uint32 duration_override = 0);
    void TypesTemporaryPets(uint32 typesid, Mob *target, const char *name_override = nullptr, uint32 duration_override = 0, bool followme = false);
    void WakeTheDead(uint16 spell_id, Mob *target, uint32 duration);
    void Spin();
    void Kill();
    bool PassCharismaCheck(Mob* caster, Mob* spellTarget, uint16 spell_id);
    bool TryDeathSave();
    bool TryDivineSave();    
    void DoBuffWearOffEffect(uint32 index);
    void TryTriggerOnCast(uint32 spell_id, bool aa_trigger);
    void TriggerOnCast(uint32 focus_spell, uint32 spell_id, bool aa_trigger);
    void TrySpellTrigger(Mob *target, uint32 spell_id);
    void TryApplyEffect(Mob *target, uint32 spell_id);
    void TryTwincast(Mob *caster, Mob *target, uint32 spell_id);
    void TrySympatheticProc(Mob *target, uint32 spell_id);
    bool TryFadeEffect(int slot);
    uint16 GetSpellEffectResistChance(uint16 spell_id);
    int16 GetHealRate(uint16 spell_id);
    int16 GetCriticalHealRate(uint16 spell_id);
    int32 GetVulnerability(int32 damage, Mob *caster, uint32 spell_id, uint32 ticsremaining);
    int32 GetAdditionalDamage(Mob *caster, uint32 spell_id, bool use_skill = false, uint16 skill=0);
    int16 GetSkillDmgTaken(const SkillType skill_used);
    void DoKnockback(Mob *caster, uint32 pushback, uint32 pushup);
    int16 CalcResistChanceBonus();
    int16 CalcFearResistChance();
    void TrySpellOnKill(uint8 level, uint16 spell_id);
    bool TrySpellOnDeath();
    void CastOnCurer(uint32 spell_id);
    void CastOnCure(uint32 spell_id);
    void CastOnNumHitFade(uint32 spell_id);
    int SlowMitigation(bool slow_msg=false, Mob *caster = nullptr,int slow_value = 0); 
    int16 GetCritDmgMob(uint16 skill);
    int16 GetMeleeDamageMod_SE(uint16 skill);
    int16 GetMeleeMinDamageMod_SE(uint16 skill);
    int16 GetCrippBlowChance();
    int16 GetSkillReuseTime(uint16 skill);
    int16 GetCriticalChanceBonus(uint16 skill);
    int16 GetSkillDmgAmt(uint16 skill);
    bool TryReflectSpell(uint32 spell_id);
    bool CanBlockSpell() const { return(spellbonuses.BlockNextSpell); }
    bool DoHPToManaCovert(uint16 mana_cost = 0);
    int32 ApplySpellEffectiveness(Mob* caster, int16 spell_id, int32 value, bool IsBard = false);

    void  ModSkillDmgTaken(SkillType skill_num, int value); 
    int16 GetModSkillDmgTaken(const SkillType skill_num);
    void ModVulnerability(uint8 resist, int16 value); 
    int16 GetModVulnerability(const uint8 resist);    

    void SetAllowBeneficial(bool value) { m_AllowBeneficial = value; }
    bool GetAllowBeneficial() { return m_AllowBeneficial; }
    void SetDisableMelee(bool value) { m_DisableMelee = value; }
    bool IsMeleeDisabled() { return m_DisableMelee; }
    
    bool IsOffHandAtk() const { return offhand; }
    inline void OffHandAtk(bool val) { offhand = val; }

    inline void SetFlurryChance(uint8 value) { NPC_FlurryChance = value;}
    uint8 GetFlurryChance() { return NPC_FlurryChance; }
    
    static uint32 GetAppearanceValue(EmuAppearance iAppearance);
    void SendAppearancePacket(uint32 type, uint32 value, bool WholeZone = true, bool iIgnoreSelf = false, Client *specific_target=nullptr);
    void SetAppearance(EmuAppearance app, bool iIgnoreSelf = true);
    inline EmuAppearance GetAppearance() const { return _appearance; }
    inline const uint8 GetRunAnimSpeed()    const { return pRunAnimSpeed; }
    inline void    SetRunAnimSpeed(int8 in) { if (pRunAnimSpeed != in) { pRunAnimSpeed = in; pLastChange = Timer::GetCurrentTime(); } }
    bool IsDestructibleObject() { return destructibleobject; }
    void SetDestructibleObject(bool in) { destructibleobject = in; }

    Mob* GetPet();
    void SetPet(Mob* newpet);
    virtual Mob* GetOwner();
    virtual Mob* GetOwnerOrSelf();
    Mob* GetUltimateOwner();
    void SetPetID(uint16 NewPetID);
    inline uint16 GetPetID()    const { return petid; }
    inline PetType GetPetType() const { return typeofpet; }
    void SetPetType(PetType p) { typeofpet = p; } 
    inline int16 GetPetPower() const { return (petpower < 0) ? 0 : petpower; }
    void SetPetPower(int16 p) { if (p < 0) petpower = 0; else petpower = p; }
    bool IsFamiliar() const { return(typeofpet == petFamiliar); }
    bool IsAnimation() const { return(typeofpet == petAnimation); }
    bool IsCharmed() const { return(typeofpet == petCharmed); }
    void SetOwnerID(uint16 NewOwnerID);
    inline uint16 GetOwnerID() const { return ownerid; }
    inline virtual bool HasOwner() { if(GetOwnerID()==0){return false;} return( entity_list.GetMob(GetOwnerID()) != 0); }
    inline virtual bool IsPet() { return(HasOwner() && !IsMerc()); }
    inline bool HasPet() const { if(GetPetID()==0){return false;} return (entity_list.GetMob(GetPetID()) != 0);}
    bool HadTempPets() const { return(hasTempPet); }
    void TempPets(bool i) { hasTempPet = i; }
    bool HasPetAffinity() { if (aabonuses.GivePetGroupTarget ||    itembonuses.GivePetGroupTarget || spellbonuses.GivePetGroupTarget) return true; return false; }

    inline const bodyType GetBodyType() const { return bodytype; }
    inline const bodyType GetOrigBodyType() const { return orig_bodytype; }
    void SetBodyType(bodyType new_body, bool overwrite_orig);

    uint8    invisible, see_invis;
    bool    invulnerable, invisible_undead, invisible_animals, sneaking, hidden, improved_hidden;
    bool    see_invis_undead, see_hide, see_improved_hide;   
    bool    qglobal;        

    virtual void SetAttackTimer();
    inline void    SetInvul(bool invul) { invulnerable=invul; }
    inline bool    GetInvul(void) { return invulnerable; }
    inline void    SetExtraHaste(int Haste) { ExtraHaste = Haste; }
    virtual int GetHaste();

    uint8    GetWeaponDamageBonus(const Item_Struct* Weapon);
    uint16    GetDamageTable(SkillType skillinuse);
    virtual int GetMonkHandToHandDamage(void);

    bool    CanThisClassDoubleAttack(void) const;
    bool    CanThisClassDualWield(void) const;
    bool    CanThisClassRiposte(void) const;
    bool    CanThisClassDodge(void) const;
    bool    CanThisClassParry(void) const;
    bool    CanThisClassBlock(void) const;

    int    GetMonkHandToHandDelay(void);
    uint16    GetClassLevelFactor();
    void    Mesmerize();
    inline bool    IsMezzed() const { return mezzed; }
    inline bool    IsStunned() const { return stunned; }
    inline bool    IsSilenced() const { return silenced; }
    inline bool    IsAmnesiad() const { return amnesiad; }
    inline uint16    GetErrorNumber() const {return adverrorinfo;}

    int32    ReduceDamage(int32 damage);
    int32  AffectMagicalDamage(int32 damage, uint16 spell_id, const bool iBuffTic, Mob* attacker);

    virtual void DoSpecialAttackDamage(Mob *who, SkillType skill, int32 max_damage, int32 min_damage = 1, int32 hate_override = -1, int ReuseTime = 10, bool HitChance=false);
    virtual void DoThrowingAttackDmg(Mob* other, const ItemInst* RangeWeapon=nullptr, const Item_Struct* item=nullptr, uint16 weapon_damage=0, int16 chance_mod=0,int16 focus=0);
    virtual void DoMeleeSkillAttackDmg(Mob* other, uint16 weapon_damage, SkillType skillinuse, int16 chance_mod=0, int16 focus=0, bool CanRiposte=false);
    virtual void DoArcheryAttackDmg(Mob* other, const ItemInst* RangeWeapon=nullptr, const ItemInst* Ammo=nullptr, uint16 weapon_damage=0, int16 chance_mod=0, int16 focus=0);
    bool CanDoSpecialAttack(Mob *other);
    bool Flurry();
    bool Rampage();
    bool AddRampage(Mob*);
    void ClearRampage();
    void AreaRampage();

    void StartEnrage();
    void ProcessEnrage();
    bool IsEnraged();
    void Taunt(NPC* who, bool always_succeed,  float chance_bonus = 0);

    virtual void        AI_Init();
    virtual void        AI_Start(uint32 iMoveDelay = 0);
    virtual void        AI_Stop();
    virtual void        AI_Process();

    const char* GetEntityVariable(const char *id);
    void SetEntityVariable(const char *id, const char *m_var);
    bool EntityVariableExists(const char *id);

    void                AI_Event_Engaged(Mob* attacker, bool iYellForHelp = true);
    void                AI_Event_NoLongerEngaged();

    FACTION_VALUE        GetSpecialFactionCon(Mob* iOther);
    inline const bool    IsAIControlled() const { return pAIControlled; }
    inline const float GetAggroRange() const { return (spellbonuses.AggroRange == -1) ? pAggroRange : spellbonuses.AggroRange; }
    inline const float GetAssistRange() const { return (spellbonuses.AssistRange == -1) ? pAssistRange : spellbonuses.AssistRange; }


    inline void            SetPetOrder(eStandingPetOrder i) { pStandingPetOrder = i; }
    inline const eStandingPetOrder GetPetOrder() const { return pStandingPetOrder; }
    inline void            SetHeld(bool nState) { held = nState; }
    inline const bool    IsHeld() const { return held; }
    inline void            SetNoCast(bool nState) { nocast = nState; }
    inline const bool    IsNoCast() const { return nocast; }
    inline void            SetFocused(bool nState) { focused = nState; }
    inline const bool    IsFocused() const { return focused; }
    inline const bool    IsRoamer() const { return roamer; }
    inline const bool   IsRooted() const { return rooted || permarooted; }
    inline const bool   HasVirus() const { return has_virus; }
    int                    GetSnaredAmount();


    int                    GetCurWp() { return cur_wp; }

    //old fear function
    //void SetFeared(Mob *caster, uint32 duration, bool flee = false);
    float GetFearSpeed();
    bool IsFeared() { return curfp; } // This returns true if the mob is feared or fleeing due to low HP
    //old fear: inline void StartFleeing() { SetFeared(GetHateTop(), FLEE_RUN_DURATION, true); }
    inline void StartFleeing() { flee_mode = true; CalculateNewFearpoint(); }
    void ProcessFlee();
    void CheckFlee();

    inline bool CheckAggro(Mob* other) {return hate_list.IsOnHateList(other);}
    float CalculateHeadingToTarget(float in_x, float in_y);
    bool CalculateNewPosition(float x, float y, float z, float speed, bool checkZ = false);
    virtual bool CalculateNewPosition2(float x, float y, float z, float speed, bool checkZ = true);
    float CalculateDistance(float x, float y, float z);
    float GetGroundZ(float new_x, float new_y, float z_offset=0.0);
    void SendTo(float new_x, float new_y, float new_z);
    void SendToFixZ(float new_x, float new_y, float new_z);
    void NPCSpecialAttacks(const char* parse, int permtag, bool reset = true, bool remove = false);
    inline uint32 DontHealMeBefore() const { return pDontHealMeBefore; }
    inline uint32 DontBuffMeBefore() const { return pDontBuffMeBefore; }
    inline uint32 DontDotMeBefore() const { return pDontDotMeBefore; }
    inline uint32 DontRootMeBefore() const { return pDontRootMeBefore; }
    inline uint32 DontSnareMeBefore() const { return pDontSnareMeBefore; }
    inline uint32 DontCureMeBefore() const { return pDontCureMeBefore; }
    void SetDontRootMeBefore(uint32 time) { pDontRootMeBefore = time; }
    void SetDontHealMeBefore(uint32 time) { pDontHealMeBefore = time; }
    void SetDontBuffMeBefore(uint32 time) { pDontBuffMeBefore = time; }
    void SetDontDotMeBefore(uint32 time) { pDontDotMeBefore = time; }
    void SetDontSnareMeBefore(uint32 time) { pDontSnareMeBefore = time; }
    void SetDontCureMeBefore(uint32 time) { pDontCureMeBefore = time; }

    // calculate interruption of spell via movement of mob
    void SaveSpellLoc() {spell_x = x_pos; spell_y = y_pos; spell_z = z_pos; }
    inline float GetSpellX() const {return spell_x;}
    inline float GetSpellY() const {return spell_y;}
    inline float GetSpellZ() const {return spell_z;}
    inline bool IsGrouped() const { return isgrouped; }
    void SetGrouped(bool v);
    inline bool IsRaidGrouped() const { return israidgrouped; }
    void SetRaidGrouped(bool v);
    inline bool IsLooting() const { return islooting; }
    void SetLooting(bool val) { islooting = val; }

    bool CheckWillAggro(Mob *mob);

    void    InstillDoubt(Mob *who);
    int16    GetResist(uint8 type) const;
    Mob*    GetShieldTarget()            const { return shield_target; }
    void    SetShieldTarget(Mob* mob)    { shield_target = mob; }
    bool    HasActiveSong() const { return(bardsong != 0); }
    bool    Charmed() const { return charmed; }
    static uint32    GetLevelHP(uint8 tlevel);
    uint32    GetZoneID() const;    //for perl
    virtual int32 CheckAggroAmount(uint16 spellid, bool isproc = false);
    virtual int32 CheckHealAggroAmount(uint16 spellid, uint32 heal_possible = 0);
    virtual uint32 GetAA(uint32 aa_id) const { return(0); }

    uint16    GetInstrumentMod(uint16 spell_id) const;
    int CalcSpellEffectValue(uint16 spell_id, int effect_id, int caster_level = 1, Mob *caster = nullptr, int ticsremaining = 0);
    int CalcSpellEffectValue_formula(int formula, int base, int max, int caster_level, uint16 spell_id, int ticsremaining = 0);
    virtual int CheckStackConflict(uint16 spellid1, int caster_level1, uint16 spellid2, int caster_level2, Mob* caster1 = nullptr, Mob* caster2 = nullptr);
    uint32 GetCastedSpellInvSlot() const { return casting_spell_inventory_slot; }

    // HP Event
    inline int GetNextHPEvent() const { return nexthpevent; }
    void SetNextHPEvent( int hpevent );
    void SendItemAnimation(Mob *to, const Item_Struct *item, SkillType skillInUse);
    inline int& GetNextIncHPEvent() { return nextinchpevent; }
    void SetNextIncHPEvent( int inchpevent );

    bool DivineAura() const;
    bool SpecAttacks[SPECATK_MAXNUM];
    bool HasNPCSpecialAtk(const char* parse);
    Shielders_Struct shielder[MAX_SHIELDERS];
    Trade* trade;


    inline float GetCWPX() const { return(cur_wp_x); }
    inline float GetCWPY() const { return(cur_wp_y); }
    inline float GetCWPZ() const { return(cur_wp_z); }
    inline float GetCWPH() const { return(cur_wp_heading); }
    inline float GetCWPP() const { return(static_cast<float>(cur_wp_pause)); }
    inline int GetCWP() const { return(cur_wp); }
    void SetCurrentWP(uint16 waypoint) { cur_wp = waypoint; }
    virtual FACTION_VALUE GetReverseFactionCon(Mob* iOther) { return FACTION_INDIFFERENT; }
    
    inline bool IsTrackable() const { return(trackable); }
    Timer* GetAIThinkTimer() { return AIthink_timer; }
    Timer* GetAIMovementTimer() { return AImovement_timer; }
    Timer GetAttackTimer() { return attack_timer; }
    Timer GetAttackDWTimer() { return attack_dw_timer; }
    inline bool IsFindable() { return findable; }
    inline uint8 GetManaPercent() { return (uint8)((float)cur_mana / (float)max_mana * 100.0f); }
    virtual uint8 GetEndurancePercent() { return 0; }

    inline virtual bool IsBlockedBuff(int16 SpellID) { return false; }
    inline virtual bool IsBlockedPetBuff(int16 SpellID) { return false; }

    void SetGlobal(const char *varname, const char *newvalue, int options, const char *duration, Mob *other = nullptr);
    void TarGlobal(const char *varname, const char *value, const char *duration, int npcid, int charid, int zoneid);
    void DelGlobal(const char *varname);
=======
	enum CLIENT_CONN_STATUS { CLIENT_CONNECTING, CLIENT_CONNECTED, CLIENT_LINKDEAD,
						CLIENT_KICKED, DISCONNECTED, CLIENT_ERROR, CLIENT_CONNECTINGALL };
	enum eStandingPetOrder { SPO_Follow, SPO_Sit, SPO_Guard };

	Mob(const char*	in_name,
		const char*	in_lastname,
		int32		in_cur_hp,
		int32		in_max_hp,
		uint8		in_gender,
		uint16		in_race,
		uint8		in_class,
		bodyType	in_bodytype,
		uint8		in_deity,
		uint8		in_level,
		uint32		in_npctype_id,
		float		in_size,
		float		in_runspeed,
		float		in_heading,
		float		in_x_pos,
		float		in_y_pos,
		float		in_z_pos,
		uint8		in_light,
		uint8		in_texture,
		uint8		in_helmtexture,
		uint16		in_ac,
		uint16		in_atk,
		uint16		in_str,
		uint16		in_sta,
		uint16		in_dex,
		uint16		in_agi,
		uint16		in_int,
		uint16		in_wis,
		uint16		in_cha,
		uint8		in_haircolor,
		uint8		in_beardcolor,
		uint8		in_eyecolor1, // the eyecolors always seem to be the same, maybe left and right eye?
		uint8		in_eyecolor2,
		uint8		in_hairstyle,
		uint8		in_luclinface,
		uint8		in_beard,
		uint32		in_drakkin_heritage,
		uint32		in_drakkin_tattoo,
		uint32		in_drakkin_details,
		uint32		in_armor_tint[MAX_MATERIALS],
		uint8		in_aa_title,
		uint8		in_see_invis, // see through invis
		uint8		in_see_invis_undead, // see through invis vs. undead
		uint8		in_see_hide,
		uint8		in_see_improved_hide,
		int32		in_hp_regen,
		int32		in_mana_regen,
		uint8		in_qglobal,
		uint8		in_maxlevel,
		uint32		in_scalerate
	);
	virtual ~Mob();

	inline virtual bool IsMob() const { return true; }
	inline virtual bool InZone() const { return true; }

	//Somewhat sorted: needs documenting!

	//Attack
	virtual void RogueBackstab(Mob* other, bool min_damage = false, int ReuseTime = 10);
	virtual void RogueAssassinate(Mob* other); // solar
	bool BehindMob(Mob* other = 0, float playerx = 0.0f, float playery = 0.0f) const;
	virtual void RangedAttack(Mob* other) { }
	virtual void ThrowingAttack(Mob* other) { }
	uint16 GetThrownDamage(int16 wDmg, int32& TotalDmg, int& minDmg);
	// 13 = Primary (default), 14 = secondary
	virtual bool Attack(Mob* other, int Hand = 13, bool FromRiposte = false, bool IsStrikethrough = false,
		bool IsFromSpell = false) = 0;
	int MonkSpecialAttack(Mob* other, uint8 skill_used);
	virtual void TryBackstab(Mob *other,int ReuseTime = 10);
	void TriggerDefensiveProcs(const ItemInst* weapon, Mob *on, uint16 hand = 13, int damage = 0);
	virtual bool AvoidDamage(Mob* attacker, int32 &damage, bool CanRiposte = true);
	virtual bool CheckHitChance(Mob* attacker, SkillType skillinuse, int Hand, int16 chance_mod = 0);
	virtual void TryCriticalHit(Mob *defender, uint16 skill, int32 &damage);
	void TryPetCriticalHit(Mob *defender, uint16 skill, int32 &damage);
	virtual bool TryFinishingBlow(Mob *defender, SkillType skillinuse);
	virtual bool TryHeadShot(Mob* defender, SkillType skillInUse);
	virtual void DoRiposte(Mob* defender);
	void ApplyMeleeDamageBonus(uint16 skill, int32 &damage);
	virtual void MeleeMitigation(Mob *attacker, int32 &damage, int32 minhit);
	bool CombatRange(Mob* other);

	//Appearance
	void SendLevelAppearance();
	void SendAppearanceEffect(uint32 parm1, uint32 parm2, uint32 parm3, uint32 parm4, uint32 parm5,
		Client *specific_target=nullptr);
	void SendTargetable(bool on, Client *specific_target = nullptr);
	virtual void SendWearChange(uint8 material_slot);
	virtual void SendTextureWC(uint8 slot, uint16 texture, uint32 hero_forge_model = 0, uint32 elite_material = 0,
		uint32 unknown06 = 0, uint32 unknown18 = 0);
	virtual void SetSlotTint(uint8 material_slot, uint8 red_tint, uint8 green_tint, uint8 blue_tint);
	virtual void WearChange(uint8 material_slot, uint16 texture, uint32 color);
	void DoAnim(const int animnum, int type=0, bool ackreq = true, eqFilterType filter = FilterNone);
	void ProjectileAnimation(Mob* to, uint16 item_id, bool IsArrow = false, float speed = 0,
		float angle = 0, float tilt = 0, float arc = 0);
	void ChangeSize(float in_size, bool bNoRestriction = false);
	inline uint8 SeeInvisible() const { return see_invis; }
	inline bool SeeInvisibleUndead() const { return see_invis_undead; }
	inline bool SeeHide() const { return see_hide; }
	inline bool SeeImprovedHide() const { return see_improved_hide; }
	bool IsInvisible(Mob* other = 0) const;
	void SetInvisible(uint8 state);
	bool AttackAnimation(SkillType &skillinuse, int Hand, const ItemInst* weapon);

	//Song
	bool UseBardSpellLogic(uint16 spell_id = 0xffff, int slot = -1);
	bool ApplyNextBardPulse(uint16 spell_id, Mob *spell_target, uint16 slot);
	void BardPulse(uint16 spell_id, Mob *caster);

	//Spell
	void SendSpellEffect(uint32 effectid, uint32 duration, uint32 finish_delay, bool zone_wide,
		uint32 unk020, bool perm_effect = false, Client *c = nullptr);
	bool IsBeneficialAllowed(Mob *target);
	virtual int GetCasterLevel(uint16 spell_id);
	void ApplySpellsBonuses(uint16 spell_id, uint8 casterlevel, StatBonuses* newbon, uint16 casterID = 0,
		bool item_bonus = false, uint32 ticsremaining = 0, int buffslot = -1);
	void NegateSpellsBonuses(uint16 spell_id);
	virtual float GetActSpellRange(uint16 spell_id, float range, bool IsBard = false) { return range;}
	virtual int32 GetActSpellDamage(uint16 spell_id, int32 value) { return value; }
	virtual int32 GetActSpellHealing(uint16 spell_id, int32 value) { return value; }
	virtual int32 GetActSpellCost(uint16 spell_id, int32 cost){ return cost;}
	virtual int32 GetActSpellDuration(uint16 spell_id, int32 duration){ return duration;}
	virtual int32 GetActSpellCasttime(uint16 spell_id, int32 casttime);
	float ResistSpell(uint8 resist_type, uint16 spell_id, Mob *caster, bool use_resist_override = false,
		int resist_override = 0, bool CharismaCheck = false);
	uint16 GetSpecializeSkillValue(uint16 spell_id) const;
	void SendSpellBarDisable();
	void SendSpellBarEnable(uint16 spellid);
	void ZeroCastingVars();
	virtual void SpellProcess();
	virtual bool CastSpell(uint16 spell_id, uint16 target_id, uint16 slot = 10, int32 casttime = -1,
		int32 mana_cost = -1, uint32* oSpellWillFinish = 0, uint32 item_slot = 0xFFFFFFFF,
		uint32 timer = 0xFFFFFFFF, uint32 timer_duration = 0, uint32 type = 0, int16 *resist_adjust = nullptr);
	virtual bool DoCastSpell(uint16 spell_id, uint16 target_id, uint16 slot = 10, int32 casttime = -1,
		int32 mana_cost = -1, uint32* oSpellWillFinish = 0, uint32 item_slot = 0xFFFFFFFF,
		uint32 timer = 0xFFFFFFFF, uint32 timer_duration = 0, uint32 type = 0, int16 resist_adjust = 0);
	void CastedSpellFinished(uint16 spell_id, uint32 target_id, uint16 slot, uint16 mana_used,
		uint32 inventory_slot = 0xFFFFFFFF, int16 resist_adjust = 0);
	bool SpellFinished(uint16 spell_id, Mob *target, uint16 slot = 10, uint16 mana_used = 0,
		uint32 inventory_slot = 0xFFFFFFFF, int16 resist_adjust = 0, bool isproc = false);
	virtual bool SpellOnTarget(uint16 spell_id, Mob* spelltar, bool reflect = false,
		bool use_resist_adjust = false, int16 resist_adjust = 0, bool isproc = false);
	virtual bool SpellEffect(Mob* caster, uint16 spell_id, float partial = 100);
	virtual bool DetermineSpellTargets(uint16 spell_id, Mob *&spell_target, Mob *&ae_center,
		CastAction_type &CastAction);
	virtual bool CheckFizzle(uint16 spell_id);
	virtual bool IsImmuneToSpell(uint16 spell_id, Mob *caster);
	virtual float GetAOERange(uint16 spell_id);
	void InterruptSpell(uint16 spellid = SPELL_UNKNOWN);
	void InterruptSpell(uint16, uint16, uint16 spellid = SPELL_UNKNOWN);
	inline bool IsCasting() const { return((casting_spell_id != 0)); }
	uint16 CastingSpellID() const { return casting_spell_id; }

	//Buff
	void BuffProcess();
	virtual void DoBuffTic(uint16 spell_id, uint32 ticsremaining, uint8 caster_level, Mob* caster = 0);
	void BuffFadeBySpellID(uint16 spell_id);
	void BuffFadeByEffect(int effectid, int skipslot = -1);
	void BuffFadeAll();
	void BuffFadeDetrimental();
	void BuffFadeBySlot(int slot, bool iRecalcBonuses = true);
	void BuffFadeDetrimentalByCaster(Mob *caster);
	void BuffFadeBySitModifier();
	void BuffModifyDurationBySpellID(uint16 spell_id, int32 newDuration);
	int AddBuff(Mob *caster, const uint16 spell_id, int duration = 0, int32 level_override = -1);
	int CanBuffStack(uint16 spellid, uint8 caster_level, bool iFailIfOverwrite = false);
	int CalcBuffDuration(Mob *caster, Mob *target, uint16 spell_id, int32 caster_level_override = -1);
	void SendPetBuffsToClient();
	virtual int GetCurrentBuffSlots() const { return 0; }
	virtual int GetCurrentSongSlots() const { return 0; }
	virtual int GetCurrentDiscSlots() const { return 0; }
	virtual int GetMaxBuffSlots() const { return 0; }
	virtual int GetMaxSongSlots() const { return 0; }
	virtual int GetMaxDiscSlots() const { return 0; }
	virtual int GetMaxTotalSlots() const { return 0; }
	virtual void InitializeBuffSlots() { buffs = nullptr; current_buff_count = 0; }
	virtual void UninitializeBuffSlots() { }
	inline bool HasRune() const { return m_hasRune; }
	inline bool HasSpellRune() const { return m_hasSpellRune; }
	inline bool HasPartialMeleeRune() const { return m_hasPartialMeleeRune; }
	inline bool HasPartialSpellRune() const { return m_hasPartialSpellRune; }
	inline void SetHasRune(bool hasRune) { m_hasRune = hasRune; }
	inline void SetHasSpellRune(bool hasSpellRune) { m_hasSpellRune = hasSpellRune; }
	inline void SetHasPartialMeleeRune(bool hasPartialMeleeRune) { m_hasPartialMeleeRune = hasPartialMeleeRune; }
	inline void SetHasPartialSpellRune(bool hasPartialSpellRune) { m_hasPartialSpellRune = hasPartialSpellRune; }
	EQApplicationPacket *MakeBuffsPacket(bool for_target = true);
	void SendBuffsToClient(Client *c);
	inline Buffs_Struct* GetBuffs() { return buffs; }
	void DoGravityEffect();
	void DamageShield(Mob* other, bool spell_ds = false);
	int32 RuneAbsorb(int32 damage, uint16 type);
	bool FindBuff(uint16 spellid);
	bool FindType(uint16 type, bool bOffensive = false, uint16 threshold = 100);
	int16 GetBuffSlotFromType(uint16 type);
	uint16 GetSpellIDFromSlot(uint8 slot);
	int CountDispellableBuffs();
	bool HasBuffIcon(Mob* caster, Mob* target, uint16 spell_id);
	bool CheckHitsRemaining(uint32 buff_slot, bool when_spell_done=false, bool negate=false,uint16 type=0,
		uint16 spell_id=0, bool use_skill=false,uint16 skill=0);
	void SpreadVirus(uint16 spell_id, uint16 casterID);
	bool IsNimbusEffectActive(uint32 nimbus_effect);
	void SetNimbusEffect(uint32 nimbus_effect);
	inline virtual uint32 GetNimbusEffect1() const { return nimbus_effect1; }
	inline virtual uint32 GetNimbusEffect2() const { return nimbus_effect2; }
	inline virtual uint32 GetNimbusEffect3() const { return nimbus_effect3; }
	void RemoveNimbusEffect(int effectid);

	//Basic Stats/Inventory
	virtual void SetLevel(uint8 in_level, bool command = false) { level = in_level; }
	void TempName(const char *newname = nullptr);
	void SetTargetable(bool on);
	bool IsTargetable() const { return m_targetable; }
	virtual uint16 GetSkill(SkillType skill_num) const { return 0; }
	virtual uint32 GetEquipment(uint8 material_slot) const { return(0); }
	virtual int32 GetEquipmentMaterial(uint8 material_slot) const;
	virtual uint32 GetEquipmentColor(uint8 material_slot) const;
	virtual uint32 IsEliteMaterialItem(uint8 material_slot) const;
	bool AffectedBySpellExcludingSlot(int slot, int effect);
	virtual void Death(Mob* killerMob, int32 damage, uint16 spell_id, SkillType attack_skill) = 0;
	virtual void Damage(Mob* from, int32 damage, uint16 spell_id, SkillType attack_skill,
		bool avoidable = true, int8 buffslot = -1, bool iBuffTic = false) = 0;
	inline virtual void SetHP(int32 hp) { if (hp >= max_hp) cur_hp = max_hp; else cur_hp = hp;}
	bool ChangeHP(Mob* other, int32 amount, uint16 spell_id = 0, int8 buffslot = -1, bool iBuffTic = false);
	inline void SetOOCRegen(int32 newoocregen) {oocregen = newoocregen;}
	virtual void Heal();
	virtual void HealDamage(uint32 ammount, Mob* caster = nullptr);
	virtual void SetMaxHP() { cur_hp = max_hp; }
	virtual inline uint16 GetBaseRace() const { return base_race; }
	virtual inline uint8 GetBaseGender() const { return base_gender; }
	virtual inline uint16 GetDeity() const { return deity; }
	inline uint16 GetRace() const { return race; }
	inline uint8 GetGender() const { return gender; }
	inline uint8 GetTexture() const { return texture; }
	inline uint8 GetHelmTexture() const { return helmtexture; }
	inline uint8 GetHairColor() const { return haircolor; }
	inline uint8 GetBeardColor() const { return beardcolor; }
	inline uint8 GetEyeColor1() const { return eyecolor1; }
	inline uint8 GetEyeColor2() const { return eyecolor2; }
	inline uint8 GetHairStyle() const { return hairstyle; }
	inline uint8 GetLuclinFace() const { return luclinface; }
	inline uint8 GetBeard() const { return beard; }
	inline uint8 GetDrakkinHeritage() const { return drakkin_heritage; }
	inline uint8 GetDrakkinTattoo() const { return drakkin_tattoo; }
	inline uint8 GetDrakkinDetails() const { return drakkin_details; }
	inline uint32 GetArmorTint(uint8 i) const { return armor_tint[(i < MAX_MATERIALS) ? i : 0]; }
	inline uint8 GetClass() const { return class_; }
	inline uint8 GetLevel() const { return level; }
	inline const char* GetName() const { return name; }
	inline const char* GetOrigName() const { return orig_name; }
	inline const char* GetLastName() const { return lastname; }
	const char *GetCleanName();
	virtual void SetName(const char *new_name = nullptr) { new_name ? strn0cpy(name, new_name, 64) :
		strn0cpy(name, GetName(), 64); return; };
	inline Mob* GetTarget() const { return target; }
	virtual void SetTarget(Mob* mob);
	virtual inline float GetHPRatio() const { return max_hp == 0 ? 0 : ((float)cur_hp/max_hp*100); }
	inline virtual int16 GetAC() const { return AC + itembonuses.AC + spellbonuses.AC; }
	inline virtual int16 GetATK() const { return ATK + itembonuses.ATK + spellbonuses.ATK; }
	inline virtual int16 GetATKBonus() const { return itembonuses.ATK + spellbonuses.ATK; }
	inline virtual int16 GetSTR() const { return STR + itembonuses.STR + spellbonuses.STR; }
	inline virtual int16 GetSTA() const { return STA + itembonuses.STA + spellbonuses.STA; }
	inline virtual int16 GetDEX() const { return DEX + itembonuses.DEX + spellbonuses.DEX; }
	inline virtual int16 GetAGI() const { return AGI + itembonuses.AGI + spellbonuses.AGI; }
	inline virtual int16 GetINT() const { return INT + itembonuses.INT + spellbonuses.INT; }
	inline virtual int16 GetWIS() const { return WIS + itembonuses.WIS + spellbonuses.WIS; }
	inline virtual int16 GetCHA() const { return CHA + itembonuses.CHA + spellbonuses.CHA; }
	inline virtual int16 GetMR() const { return MR + itembonuses.MR + spellbonuses.MR; }
	inline virtual int16 GetFR() const { return FR + itembonuses.FR + spellbonuses.FR; }
	inline virtual int16 GetDR() const { return DR + itembonuses.DR + spellbonuses.DR; }
	inline virtual int16 GetPR() const { return PR + itembonuses.PR + spellbonuses.PR; }
	inline virtual int16 GetCR() const { return CR + itembonuses.CR + spellbonuses.CR; }
	inline virtual int16 GetCorrup() const { return Corrup + itembonuses.Corrup + spellbonuses.Corrup; }
	inline StatBonuses GetItemBonuses() const { return itembonuses; }
	inline StatBonuses GetSpellBonuses() const { return spellbonuses; }
	inline StatBonuses GetAABonuses() const { return aabonuses; }
	inline virtual int16 GetMaxSTR() const { return GetSTR(); }
	inline virtual int16 GetMaxSTA() const { return GetSTA(); }
	inline virtual int16 GetMaxDEX() const { return GetDEX(); }
	inline virtual int16 GetMaxAGI() const { return GetAGI(); }
	inline virtual int16 GetMaxINT() const { return GetINT(); }
	inline virtual int16 GetMaxWIS() const { return GetWIS(); }
	inline virtual int16 GetMaxCHA() const { return GetCHA(); }
	inline virtual int16 GetMaxMR() const { return 255; }
	inline virtual int16 GetMaxPR() const { return 255; }
	inline virtual int16 GetMaxDR() const { return 255; }
	inline virtual int16 GetMaxCR() const { return 255; }
	inline virtual int16 GetMaxFR() const { return 255; }
	inline virtual int16 GetDelayDeath() const { return 0; }
	inline int32 GetHP() const { return cur_hp; }
	inline int32 GetMaxHP() const { return max_hp; }
	virtual int32 CalcMaxHP();
	inline int32 GetMaxMana() const { return max_mana; }
	inline int32 GetMana() const { return cur_mana; }
	int32 GetItemHPBonuses();
	int32 GetSpellHPBonuses();
	virtual const int32& SetMana(int32 amount);
	inline float GetManaRatio() const { return max_mana == 0 ? 100 :
		((static_cast<float>(cur_mana) / max_mana) * 100); }
	virtual int32 CalcMaxMana();
	uint32 GetNPCTypeID() const { return npctype_id; }
	inline const float GetX() const { return x_pos; }
	inline const float GetY() const { return y_pos; }
	inline const float GetZ() const { return z_pos; }
	inline const float GetHeading() const { return heading; }
	inline const float GetSize() const { return size; }
	inline const float GetBaseSize() const { return base_size; }
	inline const float GetTarX() const { return tarx; }
	inline const float GetTarY() const { return tary; }
	inline const float GetTarZ() const { return tarz; }
	inline const float GetTarVX() const { return tar_vx; }
	inline const float GetTarVY() const { return tar_vy; }
	inline const float GetTarVZ() const { return tar_vz; }
	inline const float GetTarVector() const { return tar_vector; }
	inline const uint8 GetTarNDX() const { return tar_ndx; }
	bool IsBoat() const;

	//Group
	virtual bool HasRaid() = 0;
	virtual bool HasGroup() = 0;
	virtual Raid* GetRaid() = 0;
	virtual Group* GetGroup() = 0;

	//Faction
	virtual inline int32 GetPrimaryFaction() const { return 0; }

	//Movement
	void Warp( float x, float y, float z );
	inline bool IsMoving() const { return moving; }
	virtual void SetMoving(bool move) { moving = move; delta_x = 0; delta_y = 0; delta_z = 0; delta_heading = 0; }
	virtual void GoToBind(uint8 bindnum = 0) { }
	virtual void Gate();
	float GetWalkspeed() const { return(_GetMovementSpeed(-47)); }
	float GetRunspeed() const { return(_GetMovementSpeed(0)); }
	float GetBaseRunspeed() const { return runspeed; }
	float GetMovespeed() const { return IsRunning() ? GetRunspeed() : GetWalkspeed(); }
	bool IsRunning() const { return m_is_running; }
	void SetRunning(bool val) { m_is_running = val; }
	virtual void GMMove(float x, float y, float z, float heading = 0.01, bool SendUpdate = true);
	void SetDeltas(float delta_x, float delta_y, float delta_z, float delta_h);
	void SetTargetDestSteps(uint8 target_steps) { tar_ndx = target_steps; }
	void SendPosUpdate(uint8 iSendToSelf = 0);
	void MakeSpawnUpdateNoDelta(PlayerPositionUpdateServer_Struct* spu);
	void MakeSpawnUpdate(PlayerPositionUpdateServer_Struct* spu);
	void SendPosition();
	void SetFlyMode(uint8 flymode);
	inline void Teleport(VERTEX NewPosition) { x_pos = NewPosition.x; y_pos = NewPosition.y;
		z_pos = NewPosition.z; };

	//AI
	static uint32 GetLevelCon(uint8 mylevel, uint8 iOtherLevel);
	inline uint32 GetLevelCon(uint8 iOtherLevel) const {
		return this ? GetLevelCon(GetLevel(), iOtherLevel) : CON_GREEN; }
	virtual void AddToHateList(Mob* other, int32 hate = 0, int32 damage = 0, bool iYellForHelp = true,
		bool bFrenzy = false, bool iBuffTic = false);
	bool RemoveFromHateList(Mob* mob);
	void SetHate(Mob* other, int32 hate = 0, int32 damage = 0) { hate_list.Set(other,hate,damage);}
	uint32 GetHateAmount(Mob* tmob, bool is_dam = false) { return hate_list.GetEntHate(tmob,is_dam);}
	uint32 GetDamageAmount(Mob* tmob) { return hate_list.GetEntHate(tmob, true);}
	Mob* GetHateTop() { return hate_list.GetTop(this);}
	Mob* GetHateDamageTop(Mob* other) { return hate_list.GetDamageTop(other);}
	Mob* GetHateRandom() { return hate_list.GetRandom();}
	Mob* GetHateMost() { return hate_list.GetMostHate();}
	bool IsEngaged() { return(!hate_list.IsEmpty()); }
	bool HateSummon();
	void FaceTarget(Mob* MobToFace = 0);
	void SetHeading(float iHeading) { if(heading != iHeading) { pLastChange = Timer::GetCurrentTime();
		heading = iHeading; } }
	void WipeHateList();
	void AddFeignMemory(Client* attacker);
	void RemoveFromFeignMemory(Client* attacker);
	void ClearFeignMemory();
	void PrintHateListToClient(Client *who) { hate_list.PrintToClient(who); }
	void GetHateList(std::list<tHateEntry*> &h_list) { return hate_list.GetHateList(h_list); }
	bool CheckLos(Mob* other);
	bool CheckLosFN(Mob* other);
	bool CheckLosFN(float posX, float posY, float posZ, float mobSize);
	inline void SetChanged() { pLastChange = Timer::GetCurrentTime(); }
	inline const uint32 LastChange() const { return pLastChange; }

	//Quest
	void QuestReward(Client *c = nullptr, uint32 silver = 0, uint32 gold = 0, uint32 platinum = 0);
	void CameraEffect(uint32 duration, uint32 intensity, Client *c = nullptr, bool global = false);
	inline bool GetQglobal() const { return qglobal; }

	//Other Packet
	void CreateDespawnPacket(EQApplicationPacket* app, bool Decay);
	void CreateHorseSpawnPacket(EQApplicationPacket* app, const char* ownername, uint16 ownerid, Mob* ForWho = 0);
	void CreateSpawnPacket(EQApplicationPacket* app, Mob* ForWho = 0);
	virtual void FillSpawnStruct(NewSpawn_Struct* ns, Mob* ForWho);
	void CreateHPPacket(EQApplicationPacket* app);
	void SendHPUpdate();

	//Util
	static uint32 RandomTimer(int min, int max);
	static uint8 GetDefaultGender(uint16 in_race, uint8 in_gender = 0xFF);
	static void CreateSpawnPacket(EQApplicationPacket* app, NewSpawn_Struct* ns);
	uint16 GetSkillByItemType(int ItemType);
	virtual void MakePet(uint16 spell_id, const char* pettype, const char *petname = nullptr);
	virtual void MakePoweredPet(uint16 spell_id, const char* pettype, int16 petpower, const char *petname = nullptr);
	bool IsWarriorClass() const;
	char GetCasterClass() const;
	uint8 GetArchetype() const;
	void SetZone(uint32 zone_id, uint32 instance_id);
	void ShowStats(Client* client);
	void ShowBuffs(Client* client);
	void ShowBuffList(Client* client);
	float Dist(const Mob &) const;
	float DistNoZ(const Mob &) const;
	float DistNoRoot(const Mob &) const;
	float DistNoRoot(float x, float y, float z) const;
	float DistNoRootNoZ(float x, float y) const;
	float DistNoRootNoZ(const Mob &) const;
	static float GetReciprocalHeading(Mob* target);
	bool PlotPositionAroundTarget(Mob* target, float &x_dest, float &y_dest, float &z_dest,
		bool lookForAftArc = true);

	//Procs
	bool AddRangedProc(uint16 spell_id, uint16 iChance = 3, uint16 base_spell_id = SPELL_UNKNOWN);
	bool RemoveRangedProc(uint16 spell_id, bool bAll = false);
	bool HasRangedProcs() const;
	bool AddDefensiveProc(uint16 spell_id, uint16 iChance = 3, uint16 base_spell_id = SPELL_UNKNOWN);
	bool RemoveDefensiveProc(uint16 spell_id, bool bAll = false);
	bool HasDefensiveProcs() const;
	bool AddSkillProc(uint16 spell_id, uint16 iChance = 3, uint16 base_spell_id = SPELL_UNKNOWN);
	bool RemoveSkillProc(uint16 spell_id, bool bAll = false);
	bool HasSkillProcs() const;
	bool AddProcToWeapon(uint16 spell_id, bool bPerma = false, uint16 iChance = 3);
	bool RemoveProcFromWeapon(uint16 spell_id, bool bAll = false);
	bool HasProcs() const;

	//Logging
	bool IsLoggingEnabled() const { return(logging_enabled); }
	void EnableLogging() { logging_enabled = true; }
	void DisableLogging() { logging_enabled = false; }


	//More stuff to sort:
	virtual bool IsAttackAllowed(Mob *target, bool isSpellAttack = false);
	bool IsTargeted() const { return (targeted > 0); }
	inline void IsTargeted(int in_tar) { targeted += in_tar; if(targeted < 0) targeted = 0;}
	void SetFollowID(uint32 id) { follow = id; }
	void SetFollowDistance(uint32 dist) { follow_dist = dist; }
	uint32 GetFollowID() const { return follow; }
	uint32 GetFollowDistance() const { return follow_dist; }

	virtual void Message(uint32 type, const char* message, ...) { }
	virtual void Message_StringID(uint32 type, uint32 string_id, uint32 distance = 0) { }
	virtual void Message_StringID(uint32 type, uint32 string_id, const char* message, const char* message2 = 0,
		const char* message3 = 0, const char* message4 = 0, const char* message5 = 0, const char* message6 = 0,
		const char* message7 = 0, const char* message8 = 0, const char* message9 = 0, uint32 distance = 0) { }
	void Say(const char *format, ...);
	void Say_StringID(uint32 string_id, const char *message3 = 0, const char *message4 = 0, const char *message5 = 0,
		const char *message6 = 0, const char *message7 = 0, const char *message8 = 0, const char *message9 = 0);
	void Say_StringID(uint32 type, uint32 string_id, const char *message3 = 0, const char *message4 = 0, const char *message5 = 0,
		const char *message6 = 0, const char *message7 = 0, const char *message8 = 0, const char *message9 = 0);
	void Shout(const char *format, ...);
	void Emote(const char *format, ...);
	void QuestJournalledSay(Client *QuestInitiator, const char *str);
	uint32 GetItemStat(uint32 itemid, const char *identifier);


	int16 CalcFocusEffect(focusType type, uint16 focus_id, uint16 spell_id, bool best_focus=false);
	uint8 IsFocusEffect(uint16 spellid, int effect_index, bool AA=false,uint32 aa_effect=0);
	void SendIllusionPacket(uint16 in_race, uint8 in_gender = 0xFF, uint8 in_texture = 0xFF, uint8 in_helmtexture = 0xFF, uint8 in_haircolor = 0xFF, uint8 in_beardcolor = 0xFF, uint8 in_eyecolor1 = 0xFF, uint8 in_eyecolor2 = 0xFF, uint8 in_hairstyle = 0xFF, uint8 in_luclinface = 0xFF, uint8 in_beard = 0xFF, uint8 in_aa_title = 0xFF, uint32 in_drakkin_heritage = 0xFFFFFFFF, uint32 in_drakkin_tattoo = 0xFFFFFFFF, uint32 in_drakkin_details = 0xFFFFFFFF, float in_size = 0xFFFFFFFF);
	virtual void Stun(int duration);
	virtual void UnStun();
	inline void Silence(bool newval) { silenced = newval; }
	inline void Amnesia(bool newval) { amnesiad = newval; }
	void TemporaryPets(uint16 spell_id, Mob *target, const char *name_override = nullptr, uint32 duration_override = 0);
	void TypesTemporaryPets(uint32 typesid, Mob *target, const char *name_override = nullptr, uint32 duration_override = 0, bool followme = false);
	void WakeTheDead(uint16 spell_id, Mob *target, uint32 duration);
	void Spin();
	void Kill();
	bool PassCharismaCheck(Mob* caster, Mob* spellTarget, uint16 spell_id);
	bool TryDeathSave();
	bool TryDivineSave();
	void DoBuffWearOffEffect(uint32 index);
	void TryTriggerOnCast(uint32 spell_id, bool aa_trigger);
	void TriggerOnCast(uint32 focus_spell, uint32 spell_id, bool aa_trigger);
	void TrySpellTrigger(Mob *target, uint32 spell_id);
	void TryApplyEffect(Mob *target, uint32 spell_id);
	void TryTwincast(Mob *caster, Mob *target, uint32 spell_id);
	void TrySympatheticProc(Mob *target, uint32 spell_id);
	bool TryFadeEffect(int slot);
	uint16 GetSpellEffectResistChance(uint16 spell_id);
	int16 GetHealRate(uint16 spell_id);
	int16 GetCriticalHealRate(uint16 spell_id);
	int32 GetVulnerability(int32 damage, Mob *caster, uint32 spell_id, uint32 ticsremaining);
	int32 GetAdditionalDamage(Mob *caster, uint32 spell_id, bool use_skill = false, uint16 skill=0);
	int16 GetSkillDmgTaken(const SkillType skill_used);
	void DoKnockback(Mob *caster, uint32 pushback, uint32 pushup);
	int16 CalcResistChanceBonus();
	int16 CalcFearResistChance();
	void TrySpellOnKill(uint8 level, uint16 spell_id);
	bool TrySpellOnDeath();
	void CastOnCurer(uint32 spell_id);
	void CastOnCure(uint32 spell_id);
	void CastOnNumHitFade(uint32 spell_id);
	int SlowMitigation(bool slow_msg=false, Mob *caster = nullptr,int slow_value = 0);
	int16 GetCritDmgMob(uint16 skill);
	int16 GetMeleeDamageMod_SE(uint16 skill);
	int16 GetMeleeMinDamageMod_SE(uint16 skill);
	int16 GetCrippBlowChance();
	int16 GetSkillReuseTime(uint16 skill);
	int16 GetCriticalChanceBonus(uint16 skill);
	int16 GetSkillDmgAmt(uint16 skill);
	bool TryReflectSpell(uint32 spell_id);
	bool CanBlockSpell() const { return(spellbonuses.BlockNextSpell); }
	bool DoHPToManaCovert(uint16 mana_cost = 0);
	int32 ApplySpellEffectiveness(Mob* caster, int16 spell_id, int32 value, bool IsBard = false);

	void ModSkillDmgTaken(SkillType skill_num, int value);
	int16 GetModSkillDmgTaken(const SkillType skill_num);
	void ModVulnerability(uint8 resist, int16 value);
	int16 GetModVulnerability(const uint8 resist);

	void SetAllowBeneficial(bool value) { m_AllowBeneficial = value; }
	bool GetAllowBeneficial() { return m_AllowBeneficial; }
	void SetDisableMelee(bool value) { m_DisableMelee = value; }
	bool IsMeleeDisabled() { return m_DisableMelee; }

	bool IsOffHandAtk() const { return offhand; }
	inline void OffHandAtk(bool val) { offhand = val; }

	inline void SetFlurryChance(uint8 value) { NPC_FlurryChance = value;}
	uint8 GetFlurryChance() { return NPC_FlurryChance; }

	static uint32 GetAppearanceValue(EmuAppearance iAppearance);
	void SendAppearancePacket(uint32 type, uint32 value, bool WholeZone = true, bool iIgnoreSelf = false, Client *specific_target=nullptr);
	void SetAppearance(EmuAppearance app, bool iIgnoreSelf = true);
	inline EmuAppearance GetAppearance() const { return _appearance; }
	inline const uint8 GetRunAnimSpeed() const { return pRunAnimSpeed; }
	inline void SetRunAnimSpeed(int8 in) { if (pRunAnimSpeed != in) { pRunAnimSpeed = in; pLastChange = Timer::GetCurrentTime(); } }
	bool IsDestructibleObject() { return destructibleobject; }
	void SetDestructibleObject(bool in) { destructibleobject = in; }

	Mob* GetPet();
	void SetPet(Mob* newpet);
	virtual Mob* GetOwner();
	virtual Mob* GetOwnerOrSelf();
	Mob* GetUltimateOwner();
	void SetPetID(uint16 NewPetID);
	inline uint16 GetPetID() const { return petid; }
	inline PetType GetPetType() const { return typeofpet; }
	void SetPetType(PetType p) { typeofpet = p; }
	inline int16 GetPetPower() const { return (petpower < 0) ? 0 : petpower; }
	void SetPetPower(int16 p) { if (p < 0) petpower = 0; else petpower = p; }
	bool IsFamiliar() const { return(typeofpet == petFamiliar); }
	bool IsAnimation() const { return(typeofpet == petAnimation); }
	bool IsCharmed() const { return(typeofpet == petCharmed); }
	void SetOwnerID(uint16 NewOwnerID);
	inline uint16 GetOwnerID() const { return ownerid; }
	inline virtual bool HasOwner() { if(GetOwnerID()==0){return false;} return( entity_list.GetMob(GetOwnerID()) != 0); }
	inline virtual bool IsPet() { return(HasOwner() && !IsMerc()); }
	inline bool HasPet() const { if(GetPetID()==0){return false;} return (entity_list.GetMob(GetPetID()) != 0);}
	bool HadTempPets() const { return(hasTempPet); }
	void TempPets(bool i) { hasTempPet = i; }
	bool HasPetAffinity() { if (aabonuses.GivePetGroupTarget || itembonuses.GivePetGroupTarget || spellbonuses.GivePetGroupTarget) return true; return false; }

	inline const bodyType GetBodyType() const { return bodytype; }
	inline const bodyType GetOrigBodyType() const { return orig_bodytype; }
	void SetBodyType(bodyType new_body, bool overwrite_orig);

	uint8 invisible, see_invis;
	bool invulnerable, invisible_undead, invisible_animals, sneaking, hidden, improved_hidden;
	bool see_invis_undead, see_hide, see_improved_hide;
	bool qglobal;

	virtual void SetAttackTimer();
	inline void SetInvul(bool invul) { invulnerable=invul; }
	inline bool GetInvul(void) { return invulnerable; }
	inline void SetExtraHaste(int Haste) { ExtraHaste = Haste; }
	virtual int GetHaste();

	uint8 GetWeaponDamageBonus(const Item_Struct* Weapon);
	uint16 GetDamageTable(SkillType skillinuse);
	virtual int GetMonkHandToHandDamage(void);

	bool CanThisClassDoubleAttack(void) const;
	bool CanThisClassDualWield(void) const;
	bool CanThisClassRiposte(void) const;
	bool CanThisClassDodge(void) const;
	bool CanThisClassParry(void) const;
	bool CanThisClassBlock(void) const;

	int GetMonkHandToHandDelay(void);
	uint16 GetClassLevelFactor();
	void Mesmerize();
	inline bool IsMezzed() const { return mezzed; }
	inline bool IsStunned() const { return stunned; }
	inline bool IsSilenced() const { return silenced; }
	inline bool IsAmnesiad() const { return amnesiad; }
	inline uint16 GetErrorNumber() const {return adverrorinfo;}

	int32 ReduceDamage(int32 damage);
	int32 AffectMagicalDamage(int32 damage, uint16 spell_id, const bool iBuffTic, Mob* attacker);

	virtual void DoSpecialAttackDamage(Mob *who, SkillType skill, int32 max_damage, int32 min_damage = 1, int32 hate_override = -1, int ReuseTime = 10, bool HitChance=false);
	virtual void DoThrowingAttackDmg(Mob* other, const ItemInst* RangeWeapon=nullptr, const Item_Struct* item=nullptr, uint16 weapon_damage=0, int16 chance_mod=0,int16 focus=0);
	virtual void DoMeleeSkillAttackDmg(Mob* other, uint16 weapon_damage, SkillType skillinuse, int16 chance_mod=0, int16 focus=0, bool CanRiposte=false);
	virtual void DoArcheryAttackDmg(Mob* other, const ItemInst* RangeWeapon=nullptr, const ItemInst* Ammo=nullptr, uint16 weapon_damage=0, int16 chance_mod=0, int16 focus=0);
	bool CanDoSpecialAttack(Mob *other);
	bool Flurry();
	bool Rampage();
	bool AddRampage(Mob*);
	void ClearRampage();
	void AreaRampage();

	void StartEnrage();
	void ProcessEnrage();
	bool IsEnraged();
	void Taunt(NPC* who, bool always_succeed, float chance_bonus = 0);

	virtual void AI_Init();
	virtual void AI_Start(uint32 iMoveDelay = 0);
	virtual void AI_Stop();
	virtual void AI_Process();

	const char* GetEntityVariable(const char *id);
	void SetEntityVariable(const char *id, const char *m_var);
	bool EntityVariableExists(const char *id);

	void AI_Event_Engaged(Mob* attacker, bool iYellForHelp = true);
	void AI_Event_NoLongerEngaged();

	FACTION_VALUE GetSpecialFactionCon(Mob* iOther);
	inline const bool IsAIControlled() const { return pAIControlled; }
	inline const float GetAggroRange() const { return (spellbonuses.AggroRange == -1) ? pAggroRange : spellbonuses.AggroRange; }
	inline const float GetAssistRange() const { return (spellbonuses.AssistRange == -1) ? pAssistRange : spellbonuses.AssistRange; }


	inline void SetPetOrder(eStandingPetOrder i) { pStandingPetOrder = i; }
	inline const eStandingPetOrder GetPetOrder() const { return pStandingPetOrder; }
	inline void SetHeld(bool nState) { held = nState; }
	inline const bool IsHeld() const { return held; }
	inline void SetNoCast(bool nState) { nocast = nState; }
	inline const bool IsNoCast() const { return nocast; }
	inline void SetFocused(bool nState) { focused = nState; }
	inline const bool IsFocused() const { return focused; }
	inline const bool IsRoamer() const { return roamer; }
	inline const bool IsRooted() const { return rooted || permarooted; }
	inline const bool HasVirus() const { return has_virus; }
	int GetSnaredAmount();


	int GetCurWp() { return cur_wp; }

	//old fear function
	//void SetFeared(Mob *caster, uint32 duration, bool flee = false);
	float GetFearSpeed();
	bool IsFeared() { return curfp; } // This returns true if the mob is feared or fleeing due to low HP
	//old fear: inline void StartFleeing() { SetFeared(GetHateTop(), FLEE_RUN_DURATION, true); }
	inline void StartFleeing() { flee_mode = true; CalculateNewFearpoint(); }
	void ProcessFlee();
	void CheckFlee();

	inline bool			CheckAggro(Mob* other) {return hate_list.IsOnHateList(other);}
	float				CalculateHeadingToTarget(float in_x, float in_y);
	bool				CalculateNewPosition(float x, float y, float z, float speed, bool checkZ = false);
	virtual bool		CalculateNewPosition2(float x, float y, float z, float speed, bool checkZ = true);
	float				CalculateDistance(float x, float y, float z);
	float				GetGroundZ(float new_x, float new_y, float z_offset=0.0);
	void				SendTo(float new_x, float new_y, float new_z);
	void				SendToFixZ(float new_x, float new_y, float new_z);
	void				NPCSpecialAttacks(const char* parse, int permtag, bool reset = true, bool remove = false);
	inline uint32		DontHealMeBefore() const { return pDontHealMeBefore; }
	inline uint32		DontBuffMeBefore() const { return pDontBuffMeBefore; }
	inline uint32		DontDotMeBefore() const { return pDontDotMeBefore; }
	inline uint32		DontRootMeBefore() const { return pDontRootMeBefore; }
	inline uint32		DontSnareMeBefore() const { return pDontSnareMeBefore; }
	inline uint32		DontCureMeBefore() const { return pDontCureMeBefore; }
	void				SetDontRootMeBefore(uint32 time) { pDontRootMeBefore = time; }
	void				SetDontHealMeBefore(uint32 time) { pDontHealMeBefore = time; }
	void				SetDontBuffMeBefore(uint32 time) { pDontBuffMeBefore = time; }
	void				SetDontDotMeBefore(uint32 time) { pDontDotMeBefore = time; }
	void				SetDontSnareMeBefore(uint32 time) { pDontSnareMeBefore = time; }
	void				SetDontCureMeBefore(uint32 time) { pDontCureMeBefore = time; }

	// calculate interruption of spell via movement of mob
	void SaveSpellLoc() {spell_x = x_pos; spell_y = y_pos; spell_z = z_pos; }
	inline float GetSpellX() const {return spell_x;}
	inline float GetSpellY() const {return spell_y;}
	inline float GetSpellZ() const {return spell_z;}
	inline bool IsGrouped() const { return isgrouped; }
	void SetGrouped(bool v);
	inline bool IsRaidGrouped() const { return israidgrouped; }
	void SetRaidGrouped(bool v);
	inline bool IsLooting() const { return islooting; }
	void SetLooting(bool val) { islooting = val; }

	bool CheckWillAggro(Mob *mob);

	void InstillDoubt(Mob *who);
	int16 GetResist(uint8 type) const;
	Mob* GetShieldTarget() const { return shield_target; }
	void SetShieldTarget(Mob* mob) { shield_target = mob; }
	bool HasActiveSong() const { return(bardsong != 0); }
	bool Charmed() const { return charmed; }
	static uint32 GetLevelHP(uint8 tlevel);
	uint32 GetZoneID() const; //for perl
	virtual int32 CheckAggroAmount(uint16 spellid, bool isproc = false);
	virtual int32 CheckHealAggroAmount(uint16 spellid, uint32 heal_possible = 0);
	virtual uint32 GetAA(uint32 aa_id) const { return(0); }

	uint16 GetInstrumentMod(uint16 spell_id) const;
	int CalcSpellEffectValue(uint16 spell_id, int effect_id, int caster_level = 1, Mob *caster = nullptr, int ticsremaining = 0);
	int CalcSpellEffectValue_formula(int formula, int base, int max, int caster_level, uint16 spell_id, int ticsremaining = 0);
	virtual int CheckStackConflict(uint16 spellid1, int caster_level1, uint16 spellid2, int caster_level2, Mob* caster1 = nullptr, Mob* caster2 = nullptr);
	uint32 GetCastedSpellInvSlot() const { return casting_spell_inventory_slot; }

	// HP Event
	inline int GetNextHPEvent() const { return nexthpevent; }
	void SetNextHPEvent( int hpevent );
	void SendItemAnimation(Mob *to, const Item_Struct *item, SkillType skillInUse);
	inline int& GetNextIncHPEvent() { return nextinchpevent; }
	void SetNextIncHPEvent( int inchpevent );

	bool DivineAura() const;
	bool SpecAttacks[SPECATK_MAXNUM];
	bool HasNPCSpecialAtk(const char* parse);
	Shielders_Struct shielder[MAX_SHIELDERS];
	Trade* trade;


	inline float GetCWPX() const { return(cur_wp_x); }
	inline float GetCWPY() const { return(cur_wp_y); }
	inline float GetCWPZ() const { return(cur_wp_z); }
	inline float GetCWPH() const { return(cur_wp_heading); }
	inline float GetCWPP() const { return(static_cast<float>(cur_wp_pause)); }
	inline int GetCWP() const { return(cur_wp); }
	void SetCurrentWP(uint16 waypoint) { cur_wp = waypoint; }
	virtual FACTION_VALUE GetReverseFactionCon(Mob* iOther) { return FACTION_INDIFFERENT; }

	inline bool IsTrackable() const { return(trackable); }
	Timer* GetAIThinkTimer() { return AIthink_timer; }
	Timer* GetAIMovementTimer() { return AImovement_timer; }
	Timer GetAttackTimer() { return attack_timer; }
	Timer GetAttackDWTimer() { return attack_dw_timer; }
	inline bool IsFindable() { return findable; }
	inline uint8 GetManaPercent() { return (uint8)((float)cur_mana / (float)max_mana * 100.0f); }
	virtual uint8 GetEndurancePercent() { return 0; }

	inline virtual bool IsBlockedBuff(int16 SpellID) { return false; }
	inline virtual bool IsBlockedPetBuff(int16 SpellID) { return false; }

	void SetGlobal(const char *varname, const char *newvalue, int options, const char *duration, Mob *other = nullptr);
	void TarGlobal(const char *varname, const char *value, const char *duration, int npcid, int charid, int zoneid);
	void DelGlobal(const char *varname);
>>>>>>> 312100e1

	inline void SetEmoteID(uint16 emote) { emoteid = emote; }
	inline uint16 GetEmoteID() { return emoteid; }

	bool 	HasSpellEffect(int effectid);
	int 	mod_effect_value(int effect_value, uint16 spell_id, int effect_type, Mob* caster);
	float 	mod_hit_chance(float chancetohit, SkillType skillinuse, Mob* attacker);
	float 	mod_riposte_chance(float ripostchance, Mob* attacker);
	float	mod_block_chance(float blockchance, Mob* attacker);
	float	mod_parry_chance(float parrychance, Mob* attacker);
	float	mod_dodge_chance(float dodgechance, Mob* attacker);
	float	mod_monk_weight(float monkweight, Mob* attacker);
	float	mod_mitigation_rating(float mitigation_rating, Mob* attacker);
	float	mod_attack_rating(float attack_rating, Mob* defender);
	int32	mod_kick_damage(int32 dmg);
	int32	mod_bash_damage(int32 dmg);
	int32	mod_frenzy_damage(int32 dmg);
	int32	mod_monk_special_damage(int32 ndamage, SkillType skill_type);
	int32	mod_backstab_damage(int32 ndamage);
	int		mod_archery_bonus_chance(int bonuschance, const ItemInst* RangeWeapon);
	uint32	mod_archery_bonus_damage(uint32 MaxDmg);
	int32	mod_archery_damage(int32 TotalDmg, bool hasbonus);
	uint16	mod_throwing_damage(uint16 MaxDmg);
	int32	mod_cast_time(int32 cast_time);
	int		mod_buff_duration(int res, Mob* caster, Mob* target, uint16 spell_id);
	int		mod_spell_stack(uint16 spellid1, int caster_level1, Mob* caster1, uint16 spellid2, int caster_level2, Mob* caster2);
	int		mod_spell_resist(int resist_chance, int level_mod, int resist_modifier, int target_resist, uint8 resist_type, uint16 spell_id, Mob* caster);

protected:
	void CommonDamage(Mob* other, int32 &damage, const uint16 spell_id, const SkillType attack_skill, bool &avoidable, const int8 buffslot, const bool iBuffTic);
	static uint16 GetProcID(uint16 spell_id, uint8 effect_index);
	float _GetMovementSpeed(int mod) const;
	virtual bool MakeNewPositionAndSendUpdate(float x, float y, float z, float speed, bool checkZ);

	virtual bool AI_EngagedCastCheck() { return(false); }
	virtual bool AI_PursueCastCheck() { return(false); }
	virtual bool AI_IdleCastCheck() { return(false); }


	bool IsFullHP;
	bool moved;

	std::vector<std::string> RampageArray;
	std::map<std::string, std::string> m_EntityVariables;

	int16 SkillDmgTaken_Mod[HIGHEST_SKILL+2];
	int16 Vulnerability_Mod[HIGHEST_RESIST+2];
	bool m_AllowBeneficial;
	bool m_DisableMelee;
	uint8 NPC_FlurryChance;

	bool isgrouped;
	bool israidgrouped;
	bool pendinggroup;
	bool islooting;
	uint8 texture;
	uint8 helmtexture;

	int AC;
	int16 ATK;
	int16 STR;
	int16 STA;
	int16 DEX;
	int16 AGI;
	int16 INT;
	int16 WIS;
	int16 CHA;
	int16 MR;
	int16 CR;
	int16 FR;
	int16 DR;
	int16 PR;
	int16 Corrup;
	bool moving;
	int targeted;
	bool findable;
	bool trackable;
	int32 cur_hp;
	int32 max_hp;
	int32 base_hp;
	int32 cur_mana;
	int32 max_mana;
	int32 hp_regen;
	int32 mana_regen;
	int32 oocregen;
	uint8 maxlevel;
	uint32 scalerate;
	Buffs_Struct *buffs;
	uint32 current_buff_count;
	Timer *buff_tic_timer;
	StatBonuses itembonuses;
	StatBonuses spellbonuses;
	StatBonuses aabonuses;
	uint16 petid;
	uint16 ownerid;
	PetType typeofpet;
	int16 petpower;
	uint32 follow;
	uint32 follow_dist;

	uint8 gender;
	uint16 race;
	uint8 base_gender;
	uint16 base_race;
	uint8 class_;
	bodyType bodytype;
	bodyType orig_bodytype;
	uint16 deity;
	uint8 level;
	uint32 npctype_id;
	float x_pos;
	float y_pos;
	float z_pos;
	float heading;
	uint16 animation;
	float base_size;
	float size;
	float runspeed;
	uint32 pLastChange;
	bool held;
	bool nocast;
	bool focused;
	void CalcSpellBonuses(StatBonuses* newbon);
	virtual void CalcBonuses();
	void TrySkillProc(Mob *on, uint16 skill, float chance);
	bool PassLimitToSkill(uint16 spell_id, uint16 skill);
	bool PassLimitClass(uint32 Classes_, uint16 Class_);
	void TryDefensiveProc(const ItemInst* weapon, Mob *on, uint16 hand = 13, int damage=0);
	void TryWeaponProc(const Item_Struct* weapon, Mob *on, uint16 hand = 13);
	void TryWeaponProc(const ItemInst* weapon, Mob *on, uint16 hand = 13);
	void ExecWeaponProc(uint16 spell_id, Mob *on);
	virtual float GetProcChances(float &ProcBonus, float &ProcChance, uint16 weapon_speed = 30, uint16 hand = 13);
	virtual float GetDefensiveProcChances(float &ProcBonus, float &ProcChance, uint16 weapon_speed = 30, uint16 hand = 13);
	int GetWeaponDamage(Mob *against, const Item_Struct *weapon_item);
	int GetWeaponDamage(Mob *against, const ItemInst *weapon_item, uint32 *hate = nullptr);
	int GetKickDamage();
	int GetBashDamage();
	virtual void ApplySpecialAttackMod(SkillType skill, int32 &dmg, int32 &mindmg);
	bool HasDied();
	void CalculateNewFearpoint();
	float FindGroundZ(float new_x, float new_y, float z_offset=0.0);
	VERTEX UpdatePath(float ToX, float ToY, float ToZ, float Speed, bool &WaypointChange, bool &NodeReached);
	void PrintRoute();
	void UpdateRuneFlags();

	virtual float GetSympatheticProcChances(float &ProcBonus, float &ProcChance, int32 cast_time, int16 ProcRateMod);

	enum {MAX_PROCS = 4};
	tProc PermaProcs[MAX_PROCS];
	tProc SpellProcs[MAX_PROCS];
	tProc DefensiveProcs[MAX_PROCS];
	tProc RangedProcs[MAX_PROCS];
	tProc SkillProcs[MAX_PROCS];

	char name[64];
	char orig_name[64];
	char clean_name[64];
	char lastname[64];

	bool bEnraged;
	Timer *SpecAttackTimers[SPECATK_MAXNUM];
	bool destructibleobject;

	int32 delta_heading;
	float delta_x;
	float delta_y;
	float delta_z;

	uint8 light;

	float fixedZ;
	EmuAppearance _appearance;
	uint8 pRunAnimSpeed;
	bool m_is_running;


	Timer attack_timer;
	Timer attack_dw_timer;
	Timer ranged_timer;
	float attack_speed; //% increase/decrease in attack speed (not haste)
	float slow_mitigation; // Allows for a slow mitigation based on a % in decimal form. IE, 1 = 100% mitigation, .5 is 50%
	Timer tic_timer;
	Timer mana_timer;

	float rewind_x;
	float rewind_y;
	float rewind_z;
	Timer rewind_timer;

	//spell casting vars
	Timer spellend_timer;
	uint16 casting_spell_id;
	float spell_x, spell_y, spell_z;
	int attacked_count;
	bool delaytimer;
	uint16 casting_spell_targetid;
	uint16 casting_spell_slot;
	uint16 casting_spell_mana;
	uint32 casting_spell_inventory_slot;
	uint32 casting_spell_timer;
	uint32 casting_spell_timer_duration;
	uint32 casting_spell_type;
	int16 casting_spell_resist_adjust;
	uint16 bardsong;
	uint8 bardsong_slot;
	uint32 bardsong_target_id;

	// Currently 3 max nimbus particle effects at a time
	uint32 nimbus_effect1;
	uint32 nimbus_effect2;
	uint32 nimbus_effect3;

	uint8 haircolor;
	uint8 beardcolor;
	uint8 eyecolor1; // the eyecolors always seem to be the same, maybe left and right eye?
	uint8 eyecolor2;
	uint8 hairstyle;
	uint8 luclinface; //
	uint8 beard;
	uint32 drakkin_heritage;
	uint32 drakkin_tattoo;
	uint32 drakkin_details;
	uint32 armor_tint[MAX_MATERIALS];

	uint8 aa_title;

	Mob* shield_target;

	int ExtraHaste; // for the #haste command
	bool mezzed;
	bool stunned;
	bool charmed; //this isnt fully implemented yet
	bool rooted;
	bool silenced;
	bool amnesiad;
	bool inWater; // Set to true or false by Water Detection code if enabled by rules
	bool has_virus; // whether this mob has a viral spell on them
	uint16 viral_spells[MAX_SPELL_TRIGGER*2]; // Stores the spell ids of the viruses on target and caster ids
	int16 rooted_mod; //Modifier to root break chance, defined when root is cast on a target.
	bool offhand;

	Timer stunned_timer;
	Timer spun_timer;
	Timer bardsong_timer;
	Timer gravity_timer;
	Timer viral_timer;
	uint8 viral_timer_counter;
	uint16 adverrorinfo;

	// MobAI stuff
	eStandingPetOrder pStandingPetOrder;
	uint32 minLastFightingDelayMoving;
	uint32 maxLastFightingDelayMoving;
	float pAggroRange;
	float pAssistRange;
	Timer* AIthink_timer;
	Timer* AImovement_timer;
	Timer* AItarget_check_timer;
	bool movetimercompleted;
	bool permarooted;
	Timer* AIscanarea_timer;
	Timer* AIwalking_timer;
	Timer* AIfeignremember_timer;
	uint32 pLastFightingDelayMoving;
	HateList hate_list;
	std::set<uint32> feign_memory_list;
	// This is to keep track of mobs we cast faction mod spells on
	std::map<uint32,int32> faction_bonuses; // Primary FactionID, Bonus
	void AddFactionBonus(uint32 pFactionID,int32 bonus);
	int32 GetFactionBonus(uint32 pFactionID);
	// This is to keep track of item faction modifiers
	std::map<uint32,int32> item_faction_bonuses; // Primary FactionID, Bonus
	void AddItemFactionBonus(uint32 pFactionID,int32 bonus);
	int32 GetItemFactionBonus(uint32 pFactionID);
	void ClearItemFactionBonuses();

	void CalculateFearPosition();
	uint32 move_tic_count;

	bool flee_mode;
	Timer flee_timer;

	bool pAIControlled;
	bool roamer;
	bool logging_enabled;

	int wandertype;
	int pausetype;

	int cur_wp;
	float cur_wp_x;
	float cur_wp_y;
	float cur_wp_z;
	int cur_wp_pause;
	float cur_wp_heading;

	int patrol;
	float fear_walkto_x;
	float fear_walkto_y;
	float fear_walkto_z;
	bool curfp;

	// Pathing
	//
	VERTEX PathingDestination;
	VERTEX PathingLastPosition;
	int PathingLoopCount;
	int PathingLastNodeVisited;
	list<int> Route;
	LOSType PathingLOSState;
	Timer *PathingLOSCheckTimer;
	Timer *PathingRouteUpdateTimerShort;
	Timer *PathingRouteUpdateTimerLong;
	bool DistractedFromGrid;
	int PathingTraversedNodes;

	uint32 pDontHealMeBefore;
	uint32 pDontBuffMeBefore;
	uint32 pDontDotMeBefore;
	uint32 pDontRootMeBefore;
	uint32 pDontSnareMeBefore;
	uint32 pDontCureMeBefore;

	// Bind wound
	Timer bindwound_timer;
	Mob* bindwound_target;
	// hp event
	int nexthpevent;
	int nextinchpevent;

	//temppet
	bool hasTempPet;

	EGNode *_egnode; //the EG node we are in
	float tarx;
	float tary;
	float tarz;
	uint8 tar_ndx;
	float tar_vector;
	float tar_vx;
	float tar_vy;
	float tar_vz;
	float test_vector;

	bool m_hasRune;
	bool m_hasSpellRune;
	bool m_hasPartialMeleeRune;
	bool m_hasPartialSpellRune;
	bool m_hasDeathSaveChance;
	uint32 m_spellHitsLeft[38]; // Used to track which spells will have their numhits incremented when spell finishes casting, 38 Buffslots
	int flymode;
	bool m_targetable;
	int QGVarDuration(const char *fmt);
	void InsertQuestGlobal(int charid, int npcid, int zoneid, const char *name, const char *value, int expdate);
	uint16 emoteid;

private:
	void _StopSong(); //this is not what you think it is
	Mob* target;
};

#endif
<|MERGE_RESOLUTION|>--- conflicted
+++ resolved
@@ -33,760 +33,6 @@
 class MobFearState;
 class Mob : public Entity {
 public:
-<<<<<<< HEAD
-    enum CLIENT_CONN_STATUS { CLIENT_CONNECTING, CLIENT_CONNECTED, CLIENT_LINKDEAD,
-                          CLIENT_KICKED, DISCONNECTED, CLIENT_ERROR, CLIENT_CONNECTINGALL };
-    enum eStandingPetOrder { SPO_Follow, SPO_Sit, SPO_Guard };
-
-    Mob(const char*   in_name,
-        const char*   in_lastname,
-        int32  in_cur_hp,
-        int32  in_max_hp,
-        uint8    in_gender,
-        uint16    in_race,
-        uint8    in_class,
-        bodyType    in_bodytype,
-        uint8    in_deity,
-        uint8    in_level,
-        uint32   in_npctype_id,
-        float    in_size,
-        float    in_runspeed,
-        float   in_heading,
-        float    in_x_pos,
-        float    in_y_pos,
-        float    in_z_pos,
-        uint8    in_light,
-        uint8    in_texture,
-        uint8    in_helmtexture,
-        uint16    in_ac,
-        uint16    in_atk,
-        uint16    in_str,
-        uint16    in_sta,
-        uint16    in_dex,
-        uint16    in_agi,
-        uint16    in_int,
-        uint16    in_wis,
-        uint16    in_cha,
-        uint8    in_haircolor,
-        uint8    in_beardcolor,
-        uint8    in_eyecolor1, // the eyecolors always seem to be the same, maybe left and right eye?
-        uint8    in_eyecolor2,
-        uint8    in_hairstyle,
-        uint8    in_luclinface,
-        uint8    in_beard,
-        uint32    in_drakkin_heritage,
-        uint32    in_drakkin_tattoo,
-        uint32    in_drakkin_details,
-        uint32    in_armor_tint[MAX_MATERIALS],
-        uint8    in_aa_title,
-        uint8    in_see_invis,            // see through invis
-        uint8    in_see_invis_undead,        // see through invis vs. undead
-        uint8    in_see_hide,
-        uint8    in_see_improved_hide,
-        int32    in_hp_regen,
-        int32    in_mana_regen,
-        uint8    in_qglobal,
-        uint8    in_maxlevel,
-        uint32    in_scalerate
-    );
-    virtual ~Mob();
-
-    inline virtual bool IsMob() const { return true; }
-    inline virtual bool InZone() const { return true; }
-
-    //Somewhat sorted: needs documenting!
-
-    //Attack
-    virtual void RogueBackstab(Mob* other, bool min_damage = false, int ReuseTime = 10);
-    virtual void RogueAssassinate(Mob* other); // solar
-    bool BehindMob(Mob* other = 0, float playerx = 0.0f, float playery = 0.0f) const;
-    virtual void RangedAttack(Mob* other) { }
-    virtual void ThrowingAttack(Mob* other) { }
-    uint16 GetThrownDamage(int16 wDmg, int32& TotalDmg, int& minDmg);
-    // 13 = Primary (default), 14 = secondary
-    virtual bool Attack(Mob* other, int Hand = 13, bool FromRiposte = false, bool IsStrikethrough = false, 
-        bool IsFromSpell = false) = 0;
-    int MonkSpecialAttack(Mob* other, uint8 skill_used);
-    virtual void TryBackstab(Mob *other,int ReuseTime = 10);
-    void TriggerDefensiveProcs(const ItemInst* weapon, Mob *on, uint16 hand = 13, int damage = 0);
-    virtual bool AvoidDamage(Mob* attacker, int32 &damage, bool CanRiposte = true);
-    virtual bool CheckHitChance(Mob* attacker, SkillType skillinuse, int Hand, int16 chance_mod = 0);
-    virtual void TryCriticalHit(Mob *defender, uint16 skill, int32 &damage);
-    void TryPetCriticalHit(Mob *defender, uint16 skill, int32 &damage);
-    virtual bool TryFinishingBlow(Mob *defender, SkillType skillinuse);
-    virtual bool TryHeadShot(Mob* defender, SkillType skillInUse);
-    virtual void DoRiposte(Mob* defender);
-    void ApplyMeleeDamageBonus(uint16 skill, int32 &damage);
-    virtual void MeleeMitigation(Mob *attacker, int32 &damage, int32 minhit);
-    bool CombatRange(Mob* other);
-
-    //Appearance
-    void SendLevelAppearance();
-    void SendAppearanceEffect(uint32 parm1, uint32 parm2, uint32 parm3, uint32 parm4, uint32 parm5, 
-        Client *specific_target=nullptr);
-    void SendTargetable(bool on, Client *specific_target = nullptr);
-    virtual void SendWearChange(uint8 material_slot);
-    virtual void SendTextureWC(uint8 slot, uint16 texture, uint32 hero_forge_model = 0, uint32 elite_material = 0, 
-        uint32 unknown06 = 0, uint32 unknown18 = 0);
-    virtual void SetSlotTint(uint8 material_slot, uint8 red_tint, uint8 green_tint, uint8 blue_tint);
-    virtual void WearChange(uint8 material_slot, uint16 texture, uint32 color);
-    void DoAnim(const int animnum, int type=0, bool ackreq = true, eqFilterType filter = FilterNone);
-    void ProjectileAnimation(Mob* to, uint16 item_id, bool IsArrow = false, float speed = 0, 
-        float angle = 0, float tilt = 0, float arc = 0);
-    void ChangeSize(float in_size, bool bNoRestriction = false);
-    inline uint8 SeeInvisible() const { return see_invis; }                
-    inline bool SeeInvisibleUndead() const { return see_invis_undead; } 
-    inline bool SeeHide() const { return see_hide; }
-    inline bool SeeImprovedHide() const { return see_improved_hide; }
-    bool IsInvisible(Mob* other = 0) const;
-    void SetInvisible(uint8 state);
-    bool AttackAnimation(SkillType &skillinuse, int Hand, const ItemInst* weapon);
-
-    //Song
-    bool UseBardSpellLogic(uint16 spell_id = 0xffff, int slot = -1);
-    bool ApplyNextBardPulse(uint16 spell_id, Mob *spell_target, uint16 slot);
-    void BardPulse(uint16 spell_id, Mob *caster);
-
-    //Spell
-    void SendSpellEffect(uint32 effectid, uint32 duration, uint32 finish_delay, bool zone_wide, 
-        uint32 unk020, bool perm_effect = false, Client *c = nullptr);
-    bool IsBeneficialAllowed(Mob *target);
-    virtual int GetCasterLevel(uint16 spell_id);
-    void ApplySpellsBonuses(uint16 spell_id, uint8 casterlevel, StatBonuses* newbon, uint16 casterID = 0, 
-        bool item_bonus = false, uint32 ticsremaining = 0, int buffslot = -1);
-    void NegateSpellsBonuses(uint16 spell_id);
-    virtual float GetActSpellRange(uint16 spell_id, float range, bool IsBard = false) { return range;}
-    virtual int32 GetActSpellDamage(uint16 spell_id, int32 value) { return value; }
-    virtual int32 GetActSpellHealing(uint16 spell_id, int32 value) { return value; }
-    virtual int32 GetActSpellCost(uint16 spell_id, int32 cost){ return cost;}
-    virtual int32 GetActSpellDuration(uint16 spell_id, int32 duration){ return duration;}
-    virtual int32 GetActSpellCasttime(uint16 spell_id, int32 casttime);
-    float ResistSpell(uint8 resist_type, uint16 spell_id, Mob *caster, bool use_resist_override = false, 
-        int resist_override = 0, bool CharismaCheck = false);
-    uint16 GetSpecializeSkillValue(uint16 spell_id) const;
-    void SendSpellBarDisable();
-    void SendSpellBarEnable(uint16 spellid);
-    void ZeroCastingVars();
-    virtual void SpellProcess();
-    virtual bool CastSpell(uint16 spell_id, uint16 target_id, uint16 slot = 10, int32 casttime = -1, 
-        int32 mana_cost = -1, uint32* oSpellWillFinish = 0, uint32 item_slot = 0xFFFFFFFF, 
-        uint32 timer = 0xFFFFFFFF, uint32 timer_duration = 0, uint32 type = 0, int16 *resist_adjust = nullptr);
-    virtual bool DoCastSpell(uint16 spell_id, uint16 target_id, uint16 slot = 10, int32 casttime = -1, 
-        int32 mana_cost = -1, uint32* oSpellWillFinish = 0, uint32 item_slot = 0xFFFFFFFF, 
-        uint32 timer = 0xFFFFFFFF, uint32 timer_duration = 0, uint32 type = 0, int16 resist_adjust = 0);
-    void CastedSpellFinished(uint16 spell_id, uint32 target_id, uint16 slot, uint16 mana_used, 
-        uint32 inventory_slot = 0xFFFFFFFF, int16 resist_adjust = 0);
-    bool SpellFinished(uint16 spell_id, Mob *target, uint16 slot = 10, uint16 mana_used = 0, 
-        uint32 inventory_slot = 0xFFFFFFFF, int16 resist_adjust = 0, bool isproc = false);
-    virtual bool SpellOnTarget(uint16 spell_id, Mob* spelltar, bool reflect = false, 
-        bool use_resist_adjust = false, int16 resist_adjust = 0, bool isproc = false);
-    virtual bool SpellEffect(Mob* caster, uint16 spell_id, float partial = 100);
-    virtual bool DetermineSpellTargets(uint16 spell_id, Mob *&spell_target, Mob *&ae_center, 
-        CastAction_type &CastAction);
-    virtual bool CheckFizzle(uint16 spell_id);
-    virtual bool IsImmuneToSpell(uint16 spell_id, Mob *caster);
-    virtual float GetAOERange(uint16 spell_id);
-    void InterruptSpell(uint16 spellid = SPELL_UNKNOWN);
-    void InterruptSpell(uint16, uint16, uint16 spellid = SPELL_UNKNOWN);
-    inline bool IsCasting() const { return((casting_spell_id != 0)); }
-    uint16 CastingSpellID() const { return casting_spell_id; }
-
-    //Buff
-    void BuffProcess();
-    virtual void DoBuffTic(uint16 spell_id, uint32 ticsremaining, uint8 caster_level, Mob* caster = 0);
-    void BuffFadeBySpellID(uint16 spell_id);
-    void BuffFadeByEffect(int effectid, int skipslot = -1);
-    void BuffFadeAll();
-    void BuffFadeDetrimental();
-    void BuffFadeBySlot(int slot, bool iRecalcBonuses = true);
-    void BuffFadeDetrimentalByCaster(Mob *caster);
-    void BuffFadeBySitModifier();
-    void BuffModifyDurationBySpellID(uint16 spell_id, int32 newDuration);
-    int AddBuff(Mob *caster, const uint16 spell_id, int duration = 0, int32 level_override = -1);
-    int CanBuffStack(uint16 spellid, uint8 caster_level, bool iFailIfOverwrite = false);
-    int CalcBuffDuration(Mob *caster, Mob *target, uint16 spell_id, int32 caster_level_override = -1);
-    void SendPetBuffsToClient();
-    virtual int GetCurrentBuffSlots() const { return 0; }
-    virtual int GetCurrentSongSlots() const { return 0; }
-    virtual int GetCurrentDiscSlots() const { return 0; }
-    virtual int GetMaxBuffSlots() const { return 0; }
-    virtual int GetMaxSongSlots() const { return 0; }
-    virtual int GetMaxDiscSlots() const { return 0; }
-    virtual int GetMaxTotalSlots() const { return 0; }
-    virtual void InitializeBuffSlots() { buffs = nullptr; current_buff_count = 0; }
-    virtual void UninitializeBuffSlots() { }
-    inline bool HasRune() const { return m_hasRune; }
-    inline bool HasSpellRune() const { return m_hasSpellRune; }
-    inline bool HasPartialMeleeRune() const { return m_hasPartialMeleeRune; }
-    inline bool HasPartialSpellRune() const { return m_hasPartialSpellRune; }
-    inline void SetHasRune(bool hasRune) { m_hasRune = hasRune; }
-    inline void SetHasSpellRune(bool hasSpellRune) { m_hasSpellRune = hasSpellRune; }
-    inline void SetHasPartialMeleeRune(bool hasPartialMeleeRune) { m_hasPartialMeleeRune = hasPartialMeleeRune; }
-    inline void SetHasPartialSpellRune(bool hasPartialSpellRune) { m_hasPartialSpellRune = hasPartialSpellRune; }
-    EQApplicationPacket *MakeBuffsPacket(bool for_target = true);
-    void SendBuffsToClient(Client *c);
-    inline Buffs_Struct* GetBuffs() { return buffs; }
-    void DoGravityEffect();
-    void DamageShield(Mob* other, bool spell_ds = false);
-    int32 RuneAbsorb(int32 damage, uint16 type);
-    bool FindBuff(uint16 spellid);
-    bool FindType(uint16 type, bool bOffensive = false, uint16 threshold = 100);
-    int16 GetBuffSlotFromType(uint16 type);
-    uint16 GetSpellIDFromSlot(uint8 slot);
-    int CountDispellableBuffs();
-    bool HasBuffIcon(Mob* caster, Mob* target, uint16 spell_id);
-    bool CheckHitsRemaining(uint32 buff_slot, bool when_spell_done=false, bool negate=false,uint16 type=0, 
-        uint16 spell_id=0, bool use_skill=false,uint16 skill=0);
-    void SpreadVirus(uint16 spell_id, uint16 casterID);
-    bool IsNimbusEffectActive(uint32 nimbus_effect);
-    void SetNimbusEffect(uint32 nimbus_effect);
-    inline virtual uint32  GetNimbusEffect1() const { return nimbus_effect1; }
-    inline virtual uint32  GetNimbusEffect2() const { return nimbus_effect2; }
-    inline virtual uint32  GetNimbusEffect3() const { return nimbus_effect3; }
-    void RemoveNimbusEffect(int effectid);
-
-    //Basic Stats/Inventory
-    virtual void SetLevel(uint8 in_level, bool command = false) { level = in_level; }
-    void TempName(const char *newname = nullptr);
-    void SetTargetable(bool on);
-    bool IsTargetable() const { return m_targetable; }
-    virtual uint16 GetSkill(SkillType skill_num) const { return 0; }
-    virtual uint32 GetEquipment(uint8 material_slot) const { return(0); }
-    virtual int32 GetEquipmentMaterial(uint8 material_slot) const;
-    virtual uint32 GetEquipmentColor(uint8 material_slot) const;
-    virtual uint32 IsEliteMaterialItem(uint8 material_slot) const;
-    bool AffectedBySpellExcludingSlot(int slot, int effect);
-    virtual void Death(Mob* killerMob, int32 damage, uint16 spell_id, SkillType attack_skill) = 0;
-    virtual void Damage(Mob* from, int32 damage, uint16 spell_id, SkillType attack_skill, 
-        bool avoidable = true, int8 buffslot = -1, bool iBuffTic = false) = 0;
-    inline virtual void SetHP(int32 hp) { if (hp >= max_hp) cur_hp = max_hp; else cur_hp = hp;}
-    bool ChangeHP(Mob* other, int32 amount, uint16 spell_id = 0, int8 buffslot = -1, bool iBuffTic = false);
-    inline void SetOOCRegen(int32 newoocregen) {oocregen = newoocregen;}
-    virtual void Heal();
-    virtual void HealDamage(uint32 ammount, Mob* caster = nullptr);
-    virtual void SetMaxHP() { cur_hp = max_hp; }
-    virtual inline uint16 GetBaseRace() const { return base_race; }
-    virtual inline uint8  GetBaseGender() const { return base_gender; }
-    virtual inline uint16 GetDeity()  const { return deity; }
-    inline uint16 GetRace() const { return race; }
-    inline uint8 GetGender() const { return gender; }
-    inline uint8 GetTexture() const { return texture; }
-    inline uint8 GetHelmTexture() const { return helmtexture; }
-    inline uint8 GetHairColor() const { return haircolor; }
-    inline uint8 GetBeardColor() const { return beardcolor; }
-    inline uint8 GetEyeColor1() const { return eyecolor1; }
-    inline uint8 GetEyeColor2() const { return eyecolor2; }
-    inline uint8 GetHairStyle() const { return hairstyle; }
-    inline uint8 GetLuclinFace() const { return luclinface; }
-    inline uint8 GetBeard() const { return beard; }
-    inline uint8 GetDrakkinHeritage() const { return drakkin_heritage; }
-    inline uint8 GetDrakkinTattoo() const { return drakkin_tattoo; }
-    inline uint8 GetDrakkinDetails() const { return drakkin_details; }
-    inline uint32 GetArmorTint(uint8 i) const { return armor_tint[(i < MAX_MATERIALS) ? i : 0]; }
-    inline uint8 GetClass() const { return class_; }
-    inline uint8 GetLevel() const { return level; }
-    inline const char* GetName() const { return name; }
-    inline const char* GetOrigName() const { return orig_name; }
-    inline const char* GetLastName() const { return lastname; }
-    const char *GetCleanName();
-    virtual void SetName(const char *new_name = nullptr) { new_name ? strn0cpy(name, new_name, 64) : 
-        strn0cpy(name, GetName(), 64); return; };
-    inline Mob* GetTarget() const { return target; }
-    virtual void SetTarget(Mob* mob);
-    virtual inline float GetHPRatio() const { return max_hp == 0 ? 0 : ((float)cur_hp/max_hp*100); }
-    inline virtual int16 GetAC() const { return AC + itembonuses.AC + spellbonuses.AC; }
-    inline virtual int16 GetATK() const { return ATK + itembonuses.ATK + spellbonuses.ATK; }
-    inline virtual int16 GetATKBonus() const { return itembonuses.ATK + spellbonuses.ATK; }
-    inline virtual int16 GetSTR() const { return STR + itembonuses.STR + spellbonuses.STR; }
-    inline virtual int16 GetSTA() const { return STA + itembonuses.STA + spellbonuses.STA; }
-    inline virtual int16 GetDEX() const { return DEX + itembonuses.DEX + spellbonuses.DEX; }
-    inline virtual int16 GetAGI() const { return AGI + itembonuses.AGI + spellbonuses.AGI; }
-    inline virtual int16 GetINT() const { return INT + itembonuses.INT + spellbonuses.INT; }
-    inline virtual int16 GetWIS() const { return WIS + itembonuses.WIS + spellbonuses.WIS; }
-    inline virtual int16 GetCHA() const { return CHA + itembonuses.CHA + spellbonuses.CHA; }
-    inline virtual int16 GetMR() const { return MR + itembonuses.MR + spellbonuses.MR; }
-    inline virtual int16 GetFR() const { return FR + itembonuses.FR + spellbonuses.FR; }
-    inline virtual int16 GetDR() const { return DR + itembonuses.DR + spellbonuses.DR; }
-    inline virtual int16 GetPR() const { return PR + itembonuses.PR + spellbonuses.PR; }
-    inline virtual int16 GetCR() const { return CR + itembonuses.CR + spellbonuses.CR; }
-    inline virtual int16 GetCorrup() const { return Corrup + itembonuses.Corrup + spellbonuses.Corrup; }
-    inline StatBonuses GetItemBonuses() const { return itembonuses; }
-    inline StatBonuses GetSpellBonuses() const { return spellbonuses; }
-    inline StatBonuses GetAABonuses() const { return aabonuses; }
-    inline virtual int16 GetMaxSTR() const { return GetSTR(); }
-    inline virtual int16 GetMaxSTA() const { return GetSTA(); }
-    inline virtual int16 GetMaxDEX() const { return GetDEX(); }
-    inline virtual int16 GetMaxAGI() const { return GetAGI(); }
-    inline virtual int16 GetMaxINT() const { return GetINT(); }
-    inline virtual int16 GetMaxWIS() const { return GetWIS(); }
-    inline virtual int16 GetMaxCHA() const { return GetCHA(); }
-    inline virtual int16 GetMaxMR() const { return 255; }
-    inline virtual int16 GetMaxPR() const { return 255; }
-    inline virtual int16 GetMaxDR() const { return 255; }
-    inline virtual int16 GetMaxCR() const { return 255; }
-    inline virtual int16 GetMaxFR() const { return 255; }
-    inline virtual int16 GetDelayDeath() const { return 0; }
-    inline int32 GetHP() const { return cur_hp; }
-    inline int32 GetMaxHP() const { return max_hp; }
-    virtual int32 CalcMaxHP();
-    inline int32 GetMaxMana() const { return max_mana; }
-    inline int32 GetMana() const { return cur_mana; }
-    int32 GetItemHPBonuses();
-    int32 GetSpellHPBonuses();
-    virtual const int32& SetMana(int32 amount);
-    inline float GetManaRatio()    const { return max_mana == 0 ? 100 : 
-        ((static_cast<float>(cur_mana) / max_mana) * 100); }
-    virtual int32 CalcMaxMana();
-    uint32 GetNPCTypeID() const { return npctype_id; }
-    inline const float GetX() const { return x_pos; }
-    inline const float GetY() const { return y_pos; }
-    inline const float GetZ() const { return z_pos; }
-    inline const float GetHeading() const { return heading; }
-    inline const float GetSize() const { return size; }
-    inline const float GetBaseSize() const { return base_size; }
-    inline const float GetTarX() const { return tarx; }
-    inline const float GetTarY() const { return tary; }
-    inline const float GetTarZ() const { return tarz; }
-    inline const float GetTarVX() const { return tar_vx; }
-    inline const float GetTarVY() const { return tar_vy; }
-    inline const float GetTarVZ() const { return tar_vz; }
-    inline const float GetTarVector() const { return tar_vector; }
-    inline const uint8 GetTarNDX() const { return tar_ndx; }
-    bool IsBoat() const;
-
-    //Group
-    virtual bool HasRaid() = 0;
-    virtual bool HasGroup() = 0;
-    virtual Raid* GetRaid() = 0;
-    virtual Group* GetGroup() = 0;
-    
-    //Faction
-    virtual inline int32 GetPrimaryFaction() const { return 0; }
-
-    //Movement
-    void Warp( float x, float y, float z );
-    inline bool IsMoving() const { return moving; }
-    virtual void SetMoving(bool move) { moving = move; delta_x = 0; delta_y = 0; delta_z = 0; delta_heading = 0; }
-    virtual void GoToBind(uint8 bindnum = 0) { }
-    virtual void Gate();
-    float GetWalkspeed() const { return(_GetMovementSpeed(-47)); }
-    float GetRunspeed() const { return(_GetMovementSpeed(0)); }
-    float GetBaseRunspeed() const { return runspeed; }
-    float GetMovespeed() const { return IsRunning() ? GetRunspeed() : GetWalkspeed(); }
-    bool IsRunning() const { return m_is_running; }
-    void SetRunning(bool val) { m_is_running = val; }
-    virtual void GMMove(float x, float y, float z, float heading = 0.01, bool SendUpdate = true);
-    void SetDeltas(float delta_x, float delta_y, float delta_z, float delta_h);
-    void SetTargetDestSteps(uint8 target_steps) { tar_ndx = target_steps; }
-    void SendPosUpdate(uint8 iSendToSelf = 0);
-    void MakeSpawnUpdateNoDelta(PlayerPositionUpdateServer_Struct* spu);
-    void MakeSpawnUpdate(PlayerPositionUpdateServer_Struct* spu);
-    void SendPosition();
-    void SetFlyMode(uint8 flymode);
-    inline void Teleport(VERTEX NewPosition) { x_pos = NewPosition.x; y_pos = NewPosition.y; 
-        z_pos = NewPosition.z; };
-       
-    //AI
-    static uint32 GetLevelCon(uint8 mylevel, uint8 iOtherLevel);
-    inline uint32 GetLevelCon(uint8 iOtherLevel) const { 
-        return this ? GetLevelCon(GetLevel(), iOtherLevel) : CON_GREEN; }
-    virtual void AddToHateList(Mob* other, int32 hate = 0, int32 damage = 0, bool iYellForHelp = true, 
-        bool bFrenzy = false, bool iBuffTic = false);
-    bool RemoveFromHateList(Mob* mob);
-    void SetHate(Mob* other, int32 hate = 0, int32 damage = 0) { hate_list.Set(other,hate,damage);}
-    uint32 GetHateAmount(Mob* tmob, bool is_dam = false) { return hate_list.GetEntHate(tmob,is_dam);}
-    uint32 GetDamageAmount(Mob* tmob) { return hate_list.GetEntHate(tmob, true);}
-    Mob* GetHateTop() { return hate_list.GetTop(this);}
-    Mob* GetHateDamageTop(Mob* other) { return hate_list.GetDamageTop(other);}
-    Mob* GetHateRandom() { return hate_list.GetRandom();}
-    Mob* GetHateMost() { return hate_list.GetMostHate();}
-    bool IsEngaged() { return(!hate_list.IsEmpty()); }
-    bool HateSummon();
-    void FaceTarget(Mob* MobToFace = 0);
-    void SetHeading(float iHeading) { if(heading != iHeading) { pLastChange = Timer::GetCurrentTime(); 
-        heading = iHeading; } }
-    void WipeHateList();
-    void AddFeignMemory(Client* attacker);
-    void RemoveFromFeignMemory(Client* attacker);
-    void ClearFeignMemory();
-    void PrintHateListToClient(Client *who) { hate_list.PrintToClient(who); }
-    void GetHateList(std::list<tHateEntry*> &h_list) { return hate_list.GetHateList(h_list); }
-    bool CheckLos(Mob* other);
-    bool CheckLosFN(Mob* other);
-    bool CheckLosFN(float posX, float posY, float posZ, float mobSize);
-    inline void SetChanged() { pLastChange = Timer::GetCurrentTime(); }
-    inline const uint32 LastChange() const { return pLastChange; }
-
-    //Quest
-    void QuestReward(Client *c = nullptr, uint32 silver = 0, uint32 gold = 0, uint32 platinum = 0);
-    void CameraEffect(uint32 duration, uint32 intensity, Client *c = nullptr, bool global = false);
-    inline bool GetQglobal() const { return qglobal; } 
-
-    //Other Packet
-    void CreateDespawnPacket(EQApplicationPacket* app, bool Decay);
-    void CreateHorseSpawnPacket(EQApplicationPacket* app, const char* ownername, uint16 ownerid, Mob* ForWho = 0);
-    void CreateSpawnPacket(EQApplicationPacket* app, Mob* ForWho = 0);
-    virtual void FillSpawnStruct(NewSpawn_Struct* ns, Mob* ForWho);
-    void CreateHPPacket(EQApplicationPacket* app);
-    void SendHPUpdate();
-
-    //Util
-    static uint32 RandomTimer(int min, int max);
-    static uint8 GetDefaultGender(uint16 in_race, uint8 in_gender = 0xFF);
-    static void CreateSpawnPacket(EQApplicationPacket* app, NewSpawn_Struct* ns);
-    uint16 GetSkillByItemType(int ItemType);
-    virtual void MakePet(uint16 spell_id, const char* pettype, const char *petname = nullptr);
-    virtual void MakePoweredPet(uint16 spell_id, const char* pettype, int16 petpower, const char *petname = nullptr);
-    bool IsWarriorClass() const;
-    char GetCasterClass() const;
-    uint8 GetArchetype() const;
-    void SetZone(uint32 zone_id, uint32 instance_id);
-    void ShowStats(Client* client);
-    void ShowBuffs(Client* client);
-    void ShowBuffList(Client* client);
-    float Dist(const Mob &) const;
-    float DistNoZ(const Mob &) const;
-    float DistNoRoot(const Mob &) const;
-    float DistNoRoot(float x, float y, float z) const;
-    float DistNoRootNoZ(float x, float y) const;
-    float DistNoRootNoZ(const Mob &) const;
-    static float GetReciprocalHeading(Mob* target);
-    bool PlotPositionAroundTarget(Mob* target, float &x_dest, float &y_dest, float &z_dest, 
-        bool lookForAftArc = true);
-
-    //Procs
-    bool AddRangedProc(uint16 spell_id, uint16 iChance = 3, uint16 base_spell_id = SPELL_UNKNOWN);
-    bool RemoveRangedProc(uint16 spell_id, bool bAll = false);
-    bool HasRangedProcs() const;
-    bool AddDefensiveProc(uint16 spell_id, uint16 iChance = 3, uint16 base_spell_id = SPELL_UNKNOWN);
-    bool RemoveDefensiveProc(uint16 spell_id, bool bAll = false);
-    bool HasDefensiveProcs() const;
-    bool AddSkillProc(uint16 spell_id, uint16 iChance = 3, uint16 base_spell_id = SPELL_UNKNOWN);
-    bool RemoveSkillProc(uint16 spell_id, bool bAll = false);
-    bool HasSkillProcs() const;
-    bool AddProcToWeapon(uint16 spell_id, bool bPerma = false, uint16 iChance = 3);
-    bool RemoveProcFromWeapon(uint16 spell_id, bool bAll = false);
-    bool HasProcs() const;
-
-    //Logging
-    bool IsLoggingEnabled() const { return(logging_enabled); }
-    void EnableLogging() { logging_enabled = true; }
-    void DisableLogging() { logging_enabled = false; }
-
-    
-    //More stuff to sort:
-    virtual bool IsAttackAllowed(Mob *target, bool isSpellAttack = false);  
-    bool IsTargeted() const { return (targeted > 0); }
-    inline void IsTargeted(int in_tar) { targeted += in_tar; if(targeted < 0) targeted = 0;}
-    void    SetFollowID(uint32 id) { follow = id; }
-    void    SetFollowDistance(uint32 dist) { follow_dist = dist; }
-    uint32    GetFollowID()          const { return follow; }
-    uint32    GetFollowDistance()          const { return follow_dist; }
-
-    virtual void Message(uint32 type, const char* message, ...) { }
-    virtual void Message_StringID(uint32 type, uint32 string_id, uint32 distance = 0) { }
-    virtual void Message_StringID(uint32 type, uint32 string_id, const char* message, const char* message2 = 0,
-        const char* message3 = 0, const char* message4 = 0, const char* message5 = 0, const char* message6 = 0,
-        const char* message7 = 0, const char* message8 = 0, const char* message9 = 0, uint32 distance = 0) { }
-    void Say(const char *format, ...);
-    void Say_StringID(uint32 string_id, const char *message3 = 0, const char *message4 = 0, const char *message5 = 0, 
-        const char *message6 = 0, const char *message7 = 0, const char *message8 = 0, const char *message9 = 0);
-    void Say_StringID(uint32 type, uint32 string_id, const char *message3 = 0, const char *message4 = 0, const char *message5 = 0, 
-        const char *message6 = 0, const char *message7 = 0, const char *message8 = 0, const char *message9 = 0);
-    void Shout(const char *format, ...);
-    void Emote(const char *format, ...);
-    void QuestJournalledSay(Client *QuestInitiator, const char *str);
-    uint32 GetItemStat(uint32 itemid, const char *identifier);
-    
-
-    int16 CalcFocusEffect(focusType type, uint16 focus_id, uint16 spell_id, bool best_focus=false);
-    uint8 IsFocusEffect(uint16 spellid, int effect_index, bool AA=false,uint32 aa_effect=0); 
-    void SendIllusionPacket(uint16 in_race, uint8 in_gender = 0xFF, uint8 in_texture = 0xFF, uint8 in_helmtexture = 0xFF, uint8 in_haircolor = 0xFF, uint8 in_beardcolor = 0xFF, uint8 in_eyecolor1 = 0xFF, uint8 in_eyecolor2 = 0xFF, uint8 in_hairstyle = 0xFF, uint8 in_luclinface = 0xFF, uint8 in_beard = 0xFF, uint8 in_aa_title = 0xFF, uint32 in_drakkin_heritage = 0xFFFFFFFF, uint32 in_drakkin_tattoo = 0xFFFFFFFF, uint32 in_drakkin_details = 0xFFFFFFFF, float in_size = 0xFFFFFFFF);
-    virtual void Stun(int duration);
-    virtual void UnStun();
-    inline void Silence(bool newval) { silenced = newval; }
-    inline void Amnesia(bool newval) { amnesiad = newval; }
-    void TemporaryPets(uint16 spell_id, Mob *target, const char *name_override = nullptr, uint32 duration_override = 0);
-    void TypesTemporaryPets(uint32 typesid, Mob *target, const char *name_override = nullptr, uint32 duration_override = 0, bool followme = false);
-    void WakeTheDead(uint16 spell_id, Mob *target, uint32 duration);
-    void Spin();
-    void Kill();
-    bool PassCharismaCheck(Mob* caster, Mob* spellTarget, uint16 spell_id);
-    bool TryDeathSave();
-    bool TryDivineSave();    
-    void DoBuffWearOffEffect(uint32 index);
-    void TryTriggerOnCast(uint32 spell_id, bool aa_trigger);
-    void TriggerOnCast(uint32 focus_spell, uint32 spell_id, bool aa_trigger);
-    void TrySpellTrigger(Mob *target, uint32 spell_id);
-    void TryApplyEffect(Mob *target, uint32 spell_id);
-    void TryTwincast(Mob *caster, Mob *target, uint32 spell_id);
-    void TrySympatheticProc(Mob *target, uint32 spell_id);
-    bool TryFadeEffect(int slot);
-    uint16 GetSpellEffectResistChance(uint16 spell_id);
-    int16 GetHealRate(uint16 spell_id);
-    int16 GetCriticalHealRate(uint16 spell_id);
-    int32 GetVulnerability(int32 damage, Mob *caster, uint32 spell_id, uint32 ticsremaining);
-    int32 GetAdditionalDamage(Mob *caster, uint32 spell_id, bool use_skill = false, uint16 skill=0);
-    int16 GetSkillDmgTaken(const SkillType skill_used);
-    void DoKnockback(Mob *caster, uint32 pushback, uint32 pushup);
-    int16 CalcResistChanceBonus();
-    int16 CalcFearResistChance();
-    void TrySpellOnKill(uint8 level, uint16 spell_id);
-    bool TrySpellOnDeath();
-    void CastOnCurer(uint32 spell_id);
-    void CastOnCure(uint32 spell_id);
-    void CastOnNumHitFade(uint32 spell_id);
-    int SlowMitigation(bool slow_msg=false, Mob *caster = nullptr,int slow_value = 0); 
-    int16 GetCritDmgMob(uint16 skill);
-    int16 GetMeleeDamageMod_SE(uint16 skill);
-    int16 GetMeleeMinDamageMod_SE(uint16 skill);
-    int16 GetCrippBlowChance();
-    int16 GetSkillReuseTime(uint16 skill);
-    int16 GetCriticalChanceBonus(uint16 skill);
-    int16 GetSkillDmgAmt(uint16 skill);
-    bool TryReflectSpell(uint32 spell_id);
-    bool CanBlockSpell() const { return(spellbonuses.BlockNextSpell); }
-    bool DoHPToManaCovert(uint16 mana_cost = 0);
-    int32 ApplySpellEffectiveness(Mob* caster, int16 spell_id, int32 value, bool IsBard = false);
-
-    void  ModSkillDmgTaken(SkillType skill_num, int value); 
-    int16 GetModSkillDmgTaken(const SkillType skill_num);
-    void ModVulnerability(uint8 resist, int16 value); 
-    int16 GetModVulnerability(const uint8 resist);    
-
-    void SetAllowBeneficial(bool value) { m_AllowBeneficial = value; }
-    bool GetAllowBeneficial() { return m_AllowBeneficial; }
-    void SetDisableMelee(bool value) { m_DisableMelee = value; }
-    bool IsMeleeDisabled() { return m_DisableMelee; }
-    
-    bool IsOffHandAtk() const { return offhand; }
-    inline void OffHandAtk(bool val) { offhand = val; }
-
-    inline void SetFlurryChance(uint8 value) { NPC_FlurryChance = value;}
-    uint8 GetFlurryChance() { return NPC_FlurryChance; }
-    
-    static uint32 GetAppearanceValue(EmuAppearance iAppearance);
-    void SendAppearancePacket(uint32 type, uint32 value, bool WholeZone = true, bool iIgnoreSelf = false, Client *specific_target=nullptr);
-    void SetAppearance(EmuAppearance app, bool iIgnoreSelf = true);
-    inline EmuAppearance GetAppearance() const { return _appearance; }
-    inline const uint8 GetRunAnimSpeed()    const { return pRunAnimSpeed; }
-    inline void    SetRunAnimSpeed(int8 in) { if (pRunAnimSpeed != in) { pRunAnimSpeed = in; pLastChange = Timer::GetCurrentTime(); } }
-    bool IsDestructibleObject() { return destructibleobject; }
-    void SetDestructibleObject(bool in) { destructibleobject = in; }
-
-    Mob* GetPet();
-    void SetPet(Mob* newpet);
-    virtual Mob* GetOwner();
-    virtual Mob* GetOwnerOrSelf();
-    Mob* GetUltimateOwner();
-    void SetPetID(uint16 NewPetID);
-    inline uint16 GetPetID()    const { return petid; }
-    inline PetType GetPetType() const { return typeofpet; }
-    void SetPetType(PetType p) { typeofpet = p; } 
-    inline int16 GetPetPower() const { return (petpower < 0) ? 0 : petpower; }
-    void SetPetPower(int16 p) { if (p < 0) petpower = 0; else petpower = p; }
-    bool IsFamiliar() const { return(typeofpet == petFamiliar); }
-    bool IsAnimation() const { return(typeofpet == petAnimation); }
-    bool IsCharmed() const { return(typeofpet == petCharmed); }
-    void SetOwnerID(uint16 NewOwnerID);
-    inline uint16 GetOwnerID() const { return ownerid; }
-    inline virtual bool HasOwner() { if(GetOwnerID()==0){return false;} return( entity_list.GetMob(GetOwnerID()) != 0); }
-    inline virtual bool IsPet() { return(HasOwner() && !IsMerc()); }
-    inline bool HasPet() const { if(GetPetID()==0){return false;} return (entity_list.GetMob(GetPetID()) != 0);}
-    bool HadTempPets() const { return(hasTempPet); }
-    void TempPets(bool i) { hasTempPet = i; }
-    bool HasPetAffinity() { if (aabonuses.GivePetGroupTarget ||    itembonuses.GivePetGroupTarget || spellbonuses.GivePetGroupTarget) return true; return false; }
-
-    inline const bodyType GetBodyType() const { return bodytype; }
-    inline const bodyType GetOrigBodyType() const { return orig_bodytype; }
-    void SetBodyType(bodyType new_body, bool overwrite_orig);
-
-    uint8    invisible, see_invis;
-    bool    invulnerable, invisible_undead, invisible_animals, sneaking, hidden, improved_hidden;
-    bool    see_invis_undead, see_hide, see_improved_hide;   
-    bool    qglobal;        
-
-    virtual void SetAttackTimer();
-    inline void    SetInvul(bool invul) { invulnerable=invul; }
-    inline bool    GetInvul(void) { return invulnerable; }
-    inline void    SetExtraHaste(int Haste) { ExtraHaste = Haste; }
-    virtual int GetHaste();
-
-    uint8    GetWeaponDamageBonus(const Item_Struct* Weapon);
-    uint16    GetDamageTable(SkillType skillinuse);
-    virtual int GetMonkHandToHandDamage(void);
-
-    bool    CanThisClassDoubleAttack(void) const;
-    bool    CanThisClassDualWield(void) const;
-    bool    CanThisClassRiposte(void) const;
-    bool    CanThisClassDodge(void) const;
-    bool    CanThisClassParry(void) const;
-    bool    CanThisClassBlock(void) const;
-
-    int    GetMonkHandToHandDelay(void);
-    uint16    GetClassLevelFactor();
-    void    Mesmerize();
-    inline bool    IsMezzed() const { return mezzed; }
-    inline bool    IsStunned() const { return stunned; }
-    inline bool    IsSilenced() const { return silenced; }
-    inline bool    IsAmnesiad() const { return amnesiad; }
-    inline uint16    GetErrorNumber() const {return adverrorinfo;}
-
-    int32    ReduceDamage(int32 damage);
-    int32  AffectMagicalDamage(int32 damage, uint16 spell_id, const bool iBuffTic, Mob* attacker);
-
-    virtual void DoSpecialAttackDamage(Mob *who, SkillType skill, int32 max_damage, int32 min_damage = 1, int32 hate_override = -1, int ReuseTime = 10, bool HitChance=false);
-    virtual void DoThrowingAttackDmg(Mob* other, const ItemInst* RangeWeapon=nullptr, const Item_Struct* item=nullptr, uint16 weapon_damage=0, int16 chance_mod=0,int16 focus=0);
-    virtual void DoMeleeSkillAttackDmg(Mob* other, uint16 weapon_damage, SkillType skillinuse, int16 chance_mod=0, int16 focus=0, bool CanRiposte=false);
-    virtual void DoArcheryAttackDmg(Mob* other, const ItemInst* RangeWeapon=nullptr, const ItemInst* Ammo=nullptr, uint16 weapon_damage=0, int16 chance_mod=0, int16 focus=0);
-    bool CanDoSpecialAttack(Mob *other);
-    bool Flurry();
-    bool Rampage();
-    bool AddRampage(Mob*);
-    void ClearRampage();
-    void AreaRampage();
-
-    void StartEnrage();
-    void ProcessEnrage();
-    bool IsEnraged();
-    void Taunt(NPC* who, bool always_succeed,  float chance_bonus = 0);
-
-    virtual void        AI_Init();
-    virtual void        AI_Start(uint32 iMoveDelay = 0);
-    virtual void        AI_Stop();
-    virtual void        AI_Process();
-
-    const char* GetEntityVariable(const char *id);
-    void SetEntityVariable(const char *id, const char *m_var);
-    bool EntityVariableExists(const char *id);
-
-    void                AI_Event_Engaged(Mob* attacker, bool iYellForHelp = true);
-    void                AI_Event_NoLongerEngaged();
-
-    FACTION_VALUE        GetSpecialFactionCon(Mob* iOther);
-    inline const bool    IsAIControlled() const { return pAIControlled; }
-    inline const float GetAggroRange() const { return (spellbonuses.AggroRange == -1) ? pAggroRange : spellbonuses.AggroRange; }
-    inline const float GetAssistRange() const { return (spellbonuses.AssistRange == -1) ? pAssistRange : spellbonuses.AssistRange; }
-
-
-    inline void            SetPetOrder(eStandingPetOrder i) { pStandingPetOrder = i; }
-    inline const eStandingPetOrder GetPetOrder() const { return pStandingPetOrder; }
-    inline void            SetHeld(bool nState) { held = nState; }
-    inline const bool    IsHeld() const { return held; }
-    inline void            SetNoCast(bool nState) { nocast = nState; }
-    inline const bool    IsNoCast() const { return nocast; }
-    inline void            SetFocused(bool nState) { focused = nState; }
-    inline const bool    IsFocused() const { return focused; }
-    inline const bool    IsRoamer() const { return roamer; }
-    inline const bool   IsRooted() const { return rooted || permarooted; }
-    inline const bool   HasVirus() const { return has_virus; }
-    int                    GetSnaredAmount();
-
-
-    int                    GetCurWp() { return cur_wp; }
-
-    //old fear function
-    //void SetFeared(Mob *caster, uint32 duration, bool flee = false);
-    float GetFearSpeed();
-    bool IsFeared() { return curfp; } // This returns true if the mob is feared or fleeing due to low HP
-    //old fear: inline void StartFleeing() { SetFeared(GetHateTop(), FLEE_RUN_DURATION, true); }
-    inline void StartFleeing() { flee_mode = true; CalculateNewFearpoint(); }
-    void ProcessFlee();
-    void CheckFlee();
-
-    inline bool CheckAggro(Mob* other) {return hate_list.IsOnHateList(other);}
-    float CalculateHeadingToTarget(float in_x, float in_y);
-    bool CalculateNewPosition(float x, float y, float z, float speed, bool checkZ = false);
-    virtual bool CalculateNewPosition2(float x, float y, float z, float speed, bool checkZ = true);
-    float CalculateDistance(float x, float y, float z);
-    float GetGroundZ(float new_x, float new_y, float z_offset=0.0);
-    void SendTo(float new_x, float new_y, float new_z);
-    void SendToFixZ(float new_x, float new_y, float new_z);
-    void NPCSpecialAttacks(const char* parse, int permtag, bool reset = true, bool remove = false);
-    inline uint32 DontHealMeBefore() const { return pDontHealMeBefore; }
-    inline uint32 DontBuffMeBefore() const { return pDontBuffMeBefore; }
-    inline uint32 DontDotMeBefore() const { return pDontDotMeBefore; }
-    inline uint32 DontRootMeBefore() const { return pDontRootMeBefore; }
-    inline uint32 DontSnareMeBefore() const { return pDontSnareMeBefore; }
-    inline uint32 DontCureMeBefore() const { return pDontCureMeBefore; }
-    void SetDontRootMeBefore(uint32 time) { pDontRootMeBefore = time; }
-    void SetDontHealMeBefore(uint32 time) { pDontHealMeBefore = time; }
-    void SetDontBuffMeBefore(uint32 time) { pDontBuffMeBefore = time; }
-    void SetDontDotMeBefore(uint32 time) { pDontDotMeBefore = time; }
-    void SetDontSnareMeBefore(uint32 time) { pDontSnareMeBefore = time; }
-    void SetDontCureMeBefore(uint32 time) { pDontCureMeBefore = time; }
-
-    // calculate interruption of spell via movement of mob
-    void SaveSpellLoc() {spell_x = x_pos; spell_y = y_pos; spell_z = z_pos; }
-    inline float GetSpellX() const {return spell_x;}
-    inline float GetSpellY() const {return spell_y;}
-    inline float GetSpellZ() const {return spell_z;}
-    inline bool IsGrouped() const { return isgrouped; }
-    void SetGrouped(bool v);
-    inline bool IsRaidGrouped() const { return israidgrouped; }
-    void SetRaidGrouped(bool v);
-    inline bool IsLooting() const { return islooting; }
-    void SetLooting(bool val) { islooting = val; }
-
-    bool CheckWillAggro(Mob *mob);
-
-    void    InstillDoubt(Mob *who);
-    int16    GetResist(uint8 type) const;
-    Mob*    GetShieldTarget()            const { return shield_target; }
-    void    SetShieldTarget(Mob* mob)    { shield_target = mob; }
-    bool    HasActiveSong() const { return(bardsong != 0); }
-    bool    Charmed() const { return charmed; }
-    static uint32    GetLevelHP(uint8 tlevel);
-    uint32    GetZoneID() const;    //for perl
-    virtual int32 CheckAggroAmount(uint16 spellid, bool isproc = false);
-    virtual int32 CheckHealAggroAmount(uint16 spellid, uint32 heal_possible = 0);
-    virtual uint32 GetAA(uint32 aa_id) const { return(0); }
-
-    uint16    GetInstrumentMod(uint16 spell_id) const;
-    int CalcSpellEffectValue(uint16 spell_id, int effect_id, int caster_level = 1, Mob *caster = nullptr, int ticsremaining = 0);
-    int CalcSpellEffectValue_formula(int formula, int base, int max, int caster_level, uint16 spell_id, int ticsremaining = 0);
-    virtual int CheckStackConflict(uint16 spellid1, int caster_level1, uint16 spellid2, int caster_level2, Mob* caster1 = nullptr, Mob* caster2 = nullptr);
-    uint32 GetCastedSpellInvSlot() const { return casting_spell_inventory_slot; }
-
-    // HP Event
-    inline int GetNextHPEvent() const { return nexthpevent; }
-    void SetNextHPEvent( int hpevent );
-    void SendItemAnimation(Mob *to, const Item_Struct *item, SkillType skillInUse);
-    inline int& GetNextIncHPEvent() { return nextinchpevent; }
-    void SetNextIncHPEvent( int inchpevent );
-
-    bool DivineAura() const;
-    bool SpecAttacks[SPECATK_MAXNUM];
-    bool HasNPCSpecialAtk(const char* parse);
-    Shielders_Struct shielder[MAX_SHIELDERS];
-    Trade* trade;
-
-
-    inline float GetCWPX() const { return(cur_wp_x); }
-    inline float GetCWPY() const { return(cur_wp_y); }
-    inline float GetCWPZ() const { return(cur_wp_z); }
-    inline float GetCWPH() const { return(cur_wp_heading); }
-    inline float GetCWPP() const { return(static_cast<float>(cur_wp_pause)); }
-    inline int GetCWP() const { return(cur_wp); }
-    void SetCurrentWP(uint16 waypoint) { cur_wp = waypoint; }
-    virtual FACTION_VALUE GetReverseFactionCon(Mob* iOther) { return FACTION_INDIFFERENT; }
-    
-    inline bool IsTrackable() const { return(trackable); }
-    Timer* GetAIThinkTimer() { return AIthink_timer; }
-    Timer* GetAIMovementTimer() { return AImovement_timer; }
-    Timer GetAttackTimer() { return attack_timer; }
-    Timer GetAttackDWTimer() { return attack_dw_timer; }
-    inline bool IsFindable() { return findable; }
-    inline uint8 GetManaPercent() { return (uint8)((float)cur_mana / (float)max_mana * 100.0f); }
-    virtual uint8 GetEndurancePercent() { return 0; }
-
-    inline virtual bool IsBlockedBuff(int16 SpellID) { return false; }
-    inline virtual bool IsBlockedPetBuff(int16 SpellID) { return false; }
-
-    void SetGlobal(const char *varname, const char *newvalue, int options, const char *duration, Mob *other = nullptr);
-    void TarGlobal(const char *varname, const char *value, const char *duration, int npcid, int charid, int zoneid);
-    void DelGlobal(const char *varname);
-=======
 	enum CLIENT_CONN_STATUS { CLIENT_CONNECTING, CLIENT_CONNECTED, CLIENT_LINKDEAD,
 						CLIENT_KICKED, DISCONNECTED, CLIENT_ERROR, CLIENT_CONNECTINGALL };
 	enum eStandingPetOrder { SPO_Follow, SPO_Sit, SPO_Guard };
@@ -1539,7 +785,6 @@
 	void SetGlobal(const char *varname, const char *newvalue, int options, const char *duration, Mob *other = nullptr);
 	void TarGlobal(const char *varname, const char *value, const char *duration, int npcid, int charid, int zoneid);
 	void DelGlobal(const char *varname);
->>>>>>> 312100e1
 
 	inline void SetEmoteID(uint16 emote) { emoteid = emote; }
 	inline uint16 GetEmoteID() { return emoteid; }
