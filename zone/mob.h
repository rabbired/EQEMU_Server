/*	EQEMu: Everquest Server Emulator
	Copyright (C) 2001-2016 EQEMu Development Team (http://eqemu.org)

	This program is free software; you can redistribute it and/or modify
	it under the terms of the GNU General Public License as published by
	the Free Software Foundation; version 2 of the License.

	This program is distributed in the hope that it will be useful,
	but WITHOUT ANY WARRANTY except by those people which sell it, which
	are required to give you total support for your newly bought product;
	without even the implied warranty of MERCHANTABILITY or FITNESS FOR
	A PARTICULAR PURPOSE. See the GNU General Public License for more details.

	You should have received a copy of the GNU General Public License
	along with this program; if not, write to the Free Software
	Foundation, Inc., 59 Temple Place, Suite 330, Boston, MA 02111-1307 USA
*/
#ifndef MOB_H
#define MOB_H

#include "common.h"
#include "entity.h"
#include "hate_list.h"
#include "pathing.h"
#include "position.h"
#include "aa_ability.h"
#include "aa.h"
#include "../common/light_source.h"
#include "../common/emu_constants.h"
#include <set>
#include <vector>
#include <memory>

#ifdef BOTS
#include "heal_rotation.h"
#endif

char* strn0cpy(char* dest, const char* source, uint32 size);

#define MAX_SPECIAL_ATTACK_PARAMS 8

class EGNode;
class Client;
class EQApplicationPacket;
class Group;
class NPC;
class Raid;
class Aura;
struct AuraRecord;
struct NewSpawn_Struct;
struct PlayerPositionUpdateServer_Struct;

namespace EQEmu
{
	struct ItemData;
	class ItemInstance;
}

enum class eSpecialAttacks : int {
	None,
	Rampage,
	AERampage,
	ChaoticStab
};

class Mob : public Entity {
public:
	enum CLIENT_CONN_STATUS { CLIENT_CONNECTING, CLIENT_CONNECTED, CLIENT_LINKDEAD,
						CLIENT_KICKED, DISCONNECTED, CLIENT_ERROR, CLIENT_CONNECTINGALL };
	enum eStandingPetOrder { SPO_Follow, SPO_Sit, SPO_Guard };

	struct SpecialAbility {
		SpecialAbility() {
			level = 0;
			timer = nullptr;
			for(int i = 0; i < MAX_SPECIAL_ATTACK_PARAMS; ++i) {
				params[i] = 0;
			}
		}

		~SpecialAbility() {
			safe_delete(timer);
		}

		int level;
		Timer *timer;
		int params[MAX_SPECIAL_ATTACK_PARAMS];
	};

	struct AuraInfo {
		char name[64];
		int spawn_id;
		int icon;
		Aura *aura;
		AuraInfo() : spawn_id(0), icon(0), aura(nullptr)
		{
			memset(name, 0, 64);
		}
	};

	struct AuraMgr {
		int count; // active auras
		AuraInfo auras[AURA_HARDCAP];
		AuraMgr() : count(0) { }
	};

	Mob(const char*	in_name,
		const char*	in_lastname,
		int32		in_cur_hp,
		int32		in_max_hp,
		uint8		in_gender,
		uint16		in_race,
		uint8		in_class,
		bodyType	in_bodytype,
		uint8		in_deity,
		uint8		in_level,
		uint32		in_npctype_id,
		float		in_size,
		float		in_runspeed,
		const glm::vec4& position,
		uint8		in_light,
		uint8		in_texture,
		uint8		in_helmtexture,
		uint16		in_ac,
		uint16		in_atk,
		uint16		in_str,
		uint16		in_sta,
		uint16		in_dex,
		uint16		in_agi,
		uint16		in_int,
		uint16		in_wis,
		uint16		in_cha,
		uint8		in_haircolor,
		uint8		in_beardcolor,
		uint8		in_eyecolor1, // the eyecolors always seem to be the same, maybe left and right eye?
		uint8		in_eyecolor2,
		uint8		in_hairstyle,
		uint8		in_luclinface,
		uint8		in_beard,
		uint32		in_drakkin_heritage,
		uint32		in_drakkin_tattoo,
		uint32		in_drakkin_details,
		EQEmu::TintProfile	in_armor_tint,
		uint8		in_aa_title,
		uint8		in_see_invis, // see through invis
		uint8		in_see_invis_undead, // see through invis vs. undead
		uint8		in_see_hide,
		uint8		in_see_improved_hide,
		int32		in_hp_regen,
		int32		in_mana_regen,
		uint8		in_qglobal,
		uint8		in_maxlevel,
		uint32		in_scalerate,
		uint8		in_armtexture,
		uint8		in_bracertexture,
		uint8		in_handtexture,
		uint8		in_legtexture,
		uint8		in_feettexture
	);
	virtual ~Mob();

	inline virtual bool IsMob() const { return true; }
	inline virtual bool InZone() const { return true; }

	bool is_distance_roamer;

	//Somewhat sorted: needs documenting!

	//Attack
	virtual void RogueBackstab(Mob* other, bool min_damage = false, int ReuseTime = 10);
	virtual void RogueAssassinate(Mob* other);
	float MobAngle(Mob *other = 0, float ourx = 0.0f, float oury = 0.0f) const;
	// greater than 90 is behind
	inline bool BehindMob(Mob *other = 0, float ourx = 0.0f, float oury = 0.0f) const
		{ return (!other || other == this) ? true : MobAngle(other, ourx, oury) > 90.0f; }
	// less than 56 is in front, greater than 56 is usually where the client generates the messages
	inline bool InFrontMob(Mob *other = 0, float ourx = 0.0f, float oury = 0.0f) const
		{ return (!other || other == this) ? true : MobAngle(other, ourx, oury) < 56.0f; }
	bool IsFacingMob(Mob *other); // kind of does the same as InFrontMob, but derived from client
	float HeadingAngleToMob(Mob *other); // to keep consistent with client generated messages
	virtual void RangedAttack(Mob* other) { }
	virtual void ThrowingAttack(Mob* other) { }
	// 13 = Primary (default), 14 = secondary
	virtual bool Attack(Mob* other, int Hand = EQEmu::inventory::slotPrimary, bool FromRiposte = false, bool IsStrikethrough = false,
		bool IsFromSpell = false, ExtraAttackOptions *opts = nullptr) = 0;
	void DoAttack(Mob *other, DamageHitInfo &hit, ExtraAttackOptions *opts = nullptr);
	int MonkSpecialAttack(Mob* other, uint8 skill_used);
	virtual void TryBackstab(Mob *other,int ReuseTime = 10);
	bool AvoidDamage(Mob *attacker, DamageHitInfo &hit);
	int compute_tohit(EQEmu::skills::SkillType skillinuse);
	int GetTotalToHit(EQEmu::skills::SkillType skill, int chance_mod); // compute_tohit + spell bonuses
	int compute_defense();
	int GetTotalDefense(); // compute_defense + spell bonuses
	bool CheckHitChance(Mob* attacker, DamageHitInfo &hit);
	void TryCriticalHit(Mob *defender, DamageHitInfo &hit, ExtraAttackOptions *opts = nullptr);
	void TryPetCriticalHit(Mob *defender, DamageHitInfo &hit);
	virtual bool TryFinishingBlow(Mob *defender, int &damage);
	int TryHeadShot(Mob* defender, EQEmu::skills::SkillType skillInUse);
	int TryAssassinate(Mob* defender, EQEmu::skills::SkillType skillInUse);
	virtual void DoRiposte(Mob* defender);
	void ApplyMeleeDamageMods(uint16 skill, int &damage, Mob * defender = nullptr, ExtraAttackOptions *opts = nullptr);
	int ACSum();
	int offense(EQEmu::skills::SkillType skill);
	void CalcAC() { mitigation_ac = ACSum(); }
	int GetACSoftcap();
	double GetSoftcapReturns();
	int GetClassRaceACBonus();
	inline int GetMitigationAC() { return mitigation_ac; }
	void MeleeMitigation(Mob *attacker, DamageHitInfo &hit, ExtraAttackOptions *opts = nullptr);
	double RollD20(int offense, int mitigation); // CALL THIS FROM THE DEFENDER
	bool CombatRange(Mob* other);
	virtual inline bool IsBerserk() { return false; } // only clients
	void RogueEvade(Mob *other);
	void CommonOutgoingHitSuccess(Mob *defender, DamageHitInfo &hit, ExtraAttackOptions *opts = nullptr);
	void BreakInvisibleSpells();
	virtual void CancelSneakHide();
	void CommonBreakInvisible();
	void CommonBreakInvisibleFromCombat();
	bool HasDied();
	virtual bool CheckDualWield();
	void DoMainHandAttackRounds(Mob *target, ExtraAttackOptions *opts = nullptr);
	void DoOffHandAttackRounds(Mob *target, ExtraAttackOptions *opts = nullptr);
	virtual bool CheckDoubleAttack();
	// inline process for places where we need to do them outside of the AI_Process
	void ProcessAttackRounds(Mob *target, ExtraAttackOptions *opts = nullptr)
	{
		if (target) {
			DoMainHandAttackRounds(target, opts);
			if (CanThisClassDualWield())
				DoOffHandAttackRounds(target, opts);
		}
		return;
	}

	//Appearance
	void SendLevelAppearance();
	void SendStunAppearance();
	void SendAppearanceEffect(uint32 parm1, uint32 parm2, uint32 parm3, uint32 parm4, uint32 parm5,
		Client *specific_target=nullptr);
	void SendTargetable(bool on, Client *specific_target = nullptr);
	virtual void SendArmorAppearance(Client *one_client = nullptr);
	virtual void SendWearChange(uint8 material_slot, Client *one_client = nullptr);
	virtual void SendTextureWC(uint8 slot, uint16 texture, uint32 hero_forge_model = 0, uint32 elite_material = 0,
		uint32 unknown06 = 0, uint32 unknown18 = 0);
	virtual void SetSlotTint(uint8 material_slot, uint8 red_tint, uint8 green_tint, uint8 blue_tint);
	virtual void WearChange(uint8 material_slot, uint16 texture, uint32 color, uint32 hero_forge_model = 0);
	void DoAnim(const int animnum, int type=0, bool ackreq = true, eqFilterType filter = FilterNone);
	void ProjectileAnimation(Mob* to, int item_id, bool IsArrow = false, float speed = 0,
		float angle = 0, float tilt = 0, float arc = 0, const char *IDFile = nullptr, EQEmu::skills::SkillType skillInUse = EQEmu::skills::SkillArchery);
	void ChangeSize(float in_size, bool bNoRestriction = false);
	inline uint8 SeeInvisible() const { return see_invis; }
	inline bool SeeInvisibleUndead() const { return see_invis_undead; }
	inline bool SeeHide() const { return see_hide; }
	inline bool SeeImprovedHide() const { return see_improved_hide; }
	bool IsInvisible(Mob* other = 0) const;
	void SetInvisible(uint8 state);
	EQEmu::skills::SkillType AttackAnimation(int Hand, const EQEmu::ItemInstance* weapon, EQEmu::skills::SkillType skillinuse = EQEmu::skills::Skill1HBlunt);

	//Song
	bool UseBardSpellLogic(uint16 spell_id = 0xffff, int slot = -1);
	bool ApplyNextBardPulse(uint16 spell_id, Mob *spell_target, EQEmu::CastingSlot slot);
	void BardPulse(uint16 spell_id, Mob *caster);

	//Spell
	void SendSpellEffect(uint32 effectid, uint32 duration, uint32 finish_delay, bool zone_wide,
		uint32 unk020, bool perm_effect = false, Client *c = nullptr);
	bool IsBeneficialAllowed(Mob *target);
	virtual int GetCasterLevel(uint16 spell_id);
	void ApplySpellsBonuses(uint16 spell_id, uint8 casterlevel, StatBonuses* newbon, uint16 casterID = 0,
		uint8 WornType = 0, int32 ticsremaining = 0, int buffslot = -1, int instrument_mod = 10,
		bool IsAISpellEffect = false, uint16 effect_id = 0, int32 se_base = 0, int32 se_limit = 0, int32 se_max = 0);
	void NegateSpellsBonuses(uint16 spell_id);
	virtual float GetActSpellRange(uint16 spell_id, float range, bool IsBard = false);
	virtual int32 GetActSpellDamage(uint16 spell_id, int32 value, Mob* target = nullptr);
	virtual int32 GetActDoTDamage(uint16 spell_id, int32 value, Mob* target);
	virtual int32 GetActSpellHealing(uint16 spell_id, int32 value, Mob* target = nullptr);
	virtual int32 GetActSpellCost(uint16 spell_id, int32 cost){ return cost;}
	virtual int32 GetActSpellDuration(uint16 spell_id, int32 duration);
	virtual int32 GetActSpellCasttime(uint16 spell_id, int32 casttime);
	float ResistSpell(uint8 resist_type, uint16 spell_id, Mob *caster, bool use_resist_override = false,
		int resist_override = 0, bool CharismaCheck = false, bool CharmTick = false, bool IsRoot = false,
		int level_override = -1);
	int ResistPhysical(int level_diff, uint8 caster_level);
	int ResistElementalWeaponDmg(const EQEmu::ItemInstance *item);
	int CheckBaneDamage(const EQEmu::ItemInstance *item);
	uint16 GetSpecializeSkillValue(uint16 spell_id) const;
	void SendSpellBarDisable();
	void SendSpellBarEnable(uint16 spellid);
	void ZeroCastingVars();
	virtual void SpellProcess();
	virtual bool CastSpell(uint16 spell_id, uint16 target_id, EQEmu::CastingSlot slot = EQEmu::CastingSlot::Item, int32 casttime = -1,
		int32 mana_cost = -1, uint32* oSpellWillFinish = 0, uint32 item_slot = 0xFFFFFFFF,
		uint32 timer = 0xFFFFFFFF, uint32 timer_duration = 0, int16 *resist_adjust = nullptr,
		uint32 aa_id = 0);
	virtual bool DoCastSpell(uint16 spell_id, uint16 target_id, EQEmu::CastingSlot slot = EQEmu::CastingSlot::Item, int32 casttime = -1,
		int32 mana_cost = -1, uint32* oSpellWillFinish = 0, uint32 item_slot = 0xFFFFFFFF,
		uint32 timer = 0xFFFFFFFF, uint32 timer_duration = 0, int16 resist_adjust = 0,
		uint32 aa_id = 0);
	void CastedSpellFinished(uint16 spell_id, uint32 target_id, EQEmu::CastingSlot slot, uint16 mana_used,
		uint32 inventory_slot = 0xFFFFFFFF, int16 resist_adjust = 0);
	bool SpellFinished(uint16 spell_id, Mob *target, EQEmu::CastingSlot slot = EQEmu::CastingSlot::Item, uint16 mana_used = 0,
		uint32 inventory_slot = 0xFFFFFFFF, int16 resist_adjust = 0, bool isproc = false, int level_override = -1);
	void SendBeginCast(uint16 spell_id, uint32 casttime);
	virtual bool SpellOnTarget(uint16 spell_id, Mob* spelltar, bool reflect = false,
		bool use_resist_adjust = false, int16 resist_adjust = 0, bool isproc = false, int level_override = -1);
	virtual bool SpellEffect(Mob* caster, uint16 spell_id, float partial = 100, int level_override = -1);
	virtual bool DetermineSpellTargets(uint16 spell_id, Mob *&spell_target, Mob *&ae_center,
		CastAction_type &CastAction, EQEmu::CastingSlot slot, bool isproc = false);
	virtual bool CheckFizzle(uint16 spell_id);
	virtual bool CheckSpellLevelRestriction(uint16 spell_id);
	virtual bool IsImmuneToSpell(uint16 spell_id, Mob *caster);
	virtual float GetAOERange(uint16 spell_id);
	void InterruptSpell(uint16 spellid = SPELL_UNKNOWN);
	void InterruptSpell(uint16, uint16, uint16 spellid = SPELL_UNKNOWN);
	void StopCasting();
	inline bool IsCasting() const { return((casting_spell_id != 0)); }
	uint16 CastingSpellID() const { return casting_spell_id; }
	bool DoCastingChecks();
	bool TryDispel(uint8 caster_level, uint8 buff_level, int level_modifier);
	bool TrySpellProjectile(Mob* spell_target,  uint16 spell_id, float speed = 1.5f);
	void ResourceTap(int32 damage, uint16 spell_id);
	void TryTriggerThreshHold(int32 damage, int effect_id, Mob* attacker);
	bool CheckSpellCategory(uint16 spell_id, int category_id, int effect_id);
	void CalcDestFromHeading(float heading, float distance, float MaxZDiff, float StartX, float StartY, float &dX, float &dY, float &dZ);
	void BeamDirectional(uint16 spell_id, int16 resist_adjust);
	void ConeDirectional(uint16 spell_id, int16 resist_adjust);

	//Buff
	void BuffProcess();
	virtual void DoBuffTic(const Buffs_Struct &buff, int slot, Mob* caster = nullptr);
	void BuffFadeBySpellID(uint16 spell_id);
	void BuffFadeBySpellIDAndCaster(uint16 spell_id, uint16 caster_id);
	void BuffFadeByEffect(int effectid, int skipslot = -1);
	void BuffFadeAll();
	void BuffFadeNonPersistDeath();
	void BuffFadeDetrimental();
	void BuffFadeBySlot(int slot, bool iRecalcBonuses = true);
	void BuffFadeDetrimentalByCaster(Mob *caster);
	void BuffFadeBySitModifier();
	bool IsAffectedByBuff(uint16 spell_id);
	bool IsAffectedByBuffByGlobalGroup(GlobalGroup group);
	void BuffModifyDurationBySpellID(uint16 spell_id, int32 newDuration);
	int AddBuff(Mob *caster, const uint16 spell_id, int duration = 0, int32 level_override = -1);
	int CanBuffStack(uint16 spellid, uint8 caster_level, bool iFailIfOverwrite = false);
	int CalcBuffDuration(Mob *caster, Mob *target, uint16 spell_id, int32 caster_level_override = -1);
	void SendPetBuffsToClient();
	virtual int GetCurrentBuffSlots() const { return 0; }
	virtual int GetCurrentSongSlots() const { return 0; }
	virtual int GetCurrentDiscSlots() const { return 0; }
	virtual int GetMaxBuffSlots() const { return 0; }
	virtual int GetMaxSongSlots() const { return 0; }
	virtual int GetMaxDiscSlots() const { return 0; }
	virtual int GetMaxTotalSlots() const { return 0; }
	virtual uint32 GetFirstBuffSlot(bool disc, bool song);
	virtual uint32 GetLastBuffSlot(bool disc, bool song);
	virtual void InitializeBuffSlots() { buffs = nullptr; current_buff_count = 0; }
	virtual void UninitializeBuffSlots() { }
	EQApplicationPacket *MakeBuffsPacket(bool for_target = true);
	void SendBuffsToClient(Client *c);
	inline Buffs_Struct* GetBuffs() { return buffs; }
	void DoGravityEffect();
	void DamageShield(Mob* other, bool spell_ds = false);
	int32 RuneAbsorb(int32 damage, uint16 type);
	bool FindBuff(uint16 spellid);
	bool FindType(uint16 type, bool bOffensive = false, uint16 threshold = 100);
	int16 GetBuffSlotFromType(uint16 type);
	uint16 GetSpellIDFromSlot(uint8 slot);
	int CountDispellableBuffs();
	void CheckNumHitsRemaining(NumHit type, int32 buff_slot = -1, uint16 spell_id = SPELL_UNKNOWN);
	bool HasNumhits() const { return has_numhits; }
	inline void Numhits(bool val) { has_numhits = val; }
	bool HasMGB() const { return has_MGB; }
	inline void SetMGB(bool val) { has_MGB = val; }
	bool HasProjectIllusion() const { return has_ProjectIllusion ; }
	inline void SetProjectIllusion(bool val) { has_ProjectIllusion  = val; }
	void SpreadVirus(uint16 spell_id, uint16 casterID);
	bool IsNimbusEffectActive(uint32 nimbus_effect);
	void SetNimbusEffect(uint32 nimbus_effect);
	inline virtual uint32 GetNimbusEffect1() const { return nimbus_effect1; }
	inline virtual uint32 GetNimbusEffect2() const { return nimbus_effect2; }
	inline virtual uint32 GetNimbusEffect3() const { return nimbus_effect3; }
	void AddNimbusEffect(int effectid);
	void RemoveNimbusEffect(int effectid);
	inline const glm::vec3& GetTargetRingLocation() const { return m_TargetRing; }
	inline float GetTargetRingX() const { return m_TargetRing.x; }
	inline float GetTargetRingY() const { return m_TargetRing.y; }
	inline float GetTargetRingZ() const { return m_TargetRing.z; }
	inline bool HasEndurUpkeep() const { return endur_upkeep; }
	inline void SetEndurUpkeep(bool val) { endur_upkeep = val; }

	//Basic Stats/Inventory
	virtual void SetLevel(uint8 in_level, bool command = false) { level = in_level; }
	void TempName(const char *newname = nullptr);
	void SetTargetable(bool on);
	bool IsTargetable() const { return m_targetable; }
	bool HasShieldEquiped() const { return has_shieldequiped; }
	inline void SetShieldEquiped(bool val) { has_shieldequiped = val; }
	bool HasTwoHandBluntEquiped() const { return has_twohandbluntequiped; }
	inline void SetTwoHandBluntEquiped(bool val) { has_twohandbluntequiped = val; }
	bool HasTwoHanderEquipped() { return has_twohanderequipped; }
	void SetTwoHanderEquipped(bool val) { has_twohanderequipped = val; }
	bool CanFacestab() { return can_facestab; }
	void SetFacestab(bool val) { can_facestab = val; }
	virtual uint16 GetSkill(EQEmu::skills::SkillType skill_num) const { return 0; }
	virtual uint32 GetEquipment(uint8 material_slot) const { return(0); }
	virtual int32 GetEquipmentMaterial(uint8 material_slot) const;
	virtual int32 GetHerosForgeModel(uint8 material_slot) const;
	virtual uint32 GetEquipmentColor(uint8 material_slot) const;
	virtual uint32 IsEliteMaterialItem(uint8 material_slot) const;
	bool CanClassEquipItem(uint32 item_id);
	bool AffectedBySpellExcludingSlot(int slot, int effect);
	virtual bool Death(Mob* killerMob, int32 damage, uint16 spell_id, EQEmu::skills::SkillType attack_skill) = 0;
	virtual void Damage(Mob* from, int32 damage, uint16 spell_id, EQEmu::skills::SkillType attack_skill,
		bool avoidable = true, int8 buffslot = -1, bool iBuffTic = false, eSpecialAttacks special = eSpecialAttacks::None) = 0;
	inline virtual void SetHP(int32 hp) { if (hp >= max_hp) cur_hp = max_hp; else cur_hp = hp;}
	bool ChangeHP(Mob* other, int32 amount, uint16 spell_id = 0, int8 buffslot = -1, bool iBuffTic = false);
	inline void SetOOCRegen(int32 newoocregen) {oocregen = newoocregen;}
	virtual void Heal();
	virtual void HealDamage(uint32 ammount, Mob* caster = nullptr, uint16 spell_id = SPELL_UNKNOWN);
	virtual void SetMaxHP() { cur_hp = max_hp; }
	virtual inline uint16 GetBaseRace() const { return base_race; }
	virtual inline uint8 GetBaseGender() const { return base_gender; }
	virtual inline uint16 GetDeity() const { return deity; }
	virtual EQEmu::deity::DeityTypeBit GetDeityBit() { return EQEmu::deity::ConvertDeityTypeToDeityTypeBit((EQEmu::deity::DeityType)deity); }
	inline uint16 GetRace() const { return race; }
	inline uint8 GetGender() const { return gender; }
	inline uint8 GetTexture() const { return texture; }
	inline uint8 GetHelmTexture() const { return helmtexture; }
	inline uint8 GetHairColor() const { return haircolor; }
	inline uint8 GetBeardColor() const { return beardcolor; }
	inline uint8 GetEyeColor1() const { return eyecolor1; }
	inline uint8 GetEyeColor2() const { return eyecolor2; }
	inline uint8 GetHairStyle() const { return hairstyle; }
	inline uint8 GetLuclinFace() const { return luclinface; }
	inline uint8 GetBeard() const { return beard; }
	inline uint8 GetDrakkinHeritage() const { return drakkin_heritage; }
	inline uint8 GetDrakkinTattoo() const { return drakkin_tattoo; }
	inline uint8 GetDrakkinDetails() const { return drakkin_details; }
	inline uint32 GetArmorTint(uint8 i) const { return armor_tint.Slot[(i < EQEmu::textures::materialCount) ? i : 0].Color; }
	inline uint8 GetClass() const { return class_; }
	inline uint8 GetLevel() const { return level; }
	inline uint8 GetOrigLevel() const { return orig_level; }
	inline const char* GetName() const { return name; }
	inline const char* GetOrigName() const { return orig_name; }
	inline const char* GetLastName() const { return lastname; }
	const char *GetCleanName();
	virtual void SetName(const char *new_name = nullptr) { new_name ? strn0cpy(name, new_name, 64) :
		strn0cpy(name, GetName(), 64); return; };
	inline Mob* GetTarget() const { return target; }
	virtual void SetTarget(Mob* mob);
	inline bool HasTargetReflection() const { return (target && target != this && target->target == this); }
	virtual inline float GetHPRatio() const { return max_hp == 0 ? 0 : ((float)cur_hp/max_hp*100); }
	virtual inline int GetIntHPRatio() const { return max_hp == 0 ? 0 : static_cast<int>(cur_hp * 100 / max_hp); }
	inline int32 GetAC() const { return AC; }
	inline virtual int32 GetATK() const { return ATK + itembonuses.ATK + spellbonuses.ATK; }
	inline virtual int32 GetATKBonus() const { return itembonuses.ATK + spellbonuses.ATK; }
	inline virtual int32 GetSTR() const { return STR + itembonuses.STR + spellbonuses.STR; }
	inline virtual int32 GetSTA() const { return STA + itembonuses.STA + spellbonuses.STA; }
	inline virtual int32 GetDEX() const { return DEX + itembonuses.DEX + spellbonuses.DEX; }
	inline virtual int32 GetAGI() const { return AGI + itembonuses.AGI + spellbonuses.AGI; }
	inline virtual int32 GetINT() const { return INT + itembonuses.INT + spellbonuses.INT; }
	inline virtual int32 GetWIS() const { return WIS + itembonuses.WIS + spellbonuses.WIS; }
	inline virtual int32 GetCHA() const { return CHA + itembonuses.CHA + spellbonuses.CHA; }
	inline virtual int32 GetMR() const { return MR + itembonuses.MR + spellbonuses.MR; }
	inline virtual int32 GetFR() const { return FR + itembonuses.FR + spellbonuses.FR; }
	inline virtual int32 GetDR() const { return DR + itembonuses.DR + spellbonuses.DR; }
	inline virtual int32 GetPR() const { return PR + itembonuses.PR + spellbonuses.PR; }
	inline virtual int32 GetCR() const { return CR + itembonuses.CR + spellbonuses.CR; }
	inline virtual int32 GetCorrup() const { return Corrup + itembonuses.Corrup + spellbonuses.Corrup; }
	inline virtual int32 GetPhR() const { return PhR; } // PhR bonuses not implemented yet
	inline StatBonuses GetItemBonuses() const { return itembonuses; }
	inline StatBonuses GetSpellBonuses() const { return spellbonuses; }
	inline StatBonuses GetAABonuses() const { return aabonuses; }
	inline StatBonuses* GetItemBonusesPtr() { return &itembonuses; }
	inline StatBonuses* GetSpellBonusesPtr() { return &spellbonuses; }
	inline StatBonuses* GetAABonusesPtr() { return &aabonuses; }
	inline virtual int32 GetMaxSTR() const { return GetSTR(); }
	inline virtual int32 GetMaxSTA() const { return GetSTA(); }
	inline virtual int32 GetMaxDEX() const { return GetDEX(); }
	inline virtual int32 GetMaxAGI() const { return GetAGI(); }
	inline virtual int32 GetMaxINT() const { return GetINT(); }
	inline virtual int32 GetMaxWIS() const { return GetWIS(); }
	inline virtual int32 GetMaxCHA() const { return GetCHA(); }
	inline virtual int32 GetMaxMR() const { return 255; }
	inline virtual int32 GetMaxPR() const { return 255; }
	inline virtual int32 GetMaxDR() const { return 255; }
	inline virtual int32 GetMaxCR() const { return 255; }
	inline virtual int32 GetMaxFR() const { return 255; }
	inline virtual int32 GetDelayDeath() const { return 0; }
	inline int32 GetHP() const { return cur_hp; }
	inline int32 GetMaxHP() const { return max_hp; }
	virtual int32 CalcMaxHP();
	inline int32 GetMaxMana() const { return max_mana; }
	inline int32 GetMana() const { return current_mana; }
	virtual int32 GetEndurance() const { return 0; }
	virtual void SetEndurance(int32 newEnd) { return; }
	int32 GetItemHPBonuses();
	int32 GetSpellHPBonuses();
	virtual const int32& SetMana(int32 amount);
	inline float GetManaRatio() const { return max_mana == 0 ? 100 :
		((static_cast<float>(current_mana) / max_mana) * 100); }
	virtual int32 CalcMaxMana();
	uint32 GetNPCTypeID() const { return npctype_id; }
	void SetNPCTypeID(uint32 npctypeid) { npctype_id = npctypeid; }
	inline const glm::vec4& GetPosition() const { return m_Position; }
	inline const float GetX() const { return m_Position.x; }
	inline const float GetY() const { return m_Position.y; }
	inline const float GetZ() const { return m_Position.z; }
	inline const float GetHeading() const { return m_Position.w; }
	inline const float GetSize() const { return size; }
	inline const float GetBaseSize() const { return base_size; }
	inline const float GetTarX() const { return m_TargetLocation.x; }
	inline const float GetTarY() const { return m_TargetLocation.y; }
	inline const float GetTarZ() const { return m_TargetLocation.z; }
	inline const float GetTarVX() const { return m_TargetV.x; }
	inline const float GetTarVY() const { return m_TargetV.y; }
	inline const float GetTarVZ() const { return m_TargetV.z; }
	inline const float GetTarVector() const { return tar_vector; }
	inline const uint8 GetTarNDX() const { return tar_ndx; }
	inline const int8 GetFlyMode() const { return flymode; }
	bool IsBoat() const;

	//Group
	virtual bool HasRaid() = 0;
	virtual bool HasGroup() = 0;
	virtual Raid* GetRaid() = 0;
	virtual Group* GetGroup() = 0;

	//Faction
	virtual inline int32 GetPrimaryFaction() const { return 0; }

	//Movement
	void Warp(const glm::vec3& location);
	inline bool IsMoving() const { return moving; }
	virtual void SetMoving(bool move) { moving = move; m_Delta = glm::vec4(); }
	virtual void GoToBind(uint8 bindnum = 0) { }
	virtual void Gate(uint8 bindnum = 0);
	int GetWalkspeed() const { return(_GetWalkSpeed()); }
	int GetRunspeed() const { return(_GetRunSpeed()); }
	void SetCurrentSpeed(int in);
	int GetBaseRunspeed() const { return base_runspeed; }
	int GetBaseWalkspeed() const { return base_walkspeed; }
	int GetBaseFearSpeed() const { return base_fearspeed; }
	float GetMovespeed() const { return IsRunning() ? GetRunspeed() : GetWalkspeed(); }
	bool IsRunning() const { return m_is_running; }
	void SetRunning(bool val) { m_is_running = val; }
	virtual void GMMove(float x, float y, float z, float heading = 0.01, bool SendUpdate = true);
	void SetDelta(const glm::vec4& delta);
	void SetTargetDestSteps(uint8 target_steps) { tar_ndx = target_steps; }
	void SendPositionUpdateToClient(Client *client);
	void SendPositionUpdate(uint8 iSendToSelf = 0);
	void MakeSpawnUpdateNoDelta(PlayerPositionUpdateServer_Struct* spu);
	void MakeSpawnUpdate(PlayerPositionUpdateServer_Struct* spu);
	void SendPosition();
	void SetSpawned() { spawned = true; };
	bool Spawned() { return spawned; };
	virtual bool ShouldISpawnFor(Client *c) { return true; }
	void SetFlyMode(uint8 flymode);
	inline void Teleport(glm::vec3 NewPosition) { m_Position.x = NewPosition.x; m_Position.y = NewPosition.y;
		m_Position.z = NewPosition.z; };

	//AI
	static uint32 GetLevelCon(uint8 mylevel, uint8 iOtherLevel);
	inline uint32 GetLevelCon(uint8 iOtherLevel) const {
		return this ? GetLevelCon(GetLevel(), iOtherLevel) : CON_GRAY; }
	virtual void AddToHateList(Mob* other, uint32 hate = 0, int32 damage = 0, bool iYellForHelp = true,
		bool bFrenzy = false, bool iBuffTic = false, uint16 spell_id = SPELL_UNKNOWN, bool pet_comand = false);
	bool RemoveFromHateList(Mob* mob);
	void SetHateAmountOnEnt(Mob* other, int32 hate = 0, int32 damage = 0) { hate_list.SetHateAmountOnEnt(other,hate,damage);}
	void HalveAggro(Mob *other) { uint32 in_hate = GetHateAmount(other); SetHateAmountOnEnt(other, (in_hate > 1 ? in_hate / 2 : 1)); }
	void DoubleAggro(Mob *other) { uint32 in_hate = GetHateAmount(other); SetHateAmountOnEnt(other, (in_hate ? in_hate * 2 : 1)); }
	uint32 GetHateAmount(Mob* tmob, bool is_dam = false) { return hate_list.GetEntHateAmount(tmob,is_dam);}
	uint32 GetDamageAmount(Mob* tmob) { return hate_list.GetEntHateAmount(tmob, true);}
	int GetHateRatio(Mob *first, Mob *with) { return hate_list.GetHateRatio(first, with); }
	Mob* GetHateTop() { return hate_list.GetEntWithMostHateOnList(this);}
	Mob* GetSecondaryHate(Mob *skip) { return hate_list.GetEntWithMostHateOnList(this, skip); }
	Mob* GetHateDamageTop(Mob* other) { return hate_list.GetDamageTopOnHateList(other);}
	Mob* GetHateRandom() { return hate_list.GetRandomEntOnHateList();}
	Mob* GetHateMost() { return hate_list.GetEntWithMostHateOnList();}
	bool IsEngaged() { return(!hate_list.IsHateListEmpty()); }
	bool HasPrimaryAggro() { return PrimaryAggro; }
	bool HasAssistAggro() { return AssistAggro; }
	void SetPrimaryAggro(bool value) { PrimaryAggro = value; if (value) AssistAggro = false; }
	void SetAssistAggro(bool value) { AssistAggro = value; if (PrimaryAggro) AssistAggro = false; }
	bool HateSummon();
	void FaceTarget(Mob* mob_to_face = 0);
	void SetHeading(float iHeading) { if(m_Position.w != iHeading) { pLastChange = Timer::GetCurrentTime();
		m_Position.w = iHeading; } }
	void WipeHateList();
	void AddFeignMemory(Client* attacker);
	void RemoveFromFeignMemory(Client* attacker);
	void ClearFeignMemory();
	bool IsOnFeignMemory(Client *attacker) const;
	void PrintHateListToClient(Client *who) { hate_list.PrintHateListToClient(who); }
	std::list<struct_HateList*>& GetHateList() { return hate_list.GetHateList(); }
	bool CheckLosFN(Mob* other);
	bool CheckLosFN(float posX, float posY, float posZ, float mobSize);
	inline void SetChanged() { pLastChange = Timer::GetCurrentTime(); }
	inline const uint32 LastChange() const { return pLastChange; }
	inline void SetLastLosState(bool value) { last_los_check = value; }
	inline bool CheckLastLosState() const { return last_los_check; }

	//Quest
	void CameraEffect(uint32 duration, uint32 intensity, Client *c = nullptr, bool global = false);
	inline bool GetQglobal() const { return qglobal; }

	//Other Packet
	void CreateDespawnPacket(EQApplicationPacket* app, bool Decay);
	void CreateHorseSpawnPacket(EQApplicationPacket* app, const char* ownername, uint16 ownerid, Mob* ForWho = 0);
	void CreateSpawnPacket(EQApplicationPacket* app, Mob* ForWho = 0);
	static void CreateSpawnPacket(EQApplicationPacket* app, NewSpawn_Struct* ns);
	virtual void FillSpawnStruct(NewSpawn_Struct* ns, Mob* ForWho);
	void CreateHPPacket(EQApplicationPacket* app);
	void SendHPUpdate(bool skip_self = false, bool force_update_all = false);
	virtual void ResetHPUpdateTimer() {}; // does nothing

	//Util
	static uint32 RandomTimer(int min, int max);
	static uint8 GetDefaultGender(uint16 in_race, uint8 in_gender = 0xFF);
	static bool IsPlayerRace(uint16 in_race);
	uint16 GetSkillByItemType(int ItemType);
	uint8 GetItemTypeBySkill(EQEmu::skills::SkillType skill);
	virtual void MakePet(uint16 spell_id, const char* pettype, const char *petname = nullptr);
	virtual void MakePoweredPet(uint16 spell_id, const char* pettype, int16 petpower, const char *petname = nullptr, float in_size = 0.0f);
	bool IsWarriorClass() const;
	char GetCasterClass() const;
	uint8 GetArchetype() const;
	void SetZone(uint32 zone_id, uint32 instance_id);
	void ShowStats(Client* client);
	void ShowBuffs(Client* client);
	void ShowBuffList(Client* client);
	bool PlotPositionAroundTarget(Mob* target, float &x_dest, float &y_dest, float &z_dest,
		bool lookForAftArc = true);

	// aura functions
	void MakeAura(uint16 spell_id);
	inline int GetAuraSlots() { return 1 + aabonuses.aura_slots + itembonuses.aura_slots + spellbonuses.aura_slots; }
	inline int GetTrapSlots() { return 1 + aabonuses.trap_slots + itembonuses.trap_slots + spellbonuses.trap_slots; }
	inline bool HasFreeAuraSlots() { return aura_mgr.count < GetAuraSlots(); }
	inline bool HasFreeTrapSlots() { return trap_mgr.count < GetTrapSlots(); }
	void AddAura(Aura *aura, AuraRecord &record);
	void AddTrap(Aura *aura, AuraRecord &record);
	bool CanSpawnAura(bool trap);
	void RemoveAura(int spawn_id, bool skip_strip = false, bool expired = false);
	void RemoveAllAuras();
	inline AuraMgr &GetAuraMgr() { return aura_mgr; } // mainly used for zone db loading/saving

	//Procs
	void TriggerDefensiveProcs(Mob *on, uint16 hand = EQEmu::inventory::slotPrimary, bool FromSkillProc = false, int damage = 0);
	bool AddRangedProc(uint16 spell_id, uint16 iChance = 3, uint16 base_spell_id = SPELL_UNKNOWN);
	bool RemoveRangedProc(uint16 spell_id, bool bAll = false);
	bool HasRangedProcs() const;
	bool AddDefensiveProc(uint16 spell_id, uint16 iChance = 3, uint16 base_spell_id = SPELL_UNKNOWN);
	bool RemoveDefensiveProc(uint16 spell_id, bool bAll = false);
	bool HasDefensiveProcs() const;
	bool HasSkillProcs() const;
	bool HasSkillProcSuccess() const;
	bool AddProcToWeapon(uint16 spell_id, bool bPerma = false, uint16 iChance = 3, uint16 base_spell_id = SPELL_UNKNOWN, int level_override = -1);
	bool RemoveProcFromWeapon(uint16 spell_id, bool bAll = false);
	bool HasProcs() const;
	bool IsCombatProc(uint16 spell_id);

	//More stuff to sort:
	virtual bool IsRaidTarget() const { return false; };
	virtual bool IsAttackAllowed(Mob *target, bool isSpellAttack = false);
	bool IsTargeted() const { return (targeted > 0); }
	inline void IsTargeted(int in_tar) { targeted += in_tar; if(targeted < 0) targeted = 0;}
	void SetFollowID(uint32 id) { follow = id; }
	void SetFollowDistance(uint32 dist) { follow_dist = dist; }
	uint32 GetFollowID() const { return follow; }
	uint32 GetFollowDistance() const { return follow_dist; }

	virtual void Message(uint32 type, const char* message, ...) { }
	virtual void Message_StringID(uint32 type, uint32 string_id, uint32 distance = 0) { }
	virtual void Message_StringID(uint32 type, uint32 string_id, const char* message, const char* message2 = 0,
		const char* message3 = 0, const char* message4 = 0, const char* message5 = 0, const char* message6 = 0,
		const char* message7 = 0, const char* message8 = 0, const char* message9 = 0, uint32 distance = 0) { }
	virtual void FilteredMessage_StringID(Mob *sender, uint32 type, eqFilterType filter, uint32 string_id) { }
	virtual void FilteredMessage_StringID(Mob *sender, uint32 type, eqFilterType filter,
			uint32 string_id, const char *message1, const char *message2 = nullptr,
			const char *message3 = nullptr, const char *message4 = nullptr,
			const char *message5 = nullptr, const char *message6 = nullptr,
			const char *message7 = nullptr, const char *message8 = nullptr,
			const char *message9 = nullptr) { }
	void Say(const char *format, ...);
	void Say_StringID(uint32 string_id, const char *message3 = 0, const char *message4 = 0, const char *message5 = 0,
		const char *message6 = 0, const char *message7 = 0, const char *message8 = 0, const char *message9 = 0);
	void Say_StringID(uint32 type, uint32 string_id, const char *message3 = 0, const char *message4 = 0, const char *message5 = 0,
		const char *message6 = 0, const char *message7 = 0, const char *message8 = 0, const char *message9 = 0);
	void SayTo_StringID(Client *to, uint32 string_id, const char *message3 = 0, const char *message4 = 0, const char *message5 = 0,
		const char *message6 = 0, const char *message7 = 0, const char *message8 = 0, const char *message9 = 0);
	void SayTo_StringID(Client *to, uint32 type, uint32 string_id, const char *message3 = 0, const char *message4 = 0, const char *message5 = 0,
		const char *message6 = 0, const char *message7 = 0, const char *message8 = 0, const char *message9 = 0);
	void Shout(const char *format, ...);
	void Emote(const char *format, ...);
	void QuestJournalledSay(Client *QuestInitiator, const char *str);
	int32 GetItemStat(uint32 itemid, const char *identifier);

	int16 CalcFocusEffect(focusType type, uint16 focus_id, uint16 spell_id, bool best_focus=false);
	uint8 IsFocusEffect(uint16 spellid, int effect_index, bool AA=false,uint32 aa_effect=0);
	void SendIllusionPacket(uint16 in_race, uint8 in_gender = 0xFF, uint8 in_texture = 0xFF, uint8 in_helmtexture = 0xFF,
		uint8 in_haircolor = 0xFF, uint8 in_beardcolor = 0xFF, uint8 in_eyecolor1 = 0xFF, uint8 in_eyecolor2 = 0xFF,
		uint8 in_hairstyle = 0xFF, uint8 in_luclinface = 0xFF, uint8 in_beard = 0xFF, uint8 in_aa_title = 0xFF,
		uint32 in_drakkin_heritage = 0xFFFFFFFF, uint32 in_drakkin_tattoo = 0xFFFFFFFF,
		uint32 in_drakkin_details = 0xFFFFFFFF, float in_size = -1.0f);
	bool RandomizeFeatures(bool send_illusion = true, bool set_variables = true);
	virtual void Stun(int duration);
	virtual void UnStun();
	inline void Silence(bool newval) { silenced = newval; }
	inline void Amnesia(bool newval) { amnesiad = newval; }
	void TemporaryPets(uint16 spell_id, Mob *target, const char *name_override = nullptr, uint32 duration_override = 0, bool followme=true, bool sticktarg=false);
	void TypesTemporaryPets(uint32 typesid, Mob *target, const char *name_override = nullptr, uint32 duration_override = 0, bool followme=true, bool sticktarg=false);
	void WakeTheDead(uint16 spell_id, Mob *target, uint32 duration);
	void Spin();
	void Kill();
	bool PassCharismaCheck(Mob* caster, uint16 spell_id);
	bool TryDeathSave();
	bool TryDivineSave();
	void DoBuffWearOffEffect(uint32 index);
	void TryTriggerOnCast(uint32 spell_id, bool aa_trigger);
	void TriggerOnCast(uint32 focus_spell, uint32 spell_id, bool aa_trigger);
	bool TrySpellTrigger(Mob *target, uint32 spell_id, int effect);
	void TryTriggerOnValueAmount(bool IsHP = false, bool IsMana = false, bool IsEndur = false, bool IsPet = false);
	void TryTwincast(Mob *caster, Mob *target, uint32 spell_id);
	void TrySympatheticProc(Mob *target, uint32 spell_id);
	bool TryFadeEffect(int slot);
	uint16 GetSpellEffectResistChance(uint16 spell_id);
	int16 GetHealRate(uint16 spell_id, Mob* caster = nullptr);
	int32 GetVulnerability(Mob* caster, uint32 spell_id, uint32 ticsremaining);
	int32 GetFcDamageAmtIncoming(Mob *caster, uint32 spell_id, bool use_skill = false, uint16 skill=0);
	int32 GetFocusIncoming(focusType type, int effect, Mob *caster, uint32 spell_id);
	int16 GetSkillDmgTaken(const EQEmu::skills::SkillType skill_used, ExtraAttackOptions *opts = nullptr);
	void DoKnockback(Mob *caster, uint32 pushback, uint32 pushup);
	int16 CalcResistChanceBonus();
	int16 CalcFearResistChance();
	void TrySpellOnKill(uint8 level, uint16 spell_id);
	bool TrySpellOnDeath();
	void CastOnCurer(uint32 spell_id);
	void CastOnCure(uint32 spell_id);
	void CastOnNumHitFade(uint32 spell_id);
	void SlowMitigation(Mob* caster);
	int16 GetCritDmgMod(uint16 skill);
	int16 GetMeleeDamageMod_SE(uint16 skill);
	int16 GetMeleeMinDamageMod_SE(uint16 skill);
	int16 GetCrippBlowChance();
	int16 GetSkillReuseTime(uint16 skill);
	int GetCriticalChanceBonus(uint16 skill);
	int16 GetSkillDmgAmt(uint16 skill);
	bool TryReflectSpell(uint32 spell_id);
	bool CanBlockSpell() const { return(spellbonuses.BlockNextSpell); }
	bool DoHPToManaCovert(uint16 mana_cost = 0);
	int32 ApplySpellEffectiveness(int16 spell_id, int32 value, bool IsBard = false, uint16 caster_id=0);
	int8 GetDecayEffectValue(uint16 spell_id, uint16 spelleffect);
	int32 GetExtraSpellAmt(uint16 spell_id, int32 extra_spell_amt, int32 base_spell_dmg);
	void MeleeLifeTap(int32 damage);
	bool PassCastRestriction(bool UseCastRestriction = true, int16 value = 0, bool IsDamage = true);
	bool ImprovedTaunt();
	bool TryRootFadeByDamage(int buffslot, Mob* attacker);
	float GetSlowMitigation() const { return slow_mitigation; }
	void CalcSpellPowerDistanceMod(uint16 spell_id, float range, Mob* caster = nullptr);
	inline int16 GetSpellPowerDistanceMod() const { return SpellPowerDistanceMod; };
	inline void SetSpellPowerDistanceMod(int16 value) { SpellPowerDistanceMod = value; };
	int32 GetSpellStat(uint32 spell_id, const char *identifier, uint8 slot = 0);

	void ModSkillDmgTaken(EQEmu::skills::SkillType skill_num, int value);
	int16 GetModSkillDmgTaken(const EQEmu::skills::SkillType skill_num);
	void ModVulnerability(uint8 resist, int16 value);
	int16 GetModVulnerability(const uint8 resist);

	void SetAllowBeneficial(bool value) { m_AllowBeneficial = value; }
	bool GetAllowBeneficial() { if (m_AllowBeneficial || GetSpecialAbility(ALLOW_BENEFICIAL)){return true;} return false; }
	void SetDisableMelee(bool value) { m_DisableMelee = value; }
	bool IsMeleeDisabled() { if (m_DisableMelee || GetSpecialAbility(DISABLE_MELEE)){return true;} return false; }

	bool IsOffHandAtk() const { return offhand; }
	inline void OffHandAtk(bool val) { offhand = val; }

	void SetFlurryChance(uint8 value) { SetSpecialAbilityParam(SPECATK_FLURRY, 0, value); }
	uint8 GetFlurryChance() { return GetSpecialAbilityParam(SPECATK_FLURRY, 0); }

	static uint32 GetAppearanceValue(EmuAppearance iAppearance);
	void SendAppearancePacket(uint32 type, uint32 value, bool WholeZone = true, bool iIgnoreSelf = false, Client *specific_target=nullptr);
	void SetAppearance(EmuAppearance app, bool iIgnoreSelf = true);
	inline EmuAppearance GetAppearance() const { return _appearance; }
	inline const uint8 GetRunAnimSpeed() const { return pRunAnimSpeed; }
	inline void SetRunAnimSpeed(int8 in) { if (pRunAnimSpeed != in) { pRunAnimSpeed = in; pLastChange = Timer::GetCurrentTime(); } }
	bool IsDestructibleObject() { return destructibleobject; }
	void SetDestructibleObject(bool in) { destructibleobject = in; }

	inline uint8 GetInnateLightType() { return m_Light.Type[EQEmu::lightsource::LightInnate]; }
	inline uint8 GetEquipmentLightType() { return m_Light.Type[EQEmu::lightsource::LightEquipment]; }
	inline uint8 GetSpellLightType() { return m_Light.Type[EQEmu::lightsource::LightSpell]; }

	virtual void UpdateEquipmentLight() { m_Light.Type[EQEmu::lightsource::LightEquipment] = 0; m_Light.Level[EQEmu::lightsource::LightEquipment] = 0; }
	inline void SetSpellLightType(uint8 light_type) { m_Light.Type[EQEmu::lightsource::LightSpell] = (light_type & 0x0F); m_Light.Level[EQEmu::lightsource::LightSpell] = EQEmu::lightsource::TypeToLevel(m_Light.Type[EQEmu::lightsource::LightSpell]); }

	inline uint8 GetActiveLightType() { return m_Light.Type[EQEmu::lightsource::LightActive]; }
	bool UpdateActiveLight(); // returns true if change, false if no change

	EQEmu::LightSourceProfile* GetLightProfile() { return &m_Light; }

	Mob* GetPet();
	void SetPet(Mob* newpet);
	virtual Mob* GetOwner();
	virtual Mob* GetOwnerOrSelf();
	Mob* GetUltimateOwner();
	void SetPetID(uint16 NewPetID);
	inline uint16 GetPetID() const { return petid; }
	inline PetType GetPetType() const { return typeofpet; }
	void SetPetType(PetType p) { typeofpet = p; }
	inline int16 GetPetPower() const { return (petpower < 0) ? 0 : petpower; }
	void SetPetPower(int16 p) { if (p < 0) petpower = 0; else petpower = p; }
	bool IsFamiliar() const { return(typeofpet == petFamiliar); }
	bool IsAnimation() const { return(typeofpet == petAnimation); }
	bool IsCharmed() const { return(typeofpet == petCharmed); }
	bool IsTargetLockPet() const { return(typeofpet == petTargetLock); }
	inline uint32 GetPetTargetLockID() { return pet_targetlock_id; };
	inline void SetPetTargetLockID(uint32 value) { pet_targetlock_id = value; };
	void SetOwnerID(uint16 NewOwnerID);
	inline uint16 GetOwnerID() const { return ownerid; }
	inline virtual bool HasOwner() { if(GetOwnerID()==0){return false;} return( entity_list.GetMob(GetOwnerID()) != 0); }
	inline virtual bool IsPet() { return(HasOwner() && !IsMerc()); }
	inline bool HasPet() const { if(GetPetID()==0){return false;} return (entity_list.GetMob(GetPetID()) != 0);}
	inline bool HasTempPetsActive() const { return(hasTempPet); }
	inline void SetTempPetsActive(bool i) { hasTempPet = i; }
	inline int16 GetTempPetCount() const { return count_TempPet; }
	inline void SetTempPetCount(int16 i) { count_TempPet = i; }
	bool HasPetAffinity() { if (aabonuses.GivePetGroupTarget || itembonuses.GivePetGroupTarget || spellbonuses.GivePetGroupTarget) return true; return false; }
	inline bool IsPetOwnerClient() const { return pet_owner_client; }
	inline void SetPetOwnerClient(bool value) { pet_owner_client = value; }
	inline bool IsTempPet() const { return _IsTempPet; }
	inline void SetTempPet(bool value) { _IsTempPet = value; }

	inline const bodyType GetBodyType() const { return bodytype; }
	inline const bodyType GetOrigBodyType() const { return orig_bodytype; }
	void SetBodyType(bodyType new_body, bool overwrite_orig);

	uint32 tmHidden; // timestamp of hide, only valid while hidden == true
	uint8 invisible, see_invis;
	bool invulnerable, invisible_undead, invisible_animals, sneaking, hidden, improved_hidden;
	bool see_invis_undead, see_hide, see_improved_hide;
	bool qglobal;

	virtual void SetAttackTimer();
	inline void SetInvul(bool invul) { invulnerable=invul; }
	inline bool GetInvul(void) { return invulnerable; }
	inline void SetExtraHaste(int Haste) { ExtraHaste = Haste; }
	virtual int GetHaste();
	int32 GetMeleeMitigation();

	uint8 GetWeaponDamageBonus(const EQEmu::ItemData* weapon, bool offhand = false);
	const DamageTable &GetDamageTable() const;
	void ApplyDamageTable(DamageHitInfo &hit);
	virtual int GetHandToHandDamage(void);

	bool CanThisClassDoubleAttack(void) const;
	bool CanThisClassTripleAttack() const;
	bool CanThisClassDualWield(void) const;
	bool CanThisClassRiposte(void) const;
	bool CanThisClassDodge(void) const;
	bool CanThisClassParry(void) const;
	bool CanThisClassBlock(void) const;

	int GetHandToHandDelay(void);
	uint32 GetClassLevelFactor();
	void Mesmerize();
	inline bool IsMezzed() const { return mezzed; }
	inline bool IsStunned() const { return stunned; }
	inline bool IsSilenced() const { return silenced; }
	inline bool IsAmnesiad() const { return amnesiad; }

	int32 ReduceDamage(int32 damage);
	int32 AffectMagicalDamage(int32 damage, uint16 spell_id, const bool iBuffTic, Mob* attacker);
	int32 ReduceAllDamage(int32 damage);

	void DoSpecialAttackDamage(Mob *who, EQEmu::skills::SkillType skill, int base_damage, int min_damage = 0, int32 hate_override = -1, int ReuseTime = 10);
	virtual void DoThrowingAttackDmg(Mob* other, const EQEmu::ItemInstance* RangeWeapon = nullptr, const EQEmu::ItemData* AmmoItem = nullptr, uint16 weapon_damage = 0, int16 chance_mod = 0, int16 focus = 0, int ReuseTime = 0, uint32 range_id = 0, int AmmoSlot = 0, float speed = 4.0f);
	void DoMeleeSkillAttackDmg(Mob* other, uint16 weapon_damage, EQEmu::skills::SkillType skillinuse, int16 chance_mod = 0, int16 focus = 0, bool CanRiposte = false, int ReuseTime = 0);
	virtual void DoArcheryAttackDmg(Mob* other, const EQEmu::ItemInstance* RangeWeapon = nullptr, const EQEmu::ItemInstance* Ammo = nullptr, uint16 weapon_damage = 0, int16 chance_mod = 0, int16 focus = 0, int ReuseTime = 0, uint32 range_id = 0, uint32 ammo_id = 0, const EQEmu::ItemData *AmmoItem = nullptr, int AmmoSlot = 0, float speed = 4.0f);
	bool TryProjectileAttack(Mob* other, const EQEmu::ItemData *item, EQEmu::skills::SkillType skillInUse, uint16 weapon_dmg, const EQEmu::ItemInstance* RangeWeapon, const EQEmu::ItemInstance* Ammo, int AmmoSlot, float speed);
	void ProjectileAttack();
	inline bool HasProjectileAttack() const { return ActiveProjectileATK; }
	inline void SetProjectileAttack(bool value) { ActiveProjectileATK = value; }
	float GetRangeDistTargetSizeMod(Mob* other);
	bool CanDoSpecialAttack(Mob *other);
	bool Flurry(ExtraAttackOptions *opts);
	bool Rampage(ExtraAttackOptions *opts);
	bool AddRampage(Mob*);
	void ClearRampage();
	void AreaRampage(ExtraAttackOptions *opts);
	inline bool IsSpecialAttack(eSpecialAttacks in) { return m_specialattacks == in; }

	void StartEnrage();
	void ProcessEnrage();
	bool IsEnraged();
	void Taunt(NPC *who, bool always_succeed, int chance_bonus = 0, bool FromSpell = false, int32 bonus_hate = 0);

	virtual void AI_Init();
	virtual void AI_Start(uint32 iMoveDelay = 0);
	virtual void AI_Stop();
	virtual void AI_ShutDown();
	virtual void AI_Process();

	const char* GetEntityVariable(const char *id);
	void SetEntityVariable(const char *id, const char *m_var);
	bool EntityVariableExists(const char *id);

	void AI_Event_Engaged(Mob* attacker, bool iYellForHelp = true);
	void AI_Event_NoLongerEngaged();

	FACTION_VALUE GetSpecialFactionCon(Mob* iOther);
	inline const bool IsAIControlled() const { return pAIControlled; }
	inline const float GetAggroRange() const { return (spellbonuses.AggroRange == -1) ? pAggroRange : spellbonuses.AggroRange; }
	inline const float GetAssistRange() const { return (spellbonuses.AssistRange == -1) ? pAssistRange : spellbonuses.AssistRange; }


	inline void SetPetOrder(eStandingPetOrder i) { pStandingPetOrder = i; }
	inline const eStandingPetOrder GetPetOrder() const { return pStandingPetOrder; }
	inline void SetHeld(bool nState) { held = nState; }
	inline const bool IsHeld() const { return held; }
	inline void SetGHeld(bool nState) { gheld = nState; }
	inline const bool IsGHeld() const { return gheld; }
	inline void SetNoCast(bool nState) { nocast = nState; }
	inline const bool IsNoCast() const { return nocast; }
	inline void SetFocused(bool nState) { focused = nState; }
	inline const bool IsFocused() const { return focused; }
	inline void SetPetStop(bool nState) { pet_stop = nState; }
	inline const bool IsPetStop() const { return pet_stop; }
	inline void SetPetRegroup(bool nState) { pet_regroup = nState; }
	inline const bool IsPetRegroup() const { return pet_regroup; }
	inline const bool IsRoamer() const { return roamer; }
	inline const int GetWanderType() const { return wandertype; }
	inline const bool IsRooted() const { return rooted || permarooted; }
	inline const bool HasVirus() const { return has_virus; }
	int GetSnaredAmount();
	inline const bool IsPseudoRooted() const { return pseudo_rooted; }
	inline void SetPseudoRoot(bool prState) { pseudo_rooted = prState; }

	int GetCurWp() { return cur_wp; }

	//old fear function
	//void SetFeared(Mob *caster, uint32 duration, bool flee = false);
	int GetFearSpeed() { return _GetFearSpeed(); }
	bool IsFeared() { return (spellbonuses.IsFeared || flee_mode); } // This returns true if the mob is feared or fleeing due to low HP
	inline void StartFleeing() { flee_mode = true; CalculateNewFearpoint(); }
	void ProcessFlee();
	void CheckFlee();
	inline bool IsBlind() { return spellbonuses.IsBlind; }

	inline bool			CheckAggro(Mob* other) {return hate_list.IsEntOnHateList(other);}
	float				CalculateHeadingToTarget(float in_x, float in_y);
	bool				CalculateNewPosition(float x, float y, float z, int speed, bool checkZ = false, bool calcheading = true);
	virtual bool		CalculateNewPosition2(float x, float y, float z, int speed, bool checkZ = true, bool calcheading = true);
	float				CalculateDistance(float x, float y, float z);
	float				GetGroundZ(float new_x, float new_y, float z_offset=0.0);
	void				SendTo(float new_x, float new_y, float new_z);
	void				SendToFixZ(float new_x, float new_y, float new_z);
	float				GetZOffset() const;
<<<<<<< HEAD
	void 				FixZ(int32 z_find_offset = 5);
	float 				GetFixedZ(glm::vec3 position, int32 z_find_offset = 5);
=======
	void				FixZ(int32 z_find_offset = 5);
>>>>>>> b03e9af5
	void				NPCSpecialAttacks(const char* parse, int permtag, bool reset = true, bool remove = false);
	inline uint32		DontHealMeBefore() const { return pDontHealMeBefore; }
	inline uint32		DontBuffMeBefore() const { return pDontBuffMeBefore; }
	inline uint32		DontDotMeBefore() const { return pDontDotMeBefore; }
	inline uint32		DontRootMeBefore() const { return pDontRootMeBefore; }
	inline uint32		DontSnareMeBefore() const { return pDontSnareMeBefore; }
	inline uint32		DontCureMeBefore() const { return pDontCureMeBefore; }
	void				SetDontRootMeBefore(uint32 time) { pDontRootMeBefore = time; }
	void				SetDontHealMeBefore(uint32 time) { pDontHealMeBefore = time; }
	void				SetDontBuffMeBefore(uint32 time) { pDontBuffMeBefore = time; }
	void				SetDontDotMeBefore(uint32 time) { pDontDotMeBefore = time; }
	void				SetDontSnareMeBefore(uint32 time) { pDontSnareMeBefore = time; }
	void				SetDontCureMeBefore(uint32 time) { pDontCureMeBefore = time; }

	// calculate interruption of spell via movement of mob
	void SaveSpellLoc() { m_SpellLocation = glm::vec3(m_Position); }
	inline float GetSpellX() const {return m_SpellLocation.x;}
	inline float GetSpellY() const {return m_SpellLocation.y;}
	inline float GetSpellZ() const {return m_SpellLocation.z;}
	inline bool IsGrouped() const { return isgrouped; }
	void SetGrouped(bool v);
	inline bool IsRaidGrouped() const { return israidgrouped; }
	void SetRaidGrouped(bool v);
	inline uint16 IsLooting() const { return entity_id_being_looted; }
	void SetLooting(uint16 val) { entity_id_being_looted = val; }

	bool CheckWillAggro(Mob *mob);

	void InstillDoubt(Mob *who);
	int16 GetResist(uint8 type) const;
	Mob* GetShieldTarget() const { return shield_target; }
	void SetShieldTarget(Mob* mob) { shield_target = mob; }
	bool HasActiveSong() const { return(bardsong != 0); }
	bool Charmed() const { return typeofpet == petCharmed; }
	static uint32 GetLevelHP(uint8 tlevel);
	uint32 GetZoneID() const; //for perl
	virtual int32 CheckAggroAmount(uint16 spell_id, Mob *target, bool isproc = false);
	virtual int32 CheckHealAggroAmount(uint16 spell_id, Mob *target, uint32 heal_possible = 0);

	uint32 GetInstrumentMod(uint16 spell_id) const;
	int CalcSpellEffectValue(uint16 spell_id, int effect_id, int caster_level = 1, uint32 instrument_mod = 10, Mob *caster = nullptr, int ticsremaining = 0,uint16 casterid=0);
	int CalcSpellEffectValue_formula(int formula, int base, int max, int caster_level, uint16 spell_id, int ticsremaining = 0);
	virtual int CheckStackConflict(uint16 spellid1, int caster_level1, uint16 spellid2, int caster_level2, Mob* caster1 = nullptr, Mob* caster2 = nullptr, int buffslot = -1);
	uint32 GetCastedSpellInvSlot() const { return casting_spell_inventory_slot; }

	// HP Event
	inline int GetNextHPEvent() const { return nexthpevent; }
	void SetNextHPEvent( int hpevent );
	void SendItemAnimation(Mob *to, const EQEmu::ItemData *item, EQEmu::skills::SkillType skillInUse, float velocity = 4.0);
	inline int& GetNextIncHPEvent() { return nextinchpevent; }
	void SetNextIncHPEvent( int inchpevent );

	inline bool DivineAura() const { return spellbonuses.DivineAura; }
 	inline bool Sanctuary() const { return spellbonuses.Sanctuary; }

	bool HasNPCSpecialAtk(const char* parse);
	int GetSpecialAbility(int ability);
	int GetSpecialAbilityParam(int ability, int param);
	void SetSpecialAbility(int ability, int level);
	void SetSpecialAbilityParam(int ability, int param, int value);
	void StartSpecialAbilityTimer(int ability, uint32 time);
	void StopSpecialAbilityTimer(int ability);
	Timer *GetSpecialAbilityTimer(int ability);
	void ClearSpecialAbilities();
	void ProcessSpecialAbilities(const std::string &str);
	bool IsMoved() { return moved; }
	void SetMoved(bool moveflag) { moved = moveflag; }

	Shielders_Struct shielder[MAX_SHIELDERS];
	Trade* trade;

	inline glm::vec4 GetCurrentWayPoint() const { return m_CurrentWayPoint; }
	inline float GetCWPP() const { return(static_cast<float>(cur_wp_pause)); }
	inline int GetCWP() const { return(cur_wp); }
	void SetCurrentWP(uint16 waypoint) { cur_wp = waypoint; }
	virtual FACTION_VALUE GetReverseFactionCon(Mob* iOther) { return FACTION_INDIFFERENT; }

	inline bool IsTrackable() const { return(trackable); }
	Timer* GetAIThinkTimer() { return AI_think_timer.get(); }
	Timer* GetAIMovementTimer() { return AI_movement_timer.get(); }
	Timer GetAttackTimer() { return attack_timer; }
	Timer GetAttackDWTimer() { return attack_dw_timer; }
	inline bool IsFindable() { return findable; }
	inline uint8 GetManaPercent() { return (uint8)((float)current_mana / (float)max_mana * 100.0f); }
	virtual uint8 GetEndurancePercent() { return 0; }

	inline virtual bool IsBlockedBuff(int16 SpellID) { return false; }
	inline virtual bool IsBlockedPetBuff(int16 SpellID) { return false; }

	std::string GetGlobal(const char *varname);
	void SetGlobal(const char *varname, const char *newvalue, int options, const char *duration, Mob *other = nullptr);
	void TarGlobal(const char *varname, const char *value, const char *duration, int npcid, int charid, int zoneid);
	void DelGlobal(const char *varname);

	inline void SetEmoteID(uint16 emote) { emoteid = emote; }
	inline uint16 GetEmoteID() { return emoteid; }

	bool 	HasSpellEffect(int effectid);
	int 	mod_effect_value(int effect_value, uint16 spell_id, int effect_type, Mob* caster, uint16 caster_id);
	float 	mod_hit_chance(float chancetohit, EQEmu::skills::SkillType skillinuse, Mob* attacker);
	float 	mod_riposte_chance(float ripostchance, Mob* attacker);
	float	mod_block_chance(float blockchance, Mob* attacker);
	float	mod_parry_chance(float parrychance, Mob* attacker);
	float	mod_dodge_chance(float dodgechance, Mob* attacker);
	float	mod_monk_weight(float monkweight, Mob* attacker);
	float	mod_mitigation_rating(float mitigation_rating, Mob* attacker);
	float	mod_attack_rating(float attack_rating, Mob* defender);
	int32	mod_kick_damage(int32 dmg);
	int32	mod_bash_damage(int32 dmg);
	int32	mod_frenzy_damage(int32 dmg);
	int32	mod_monk_special_damage(int32 ndamage, EQEmu::skills::SkillType skill_type);
	int32	mod_backstab_damage(int32 ndamage);
	int		mod_archery_bonus_chance(int bonuschance, const EQEmu::ItemInstance* RangeWeapon);
	uint32	mod_archery_bonus_damage(uint32 MaxDmg, const EQEmu::ItemInstance* RangeWeapon);
	int32	mod_archery_damage(int32 TotalDmg, bool hasbonus, const EQEmu::ItemInstance* RangeWeapon);
	uint16	mod_throwing_damage(uint16 MaxDmg);
	int32	mod_cast_time(int32 cast_time);
	int		mod_buff_duration(int res, Mob* caster, Mob* target, uint16 spell_id);
	int		mod_spell_stack(uint16 spellid1, int caster_level1, Mob* caster1, uint16 spellid2, int caster_level2, Mob* caster2);
	int		mod_spell_resist(int resist_chance, int level_mod, int resist_modifier, int target_resist, uint8 resist_type, uint16 spell_id, Mob* caster);
	void	mod_spell_cast(uint16 spell_id, Mob* spelltar, bool reflect, bool use_resist_adjust, int16 resist_adjust, bool isproc);
	bool    mod_will_aggro(Mob *attacker, Mob *on);

	//Command #Tune functions
	int32 Tune_MeleeMitigation(Mob* GM, Mob *attacker, int32 damage, int32 minhit, ExtraAttackOptions *opts = nullptr, int Msg =0,	int ac_override=0, int atk_override=0, int add_ac=0, int add_atk = 0);
	virtual int32 Tune_GetMeleeMitDmg(Mob* GM, Mob *attacker, int32 damage, int32 minhit, float mit_rating, float atk_rating);
	uint32 Tune_GetMeanDamage(Mob* GM, Mob *attacker, int32 damage, int32 minhit, ExtraAttackOptions *opts = nullptr, int Msg = 0,int ac_override=0, int atk_override=0, int add_ac=0, int add_atk = 0);
	void Tune_FindATKByPctMitigation(Mob* defender, Mob *attacker, float pct_mitigation,  int interval = 50, int max_loop = 100, int ac_override=0,int Msg =0);
	void Tune_FindACByPctMitigation(Mob* defender, Mob *attacker, float pct_mitigation,  int interval = 50, int max_loop = 100, int atk_override=0,int Msg =0);
	float Tune_CheckHitChance(Mob* defender, Mob* attacker, EQEmu::skills::SkillType skillinuse, int Hand, int16 chance_mod, int Msg = 1, int acc_override = 0, int avoid_override = 0, int add_acc = 0, int add_avoid = 0);
	void Tune_FindAccuaryByHitChance(Mob* defender, Mob *attacker, float hit_chance, int interval, int max_loop, int avoid_override, int Msg = 0);
	void Tune_FindAvoidanceByHitChance(Mob* defender, Mob *attacker, float hit_chance, int interval, int max_loop, int acc_override, int Msg = 0);

	//aa new
	uint32 GetAA(uint32 rank_id, uint32 *charges = nullptr) const;
	uint32 GetAAByAAID(uint32 aa_id, uint32 *charges = nullptr) const;
	bool SetAA(uint32 rank_id, uint32 new_value, uint32 charges = 0);
	void ClearAAs() { aa_ranks.clear(); }
	bool CanUseAlternateAdvancementRank(AA::Rank *rank);
	bool CanPurchaseAlternateAdvancementRank(AA::Rank *rank, bool check_price, bool check_grant);
	int GetAlternateAdvancementCooldownReduction(AA::Rank *rank_in);
	void ExpendAlternateAdvancementCharge(uint32 aa_id);
	void CalcAABonuses(StatBonuses* newbon);
	void ApplyAABonuses(const AA::Rank &rank, StatBonuses* newbon);
	bool CheckAATimer(int timer);

	int NPCAssistCap() { return npc_assist_cap; }
	void AddAssistCap() { ++npc_assist_cap; }
	void DelAssistCap() { --npc_assist_cap; }
	void ResetAssistCap() { npc_assist_cap = 0; }
	int GetWeaponDamage(Mob *against, const EQEmu::ItemData *weapon_item);
	int GetWeaponDamage(Mob *against, const EQEmu::ItemInstance *weapon_item, uint32 *hate = nullptr);

	// Bots HealRotation methods
#ifdef BOTS
	bool IsHealRotationTarget() { return (m_target_of_heal_rotation.use_count() && m_target_of_heal_rotation.get()); }
	bool JoinHealRotationTargetPool(std::shared_ptr<HealRotation>* heal_rotation);
	bool LeaveHealRotationTargetPool();

	uint32 HealRotationHealCount();
	uint32 HealRotationExtendedHealCount();
	float HealRotationHealFrequency();
	float HealRotationExtendedHealFrequency();

	const std::shared_ptr<HealRotation>* TargetOfHealRotation() const { return &m_target_of_heal_rotation; }
#endif

protected:
	void CommonDamage(Mob* other, int &damage, const uint16 spell_id, const EQEmu::skills::SkillType attack_skill, bool &avoidable, const int8 buffslot, const bool iBuffTic, eSpecialAttacks specal = eSpecialAttacks::None);
	static uint16 GetProcID(uint16 spell_id, uint8 effect_index);
	float _GetMovementSpeed(int mod) const;
	int _GetWalkSpeed() const;
	int _GetRunSpeed() const;
	int _GetFearSpeed() const;
	virtual bool MakeNewPositionAndSendUpdate(float x, float y, float z, int speed);

	virtual bool AI_EngagedCastCheck() { return(false); }
	virtual bool AI_PursueCastCheck() { return(false); }
	virtual bool AI_IdleCastCheck() { return(false); }

	bool IsFullHP;
	bool moved;

	std::vector<uint16> RampageArray;
	std::map<std::string, std::string> m_EntityVariables;

	int16 SkillDmgTaken_Mod[EQEmu::skills::HIGHEST_SKILL + 2];
	int16 Vulnerability_Mod[HIGHEST_RESIST+2];
	bool m_AllowBeneficial;
	bool m_DisableMelee;

	bool isgrouped;
	bool israidgrouped;
	bool pendinggroup;
	uint16 entity_id_being_looted; //the id of the entity being looted, 0 if not looting.
	uint8 texture;
	uint8 helmtexture;
	uint8 armtexture;
	uint8 bracertexture;
	uint8 handtexture;
	uint8 legtexture;
	uint8 feettexture;
	bool multitexture;

	int AC;
	int mitigation_ac; // cached Mob::ACSum
	int32 ATK;
	int32 STR;
	int32 STA;
	int32 DEX;
	int32 AGI;
	int32 INT;
	int32 WIS;
	int32 CHA;
	int32 MR;
	int32 CR;
	int32 FR;
	int32 DR;
	int32 PR;
	int32 Corrup;
	int32 PhR;
	bool moving;
	int targeted;
	bool findable;
	bool trackable;
	int32 cur_hp;
	int32 max_hp;
	int32 base_hp;
	int32 current_mana;
	int32 max_mana;
	int32 hp_regen;
	int32 mana_regen;
	int32 oocregen;
	uint8 maxlevel;
	uint32 scalerate;
	Buffs_Struct *buffs;
	uint32 current_buff_count;
	StatBonuses itembonuses;
	StatBonuses spellbonuses;
	StatBonuses aabonuses;
	uint16 petid;
	uint16 ownerid;
	PetType typeofpet;
	int16 petpower;
	uint32 follow;
	uint32 follow_dist;
	bool no_target_hotkey;

	uint32 m_PlayerState;
	uint32 GetPlayerState() { return m_PlayerState; }
	void AddPlayerState(uint32 new_state) { m_PlayerState |= new_state; }
	void RemovePlayerState(uint32 old_state) { m_PlayerState &= ~old_state; }
	void SendAddPlayerState(PlayerState new_state);
	void SendRemovePlayerState(PlayerState old_state);

	uint8 gender;
	uint16 race;
	uint8 base_gender;
	uint16 base_race;
	uint8 class_;
	bodyType bodytype;
	bodyType orig_bodytype;
	uint16 deity;
	uint8 level;
	uint8 orig_level;
	uint32 npctype_id;
	glm::vec4 m_Position;
	/* Used to determine when an NPC has traversed so many units - to send a zone wide pos update */
	glm::vec4 last_major_update_position;

	int animation; // this is really what MQ2 calls SpeedRun just packed like (int)(SpeedRun * 40.0f)
	float base_size;
	float size;
	float runspeed;
	float walkspeed;
	float fearspeed;
	int base_runspeed;
	int base_walkspeed;
	int base_fearspeed;
	int current_speed;
	eSpecialAttacks m_specialattacks;

	uint32 pLastChange;
	bool held;
	bool gheld;
	bool nocast;
	bool focused;
	bool pet_stop;
	bool pet_regroup;
	bool spawned;
	void CalcSpellBonuses(StatBonuses* newbon);
	virtual void CalcBonuses();
	void TrySkillProc(Mob *on, uint16 skill, uint16 ReuseTime, bool Success = false, uint16 hand = 0, bool IsDefensive = false); // hand = SlotCharm?
	bool PassLimitToSkill(uint16 spell_id, uint16 skill);
	bool PassLimitClass(uint32 Classes_, uint16 Class_);
	void TryDefensiveProc(Mob *on, uint16 hand = EQEmu::inventory::slotPrimary);
	void TryWeaponProc(const EQEmu::ItemInstance* inst, const EQEmu::ItemData* weapon, Mob *on, uint16 hand = EQEmu::inventory::slotPrimary);
	void TrySpellProc(const EQEmu::ItemInstance* inst, const EQEmu::ItemData* weapon, Mob *on, uint16 hand = EQEmu::inventory::slotPrimary);
	void TryWeaponProc(const EQEmu::ItemInstance* weapon, Mob *on, uint16 hand = EQEmu::inventory::slotPrimary);
	void ExecWeaponProc(const EQEmu::ItemInstance* weapon, uint16 spell_id, Mob *on, int level_override = -1);
	virtual float GetProcChances(float ProcBonus, uint16 hand = EQEmu::inventory::slotPrimary);
	virtual float GetDefensiveProcChances(float &ProcBonus, float &ProcChance, uint16 hand = EQEmu::inventory::slotPrimary, Mob *on = nullptr);
	virtual float GetSkillProcChances(uint16 ReuseTime, uint16 hand = 0); // hand = MainCharm?
	uint16 GetWeaponSpeedbyHand(uint16 hand);
#ifdef BOTS
	virtual
#endif
	int GetBaseSkillDamage(EQEmu::skills::SkillType skill, Mob *target = nullptr);
	virtual int16 GetFocusEffect(focusType type, uint16 spell_id) { return 0; }
	void CalculateNewFearpoint();
	float FindGroundZ(float new_x, float new_y, float z_offset=0.0);
	float FindDestGroundZ(glm::vec3 dest, float z_offset=0.0);
	glm::vec3 UpdatePath(float ToX, float ToY, float ToZ, float Speed, bool &WaypointChange, bool &NodeReached);
	void PrintRoute();

	virtual float GetSympatheticProcChances(uint16 spell_id, int16 ProcRateMod, int32 ItemProcRate = 0);
	int16 GetSympatheticSpellProcRate(uint16 spell_id);
	uint16 GetSympatheticSpellProcID(uint16 spell_id);

	enum {MAX_PROCS = 4};
	tProc PermaProcs[MAX_PROCS];
	tProc SpellProcs[MAX_PROCS];
	tProc DefensiveProcs[MAX_PROCS];
	tProc RangedProcs[MAX_PROCS];

	char name[64];
	char orig_name[64];
	char clean_name[64];
	char lastname[64];

	glm::vec4 m_Delta;

	EQEmu::LightSourceProfile m_Light;

	float fixedZ;
	EmuAppearance _appearance;
	uint8 pRunAnimSpeed;
	bool m_is_running;

	Timer attack_timer;
	Timer attack_dw_timer;
	Timer ranged_timer;
	float attack_speed; //% increase/decrease in attack speed (not haste)
	int attack_delay; //delay between attacks in 10ths of seconds
	int16 slow_mitigation; // Allows for a slow mitigation (100 = 100%, 50% = 50%)
	Timer tic_timer;
	Timer mana_timer;

	//spell casting vars
	Timer spellend_timer;
	uint16 casting_spell_id;
	glm::vec3 m_SpellLocation;
	int attacked_count;
	bool delaytimer;
	uint16 casting_spell_targetid;
	EQEmu::CastingSlot casting_spell_slot;
	uint16 casting_spell_mana;
	uint32 casting_spell_inventory_slot;
	uint32 casting_spell_timer;
	uint32 casting_spell_timer_duration;
	uint32 casting_spell_type;
	int16 casting_spell_resist_adjust;
	uint32 casting_spell_aa_id;
	bool casting_spell_checks;
	uint16 bardsong;
	EQEmu::CastingSlot bardsong_slot;
	uint32 bardsong_target_id;

	bool ActiveProjectileATK;
	tProjatk ProjectileAtk[MAX_SPELL_PROJECTILE];

	glm::vec3 m_RewindLocation;

	Timer rewind_timer;

	// Currently 3 max nimbus particle effects at a time
	uint32 nimbus_effect1;
	uint32 nimbus_effect2;
	uint32 nimbus_effect3;

	uint8 haircolor;
	uint8 beardcolor;
	uint8 eyecolor1; // the eyecolors always seem to be the same, maybe left and right eye?
	uint8 eyecolor2;
	uint8 hairstyle;
	uint8 luclinface; //
	uint8 beard;
	uint32 drakkin_heritage;
	uint32 drakkin_tattoo;
	uint32 drakkin_details;
	EQEmu::TintProfile armor_tint;

	uint8 aa_title;

	Mob* shield_target;

	int ExtraHaste; // for the #haste command
	bool mezzed;
	bool stunned;
	bool charmed; //this isnt fully implemented yet
	bool rooted;
	bool silenced;
	bool amnesiad;
	bool inWater; // Set to true or false by Water Detection code if enabled by rules
	bool has_virus; // whether this mob has a viral spell on them
	uint16 viral_spells[MAX_SPELL_TRIGGER*2]; // Stores the spell ids of the viruses on target and caster ids
	bool offhand;
	bool has_shieldequiped;
	bool has_twohandbluntequiped;
	bool has_twohanderequipped;
	bool can_facestab;
	bool has_numhits;
	bool has_MGB;
	bool has_ProjectIllusion;
	int16 SpellPowerDistanceMod;
	bool last_los_check;
	bool pseudo_rooted;
	bool endur_upkeep;
	bool degenerating_effects; // true if we have a buff that needs to be recalced every tick

	// Bind wound
	Timer bindwound_timer;
	Mob* bindwound_target;

	Timer stunned_timer;
	Timer spun_timer;
	Timer bardsong_timer;
	Timer gravity_timer;
	Timer viral_timer;
	uint8 viral_timer_counter;

	// MobAI stuff
	eStandingPetOrder pStandingPetOrder;
	uint32 minLastFightingDelayMoving;
	uint32 maxLastFightingDelayMoving;
	float pAggroRange;
	float pAssistRange;
	std::unique_ptr<Timer> AI_think_timer;
	std::unique_ptr<Timer> AI_movement_timer;
	std::unique_ptr<Timer> AI_target_check_timer;
	bool movetimercompleted;
	bool permarooted;
	std::unique_ptr<Timer> AI_scan_area_timer;
	std::unique_ptr<Timer> AI_walking_timer;
	std::unique_ptr<Timer> AI_feign_remember_timer;
	std::unique_ptr<Timer> AI_check_signal_timer;
	uint32 pLastFightingDelayMoving;
	HateList hate_list;
	std::set<uint32> feign_memory_list;
	// This is to keep track of mobs we cast faction mod spells on
	std::map<uint32,int32> faction_bonuses; // Primary FactionID, Bonus
	void AddFactionBonus(uint32 pFactionID,int32 bonus);
	int32 GetFactionBonus(uint32 pFactionID);
	// This is to keep track of item faction modifiers
	std::map<uint32,int32> item_faction_bonuses; // Primary FactionID, Bonus
	void AddItemFactionBonus(uint32 pFactionID,int32 bonus);
	int32 GetItemFactionBonus(uint32 pFactionID);
	void ClearItemFactionBonuses();

	void CalculateFearPosition();

	bool flee_mode;
	Timer flee_timer;
	Timer fix_z_timer;
	Timer fix_z_timer_engaged;
	Timer attack_anim_timer;
	Timer position_update_melee_push_timer;

	bool pAIControlled;
	bool roamer;
	bool logging_enabled;

	int wandertype;
	int pausetype;

	int8 last_hp_percent;
	int32 last_hp;

	int cur_wp;
	glm::vec4 m_CurrentWayPoint;
	int cur_wp_pause;

	bool PrimaryAggro;
	bool AssistAggro;
	int npc_assist_cap;
	Timer assist_cap_timer; // clear assist cap so more nearby mobs can be called for help


	int patrol;
	glm::vec3 m_FearWalkTarget;
	bool currently_fleeing;

	// Pathing
	//
	glm::vec3 PathingDestination;
	glm::vec3 PathingLastPosition;
	int PathingLoopCount;
	int PathingLastNodeVisited;
	std::deque<int> Route;
	LOSType PathingLOSState;
	Timer *PathingLOSCheckTimer;
	Timer *PathingRouteUpdateTimerShort;
	Timer *PathingRouteUpdateTimerLong;
	bool DistractedFromGrid;
	int PathingTraversedNodes;

	uint32 pDontHealMeBefore;
	uint32 pDontBuffMeBefore;
	uint32 pDontDotMeBefore;
	uint32 pDontRootMeBefore;
	uint32 pDontSnareMeBefore;
	uint32 pDontCureMeBefore;

	// hp event
	int nexthpevent;
	int nextinchpevent;

	//temppet
	bool hasTempPet;
	bool _IsTempPet;
	int16 count_TempPet;
	bool pet_owner_client; //Flags regular and pets as belonging to a client
	uint32 pet_targetlock_id;

	EGNode *_egnode; //the EG node we are in
	glm::vec3 m_TargetLocation;
	uint8 tar_ndx;
	float tar_vector;
	glm::vec3 m_TargetV;
	float test_vector;

	glm::vec3 m_TargetRing;

	// we might want to do this differently, we gotta do max NPC buffs ... which is 97
	uint32 m_spellHitsLeft[EQEmu::constants::TotalBuffs]; // Used to track which spells will have their numhits incremented when spell finishes casting
	int flymode;
	bool m_targetable;
	int QGVarDuration(const char *fmt);
	void InsertQuestGlobal(int charid, int npcid, int zoneid, const char *name, const char *value, int expdate);
	uint16 emoteid;

	SpecialAbility SpecialAbilities[MAX_SPECIAL_ATTACK];
	bool bEnraged;
	bool destructibleobject;

	std::unordered_map<uint32, std::pair<uint32, uint32>> aa_ranks;
	Timer aa_timers[aaTimerMax];

	bool IsHorse;

	AuraMgr aura_mgr;
	AuraMgr trap_mgr;

private:
	void _StopSong(); //this is not what you think it is
	Mob* target;

#ifdef BOTS
	std::shared_ptr<HealRotation> m_target_of_heal_rotation;
#endif

};

#endif
<|MERGE_RESOLUTION|>--- conflicted
+++ resolved
@@ -956,12 +956,8 @@
 	void				SendTo(float new_x, float new_y, float new_z);
 	void				SendToFixZ(float new_x, float new_y, float new_z);
 	float				GetZOffset() const;
-<<<<<<< HEAD
 	void 				FixZ(int32 z_find_offset = 5);
-	float 				GetFixedZ(glm::vec3 position, int32 z_find_offset = 5);
-=======
-	void				FixZ(int32 z_find_offset = 5);
->>>>>>> b03e9af5
+	float 			GetFixedZ(glm::vec3 position, int32 z_find_offset = 5);
 	void				NPCSpecialAttacks(const char* parse, int permtag, bool reset = true, bool remove = false);
 	inline uint32		DontHealMeBefore() const { return pDontHealMeBefore; }
 	inline uint32		DontBuffMeBefore() const { return pDontBuffMeBefore; }
