/*	EQEMu: Everquest Server Emulator
	Copyright (C) 2001-2002 EQEMu Development Team (http://eqemu.org)

	This program is free software; you can redistribute it and/or modify
	it under the terms of the GNU General Public License as published by
	the Free Software Foundation; version 2 of the License.

	This program is distributed in the hope that it will be useful,
	but WITHOUT ANY WARRANTY except by those people which sell it, which
	are required to give you total support for your newly bought product;
	without even the implied warranty of MERCHANTABILITY or FITNESS FOR
	A PARTICULAR PURPOSE. See the GNU General Public License for more details.

	You should have received a copy of the GNU General Public License
	along with this program; if not, write to the Free Software
	Foundation, Inc., 59 Temple Place, Suite 330, Boston, MA 02111-1307 USA
*/

#include "../common/global_define.h"
#include "../common/loottable.h"
#include "../common/misc_functions.h"

#include "client.h"
#include "entity.h"
#include "mob.h"
#include "npc.h"
#include "zonedb.h"
<<<<<<< HEAD
#include "../common/misc_functions.h"
#include "../common/data_verification.h"
=======

#include <iostream>
#include <stdlib.h>

#ifdef _WINDOWS
#define snprintf	_snprintf
#endif
>>>>>>> 4bd2e044

// Queries the loottable: adds item & coin to the npc
void ZoneDatabase::AddLootTableToNPC(NPC* npc,uint32 loottable_id, ItemList* itemlist, uint32* copper, uint32* silver, uint32* gold, uint32* plat) {
	const LootTable_Struct* lts = nullptr;
	*copper = 0;
	*silver = 0;
	*gold = 0;
	*plat = 0;

	lts = database.GetLootTable(loottable_id);
	if (!lts)
		return;

	uint32 min_cash = lts->mincash;
	uint32 max_cash = lts->maxcash;
	if(min_cash > max_cash) {
		uint32 t = min_cash;
		min_cash = max_cash;
		max_cash = t;
	}
<<<<<<< HEAD

	uint32 cash = 0;
	if(max_cash > 0 && EQEmu::ValueWithin(lts->avgcoin, min_cash, max_cash)) {
		float upper_chance = (float)(lts->avgcoin - min_cash) / (float)(max_cash - min_cash);
		float avg_cash_roll = (float)MakeRandomFloat(0.0, 1.0);

		if(avg_cash_roll <= upper_chance) {
			cash = MakeRandomInt(lts->avgcoin, max_cash);
		} else {
			cash = MakeRandomInt(min_cash, lts->avgcoin);
=======
	else if (lts->maxcash != 0) {
		uint32 cash = 0;
		if (lts->mincash == lts->maxcash)
			cash = lts->mincash;
		else
			cash = zone->random.Int(lts->mincash, lts->maxcash);
		if (cash != 0) {
			if (lts->avgcoin != 0) {
				//this is some crazy ass stuff... and makes very little sense... dont use it, k?
				uint32 mincoin = (uint32) (lts->avgcoin * 0.75 + 1);
				uint32 maxcoin = (uint32) (lts->avgcoin * 1.25 + 1);
				*copper = zone->random.Int(mincoin, maxcoin);
				*silver = zone->random.Int(mincoin, maxcoin);
				*gold = zone->random.Int(mincoin, maxcoin);
				if(*copper > cash) { *copper = cash; }
					cash -= *copper;
				if(*silver>(cash/10)) { *silver = (cash/10); }
					cash -= *silver*10;
				if(*gold > (cash/100)) { *gold = (cash/100); }
					cash -= *gold*100;
			}
			if (cash < 0) {
				cash = 0;
			}
			*plat = cash / 1000;
			cash -= *plat * 1000;
			uint32 gold2 = cash / 100;
			cash -= gold2 * 100;
			uint32 silver2 = cash / 10;
			cash -= silver2 * 10;
			*gold += gold2;
			*silver += silver2;
			*copper += cash;
>>>>>>> 4bd2e044
		}
	} else {
		cash = MakeRandomInt(min_cash, max_cash);
	}

	if(cash != 0) {
		*plat = cash / 1000;
		cash -= *plat * 1000;

		*gold = cash / 100;
		cash -= *gold * 100;

		*silver = cash / 10;
		cash -= *silver * 10;

		*copper = cash;
	}

	// Do items
	for (uint32 i=0; i<lts->NumEntries; i++) {
		for (uint32 k = 1; k <= lts->Entries[i].multiplier; k++) {
			uint8 droplimit = lts->Entries[i].droplimit;
			uint8 mindrop = lts->Entries[i].mindrop;

			//LootTable Entry probability
			float ltchance = 0.0f;
			ltchance = lts->Entries[i].probability;

			float drop_chance = 0.0f;
			if(ltchance > 0.0 && ltchance < 100.0) {
<<<<<<< HEAD
				drop_chance = (float)MakeRandomFloat(0.0, 100.0);
=======
				drop_chance = zone->random.Real(0.0, 100.0);
>>>>>>> 4bd2e044
			}

			if (ltchance != 0.0 && (ltchance == 100.0 || drop_chance <= ltchance)) {
				AddLootDropToNPC(npc, lts->Entries[i].lootdrop_id, itemlist, droplimit, mindrop);
			}
		}
	}
}

// Called by AddLootTableToNPC
// maxdrops = size of the array npcd
void ZoneDatabase::AddLootDropToNPC(NPC* npc,uint32 lootdrop_id, ItemList* itemlist, uint8 droplimit, uint8 mindrop) {
	const LootDrop_Struct* lds = GetLootDrop(lootdrop_id);
	if (!lds) {
		return;
	}

	if(lds->NumEntries == 0)
		return;

<<<<<<< HEAD
	if(droplimit == 0 && mindrop == 0) {
		for(uint32 i = 0; i < lds->NumEntries; ++i) {
			int charges = lds->Entries[i].multiplier;
			for(int j = 0; j < charges; ++j) {
				if(MakeRandomFloat(0.0, 100.0) <= lds->Entries[i].chance) {
					const Item_Struct* dbitem = GetItem(lds->Entries[i].item_id);
					npc->AddLootDrop(dbitem, itemlist, lds->Entries[i].item_charges, lds->Entries[i].minlevel, 
									lds->Entries[i].maxlevel, lds->Entries[i].equip_item > 0 ? true : false, false);
				}
			}
		}
		return;
	}

	if(lds->NumEntries > 100 && droplimit == 0) {
		droplimit = 10;
	}

	if(droplimit < mindrop) {
		droplimit = mindrop;
	}
=======
	// Too long a list needs to be limited.
	if(lds->NumEntries > 99 && droplimit < 1)
		droplimit = lds->NumEntries/100;

	uint8 limit = 0;
	// Start at a random point in itemlist.
	uint32 item = zone->random.Int(0, lds->NumEntries-1);
	// Main loop.
	for (uint32 i=0; i<lds->NumEntries;)
	{
		//Force the itemlist back to beginning.
		if (item > (lds->NumEntries-1))
			item = 0;

		uint8 charges = lds->Entries[item].multiplier;
		uint8 pickedcharges = 0;
		// Loop to check multipliers.
		for (uint32 x=1; x<=charges; x++)
		{
			// Actual roll.
			float thischance = 0.0;
			thischance = lds->Entries[item].chance;

			float drop_chance = 0.0;
			if(thischance != 100.0)
				drop_chance = zone->random.Real(0.0, 100.0);

#if EQDEBUG>=11
			Log.Out(Logs::General, Logs::None, "Drop chance for npc: %s, this chance:%f, drop roll:%f", npc->GetName(), thischance, drop_chance);
#endif
			if (thischance == 100.0 || drop_chance < thischance)
			{
				uint32 itemid = lds->Entries[item].item_id;
>>>>>>> 4bd2e044

	float roll_t = 0.0f;
	bool active_item_list = false;
	for(uint32 i = 0; i < lds->NumEntries; ++i) {
		const Item_Struct* db_item = GetItem(lds->Entries[i].item_id);
		if(db_item) {
			roll_t += lds->Entries[i].chance;
			active_item_list = true;
		}
	}

	roll_t = EQEmu::ClampLower(roll_t, 100.0f);

	if(!active_item_list) {
		return;
	}

	mindrop = EQEmu::ClampLower(mindrop, (uint8)1);
	int item_count = MakeRandomInt(mindrop, droplimit);
	for(int i = 0; i < item_count; ++i) {
		float roll = (float)MakeRandomFloat(0.0, roll_t);
		for(uint32 j = 0; j < lds->NumEntries; ++j) {
			const Item_Struct* db_item = GetItem(lds->Entries[j].item_id);
			if(db_item) {
				if(roll < lds->Entries[j].chance) {
					npc->AddLootDrop(db_item, itemlist, lds->Entries[j].item_charges, lds->Entries[j].minlevel,
										lds->Entries[j].maxlevel, lds->Entries[j].equip_item > 0 ? true : false, false);

					int charges = (int)lds->Entries[i].multiplier;
					charges = EQEmu::ClampLower(charges, 1);

					for(int k = 1; k < charges; ++k) {
						float c_roll = (float)MakeRandomFloat(0.0, 100.0);
						if(c_roll <= lds->Entries[i].chance) {
							npc->AddLootDrop(db_item, itemlist, lds->Entries[j].item_charges, lds->Entries[j].minlevel,
											lds->Entries[j].maxlevel, lds->Entries[j].equip_item > 0 ? true : false, false);
						}
					}

					j = lds->NumEntries;
					break;
				}
				else {
					roll -= lds->Entries[j].chance;
				}
			}
		}
<<<<<<< HEAD
	}
=======
	} // We either ran out of items or reached our limit.

	npc->UpdateEquipLightValue();
	// no wearchange associated with this function..so, this should not be needed
	//if (npc->UpdateActiveLightValue())
	//	npc->SendAppearancePacket(AT_Light, npc->GetActiveLightValue());
>>>>>>> 4bd2e044
}

//if itemlist is null, just send wear changes
void NPC::AddLootDrop(const Item_Struct *item2, ItemList* itemlist, int16 charges, uint8 minlevel, uint8 maxlevel, bool equipit, bool wearchange) {
	if(item2 == nullptr)
		return;

	//make sure we are doing something...
	if(!itemlist && !wearchange)
		return;

	ServerLootItem_Struct* item = new ServerLootItem_Struct;
#if EQDEBUG>=11
		Log.Out(Logs::General, Logs::None, "Adding drop to npc: %s, Item: %i", GetName(), item2->ID);
#endif

	EQApplicationPacket* outapp = nullptr;
	WearChange_Struct* wc = nullptr;
	if(wearchange) {
		outapp = new EQApplicationPacket(OP_WearChange, sizeof(WearChange_Struct));
		wc = (WearChange_Struct*)outapp->pBuffer;
		wc->spawn_id = GetID();
		wc->material=0;
	}

	item->item_id = item2->ID;
<<<<<<< HEAD
	item->charges = (uint8)charges;
	item->aug1 = 0;
	item->aug2 = 0;
	item->aug3 = 0;
	item->aug4 = 0;
	item->aug5 = 0;
	item->minlevel = minlevel;
	item->maxlevel = maxlevel;
=======
	item->charges = charges;
	item->aug_1 = 0;
	item->aug_2 = 0;
	item->aug_3 = 0;
	item->aug_4 = 0;
	item->aug_5 = 0;
	item->aug_6 = 0;
	item->attuned = 0;
	item->min_level = minlevel;
	item->max_level = maxlevel;
>>>>>>> 4bd2e044
	if (equipit) {
		uint8 eslot = 0xFF;
		char newid[20];
		const Item_Struct* compitem = nullptr;
		bool found = false; // track if we found an empty slot we fit into
		int32 foundslot = -1; // for multi-slot items

		// Equip rules are as follows:
		// If the item has the NoPet flag set it will not be equipped.
		// An empty slot takes priority. The first empty one that an item can
		// fit into will be the one picked for the item.
		// AC is the primary choice for which item gets picked for a slot.
		// If AC is identical HP is considered next.
		// If an item can fit into multiple slots we'll pick the last one where
		// it is an improvement.

		if (!item2->NoPet) {
			for (int i = 0; !found && i<EmuConstants::EQUIPMENT_SIZE; i++) {
				uint32 slots = (1 << i);
				if (item2->Slots & slots) {
					if(equipment[i])
					{
						compitem = database.GetItem(equipment[i]);
						if (item2->AC > compitem->AC ||
							(item2->AC == compitem->AC && item2->HP > compitem->HP))
						{
							// item would be an upgrade
							// check if we're multi-slot, if yes then we have to keep
							// looking in case any of the other slots we can fit into are empty.
							if (item2->Slots != slots) {
								foundslot = i;
							}
							else {
								equipment[i] = item2->ID;
								foundslot = i;
								found = true;
							}
						} // end if ac
					}
					else
					{
						equipment[i] = item2->ID;
						foundslot = i;
						found = true;
					}
				} // end if (slots)
			} // end for
		} // end if NoPet

		// Possible slot was found but not selected. Pick it now.
		if (!found && foundslot >= 0) {
			equipment[foundslot] = item2->ID;
			found = true;
		}

		// @merth: IDFile size has been increased, this needs to change
		uint16 emat;
		if(item2->Material <= 0
			|| item2->Slots & (1 << MainPrimary | 1 << MainSecondary)) {
			memset(newid, 0, sizeof(newid));
			for(int i=0;i<7;i++){
				if (!isalpha(item2->IDFile[i])){
					strn0cpy(newid, &item2->IDFile[i],6);
					i=8;
				}
			}

			emat = atoi(newid);
		} else {
			emat = item2->Material;
		}

		if (foundslot == MainPrimary) {
			if (item2->Proc.Effect != 0)
				CastToMob()->AddProcToWeapon(item2->Proc.Effect, true);

			eslot = MaterialPrimary;
		}
		else if (foundslot == MainSecondary
			&& (GetOwner() != nullptr || (GetLevel() >= 13 && zone->random.Roll(NPC_DW_CHANCE)) || (item2->Damage==0)) &&
			(item2->ItemType == ItemType1HSlash || item2->ItemType == ItemType1HBlunt || item2->ItemType == ItemTypeShield ||
			item2->ItemType == ItemType1HPiercing))
		{
			if (item2->Proc.Effect!=0)
				CastToMob()->AddProcToWeapon(item2->Proc.Effect, true);

			eslot = MaterialSecondary;
		}
		else if (foundslot == MainHead) {
			eslot = MaterialHead;
		}
		else if (foundslot == MainChest) {
			eslot = MaterialChest;
		}
		else if (foundslot == MainArms) {
			eslot = MaterialArms;
		}
		else if (foundslot == MainWrist1 || foundslot == MainWrist2) {
			eslot = MaterialWrist;
		}
		else if (foundslot == MainHands) {
			eslot = MaterialHands;
		}
		else if (foundslot == MainLegs) {
			eslot = MaterialLegs;
		}
		else if (foundslot == MainFeet) {
			eslot = MaterialFeet;
		}

		/*
		what was this about???

		if (((npc->GetRace()==127) && (npc->CastToMob()->GetOwnerID()!=0)) && (item2->Slots==24576) || (item2->Slots==8192) || (item2->Slots==16384)){
			npc->d_melee_texture2=atoi(newid);
			wc->wear_slot_id=8;
			if (item2->Material >0)
				wc->material=item2->Material;
			else
				wc->material=atoi(newid);
			npc->AC+=item2->AC;
			npc->STR+=item2->STR;
			npc->INT+=item2->INT;
		}
		*/

		//if we found an open slot it goes in...
		if(eslot != 0xFF) {
			if(wearchange) {
				wc->wear_slot_id = eslot;
				wc->material = emat;
			}

		}
		if (found) {
			CalcBonuses(); // This is less than ideal for bulk adding of items
		}
		item->equip_slot = item2->Slots;
	}

	if(itemlist != nullptr)
		itemlist->push_back(item);
	else
		safe_delete(item);

	if(wearchange && outapp) {
		entity_list.QueueClients(this, outapp);
		safe_delete(outapp);
	}

	UpdateEquipLightValue();
	if (UpdateActiveLightValue())
		SendAppearancePacket(AT_Light, GetActiveLightValue());
}

void NPC::AddItem(const Item_Struct* item, uint16 charges, bool equipitem) {
	//slot isnt needed, its determined from the item.
	AddLootDrop(item, &itemlist, charges, 1, 127, equipitem, equipitem);
}

void NPC::AddItem(uint32 itemid, uint16 charges, bool equipitem) {
	//slot isnt needed, its determined from the item.
	const Item_Struct * i = database.GetItem(itemid);
	if(i == nullptr)
		return;
	AddLootDrop(i, &itemlist, charges, 1, 127, equipitem, equipitem);
}

void NPC::AddLootTable() {
	if (npctype_id != 0) { // check if it's a GM spawn
		database.AddLootTableToNPC(this,loottable_id, &itemlist, &copper, &silver, &gold, &platinum);
	}
}

void NPC::AddLootTable(uint32 ldid) {
	if (npctype_id != 0) { // check if it's a GM spawn
	  database.AddLootTableToNPC(this,ldid, &itemlist, &copper, &silver, &gold, &platinum);
	}
}<|MERGE_RESOLUTION|>--- conflicted
+++ resolved
@@ -19,16 +19,13 @@
 #include "../common/global_define.h"
 #include "../common/loottable.h"
 #include "../common/misc_functions.h"
+#include "../common/data_verification.h"
 
 #include "client.h"
 #include "entity.h"
 #include "mob.h"
 #include "npc.h"
 #include "zonedb.h"
-<<<<<<< HEAD
-#include "../common/misc_functions.h"
-#include "../common/data_verification.h"
-=======
 
 #include <iostream>
 #include <stdlib.h>
@@ -36,7 +33,6 @@
 #ifdef _WINDOWS
 #define snprintf	_snprintf
 #endif
->>>>>>> 4bd2e044
 
 // Queries the loottable: adds item & coin to the npc
 void ZoneDatabase::AddLootTableToNPC(NPC* npc,uint32 loottable_id, ItemList* itemlist, uint32* copper, uint32* silver, uint32* gold, uint32* plat) {
@@ -57,55 +53,19 @@
 		min_cash = max_cash;
 		max_cash = t;
 	}
-<<<<<<< HEAD
 
 	uint32 cash = 0;
-	if(max_cash > 0 && EQEmu::ValueWithin(lts->avgcoin, min_cash, max_cash)) {
+	if(max_cash > 0 && lts->avgcoin > 0 && EQEmu::ValueWithin(lts->avgcoin, min_cash, max_cash)) {
 		float upper_chance = (float)(lts->avgcoin - min_cash) / (float)(max_cash - min_cash);
-		float avg_cash_roll = (float)MakeRandomFloat(0.0, 1.0);
-
-		if(avg_cash_roll <= upper_chance) {
-			cash = MakeRandomInt(lts->avgcoin, max_cash);
+		float avg_cash_roll = (float)zone->random.Real(0.0, 1.0);
+		
+		if(avg_cash_roll < upper_chance) {
+			cash = zone->random.Int(lts->avgcoin, max_cash);
 		} else {
-			cash = MakeRandomInt(min_cash, lts->avgcoin);
-=======
-	else if (lts->maxcash != 0) {
-		uint32 cash = 0;
-		if (lts->mincash == lts->maxcash)
-			cash = lts->mincash;
-		else
-			cash = zone->random.Int(lts->mincash, lts->maxcash);
-		if (cash != 0) {
-			if (lts->avgcoin != 0) {
-				//this is some crazy ass stuff... and makes very little sense... dont use it, k?
-				uint32 mincoin = (uint32) (lts->avgcoin * 0.75 + 1);
-				uint32 maxcoin = (uint32) (lts->avgcoin * 1.25 + 1);
-				*copper = zone->random.Int(mincoin, maxcoin);
-				*silver = zone->random.Int(mincoin, maxcoin);
-				*gold = zone->random.Int(mincoin, maxcoin);
-				if(*copper > cash) { *copper = cash; }
-					cash -= *copper;
-				if(*silver>(cash/10)) { *silver = (cash/10); }
-					cash -= *silver*10;
-				if(*gold > (cash/100)) { *gold = (cash/100); }
-					cash -= *gold*100;
-			}
-			if (cash < 0) {
-				cash = 0;
-			}
-			*plat = cash / 1000;
-			cash -= *plat * 1000;
-			uint32 gold2 = cash / 100;
-			cash -= gold2 * 100;
-			uint32 silver2 = cash / 10;
-			cash -= silver2 * 10;
-			*gold += gold2;
-			*silver += silver2;
-			*copper += cash;
->>>>>>> 4bd2e044
+			cash = zone->random.Int(min_cash, lts->avgcoin);
 		}
 	} else {
-		cash = MakeRandomInt(min_cash, max_cash);
+		cash = zone->random.Int(min_cash, max_cash);
 	}
 
 	if(cash != 0) {
@@ -133,11 +93,7 @@
 
 			float drop_chance = 0.0f;
 			if(ltchance > 0.0 && ltchance < 100.0) {
-<<<<<<< HEAD
-				drop_chance = (float)MakeRandomFloat(0.0, 100.0);
-=======
-				drop_chance = zone->random.Real(0.0, 100.0);
->>>>>>> 4bd2e044
+				drop_chance = (float)zone->random.Real(0.0, 100.0);
 			}
 
 			if (ltchance != 0.0 && (ltchance == 100.0 || drop_chance <= ltchance)) {
@@ -158,12 +114,11 @@
 	if(lds->NumEntries == 0)
 		return;
 
-<<<<<<< HEAD
 	if(droplimit == 0 && mindrop == 0) {
 		for(uint32 i = 0; i < lds->NumEntries; ++i) {
 			int charges = lds->Entries[i].multiplier;
 			for(int j = 0; j < charges; ++j) {
-				if(MakeRandomFloat(0.0, 100.0) <= lds->Entries[i].chance) {
+				if(zone->random.Real(0.0, 100.0) <= lds->Entries[i].chance) {
 					const Item_Struct* dbitem = GetItem(lds->Entries[i].item_id);
 					npc->AddLootDrop(dbitem, itemlist, lds->Entries[i].item_charges, lds->Entries[i].minlevel, 
 									lds->Entries[i].maxlevel, lds->Entries[i].equip_item > 0 ? true : false, false);
@@ -180,41 +135,6 @@
 	if(droplimit < mindrop) {
 		droplimit = mindrop;
 	}
-=======
-	// Too long a list needs to be limited.
-	if(lds->NumEntries > 99 && droplimit < 1)
-		droplimit = lds->NumEntries/100;
-
-	uint8 limit = 0;
-	// Start at a random point in itemlist.
-	uint32 item = zone->random.Int(0, lds->NumEntries-1);
-	// Main loop.
-	for (uint32 i=0; i<lds->NumEntries;)
-	{
-		//Force the itemlist back to beginning.
-		if (item > (lds->NumEntries-1))
-			item = 0;
-
-		uint8 charges = lds->Entries[item].multiplier;
-		uint8 pickedcharges = 0;
-		// Loop to check multipliers.
-		for (uint32 x=1; x<=charges; x++)
-		{
-			// Actual roll.
-			float thischance = 0.0;
-			thischance = lds->Entries[item].chance;
-
-			float drop_chance = 0.0;
-			if(thischance != 100.0)
-				drop_chance = zone->random.Real(0.0, 100.0);
-
-#if EQDEBUG>=11
-			Log.Out(Logs::General, Logs::None, "Drop chance for npc: %s, this chance:%f, drop roll:%f", npc->GetName(), thischance, drop_chance);
-#endif
-			if (thischance == 100.0 || drop_chance < thischance)
-			{
-				uint32 itemid = lds->Entries[item].item_id;
->>>>>>> 4bd2e044
 
 	float roll_t = 0.0f;
 	bool active_item_list = false;
@@ -233,9 +153,9 @@
 	}
 
 	mindrop = EQEmu::ClampLower(mindrop, (uint8)1);
-	int item_count = MakeRandomInt(mindrop, droplimit);
+	int item_count = zone->random.Int(mindrop, droplimit);
 	for(int i = 0; i < item_count; ++i) {
-		float roll = (float)MakeRandomFloat(0.0, roll_t);
+		float roll = (float)zone->random.Real(0.0, roll_t);
 		for(uint32 j = 0; j < lds->NumEntries; ++j) {
 			const Item_Struct* db_item = GetItem(lds->Entries[j].item_id);
 			if(db_item) {
@@ -247,7 +167,7 @@
 					charges = EQEmu::ClampLower(charges, 1);
 
 					for(int k = 1; k < charges; ++k) {
-						float c_roll = (float)MakeRandomFloat(0.0, 100.0);
+						float c_roll = (float)zone->random.Real(0.0, 100.0);
 						if(c_roll <= lds->Entries[i].chance) {
 							npc->AddLootDrop(db_item, itemlist, lds->Entries[j].item_charges, lds->Entries[j].minlevel,
 											lds->Entries[j].maxlevel, lds->Entries[j].equip_item > 0 ? true : false, false);
@@ -262,16 +182,12 @@
 				}
 			}
 		}
-<<<<<<< HEAD
-	}
-=======
 	} // We either ran out of items or reached our limit.
 
 	npc->UpdateEquipLightValue();
 	// no wearchange associated with this function..so, this should not be needed
 	//if (npc->UpdateActiveLightValue())
 	//	npc->SendAppearancePacket(AT_Light, npc->GetActiveLightValue());
->>>>>>> 4bd2e044
 }
 
 //if itemlist is null, just send wear changes
@@ -298,16 +214,6 @@
 	}
 
 	item->item_id = item2->ID;
-<<<<<<< HEAD
-	item->charges = (uint8)charges;
-	item->aug1 = 0;
-	item->aug2 = 0;
-	item->aug3 = 0;
-	item->aug4 = 0;
-	item->aug5 = 0;
-	item->minlevel = minlevel;
-	item->maxlevel = maxlevel;
-=======
 	item->charges = charges;
 	item->aug_1 = 0;
 	item->aug_2 = 0;
@@ -318,7 +224,7 @@
 	item->attuned = 0;
 	item->min_level = minlevel;
 	item->max_level = maxlevel;
->>>>>>> 4bd2e044
+
 	if (equipit) {
 		uint8 eslot = 0xFF;
 		char newid[20];
