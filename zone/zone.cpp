/*	EQEMu: Everquest Server Emulator
	Copyright (C) 2001-2003 EQEMu Development Team (http://eqemulator.net)

	This program is free software; you can redistribute it and/or modify
	it under the terms of the GNU General Public License as published by
	the Free Software Foundation; version 2 of the License.

	This program is distributed in the hope that it will be useful,
	but WITHOUT ANY WARRANTY except by those people which sell it, which
	are required to give you total support for your newly bought product;
	without even the implied warranty of MERCHANTABILITY or FITNESS FOR
	A PARTICULAR PURPOSE. See the GNU General Public License for more details.

	You should have received a copy of the GNU General Public License
	along with this program; if not, write to the Free Software
	Foundation, Inc., 59 Temple Place, Suite 330, Boston, MA 02111-1307 USA
*/

#include <float.h>
#include <iostream>
#include <math.h>
#include <stdlib.h>
#include <string.h>

#ifdef _WINDOWS
#define	snprintf	_snprintf
#define	vsnprintf	_vsnprintf
#else
#include <pthread.h>
#include "../common/unix.h"
#endif

#include "../common/global_define.h"
#include "../common/features.h"
#include "../common/rulesys.h"
#include "../common/seperator.h"
#include "../common/string_util.h"
#include "../common/eqemu_logsys.h"

#include "guild_mgr.h"
#include "map.h"
#include "npc.h"
#include "object.h"
#include "pathfinder_null.h"
#include "pathfinder_nav_mesh.h"
#include "pathfinder_waypoint.h"
#include "petitions.h"
#include "quest_parser_collection.h"
#include "spawn2.h"
#include "spawngroup.h"
#include "water_map.h"
#include "worldserver.h"
#include "zone.h"
#include "zone_config.h"
#include "mob_movement_manager.h"
#include "npc_scale_manager.h"
#include "../common/data_verification.h"
#include "zone_reload.h"
#include "../common/repositories/criteria/content_filter_criteria.h"

#include <time.h>
#include <ctime>
#include <iostream>

#ifdef _WINDOWS
#define snprintf	_snprintf
#define strncasecmp	_strnicmp
#define strcasecmp	_stricmp
#endif

extern bool staticzone;
extern PetitionList petition_list;
extern QuestParserCollection* parse;
extern uint32 numclients;
extern WorldServer worldserver;
extern Zone* zone;
extern NpcScaleManager* npc_scale_manager;

Mutex MZoneShutdown;

volatile bool is_zone_loaded = false;
Zone* zone = 0;

void UpdateWindowTitle(char* iNewTitle);

bool Zone::Bootup(uint32 iZoneID, uint32 iInstanceID, bool iStaticZone) {
	const char* zonename = ZoneName(iZoneID);

	if (iZoneID == 0 || zonename == 0)
		return false;
	if (zone != 0 || is_zone_loaded) {
		std::cerr << "Error: Zone::Bootup call when zone already booted!" << std::endl;
		worldserver.SetZoneData(0);
		return false;
	}

	LogInfo("Booting [{}] ([{}]:[{}])", zonename, iZoneID, iInstanceID);

	numclients = 0;
	zone = new Zone(iZoneID, iInstanceID, zonename);

	//init the zone, loads all the data, etc
	if (!zone->Init(iStaticZone)) {
		safe_delete(zone);
		std::cerr << "Zone->Init failed" << std::endl;
		worldserver.SetZoneData(0);
		return false;
	}

	std::string tmp;
	if (database.GetVariable("loglevel", tmp)) {
		int log_levels[4];
		int tmp_i = atoi(tmp.c_str());
		if (tmp_i>9){ //Server is using the new code
			for(int i=0;i<4;i++){
				if (((int)tmp[i]>=48) && ((int)tmp[i]<=57))
					log_levels[i]=(int)tmp[i]-48; //get the value to convert it to an int from the ascii value
				else
					log_levels[i]=0; //set to zero on a bogue char
			}
			zone->loglevelvar = log_levels[0];
			LogInfo("General logging level: [{}]", zone->loglevelvar);
			zone->merchantvar = log_levels[1];
			LogInfo("Merchant logging level: [{}]", zone->merchantvar);
			zone->tradevar = log_levels[2];
			LogInfo("Trade logging level: [{}]", zone->tradevar);
			zone->lootvar = log_levels[3];
			LogInfo("Loot logging level: [{}]", zone->lootvar);
		}
		else {
			zone->loglevelvar = uint8(tmp_i); //continue supporting only command logging (for now)
			zone->merchantvar = 0;
			zone->tradevar = 0;
			zone->lootvar = 0;
		}
	}

	is_zone_loaded = true;

	worldserver.SetZoneData(iZoneID, iInstanceID);
	if(iInstanceID != 0)
	{
		auto pack = new ServerPacket(ServerOP_AdventureZoneData, sizeof(uint16));
		*((uint16*)pack->pBuffer) = iInstanceID;
		worldserver.SendPacket(pack);
		delete pack;
	}

	LogInfo("---- Zone server [{}], listening on port:[{}] ----", zonename, ZoneConfig::get()->ZonePort);
	LogInfo("Zone Bootup: [{}] ([{}]: [{}])", zonename, iZoneID, iInstanceID);
	parse->Init();
	UpdateWindowTitle(nullptr);
	zone->GetTimeSync();

	zone->RequestUCSServerStatus();

	/**
	 * Set Shutdown timer
	 */
	uint32 shutdown_timer = static_cast<uint32>(content_db.getZoneShutDownDelay(zone->GetZoneID(), zone->GetInstanceVersion()));
	zone->StartShutdownTimer(shutdown_timer);

	/*
	 * Set Logging
	 */
	LogSys.StartFileLogs(StringFormat("%s_version_%u_inst_id_%u_port_%u", zone->GetShortName(), zone->GetInstanceVersion(), zone->GetInstanceID(), ZoneConfig::get()->ZonePort));

	return true;
}

//this really loads the objects into entity_list
bool Zone::LoadZoneObjects()
{
	std::string query = StringFormat(
		"SELECT id, zoneid, xpos, ypos, zpos, heading, itemid, charges, objectname, type, icon, "
		"unknown08, unknown10, unknown20, unknown24, unknown76, size, tilt_x, tilt_y, display_name "
		"FROM object WHERE zoneid = %i AND (version = %u OR version = -1) %s",
		zoneid,
		instanceversion,
		ContentFilterCriteria::apply().c_str()
	);
	auto results = content_db.QueryDatabase(query);
	if (!results.Success()) {
		LogError("Error Loading Objects from DB: [{}]",
			results.ErrorMessage().c_str());
		return false;
	}

	LogInfo("Loading Objects from DB");
	for (auto row = results.begin(); row != results.end(); ++row) {
		if (atoi(row[9]) == 0) {
			// Type == 0 - Static Object
			const char *shortname = ZoneName(atoi(row[1]), false); // zoneid -> zone_shortname

			if (!shortname)
				continue;

			Door d;
			memset(&d, 0, sizeof(d));

			strn0cpy(d.zone_name, shortname, sizeof(d.zone_name));
			d.db_id = 1000000000 + atoi(row[0]); // Out of range of normal use for doors.id
			d.door_id = -1;			     // Client doesn't care if these are all the same door_id
			d.pos_x = atof(row[2]);		     // xpos
			d.pos_y = atof(row[3]);		     // ypos
			d.pos_z = atof(row[4]);		     // zpos
			d.heading = atof(row[5]);	    // heading

			strn0cpy(d.door_name, row[8], sizeof(d.door_name)); // objectname
			// Strip trailing "_ACTORDEF" if present. Client won't accept it for doors.
			int len = strlen(d.door_name);
			if ((len > 9) && (memcmp(&d.door_name[len - 9], "_ACTORDEF", 10) == 0))
				d.door_name[len - 9] = '\0';

			memcpy(d.dest_zone, "NONE", 5);

			if ((d.size = atoi(row[11])) == 0) // unknown08 = optional size percentage
				d.size = 100;

			switch (d.opentype = atoi(row[12])) // unknown10 = optional request_nonsolid (0 or 1 or experimental number)
			{
			case 0:
				d.opentype = 31;
				break;
			case 1:
				d.opentype = 9;
				break;
			}

			d.incline = atoi(row[13]);	  // unknown20 = optional model incline value
			d.client_version_mask = 0xFFFFFFFF; // We should load the mask from the zone.

			auto door = new Doors(&d);
			entity_list.AddDoor(door);
		}

		Object_Struct data = {0};
		uint32 id = 0;
		uint32 icon = 0;
		uint32 type = 0;
		uint32 itemid = 0;
		uint32 idx = 0;
		int16 charges = 0;

		id = (uint32)atoi(row[0]);
		data.zone_id = atoi(row[1]);
		data.x = atof(row[2]);
		data.y = atof(row[3]);
		data.z = atof(row[4]);
		data.heading = atof(row[5]);
		itemid = (uint32)atoi(row[6]);
		charges = (int16)atoi(row[7]);
		strcpy(data.object_name, row[8]);
		type = (uint8)atoi(row[9]);
		icon = (uint32)atoi(row[10]);
		data.object_type = type;
		data.linked_list_addr[0] = 0;
		data.linked_list_addr[1] = 0;

		data.solidtype = (uint32)atoi(row[12]);
		data.unknown020 = (uint32)atoi(row[13]);
		data.unknown024 = (uint32)atoi(row[14]);
		data.unknown076 = (uint32)atoi(row[15]);
		data.size = atof(row[16]);
		data.tilt_x = atof(row[17]);
		data.tilt_y = atof(row[18]);
		data.unknown084 = 0;

<<<<<<< HEAD

		glm::vec3 position;
		position.x = data.x;
		position.y = data.y;
		position.z = data.z;

		data.z = zone->zonemap->FindBestZ(position, nullptr);

		EQEmu::ItemInstance *inst = nullptr;
=======
		EQ::ItemInstance *inst = nullptr;
>>>>>>> 86ef1b12
		// FatherNitwit: this dosent seem to work...
		// tradeskill containers do not have an itemid of 0... at least what I am seeing
		if (itemid == 0) {
			// Generic tradeskill container
			inst = new EQ::ItemInstance(ItemInstWorldContainer);
		} else {
			// Groundspawn object
			inst = database.CreateItem(itemid);
		}

		// Father Nitwit's fix... not perfect...
		if (inst == nullptr && type != OT_DROPPEDITEM) {
			inst = new EQ::ItemInstance(ItemInstWorldContainer);
		}

		// Load child objects if container
		if (inst && inst->IsType(EQ::item::ItemClassBag)) {
			database.LoadWorldContainer(id, inst);
		}

		auto object = new Object(id, type, icon, data, inst);
		object->SetDisplayName(row[19]);
		entity_list.AddObject(object, false);
		if (type == OT_DROPPEDITEM && itemid != 0)
			entity_list.RemoveObject(object->GetID());

		safe_delete(inst);
	}

	return true;
}

//this also just loads into entity_list, not really into zone
bool Zone::LoadGroundSpawns() {
	Ground_Spawns groundspawn;

	memset(&groundspawn, 0, sizeof(groundspawn));
	int gsindex=0;
	LogInfo("Loading Ground Spawns from DB");
	content_db.LoadGroundSpawns(zoneid, GetInstanceVersion(), &groundspawn);
	uint32 ix=0;
	char* name = nullptr;
	uint32 gsnumber=0;
	for(gsindex=0;gsindex<50;gsindex++){
		if(groundspawn.spawn[gsindex].item>0 && groundspawn.spawn[gsindex].item<SAYLINK_ITEM_ID){
			EQ::ItemInstance* inst = nullptr;
			inst = database.CreateItem(groundspawn.spawn[gsindex].item);
			gsnumber=groundspawn.spawn[gsindex].max_allowed;
			ix=0;
			if(inst){
				name = groundspawn.spawn[gsindex].name;
				for(ix=0;ix<gsnumber;ix++){
					auto object = new Object(
					    inst, name, groundspawn.spawn[gsindex].max_x,
					    groundspawn.spawn[gsindex].min_x, groundspawn.spawn[gsindex].max_y,
					    groundspawn.spawn[gsindex].min_y, groundspawn.spawn[gsindex].max_z,
					    groundspawn.spawn[gsindex].heading,
					    groundspawn.spawn[gsindex].respawntimer); // new object with id of 10000+
					entity_list.AddObject(object, false);
				}
				safe_delete(inst);
			}
		}
	}
	return(true);
}

void Zone::DumpMerchantList(uint32 npcid) {
	std::list<TempMerchantList> tmp_merlist = tmpmerchanttable[npcid];
	std::list<TempMerchantList>::const_iterator tmp_itr;
	TempMerchantList ml;

	for (tmp_itr = tmp_merlist.begin(); tmp_itr != tmp_merlist.end(); ++tmp_itr) {
		ml = *tmp_itr;

		LogInventory("slot[{}] Orig[{}] Item[{}] Charges[{}]", ml.slot, ml.origslot, ml.item, ml.charges);
	}
}

int Zone::SaveTempItem(uint32 merchantid, uint32 npcid, uint32 item, int32 charges, bool sold) {

	LogInventory("Transaction of [{}] [{}]", charges, item);
	//DumpMerchantList(npcid);
	// Iterate past main items.
	// If the item being transacted is in this list, return 0;
	std::list<MerchantList> merlist = merchanttable[merchantid];
	std::list<MerchantList>::const_iterator itr;
	uint32 temp_slot_index = 1;
	for (itr = merlist.begin(); itr != merlist.end(); ++itr) {
		MerchantList ml = *itr;
		if (ml.item == item) {
			return 0;
		}

		// Account for merchant lists with gaps in them.
		if (ml.slot >= temp_slot_index) {
			temp_slot_index = ml.slot + 1;
		}
	}

	LogInventory("Searching Temporary List.  Main list ended at [{}]", temp_slot_index-1);

	// Now search the temporary list.
	std::list<TempMerchantList> tmp_merlist = tmpmerchanttable[npcid];
	std::list<TempMerchantList>::const_iterator tmp_itr;
	TempMerchantList ml;
	uint32 first_empty_slot = 0; // Save 1st vacant slot while searching..
	bool found = false;

	for (tmp_itr = tmp_merlist.begin(); tmp_itr != tmp_merlist.end(); ++tmp_itr) {
		ml = *tmp_itr;

		if (ml.item == item) {
			found = true;
			LogInventory("Item found in temp list at [{}] with [{}] charges", ml.origslot, ml.charges);
			break;
		}
	}

	if (found) {
		tmp_merlist.clear();
		std::list<TempMerchantList> oldtmp_merlist = tmpmerchanttable[npcid];
		for (tmp_itr = oldtmp_merlist.begin(); tmp_itr != oldtmp_merlist.end(); ++tmp_itr) {
			TempMerchantList ml2 = *tmp_itr;
			if(ml2.item != item)
				tmp_merlist.push_back(ml2);
			else {
				if (sold) {
					LogInventory("Total charges is [{}] + [{}] charges", ml.charges, charges);
					ml.charges = ml.charges + charges;
				}
				else {
					ml.charges = charges;
					LogInventory("new charges is [{}] charges", ml.charges);
				}

				if (!ml.origslot) {
					ml.origslot = ml.slot;
				}

				if (charges > 0) {
					database.SaveMerchantTemp(npcid, ml.origslot, item, ml.charges);
					tmp_merlist.push_back(ml);
				}
				else {
					database.DeleteMerchantTemp(npcid, ml.origslot);
				}
			}
		}

		tmpmerchanttable[npcid] = tmp_merlist;
		//DumpMerchantList(npcid);
		return ml.slot;
	}
	else {
		if (charges < 0) { //sanity check only, shouldnt happen
			charges = 0x7FFF;
		}

		// Find an ununsed db slot #
		std::list<int> slots;
		TempMerchantList ml3;
		for (tmp_itr = tmp_merlist.begin(); tmp_itr != tmp_merlist.end(); ++tmp_itr) {
			ml3 = *tmp_itr;
			slots.push_back(ml3.origslot);
		}
		slots.sort();
		std::list<int>::const_iterator slots_itr;
		uint32 first_empty_slot = 0;
		uint32 idx = temp_slot_index;
		for (slots_itr = slots.begin(); slots_itr != slots.end(); ++slots_itr) {
			if (!first_empty_slot && *slots_itr > idx) {
				LogInventory("Popped [{}]", *slots_itr);
				LogInventory("First Gap Found at [{}]", idx);
				break;
			}

			++idx;
		}

		first_empty_slot = idx;

		// Find an ununsed mslot
		slots.clear();
		for (tmp_itr = tmp_merlist.begin(); tmp_itr != tmp_merlist.end(); ++tmp_itr) {
			ml3 = *tmp_itr;
			slots.push_back(ml3.slot);
		}
		slots.sort();
		uint32 first_empty_mslot=0;
		idx = temp_slot_index;
		for (slots_itr = slots.begin(); slots_itr != slots.end(); ++slots_itr) {
			if (!first_empty_mslot && *slots_itr > idx) {
				LogInventory("Popped [{}]", *slots_itr);
				LogInventory("First Gap Found at [{}]", idx);
				break;
			}

			++idx;
		}

		first_empty_mslot = idx;

		database.SaveMerchantTemp(npcid, first_empty_slot, item, charges);
		tmp_merlist = tmpmerchanttable[npcid];
		TempMerchantList ml2;
		ml2.charges = charges;
		LogInventory("Adding slot [{}] with [{}] charges.", first_empty_mslot, charges);
		ml2.item = item;
		ml2.npcid = npcid;
		ml2.slot = first_empty_mslot;
		ml2.origslot = first_empty_slot;
		tmp_merlist.push_back(ml2);
		tmpmerchanttable[npcid] = tmp_merlist;
		//DumpMerchantList(npcid);
		return ml2.slot;
	}
}

uint32 Zone::GetTempMerchantQuantity(uint32 NPCID, uint32 Slot) {

	std::list<TempMerchantList> TmpMerchantList = tmpmerchanttable[NPCID];
	std::list<TempMerchantList>::const_iterator Iterator;

	for (Iterator = TmpMerchantList.begin(); Iterator != TmpMerchantList.end(); ++Iterator)
		if ((*Iterator).slot == Slot) {
			LogInventory("Slot [{}] has [{}] charges.", Slot, (*Iterator).charges);
			return (*Iterator).charges;
		}

	return 0;
}

void Zone::LoadTempMerchantData()
{
	LogInfo("Loading Temporary Merchant Lists");

	auto results = content_db.QueryDatabase(
		fmt::format(
			SQL(
				SELECT
				DISTINCT npc_types.id
				FROM
					npc_types
				JOIN spawnentry ON spawnentry.npcID = npc_types.id
				JOIN spawn2 ON spawn2.spawngroupID = spawnentry.spawngroupID
				WHERE
				spawn2.zone = '{}'
				AND spawn2.version = {}
			),
			GetShortName(),
			GetInstanceVersion()
		)
	);

	std::vector<std::string> npc_ids;
	for (auto row = results.begin(); row != results.end(); ++row) {
		npc_ids.push_back(row[0]);
	}

	results = database.QueryDatabase(
		fmt::format(
			SQL(
				SELECT
				npcid,
				slot,
				charges,
				itemid
				FROM merchantlist_temp
				WHERE npcid IN ({})
			),
			implode(", ", npc_ids)
		)
	);

	std::map<uint32, std::list<TempMerchantList> >::iterator temp_merchant_table_entry;

	uint32 npc_id = 0;
	for (auto row = results.begin(); row != results.end(); ++row) {
		TempMerchantList temp_merchant_list;
		temp_merchant_list.npcid = atoul(row[0]);
		if (npc_id != temp_merchant_list.npcid) {
			temp_merchant_table_entry = tmpmerchanttable.find(temp_merchant_list.npcid);
			if (temp_merchant_table_entry == tmpmerchanttable.end()) {
				std::list<TempMerchantList> empty;
				tmpmerchanttable[temp_merchant_list.npcid] = empty;
				temp_merchant_table_entry = tmpmerchanttable.find(temp_merchant_list.npcid);
			}
			npc_id = temp_merchant_list.npcid;
		}

		temp_merchant_list.slot     = atoul(row[1]);
		temp_merchant_list.charges  = atoul(row[2]);
		temp_merchant_list.item     = atoul(row[3]);
		temp_merchant_list.origslot = temp_merchant_list.slot;

		LogMerchants(
			"[LoadTempMerchantData] Loading merchant temp items npc_id [{}] slot [{}] charges [{}] item [{}] origslot [{}]",
			npc_id,
			temp_merchant_list.slot,
			temp_merchant_list.charges,
			temp_merchant_list.item,
			temp_merchant_list.origslot
		);

		temp_merchant_table_entry->second.push_back(temp_merchant_list);
	}
}

void Zone::LoadNewMerchantData(uint32 merchantid) {

	std::list<MerchantList> merlist;

	std::string query = fmt::format(
		SQL(
			SELECT
			  item,
			  slot,
			  faction_required,
			  level_required,
			  alt_currency_cost,
			  classes_required,
			  probability
			FROM
			  merchantlist
			WHERE
			  merchantid = {}
			  {}
			ORDER BY
			  slot
			),
		merchantid,
		ContentFilterCriteria::apply()
	);

    auto results = content_db.QueryDatabase(query);
    if (!results.Success()) {
        return;
	}

	for (auto row = results.begin(); row != results.end(); ++row) {
		MerchantList ml;
		ml.id                = merchantid;
		ml.item              = atoul(row[0]);
		ml.slot              = atoul(row[1]);
		ml.faction_required  = atoul(row[2]);
		ml.level_required    = atoul(row[3]);
		ml.alt_currency_cost = atoul(row[4]);
		ml.classes_required  = atoul(row[5]);
		ml.probability       = atoul(row[6]);
		merlist.push_back(ml);
	}

	merchanttable[merchantid] = merlist;
}

void Zone::GetMerchantDataForZoneLoad() {
	LogInfo("Loading Merchant Lists");
	std::string query = fmt::format(
		SQL (
			SELECT
			  DISTINCT merchantlist.merchantid,
			  merchantlist.slot,
			  merchantlist.item,
			  merchantlist.faction_required,
			  merchantlist.level_required,
			  merchantlist.alt_currency_cost,
			  merchantlist.classes_required,
			  merchantlist.probability
			FROM
			  merchantlist,
			  npc_types,
			  spawnentry,
			  spawn2
			WHERE
			  npc_types.merchant_id = merchantlist.merchantid
			  AND npc_types.id = spawnentry.npcid
			  AND spawnentry.spawngroupid = spawn2.spawngroupid
			  AND spawn2.zone = '{}'
			  AND spawn2.version = {}
			  {}
			ORDER BY
			  merchantlist.slot
		),
		GetShortName(),
		GetInstanceVersion(),
		ContentFilterCriteria::apply("merchantlist")
	);

	auto results = content_db.QueryDatabase(query);

	std::map<uint32, std::list<MerchantList> >::iterator merchant_list;

	uint32 npc_id = 0;
	if (results.RowCount() == 0) {
		LogDebug("No Merchant Data found for [{}]", GetShortName());
		return;
	}
	for (auto row = results.begin(); row != results.end(); ++row) {
		MerchantList merchant_list_entry{};
		merchant_list_entry.id = atoul(row[0]);
		if (npc_id != merchant_list_entry.id) {
			merchant_list = merchanttable.find(merchant_list_entry.id);
			if (merchant_list == merchanttable.end()) {
				std::list<MerchantList> empty;
				merchanttable[merchant_list_entry.id] = empty;
				merchant_list = merchanttable.find(merchant_list_entry.id);
			}

			npc_id = merchant_list_entry.id;
		}

		auto iter  = merchant_list->second.begin();
		bool found = false;
		while (iter != merchant_list->second.end()) {
			if ((*iter).item == merchant_list_entry.id) {
				found = true;
				break;
			}
			++iter;
		}

		if (found) {
			continue;
		}

		merchant_list_entry.slot              = atoul(row[1]);
		merchant_list_entry.item              = atoul(row[2]);
		merchant_list_entry.faction_required  = atoul(row[3]);
		merchant_list_entry.level_required    = atoul(row[4]);
		merchant_list_entry.alt_currency_cost = atoul(row[5]);
		merchant_list_entry.classes_required  = atoul(row[6]);
		merchant_list_entry.probability       = atoul(row[7]);

		merchant_list->second.push_back(merchant_list_entry);
	}

}

void Zone::LoadMercTemplates(){

	std::list<MercStanceInfo> merc_stances;
	merc_templates.clear();
    std::string query = "SELECT `class_id`, `proficiency_id`, `stance_id`, `isdefault` FROM "
                        "`merc_stance_entries` ORDER BY `class_id`, `proficiency_id`, `stance_id`";
	auto results = database.QueryDatabase(query);
	if (!results.Success()) {
		LogError("Error in ZoneDatabase::LoadMercTemplates()");
	}
	else {
		for (auto row = results.begin(); row != results.end(); ++row) {
			MercStanceInfo tempMercStanceInfo;

			tempMercStanceInfo.ClassID       = atoi(row[0]);
			tempMercStanceInfo.ProficiencyID = atoi(row[1]);
			tempMercStanceInfo.StanceID      = atoi(row[2]);
			tempMercStanceInfo.IsDefault     = atoi(row[3]);

			merc_stances.push_back(tempMercStanceInfo);
		}
	}

    query = "SELECT DISTINCT MTem.merc_template_id, MTyp.dbstring "
            "AS merc_type_id, MTem.dbstring "
            "AS merc_subtype_id, MTyp.race_id, MS.class_id, MTyp.proficiency_id, MS.tier_id, 0 "
            "AS CostFormula, MTem.clientversion, MTem.merc_npc_type_id "
            "FROM merc_types MTyp, merc_templates MTem, merc_subtypes MS "
            "WHERE MTem.merc_type_id = MTyp.merc_type_id AND MTem.merc_subtype_id = MS.merc_subtype_id "
			"ORDER BY MTyp.race_id, MS.class_id, MTyp.proficiency_id;";
	results = database.QueryDatabase(query);
	if (!results.Success()) {
		LogError("Error in ZoneDatabase::LoadMercTemplates()");
		return;
	}

    for (auto row = results.begin(); row != results.end(); ++row) {

        MercTemplate tempMercTemplate;

        tempMercTemplate.MercTemplateID = atoi(row[0]);
        tempMercTemplate.MercType = atoi(row[1]);
        tempMercTemplate.MercSubType = atoi(row[2]);
        tempMercTemplate.RaceID = atoi(row[3]);
        tempMercTemplate.ClassID = atoi(row[4]);
        tempMercTemplate.ProficiencyID = atoi(row[5]);
        tempMercTemplate.TierID = atoi(row[6]);
        tempMercTemplate.CostFormula = atoi(row[7]);
        tempMercTemplate.ClientVersion = atoi(row[8]);
        tempMercTemplate.MercNPCID = atoi(row[9]);

        for(int i = 0; i < MaxMercStanceID; i++)
            tempMercTemplate.Stances[i] = 0;

        int stanceIndex = 0;
        for (auto mercStanceListItr = merc_stances.begin(); mercStanceListItr != merc_stances.end(); ++mercStanceListItr) {
            if(mercStanceListItr->ClassID != tempMercTemplate.ClassID || mercStanceListItr->ProficiencyID != tempMercTemplate.ProficiencyID)
                continue;

            zone->merc_stance_list[tempMercTemplate.MercTemplateID].push_back((*mercStanceListItr));
            tempMercTemplate.Stances[stanceIndex] = mercStanceListItr->StanceID;
            ++stanceIndex;
        }

        merc_templates[tempMercTemplate.MercTemplateID] = tempMercTemplate;

    }

}

void Zone::LoadLevelEXPMods(){

	level_exp_mod.clear();
    const std::string query = "SELECT level, exp_mod, aa_exp_mod FROM level_exp_mods";
    auto results = database.QueryDatabase(query);
    if (!results.Success()) {
    LogError("Error in ZoneDatabase::LoadEXPLevelMods()");
        return;
    }

    for (auto row = results.begin(); row != results.end(); ++row) {
        uint32 index = atoi(row[0]);
		float exp_mod = atof(row[1]);
		float aa_exp_mod = atof(row[2]);
		level_exp_mod[index].ExpMod = exp_mod;
		level_exp_mod[index].AAExpMod = aa_exp_mod;
    }

}

void Zone::LoadMercSpells(){

	merc_spells_list.clear();
    const std::string query = "SELECT msl.class_id, msl.proficiency_id, msle.spell_id, msle.spell_type, "
                            "msle.stance_id, msle.minlevel, msle.maxlevel, msle.slot, msle.procChance "
                            "FROM merc_spell_lists msl, merc_spell_list_entries msle "
                            "WHERE msle.merc_spell_list_id = msl.merc_spell_list_id "
                            "ORDER BY msl.class_id, msl.proficiency_id, msle.spell_type, msle.minlevel, msle.slot;";
	auto results = database.QueryDatabase(query);
	if (!results.Success()) {
		LogError("Error in Zone::LoadMercSpells()");
		return;
	}

    for (auto row = results.begin(); row != results.end(); ++row) {
        uint32 classid;
        MercSpellEntry tempMercSpellEntry;

        classid = atoi(row[0]);
        tempMercSpellEntry.proficiencyid = atoi(row[1]);
        tempMercSpellEntry.spellid = atoi(row[2]);
        tempMercSpellEntry.type = atoi(row[3]);
        tempMercSpellEntry.stance = atoi(row[4]);
        tempMercSpellEntry.minlevel = atoi(row[5]);
        tempMercSpellEntry.maxlevel = atoi(row[6]);
        tempMercSpellEntry.slot = atoi(row[7]);
        tempMercSpellEntry.proc_chance = atoi(row[8]);

        merc_spells_list[classid].push_back(tempMercSpellEntry);
    }

	Log(Logs::General, Logs::Mercenaries, "Loaded %i merc spells.", merc_spells_list[1].size() + merc_spells_list[2].size() + merc_spells_list[9].size() + merc_spells_list[12].size());

}

bool Zone::IsLoaded() {
	return is_zone_loaded;
}

void Zone::Shutdown(bool quiet)
{
	if (!is_zone_loaded) {
		return;
	}

	entity_list.StopMobAI();

	std::map<uint32, NPCType *>::iterator itr;
	while (!zone->npctable.empty()) {
		itr = zone->npctable.begin();
		delete itr->second;
		zone->npctable.erase(itr);
	}

	while (!zone->merctable.empty()) {
		itr = zone->merctable.begin();
		delete itr->second;
		zone->merctable.erase(itr);
	}

	zone->adventure_entry_list_flavor.clear();

	std::map<uint32, LDoNTrapTemplate *>::iterator itr4;
	while (!zone->ldon_trap_list.empty()) {
		itr4 = zone->ldon_trap_list.begin();
		delete itr4->second;
		zone->ldon_trap_list.erase(itr4);
	}
	zone->ldon_trap_entry_list.clear();

	LogInfo("Zone Shutdown: [{}] ([{}])", zone->GetShortName(), zone->GetZoneID());
	petition_list.ClearPetitions();
	zone->SetZoneHasCurrentTime(false);
	if (!quiet) {
		LogInfo("Zone Shutdown: Going to sleep");
	}

	is_zone_loaded = false;

	zone->ResetAuth();
	safe_delete(zone);
	entity_list.ClearAreas();
	parse->ReloadQuests(true);
	UpdateWindowTitle(nullptr);

	LogSys.CloseFileLogs();

	if (RuleB(Zone, KillProcessOnDynamicShutdown)) {
		LogInfo("[KillProcessOnDynamicShutdown] Shutting down");
		EQ::EventLoop::Get().Shutdown();
	}
}

void Zone::LoadZoneDoors(const char* zone, int16 version)
{
	LogInfo("Loading doors for [{}] ", zone);

	uint32 maxid;
	int32 count = content_db.GetDoorsCount(&maxid, zone, version);
	if(count < 1) {
		LogInfo("No doors loaded");
		return;
	}

	auto dlist = new Door[count];

	if(!content_db.LoadDoors(count, dlist, zone, version)) {
		LogError("Failed to load doors");
		delete[] dlist;
		return;
	}

	int r;
	Door *d = dlist;
	for(r = 0; r < count; r++, d++) {
		auto newdoor = new Doors(d);
		entity_list.AddDoor(newdoor);
		Log(Logs::Detail, Logs::Doors, "Door Add to Entity List, index: %u db id: %u, door_id %u", r, dlist[r].db_id, dlist[r].door_id);
	}
	delete[] dlist;
}

Zone::Zone(uint32 in_zoneid, uint32 in_instanceid, const char* in_short_name)
:	initgrids_timer(10000),
	autoshutdown_timer((RuleI(Zone, AutoShutdownDelay))),
	clientauth_timer(AUTHENTICATION_TIMEOUT * 1000),
	spawn2_timer(1000),
	hot_reload_timer(1000),
	qglobal_purge_timer(30000),
	hotzone_timer(120000),
	m_SafePoint(0.0f,0.0f,0.0f),
	m_Graveyard(0.0f,0.0f,0.0f,0.0f)
{
	zoneid = in_zoneid;
	instanceid = in_instanceid;
	instanceversion = database.GetInstanceVersion(instanceid);
	pers_instance = false;
	zonemap = nullptr;
	watermap = nullptr;
	pathing = nullptr;
	qGlobals = nullptr;
	default_ruleset = 0;

	is_zone_time_localized = false;

	loglevelvar = 0;
	merchantvar = 0;
	tradevar = 0;
	lootvar = 0;

	if(RuleB(TaskSystem, EnableTaskSystem)) {
		taskmanager->LoadProximities(zoneid);
	}

	short_name = strcpy(new char[strlen(in_short_name)+1], in_short_name);
	strlwr(short_name);
	memset(file_name, 0, sizeof(file_name));
	long_name = 0;
	aggroedmobs =0;
	pgraveyard_id = 0;
	pgraveyard_zoneid = 0;
	pMaxClients = 0;
	pvpzone = false;
	if(database.GetServerType() == 1)
		pvpzone = true;
	content_db.GetZoneLongName(short_name, &long_name, file_name, &m_SafePoint.x, &m_SafePoint.y, &m_SafePoint.z, &pgraveyard_id, &pMaxClients);
	if(graveyard_id() > 0)
	{
		LogDebug("Graveyard ID is [{}]", graveyard_id());
		bool GraveYardLoaded = content_db.GetZoneGraveyard(graveyard_id(), &pgraveyard_zoneid, &m_Graveyard.x, &m_Graveyard.y, &m_Graveyard.z, &m_Graveyard.w);

		if (GraveYardLoaded) {
			LogDebug("Loaded a graveyard for zone [{}]: graveyard zoneid is [{}] at [{}]", short_name, graveyard_zoneid(), to_string(m_Graveyard).c_str());
		}
		else {
			LogError("Unable to load the graveyard id [{}] for zone [{}]", graveyard_id(), short_name);
		}
	}
	if (long_name == 0) {
		long_name = strcpy(new char[18], "Long zone missing");
	}
	autoshutdown_timer.Start(AUTHENTICATION_TIMEOUT * 1000, false);
	Weather_Timer = new Timer(60000);
	Weather_Timer->Start();
	LogDebug("The next weather check for zone: [{}] will be in [{}] seconds", short_name, Weather_Timer->GetRemainingTime()/1000);
	zone_weather              = 0;
	weather_intensity         = 0;
	blocked_spells            = nullptr;
	zone_total_blocked_spells = 0;
	zone_has_current_time     = false;

	Instance_Shutdown_Timer = nullptr;
	bool is_perma = false;
	if(instanceid > 0)
	{
		uint32 rem = database.GetTimeRemainingInstance(instanceid, is_perma);

		if(!is_perma)
		{
			if(rem < 150) //give some leeway to people who are zoning in 2.5 minutes to finish zoning in and get ported out
				rem = 150;
			Instance_Timer = new Timer(rem * 1000);
		}
		else
		{
			pers_instance = true;
			Instance_Timer = nullptr;
		}
	}
	else
	{
		Instance_Timer = nullptr;
	}
	adv_data = nullptr;
	map_name = nullptr;
	Instance_Warning_timer = nullptr;
	did_adventure_actions = false;
	database.QGlobalPurge();

	if(zoneid == RuleI(World, GuildBankZoneID))
		GuildBanks = new GuildBankManager;
	else
		GuildBanks = nullptr;

	m_ucss_available = false;
	m_last_ucss_update = 0;

	mMovementManager = &MobMovementManager::Get();

	SetNpcPositionUpdateDistance(0);
	SetQuestHotReloadQueued(false);
}

Zone::~Zone() {
	spawn2_list.Clear();
	safe_delete(zonemap);
	safe_delete(watermap);
	safe_delete(pathing);
	if (worldserver.Connected()) {
		worldserver.SetZoneData(0);
	}
	safe_delete_array(short_name);
	safe_delete_array(long_name);
	safe_delete(Weather_Timer);
	NPCEmoteList.Clear();
	zone_point_list.Clear();
	entity_list.Clear();
	ClearBlockedSpells();

	safe_delete(Instance_Timer);
	safe_delete(Instance_Shutdown_Timer);
	safe_delete(Instance_Warning_timer);
	safe_delete(qGlobals);
	safe_delete_array(adv_data);
	safe_delete_array(map_name);
	safe_delete(GuildBanks);
}

//Modified for timezones.
bool Zone::Init(bool iStaticZone) {
	SetStaticZone(iStaticZone);

	//load the zone config file.
	if (!LoadZoneCFG(zone->GetShortName(), zone->GetInstanceVersion())) { // try loading the zone name...
		LoadZoneCFG(
			zone->GetFileName(),
			zone->GetInstanceVersion()
		);
	} // if that fails, try the file name, then load defaults

	if (RuleManager::Instance()->GetActiveRulesetID() != default_ruleset) {
		std::string r_name = RuleManager::Instance()->GetRulesetName(&database, default_ruleset);
		if (r_name.size() > 0) {
			RuleManager::Instance()->LoadRules(&database, r_name.c_str(), false);
		}
	}

	zone->zonemap  = Map::LoadMapFile(zone->map_name);
	zone->watermap = WaterMap::LoadWaterMapfile(zone->map_name);
	zone->pathing  = IPathfinder::Load(zone->map_name);

	LogInfo("Loading spawn conditions");
	if(!spawn_conditions.LoadSpawnConditions(short_name, instanceid)) {
		LogError("Loading spawn conditions failed, continuing without them");
	}

	LogInfo("Loading static zone points");
	if (!content_db.LoadStaticZonePoints(&zone_point_list, short_name, GetInstanceVersion())) {
		LogError("Loading static zone points failed");
		return false;
	}

	LogInfo("Loading spawn groups");
	if (!content_db.LoadSpawnGroups(short_name, GetInstanceVersion(), &spawn_group_list)) {
		LogError("Loading spawn groups failed");
		return false;
	}

	LogInfo("Loading spawn2 points");
	if (!content_db.PopulateZoneSpawnList(zoneid, spawn2_list, GetInstanceVersion()))
	{
		LogError("Loading spawn2 points failed");
		return false;
	}

	LogInfo("Loading player corpses");
	if (!database.LoadCharacterCorpses(zoneid, instanceid)) {
		LogError("Loading player corpses failed");
		return false;
	}

	LogInfo("Loading traps");
	if (!content_db.LoadTraps(short_name, GetInstanceVersion()))
	{
		LogError("Loading traps failed");
		return false;
	}

	LogInfo("Loading adventure flavor text");
	LoadAdventureFlavor();

	LogInfo("Loading ground spawns");
	if (!LoadGroundSpawns())
	{
		LogError("Loading ground spawns failed. continuing");
	}

	LogInfo("Loading World Objects from DB");
	if (!LoadZoneObjects())
	{
		LogError("Loading World Objects failed. continuing");
	}

	LogInfo("Flushing old respawn timers");
	database.QueryDatabase("DELETE FROM `respawn_times` WHERE (`start` + `duration`) < UNIX_TIMESTAMP(NOW())");

	zone->LoadZoneDoors(zone->GetShortName(), zone->GetInstanceVersion());
	zone->LoadZoneBlockedSpells(zone->GetZoneID());

	//clear trader items if we are loading the bazaar
	if (strncasecmp(short_name, "bazaar", 6) == 0) {
		database.DeleteTraderItem(0);
		database.DeleteBuyLines(0);
	}

	zone->LoadLDoNTraps();
	zone->LoadLDoNTrapEntries();
	zone->LoadVeteranRewards();
	zone->LoadAlternateCurrencies();
	zone->LoadNPCEmotes(&NPCEmoteList);

	LoadAlternateAdvancement();

	content_db.LoadGlobalLoot();

	//Load merchant data
	zone->GetMerchantDataForZoneLoad();

	//Load temporary merchant data
	zone->LoadTempMerchantData();

	// Merc data
	if (RuleB(Mercs, AllowMercs)) {
		zone->LoadMercTemplates();
		zone->LoadMercSpells();
	}

	if (RuleB(Zone, LevelBasedEXPMods))
		zone->LoadLevelEXPMods();

	petition_list.ClearPetitions();
	petition_list.ReadDatabase();

	LogInfo("Loading timezone data");
	zone->zone_time.setEQTimeZone(content_db.GetZoneTZ(zoneid, GetInstanceVersion()));

	LogInfo("Init Finished: ZoneID = [{}], Time Offset = [{}]", zoneid, zone->zone_time.getEQTimeZone());

	LoadGrids();
	LoadTickItems();

	//MODDING HOOK FOR ZONE INIT
	mod_init();

	return true;
}

void Zone::ReloadStaticData() {
	LogInfo("Reloading Zone Static Data");

	LogInfo("Reloading static zone points");
	zone_point_list.Clear();
	if (!content_db.LoadStaticZonePoints(&zone_point_list, GetShortName(), GetInstanceVersion())) {
		LogError("Loading static zone points failed");
	}

	LogInfo("Reloading traps");
	entity_list.RemoveAllTraps();
	if (!content_db.LoadTraps(GetShortName(), GetInstanceVersion()))
	{
		LogError("Reloading traps failed");
	}

	LogInfo("Reloading ground spawns");
	if (!LoadGroundSpawns())
	{
		LogError("Reloading ground spawns failed. continuing");
	}

	entity_list.RemoveAllObjects();
	LogInfo("Reloading World Objects from DB");
	if (!LoadZoneObjects())
	{
		LogError("Reloading World Objects failed. continuing");
	}

	entity_list.RemoveAllDoors();
	zone->LoadZoneDoors(zone->GetShortName(), zone->GetInstanceVersion());
	entity_list.RespawnAllDoors();

	zone->LoadVeteranRewards();
	zone->LoadAlternateCurrencies();
	NPCEmoteList.Clear();
	zone->LoadNPCEmotes(&NPCEmoteList);

	//load the zone config file.
	if (!LoadZoneCFG(zone->GetShortName(), zone->GetInstanceVersion())) // try loading the zone name...
		LoadZoneCFG(zone->GetFileName(), zone->GetInstanceVersion()); // if that fails, try the file name, then load defaults

	LogInfo("Zone Static Data Reloaded");
}

bool Zone::LoadZoneCFG(const char* filename, uint16 instance_id)
{

	memset(&newzone_data, 0, sizeof(NewZone_Struct));
	map_name = nullptr;

	if (!content_db.GetZoneCFG(
		ZoneID(filename),
		instance_id,
		&newzone_data,
		can_bind,
		can_combat,
		can_levitate,
		can_castoutdoor,
		is_city,
		is_hotzone,
		allow_mercs,
		max_movement_update_range,
		zone_type,
		default_ruleset,
		&map_name
	)) {
		// If loading a non-zero instance failed, try loading the default
		if (instance_id != 0) {
			safe_delete_array(map_name);
			if (!content_db.GetZoneCFG(
				ZoneID(filename),
				0,
				&newzone_data,
				can_bind,
				can_combat,
				can_levitate,
				can_castoutdoor,
				is_city,
				is_hotzone,
				allow_mercs,
				max_movement_update_range,
				zone_type,
				default_ruleset,
				&map_name
			)) {
				LogError("Error loading the Zone Config");
				return false;
			}
		}
	}

	//overwrite with our internal variables
	strcpy(newzone_data.zone_short_name, GetShortName());
	strcpy(newzone_data.zone_long_name, GetLongName());
	strcpy(newzone_data.zone_short_name2, GetShortName());

	LogInfo("Successfully loaded Zone Config");
	return true;
}

bool Zone::SaveZoneCFG()
{
	return content_db.SaveZoneCFG(GetZoneID(), GetInstanceVersion(), &newzone_data);
}

void Zone::AddAuth(ServerZoneIncomingClient_Struct* szic) {
	auto zca = new ZoneClientAuth_Struct;
	memset(zca, 0, sizeof(ZoneClientAuth_Struct));
	zca->ip = szic->ip;
	zca->wid = szic->wid;
	zca->accid = szic->accid;
	zca->admin = szic->admin;
	zca->charid = szic->charid;
	zca->lsid = szic->lsid;
	zca->tellsoff = szic->tellsoff;
	strn0cpy(zca->charname, szic->charname, sizeof(zca->charname));
	strn0cpy(zca->lskey, szic->lskey, sizeof(zca->lskey));
	zca->stale = false;
	client_auth_list.Insert(zca);
}

void Zone::RemoveAuth(const char* iCharName, const char* iLSKey)
{
	LinkedListIterator<ZoneClientAuth_Struct*> iterator(client_auth_list);

	iterator.Reset();
	while (iterator.MoreElements()) {
		ZoneClientAuth_Struct* zca = iterator.GetData();
		if (strcasecmp(zca->charname, iCharName) == 0 && strcasecmp(zca->lskey, iLSKey) == 0) {
			iterator.RemoveCurrent();
			return;
		}
		iterator.Advance();
	}
}

void Zone::RemoveAuth(uint32 lsid)
{
	LinkedListIterator<ZoneClientAuth_Struct*> iterator(client_auth_list);

	iterator.Reset();
	while (iterator.MoreElements()) {
		ZoneClientAuth_Struct* zca = iterator.GetData();
		if (zca->lsid == lsid) {
			iterator.RemoveCurrent();
			continue;
		}
		iterator.Advance();
	}
}

void Zone::ResetAuth()
{
	LinkedListIterator<ZoneClientAuth_Struct*> iterator(client_auth_list);

	iterator.Reset();
	while (iterator.MoreElements()) {
		iterator.RemoveCurrent();
	}
}

bool Zone::GetAuth(uint32 iIP, const char* iCharName, uint32* oWID, uint32* oAccID, uint32* oCharID, int16* oStatus, char* oLSKey, bool* oTellsOff) {
	LinkedListIterator<ZoneClientAuth_Struct*> iterator(client_auth_list);

	iterator.Reset();
	while (iterator.MoreElements()) {
		ZoneClientAuth_Struct* zca = iterator.GetData();
		if (strcasecmp(zca->charname, iCharName) == 0) {
				if(oWID)
				*oWID = zca->wid;
				if(oAccID)
				*oAccID = zca->accid;
				if(oCharID)
				*oCharID = zca->charid;
				if(oStatus)
				*oStatus = zca->admin;
				if(oTellsOff)
				*oTellsOff = zca->tellsoff;
				zca->stale = true;
			return true;
		}
		iterator.Advance();
	}
	return false;
}

uint32 Zone::CountAuth() {
	LinkedListIterator<ZoneClientAuth_Struct*> iterator(client_auth_list);

	int x = 0;
	iterator.Reset();
	while (iterator.MoreElements()) {
		x++;
		iterator.Advance();
	}
	return x;
}

bool Zone::Process() {
	spawn_conditions.Process();

	if (spawn2_timer.Check()) {

		LinkedListIterator<Spawn2 *> iterator(spawn2_list);

		EQ::InventoryProfile::CleanDirty();

		iterator.Reset();
		while (iterator.MoreElements()) {
			if (iterator.GetData()->Process()) {
				iterator.Advance();
			}
			else {
				iterator.RemoveCurrent();
			}
		}

		if (adv_data && !did_adventure_actions) {
			DoAdventureActions();
		}

		if (GetNpcPositionUpdateDistance() == 0) {
			CalculateNpcUpdateDistanceSpread();
		}
	}

	if (hot_reload_timer.Check() && IsQuestHotReloadQueued()) {

		LogHotReloadDetail("Hot reload timer check...");

		bool perform_reload = true;

		if (RuleB(HotReload, QuestsRepopWhenPlayersNotInCombat)) {
			for (auto &it : entity_list.GetClientList()) {
				auto client = it.second;
				if (client->GetAggroCount() > 0) {
					perform_reload = false;
					break;
				}
			}
		}

		if (perform_reload) {
			ZoneReload::HotReloadQuests();
		}
	}

	if(initgrids_timer.Check()) {
		//delayed grid loading stuff.
		initgrids_timer.Disable();
		LinkedListIterator<Spawn2*> iterator(spawn2_list);

		iterator.Reset();
		while (iterator.MoreElements()) {
			iterator.GetData()->LoadGrid();
			iterator.Advance();
		}
	}

	if(!staticzone) {
		if (autoshutdown_timer.Check()) {
			StartShutdownTimer();
			if (numclients == 0) {
				return false;
			}
		}
	}

	if(GetInstanceID() > 0)
	{
		if(Instance_Timer != nullptr && Instance_Shutdown_Timer == nullptr)
		{
			if(Instance_Timer->Check())
			{
				entity_list.GateAllClients();
				database.DeleteInstance(GetInstanceID());
				Instance_Shutdown_Timer = new Timer(20000); //20 seconds
			}

			if(adv_data == nullptr)
			{
				if(Instance_Warning_timer == nullptr)
				{
					uint32 rem_time = Instance_Timer->GetRemainingTime();
					if(rem_time < 60000 && rem_time > 55000)
					{
						entity_list.ExpeditionWarning(1);
						Instance_Warning_timer = new Timer(10000);
					}
					else if(rem_time < 300000 && rem_time > 295000)
					{
						entity_list.ExpeditionWarning(5);
						Instance_Warning_timer = new Timer(10000);
					}
					else if(rem_time < 900000 && rem_time > 895000)
					{
						entity_list.ExpeditionWarning(15);
						Instance_Warning_timer = new Timer(10000);
					}
				}
				else if(Instance_Warning_timer->Check())
				{
					safe_delete(Instance_Warning_timer);
				}
			}
		}
		else if(Instance_Shutdown_Timer != nullptr)
		{
			if(Instance_Shutdown_Timer->Check())
			{
				StartShutdownTimer();
				return false;
			}
		}
	}

	if(Weather_Timer->Check())
	{
		Weather_Timer->Disable();
		this->ChangeWeather();
	}

	if(qGlobals)
	{
		if(qglobal_purge_timer.Check())
		{
			qGlobals->PurgeExpiredGlobals();
		}
	}

	if (clientauth_timer.Check()) {
		LinkedListIterator<ZoneClientAuth_Struct*> iterator2(client_auth_list);

		iterator2.Reset();
		while (iterator2.MoreElements()) {
			if (iterator2.GetData()->stale)
				iterator2.RemoveCurrent();
			else {
				iterator2.GetData()->stale = true;
				iterator2.Advance();
			}
		}
	}

	if(hotzone_timer.Check()) { UpdateHotzone(); }

	mMovementManager->Process();

	return true;
}

void Zone::ChangeWeather()
{
	if(!HasWeather())
	{
		Weather_Timer->Disable();
		return;
	}

	int chance = zone->random.Int(0, 3);
	uint8 rainchance = zone->newzone_data.rain_chance[chance];
	uint8 rainduration = zone->newzone_data.rain_duration[chance];
	uint8 snowchance = zone->newzone_data.snow_chance[chance];
	uint8 snowduration = zone->newzone_data.snow_duration[chance];
	uint32 weathertimer = 0;
	uint16 tmpweather = zone->random.Int(0, 100);
	uint8 duration = 0;
	uint8 tmpOldWeather = zone->zone_weather;
	bool changed = false;

	if(tmpOldWeather == 0)
	{
		if(rainchance > 0 || snowchance > 0)
		{
			uint8 intensity = zone->random.Int(1, 10);
			if((rainchance > snowchance) || (rainchance == snowchance))
			{
				//It's gunna rain!
				if(rainchance >= tmpweather)
				{
					if(rainduration == 0)
						duration = 1;
					else
						duration = rainduration*3; //Duration is 1 EQ hour which is 3 earth minutes.

					weathertimer = (duration*60)*1000;
					Weather_Timer->Start(weathertimer);
					zone->zone_weather = 1;
					zone->weather_intensity = intensity;
					changed = true;
				}
			}
			else
			{
				//It's gunna snow!
				if(snowchance >= tmpweather)
				{
					if(snowduration == 0)
						duration = 1;
					else
						duration = snowduration*3;
					weathertimer = (duration*60)*1000;
					Weather_Timer->Start(weathertimer);
					zone->zone_weather = 2;
					zone->weather_intensity = intensity;
					changed = true;
				}
			}
		}
	}
	else
	{
		changed = true;
		//We've had weather, now taking a break
		if(tmpOldWeather == 1)
		{
			if(rainduration == 0)
				duration = 1;
			else
				duration = rainduration*3; //Duration is 1 EQ hour which is 3 earth minutes.

			weathertimer = (duration*60)*1000;
			Weather_Timer->Start(weathertimer);
			zone->weather_intensity = 0;
		}
		else if(tmpOldWeather == 2)
		{
			if(snowduration == 0)
				duration = 1;
			else
				duration = snowduration*3; //Duration is 1 EQ hour which is 3 earth minutes.

			weathertimer = (duration*60)*1000;
			Weather_Timer->Start(weathertimer);
			zone->weather_intensity = 0;
		}
	}

	if(changed == false)
	{
		if(weathertimer == 0)
		{
			uint32 weatherTimerRule = RuleI(Zone, WeatherTimer);
			weathertimer = weatherTimerRule*1000;
			Weather_Timer->Start(weathertimer);
		}
		LogDebug("The next weather check for zone: [{}] will be in [{}] seconds", zone->GetShortName(), Weather_Timer->GetRemainingTime()/1000);
	}
	else
	{
		LogDebug("The weather for zone: [{}] has changed. Old weather was = [{}]. New weather is = [{}] The next check will be in [{}] seconds. Rain chance: [{}], Rain duration: [{}], Snow chance [{}], Snow duration: [{}]", zone->GetShortName(), tmpOldWeather, zone_weather,Weather_Timer->GetRemainingTime()/1000,rainchance,rainduration,snowchance,snowduration);
		this->weatherSend();
		if (zone->weather_intensity == 0)
		{
			zone->zone_weather = 0;
		}
	}
}

bool Zone::HasWeather()
{
	uint8 rain1 = zone->newzone_data.rain_chance[0];
	uint8 rain2 = zone->newzone_data.rain_chance[1];
	uint8 rain3 = zone->newzone_data.rain_chance[2];
	uint8 rain4 = zone->newzone_data.rain_chance[3];
	uint8 snow1 = zone->newzone_data.snow_chance[0];
	uint8 snow2 = zone->newzone_data.snow_chance[1];
	uint8 snow3 = zone->newzone_data.snow_chance[2];
	uint8 snow4 = zone->newzone_data.snow_chance[3];

	if(rain1 == 0 && rain2 == 0 && rain3 == 0 && rain4 == 0 && snow1 == 0 && snow2 == 0 && snow3 == 0 && snow4 == 0)
		return false;
	else
		return true;
}

void Zone::StartShutdownTimer(uint32 set_time) {
	if (set_time > autoshutdown_timer.GetRemainingTime()) {
		if (set_time == (RuleI(Zone, AutoShutdownDelay))) {
			set_time = static_cast<uint32>(content_db.getZoneShutDownDelay(GetZoneID(), GetInstanceVersion()));
		}

		autoshutdown_timer.SetTimer(set_time);
		LogDebug("Zone::StartShutdownTimer set to {}", set_time);
	}

	LogDebug("Zone::StartShutdownTimer trigger - set_time: [{}] remaining_time: [{}] diff: [{}]", set_time, autoshutdown_timer.GetRemainingTime(), (set_time - autoshutdown_timer.GetRemainingTime()));
}

bool Zone::Depop(bool StartSpawnTimer) {
	std::map<uint32,NPCType *>::iterator itr;
	entity_list.Depop(StartSpawnTimer);
	entity_list.ClearTrapPointers();
	entity_list.UpdateAllTraps(false);
	/* Refresh npctable (cache), getting current info from database. */
	while(!npctable.empty()) {
		itr = npctable.begin();
		delete itr->second;
		npctable.erase(itr);
	}

	// clear spell cache
	database.ClearNPCSpells();

	zone->spawn_group_list.ReloadSpawnGroups();

	return true;
}

void Zone::ClearNPCTypeCache(int id) {
	if (id <= 0) {
		auto iter = npctable.begin();
		while (iter != npctable.end()) {
			delete iter->second;
			++iter;
		}
		npctable.clear();
	}
	else {
		auto iter = npctable.begin();
		while (iter != npctable.end()) {
			if (iter->first == (uint32)id) {
				delete iter->second;
				npctable.erase(iter);
				return;
			}
			++iter;
		}
	}
}

void Zone::Repop(uint32 delay)
{
	if (!Depop()) {
		return;
	}

	LinkedListIterator<Spawn2 *> iterator(spawn2_list);

	iterator.Reset();
	while (iterator.MoreElements()) {
		iterator.RemoveCurrent();
	}

	npc_scale_manager->LoadScaleData();

	entity_list.ClearTrapPointers();

	quest_manager.ClearAllTimers();

	LogInfo("Loading spawn groups");
	if (!content_db.LoadSpawnGroups(short_name, GetInstanceVersion(), &spawn_group_list)) {
		LogError("Loading spawn groups failed");
	}

	LogInfo("Loading spawn conditions");
	if (!spawn_conditions.LoadSpawnConditions(short_name, instanceid)) {
		LogError("Loading spawn conditions failed, continuing without them");
	}

	if (!content_db.PopulateZoneSpawnList(zoneid, spawn2_list, GetInstanceVersion(), delay)) {
		LogDebug("Error in Zone::Repop: database.PopulateZoneSpawnList failed");
	}

	LoadGrids();

	initgrids_timer.Start();

	entity_list.UpdateAllTraps(true, true);

	//MODDING HOOK FOR REPOP
	mod_repop();
}

void Zone::GetTimeSync()
{
	if (worldserver.Connected() && !zone_has_current_time) {
		auto pack = new ServerPacket(ServerOP_GetWorldTime, 1);
		worldserver.SendPacket(pack);
		safe_delete(pack);
	}
}

void Zone::SetDate(uint16 year, uint8 month, uint8 day, uint8 hour, uint8 minute)
{
	if (worldserver.Connected()) {
		auto pack = new ServerPacket(ServerOP_SetWorldTime, sizeof(eqTimeOfDay));
		eqTimeOfDay* eqtod = (eqTimeOfDay*)pack->pBuffer;
		eqtod->start_eqtime.minute=minute;
		eqtod->start_eqtime.hour=hour;
		eqtod->start_eqtime.day=day;
		eqtod->start_eqtime.month=month;
		eqtod->start_eqtime.year=year;
		eqtod->start_realtime=time(0);
		printf("Setting master date on world server to: %d-%d-%d %d:%d (%d)\n", year, month, day, hour, minute, (int)eqtod->start_realtime);
		worldserver.SendPacket(pack);
		safe_delete(pack);
	}
}

void Zone::SetTime(uint8 hour, uint8 minute, bool update_world /*= true*/)
{
	if (worldserver.Connected()) {
		auto pack = new ServerPacket(ServerOP_SetWorldTime, sizeof(eqTimeOfDay));
		eqTimeOfDay* eq_time_of_day = (eqTimeOfDay*)pack->pBuffer;

		zone_time.GetCurrentEQTimeOfDay(time(0), &eq_time_of_day->start_eqtime);

		eq_time_of_day->start_eqtime.minute = minute;
		eq_time_of_day->start_eqtime.hour = hour;
		eq_time_of_day->start_realtime = time(0);

		/* By Default we update worlds time, but we can optionally no update world which updates the rest of the zone servers */
		if (update_world){
			LogInfo("Setting master time on world server to: {}:{} ({})\n", hour, minute, (int)eq_time_of_day->start_realtime);
			worldserver.SendPacket(pack);

			/* Set Time Localization Flag */
			zone->is_zone_time_localized = false;
		}
		/* When we don't update world, we are localizing ourselves, we become disjointed from normal syncs and set time locally */
		else{

			LogInfo("Setting zone localized time...");

			zone->zone_time.SetCurrentEQTimeOfDay(eq_time_of_day->start_eqtime, eq_time_of_day->start_realtime);
			auto outapp = new EQApplicationPacket(OP_TimeOfDay, sizeof(TimeOfDay_Struct));
			TimeOfDay_Struct* time_of_day = (TimeOfDay_Struct*)outapp->pBuffer;
			zone->zone_time.GetCurrentEQTimeOfDay(time(0), time_of_day);
			entity_list.QueueClients(0, outapp, false);
			safe_delete(outapp);

			/* Set Time Localization Flag */
			zone->is_zone_time_localized = true;
		}

		safe_delete(pack);
	}
}

ZonePoint* Zone::GetClosestZonePoint(const glm::vec3& location, uint32 to, Client* client, float max_distance) {
	LinkedListIterator<ZonePoint*> iterator(zone_point_list);
	ZonePoint* closest_zp = nullptr;
	float closest_dist = FLT_MAX;
	float max_distance2 = max_distance * max_distance;
	iterator.Reset();
	while(iterator.MoreElements())
	{
		ZonePoint* zp = iterator.GetData();
		uint32 mask_test = client->ClientVersionBit();
		if(!(zp->client_version_mask & mask_test))
		{
			iterator.Advance();
			continue;
		}

		if (zp->target_zone_id == to)
		{
            auto dist = Distance(glm::vec2(zp->x, zp->y), glm::vec2(location));
			if ((zp->x == 999999 || zp->x == -999999) && (zp->y == 999999 || zp->y == -999999))
				dist = 0;

			if (dist < closest_dist)
			{
				closest_zp = zp;
				closest_dist = dist;
			}
		}
		iterator.Advance();
	}

	// if we have a water map and it says we're in a zoneline, lets assume it's just a really big zone line
	// this shouldn't open up any exploits since those situations are detected later on
	if ((zone->HasWaterMap() && !zone->watermap->InZoneLine(glm::vec3(client->GetPosition()))) || (!zone->HasWaterMap() && closest_dist > 400.0f && closest_dist < max_distance2))
	{
		//TODO cheat detection
		LogInfo("WARNING: Closest zone point for zone id [{}] is [{}], you might need to update your zone_points table if you dont arrive at the right spot", to, closest_dist);
		LogInfo("<Real Zone Points>. [{}]", to_string(location).c_str());
	}

	if(closest_dist > max_distance2)
		closest_zp = nullptr;

	if(!closest_zp)
		closest_zp = GetClosestZonePointWithoutZone(location.x, location.y, location.z, client);

	return closest_zp;
}

ZonePoint* Zone::GetClosestZonePoint(const glm::vec3& location, const char* to_name, Client* client, float max_distance) {
	if(to_name == nullptr)
		return GetClosestZonePointWithoutZone(location.x, location.y, location.z, client, max_distance);
	return GetClosestZonePoint(location, ZoneID(to_name), client, max_distance);
}

ZonePoint* Zone::GetClosestZonePointWithoutZone(float x, float y, float z, Client* client, float max_distance) {
	LinkedListIterator<ZonePoint*> iterator(zone_point_list);
	ZonePoint* closest_zp = nullptr;
	float closest_dist = FLT_MAX;
	float max_distance2 = max_distance*max_distance;
	iterator.Reset();
	while(iterator.MoreElements())
	{
		ZonePoint* zp = iterator.GetData();
		uint32 mask_test = client->ClientVersionBit();

		if(!(zp->client_version_mask & mask_test))
		{
			iterator.Advance();
			continue;
		}

		float delta_x = zp->x - x;
		float delta_y = zp->y - y;
		if(zp->x == 999999 || zp->x == -999999)
			delta_x = 0;
		if(zp->y == 999999 || zp->y == -999999)
			delta_y = 0;

		float dist = delta_x*delta_x+delta_y*delta_y;///*+(zp->z-z)*(zp->z-z)*/;
		if (dist < closest_dist)
		{
			closest_zp = zp;
			closest_dist = dist;
		}
		iterator.Advance();
	}
	if(closest_dist > max_distance2)
		closest_zp = nullptr;

	return closest_zp;
}

bool ZoneDatabase::LoadStaticZonePoints(LinkedList<ZonePoint *> *zone_point_list, const char *zonename, uint32 version)
{
	zone_point_list->Clear();
	zone->numzonepoints = 0;

	std::string query = StringFormat(
		"SELECT x, y, z, target_x, target_y, "
		"target_z, target_zone_id, heading, target_heading, "
		"number, target_instance, client_version_mask "
		"FROM zone_points WHERE zone='%s' AND (version=%i OR version=-1) %s"
		"ORDER BY number",
		zonename,
		version,
		ContentFilterCriteria::apply().c_str()
	);

	auto results = QueryDatabase(query);
	if (!results.Success()) {
		return false;
	}

	for (auto row = results.begin(); row != results.end(); ++row) {
		auto zp = new ZonePoint;

		zp->x = atof(row[0]);
		zp->y = atof(row[1]);
		zp->z = atof(row[2]);
		zp->target_x = atof(row[3]);
		zp->target_y = atof(row[4]);
		zp->target_z = atof(row[5]);
		zp->target_zone_id = atoi(row[6]);
		zp->heading = atof(row[7]);
		zp->target_heading = atof(row[8]);
		zp->number = atoi(row[9]);
		zp->target_zone_instance = atoi(row[10]);
		zp->client_version_mask = (uint32)strtoul(row[11], nullptr, 0);

		zone_point_list->Insert(zp);

		zone->numzonepoints++;
	}

	return true;
}

void Zone::SpawnStatus(Mob* client) {
	LinkedListIterator<Spawn2*> iterator(spawn2_list);

	uint32 x = 0;
	iterator.Reset();
	while(iterator.MoreElements())
	{
		if (iterator.GetData()->timer.GetRemainingTime() == 0xFFFFFFFF)
			client->Message(Chat::White, "  %d: %1.1f, %1.1f, %1.1f: disabled", iterator.GetData()->GetID(), iterator.GetData()->GetX(), iterator.GetData()->GetY(), iterator.GetData()->GetZ());
		else
			client->Message(Chat::White, "  %d: %1.1f, %1.1f, %1.1f: %1.2f", iterator.GetData()->GetID(), iterator.GetData()->GetX(), iterator.GetData()->GetY(), iterator.GetData()->GetZ(), (float)iterator.GetData()->timer.GetRemainingTime() / 1000);

		x++;
		iterator.Advance();
	}
	client->Message(Chat::White, "%i spawns listed.", x);
}

void Zone::ShowEnabledSpawnStatus(Mob* client)
{
	LinkedListIterator<Spawn2*> iterator(spawn2_list);
	int x = 0;
	int iEnabledCount = 0;

	iterator.Reset();

	while(iterator.MoreElements())
	{
		if (iterator.GetData()->timer.GetRemainingTime() != 0xFFFFFFFF)
		{
			client->Message(Chat::White, "  %d: %1.1f, %1.1f, %1.1f: %1.2f", iterator.GetData()->GetID(), iterator.GetData()->GetX(), iterator.GetData()->GetY(), iterator.GetData()->GetZ(), (float)iterator.GetData()->timer.GetRemainingTime() / 1000);
			iEnabledCount++;
		}

		x++;
		iterator.Advance();
	}

	client->Message(Chat::White, "%i of %i spawns listed.", iEnabledCount, x);
}

void Zone::ShowDisabledSpawnStatus(Mob* client)
{
	LinkedListIterator<Spawn2*> iterator(spawn2_list);
	int x = 0;
	int iDisabledCount = 0;

	iterator.Reset();

	while(iterator.MoreElements())
	{
		if (iterator.GetData()->timer.GetRemainingTime() == 0xFFFFFFFF)
		{
			client->Message(Chat::White, "  %d: %1.1f, %1.1f, %1.1f: disabled", iterator.GetData()->GetID(), iterator.GetData()->GetX(), iterator.GetData()->GetY(), iterator.GetData()->GetZ());
			iDisabledCount++;
		}

		x++;
		iterator.Advance();
	}

	client->Message(Chat::White, "%i of %i spawns listed.", iDisabledCount, x);
}

void Zone::ShowSpawnStatusByID(Mob* client, uint32 spawnid)
{
	LinkedListIterator<Spawn2*> iterator(spawn2_list);
	int x = 0;
	int iSpawnIDCount = 0;

	iterator.Reset();

	while(iterator.MoreElements())
	{
		if (iterator.GetData()->GetID() == spawnid)
		{
			if (iterator.GetData()->timer.GetRemainingTime() == 0xFFFFFFFF)
				client->Message(Chat::White, "  %d: %1.1f, %1.1f, %1.1f: disabled", iterator.GetData()->GetID(), iterator.GetData()->GetX(), iterator.GetData()->GetY(), iterator.GetData()->GetZ());
			else
				client->Message(Chat::White, "  %d: %1.1f, %1.1f, %1.1f: %1.2f", iterator.GetData()->GetID(), iterator.GetData()->GetX(), iterator.GetData()->GetY(), iterator.GetData()->GetZ(), (float)iterator.GetData()->timer.GetRemainingTime() / 1000);

			iSpawnIDCount++;

			break;
		}

		x++;
		iterator.Advance();
	}

	if(iSpawnIDCount > 0)
		client->Message(Chat::White, "%i of %i spawns listed.", iSpawnIDCount, x);
	else
		client->Message(Chat::White, "No matching spawn id was found in this zone.");
}

bool ZoneDatabase::GetDecayTimes(npcDecayTimes_Struct *npcCorpseDecayTimes)
{
	const std::string query =
	    "SELECT varname, value FROM variables WHERE varname LIKE 'decaytime%%' ORDER BY varname";
	auto results = QueryDatabase(query);
	if (!results.Success())
		return false;

	int index = 0;
	for (auto row = results.begin(); row != results.end(); ++row, ++index) {
		Seperator sep(row[0]);
		npcCorpseDecayTimes[index].minlvl = atoi(sep.arg[1]);
		npcCorpseDecayTimes[index].maxlvl = atoi(sep.arg[2]);

		npcCorpseDecayTimes[index].seconds = std::min(24 * 60 * 60, atoi(row[1]));
	}

	return true;
}

void Zone::weatherSend(Client *client)
{
	auto outapp = new EQApplicationPacket(OP_Weather, 8);
	if (zone_weather > 0) {
		outapp->pBuffer[0] = zone_weather - 1;
	}
	if (zone_weather > 0) {
		outapp->pBuffer[4] = zone->weather_intensity;
	}
	if (client) {
		client->QueuePacket(outapp);
	}
	else {
		entity_list.QueueClients(0, outapp);
	}
	safe_delete(outapp);
}

bool Zone::HasGraveyard() {
	bool Result = false;

	if(graveyard_zoneid() > 0)
		Result = true;

	return Result;
}

void Zone::SetGraveyard(uint32 zoneid, const glm::vec4& graveyardPosition) {
	pgraveyard_zoneid = zoneid;
	m_Graveyard = graveyardPosition;
}

void Zone::LoadZoneBlockedSpells(uint32 zone_id)
{
	if (!blocked_spells) {
		zone_total_blocked_spells = content_db.GetBlockedSpellsCount(zone_id);
		if (zone_total_blocked_spells > 0) {
			blocked_spells = new ZoneSpellsBlocked[zone_total_blocked_spells];
			if (!content_db.LoadBlockedSpells(zone_total_blocked_spells, blocked_spells, zone_id)) {
				LogError(" Failed to load blocked spells");
				ClearBlockedSpells();
			}
		}
	}
}

void Zone::ClearBlockedSpells()
{
	if (blocked_spells) {
		safe_delete_array(blocked_spells);
		zone_total_blocked_spells = 0;
	}
}

bool Zone::IsSpellBlocked(uint32 spell_id, const glm::vec3 &location)
{
	if (blocked_spells) {
		bool exception = false;
		bool block_all = false;

		for (int x = 0; x < GetZoneTotalBlockedSpells(); x++) {
			if (blocked_spells[x].spellid == spell_id) {
				exception = true;
			}

			if (blocked_spells[x].spellid == 0) {
				block_all = true;
			}
		}

		// If all spells are blocked and this is an exception, it is not blocked
		if (block_all && exception) {
			return false;
		}

		for (int x = 0; x < GetZoneTotalBlockedSpells(); x++) {
			// Spellid of 0 matches all spells
			if (0 != blocked_spells[x].spellid && spell_id != blocked_spells[x].spellid) {
				continue;
			}

			switch (blocked_spells[x].type) {
				case ZoneBlockedSpellTypes::ZoneWide: {
					return true;
					break;
				}
				case ZoneBlockedSpellTypes::Region: {
					if (IsWithinAxisAlignedBox(
						location,
						blocked_spells[x].m_Location - blocked_spells[x].m_Difference,
						blocked_spells[x].m_Location + blocked_spells[x].m_Difference
					)) {
						return true;
					}
					break;
				}
				default: {
					continue;
					break;
				}
			}
		}
	}

	return false;
}

const char *Zone::GetSpellBlockedMessage(uint32 spell_id, const glm::vec3 &location)
{
	if (blocked_spells) {
		for (int x = 0; x < GetZoneTotalBlockedSpells(); x++) {
			if (spell_id != blocked_spells[x].spellid && blocked_spells[x].spellid != 0) {
				continue;
			}
			switch (blocked_spells[x].type) {
				case ZoneBlockedSpellTypes::ZoneWide: {
					return blocked_spells[x].message;
					break;
				}
				case ZoneBlockedSpellTypes::Region: {
					if (IsWithinAxisAlignedBox(
						location,
						blocked_spells[x].m_Location - blocked_spells[x].m_Difference,
						blocked_spells[x].m_Location + blocked_spells[x].m_Difference
					)) {
						return blocked_spells[x].message;
					}
					break;
				}
				default: {
					continue;
					break;
				}
			}
		}
	}
	return "Error: Message String Not Found\0";
}

void Zone::SetInstanceTimer(uint32 new_duration)
{
	if(Instance_Timer)
	{
		Instance_Timer->Start(new_duration * 1000);
	}
}

void Zone::LoadLDoNTraps()
{
	const std::string query   = "SELECT id, type, spell_id, skill, locked FROM ldon_trap_templates";
	auto              results = content_db.QueryDatabase(query);
	if (!results.Success()) {
		return;
	}

	for (auto row = results.begin(); row != results.end(); ++row) {
		auto lt = new LDoNTrapTemplate;
		lt->id       = atoi(row[0]);
		lt->type     = (LDoNChestTypes) atoi(row[1]);
		lt->spell_id = atoi(row[2]);
		lt->skill    = atoi(row[3]);
		lt->locked   = atoi(row[4]);
		ldon_trap_list[lt->id] = lt;
	}

}

void Zone::LoadLDoNTrapEntries()
{
	const std::string query = "SELECT id, trap_id FROM ldon_trap_entries";
    auto results = content_db.QueryDatabase(query);
    if (!results.Success()) {
		return;
    }

    for (auto row = results.begin(); row != results.end(); ++row)
    {
        uint32 id = atoi(row[0]);
        uint32 trap_id = atoi(row[1]);

        LDoNTrapTemplate *trapTemplate = nullptr;
        auto it = ldon_trap_list.find(trap_id);

        if(it == ldon_trap_list.end())
            continue;

        trapTemplate = ldon_trap_list[trap_id];

        std::list<LDoNTrapTemplate*> temp;
        auto iter = ldon_trap_entry_list.find(id);

        if(iter != ldon_trap_entry_list.end())
            temp = ldon_trap_entry_list[id];

        temp.push_back(trapTemplate);
        ldon_trap_entry_list[id] = temp;
    }

}

void Zone::LoadVeteranRewards()
{
	VeteranRewards.clear();

	InternalVeteranReward current_reward;
	current_reward.claim_id = 0;

    const std::string query = "SELECT claim_id, name, item_id, charges "
                            "FROM veteran_reward_templates "
                            "WHERE reward_slot < 8 and claim_id > 0 "
                            "ORDER by claim_id, reward_slot";
    auto results = content_db.QueryDatabase(query);
    if (!results.Success()) {
        return;
    }

	int index = 0;
    for (auto row = results.begin(); row != results.end(); ++row, ++index)
    {
        uint32 claim = atoi(row[0]);

        if(claim != current_reward.claim_id)
        {
            if(current_reward.claim_id != 0)
            {
                current_reward.claim_count = index;
                current_reward.number_available = 1;
                VeteranRewards.push_back(current_reward);
            }

            index = 0;
            memset(&current_reward, 0, sizeof(InternalVeteranReward));
            current_reward.claim_id = claim;
        }

        strcpy(current_reward.items[index].item_name, row[1]);
        current_reward.items[index].item_id = atoi(row[2]);
        current_reward.items[index].charges = atoi(row[3]);
    }

    if(current_reward.claim_id != 0)
    {
        current_reward.claim_count = index;
        current_reward.number_available = 1;
        VeteranRewards.push_back(current_reward);
    }

}

void Zone::LoadAlternateCurrencies()
{
	AlternateCurrencies.clear();

	AltCurrencyDefinition_Struct current_currency;

    const std::string query = "SELECT id, item_id FROM alternate_currency";
    auto results = content_db.QueryDatabase(query);
    if (!results.Success()) {
		return;
    }

    for (auto row = results.begin(); row != results.end(); ++row)
    {
        current_currency.id = atoi(row[0]);
        current_currency.item_id = atoi(row[1]);
        AlternateCurrencies.push_back(current_currency);
    }

}

void Zone::UpdateQGlobal(uint32 qid, QGlobal newGlobal)
{
	if(newGlobal.npc_id != 0)
		return;

	if(newGlobal.char_id != 0)
		return;

	if(newGlobal.zone_id == GetZoneID() || newGlobal.zone_id == 0)
	{
		if(qGlobals)
		{
			qGlobals->AddGlobal(qid, newGlobal);
		}
		else
		{
			qGlobals = new QGlobalCache();
			qGlobals->AddGlobal(qid, newGlobal);
		}
	}
}

void Zone::DeleteQGlobal(std::string name, uint32 npcID, uint32 charID, uint32 zoneID)
{
	if(qGlobals)
	{
		qGlobals->RemoveGlobal(name, npcID, charID, zoneID);
	}
}

void Zone::LoadAdventureFlavor()
{
	const std::string query = "SELECT id, text FROM adventure_template_entry_flavor";
	auto results = content_db.QueryDatabase(query);
	if (!results.Success()) {
		return;
	}

    for (auto row = results.begin(); row != results.end(); ++row) {
        uint32 id = atoi(row[0]);
        adventure_entry_list_flavor[id] = row[1];
    }

}

void Zone::DoAdventureCountIncrease()
{
	ServerZoneAdventureDataReply_Struct *sr = (ServerZoneAdventureDataReply_Struct*)adv_data;
	if(sr->count < sr->total)
	{
		sr->count++;
		auto pack = new ServerPacket(ServerOP_AdventureCountUpdate, sizeof(uint16));
		*((uint16*)pack->pBuffer) = instanceid;
		worldserver.SendPacket(pack);
		delete pack;
	}
}

void Zone::DoAdventureAssassinationCountIncrease()
{
	ServerZoneAdventureDataReply_Struct *sr = (ServerZoneAdventureDataReply_Struct*)adv_data;
	if(sr->assa_count < RuleI(Adventure, NumberKillsForBossSpawn))
	{
		sr->assa_count++;
		auto pack = new ServerPacket(ServerOP_AdventureAssaCountUpdate, sizeof(uint16));
		*((uint16*)pack->pBuffer) = instanceid;
		worldserver.SendPacket(pack);
		delete pack;
	}
}

void Zone::DoAdventureActions()
{
	ServerZoneAdventureDataReply_Struct* ds = (ServerZoneAdventureDataReply_Struct*)adv_data;
	if(ds->type == Adventure_Collect)
	{
		int count = (ds->total - ds->count) * 25 / 10;
		entity_list.AddLootToNPCS(ds->data_id, count);
		did_adventure_actions = true;
	}
	else if(ds->type == Adventure_Assassinate)
	{
		if(ds->assa_count >= RuleI(Adventure, NumberKillsForBossSpawn))
		{
			const NPCType* tmp = content_db.LoadNPCTypesData(ds->data_id);
			if(tmp)
			{
				NPC* npc = new NPC(tmp, nullptr, glm::vec4(ds->assa_x, ds->assa_y, ds->assa_z, ds->assa_h), GravityBehavior::Water);
				npc->AddLootTable();
				if (npc->DropsGlobalLoot())
					npc->CheckGlobalLootTables();
				entity_list.AddNPC(npc);
				npc->Shout("Rarrrgh!");
				did_adventure_actions = true;
			}
		}
	}
	else
	{
		did_adventure_actions = true;
	}

}

void Zone::LoadNPCEmotes(LinkedList<NPC_Emote_Struct*>* NPCEmoteList)
{

	NPCEmoteList->Clear();
    const std::string query = "SELECT emoteid, event_, type, text FROM npc_emotes";
    auto results = content_db.QueryDatabase(query);
    if (!results.Success()) {
        return;
    }

    for (auto row = results.begin(); row != results.end(); ++row)
    {
	    auto nes = new NPC_Emote_Struct;
	    nes->emoteid = atoi(row[0]);
	    nes->event_ = atoi(row[1]);
	    nes->type = atoi(row[2]);
	    strn0cpy(nes->text, row[3], sizeof(nes->text));
	    NPCEmoteList->Insert(nes);
    }

}

void Zone::ReloadWorld(uint32 Option){
	if (Option == 0) {
		entity_list.ClearAreas();
		parse->ReloadQuests();
	} else if(Option == 1) {
		entity_list.ClearAreas();
		parse->ReloadQuests();
		zone->Repop(0);
	}
}

void Zone::LoadTickItems()
{
	tick_items.clear();

    const std::string query = "SELECT it_itemid, it_chance, it_level, it_qglobal, it_bagslot FROM item_tick";
    auto results = database.QueryDatabase(query);
    if (!results.Success()) {
        return;
    }


    for (auto row = results.begin(); row != results.end(); ++row) {
        if(atoi(row[0]) == 0)
            continue;

        item_tick_struct ti_tmp;
		ti_tmp.itemid = atoi(row[0]);
		ti_tmp.chance = atoi(row[1]);
		ti_tmp.level = atoi(row[2]);
		ti_tmp.bagslot = (int16)atoi(row[4]);
		ti_tmp.qglobal = std::string(row[3]);
		tick_items[atoi(row[0])] = ti_tmp;

    }

}

uint32 Zone::GetSpawnKillCount(uint32 in_spawnid) {
	LinkedListIterator<Spawn2*> iterator(spawn2_list);

	iterator.Reset();
	while(iterator.MoreElements())
	{
		if(iterator.GetData()->GetID() == in_spawnid)
		{
			return(iterator.GetData()->killcount);
		}
		iterator.Advance();
	}
	return 0;
}

void Zone::UpdateHotzone()
{
    std::string query = StringFormat("SELECT hotzone FROM zone WHERE short_name = '%s'", GetShortName());
    auto results = content_db.QueryDatabase(query);
    if (!results.Success())
        return;

    if (results.RowCount() == 0)
        return;

    auto row = results.begin();

    is_hotzone = atoi(row[0]) == 0 ? false: true;
}

void Zone::RequestUCSServerStatus() {
	auto outapp = new ServerPacket(ServerOP_UCSServerStatusRequest, sizeof(UCSServerStatus_Struct));
	auto ucsss = (UCSServerStatus_Struct*)outapp->pBuffer;
	ucsss->available = 0;
	ucsss->port = Config->ZonePort;
	ucsss->unused = 0;
	worldserver.SendPacket(outapp);
	safe_delete(outapp);
}

void Zone::SetUCSServerAvailable(bool ucss_available, uint32 update_timestamp) {
	if (m_last_ucss_update == update_timestamp && m_ucss_available != ucss_available) {
		m_ucss_available = false;
		RequestUCSServerStatus();
		return;
	}
	if (m_last_ucss_update < update_timestamp)
		m_ucss_available = ucss_available;
}

int Zone::GetNpcPositionUpdateDistance() const
{
	return npc_position_update_distance;
}

void Zone::SetNpcPositionUpdateDistance(int in_npc_position_update_distance)
{
	Zone::npc_position_update_distance = in_npc_position_update_distance;
}

void Zone::CalculateNpcUpdateDistanceSpread()
{
	float max_x = 0;
	float max_y = 0;
	float min_x = 0;
	float min_y = 0;

	auto &mob_list = entity_list.GetMobList();

	for (auto &it : mob_list) {
		Mob *entity = it.second;
		if (!entity->IsNPC()) {
			continue;
		}

		if (entity->GetX() <= min_x) {
			min_x = entity->GetX();
		}

		if (entity->GetY() <= min_y) {
			min_y = entity->GetY();
		}

		if (entity->GetX() >= max_x) {
			max_x = entity->GetX();
		}

		if (entity->GetY() >= max_y) {
			max_y = entity->GetY();
		}
	}

	int x_spread        = int(abs(max_x - min_x));
	int y_spread        = int(abs(max_y - min_y));
	int combined_spread = int(abs((x_spread + y_spread) / 2));
	int update_distance = EQ::ClampLower(int(combined_spread / 4), int(zone->GetMaxMovementUpdateRange()));

	SetNpcPositionUpdateDistance(update_distance);

	Log(Logs::General, Logs::Debug,
		"NPC update spread distance set to [%i] combined_spread [%i]",
		update_distance,
		combined_spread
	);
}

bool Zone::IsQuestHotReloadQueued() const
{
	return quest_hot_reload_queued;
}

void Zone::SetQuestHotReloadQueued(bool in_quest_hot_reload_queued)
{
	quest_hot_reload_queued = in_quest_hot_reload_queued;
}

void Zone::LoadGrids()
{
	zone_grids        = GridRepository::GetZoneGrids(GetZoneID());
	zone_grid_entries = GridEntriesRepository::GetZoneGridEntries(GetZoneID());
}

Timer Zone::GetInitgridsTimer()
{
	return initgrids_timer;
}

uint32 Zone::GetInstanceTimeRemaining() const
{
	return instance_time_remaining;
}

void Zone::SetInstanceTimeRemaining(uint32 instance_time_remaining)
{
	Zone::instance_time_remaining = instance_time_remaining;
}<|MERGE_RESOLUTION|>--- conflicted
+++ resolved
@@ -266,7 +266,6 @@
 		data.tilt_y = atof(row[18]);
 		data.unknown084 = 0;
 
-<<<<<<< HEAD
 
 		glm::vec3 position;
 		position.x = data.x;
@@ -275,10 +274,7 @@
 
 		data.z = zone->zonemap->FindBestZ(position, nullptr);
 
-		EQEmu::ItemInstance *inst = nullptr;
-=======
 		EQ::ItemInstance *inst = nullptr;
->>>>>>> 86ef1b12
 		// FatherNitwit: this dosent seem to work...
 		// tradeskill containers do not have an itemid of 0... at least what I am seeing
 		if (itemid == 0) {
