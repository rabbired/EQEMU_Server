/*	EQEMu: Everquest Server Emulator
	Copyright (C) 2001-2003 EQEMu Development Team (http://eqemulator.net)

	This program is free software; you can redistribute it and/or modify
	it under the terms of the GNU General Public License as published by
	the Free Software Foundation; version 2 of the License.

	This program is distributed in the hope that it will be useful,
	but WITHOUT ANY WARRANTY except by those people which sell it, which
	are required to give you total support for your newly bought product;
	without even the implied warranty of MERCHANTABILITY or FITNESS FOR
	A PARTICULAR PURPOSE. See the GNU General Public License for more details.

	You should have received a copy of the GNU General Public License
	along with this program; if not, write to the Free Software
	Foundation, Inc., 59 Temple Place, Suite 330, Boston, MA 02111-1307 USA
*/

#include <float.h>
#include <iostream>
#include <math.h>
#include <stdlib.h>
#include <string.h>

#ifdef _WINDOWS
#define	snprintf	_snprintf
#define	vsnprintf	_vsnprintf
#else
#include <pthread.h>
#include "../common/unix.h"
#endif

#include "../common/global_define.h"
#include "../common/features.h"
#include "../common/rulesys.h"
#include "../common/seperator.h"
#include "../common/string_util.h"
#include "../common/eqemu_logsys.h"

#include "guild_mgr.h"
#include "map.h"
#include "net.h"
#include "npc.h"
#include "object.h"
#include "pathing.h"
#include "petitions.h"
#include "quest_parser_collection.h"
#include "spawn2.h"
#include "spawngroup.h"
#include "water_map.h"
#include "worldserver.h"
#include "zone.h"
#include "zone_config.h"
#include "remote_call_subscribe.h"

#include <time.h>
#include <ctime>
#include <iostream>

#ifdef _WINDOWS
#define snprintf	_snprintf
#define strncasecmp	_strnicmp
#define strcasecmp	_stricmp
#endif



extern bool staticzone;
extern NetConnection net;
extern PetitionList petition_list;
extern QuestParserCollection* parse;
extern uint32 numclients;
extern WorldServer worldserver;
extern Zone* zone;

Mutex MZoneShutdown;

volatile bool is_zone_loaded = false;
Zone* zone = 0;

bool Zone::Bootup(uint32 iZoneID, uint32 iInstanceID, bool iStaticZone) {
	const char* zonename = database.GetZoneName(iZoneID);

	if (iZoneID == 0 || zonename == 0)
		return false;
	if (zone != 0 || is_zone_loaded) {
		std::cerr << "Error: Zone::Bootup call when zone already booted!" << std::endl;
		worldserver.SetZoneData(0);
		return false;
	}

	Log.Out(Logs::General, Logs::Status, "Booting %s (%d:%d)", zonename, iZoneID, iInstanceID);

	numclients = 0;
	zone = new Zone(iZoneID, iInstanceID, zonename);

	//init the zone, loads all the data, etc
	if (!zone->Init(iStaticZone)) {
		safe_delete(zone);
		std::cerr << "Zone->Init failed" << std::endl;
		worldserver.SetZoneData(0);
		return false;
	}
	zone->zonemap = Map::LoadMapFile(zone->map_name);
	zone->watermap = WaterMap::LoadWaterMapfile(zone->map_name);
	zone->pathing = PathManager::LoadPathFile(zone->map_name);

	std::string tmp;
	if (database.GetVariable("loglevel", tmp)) {
		int log_levels[4];
		int tmp_i = atoi(tmp.c_str());
		if (tmp_i>9){ //Server is using the new code
			for(int i=0;i<4;i++){
				if (((int)tmp[i]>=48) && ((int)tmp[i]<=57))
					log_levels[i]=(int)tmp[i]-48; //get the value to convert it to an int from the ascii value
				else
					log_levels[i]=0; //set to zero on a bogue char
			}
			zone->loglevelvar = log_levels[0];
			Log.Out(Logs::General, Logs::Status, "General logging level: %i", zone->loglevelvar);
			zone->merchantvar = log_levels[1];
			Log.Out(Logs::General, Logs::Status, "Merchant logging level: %i", zone->merchantvar);
			zone->tradevar = log_levels[2];
			Log.Out(Logs::General, Logs::Status, "Trade logging level: %i", zone->tradevar);
			zone->lootvar = log_levels[3];
			Log.Out(Logs::General, Logs::Status, "Loot logging level: %i", zone->lootvar);
		}
		else {
			zone->loglevelvar = uint8(tmp_i); //continue supporting only command logging (for now)
			zone->merchantvar = 0;
			zone->tradevar = 0;
			zone->lootvar = 0;
		}
	}

	is_zone_loaded = true;

	worldserver.SetZoneData(iZoneID, iInstanceID);
	if(iInstanceID != 0)
	{
		auto pack = new ServerPacket(ServerOP_AdventureZoneData, sizeof(uint16));
		*((uint16*)pack->pBuffer) = iInstanceID; 
		worldserver.SendPacket(pack);
		delete pack;
	}

	Log.Out(Logs::General, Logs::Normal, "---- Zone server %s, listening on port:%i ----", zonename, ZoneConfig::get()->ZonePort);
	Log.Out(Logs::General, Logs::Status, "Zone Bootup: %s (%i: %i)", zonename, iZoneID, iInstanceID);
	parse->Init();
	UpdateWindowTitle();
	zone->GetTimeSync();

	/* Set Logging */

	Log.StartFileLogs(StringFormat("%s_version_%u_inst_id_%u_port_%u", zone->GetShortName(), zone->GetInstanceVersion(), zone->GetInstanceID(), ZoneConfig::get()->ZonePort));

	return true;
}

//this really loads the objects into entity_list
bool Zone::LoadZoneObjects() {

	std::string query = StringFormat("SELECT id, zoneid, xpos, ypos, zpos, heading, "
                                    "itemid, charges, objectname, type, icon, unknown08, "
                                    "unknown10, unknown20, unknown24, unknown76 fROM object "
                                    "WHERE zoneid = %i AND (version = %u OR version = -1)",
                                    zoneid, instanceversion);
    auto results = database.QueryDatabase(query);
    if (!results.Success()) {
		Log.Out(Logs::General, Logs::Error, "Error Loading Objects from DB: %s",results.ErrorMessage().c_str());
		return false;
    }

    Log.Out(Logs::General, Logs::Status, "Loading Objects from DB...");
    for (auto row = results.begin(); row != results.end(); ++row) {
        if (atoi(row[9]) == 0)
        {
            // Type == 0 - Static Object
            const char* shortname = database.GetZoneName(atoi(row[1]), false); // zoneid -> zone_shortname

            if (!shortname)
                continue;

            Door d;
            memset(&d, 0, sizeof(d));

            strn0cpy(d.zone_name, shortname, sizeof(d.zone_name));
            d.db_id = 1000000000 + atoi(row[0]); // Out of range of normal use for doors.id
            d.door_id = -1; // Client doesn't care if these are all the same door_id
            d.pos_x = atof(row[2]); // xpos
            d.pos_y = atof(row[3]); // ypos
            d.pos_z = atof(row[4]); // zpos
            d.heading = atof(row[5]); // heading

            strn0cpy(d.door_name, row[8], sizeof(d.door_name)); // objectname
            // Strip trailing "_ACTORDEF" if present. Client won't accept it for doors.
            int len = strlen(d.door_name);
            if ((len > 9) && (memcmp(&d.door_name[len - 9], "_ACTORDEF", 10) == 0))
                d.door_name[len - 9] = '\0';

            memcpy(d.dest_zone, "NONE", 5);

            if ((d.size = atoi(row[11])) == 0) // unknown08 = optional size percentage
                d.size = 100;

            switch (d.opentype = atoi(row[12])) // unknown10 = optional request_nonsolid (0 or 1 or experimental number)
            {
                case 0:
                    d.opentype = 31;
                    break;
                case 1:
                    d.opentype = 9;
                    break;
            }

            d.incline = atoi(row[13]); // unknown20 = optional model incline value
            d.client_version_mask = 0xFFFFFFFF; //We should load the mask from the zone.

	    auto door = new Doors(&d);
	    entity_list.AddDoor(door);
	}

	Object_Struct data = {0};
	uint32 id = 0;
        uint32 icon = 0;
        uint32 type = 0;
        uint32 itemid = 0;
        uint32 idx = 0;
        int16 charges = 0;

        id	= (uint32)atoi(row[0]);
        data.zone_id = atoi(row[1]);
        data.x = atof(row[2]);
        data.y = atof(row[3]);
        data.z = atof(row[4]);
        data.heading = atof(row[5]);
		itemid = (uint32)atoi(row[6]);
		charges	= (int16)atoi(row[7]);
        strcpy(data.object_name, row[8]);
        type = (uint8)atoi(row[9]);
        icon = (uint32)atoi(row[10]);
		data.object_type = type;
		data.linked_list_addr[0] = 0;
        data.linked_list_addr[1] = 0;
        data.size	= (uint32)atoi(row[11]);
		data.solidtype	= (uint32)atoi(row[12]);
        data.unknown020	= (uint32)atoi(row[13]);
        data.unknown024	= (uint32)atoi(row[14]);
        data.unknown076	= (uint32)atoi(row[15]);
        data.unknown084	= 0;

        ItemInst* inst = nullptr;
        //FatherNitwit: this dosent seem to work...
        //tradeskill containers do not have an itemid of 0... at least what I am seeing
        if (itemid == 0) {
            // Generic tradeskill container
            inst = new ItemInst(ItemInstWorldContainer);
        }
        else {
            // Groundspawn object
            inst = database.CreateItem(itemid);
        }

        //Father Nitwit's fix... not perfect...
        if(inst == nullptr && type != OT_DROPPEDITEM) {
            inst = new ItemInst(ItemInstWorldContainer);
        }

        // Load child objects if container
		if (inst && inst->IsType(EQEmu::item::ItemClassBag)) {
            database.LoadWorldContainer(id, inst);
        }

	auto object = new Object(id, type, icon, data, inst);
	entity_list.AddObject(object, false);
	if (type == OT_DROPPEDITEM && itemid != 0)
		entity_list.RemoveObject(object->GetID());

	safe_delete(inst);
    }

	return true;
}

//this also just loads into entity_list, not really into zone
bool Zone::LoadGroundSpawns() {
	Ground_Spawns groundspawn;

	memset(&groundspawn, 0, sizeof(groundspawn));
	int gsindex=0;
	Log.Out(Logs::General, Logs::Status, "Loading Ground Spawns from DB...");
	database.LoadGroundSpawns(zoneid, GetInstanceVersion(), &groundspawn);
	uint32 ix=0;
	char* name=0;
	uint32 gsnumber=0;
	for(gsindex=0;gsindex<50;gsindex++){
		if(groundspawn.spawn[gsindex].item>0 && groundspawn.spawn[gsindex].item<SAYLINK_ITEM_ID){
			ItemInst* inst = nullptr;
			inst = database.CreateItem(groundspawn.spawn[gsindex].item);
			gsnumber=groundspawn.spawn[gsindex].max_allowed;
			ix=0;
			if(inst){
				name = groundspawn.spawn[gsindex].name;
				for(ix=0;ix<gsnumber;ix++){
					auto object = new Object(
					    inst, name, groundspawn.spawn[gsindex].max_x,
					    groundspawn.spawn[gsindex].min_x, groundspawn.spawn[gsindex].max_y,
					    groundspawn.spawn[gsindex].min_y, groundspawn.spawn[gsindex].max_z,
					    groundspawn.spawn[gsindex].heading,
					    groundspawn.spawn[gsindex].respawntimer); // new object with id of 10000+
					entity_list.AddObject(object, false);
				}
				safe_delete(inst);
			}
		}
	}
	return(true);
}

int Zone::SaveTempItem(uint32 merchantid, uint32 npcid, uint32 item, int32 charges, bool sold) {
	int freeslot = 0;
	std::list<MerchantList> merlist = merchanttable[merchantid];
	std::list<MerchantList>::const_iterator itr;
	uint32 i = 1;
	for (itr = merlist.begin(); itr != merlist.end(); ++itr) {
		MerchantList ml = *itr;
		if (ml.item == item)
			return 0;

		// Account for merchant lists with gaps in them.
		if (ml.slot >= i)
			i = ml.slot + 1;
	}
	std::list<TempMerchantList> tmp_merlist = tmpmerchanttable[npcid];
	std::list<TempMerchantList>::const_iterator tmp_itr;
	bool update_charges = false;
	TempMerchantList ml;
	while (freeslot == 0 && !update_charges) {
		freeslot = i;
		for (tmp_itr = tmp_merlist.begin(); tmp_itr != tmp_merlist.end(); ++tmp_itr) {
			ml = *tmp_itr;
			if (ml.item == item) {
				update_charges = true;
				freeslot = 0;
				break;
			}
			if ((ml.slot == i) || (ml.origslot == i)) {
				freeslot = 0;
			}
		}
		i++;
	}
	if (update_charges) {
		tmp_merlist.clear();
		std::list<TempMerchantList> oldtmp_merlist = tmpmerchanttable[npcid];
		for (tmp_itr = oldtmp_merlist.begin(); tmp_itr != oldtmp_merlist.end(); ++tmp_itr) {
			TempMerchantList ml2 = *tmp_itr;
			if(ml2.item != item)
				tmp_merlist.push_back(ml2);
		}
		if (sold)
			ml.charges = ml.charges + charges;
		else
			ml.charges = charges;
		if (!ml.origslot)
			ml.origslot = ml.slot;
		if (charges > 0) {
			database.SaveMerchantTemp(npcid, ml.origslot, item, ml.charges);
			tmp_merlist.push_back(ml);
		}
		else {
			database.DeleteMerchantTemp(npcid, ml.origslot);
		}
		tmpmerchanttable[npcid] = tmp_merlist;

		if (sold)
			return ml.slot;

	}
	if (freeslot) {
		if (charges < 0) //sanity check only, shouldnt happen
			charges = 0x7FFF;
		database.SaveMerchantTemp(npcid, freeslot, item, charges);
		tmp_merlist = tmpmerchanttable[npcid];
		TempMerchantList ml2;
		ml2.charges = charges;
		ml2.item = item;
		ml2.npcid = npcid;
		ml2.slot = freeslot;
		ml2.origslot = ml2.slot;
		tmp_merlist.push_back(ml2);
		tmpmerchanttable[npcid] = tmp_merlist;
	}
	return freeslot;
}

uint32 Zone::GetTempMerchantQuantity(uint32 NPCID, uint32 Slot) {

	std::list<TempMerchantList> TmpMerchantList = tmpmerchanttable[NPCID];
	std::list<TempMerchantList>::const_iterator Iterator;

	for (Iterator = TmpMerchantList.begin(); Iterator != TmpMerchantList.end(); ++Iterator)
		if ((*Iterator).slot == Slot)
			return (*Iterator).charges;

	return 0;
}

void Zone::LoadTempMerchantData() {
	Log.Out(Logs::General, Logs::Status, "Loading Temporary Merchant Lists...");
	std::string query = StringFormat(
		"SELECT								   "
		"DISTINCT ml.npcid,					   "
		"ml.slot,							   "
		"ml.charges,						   "
		"ml.itemid							   "
		"FROM								   "
		"merchantlist_temp ml,				   "
		"spawnentry se,						   "
		"spawn2 s2							   "
		"WHERE								   "
		"ml.npcid = se.npcid				   "
		"AND se.spawngroupid = s2.spawngroupid "
		"AND s2.zone = '%s' AND s2.version = %i "
		"ORDER BY ml.slot					   ", GetShortName(), GetInstanceVersion());
	auto results = database.QueryDatabase(query);
	if (!results.Success()) {
		return;
	}
	std::map<uint32, std::list<TempMerchantList> >::iterator cur;
	uint32 npcid = 0;
	for (auto row = results.begin(); row != results.end(); ++row) {
		TempMerchantList ml;
		ml.npcid = atoul(row[0]);
		if (npcid != ml.npcid){
			cur = tmpmerchanttable.find(ml.npcid);
			if (cur == tmpmerchanttable.end()) {
				std::list<TempMerchantList> empty;
				tmpmerchanttable[ml.npcid] = empty;
				cur = tmpmerchanttable.find(ml.npcid);
			}
			npcid = ml.npcid;
		}
		ml.slot = atoul(row[1]);
		ml.charges = atoul(row[2]);
		ml.item = atoul(row[3]);
		ml.origslot = ml.slot;
		cur->second.push_back(ml);
	}
	pQueuedMerchantsWorkID = 0;
}

void Zone::LoadNewMerchantData(uint32 merchantid) {

	std::list<MerchantList> merlist;
	std::string query = StringFormat("SELECT item, slot, faction_required, level_required, alt_currency_cost, "
                                     "classes_required, probability FROM merchantlist WHERE merchantid=%d ORDER BY slot", merchantid);
    auto results = database.QueryDatabase(query);
    if (!results.Success()) {
        return;
    }

    for(auto row = results.begin(); row != results.end(); ++row) {
        MerchantList ml;
        ml.id = merchantid;
        ml.item = atoul(row[0]);
        ml.slot = atoul(row[1]);
        ml.faction_required = atoul(row[2]);
        ml.level_required = atoul(row[3]);
        ml.alt_currency_cost = atoul(row[4]);
        ml.classes_required = atoul(row[5]);
		ml.probability = atoul(row[6]);
        merlist.push_back(ml);
    }

    merchanttable[merchantid] = merlist;
}

void Zone::GetMerchantDataForZoneLoad() {
	Log.Out(Logs::General, Logs::Status, "Loading Merchant Lists...");
	std::string query = StringFormat(												   
		"SELECT																		   "
		"DISTINCT ml.merchantid,													   "
		"ml.slot,																	   "
		"ml.item,																	   "
		"ml.faction_required,														   "
		"ml.level_required,															   "
		"ml.alt_currency_cost,														   "
		"ml.classes_required,														   "
		"ml.probability																   "
		"FROM																		   "
		"merchantlist AS ml,														   "
		"npc_types AS nt,															   "
		"spawnentry AS se,															   "
		"spawn2 AS s2																   "
		"WHERE nt.merchant_id = ml.merchantid AND nt.id = se.npcid					   "
		"AND se.spawngroupid = s2.spawngroupid AND s2.zone = '%s' AND s2.version = %i  "
		"ORDER BY ml.slot															   ", GetShortName(), GetInstanceVersion());
	auto results = database.QueryDatabase(query);
	std::map<uint32, std::list<MerchantList> >::iterator cur;
	uint32 npcid = 0;
	if (results.RowCount() == 0) {
		Log.Out(Logs::General, Logs::None, "No Merchant Data found for %s.", GetShortName());
		return;
	}
	for (auto row = results.begin(); row != results.end(); ++row) {
		MerchantList ml;
		ml.id = atoul(row[0]);
		if (npcid != ml.id) {
			cur = merchanttable.find(ml.id);
			if (cur == merchanttable.end()) {
				std::list<MerchantList> empty;
				merchanttable[ml.id] = empty;
				cur = merchanttable.find(ml.id);
			}
			npcid = ml.id;
		}

		auto iter = cur->second.begin();
		bool found = false;
		while (iter != cur->second.end()) {
			if ((*iter).item == ml.id) {
				found = true;
				break;
			}
			++iter;
		}

		if (found) {
			continue;
		}

		ml.slot = atoul(row[1]);
		ml.item = atoul(row[2]);
		ml.faction_required = atoul(row[3]);
		ml.level_required = atoul(row[4]);
		ml.alt_currency_cost = atoul(row[5]);
		ml.classes_required = atoul(row[6]);
		ml.probability = atoul(row[7]);
		cur->second.push_back(ml);
	}

}

void Zone::LoadMercTemplates(){

	std::list<MercStanceInfo> merc_stances;
	merc_templates.clear();
    std::string query = "SELECT `class_id`, `proficiency_id`, `stance_id`, `isdefault` FROM "
                        "`merc_stance_entries` ORDER BY `class_id`, `proficiency_id`, `stance_id`";
    auto results = database.QueryDatabase(query);
    if (!results.Success())
		Log.Out(Logs::General, Logs::Error, "Error in ZoneDatabase::LoadMercTemplates()");
	else {
		for (auto row = results.begin(); row != results.end(); ++row) {
			MercStanceInfo tempMercStanceInfo;

			tempMercStanceInfo.ClassID = atoi(row[0]);
			tempMercStanceInfo.ProficiencyID = atoi(row[1]);
			tempMercStanceInfo.StanceID = atoi(row[2]);
			tempMercStanceInfo.IsDefault = atoi(row[3]);

			merc_stances.push_back(tempMercStanceInfo);
		}
	}

    query = "SELECT DISTINCT MTem.merc_template_id, MTyp.dbstring "
            "AS merc_type_id, MTem.dbstring "
            "AS merc_subtype_id, MTyp.race_id, MS.class_id, MTyp.proficiency_id, MS.tier_id, 0 "
            "AS CostFormula, MTem.clientversion, MTem.merc_npc_type_id "
            "FROM merc_types MTyp, merc_templates MTem, merc_subtypes MS "
            "WHERE MTem.merc_type_id = MTyp.merc_type_id AND MTem.merc_subtype_id = MS.merc_subtype_id "
            "ORDER BY MTyp.race_id, MS.class_id, MTyp.proficiency_id;";
    results = database.QueryDatabase(query);
    if (!results.Success()) {
        Log.Out(Logs::General, Logs::Error, "Error in ZoneDatabase::LoadMercTemplates()");
        return;
	}

    for (auto row = results.begin(); row != results.end(); ++row) {

        MercTemplate tempMercTemplate;

        tempMercTemplate.MercTemplateID = atoi(row[0]);
        tempMercTemplate.MercType = atoi(row[1]);
        tempMercTemplate.MercSubType = atoi(row[2]);
        tempMercTemplate.RaceID = atoi(row[3]);
        tempMercTemplate.ClassID = atoi(row[4]);
        tempMercTemplate.ProficiencyID = atoi(row[5]);
        tempMercTemplate.TierID = atoi(row[6]);
        tempMercTemplate.CostFormula = atoi(row[7]);
        tempMercTemplate.ClientVersion = atoi(row[8]);
        tempMercTemplate.MercNPCID = atoi(row[9]);

        for(int i = 0; i < MaxMercStanceID; i++)
            tempMercTemplate.Stances[i] = 0;

        int stanceIndex = 0;
        for (auto mercStanceListItr = merc_stances.begin(); mercStanceListItr != merc_stances.end(); ++mercStanceListItr) {
            if(mercStanceListItr->ClassID != tempMercTemplate.ClassID || mercStanceListItr->ProficiencyID != tempMercTemplate.ProficiencyID)
                continue;

            zone->merc_stance_list[tempMercTemplate.MercTemplateID].push_back((*mercStanceListItr));
            tempMercTemplate.Stances[stanceIndex] = mercStanceListItr->StanceID;
            ++stanceIndex;
        }

        merc_templates[tempMercTemplate.MercTemplateID] = tempMercTemplate;

    }

}

void Zone::LoadLevelEXPMods(){

	level_exp_mod.clear();
    const std::string query = "SELECT level, exp_mod, aa_exp_mod FROM level_exp_mods";
    auto results = database.QueryDatabase(query);
    if (!results.Success()) {
        Log.Out(Logs::General, Logs::Error, "Error in ZoneDatabase::LoadEXPLevelMods()");
        return;
    }

    for (auto row = results.begin(); row != results.end(); ++row) {
        uint32 index = atoi(row[0]);
		float exp_mod = atof(row[1]);
		float aa_exp_mod = atof(row[2]);
		level_exp_mod[index].ExpMod = exp_mod;
		level_exp_mod[index].AAExpMod = aa_exp_mod;
    }

}

void Zone::LoadMercSpells(){

	merc_spells_list.clear();
    const std::string query = "SELECT msl.class_id, msl.proficiency_id, msle.spell_id, msle.spell_type, "
                            "msle.stance_id, msle.minlevel, msle.maxlevel, msle.slot, msle.procChance "
                            "FROM merc_spell_lists msl, merc_spell_list_entries msle "
                            "WHERE msle.merc_spell_list_id = msl.merc_spell_list_id "
                            "ORDER BY msl.class_id, msl.proficiency_id, msle.spell_type, msle.minlevel, msle.slot;";
    auto results = database.QueryDatabase(query);
    if (!results.Success()) {
        Log.Out(Logs::General, Logs::Error, "Error in Zone::LoadMercSpells()");
        return;
    }

    for (auto row = results.begin(); row != results.end(); ++row) {
        uint32 classid;
        MercSpellEntry tempMercSpellEntry;

        classid = atoi(row[0]);
        tempMercSpellEntry.proficiencyid = atoi(row[1]);
        tempMercSpellEntry.spellid = atoi(row[2]);
        tempMercSpellEntry.type = atoi(row[3]);
        tempMercSpellEntry.stance = atoi(row[4]);
        tempMercSpellEntry.minlevel = atoi(row[5]);
        tempMercSpellEntry.maxlevel = atoi(row[6]);
        tempMercSpellEntry.slot = atoi(row[7]);
        tempMercSpellEntry.proc_chance = atoi(row[8]);

        merc_spells_list[classid].push_back(tempMercSpellEntry);
    }

	Log.Out(Logs::General, Logs::Mercenaries, "Loaded %i merc spells.", merc_spells_list[1].size() + merc_spells_list[2].size() + merc_spells_list[9].size() + merc_spells_list[12].size());

}

bool Zone::IsLoaded() {
	return is_zone_loaded;
}

void Zone::Shutdown(bool quite)
{
	if (!is_zone_loaded)
		return;

	entity_list.StopMobAI();

	std::map<uint32,NPCType *>::iterator itr;
	while(!zone->npctable.empty()) {
		itr=zone->npctable.begin();
		delete itr->second;
		zone->npctable.erase(itr);
	}

	while(!zone->merctable.empty()) {
		itr=zone->merctable.begin();
		delete itr->second;
		zone->merctable.erase(itr);
	}

	zone->adventure_entry_list_flavor.clear();

	std::map<uint32,LDoNTrapTemplate*>::iterator itr4;
	while(!zone->ldon_trap_list.empty())
	{
		itr4 = zone->ldon_trap_list.begin();
		delete itr4->second;
		zone->ldon_trap_list.erase(itr4);
	}
	zone->ldon_trap_entry_list.clear();

	Log.Out(Logs::General, Logs::Status, "Zone Shutdown: %s (%i)", zone->GetShortName(), zone->GetZoneID());
	petition_list.ClearPetitions();
	zone->SetZoneHasCurrentTime(false);
	if (!quite)
		Log.Out(Logs::General, Logs::Normal, "Zone shutdown: going to sleep");
<<<<<<< HEAD
	ZoneLoaded = false;
	
	RemoteCallSubscriptionHandler::Instance()->ClearAllConnections();
=======
	is_zone_loaded = false;

>>>>>>> f9f3a8f3
	zone->ResetAuth();
	safe_delete(zone);
	entity_list.ClearAreas();
	parse->ReloadQuests(true);
	UpdateWindowTitle();

	Log.CloseFileLogs();
}

void Zone::LoadZoneDoors(const char* zone, int16 version)
{
	Log.Out(Logs::General, Logs::Status, "Loading doors for %s ...", zone);

	uint32 maxid;
	int32 count = database.GetDoorsCount(&maxid, zone, version);
	if(count < 1) {
		Log.Out(Logs::General, Logs::Status, "... No doors loaded.");
		return;
	}

	auto dlist = new Door[count];

	if(!database.LoadDoors(count, dlist, zone, version)) {
		Log.Out(Logs::General, Logs::Error, "... Failed to load doors.");
		delete[] dlist;
		return;
	}

	int r;
	Door *d = dlist;
	for(r = 0; r < count; r++, d++) {
		auto newdoor = new Doors(d);
		entity_list.AddDoor(newdoor);
		Log.Out(Logs::Detail, Logs::Doors, "Door Add to Entity List, index: %u db id: %u, door_id %u", r, dlist[r].db_id, dlist[r].door_id);
	}
	delete[] dlist;
}

Zone::Zone(uint32 in_zoneid, uint32 in_instanceid, const char* in_short_name)
:	initgrids_timer(10000),
	autoshutdown_timer((RuleI(Zone, AutoShutdownDelay))),
	clientauth_timer(AUTHENTICATION_TIMEOUT * 1000),
	spawn2_timer(1000),
	qglobal_purge_timer(30000),
	hotzone_timer(120000),
	m_SafePoint(0.0f,0.0f,0.0f),
	m_Graveyard(0.0f,0.0f,0.0f,0.0f)
{
	zoneid = in_zoneid;
	instanceid = in_instanceid;
	instanceversion = database.GetInstanceVersion(instanceid);
	pers_instance = false;
	zonemap = nullptr;
	watermap = nullptr;
	pathing = nullptr;
	qGlobals = nullptr;
	default_ruleset = 0;

	is_zone_time_localized = false;

	loglevelvar = 0;
	merchantvar = 0;
	tradevar = 0;
	lootvar = 0;

	if(RuleB(TaskSystem, EnableTaskSystem)) {
		taskmanager->LoadProximities(zoneid);
	}

	short_name = strcpy(new char[strlen(in_short_name)+1], in_short_name);
	strlwr(short_name);
	memset(file_name, 0, sizeof(file_name));
	long_name = 0;
	aggroedmobs =0;
	pgraveyard_id = 0;
	pgraveyard_zoneid = 0;
	pMaxClients = 0;
	pQueuedMerchantsWorkID = 0;
	pvpzone = false;
	if(database.GetServerType() == 1)
		pvpzone = true;
	database.GetZoneLongName(short_name, &long_name, file_name, &m_SafePoint.x, &m_SafePoint.y, &m_SafePoint.z, &pgraveyard_id, &pMaxClients);
	if(graveyard_id() > 0)
	{
		Log.Out(Logs::General, Logs::None, "Graveyard ID is %i.", graveyard_id());
		bool GraveYardLoaded = database.GetZoneGraveyard(graveyard_id(), &pgraveyard_zoneid, &m_Graveyard.x, &m_Graveyard.y, &m_Graveyard.z, &m_Graveyard.w);
		
		if(GraveYardLoaded)
			Log.Out(Logs::General, Logs::None, "Loaded a graveyard for zone %s: graveyard zoneid is %u at %s.", short_name, graveyard_zoneid(), to_string(m_Graveyard).c_str());
		else
			Log.Out(Logs::General, Logs::Error, "Unable to load the graveyard id %i for zone %s.", graveyard_id(), short_name);
	}
	if (long_name == 0) {
		long_name = strcpy(new char[18], "Long zone missing");
	}
	autoshutdown_timer.Start(AUTHENTICATION_TIMEOUT * 1000, false);
	Weather_Timer = new Timer(60000);
	Weather_Timer->Start();
	Log.Out(Logs::General, Logs::None, "The next weather check for zone: %s will be in %i seconds.", short_name, Weather_Timer->GetRemainingTime()/1000);
	zone_weather = 0;
	weather_intensity = 0;
	blocked_spells = nullptr;
	totalBS = 0;
	zone_has_current_time = false;

	Instance_Shutdown_Timer = nullptr;
	bool is_perma = false;
	if(instanceid > 0)
	{
		uint32 rem = database.GetTimeRemainingInstance(instanceid, is_perma);

		if(!is_perma)
		{
			if(rem < 150) //give some leeway to people who are zoning in 2.5 minutes to finish zoning in and get ported out
				rem = 150;
			Instance_Timer = new Timer(rem * 1000);
		}
		else
		{
			pers_instance = true;
			Instance_Timer = nullptr;
		}
	}
	else
	{
		Instance_Timer = nullptr;
	}
	adv_data = nullptr;
	map_name = nullptr;
	Instance_Warning_timer = nullptr;
	did_adventure_actions = false;
	database.QGlobalPurge();

	if(zoneid == RuleI(World, GuildBankZoneID))
		GuildBanks = new GuildBankManager;
	else
		GuildBanks = nullptr;
}

Zone::~Zone() {
	spawn2_list.Clear();
	safe_delete(zonemap);
	safe_delete(watermap);
	safe_delete(pathing);
	if (worldserver.Connected()) {
		worldserver.SetZoneData(0);
	}
	safe_delete_array(short_name);
	safe_delete_array(long_name);
	safe_delete(Weather_Timer);
	NPCEmoteList.Clear();
	zone_point_list.Clear();
	entity_list.Clear();
	ClearBlockedSpells();

	safe_delete(Instance_Timer);
	safe_delete(Instance_Shutdown_Timer);
	safe_delete(Instance_Warning_timer);
	safe_delete(qGlobals);
	safe_delete_array(adv_data);
	safe_delete_array(map_name);
	safe_delete(GuildBanks);
}

//Modified for timezones.
bool Zone::Init(bool iStaticZone) {
	SetStaticZone(iStaticZone);

	Log.Out(Logs::General, Logs::Status, "Loading spawn conditions...");
	if(!spawn_conditions.LoadSpawnConditions(short_name, instanceid)) {
		Log.Out(Logs::General, Logs::Error, "Loading spawn conditions failed, continuing without them.");
	}

	Log.Out(Logs::General, Logs::Status, "Loading static zone points...");
	if (!database.LoadStaticZonePoints(&zone_point_list, short_name, GetInstanceVersion())) {
		Log.Out(Logs::General, Logs::Error, "Loading static zone points failed.");
		return false;
	}

	Log.Out(Logs::General, Logs::Status, "Loading spawn groups...");
	if (!database.LoadSpawnGroups(short_name, GetInstanceVersion(), &spawn_group_list)) {
		Log.Out(Logs::General, Logs::Error, "Loading spawn groups failed.");
		return false;
	}

	Log.Out(Logs::General, Logs::Status, "Loading spawn2 points...");
	if (!database.PopulateZoneSpawnList(zoneid, spawn2_list, GetInstanceVersion()))
	{
		Log.Out(Logs::General, Logs::Error, "Loading spawn2 points failed.");
		return false;
	}

	Log.Out(Logs::General, Logs::Status, "Loading player corpses...");
	if (!database.LoadCharacterCorpses(zoneid, instanceid)) {
		Log.Out(Logs::General, Logs::Error, "Loading player corpses failed.");
		return false;
	}

	Log.Out(Logs::General, Logs::Status, "Loading traps...");
	if (!database.LoadTraps(short_name, GetInstanceVersion()))
	{
		Log.Out(Logs::General, Logs::Error, "Loading traps failed.");
		return false;
	}

	Log.Out(Logs::General, Logs::Status, "Loading adventure flavor text...");
	LoadAdventureFlavor();

	Log.Out(Logs::General, Logs::Status, "Loading ground spawns...");
	if (!LoadGroundSpawns())
	{
		Log.Out(Logs::General, Logs::Error, "Loading ground spawns failed. continuing.");
	}

	Log.Out(Logs::General, Logs::Status, "Loading World Objects from DB...");
	if (!LoadZoneObjects())
	{
		Log.Out(Logs::General, Logs::Error, "Loading World Objects failed. continuing.");
	}

	Log.Out(Logs::General, Logs::Status, "Flushing old respawn timers...");
	database.QueryDatabase("DELETE FROM `respawn_times` WHERE (`start` + `duration`) < UNIX_TIMESTAMP(NOW())");

	//load up the zone's doors (prints inside)
	zone->LoadZoneDoors(zone->GetShortName(), zone->GetInstanceVersion());
	zone->LoadBlockedSpells(zone->GetZoneID());

	//clear trader items if we are loading the bazaar
	if(strncasecmp(short_name,"bazaar",6)==0) {
		database.DeleteTraderItem(0);
		database.DeleteBuyLines(0);
	}

	zone->LoadLDoNTraps();
	zone->LoadLDoNTrapEntries();
	zone->LoadVeteranRewards();
	zone->LoadAlternateCurrencies();
	zone->LoadNPCEmotes(&NPCEmoteList);

	LoadAlternateAdvancement();

	//Load merchant data
	zone->GetMerchantDataForZoneLoad();

	//Load temporary merchant data
	zone->LoadTempMerchantData();

	// Merc data
	if (RuleB(Mercs, AllowMercs)) {
		zone->LoadMercTemplates();
		zone->LoadMercSpells();
	}

	if (RuleB(Zone, LevelBasedEXPMods))
		zone->LoadLevelEXPMods();

	petition_list.ClearPetitions();
	petition_list.ReadDatabase();

	//load the zone config file.
	if (!LoadZoneCFG(zone->GetShortName(), zone->GetInstanceVersion(), true)) // try loading the zone name...
		LoadZoneCFG(zone->GetFileName(), zone->GetInstanceVersion()); // if that fails, try the file name, then load defaults

	if(RuleManager::Instance()->GetActiveRulesetID() != default_ruleset)
	{
		std::string r_name = RuleManager::Instance()->GetRulesetName(&database, default_ruleset);
		if(r_name.size() > 0)
		{
			RuleManager::Instance()->LoadRules(&database, r_name.c_str());
		}
	}

	Log.Out(Logs::General, Logs::Status, "Loading timezone data...");
	zone->zone_time.setEQTimeZone(database.GetZoneTZ(zoneid, GetInstanceVersion()));

	Log.Out(Logs::General, Logs::Status, "Init Finished: ZoneID = %d, Time Offset = %d", zoneid, zone->zone_time.getEQTimeZone());

	LoadTickItems();

	//MODDING HOOK FOR ZONE INIT
	mod_init();

	return true;
}

void Zone::ReloadStaticData() {
	Log.Out(Logs::General, Logs::Status, "Reloading Zone Static Data...");

	Log.Out(Logs::General, Logs::Status, "Reloading static zone points...");
	zone_point_list.Clear();
	if (!database.LoadStaticZonePoints(&zone_point_list, GetShortName(), GetInstanceVersion())) {
		Log.Out(Logs::General, Logs::Error, "Loading static zone points failed.");
	}

	Log.Out(Logs::General, Logs::Status, "Reloading traps...");
	entity_list.RemoveAllTraps();
	if (!database.LoadTraps(GetShortName(), GetInstanceVersion()))
	{
		Log.Out(Logs::General, Logs::Error, "Reloading traps failed.");
	}

	Log.Out(Logs::General, Logs::Status, "Reloading ground spawns...");
	if (!LoadGroundSpawns())
	{
		Log.Out(Logs::General, Logs::Error, "Reloading ground spawns failed. continuing.");
	}

	entity_list.RemoveAllObjects();
	Log.Out(Logs::General, Logs::Status, "Reloading World Objects from DB...");
	if (!LoadZoneObjects())
	{
		Log.Out(Logs::General, Logs::Error, "Reloading World Objects failed. continuing.");
	}

	entity_list.RemoveAllDoors();
	zone->LoadZoneDoors(zone->GetShortName(), zone->GetInstanceVersion());
	entity_list.RespawnAllDoors();

	zone->LoadVeteranRewards();
	zone->LoadAlternateCurrencies();
	NPCEmoteList.Clear();
	zone->LoadNPCEmotes(&NPCEmoteList);

	//load the zone config file.
	if (!LoadZoneCFG(zone->GetShortName(), zone->GetInstanceVersion(), true)) // try loading the zone name...
		LoadZoneCFG(zone->GetFileName(), zone->GetInstanceVersion()); // if that fails, try the file name, then load defaults

	Log.Out(Logs::General, Logs::Status, "Zone Static Data Reloaded.");
}

bool Zone::LoadZoneCFG(const char* filename, uint16 instance_id, bool DontLoadDefault)
{
	memset(&newzone_data, 0, sizeof(NewZone_Struct));
	if(instance_id == 0)
	{
		map_name = nullptr;
		if(!database.GetZoneCFG(database.GetZoneID(filename), 0, &newzone_data, can_bind,
			can_combat, can_levitate, can_castoutdoor, is_city, is_hotzone, allow_mercs, zone_type, default_ruleset, &map_name))
		{
			Log.Out(Logs::General, Logs::Error, "Error loading the Zone Config.");
			return false;
		}
	}
	else
	{
		//Fall back to base zone if we don't find the instance version.
		map_name = nullptr;
		if(!database.GetZoneCFG(database.GetZoneID(filename), instance_id, &newzone_data, can_bind,
			can_combat, can_levitate, can_castoutdoor, is_city, is_hotzone, allow_mercs, zone_type, default_ruleset, &map_name))
		{
			safe_delete_array(map_name);
			if(!database.GetZoneCFG(database.GetZoneID(filename), 0, &newzone_data, can_bind,
			can_combat, can_levitate, can_castoutdoor, is_city, is_hotzone, allow_mercs, zone_type, default_ruleset, &map_name))
			{
				Log.Out(Logs::General, Logs::Error, "Error loading the Zone Config.");
				return false;
			}
		}
	}

	//overwrite with our internal variables
	strcpy(newzone_data.zone_short_name, GetShortName());
	strcpy(newzone_data.zone_long_name, GetLongName());
	strcpy(newzone_data.zone_short_name2, GetShortName());

	Log.Out(Logs::General, Logs::Status, "Successfully loaded Zone Config.");
	return true;
}

bool Zone::SaveZoneCFG() {
	return database.SaveZoneCFG(GetZoneID(), GetInstanceVersion(), &newzone_data);
}

void Zone::AddAuth(ServerZoneIncomingClient_Struct* szic) {
	auto zca = new ZoneClientAuth_Struct;
	memset(zca, 0, sizeof(ZoneClientAuth_Struct));
	zca->ip = szic->ip;
	zca->wid = szic->wid;
	zca->accid = szic->accid;
	zca->admin = szic->admin;
	zca->charid = szic->charid;
	zca->tellsoff = szic->tellsoff;
	strn0cpy(zca->charname, szic->charname, sizeof(zca->charname));
	strn0cpy(zca->lskey, szic->lskey, sizeof(zca->lskey));
	zca->stale = false;
	client_auth_list.Insert(zca);
}

void Zone::RemoveAuth(const char* iCharName)
{
	LinkedListIterator<ZoneClientAuth_Struct*> iterator(client_auth_list);

	iterator.Reset();
	while (iterator.MoreElements()) {
		ZoneClientAuth_Struct* zca = iterator.GetData();
		if (strcasecmp(zca->charname, iCharName) == 0) {
		iterator.RemoveCurrent();
		return;
		}
		iterator.Advance();
	}
}

void Zone::ResetAuth()
{
	LinkedListIterator<ZoneClientAuth_Struct*> iterator(client_auth_list);

	iterator.Reset();
	while (iterator.MoreElements()) {
		iterator.RemoveCurrent();
	}
}

bool Zone::GetAuth(uint32 iIP, const char* iCharName, uint32* oWID, uint32* oAccID, uint32* oCharID, int16* oStatus, char* oLSKey, bool* oTellsOff) {
	LinkedListIterator<ZoneClientAuth_Struct*> iterator(client_auth_list);

	iterator.Reset();
	while (iterator.MoreElements()) {
		ZoneClientAuth_Struct* zca = iterator.GetData();
		if (strcasecmp(zca->charname, iCharName) == 0) {
				if(oWID)
				*oWID = zca->wid;
				if(oAccID)
				*oAccID = zca->accid;
				if(oCharID)
				*oCharID = zca->charid;
				if(oStatus)
				*oStatus = zca->admin;
				if(oTellsOff)
				*oTellsOff = zca->tellsoff;
				zca->stale = true;
			return true;
		}
		iterator.Advance();
	}
	return false;
}

uint32 Zone::CountAuth() {
	LinkedListIterator<ZoneClientAuth_Struct*> iterator(client_auth_list);

	int x = 0;
	iterator.Reset();
	while (iterator.MoreElements()) {
		x++;
		iterator.Advance();
	}
	return x;
}

bool Zone::Process() {
	spawn_conditions.Process();

	if(spawn2_timer.Check()) {
		LinkedListIterator<Spawn2*> iterator(spawn2_list);

		Inventory::CleanDirty();

		iterator.Reset();
		while (iterator.MoreElements()) {
			if (iterator.GetData()->Process()) {
				iterator.Advance();
			}
			else {
				iterator.RemoveCurrent();
			}
		}
		if(adv_data && !did_adventure_actions)
		{
			DoAdventureActions();
		}
	}
	if(initgrids_timer.Check()) {
		//delayed grid loading stuff.
		initgrids_timer.Disable();
		LinkedListIterator<Spawn2*> iterator(spawn2_list);

		iterator.Reset();
		while (iterator.MoreElements()) {
			iterator.GetData()->LoadGrid();
			iterator.Advance();
		}
	}

	if(!staticzone) {
		if (autoshutdown_timer.Check()) {
			StartShutdownTimer();
			if (numclients == 0) {
				return false;
			}
		}
	}

	if(GetInstanceID() > 0)
	{
		if(Instance_Timer != nullptr && Instance_Shutdown_Timer == nullptr)
		{
			if(Instance_Timer->Check())
			{
				entity_list.GateAllClients();
				database.DeleteInstance(GetInstanceID());
				Instance_Shutdown_Timer = new Timer(20000); //20 seconds
			}

			if(adv_data == nullptr)
			{
				if(Instance_Warning_timer == nullptr)
				{
					uint32 rem_time = Instance_Timer->GetRemainingTime();
					if(rem_time < 60000 && rem_time > 55000)
					{
						entity_list.ExpeditionWarning(1);
						Instance_Warning_timer = new Timer(10000);
					}
					else if(rem_time < 300000 && rem_time > 295000)
					{
						entity_list.ExpeditionWarning(5);
						Instance_Warning_timer = new Timer(10000);
					}
					else if(rem_time < 900000 && rem_time > 895000)
					{
						entity_list.ExpeditionWarning(15);
						Instance_Warning_timer = new Timer(10000);
					}
				}
				else if(Instance_Warning_timer->Check())
				{
					safe_delete(Instance_Warning_timer);
				}
			}
		}
		else if(Instance_Shutdown_Timer != nullptr)
		{
			if(Instance_Shutdown_Timer->Check())
			{
				StartShutdownTimer();
				return false;
			}
		}
	}

	if(Weather_Timer->Check()){
		Weather_Timer->Disable();
		this->ChangeWeather();
	}

	if(qGlobals)
	{
		if(qglobal_purge_timer.Check())
		{
			qGlobals->PurgeExpiredGlobals();
		}
	}

	if (clientauth_timer.Check()) {
		LinkedListIterator<ZoneClientAuth_Struct*> iterator2(client_auth_list);

		iterator2.Reset();
		while (iterator2.MoreElements()) {
			if (iterator2.GetData()->stale)
				iterator2.RemoveCurrent();
			else {
				iterator2.GetData()->stale = true;
				iterator2.Advance();
			}
		}
	}

	if(hotzone_timer.Check()) { UpdateHotzone(); }

	return true;
}

void Zone::ChangeWeather()
{
	if(!HasWeather())
	{
		Weather_Timer->Disable();
		return;
	}

	int chance = zone->random.Int(0, 3);
	uint8 rainchance = zone->newzone_data.rain_chance[chance];
	uint8 rainduration = zone->newzone_data.rain_duration[chance];
	uint8 snowchance = zone->newzone_data.snow_chance[chance];
	uint8 snowduration = zone->newzone_data.snow_duration[chance];
	uint32 weathertimer = 0;
	uint16 tmpweather = zone->random.Int(0, 100);
	uint8 duration = 0;
	uint8 tmpOldWeather = zone->zone_weather;
	bool changed = false;

	if(tmpOldWeather == 0)
	{
		if(rainchance > 0 || snowchance > 0)
		{
			uint8 intensity = zone->random.Int(1, 10);
			if((rainchance > snowchance) || (rainchance == snowchance))
			{
				//It's gunna rain!
				if(rainchance >= tmpweather)
				{
					if(rainduration == 0)
						duration = 1;
					else
						duration = rainduration*3; //Duration is 1 EQ hour which is 3 earth minutes.

					weathertimer = (duration*60)*1000;
					Weather_Timer->Start(weathertimer);
					zone->zone_weather = 1;
					zone->weather_intensity = intensity;
					changed = true;
				}
			}
			else
			{
				//It's gunna snow!
				if(snowchance >= tmpweather)
				{
					if(snowduration == 0)
						duration = 1;
					else
						duration = snowduration*3;
					weathertimer = (duration*60)*1000;
					Weather_Timer->Start(weathertimer);
					zone->zone_weather = 2;
					zone->weather_intensity = intensity;
					changed = true;
				}
			}
		}
	}
	else
	{
		changed = true;
		//We've had weather, now taking a break
		if(tmpOldWeather == 1)
		{
			if(rainduration == 0)
				duration = 1;
			else
				duration = rainduration*3; //Duration is 1 EQ hour which is 3 earth minutes.

			weathertimer = (duration*60)*1000;
			Weather_Timer->Start(weathertimer);
			zone->weather_intensity = 0;
		}
		else if(tmpOldWeather == 2)
		{
			if(snowduration == 0)
				duration = 1;
			else
				duration = snowduration*3; //Duration is 1 EQ hour which is 3 earth minutes.

			weathertimer = (duration*60)*1000;
			Weather_Timer->Start(weathertimer);
			zone->weather_intensity = 0;
		}
	}

	if(changed == false)
	{
		if(weathertimer == 0)
		{
			uint32 weatherTimerRule = RuleI(Zone, WeatherTimer);
			weathertimer = weatherTimerRule*1000;
			Weather_Timer->Start(weathertimer);
		}
		Log.Out(Logs::General, Logs::None, "The next weather check for zone: %s will be in %i seconds.", zone->GetShortName(), Weather_Timer->GetRemainingTime()/1000);
	}
	else
	{
		Log.Out(Logs::General, Logs::None, "The weather for zone: %s has changed. Old weather was = %i. New weather is = %i The next check will be in %i seconds. Rain chance: %i, Rain duration: %i, Snow chance %i, Snow duration: %i", zone->GetShortName(), tmpOldWeather, zone_weather,Weather_Timer->GetRemainingTime()/1000,rainchance,rainduration,snowchance,snowduration);
		this->weatherSend();
		if (zone->weather_intensity == 0)
		{
			zone->zone_weather = 0;
		}
	}
}

bool Zone::HasWeather()
{
	uint8 rain1 = zone->newzone_data.rain_chance[0];
	uint8 rain2 = zone->newzone_data.rain_chance[1];
	uint8 rain3 = zone->newzone_data.rain_chance[2];
	uint8 rain4 = zone->newzone_data.rain_chance[3];
	uint8 snow1 = zone->newzone_data.snow_chance[0];
	uint8 snow2 = zone->newzone_data.snow_chance[1];
	uint8 snow3 = zone->newzone_data.snow_chance[2];
	uint8 snow4 = zone->newzone_data.snow_chance[3];

	if(rain1 == 0 && rain2 == 0 && rain3 == 0 && rain4 == 0 && snow1 == 0 && snow2 == 0 && snow3 == 0 && snow4 == 0)
		return false;
	else
		return true;
}

void Zone::StartShutdownTimer(uint32 set_time) {
	if (set_time > autoshutdown_timer.GetRemainingTime()) {
		if (set_time == (RuleI(Zone, AutoShutdownDelay)))
		{
			set_time = database.getZoneShutDownDelay(GetZoneID(), GetInstanceVersion());
		}
		autoshutdown_timer.Start(set_time, false);
	}
}

bool Zone::Depop(bool StartSpawnTimer) {
	std::map<uint32,NPCType *>::iterator itr;
	entity_list.Depop(StartSpawnTimer);

	/* Refresh npctable (cache), getting current info from database. */
	while(!npctable.empty()) {
		itr = npctable.begin();
		delete itr->second;
		npctable.erase(itr);
	}

	return true;
}

void Zone::ClearNPCTypeCache(int id) {
	if (id <= 0) {
		auto iter = npctable.begin();
		while (iter != npctable.end()) {
			delete iter->second;
			++iter;
		}
		npctable.clear();
	}
	else {
		auto iter = npctable.begin();
		while (iter != npctable.end()) {
			if (iter->first == (uint32)id) {
				delete iter->second;
				npctable.erase(iter);
				return;
			}
			++iter;
		}
	}
}

void Zone::RepopClose(const glm::vec4& client_position, uint32 repop_distance)
{

	if (!Depop())
		return;

	LinkedListIterator<Spawn2*> iterator(spawn2_list);

	iterator.Reset();
	while (iterator.MoreElements()) {
		iterator.RemoveCurrent();
	}

	quest_manager.ClearAllTimers();

	if (!database.PopulateZoneSpawnListClose(zoneid, spawn2_list, GetInstanceVersion(), client_position, repop_distance))
		Log.Out(Logs::General, Logs::None, "Error in Zone::Repop: database.PopulateZoneSpawnList failed");

	initgrids_timer.Start();

	mod_repop();
}

void Zone::Repop(uint32 delay) {

	if(!Depop())
		return;

	LinkedListIterator<Spawn2*> iterator(spawn2_list);

	iterator.Reset();
	while (iterator.MoreElements()) {
		iterator.RemoveCurrent();
	}

	quest_manager.ClearAllTimers();

	if (!database.PopulateZoneSpawnList(zoneid, spawn2_list, GetInstanceVersion(), delay))
		Log.Out(Logs::General, Logs::None, "Error in Zone::Repop: database.PopulateZoneSpawnList failed");

	initgrids_timer.Start();

	//MODDING HOOK FOR REPOP
	mod_repop();
}

void Zone::GetTimeSync()
{
	if (worldserver.Connected() && !zone_has_current_time) {
		auto pack = new ServerPacket(ServerOP_GetWorldTime, 0);
		worldserver.SendPacket(pack);
		safe_delete(pack);
	}
}

void Zone::SetDate(uint16 year, uint8 month, uint8 day, uint8 hour, uint8 minute)
{
	if (worldserver.Connected()) {
		auto pack = new ServerPacket(ServerOP_SetWorldTime, sizeof(eqTimeOfDay));
		eqTimeOfDay* eqtod = (eqTimeOfDay*)pack->pBuffer;
		eqtod->start_eqtime.minute=minute;
		eqtod->start_eqtime.hour=hour;
		eqtod->start_eqtime.day=day;
		eqtod->start_eqtime.month=month;
		eqtod->start_eqtime.year=year;
		eqtod->start_realtime=time(0);
		printf("Setting master date on world server to: %d-%d-%d %d:%d (%d)\n", year, month, day, hour, minute, (int)eqtod->start_realtime);
		worldserver.SendPacket(pack);
		safe_delete(pack);
	}
}

void Zone::SetTime(uint8 hour, uint8 minute, bool update_world /*= true*/)
{
	if (worldserver.Connected()) {
		auto pack = new ServerPacket(ServerOP_SetWorldTime, sizeof(eqTimeOfDay));
		eqTimeOfDay* eq_time_of_day = (eqTimeOfDay*)pack->pBuffer;

		zone_time.GetCurrentEQTimeOfDay(time(0), &eq_time_of_day->start_eqtime);

		eq_time_of_day->start_eqtime.minute = minute;
		eq_time_of_day->start_eqtime.hour = hour;
		eq_time_of_day->start_realtime = time(0);

		/* By Default we update worlds time, but we can optionally no update world which updates the rest of the zone servers */
		if (update_world){
			Log.Out(Logs::General, Logs::Zone_Server, "Setting master time on world server to: %d:%d (%d)\n", hour, minute, (int)eq_time_of_day->start_realtime);
			worldserver.SendPacket(pack);

			/* Set Time Localization Flag */
			zone->is_zone_time_localized = false;
		}
		/* When we don't update world, we are localizing ourselves, we become disjointed from normal syncs and set time locally */
		else{

			Log.Out(Logs::General, Logs::Zone_Server, "Setting zone localized time...");

			zone->zone_time.SetCurrentEQTimeOfDay(eq_time_of_day->start_eqtime, eq_time_of_day->start_realtime);
			auto outapp = new EQApplicationPacket(OP_TimeOfDay, sizeof(TimeOfDay_Struct));
			TimeOfDay_Struct* time_of_day = (TimeOfDay_Struct*)outapp->pBuffer;
			zone->zone_time.GetCurrentEQTimeOfDay(time(0), time_of_day);
			entity_list.QueueClients(0, outapp, false);
			safe_delete(outapp);

			/* Set Time Localization Flag */
			zone->is_zone_time_localized = true;
		}

		safe_delete(pack);
	}
}

ZonePoint* Zone::GetClosestZonePoint(const glm::vec3& location, uint32 to, Client* client, float max_distance) {
	LinkedListIterator<ZonePoint*> iterator(zone_point_list);
	ZonePoint* closest_zp = 0;
	float closest_dist = FLT_MAX;
	float max_distance2 = max_distance * max_distance;
	iterator.Reset();
	while(iterator.MoreElements())
	{
		ZonePoint* zp = iterator.GetData();
		uint32 mask_test = client->ClientVersionBit();
		if(!(zp->client_version_mask & mask_test))
		{
			iterator.Advance();
			continue;
		}

		if (zp->target_zone_id == to)
		{
            auto dist = Distance(glm::vec2(zp->x, zp->y), glm::vec2(location));
			if ((zp->x == 999999 || zp->x == -999999) && (zp->y == 999999 || zp->y == -999999))
				dist = 0;

			if (dist < closest_dist)
			{
				closest_zp = zp;
				closest_dist = dist;
			}
		}
		iterator.Advance();
	}

	// if we have a water map and it says we're in a zoneline, lets assume it's just a really big zone line
	// this shouldn't open up any exploits since those situations are detected later on
	if ((zone->HasWaterMap() && !zone->watermap->InZoneLine(glm::vec3(client->GetPosition()))) || (!zone->HasWaterMap() && closest_dist > 400.0f && closest_dist < max_distance2))
	{
		if(client)
			client->CheatDetected(MQZoneUnknownDest, location.x, location.y, location.z); // Someone is trying to use /zone
		Log.Out(Logs::General, Logs::Status, "WARNING: Closest zone point for zone id %d is %f, you might need to update your zone_points table if you dont arrive at the right spot.", to, closest_dist);
		Log.Out(Logs::General, Logs::Status, "<Real Zone Points>. %s", to_string(location).c_str());
	}

	if(closest_dist > max_distance2)
		closest_zp = nullptr;

	if(!closest_zp)
		closest_zp = GetClosestZonePointWithoutZone(location.x, location.y, location.z, client);

	return closest_zp;
}

ZonePoint* Zone::GetClosestZonePoint(const glm::vec3& location, const char* to_name, Client* client, float max_distance) {
	if(to_name == nullptr)
		return GetClosestZonePointWithoutZone(location.x, location.y, location.z, client, max_distance);
	return GetClosestZonePoint(location, database.GetZoneID(to_name), client, max_distance);
}

ZonePoint* Zone::GetClosestZonePointWithoutZone(float x, float y, float z, Client* client, float max_distance) {
	LinkedListIterator<ZonePoint*> iterator(zone_point_list);
	ZonePoint* closest_zp = 0;
	float closest_dist = FLT_MAX;
	float max_distance2 = max_distance*max_distance;
	iterator.Reset();
	while(iterator.MoreElements())
	{
		ZonePoint* zp = iterator.GetData();
		uint32 mask_test = client->ClientVersionBit();

		if(!(zp->client_version_mask & mask_test))
		{
			iterator.Advance();
			continue;
		}

		float delta_x = zp->x - x;
		float delta_y = zp->y - y;
		if(zp->x == 999999 || zp->x == -999999)
			delta_x = 0;
		if(zp->y == 999999 || zp->y == -999999)
			delta_y = 0;

		float dist = delta_x*delta_x+delta_y*delta_y;///*+(zp->z-z)*(zp->z-z)*/;
		if (dist < closest_dist)
		{
			closest_zp = zp;
			closest_dist = dist;
		}
		iterator.Advance();
	}
	if(closest_dist > max_distance2)
		closest_zp = nullptr;

	return closest_zp;
}

bool ZoneDatabase::LoadStaticZonePoints(LinkedList<ZonePoint*>* zone_point_list, const char* zonename, uint32 version)
{
	zone_point_list->Clear();
	zone->numzonepoints = 0;
	std::string query = StringFormat("SELECT x, y, z, target_x, target_y, "
					 "target_z, target_zone_id, heading, target_heading, "
					 "number, target_instance, client_version_mask "
					 "FROM zone_points WHERE zone='%s' AND (version=%i OR version=-1) "
					 "ORDER BY number",
					 zonename, version);
	auto results = QueryDatabase(query);
	if (!results.Success()) {
		return false;
	}

	for (auto row = results.begin(); row != results.end(); ++row) {
		auto zp = new ZonePoint;

		zp->x = atof(row[0]);
		zp->y = atof(row[1]);
		zp->z = atof(row[2]);
		zp->target_x = atof(row[3]);
		zp->target_y = atof(row[4]);
		zp->target_z = atof(row[5]);
		zp->target_zone_id = atoi(row[6]);
		zp->heading = atof(row[7]);
		zp->target_heading = atof(row[8]);
		zp->number = atoi(row[9]);
		zp->target_zone_instance = atoi(row[10]);
		zp->client_version_mask = (uint32)strtoul(row[11], nullptr, 0);

		zone_point_list->Insert(zp);

		zone->numzonepoints++;
	}

	return true;
}

void Zone::SpawnStatus(Mob* client) {
	LinkedListIterator<Spawn2*> iterator(spawn2_list);

	uint32 x = 0;
	iterator.Reset();
	while(iterator.MoreElements())
	{
		if (iterator.GetData()->timer.GetRemainingTime() == 0xFFFFFFFF)
			client->Message(0, "  %d: %1.1f, %1.1f, %1.1f: disabled", iterator.GetData()->GetID(), iterator.GetData()->GetX(), iterator.GetData()->GetY(), iterator.GetData()->GetZ());
		else
			client->Message(0, "  %d: %1.1f, %1.1f, %1.1f: %1.2f", iterator.GetData()->GetID(), iterator.GetData()->GetX(), iterator.GetData()->GetY(), iterator.GetData()->GetZ(), (float)iterator.GetData()->timer.GetRemainingTime() / 1000);

		x++;
		iterator.Advance();
	}
	client->Message(0, "%i spawns listed.", x);
}

void Zone::ShowEnabledSpawnStatus(Mob* client)
{
	LinkedListIterator<Spawn2*> iterator(spawn2_list);
	int x = 0;
	int iEnabledCount = 0;

	iterator.Reset();

	while(iterator.MoreElements())
	{
		if (iterator.GetData()->timer.GetRemainingTime() != 0xFFFFFFFF)
		{
			client->Message(0, "  %d: %1.1f, %1.1f, %1.1f: %1.2f", iterator.GetData()->GetID(), iterator.GetData()->GetX(), iterator.GetData()->GetY(), iterator.GetData()->GetZ(), (float)iterator.GetData()->timer.GetRemainingTime() / 1000);
			iEnabledCount++;
		}

		x++;
		iterator.Advance();
	}

	client->Message(0, "%i of %i spawns listed.", iEnabledCount, x);
}

void Zone::ShowDisabledSpawnStatus(Mob* client)
{
	LinkedListIterator<Spawn2*> iterator(spawn2_list);
	int x = 0;
	int iDisabledCount = 0;

	iterator.Reset();

	while(iterator.MoreElements())
	{
		if (iterator.GetData()->timer.GetRemainingTime() == 0xFFFFFFFF)
		{
			client->Message(0, "  %d: %1.1f, %1.1f, %1.1f: disabled", iterator.GetData()->GetID(), iterator.GetData()->GetX(), iterator.GetData()->GetY(), iterator.GetData()->GetZ());
			iDisabledCount++;
		}

		x++;
		iterator.Advance();
	}

	client->Message(0, "%i of %i spawns listed.", iDisabledCount, x);
}

void Zone::ShowSpawnStatusByID(Mob* client, uint32 spawnid)
{
	LinkedListIterator<Spawn2*> iterator(spawn2_list);
	int x = 0;
	int iSpawnIDCount = 0;

	iterator.Reset();

	while(iterator.MoreElements())
	{
		if (iterator.GetData()->GetID() == spawnid)
		{
			if (iterator.GetData()->timer.GetRemainingTime() == 0xFFFFFFFF)
				client->Message(0, "  %d: %1.1f, %1.1f, %1.1f: disabled", iterator.GetData()->GetID(), iterator.GetData()->GetX(), iterator.GetData()->GetY(), iterator.GetData()->GetZ());
			else
				client->Message(0, "  %d: %1.1f, %1.1f, %1.1f: %1.2f", iterator.GetData()->GetID(), iterator.GetData()->GetX(), iterator.GetData()->GetY(), iterator.GetData()->GetZ(), (float)iterator.GetData()->timer.GetRemainingTime() / 1000);

			iSpawnIDCount++;

			break;
		}

		x++;
		iterator.Advance();
	}

	if(iSpawnIDCount > 0)
		client->Message(0, "%i of %i spawns listed.", iSpawnIDCount, x);
	else
		client->Message(0, "No matching spawn id was found in this zone.");
}


bool Zone::RemoveSpawnEntry(uint32 spawnid)
{
	LinkedListIterator<Spawn2*> iterator(spawn2_list);


	iterator.Reset();
	while(iterator.MoreElements())
	{
		if(iterator.GetData()->GetID() == spawnid)
		{
			iterator.RemoveCurrent();
			return true;
		}
		else
		iterator.Advance();
	}
return false;
}

bool Zone::RemoveSpawnGroup(uint32 in_id) {
	if(spawn_group_list.RemoveSpawnGroup(in_id))
		return true;
	else
		return false;
}


// Added By Hogie
bool ZoneDatabase::GetDecayTimes(npcDecayTimes_Struct* npcCorpseDecayTimes) {

	const std::string query = "SELECT varname, value FROM variables WHERE varname LIKE 'decaytime%%' ORDER BY varname";
	auto results = QueryDatabase(query);
	if (!results.Success())
        return false;

	int index = 0;
    for (auto row = results.begin(); row != results.end(); ++row, ++index) {
        Seperator sep(row[0]);
        npcCorpseDecayTimes[index].minlvl = atoi(sep.arg[1]);
        npcCorpseDecayTimes[index].maxlvl = atoi(sep.arg[2]);

        if (atoi(row[1]) > 7200)
            npcCorpseDecayTimes[index].seconds = 720;
        else
            npcCorpseDecayTimes[index].seconds = atoi(row[1]);
    }

	return true;
}

void Zone::weatherSend()
{
	auto outapp = new EQApplicationPacket(OP_Weather, 8);
	if(zone_weather>0)
		outapp->pBuffer[0] = zone_weather-1;
	if(zone_weather>0)
		outapp->pBuffer[4] = zone->weather_intensity;
	entity_list.QueueClients(0, outapp);
	safe_delete(outapp);
}

bool Zone::HasGraveyard() {
	bool Result = false;

	if(graveyard_zoneid() > 0)
		Result = true;

	return Result;
}

void Zone::SetGraveyard(uint32 zoneid, const glm::vec4& graveyardPosition) {
	pgraveyard_zoneid = zoneid;
	m_Graveyard = graveyardPosition;
}

void Zone::LoadBlockedSpells(uint32 zoneid)
{
	if(!blocked_spells)
	{
		totalBS = database.GetBlockedSpellsCount(zoneid);
		if(totalBS > 0){
			blocked_spells = new ZoneSpellsBlocked[totalBS];
			if(!database.LoadBlockedSpells(totalBS, blocked_spells, zoneid))
			{
				Log.Out(Logs::General, Logs::Error, "... Failed to load blocked spells.");
				ClearBlockedSpells();
			}
		}
	}
}

void Zone::ClearBlockedSpells()
{
	if(blocked_spells){
		safe_delete_array(blocked_spells);
		totalBS = 0;
	}
}

bool Zone::IsSpellBlocked(uint32 spell_id, const glm::vec3& location)
{
	if (blocked_spells)
	{
		bool exception = false;
		bool block_all = false;
		for (int x = 0; x < totalBS; x++)
		{
			if (blocked_spells[x].spellid == spell_id)
			{
				exception = true;
			}

			if (blocked_spells[x].spellid == 0)
			{
				block_all = true;
			}
		}

		for (int x = 0; x < totalBS; x++)
		{
			// If spellid is 0, block all spells in the zone
			if (block_all)
			{
				// If the same zone has entries other than spellid 0, they act as exceptions and are allowed
				if (exception)
				{
					return false;
				}
				else
				{
					return true;
				}
			}
			else
			{
				if (spell_id != blocked_spells[x].spellid)
				{
					continue;
				}

				switch (blocked_spells[x].type)
				{
					case 1:
					{
						return true;
						break;
					}
					case 2:
					{
						if (IsWithinAxisAlignedBox(location, blocked_spells[x].m_Location - blocked_spells[x].m_Difference, blocked_spells[x].m_Location + blocked_spells[x].m_Difference))
							return true;
						break;
					}
					default:
					{
						continue;
						break;
					}
				}
			}
		}
	}
	return false;
}

const char* Zone::GetSpellBlockedMessage(uint32 spell_id, const glm::vec3& location)
{
	if(blocked_spells)
	{
		for(int x = 0; x < totalBS; x++)
		{
			if(spell_id != blocked_spells[x].spellid && blocked_spells[x].spellid != 0)
				continue;

			switch(blocked_spells[x].type)
			{
				case 1:
				{
					return blocked_spells[x].message;
					break;
				}
				case 2:
				{
					if(IsWithinAxisAlignedBox(location, blocked_spells[x].m_Location - blocked_spells[x].m_Difference, blocked_spells[x].m_Location + blocked_spells[x].m_Difference))
						return blocked_spells[x].message;
					break;
				}
				default:
				{
					continue;
					break;
				}
			}
		}
	}
	return "Error: Message String Not Found\0";
}

void Zone::SetInstanceTimer(uint32 new_duration)
{
	if(Instance_Timer)
	{
		Instance_Timer->Start(new_duration * 1000);
	}
}

void Zone::LoadLDoNTraps()
{
	const std::string query = "SELECT id, type, spell_id, skill, locked FROM ldon_trap_templates";
    auto results = database.QueryDatabase(query);
    if (!results.Success()) {
		return;
    }

    for (auto row = results.begin();row != results.end(); ++row) {
	    auto lt = new LDoNTrapTemplate;
	    lt->id = atoi(row[0]);
	    lt->type = (LDoNChestTypes)atoi(row[1]);
	    lt->spell_id = atoi(row[2]);
	    lt->skill = atoi(row[3]);
	    lt->locked = atoi(row[4]);
	    ldon_trap_list[lt->id] = lt;
    }

}

void Zone::LoadLDoNTrapEntries()
{
	const std::string query = "SELECT id, trap_id FROM ldon_trap_entries";
    auto results = database.QueryDatabase(query);
    if (!results.Success()) {
		return;
    }

    for (auto row = results.begin(); row != results.end(); ++row)
    {
        uint32 id = atoi(row[0]);
        uint32 trap_id = atoi(row[1]);

        LDoNTrapTemplate *trapTemplate = nullptr;
        auto it = ldon_trap_list.find(trap_id);

        if(it == ldon_trap_list.end())
            continue;

        trapTemplate = ldon_trap_list[trap_id];

        std::list<LDoNTrapTemplate*> temp;
        auto iter = ldon_trap_entry_list.find(id);

        if(iter != ldon_trap_entry_list.end())
            temp = ldon_trap_entry_list[id];

        temp.push_back(trapTemplate);
        ldon_trap_entry_list[id] = temp;
    }

}

void Zone::LoadVeteranRewards()
{
	VeteranRewards.clear();

	InternalVeteranReward current_reward;
	current_reward.claim_id = 0;

    const std::string query = "SELECT claim_id, name, item_id, charges "
                            "FROM veteran_reward_templates "
                            "WHERE reward_slot < 8 and claim_id > 0 "
                            "ORDER by claim_id, reward_slot";
    auto results = database.QueryDatabase(query);
    if (!results.Success()) {
        return;
    }

	int index = 0;
    for (auto row = results.begin(); row != results.end(); ++row, ++index)
    {
        uint32 claim = atoi(row[0]);

        if(claim != current_reward.claim_id)
        {
            if(current_reward.claim_id != 0)
            {
                current_reward.claim_count = index;
                current_reward.number_available = 1;
                VeteranRewards.push_back(current_reward);
            }

            index = 0;
            memset(&current_reward, 0, sizeof(InternalVeteranReward));
            current_reward.claim_id = claim;
        }

        strcpy(current_reward.items[index].item_name, row[1]);
        current_reward.items[index].item_id = atoi(row[2]);
        current_reward.items[index].charges = atoi(row[3]);
    }

    if(current_reward.claim_id != 0)
    {
        current_reward.claim_count = index;
        current_reward.number_available = 1;
        VeteranRewards.push_back(current_reward);
    }

}

void Zone::LoadAlternateCurrencies()
{
	AlternateCurrencies.clear();

	AltCurrencyDefinition_Struct current_currency;

    const std::string query = "SELECT id, item_id FROM alternate_currency";
    auto results = database.QueryDatabase(query);
    if (!results.Success()) {
		return;
    }

    for (auto row = results.begin(); row != results.end(); ++row)
    {
        current_currency.id = atoi(row[0]);
        current_currency.item_id = atoi(row[1]);
        AlternateCurrencies.push_back(current_currency);
    }

}

void Zone::UpdateQGlobal(uint32 qid, QGlobal newGlobal)
{
	if(newGlobal.npc_id != 0)
		return;

	if(newGlobal.char_id != 0)
		return;

	if(newGlobal.zone_id == GetZoneID() || newGlobal.zone_id == 0)
	{
		if(qGlobals)
		{
			qGlobals->AddGlobal(qid, newGlobal);
		}
		else
		{
			qGlobals = new QGlobalCache();
			qGlobals->AddGlobal(qid, newGlobal);
		}
	}
}

void Zone::DeleteQGlobal(std::string name, uint32 npcID, uint32 charID, uint32 zoneID)
{
	if(qGlobals)
	{
		qGlobals->RemoveGlobal(name, npcID, charID, zoneID);
	}
}

void Zone::LoadAdventureFlavor()
{
	const std::string query = "SELECT id, text FROM adventure_template_entry_flavor";
	auto results = database.QueryDatabase(query);
	if (!results.Success()) {
		return;
	}

    for (auto row = results.begin(); row != results.end(); ++row) {
        uint32 id = atoi(row[0]);
        adventure_entry_list_flavor[id] = row[1];
    }

}

void Zone::DoAdventureCountIncrease()
{
	ServerZoneAdventureDataReply_Struct *sr = (ServerZoneAdventureDataReply_Struct*)adv_data;
	if(sr->count < sr->total)
	{
		sr->count++;
		auto pack = new ServerPacket(ServerOP_AdventureCountUpdate, sizeof(uint16));
		*((uint16*)pack->pBuffer) = instanceid;
		worldserver.SendPacket(pack);
		delete pack;
	}
}

void Zone::DoAdventureAssassinationCountIncrease()
{
	ServerZoneAdventureDataReply_Struct *sr = (ServerZoneAdventureDataReply_Struct*)adv_data;
	if(sr->assa_count < RuleI(Adventure, NumberKillsForBossSpawn))
	{
		sr->assa_count++;
		auto pack = new ServerPacket(ServerOP_AdventureAssaCountUpdate, sizeof(uint16));
		*((uint16*)pack->pBuffer) = instanceid;
		worldserver.SendPacket(pack);
		delete pack;
	}
}

void Zone::DoAdventureActions()
{
	ServerZoneAdventureDataReply_Struct* ds = (ServerZoneAdventureDataReply_Struct*)adv_data;
	if(ds->type == Adventure_Collect)
	{
		int count = (ds->total - ds->count) * 25 / 10;
		entity_list.AddLootToNPCS(ds->data_id, count);
		did_adventure_actions = true;
	}
	else if(ds->type == Adventure_Assassinate)
	{
		if(ds->assa_count >= RuleI(Adventure, NumberKillsForBossSpawn))
		{
			const NPCType* tmp = database.LoadNPCTypesData(ds->data_id);
			if(tmp)
			{
				NPC* npc = new NPC(tmp, nullptr, glm::vec4(ds->assa_x, ds->assa_y, ds->assa_z, ds->assa_h), FlyMode3);
				npc->AddLootTable();
				entity_list.AddNPC(npc);
				npc->Shout("Rarrrgh!");
				did_adventure_actions = true;
			}
		}
	}
	else
	{
		did_adventure_actions = true;
	}

}

void Zone::LoadNPCEmotes(LinkedList<NPC_Emote_Struct*>* NPCEmoteList)
{

	NPCEmoteList->Clear();
    const std::string query = "SELECT emoteid, event_, type, text FROM npc_emotes";
    auto results = database.QueryDatabase(query);
    if (!results.Success()) {
        return;
    }

    for (auto row = results.begin(); row != results.end(); ++row)
    {
	    auto nes = new NPC_Emote_Struct;
	    nes->emoteid = atoi(row[0]);
	    nes->event_ = atoi(row[1]);
	    nes->type = atoi(row[2]);
	    strn0cpy(nes->text, row[3], sizeof(nes->text));
	    NPCEmoteList->Insert(nes);
    }

}

void Zone::ReloadWorld(uint32 Option){
	if (Option == 0) {
		entity_list.ClearAreas();
		parse->ReloadQuests();
	} else if(Option == 1) {
		entity_list.ClearAreas();
		parse->ReloadQuests();
		zone->Repop(0);
	}
}

void Zone::LoadTickItems()
{
	tick_items.clear();

    const std::string query = "SELECT it_itemid, it_chance, it_level, it_qglobal, it_bagslot FROM item_tick";
    auto results = database.QueryDatabase(query);
    if (!results.Success()) {
        return;
    }


    for (auto row = results.begin(); row != results.end(); ++row) {
        if(atoi(row[0]) == 0)
            continue;

        item_tick_struct ti_tmp;
		ti_tmp.itemid = atoi(row[0]);
		ti_tmp.chance = atoi(row[1]);
		ti_tmp.level = atoi(row[2]);
		ti_tmp.bagslot = (int16)atoi(row[4]);
		ti_tmp.qglobal = std::string(row[3]);
		tick_items[atoi(row[0])] = ti_tmp;

    }

}

uint32 Zone::GetSpawnKillCount(uint32 in_spawnid) {
	LinkedListIterator<Spawn2*> iterator(spawn2_list);

	iterator.Reset();
	while(iterator.MoreElements())
	{
		if(iterator.GetData()->GetID() == in_spawnid)
		{
			return(iterator.GetData()->killcount);
		}
		iterator.Advance();
	}
	return 0;
}

void Zone::UpdateHotzone()
{
    std::string query = StringFormat("SELECT hotzone FROM zone WHERE short_name = '%s'", GetShortName());
    auto results = database.QueryDatabase(query);
    if (!results.Success())
        return;

    if (results.RowCount() == 0)
        return;

    auto row = results.begin();

    is_hotzone = atoi(row[0]) == 0 ? false: true;
}
<|MERGE_RESOLUTION|>--- conflicted
+++ resolved
@@ -706,14 +706,10 @@
 	zone->SetZoneHasCurrentTime(false);
 	if (!quite)
 		Log.Out(Logs::General, Logs::Normal, "Zone shutdown: going to sleep");
-<<<<<<< HEAD
-	ZoneLoaded = false;
+	is_zone_loaded = false;
 	
 	RemoteCallSubscriptionHandler::Instance()->ClearAllConnections();
-=======
-	is_zone_loaded = false;
-
->>>>>>> f9f3a8f3
+	
 	zone->ResetAuth();
 	safe_delete(zone);
 	entity_list.ClearAreas();
