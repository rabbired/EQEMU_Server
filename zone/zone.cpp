/*	EQEMu: Everquest Server Emulator
	Copyright (C) 2001-2003 EQEMu Development Team (http://eqemulator.net)

	This program is free software; you can redistribute it and/or modify
	it under the terms of the GNU General Public License as published by
	the Free Software Foundation; version 2 of the License.

	This program is distributed in the hope that it will be useful,
	but WITHOUT ANY WARRANTY except by those people which sell it, which
	are required to give you total support for your newly bought product;
	without even the implied warranty of MERCHANTABILITY or FITNESS FOR
	A PARTICULAR PURPOSE. See the GNU General Public License for more details.

	You should have received a copy of the GNU General Public License
	along with this program; if not, write to the Free Software
	Foundation, Inc., 59 Temple Place, Suite 330, Boston, MA 02111-1307 USA
*/

#include <float.h>
#include <iostream>
#include <math.h>
#include <stdlib.h>
#include <string.h>

#ifdef _WINDOWS
#define	snprintf	_snprintf
#define	vsnprintf	_vsnprintf
#else
#include <pthread.h>
#include "../common/unix.h"
#endif

#include "../common/debug.h"
#include "../common/features.h"
#include "../common/rulesys.h"
#include "../common/seperator.h"
#include "../common/string_util.h"

#include "client_logs.h"
#include "guild_mgr.h"
#include "map.h"
#include "net.h"
#include "npc.h"
#include "object.h"
#include "pathing.h"
#include "petitions.h"
#include "quest_parser_collection.h"
#include "spawn2.h"
#include "spawngroup.h"
#include "water_map.h"
#include "worldserver.h"
#include "zone.h"
#include "zone_config.h"

#ifdef _WINDOWS
#define snprintf	_snprintf
#define strncasecmp	_strnicmp
#define strcasecmp	_stricmp
#endif

extern bool staticzone;
extern NetConnection net;
extern PetitionList petition_list;
extern QuestParserCollection* parse;
extern uint16 adverrornum;
extern uint32 numclients;
extern WorldServer worldserver;
extern Zone* zone;

Mutex MZoneShutdown;

volatile bool ZoneLoaded = false;
Zone* zone = 0;

bool Zone::Bootup(uint32 iZoneID, uint32 iInstanceID, bool iStaticZone) {
	const char* zonename = database.GetZoneName(iZoneID);

	if (iZoneID == 0 || zonename == 0)
		return false;
	if (zone != 0 || ZoneLoaded) {
		std::cerr << "Error: Zone::Bootup call when zone already booted!" << std::endl;
		worldserver.SetZone(0);
		return false;
	}

	LogFile->write(EQEmuLog::Status, "Booting %s (%d:%d)", zonename, iZoneID, iInstanceID);

	numclients = 0;
	zone = new Zone(iZoneID, iInstanceID, zonename);

	//init the zone, loads all the data, etc
	if (!zone->Init(iStaticZone)) {
		safe_delete(zone);
		std::cerr << "Zone->Init failed" << std::endl;
		worldserver.SetZone(0);
		return false;
	}
	zone->zonemap = Map::LoadMapFile(zone->map_name);
	zone->watermap = WaterMap::LoadWaterMapfile(zone->map_name);
	zone->pathing = PathManager::LoadPathFile(zone->map_name);

	char tmp[10];
	if (database.GetVariable("loglevel",tmp, 9)) {
		int log_levels[4];
		if (atoi(tmp)>9){ //Server is using the new code
			for(int i=0;i<4;i++){
				if (((int)tmp[i]>=48) && ((int)tmp[i]<=57))
					log_levels[i]=(int)tmp[i]-48; //get the value to convert it to an int from the ascii value
				else
					log_levels[i]=0; //set to zero on a bogue char
			}
			zone->loglevelvar = log_levels[0];
			LogFile->write(EQEmuLog::Status, "General logging level: %i", zone->loglevelvar);
			zone->merchantvar = log_levels[1];
			LogFile->write(EQEmuLog::Status, "Merchant logging level: %i", zone->merchantvar);
			zone->tradevar = log_levels[2];
			LogFile->write(EQEmuLog::Status, "Trade logging level: %i", zone->tradevar);
			zone->lootvar = log_levels[3];
			LogFile->write(EQEmuLog::Status, "Loot logging level: %i", zone->lootvar);
		}
		else {
			zone->loglevelvar = uint8(atoi(tmp)); //continue supporting only command logging (for now)
			zone->merchantvar = 0;
			zone->tradevar = 0;
			zone->lootvar = 0;
		}
	}

	ZoneLoaded = true;

	worldserver.SetZone(iZoneID, iInstanceID);
	if(iInstanceID != 0)
	{
		ServerPacket *pack = new ServerPacket(ServerOP_AdventureZoneData, sizeof(uint16));
		*((uint16*)pack->pBuffer) = iInstanceID;
		worldserver.SendPacket(pack);
		delete pack;
	}

	LogFile->write(EQEmuLog::Normal, "---- Zone server %s, listening on port:%i ----", zonename, ZoneConfig::get()->ZonePort);
	LogFile->write(EQEmuLog::Status, "Zone Bootup: %s (%i: %i)", zonename, iZoneID, iInstanceID);
	parse->Init();
	UpdateWindowTitle();
	zone->GetTimeSync();

	return true;
}

//this really loads the objects into entity_list
bool Zone::LoadZoneObjects() {

	std::string query = StringFormat("SELECT id, zoneid, xpos, ypos, zpos, heading, "
                                    "itemid, charges, objectname, type, icon, unknown08, "
                                    "unknown10, unknown20, unknown24, unknown76 fROM object "
                                    "WHERE zoneid = %i AND (version = %u OR version = -1)",
                                    zoneid, instanceversion);
    auto results = database.QueryDatabase(query);
    if (!results.Success()) {
		LogFile->write(EQEmuLog::Error, "Error Loading Objects from DB: %s",results.ErrorMessage().c_str());
		return false;
    }

    LogFile->write(EQEmuLog::Status, "Loading Objects from DB...");
    for (auto row = results.begin(); row != results.end(); ++row) {
        if (atoi(row[9]) == 0)
        {
            // Type == 0 - Static Object
            const char* shortname = database.GetZoneName(atoi(row[1]), false); // zoneid -> zone_shortname

            if (!shortname)
                continue;

            Door d;
            memset(&d, 0, sizeof(d));

            strn0cpy(d.zone_name, shortname, sizeof(d.zone_name));
            d.db_id = 1000000000 + atoi(row[0]); // Out of range of normal use for doors.id
            d.door_id = -1; // Client doesn't care if these are all the same door_id
            d.pos_x = atof(row[2]); // xpos
            d.pos_y = atof(row[3]); // ypos
            d.pos_z = atof(row[4]); // zpos
            d.heading = atof(row[5]); // heading

            strn0cpy(d.door_name, row[8], sizeof(d.door_name)); // objectname
            // Strip trailing "_ACTORDEF" if present. Client won't accept it for doors.
            int len = strlen(d.door_name);
            if ((len > 9) && (memcmp(&d.door_name[len - 9], "_ACTORDEF", 10) == 0))
                d.door_name[len - 9] = '\0';

            memcpy(d.dest_zone, "NONE", 5);

            if ((d.size = atoi(row[11])) == 0) // unknown08 = optional size percentage
                d.size = 100;

            switch (d.opentype = atoi(row[12])) // unknown10 = optional request_nonsolid (0 or 1 or experimental number)
            {
                case 0:
                    d.opentype = 31;
                    break;
                case 1:
                    d.opentype = 9;
                    break;
            }

            d.incline = atoi(row[13]); // unknown20 = optional model incline value
            d.client_version_mask = 0xFFFFFFFF; //We should load the mask from the zone.

            Doors* door = new Doors(&d);
            entity_list.AddDoor(door);
        }

        Object_Struct data = {0};
        uint32 id = 0;
        uint32 icon = 0;
        uint32 type = 0;
        uint32 itemid = 0;
        uint32 idx = 0;
        int16 charges = 0;

        id	= (uint32)atoi(row[0]);
        data.zone_id = atoi(row[1]);
        data.x = atof(row[2]);
        data.y = atof(row[3]);
        data.z = atof(row[4]);
        data.heading = atof(row[5]);
		itemid = (uint32)atoi(row[6]);
		charges	= (int16)atoi(row[7]);
        strcpy(data.object_name, row[8]);
        type = (uint8)atoi(row[9]);
        icon = (uint32)atoi(row[10]);
		data.object_type = type;
		data.linked_list_addr[0] = 0;
        data.linked_list_addr[1] = 0;
        data.unknown008	= (uint32)atoi(row[11]);
        data.unknown010	= (uint32)atoi(row[12]);
        data.unknown020	= (uint32)atoi(row[13]);
        data.unknown024	= (uint32)atoi(row[14]);
        data.unknown076	= (uint32)atoi(row[15]);
        data.unknown084	= 0;

        ItemInst* inst = nullptr;
        //FatherNitwit: this dosent seem to work...
        //tradeskill containers do not have an itemid of 0... at least what I am seeing
        if (itemid == 0) {
            // Generic tradeskill container
            inst = new ItemInst(ItemInstWorldContainer);
        }
        else {
            // Groundspawn object
            inst = database.CreateItem(itemid);
        }

        //Father Nitwit's fix... not perfect...
        if(inst == nullptr && type != OT_DROPPEDITEM) {
            inst = new ItemInst(ItemInstWorldContainer);
        }

        // Load child objects if container
        if (inst && inst->IsType(ItemClassContainer)) {
            database.LoadWorldContainer(id, inst);
        }

        Object* object = new Object(id, type, icon, data, inst);
        entity_list.AddObject(object, false);
        if(type == OT_DROPPEDITEM && itemid != 0)
            entity_list.RemoveObject(object->GetID());

        safe_delete(inst);
    }

	return true;
}

//this also just loads into entity_list, not really into zone
bool Zone::LoadGroundSpawns() {
	Ground_Spawns groundspawn;

	memset(&groundspawn, 0, sizeof(groundspawn));
	int gsindex=0;
	LogFile->write(EQEmuLog::Status, "Loading Ground Spawns from DB...");
	database.LoadGroundSpawns(zoneid, GetInstanceVersion(), &groundspawn);
	uint32 ix=0;
	char* name=0;
	uint32 gsnumber=0;
	for(gsindex=0;gsindex<50;gsindex++){
		if(groundspawn.spawn[gsindex].item>0 && groundspawn.spawn[gsindex].item<500000){
			ItemInst* inst = nullptr;
			inst = database.CreateItem(groundspawn.spawn[gsindex].item);
			gsnumber=groundspawn.spawn[gsindex].max_allowed;
			ix=0;
			if(inst){
				name = groundspawn.spawn[gsindex].name;
				for(ix=0;ix<gsnumber;ix++){
					Object* object = new Object(inst,name,groundspawn.spawn[gsindex].max_x,groundspawn.spawn[gsindex].min_x,groundspawn.spawn[gsindex].max_y,groundspawn.spawn[gsindex].min_y,groundspawn.spawn[gsindex].max_z,groundspawn.spawn[gsindex].heading,groundspawn.spawn[gsindex].respawntimer);//new object with id of 10000+
					entity_list.AddObject(object, false);
				}
				safe_delete(inst);
			}
		}
	}
	return(true);
}

int Zone::SaveTempItem(uint32 merchantid, uint32 npcid, uint32 item, int32 charges, bool sold) {
	int freeslot = 0;
	std::list<MerchantList> merlist = merchanttable[merchantid];
	std::list<MerchantList>::const_iterator itr;
	uint32 i = 1;
	for (itr = merlist.begin(); itr != merlist.end(); ++itr) {
		MerchantList ml = *itr;
		if (ml.item == item)
			return 0;

		// Account for merchant lists with gaps in them.
		if (ml.slot >= i)
			i = ml.slot + 1;
	}
	std::list<TempMerchantList> tmp_merlist = tmpmerchanttable[npcid];
	std::list<TempMerchantList>::const_iterator tmp_itr;
	bool update_charges = false;
	TempMerchantList ml;
	while (freeslot == 0 && !update_charges) {
		freeslot = i;
		for (tmp_itr = tmp_merlist.begin(); tmp_itr != tmp_merlist.end(); ++tmp_itr) {
			ml = *tmp_itr;
			if (ml.item == item) {
				update_charges = true;
				freeslot = 0;
				break;
			}
			if ((ml.slot == i) || (ml.origslot == i)) {
				freeslot = 0;
			}
		}
		i++;
	}
	if (update_charges) {
		tmp_merlist.clear();
		std::list<TempMerchantList> oldtmp_merlist = tmpmerchanttable[npcid];
		for (tmp_itr = oldtmp_merlist.begin(); tmp_itr != oldtmp_merlist.end(); ++tmp_itr) {
			TempMerchantList ml2 = *tmp_itr;
			if(ml2.item != item)
				tmp_merlist.push_back(ml2);
		}
		if (sold)
			ml.charges = ml.charges + charges;
		else
			ml.charges = charges;
		if (!ml.origslot)
			ml.origslot = ml.slot;
		if (charges > 0) {
			database.SaveMerchantTemp(npcid, ml.origslot, item, ml.charges);
			tmp_merlist.push_back(ml);
		}
		else {
			database.DeleteMerchantTemp(npcid, ml.origslot);
		}
		tmpmerchanttable[npcid] = tmp_merlist;

		if (sold)
			return ml.slot;

	}
	if (freeslot) {
		if (charges < 0) //sanity check only, shouldnt happen
			charges = 0x7FFF;
		database.SaveMerchantTemp(npcid, freeslot, item, charges);
		tmp_merlist = tmpmerchanttable[npcid];
		TempMerchantList ml2;
		ml2.charges = charges;
		ml2.item = item;
		ml2.npcid = npcid;
		ml2.slot = freeslot;
		ml2.origslot = ml2.slot;
		tmp_merlist.push_back(ml2);
		tmpmerchanttable[npcid] = tmp_merlist;
	}
	return freeslot;
}

uint32 Zone::GetTempMerchantQuantity(uint32 NPCID, uint32 Slot) {

	std::list<TempMerchantList> TmpMerchantList = tmpmerchanttable[NPCID];
	std::list<TempMerchantList>::const_iterator Iterator;

	for (Iterator = TmpMerchantList.begin(); Iterator != TmpMerchantList.end(); ++Iterator)
		if ((*Iterator).slot == Slot)
			return (*Iterator).charges;

	return 0;
}

void Zone::LoadTempMerchantData() {
	LogFile->write(EQEmuLog::Status, "Loading Temporary Merchant Lists...");
	std::string query = StringFormat(
		"SELECT								   "
		"DISTINCT ml.npcid,					   "
		"ml.slot,							   "
		"ml.charges,						   "
		"ml.itemid							   "
		"FROM								   "
		"merchantlist_temp ml,				   "
		"spawnentry se,						   "
		"spawn2 s2							   "
		"WHERE								   "
		"ml.npcid = se.npcid				   "
		"AND se.spawngroupid = s2.spawngroupid "
		"AND s2.zone = '%s' AND s2.version = %i "
		"ORDER BY ml.slot					   ", GetShortName(), GetInstanceVersion());
	auto results = database.QueryDatabase(query);
	if (!results.Success()) {
		LogFile->write(EQEmuLog::Error, "Error in LoadTempMerchantData query '%s' %s", query.c_str(), results.ErrorMessage().c_str());
		return;
	}
	std::map<uint32, std::list<TempMerchantList> >::iterator cur;
	uint32 npcid = 0;
	for (auto row = results.begin(); row != results.end(); ++row) {
		TempMerchantList ml;
		ml.npcid = atoul(row[0]);
		if (npcid != ml.npcid){
			cur = tmpmerchanttable.find(ml.npcid);
			if (cur == tmpmerchanttable.end()) {
				std::list<TempMerchantList> empty;
				tmpmerchanttable[ml.npcid] = empty;
				cur = tmpmerchanttable.find(ml.npcid);
			}
			npcid = ml.npcid;
		}
		ml.slot = atoul(row[1]);
		ml.charges = atoul(row[2]);
		ml.item = atoul(row[3]);
		ml.origslot = ml.slot;
		cur->second.push_back(ml);
	}
	pQueuedMerchantsWorkID = 0;
}

void Zone::LoadNewMerchantData(uint32 merchantid) {

	std::list<MerchantList> merlist;
	std::string query = StringFormat("SELECT item, slot, faction_required, level_required, alt_currency_cost, "
                                     "classes_required, probability FROM merchantlist WHERE merchantid=%d ORDER BY slot", merchantid);
    auto results = database.QueryDatabase(query);
    if (!results.Success()) {
        LogFile->write(EQEmuLog::Error, "Error in LoadNewMerchantData query '%s' %s", query.c_str(), results.ErrorMessage().c_str());
        return;
    }

    for(auto row = results.begin(); row != results.end(); ++row) {
        MerchantList ml;
        ml.id = merchantid;
        ml.item = atoul(row[0]);
        ml.slot = atoul(row[1]);
        ml.faction_required = atoul(row[2]);
        ml.level_required = atoul(row[3]);
        ml.alt_currency_cost = atoul(row[4]);
        ml.classes_required = atoul(row[5]);
		ml.probability = atoul(row[6]);
        merlist.push_back(ml);
    }

    merchanttable[merchantid] = merlist;
}

void Zone::GetMerchantDataForZoneLoad() {
<<<<<<< HEAD
	LogFile->write(EQEMuLog::Status, "Loading Merchant Lists...");
	std::string query = StringFormat(
=======
	LogFile->write(EQEmuLog::Status, "Loading Merchant Lists...");
	std::string query = StringFormat(												   
>>>>>>> 732fa17a
		"SELECT																		   "
		"DISTINCT ml.merchantid,													   "
		"ml.slot,																	   "
		"ml.item,																	   "
		"ml.faction_required,														   "
		"ml.level_required,															   "
		"ml.alt_currency_cost,														   "
		"ml.classes_required,														   "
		"ml.probability																   "
		"FROM																		   "
		"merchantlist AS ml,														   "
		"npc_types AS nt,															   "
		"spawnentry AS se,															   "
		"spawn2 AS s2																   "
		"WHERE nt.merchant_id = ml.merchantid AND nt.id = se.npcid					   "
		"AND se.spawngroupid = s2.spawngroupid AND s2.zone = '%s' AND s2.version = %i  "
		"ORDER BY ml.slot															   ", GetShortName(), GetInstanceVersion());
	auto results = database.QueryDatabase(query);
	std::map<uint32, std::list<MerchantList> >::iterator cur;
	uint32 npcid = 0;
	if (results.RowCount() == 0) {
		LogFile->write(EQEmuLog::Debug, "No Merchant Data found for %s.", GetShortName());
		return;
	}
	for (auto row = results.begin(); row != results.end(); ++row) {
		MerchantList ml;
		ml.id = atoul(row[0]);
		if (npcid != ml.id) {
			cur = merchanttable.find(ml.id);
			if (cur == merchanttable.end()) {
				std::list<MerchantList> empty;
				merchanttable[ml.id] = empty;
				cur = merchanttable.find(ml.id);
			}
			npcid = ml.id;
		}

		std::list<MerchantList>::iterator iter = cur->second.begin();
		bool found = false;
		while (iter != cur->second.end()) {
			if ((*iter).item == ml.id) {
				found = true;
				break;
			}
			++iter;
		}

		if (found) {
			continue;
		}

		ml.slot = atoul(row[1]);
		ml.item = atoul(row[2]);
		ml.faction_required = atoul(row[3]);
		ml.level_required = atoul(row[4]);
		ml.alt_currency_cost = atoul(row[5]);
		ml.classes_required = atoul(row[6]);
		ml.probability = atoul(row[7]);
		cur->second.push_back(ml);
	}

}

void Zone::LoadMercTemplates(){

	std::list<MercStanceInfo> merc_stances;
	merc_templates.clear();
    std::string query = "SELECT `class_id`, `proficiency_id`, `stance_id`, `isdefault` FROM "
                        "`merc_stance_entries` ORDER BY `class_id`, `proficiency_id`, `stance_id`";
    auto results = database.QueryDatabase(query);
    if (!results.Success())
		LogFile->write(EQEmuLog::Error, "Error in ZoneDatabase::LoadMercTemplates()");
	else {
		for (auto row = results.begin(); row != results.end(); ++row) {
			MercStanceInfo tempMercStanceInfo;

			tempMercStanceInfo.ClassID = atoi(row[0]);
			tempMercStanceInfo.ProficiencyID = atoi(row[1]);
			tempMercStanceInfo.StanceID = atoi(row[2]);
			tempMercStanceInfo.IsDefault = atoi(row[3]);

			merc_stances.push_back(tempMercStanceInfo);
		}
	}

    query = "SELECT DISTINCT MTem.merc_template_id, MTyp.dbstring "
            "AS merc_type_id, MTem.dbstring "
            "AS merc_subtype_id, MTyp.race_id, MS.class_id, MTyp.proficiency_id, MS.tier_id, 0 "
            "AS CostFormula, MTem.clientversion, MTem.merc_npc_type_id "
            "FROM merc_types MTyp, merc_templates MTem, merc_subtypes MS "
            "WHERE MTem.merc_type_id = MTyp.merc_type_id AND MTem.merc_subtype_id = MS.merc_subtype_id "
            "ORDER BY MTyp.race_id, MS.class_id, MTyp.proficiency_id;";
    results = database.QueryDatabase(query);
    if (!results.Success()) {
        LogFile->write(EQEmuLog::Error, "Error in ZoneDatabase::LoadMercTemplates()");
        return;
	}

    for (auto row = results.begin(); row != results.end(); ++row) {

        MercTemplate tempMercTemplate;

        tempMercTemplate.MercTemplateID = atoi(row[0]);
        tempMercTemplate.MercType = atoi(row[1]);
        tempMercTemplate.MercSubType = atoi(row[2]);
        tempMercTemplate.RaceID = atoi(row[3]);
        tempMercTemplate.ClassID = atoi(row[4]);
        tempMercTemplate.ProficiencyID = atoi(row[5]);
        tempMercTemplate.TierID = atoi(row[6]);
        tempMercTemplate.CostFormula = atoi(row[7]);
        tempMercTemplate.ClientVersion = atoi(row[8]);
        tempMercTemplate.MercNPCID = atoi(row[9]);

        for(int i = 0; i < MaxMercStanceID; i++)
            tempMercTemplate.Stances[i] = 0;

        int stanceIndex = 0;
        for (auto mercStanceListItr = merc_stances.begin(); mercStanceListItr != merc_stances.end(); ++mercStanceListItr) {
            if(mercStanceListItr->ClassID != tempMercTemplate.ClassID || mercStanceListItr->ProficiencyID != tempMercTemplate.ProficiencyID)
                continue;

            zone->merc_stance_list[tempMercTemplate.MercTemplateID].push_back((*mercStanceListItr));
            tempMercTemplate.Stances[stanceIndex] = mercStanceListItr->StanceID;
            ++stanceIndex;
        }

        merc_templates[tempMercTemplate.MercTemplateID] = tempMercTemplate;

    }

}

void Zone::LoadLevelEXPMods(){

	level_exp_mod.clear();
    const std::string query = "SELECT level, exp_mod, aa_exp_mod FROM level_exp_mods";
    auto results = database.QueryDatabase(query);
    if (!results.Success()) {
        LogFile->write(EQEmuLog::Error, "Error in ZoneDatabase::LoadEXPLevelMods()");
        return;
    }

    for (auto row = results.begin(); row != results.end(); ++row) {
        uint32 index = atoi(row[0]);
		float exp_mod = atof(row[1]);
		float aa_exp_mod = atof(row[2]);
		level_exp_mod[index].ExpMod = exp_mod;
		level_exp_mod[index].AAExpMod = aa_exp_mod;
    }

}

void Zone::LoadMercSpells(){

	merc_spells_list.clear();
    const std::string query = "SELECT msl.class_id, msl.proficiency_id, msle.spell_id, msle.spell_type, "
                            "msle.stance_id, msle.minlevel, msle.maxlevel, msle.slot, msle.procChance "
                            "FROM merc_spell_lists msl, merc_spell_list_entries msle "
                            "WHERE msle.merc_spell_list_id = msl.merc_spell_list_id "
                            "ORDER BY msl.class_id, msl.proficiency_id, msle.spell_type, msle.minlevel, msle.slot;";
    auto results = database.QueryDatabase(query);
    if (!results.Success()) {
        LogFile->write(EQEmuLog::Error, "Error in Zone::LoadMercSpells()");
        return;
    }

    for (auto row = results.begin(); row != results.end(); ++row) {
        uint32 classid;
        MercSpellEntry tempMercSpellEntry;

        classid = atoi(row[0]);
        tempMercSpellEntry.proficiencyid = atoi(row[1]);
        tempMercSpellEntry.spellid = atoi(row[2]);
        tempMercSpellEntry.type = atoi(row[3]);
        tempMercSpellEntry.stance = atoi(row[4]);
        tempMercSpellEntry.minlevel = atoi(row[5]);
        tempMercSpellEntry.maxlevel = atoi(row[6]);
        tempMercSpellEntry.slot = atoi(row[7]);
        tempMercSpellEntry.proc_chance = atoi(row[8]);

        merc_spells_list[classid].push_back(tempMercSpellEntry);
    }

    if(MERC_DEBUG > 0)
        LogFile->write(EQEmuLog::Debug, "Mercenary Debug: Loaded %i merc spells.", merc_spells_list[1].size() + merc_spells_list[2].size() + merc_spells_list[9].size() + merc_spells_list[12].size());

}

bool Zone::IsLoaded() {
	return ZoneLoaded;
}

void Zone::Shutdown(bool quite)
{
	if (!ZoneLoaded)
		return;

	std::list<Mob*> mob_list;
	entity_list.GetMobList(mob_list);
	std::list<Mob*>::iterator mob_itr = mob_list.begin();
	while (mob_itr != mob_list.end()) {
		Mob* mob_inst = *mob_itr;
		mob_inst->AI_Stop();
		mob_inst->AI_ShutDown();
		++mob_itr;
	}

	std::map<uint32,NPCType *>::iterator itr;
	while(zone->npctable.size()) {
		itr=zone->npctable.begin();
		delete itr->second;
		zone->npctable.erase(itr);
	}

	while(zone->merctable.size()) {
		itr=zone->merctable.begin();
		delete itr->second;
		zone->merctable.erase(itr);
	}

	zone->adventure_entry_list_flavor.clear();

	std::map<uint32,LDoNTrapTemplate*>::iterator itr4;
	while(zone->ldon_trap_list.size())
	{
		itr4 = zone->ldon_trap_list.begin();
		delete itr4->second;
		zone->ldon_trap_list.erase(itr4);
	}
	zone->ldon_trap_entry_list.clear();

	LogFile->write(EQEmuLog::Status, "Zone Shutdown: %s (%i)", zone->GetShortName(), zone->GetZoneID());
	petition_list.ClearPetitions();
	zone->GotCurTime(false);
	if (!quite)
		LogFile->write(EQEmuLog::Normal, "Zone shutdown: going to sleep");
	ZoneLoaded = false;

	zone->ResetAuth();
	safe_delete(zone);
	entity_list.ClearAreas();
	parse->ReloadQuests(true);
	UpdateWindowTitle();
}

void Zone::LoadZoneDoors(const char* zone, int16 version)
{
	LogFile->write(EQEmuLog::Status, "Loading doors for %s ...", zone);

	uint32 maxid;
	int32 count = database.GetDoorsCount(&maxid, zone, version);
	if(count < 1) {
		LogFile->write(EQEmuLog::Status, "... No doors loaded.");
		return;
	}

	Door *dlist = new Door[count];

	if(!database.LoadDoors(count, dlist, zone, version)) {
		LogFile->write(EQEmuLog::Error, "... Failed to load doors.");
		delete[] dlist;
		return;
	}

	int r;
	Door *d = dlist;
	for(r = 0; r < count; r++, d++) {
		Doors* newdoor = new Doors(d);
		entity_list.AddDoor(newdoor);
	}
	delete[] dlist;
}

Zone::Zone(uint32 in_zoneid, uint32 in_instanceid, const char* in_short_name)
:	initgrids_timer(10000),
	autoshutdown_timer((RuleI(Zone, AutoShutdownDelay))),
	clientauth_timer(AUTHENTICATION_TIMEOUT * 1000),
	spawn2_timer(1000),
	qglobal_purge_timer(30000),
	hotzone_timer(120000),
	m_SafePoint(0.0f,0.0f,0.0f),
	m_Graveyard(0.0f,0.0f,0.0f,0.0f)
{
	zoneid = in_zoneid;
	instanceid = in_instanceid;
	instanceversion = database.GetInstanceVersion(instanceid);
	pers_instance = false;
	zonemap = nullptr;
	watermap = nullptr;
	pathing = nullptr;
	qGlobals = nullptr;
	default_ruleset = 0;

	loglevelvar = 0;
	merchantvar = 0;
	tradevar = 0;
	lootvar = 0;

	if(RuleB(TaskSystem, EnableTaskSystem)) {
		taskmanager->LoadProximities(zoneid);
	}

	short_name = strcpy(new char[strlen(in_short_name)+1], in_short_name);
	strlwr(short_name);
	memset(file_name, 0, sizeof(file_name));
	long_name = 0;
	aggroedmobs =0;
	pgraveyard_id = 0;
	pgraveyard_zoneid = 0;
	pMaxClients = 0;
	pQueuedMerchantsWorkID = 0;
	pvpzone = false;
	if(database.GetServerType() == 1)
		pvpzone = true;
	database.GetZoneLongName(short_name, &long_name, file_name, &m_SafePoint.m_X, &m_SafePoint.m_Y, &m_SafePoint.m_Z, &pgraveyard_id, &pMaxClients);
	if(graveyard_id() > 0)
	{
<<<<<<< HEAD
		LogFile->write(EQEMuLog::Debug, "Graveyard ID is %i.", graveyard_id());
		bool GraveYardLoaded = database.GetZoneGraveyard(graveyard_id(), &pgraveyard_zoneid, &m_Graveyard.m_X, &m_Graveyard.m_Y, &m_Graveyard.m_Z, &m_Graveyard.m_Heading);
		if(GraveYardLoaded)
			LogFile->write(EQEMuLog::Debug, "Loaded a graveyard for zone %s: graveyard zoneid is %u at %s.", short_name, graveyard_zoneid(), to_string(m_Graveyard).c_str());
=======
		LogFile->write(EQEmuLog::Debug, "Graveyard ID is %i.", graveyard_id());
		bool GraveYardLoaded = database.GetZoneGraveyard(graveyard_id(), &pgraveyard_zoneid, &pgraveyard_x, &pgraveyard_y, &pgraveyard_z, &pgraveyard_heading);
		if(GraveYardLoaded)
			LogFile->write(EQEmuLog::Debug, "Loaded a graveyard for zone %s: graveyard zoneid is %u x is %f y is %f z is %f heading is %f.", short_name, graveyard_zoneid(), graveyard_x(), graveyard_y(), graveyard_z(), graveyard_heading());
>>>>>>> 732fa17a
		else
			LogFile->write(EQEmuLog::Error, "Unable to load the graveyard id %i for zone %s.", graveyard_id(), short_name);
	}
	if (long_name == 0) {
		long_name = strcpy(new char[18], "Long zone missing");
	}
	autoshutdown_timer.Start(AUTHENTICATION_TIMEOUT * 1000, false);
	Weather_Timer = new Timer(60000);
	Weather_Timer->Start();
	LogFile->write(EQEmuLog::Debug, "The next weather check for zone: %s will be in %i seconds.", short_name, Weather_Timer->GetRemainingTime()/1000);
	zone_weather = 0;
	weather_intensity = 0;
	blocked_spells = nullptr;
	totalBS = 0;
	aas = nullptr;
	totalAAs = 0;
	gottime = false;

	Instance_Shutdown_Timer = nullptr;
	bool is_perma = false;
	if(instanceid > 0)
	{
		uint32 rem = database.GetTimeRemainingInstance(instanceid, is_perma);

		if(!is_perma)
		{
			if(rem < 150) //give some leeway to people who are zoning in 2.5 minutes to finish zoning in and get ported out
				rem = 150;
			Instance_Timer = new Timer(rem * 1000);
		}
		else
		{
			pers_instance = true;
			Instance_Timer = nullptr;
		}
	}
	else
	{
		Instance_Timer = nullptr;
	}
	adv_data = nullptr;
	map_name = nullptr;
	Instance_Warning_timer = nullptr;
	did_adventure_actions = false;
	database.QGlobalPurge();

	if(zoneid == RuleI(World, GuildBankZoneID))
		GuildBanks = new GuildBankManager;
	else
		GuildBanks = nullptr;
}

Zone::~Zone() {
	spawn2_list.Clear();
	safe_delete(zonemap);
	safe_delete(watermap);
	safe_delete(pathing);
	if (worldserver.Connected()) {
		worldserver.SetZone(0);
	}
	safe_delete_array(short_name);
	safe_delete_array(long_name);
	safe_delete(Weather_Timer);
	NPCEmoteList.Clear();
	zone_point_list.Clear();
	entity_list.Clear();
	ClearBlockedSpells();

	safe_delete(Instance_Timer);
	safe_delete(Instance_Shutdown_Timer);
	safe_delete(Instance_Warning_timer);
	safe_delete(qGlobals);
	safe_delete_array(adv_data);
	safe_delete_array(map_name);

	if(aas != nullptr) {
		int r;
		for(r = 0; r < totalAAs; r++) {
			uchar *data = (uchar *) aas[r];
			safe_delete_array(data);
		}
		safe_delete_array(aas);
	}
#ifdef CLIENT_LOGS
	client_logs.clear();
#endif

	safe_delete(GuildBanks);
}

//Modified for timezones.
bool Zone::Init(bool iStaticZone) {
	SetStaticZone(iStaticZone);

	LogFile->write(EQEmuLog::Status, "Loading spawn conditions...");
	if(!spawn_conditions.LoadSpawnConditions(short_name, instanceid)) {
		LogFile->write(EQEmuLog::Error, "Loading spawn conditions failed, continuing without them.");
	}

	LogFile->write(EQEmuLog::Status, "Loading static zone points...");
	if (!database.LoadStaticZonePoints(&zone_point_list, short_name, GetInstanceVersion())) {
		LogFile->write(EQEmuLog::Error, "Loading static zone points failed.");
		return false;
	}

	LogFile->write(EQEmuLog::Status, "Loading spawn groups...");
	if (!database.LoadSpawnGroups(short_name, GetInstanceVersion(), &spawn_group_list)) {
		LogFile->write(EQEmuLog::Error, "Loading spawn groups failed.");
		return false;
	}

	LogFile->write(EQEmuLog::Status, "Loading spawn2 points...");
	if (!database.PopulateZoneSpawnList(zoneid, spawn2_list, GetInstanceVersion()))
	{
		LogFile->write(EQEmuLog::Error, "Loading spawn2 points failed.");
		return false;
	}

	LogFile->write(EQEmuLog::Status, "Loading player corpses...");
	if (!database.LoadCharacterCorpses(zoneid, instanceid)) {
		LogFile->write(EQEmuLog::Error, "Loading player corpses failed.");
		return false;
	}

	LogFile->write(EQEmuLog::Status, "Loading traps...");
	if (!database.LoadTraps(short_name, GetInstanceVersion()))
	{
		LogFile->write(EQEmuLog::Error, "Loading traps failed.");
		return false;
	}

	LogFile->write(EQEmuLog::Status, "Loading adventure flavor text...");
	LoadAdventureFlavor();

	LogFile->write(EQEmuLog::Status, "Loading ground spawns...");
	if (!LoadGroundSpawns())
	{
		LogFile->write(EQEmuLog::Error, "Loading ground spawns failed. continuing.");
	}

	LogFile->write(EQEmuLog::Status, "Loading World Objects from DB...");
	if (!LoadZoneObjects())
	{
		LogFile->write(EQEmuLog::Error, "Loading World Objects failed. continuing.");
	}

	//load up the zone's doors (prints inside)
	zone->LoadZoneDoors(zone->GetShortName(), zone->GetInstanceVersion());
	zone->LoadBlockedSpells(zone->GetZoneID());

	//clear trader items if we are loading the bazaar
	if(strncasecmp(short_name,"bazaar",6)==0) {
		database.DeleteTraderItem(0);
		database.DeleteBuyLines(0);
	}

	zone->LoadLDoNTraps();
	zone->LoadLDoNTrapEntries();
	zone->LoadVeteranRewards();
	zone->LoadAlternateCurrencies();
	zone->LoadNPCEmotes(&NPCEmoteList);

	//Load AA information
	adverrornum = 500;
	LoadAAs();

	//Load merchant data
	adverrornum = 501;
	zone->GetMerchantDataForZoneLoad();

	//Load temporary merchant data
	adverrornum = 502;
	zone->LoadTempMerchantData();

	// Merc data
	if (RuleB(Mercs, AllowMercs)) {
		zone->LoadMercTemplates();
		zone->LoadMercSpells();
	}

	if (RuleB(Zone, LevelBasedEXPMods))
		zone->LoadLevelEXPMods();

	adverrornum = 503;
	petition_list.ClearPetitions();
	petition_list.ReadDatabase();

	//load the zone config file.
	if (!LoadZoneCFG(zone->GetShortName(), zone->GetInstanceVersion(), true)) // try loading the zone name...
		LoadZoneCFG(zone->GetFileName(), zone->GetInstanceVersion()); // if that fails, try the file name, then load defaults

	if(RuleManager::Instance()->GetActiveRulesetID() != default_ruleset)
	{
		std::string r_name = RuleManager::Instance()->GetRulesetName(&database, default_ruleset);
		if(r_name.size() > 0)
		{
			RuleManager::Instance()->LoadRules(&database, r_name.c_str());
		}
	}

	LogFile->write(EQEmuLog::Status, "Loading timezone data...");
	zone->zone_time.setEQTimeZone(database.GetZoneTZ(zoneid, GetInstanceVersion()));

	LogFile->write(EQEmuLog::Status, "Init Finished: ZoneID = %d, Time Offset = %d", zoneid, zone->zone_time.getEQTimeZone());

	LoadTickItems();

	//MODDING HOOK FOR ZONE INIT
	mod_init();

	return true;
}

void Zone::ReloadStaticData() {
	LogFile->write(EQEmuLog::Status, "Reloading Zone Static Data...");

	LogFile->write(EQEmuLog::Status, "Reloading static zone points...");
	zone_point_list.Clear();
	if (!database.LoadStaticZonePoints(&zone_point_list, GetShortName(), GetInstanceVersion())) {
		LogFile->write(EQEmuLog::Error, "Loading static zone points failed.");
	}

	LogFile->write(EQEmuLog::Status, "Reloading traps...");
	entity_list.RemoveAllTraps();
	if (!database.LoadTraps(GetShortName(), GetInstanceVersion()))
	{
		LogFile->write(EQEmuLog::Error, "Reloading traps failed.");
	}

	LogFile->write(EQEmuLog::Status, "Reloading ground spawns...");
	if (!LoadGroundSpawns())
	{
		LogFile->write(EQEmuLog::Error, "Reloading ground spawns failed. continuing.");
	}

	entity_list.RemoveAllObjects();
	LogFile->write(EQEmuLog::Status, "Reloading World Objects from DB...");
	if (!LoadZoneObjects())
	{
		LogFile->write(EQEmuLog::Error, "Reloading World Objects failed. continuing.");
	}

	entity_list.RemoveAllDoors();
	zone->LoadZoneDoors(zone->GetShortName(), zone->GetInstanceVersion());
	entity_list.RespawnAllDoors();

	zone->LoadVeteranRewards();
	zone->LoadAlternateCurrencies();
	NPCEmoteList.Clear();
	zone->LoadNPCEmotes(&NPCEmoteList);

	//load the zone config file.
	if (!LoadZoneCFG(zone->GetShortName(), zone->GetInstanceVersion(), true)) // try loading the zone name...
		LoadZoneCFG(zone->GetFileName(), zone->GetInstanceVersion()); // if that fails, try the file name, then load defaults

	LogFile->write(EQEmuLog::Status, "Zone Static Data Reloaded.");
}

bool Zone::LoadZoneCFG(const char* filename, uint16 instance_id, bool DontLoadDefault)
{
	memset(&newzone_data, 0, sizeof(NewZone_Struct));
	if(instance_id == 0)
	{
		map_name = nullptr;
		if(!database.GetZoneCFG(database.GetZoneID(filename), 0, &newzone_data, can_bind,
			can_combat, can_levitate, can_castoutdoor, is_city, is_hotzone, allow_mercs, zone_type, default_ruleset, &map_name))
		{
			LogFile->write(EQEmuLog::Error, "Error loading the Zone Config.");
			return false;
		}
	}
	else
	{
		//Fall back to base zone if we don't find the instance version.
		map_name = nullptr;
		if(!database.GetZoneCFG(database.GetZoneID(filename), instance_id, &newzone_data, can_bind,
			can_combat, can_levitate, can_castoutdoor, is_city, is_hotzone, allow_mercs, zone_type, default_ruleset, &map_name))
		{
			safe_delete_array(map_name);
			if(!database.GetZoneCFG(database.GetZoneID(filename), 0, &newzone_data, can_bind,
			can_combat, can_levitate, can_castoutdoor, is_city, is_hotzone, allow_mercs, zone_type, default_ruleset, &map_name))
			{
				LogFile->write(EQEmuLog::Error, "Error loading the Zone Config.");
				return false;
			}
		}
	}

	//overwrite with our internal variables
	strcpy(newzone_data.zone_short_name, GetShortName());
	strcpy(newzone_data.zone_long_name, GetLongName());
	strcpy(newzone_data.zone_short_name2, GetShortName());

	LogFile->write(EQEmuLog::Status, "Successfully loaded Zone Config.");
	return true;
}

bool Zone::SaveZoneCFG() {
	return database.SaveZoneCFG(GetZoneID(), GetInstanceVersion(), &newzone_data);
}

void Zone::AddAuth(ServerZoneIncommingClient_Struct* szic) {
	ZoneClientAuth_Struct* zca = new ZoneClientAuth_Struct;
	memset(zca, 0, sizeof(ZoneClientAuth_Struct));
	zca->ip = szic->ip;
	zca->wid = szic->wid;
	zca->accid = szic->accid;
	zca->admin = szic->admin;
	zca->charid = szic->charid;
	zca->tellsoff = szic->tellsoff;
	strn0cpy(zca->charname, szic->charname, sizeof(zca->charname));
	strn0cpy(zca->lskey, szic->lskey, sizeof(zca->lskey));
	zca->stale = false;
	client_auth_list.Insert(zca);
}

void Zone::RemoveAuth(const char* iCharName)
{
	LinkedListIterator<ZoneClientAuth_Struct*> iterator(client_auth_list);

	iterator.Reset();
	while (iterator.MoreElements()) {
		ZoneClientAuth_Struct* zca = iterator.GetData();
		if (strcasecmp(zca->charname, iCharName) == 0) {
		iterator.RemoveCurrent();
		return;
		}
		iterator.Advance();
	}
}

void Zone::ResetAuth()
{
	LinkedListIterator<ZoneClientAuth_Struct*> iterator(client_auth_list);

	iterator.Reset();
	while (iterator.MoreElements()) {
		iterator.RemoveCurrent();
	}
}

bool Zone::GetAuth(uint32 iIP, const char* iCharName, uint32* oWID, uint32* oAccID, uint32* oCharID, int16* oStatus, char* oLSKey, bool* oTellsOff) {
	LinkedListIterator<ZoneClientAuth_Struct*> iterator(client_auth_list);

	iterator.Reset();
	while (iterator.MoreElements()) {
		ZoneClientAuth_Struct* zca = iterator.GetData();
		if (strcasecmp(zca->charname, iCharName) == 0) {
				if(oWID)
				*oWID = zca->wid;
				if(oAccID)
				*oAccID = zca->accid;
				if(oCharID)
				*oCharID = zca->charid;
				if(oStatus)
				*oStatus = zca->admin;
				if(oTellsOff)
				*oTellsOff = zca->tellsoff;
				zca->stale = true;
			return true;
		}
		iterator.Advance();
	}
	return false;
}

uint32 Zone::CountAuth() {
	LinkedListIterator<ZoneClientAuth_Struct*> iterator(client_auth_list);

	int x = 0;
	iterator.Reset();
	while (iterator.MoreElements()) {
		x++;
		iterator.Advance();
	}
	return x;
}

bool Zone::Process() {
	spawn_conditions.Process();

	if(spawn2_timer.Check()) {
		LinkedListIterator<Spawn2*> iterator(spawn2_list);

		Inventory::CleanDirty();

		iterator.Reset();
		while (iterator.MoreElements()) {
			if (iterator.GetData()->Process()) {
				iterator.Advance();
			}
			else {
				iterator.RemoveCurrent();
			}
		}
		if(adv_data && !did_adventure_actions)
		{
			DoAdventureActions();
		}
	}
	if(initgrids_timer.Check()) {
		//delayed grid loading stuff.
		initgrids_timer.Disable();
		LinkedListIterator<Spawn2*> iterator(spawn2_list);

		iterator.Reset();
		while (iterator.MoreElements()) {
			iterator.GetData()->LoadGrid();
			iterator.Advance();
		}
	}

	if(!staticzone) {
		if (autoshutdown_timer.Check()) {
			StartShutdownTimer();
			if (numclients == 0) {
				return false;
			}
		}
	}

	if(GetInstanceID() > 0)
	{
		if(Instance_Timer != nullptr && Instance_Shutdown_Timer == nullptr)
		{
			if(Instance_Timer->Check())
			{
				entity_list.GateAllClients();
				database.DeleteInstance(GetInstanceID());
				Instance_Shutdown_Timer = new Timer(20000); //20 seconds
			}

			if(adv_data == nullptr)
			{
				if(Instance_Warning_timer == nullptr)
				{
					uint32 rem_time = Instance_Timer->GetRemainingTime();
					if(rem_time < 60000 && rem_time > 55000)
					{
						entity_list.ExpeditionWarning(1);
						Instance_Warning_timer = new Timer(10000);
					}
					else if(rem_time < 300000 && rem_time > 295000)
					{
						entity_list.ExpeditionWarning(5);
						Instance_Warning_timer = new Timer(10000);
					}
					else if(rem_time < 900000 && rem_time > 895000)
					{
						entity_list.ExpeditionWarning(15);
						Instance_Warning_timer = new Timer(10000);
					}
				}
				else if(Instance_Warning_timer->Check())
				{
					safe_delete(Instance_Warning_timer);
				}
			}
		}
		else if(Instance_Shutdown_Timer != nullptr)
		{
			if(Instance_Shutdown_Timer->Check())
			{
				StartShutdownTimer();
				return false;
			}
		}
	}

	if(Weather_Timer->Check()){
		Weather_Timer->Disable();
		this->ChangeWeather();
	}

	if(qGlobals)
	{
		if(qglobal_purge_timer.Check())
		{
			qGlobals->PurgeExpiredGlobals();
		}
	}

	if (clientauth_timer.Check()) {
		LinkedListIterator<ZoneClientAuth_Struct*> iterator2(client_auth_list);

		iterator2.Reset();
		while (iterator2.MoreElements()) {
			if (iterator2.GetData()->stale)
				iterator2.RemoveCurrent();
			else {
				iterator2.GetData()->stale = true;
				iterator2.Advance();
			}
		}
	}

	if(hotzone_timer.Check()) { UpdateHotzone(); }

	return true;
}

void Zone::ChangeWeather()
{
	if(!HasWeather())
	{
		Weather_Timer->Disable();
		return;
	}

	int chance = zone->random.Int(0, 3);
	uint8 rainchance = zone->newzone_data.rain_chance[chance];
	uint8 rainduration = zone->newzone_data.rain_duration[chance];
	uint8 snowchance = zone->newzone_data.snow_chance[chance];
	uint8 snowduration = zone->newzone_data.snow_duration[chance];
	uint32 weathertimer = 0;
	uint16 tmpweather = zone->random.Int(0, 100);
	uint8 duration = 0;
	uint8 tmpOldWeather = zone->zone_weather;
	bool changed = false;

	if(tmpOldWeather == 0)
	{
		if(rainchance > 0 || snowchance > 0)
		{
			uint8 intensity = zone->random.Int(1, 10);
			if((rainchance > snowchance) || (rainchance == snowchance))
			{
				//It's gunna rain!
				if(rainchance >= tmpweather)
				{
					if(rainduration == 0)
						duration = 1;
					else
						duration = rainduration*3; //Duration is 1 EQ hour which is 3 earth minutes.

					weathertimer = (duration*60)*1000;
					Weather_Timer->Start(weathertimer);
					zone->zone_weather = 1;
					zone->weather_intensity = intensity;
					changed = true;
				}
			}
			else
			{
				//It's gunna snow!
				if(snowchance >= tmpweather)
				{
					if(snowduration == 0)
						duration = 1;
					else
						duration = snowduration*3;
					weathertimer = (duration*60)*1000;
					Weather_Timer->Start(weathertimer);
					zone->zone_weather = 2;
					zone->weather_intensity = intensity;
					changed = true;
				}
			}
		}
	}
	else
	{
		changed = true;
		//We've had weather, now taking a break
		if(tmpOldWeather == 1)
		{
			if(rainduration == 0)
				duration = 1;
			else
				duration = rainduration*3; //Duration is 1 EQ hour which is 3 earth minutes.

			weathertimer = (duration*60)*1000;
			Weather_Timer->Start(weathertimer);
			zone->zone_weather = 0;
			zone->weather_intensity = 0;
		}
		else if(tmpOldWeather == 2)
		{
			if(snowduration == 0)
				duration = 1;
			else
				duration = snowduration*3; //Duration is 1 EQ hour which is 3 earth minutes.

			weathertimer = (duration*60)*1000;
			Weather_Timer->Start(weathertimer);
			zone->zone_weather = 0;
			zone->weather_intensity = 0;
		}
	}

	if(changed == false)
	{
		if(weathertimer == 0)
		{
			uint32 weatherTimerRule = RuleI(Zone, WeatherTimer);
			weathertimer = weatherTimerRule*1000;
			Weather_Timer->Start(weathertimer);
		}
		LogFile->write(EQEmuLog::Debug, "The next weather check for zone: %s will be in %i seconds.", zone->GetShortName(), Weather_Timer->GetRemainingTime()/1000);
	}
	else
	{
		LogFile->write(EQEmuLog::Debug, "The weather for zone: %s has changed. Old weather was = %i. New weather is = %i The next check will be in %i seconds. Rain chance: %i, Rain duration: %i, Snow chance %i, Snow duration: %i", zone->GetShortName(), tmpOldWeather, zone_weather,Weather_Timer->GetRemainingTime()/1000,rainchance,rainduration,snowchance,snowduration);
		this->weatherSend();
	}
}

bool Zone::HasWeather()
{
	uint8 rain1 = zone->newzone_data.rain_chance[0];
	uint8 rain2 = zone->newzone_data.rain_chance[1];
	uint8 rain3 = zone->newzone_data.rain_chance[2];
	uint8 rain4 = zone->newzone_data.rain_chance[3];
	uint8 snow1 = zone->newzone_data.snow_chance[0];
	uint8 snow2 = zone->newzone_data.snow_chance[1];
	uint8 snow3 = zone->newzone_data.snow_chance[2];
	uint8 snow4 = zone->newzone_data.snow_chance[3];

	if(rain1 == 0 && rain2 == 0 && rain3 == 0 && rain4 == 0 && snow1 == 0 && snow2 == 0 && snow3 == 0 && snow4 == 0)
		return false;
	else
		return true;
}

void Zone::StartShutdownTimer(uint32 set_time) {
	if (set_time > autoshutdown_timer.GetRemainingTime()) {
		if (set_time == (RuleI(Zone, AutoShutdownDelay)))
		{
			set_time = database.getZoneShutDownDelay(GetZoneID(), GetInstanceVersion());
		}
		autoshutdown_timer.Start(set_time, false);
	}
}

bool Zone::Depop(bool StartSpawnTimer) {
	std::map<uint32,NPCType *>::iterator itr;
	entity_list.Depop(StartSpawnTimer);

#ifdef DEPOP_INVALIDATES_NPC_TYPES_CACHE
	// Refresh npctable, getting current info from database.
	while(npctable.size()) {
		itr=npctable.begin();
		delete itr->second;
		npctable.erase(itr);
	}
#endif

	return true;
}

void Zone::ClearNPCTypeCache(int id) {
	if (id <= 0) {
		auto iter = npctable.begin();
		while (iter != npctable.end()) {
			delete iter->second;
			++iter;
		}
		npctable.clear();
	}
	else {
		auto iter = npctable.begin();
		while (iter != npctable.end()) {
			if (iter->first == (uint32)id) {
				delete iter->second;
				npctable.erase(iter);
				return;
			}
			++iter;
		}
	}
}

void Zone::Repop(uint32 delay) {

	if(!Depop())
		return;

	LinkedListIterator<Spawn2*> iterator(spawn2_list);

	iterator.Reset();
	while (iterator.MoreElements()) {
		iterator.RemoveCurrent();
	}

	quest_manager.ClearAllTimers();

	if (!database.PopulateZoneSpawnList(zoneid, spawn2_list, GetInstanceVersion(), delay))
		LogFile->write(EQEmuLog::Debug, "Error in Zone::Repop: database.PopulateZoneSpawnList failed");

	initgrids_timer.Start();

	//MODDING HOOK FOR REPOP
	mod_repop();
}

void Zone::GetTimeSync()
{
	if (worldserver.Connected() && !gottime) {
		ServerPacket* pack = new ServerPacket(ServerOP_GetWorldTime, 0);
		worldserver.SendPacket(pack);
		safe_delete(pack);
	}
}

void Zone::SetDate(uint16 year, uint8 month, uint8 day, uint8 hour, uint8 minute)
{
	if (worldserver.Connected()) {
		ServerPacket* pack = new ServerPacket(ServerOP_SetWorldTime, sizeof(eqTimeOfDay));
		eqTimeOfDay* eqtod = (eqTimeOfDay*)pack->pBuffer;
		eqtod->start_eqtime.minute=minute;
		eqtod->start_eqtime.hour=hour;
		eqtod->start_eqtime.day=day;
		eqtod->start_eqtime.month=month;
		eqtod->start_eqtime.year=year;
		eqtod->start_realtime=time(0);
		printf("Setting master date on world server to: %d-%d-%d %d:%d (%d)\n", year, month, day, hour, minute, (int)eqtod->start_realtime);
		worldserver.SendPacket(pack);
		safe_delete(pack);
	}
}

void Zone::SetTime(uint8 hour, uint8 minute)
{
	if (worldserver.Connected()) {
		ServerPacket* pack = new ServerPacket(ServerOP_SetWorldTime, sizeof(eqTimeOfDay));
		eqTimeOfDay* eqtod = (eqTimeOfDay*)pack->pBuffer;
		zone_time.getEQTimeOfDay(time(0), &eqtod->start_eqtime);
		eqtod->start_eqtime.minute=minute;
		eqtod->start_eqtime.hour=hour;
		eqtod->start_realtime=time(0);
		printf("Setting master time on world server to: %d:%d (%d)\n", hour, minute, (int)eqtod->start_realtime);
		worldserver.SendPacket(pack);
		safe_delete(pack);
	}
}

ZonePoint* Zone::GetClosestZonePoint(const xyz_location& location, uint32 to, Client* client, float max_distance) {
	LinkedListIterator<ZonePoint*> iterator(zone_point_list);
	ZonePoint* closest_zp = 0;
	float closest_dist = FLT_MAX;
	float max_distance2 = max_distance * max_distance;
	iterator.Reset();
	while(iterator.MoreElements())
	{
		ZonePoint* zp = iterator.GetData();
		uint32 mask_test = client->GetClientVersionBit();
		if(!(zp->client_version_mask & mask_test))
		{
			iterator.Advance();
			continue;
		}

		if (zp->target_zone_id == to)
		{
            auto dist = Distance(xy_location(zp->x,zp->y), location);
			if ((zp->x == 999999 || zp->x == -999999) && (zp->y == 999999 || zp->y == -999999))
				dist = 0;

			if (dist < closest_dist)
			{
				closest_zp = zp;
				closest_dist = dist;
			}
		}
		iterator.Advance();
	}

	if(closest_dist > 400.0f && closest_dist < max_distance2)
	{
		if(client)
<<<<<<< HEAD
			client->CheatDetected(MQZoneUnknownDest, location.m_X, location.m_Y, location.m_Z); // Someone is trying to use /zone
		LogFile->write(EQEMuLog::Status, "WARNING: Closest zone point for zone id %d is %f, you might need to update your zone_points table if you dont arrive at the right spot.", to, closest_dist);
		LogFile->write(EQEMuLog::Status, "<Real Zone Points>. %s", to_string(location).c_str());
=======
			client->CheatDetected(MQZoneUnknownDest, x, y, z); // Someone is trying to use /zone
		LogFile->write(EQEmuLog::Status, "WARNING: Closest zone point for zone id %d is %f, you might need to update your zone_points table if you dont arrive at the right spot.", to, closest_dist);
		LogFile->write(EQEmuLog::Status, "<Real Zone Points>. %f x %f y %f z ", x, y, z);
>>>>>>> 732fa17a
	}

	if(closest_dist > max_distance2)
		closest_zp = nullptr;

	if(!closest_zp)
		closest_zp = GetClosestZonePointWithoutZone(location.m_X, location.m_Y, location.m_Z, client);

	return closest_zp;
}

ZonePoint* Zone::GetClosestZonePoint(const xyz_location& location, const char* to_name, Client* client, float max_distance) {
	if(to_name == nullptr)
		return GetClosestZonePointWithoutZone(location.m_X, location.m_Y, location.m_Z, client, max_distance);
	return GetClosestZonePoint(location, database.GetZoneID(to_name), client, max_distance);
}

ZonePoint* Zone::GetClosestZonePointWithoutZone(float x, float y, float z, Client* client, float max_distance) {
	LinkedListIterator<ZonePoint*> iterator(zone_point_list);
	ZonePoint* closest_zp = 0;
	float closest_dist = FLT_MAX;
	float max_distance2 = max_distance*max_distance;
	iterator.Reset();
	while(iterator.MoreElements())
	{
		ZonePoint* zp = iterator.GetData();
		uint32 mask_test = client->GetClientVersionBit();

		if(!(zp->client_version_mask & mask_test))
		{
			iterator.Advance();
			continue;
		}

		float delta_x = zp->x - x;
		float delta_y = zp->y - y;
		if(zp->x == 999999 || zp->x == -999999)
			delta_x = 0;
		if(zp->y == 999999 || zp->y == -999999)
			delta_y = 0;

		float dist = delta_x*delta_x+delta_y*delta_y;///*+(zp->z-z)*(zp->z-z)*/;
		if (dist < closest_dist)
		{
			closest_zp = zp;
			closest_dist = dist;
		}
		iterator.Advance();
	}
	if(closest_dist > max_distance2)
		closest_zp = nullptr;

	return closest_zp;
}

bool ZoneDatabase::LoadStaticZonePoints(LinkedList<ZonePoint*>* zone_point_list, const char* zonename, uint32 version)
{

	zone_point_list->Clear();
	zone->numzonepoints = 0;
	std::string query = StringFormat("SELECT x, y, z, target_x, target_y, "
                                    "target_z, target_zone_id, heading, target_heading, "
                                    "number, target_instance, client_version_mask "
                                    "FROM zone_points WHERE zone='%s' AND (version=%i OR version=-1) "
                                    "ORDER BY number", zonename, version);
	auto results = QueryDatabase(query);
	if (!results.Success()) {
        std::cerr << "Error1 in LoadStaticZonePoints query '" << query << "' " << results.ErrorMessage() << std::endl;
		return false;
	}

    for (auto row = results.begin(); row != results.end(); ++row) {
        ZonePoint* zp = new ZonePoint;

        zp->x = atof(row[0]);
        zp->y = atof(row[1]);
        zp->z = atof(row[2]);
        zp->target_x = atof(row[3]);
        zp->target_y = atof(row[4]);
        zp->target_z = atof(row[5]);
        zp->target_zone_id = atoi(row[6]);
        zp->heading = atof(row[7]);
        zp->target_heading = atof(row[8]);
        zp->number = atoi(row[9]);
        zp->target_zone_instance = atoi(row[10]);
        zp->client_version_mask = (uint32)strtoul(row[11], nullptr, 0);

        zone_point_list->Insert(zp);

        zone->numzonepoints++;
    }

	return true;
}

void Zone::SpawnStatus(Mob* client) {
	LinkedListIterator<Spawn2*> iterator(spawn2_list);

	uint32 x = 0;
	iterator.Reset();
	while(iterator.MoreElements())
	{
		if (iterator.GetData()->timer.GetRemainingTime() == 0xFFFFFFFF)
			client->Message(0, "  %d: %1.1f, %1.1f, %1.1f: disabled", iterator.GetData()->GetID(), iterator.GetData()->GetX(), iterator.GetData()->GetY(), iterator.GetData()->GetZ());
		else
			client->Message(0, "  %d: %1.1f, %1.1f, %1.1f: %1.2f", iterator.GetData()->GetID(), iterator.GetData()->GetX(), iterator.GetData()->GetY(), iterator.GetData()->GetZ(), (float)iterator.GetData()->timer.GetRemainingTime() / 1000);

		x++;
		iterator.Advance();
	}
	client->Message(0, "%i spawns listed.", x);
}

void Zone::ShowEnabledSpawnStatus(Mob* client)
{
	LinkedListIterator<Spawn2*> iterator(spawn2_list);
	int x = 0;
	int iEnabledCount = 0;

	iterator.Reset();

	while(iterator.MoreElements())
	{
		if (iterator.GetData()->timer.GetRemainingTime() != 0xFFFFFFFF)
		{
			client->Message(0, "  %d: %1.1f, %1.1f, %1.1f: %1.2f", iterator.GetData()->GetID(), iterator.GetData()->GetX(), iterator.GetData()->GetY(), iterator.GetData()->GetZ(), (float)iterator.GetData()->timer.GetRemainingTime() / 1000);
			iEnabledCount++;
		}

		x++;
		iterator.Advance();
	}

	client->Message(0, "%i of %i spawns listed.", iEnabledCount, x);
}

void Zone::ShowDisabledSpawnStatus(Mob* client)
{
	LinkedListIterator<Spawn2*> iterator(spawn2_list);
	int x = 0;
	int iDisabledCount = 0;

	iterator.Reset();

	while(iterator.MoreElements())
	{
		if (iterator.GetData()->timer.GetRemainingTime() == 0xFFFFFFFF)
		{
			client->Message(0, "  %d: %1.1f, %1.1f, %1.1f: disabled", iterator.GetData()->GetID(), iterator.GetData()->GetX(), iterator.GetData()->GetY(), iterator.GetData()->GetZ());
			iDisabledCount++;
		}

		x++;
		iterator.Advance();
	}

	client->Message(0, "%i of %i spawns listed.", iDisabledCount, x);
}

void Zone::ShowSpawnStatusByID(Mob* client, uint32 spawnid)
{
	LinkedListIterator<Spawn2*> iterator(spawn2_list);
	int x = 0;
	int iSpawnIDCount = 0;

	iterator.Reset();

	while(iterator.MoreElements())
	{
		if (iterator.GetData()->GetID() == spawnid)
		{
			if (iterator.GetData()->timer.GetRemainingTime() == 0xFFFFFFFF)
				client->Message(0, "  %d: %1.1f, %1.1f, %1.1f: disabled", iterator.GetData()->GetID(), iterator.GetData()->GetX(), iterator.GetData()->GetY(), iterator.GetData()->GetZ());
			else
				client->Message(0, "  %d: %1.1f, %1.1f, %1.1f: %1.2f", iterator.GetData()->GetID(), iterator.GetData()->GetX(), iterator.GetData()->GetY(), iterator.GetData()->GetZ(), (float)iterator.GetData()->timer.GetRemainingTime() / 1000);

			iSpawnIDCount++;

			break;
		}

		x++;
		iterator.Advance();
	}

	if(iSpawnIDCount > 0)
		client->Message(0, "%i of %i spawns listed.", iSpawnIDCount, x);
	else
		client->Message(0, "No matching spawn id was found in this zone.");
}


bool Zone::RemoveSpawnEntry(uint32 spawnid)
{
	LinkedListIterator<Spawn2*> iterator(spawn2_list);


	iterator.Reset();
	while(iterator.MoreElements())
	{
		if(iterator.GetData()->GetID() == spawnid)
		{
			iterator.RemoveCurrent();
			return true;
		}
		else
		iterator.Advance();
	}
return false;
}

bool Zone::RemoveSpawnGroup(uint32 in_id) {
	if(spawn_group_list.RemoveSpawnGroup(in_id))
		return true;
	else
		return false;
}


// Added By Hogie
bool ZoneDatabase::GetDecayTimes(npcDecayTimes_Struct* npcCorpseDecayTimes) {

	const std::string query = "SELECT varname, value FROM variables WHERE varname LIKE 'decaytime%%' ORDER BY varname";
	auto results = QueryDatabase(query);
	if (!results.Success())
        return false;

	int index = 0;
    for (auto row = results.begin(); row != results.end(); ++row, ++index) {
        Seperator sep(row[0]);
        npcCorpseDecayTimes[index].minlvl = atoi(sep.arg[1]);
        npcCorpseDecayTimes[index].maxlvl = atoi(sep.arg[2]);

        if (atoi(row[1]) > 7200)
            npcCorpseDecayTimes[index].seconds = 720;
        else
            npcCorpseDecayTimes[index].seconds = atoi(row[1]);
    }

	return true;
}

void Zone::weatherSend()
{
	EQApplicationPacket* outapp = new EQApplicationPacket(OP_Weather, 8);
	if(zone_weather>0)
		outapp->pBuffer[0] = zone_weather-1;
	if(zone_weather>0)
		outapp->pBuffer[4] = zone->weather_intensity;
	entity_list.QueueClients(0, outapp);
	safe_delete(outapp);
}

bool Zone::HasGraveyard() {
	bool Result = false;

	if(graveyard_zoneid() > 0)
		Result = true;

	return Result;
}

void Zone::SetGraveyard(uint32 zoneid, const xyz_heading& graveyardPosition) {
	pgraveyard_zoneid = zoneid;
	m_Graveyard = graveyardPosition;
}

void Zone::LoadBlockedSpells(uint32 zoneid)
{
	if(!blocked_spells)
	{
		totalBS = database.GetBlockedSpellsCount(zoneid);
		if(totalBS > 0){
			blocked_spells = new ZoneSpellsBlocked[totalBS];
			if(!database.LoadBlockedSpells(totalBS, blocked_spells, zoneid))
			{
				LogFile->write(EQEmuLog::Error, "... Failed to load blocked spells.");
				ClearBlockedSpells();
			}
		}
	}
}

void Zone::ClearBlockedSpells()
{
	if(blocked_spells){
		safe_delete_array(blocked_spells);
		totalBS = 0;
	}
}

bool Zone::IsSpellBlocked(uint32 spell_id, const xyz_location& location)
{
	if (blocked_spells)
	{
		bool exception = false;
		bool block_all = false;
		for (int x = 0; x < totalBS; x++)
		{
			if (blocked_spells[x].spellid == spell_id)
			{
				exception = true;
			}

			if (blocked_spells[x].spellid == 0)
			{
				block_all = true;
			}
		}

		for (int x = 0; x < totalBS; x++)
		{
			// If spellid is 0, block all spells in the zone
			if (block_all)
			{
				// If the same zone has entries other than spellid 0, they act as exceptions and are allowed
				if (exception)
				{
					return false;
				}
				else
				{
					return true;
				}
			}
			else
			{
				if (spell_id != blocked_spells[x].spellid)
				{
					continue;
				}

				switch (blocked_spells[x].type)
				{
					case 1:
					{
						return true;
						break;
					}
					case 2:
					{
						if (!IsWithinAxisAlignedBox(location, blocked_spells[x].m_Location - blocked_spells[x].m_Difference, blocked_spells[x].m_Location + blocked_spells[x].m_Difference))
							return true;
						break;
					}
					default:
					{
						continue;
						break;
					}
				}
			}
		}
	}
	return false;
}

const char* Zone::GetSpellBlockedMessage(uint32 spell_id, const xyz_location& location)
{
	if(blocked_spells)
	{
		for(int x = 0; x < totalBS; x++)
		{
			if(spell_id != blocked_spells[x].spellid && blocked_spells[x].spellid != 0)
				continue;

			switch(blocked_spells[x].type)
			{
				case 1:
				{
					return blocked_spells[x].message;
					break;
				}
				case 2:
				{
					if(!IsWithinAxisAlignedBox(location, blocked_spells[x].m_Location - blocked_spells[x].m_Difference, blocked_spells[x].m_Location + blocked_spells[x].m_Difference))
						return blocked_spells[x].message;
					break;
				}
				default:
				{
					continue;
					break;
				}
			}
		}
	}
	return "Error: Message String Not Found\0";
}

void Zone::SetInstanceTimer(uint32 new_duration)
{
	if(Instance_Timer)
	{
		Instance_Timer->Start(new_duration * 1000);
	}
}

void Zone::LoadLDoNTraps()
{
	const std::string query = "SELECT id, type, spell_id, skill, locked FROM ldon_trap_templates";
    auto results = database.QueryDatabase(query);
    if (!results.Success()) {
        LogFile->write(EQEmuLog::Error, "Error in Zone::LoadLDoNTraps: %s (%s)", query.c_str(), results.ErrorMessage().c_str());
		return;
    }

    for (auto row = results.begin();row != results.end(); ++row) {
        LDoNTrapTemplate *lt = new LDoNTrapTemplate;
        lt->id = atoi(row[0]);
        lt->type = (LDoNChestTypes)atoi(row[1]);
        lt->spell_id = atoi(row[2]);
        lt->skill = atoi(row[3]);
        lt->locked = atoi(row[4]);
        ldon_trap_list[lt->id] = lt;
    }

}

void Zone::LoadLDoNTrapEntries()
{
	const std::string query = "SELECT id, trap_id FROM ldon_trap_entries";
    auto results = database.QueryDatabase(query);
    if (!results.Success()) {
        LogFile->write(EQEmuLog::Error, "Error in Zone::LoadLDoNTrapEntries: %s (%s)", query.c_str(), results.ErrorMessage().c_str());
		return;
    }

    for (auto row = results.begin(); row != results.end(); ++row)
    {
        uint32 id = atoi(row[0]);
        uint32 trap_id = atoi(row[1]);

        LDoNTrapTemplate *trapTemplate = nullptr;
        auto it = ldon_trap_list.find(trap_id);

        if(it == ldon_trap_list.end())
            continue;

        trapTemplate = ldon_trap_list[trap_id];

        std::list<LDoNTrapTemplate*> temp;
        auto iter = ldon_trap_entry_list.find(id);

        if(iter != ldon_trap_entry_list.end())
            temp = ldon_trap_entry_list[id];

        temp.push_back(trapTemplate);
        ldon_trap_entry_list[id] = temp;
    }

}

void Zone::LoadVeteranRewards()
{
	VeteranRewards.clear();

	InternalVeteranReward current_reward;
	current_reward.claim_id = 0;

    const std::string query = "SELECT claim_id, name, item_id, charges "
                            "FROM veteran_reward_templates "
                            "WHERE reward_slot < 8 and claim_id > 0 "
                            "ORDER by claim_id, reward_slot";
    auto results = database.QueryDatabase(query);
    if (!results.Success()) {
        LogFile->write(EQEmuLog::Error, "Error in Zone::LoadVeteranRewards: %s (%s)", query.c_str(), results.ErrorMessage().c_str());
        return;
    }

	int index = 0;
    for (auto row = results.begin(); row != results.end(); ++row, ++index)
    {
        uint32 claim = atoi(row[0]);

        if(claim != current_reward.claim_id)
        {
            if(current_reward.claim_id != 0)
            {
                current_reward.claim_count = index;
                current_reward.number_available = 1;
                VeteranRewards.push_back(current_reward);
            }

            index = 0;
            memset(&current_reward, 0, sizeof(InternalVeteranReward));
            current_reward.claim_id = claim;
        }

        strcpy(current_reward.items[index].item_name, row[1]);
        current_reward.items[index].item_id = atoi(row[2]);
        current_reward.items[index].charges = atoi(row[3]);
    }

    if(current_reward.claim_id != 0)
    {
        current_reward.claim_count = index;
        current_reward.number_available = 1;
        VeteranRewards.push_back(current_reward);
    }

}

void Zone::LoadAlternateCurrencies()
{
	AlternateCurrencies.clear();

	AltCurrencyDefinition_Struct current_currency;

    const std::string query = "SELECT id, item_id FROM alternate_currency";
    auto results = database.QueryDatabase(query);
    if (!results.Success()) {
        LogFile->write(EQEmuLog::Error, "Error in Zone::LoadAlternateCurrencies: %s (%s)", query.c_str(), results.ErrorMessage().c_str());
		return;
    }

    for (auto row = results.begin(); row != results.end(); ++row)
    {
        current_currency.id = atoi(row[0]);
        current_currency.item_id = atoi(row[1]);
        AlternateCurrencies.push_back(current_currency);
    }

}

void Zone::UpdateQGlobal(uint32 qid, QGlobal newGlobal)
{
	if(newGlobal.npc_id != 0)
		return;

	if(newGlobal.char_id != 0)
		return;

	if(newGlobal.zone_id == GetZoneID() || newGlobal.zone_id == 0)
	{
		if(qGlobals)
		{
			qGlobals->AddGlobal(qid, newGlobal);
		}
		else
		{
			qGlobals = new QGlobalCache();
			qGlobals->AddGlobal(qid, newGlobal);
		}
	}
}

void Zone::DeleteQGlobal(std::string name, uint32 npcID, uint32 charID, uint32 zoneID)
{
	if(qGlobals)
	{
		qGlobals->RemoveGlobal(name, npcID, charID, zoneID);
	}
}

void Zone::LoadAdventureFlavor()
{
	const std::string query = "SELECT id, text FROM adventure_template_entry_flavor";
	auto results = database.QueryDatabase(query);
	if (!results.Success()) {
        LogFile->write(EQEmuLog::Error, "Error in Zone::LoadAdventureFlavor: %s (%s)", query.c_str(), results.ErrorMessage().c_str());
		return;
	}

    for (auto row = results.begin(); row != results.end(); ++row) {
        uint32 id = atoi(row[0]);
        adventure_entry_list_flavor[id] = row[1];
    }

}

void Zone::DoAdventureCountIncrease()
{
	ServerZoneAdventureDataReply_Struct *sr = (ServerZoneAdventureDataReply_Struct*)adv_data;
	if(sr->count < sr->total)
	{
		sr->count++;
		ServerPacket *pack = new ServerPacket(ServerOP_AdventureCountUpdate, sizeof(uint16));
		*((uint16*)pack->pBuffer) = instanceid;
		worldserver.SendPacket(pack);
		delete pack;
	}
}

void Zone::DoAdventureAssassinationCountIncrease()
{
	ServerZoneAdventureDataReply_Struct *sr = (ServerZoneAdventureDataReply_Struct*)adv_data;
	if(sr->assa_count < RuleI(Adventure, NumberKillsForBossSpawn))
	{
		sr->assa_count++;
		ServerPacket *pack = new ServerPacket(ServerOP_AdventureAssaCountUpdate, sizeof(uint16));
		*((uint16*)pack->pBuffer) = instanceid;
		worldserver.SendPacket(pack);
		delete pack;
	}
}

void Zone::DoAdventureActions()
{
	ServerZoneAdventureDataReply_Struct* ds = (ServerZoneAdventureDataReply_Struct*)adv_data;
	if(ds->type == Adventure_Collect)
	{
		int count = (ds->total - ds->count) * 25 / 10;
		entity_list.AddLootToNPCS(ds->data_id, count);
		did_adventure_actions = true;
	}
	else if(ds->type == Adventure_Assassinate)
	{
		if(ds->assa_count >= RuleI(Adventure, NumberKillsForBossSpawn))
		{
			const NPCType* tmp = database.GetNPCType(ds->data_id);
			if(tmp)
			{
				NPC* npc = new NPC(tmp, nullptr, xyz_heading(ds->assa_x, ds->assa_y, ds->assa_z, ds->assa_h), FlyMode3);
				npc->AddLootTable();
				entity_list.AddNPC(npc);
				npc->Shout("Rarrrgh!");
				did_adventure_actions = true;
			}
		}
	}
	else
	{
		did_adventure_actions = true;
	}

}

void Zone::LoadNPCEmotes(LinkedList<NPC_Emote_Struct*>* NPCEmoteList)
{

	NPCEmoteList->Clear();
    const std::string query = "SELECT emoteid, event_, type, text FROM npc_emotes";
    auto results = database.QueryDatabase(query);
    if (!results.Success()) {
        LogFile->write(EQEmuLog::Error, "Error in Zone::LoadNPCEmotes: %s (%s)", query.c_str(), results.ErrorMessage().c_str());
        return;
    }

    for (auto row = results.begin(); row != results.end(); ++row)
    {
        NPC_Emote_Struct* nes = new NPC_Emote_Struct;
        nes->emoteid = atoi(row[0]);
        nes->event_ = atoi(row[1]);
        nes->type = atoi(row[2]);
        strn0cpy(nes->text, row[3], sizeof(nes->text));
        NPCEmoteList->Insert(nes);
    }

}

void Zone::ReloadWorld(uint32 Option){
	if (Option == 0) {
		entity_list.ClearAreas();
		parse->ReloadQuests();
	} else if(Option == 1) {
		zone->Repop(0);
		entity_list.ClearAreas();
		parse->ReloadQuests();
	}
}

void Zone::LoadTickItems()
{
	tick_items.clear();

    const std::string query = "SELECT it_itemid, it_chance, it_level, it_qglobal, it_bagslot FROM item_tick";
    auto results = database.QueryDatabase(query);
    if (!results.Success()) {
        LogFile->write(EQEmuLog::Error, "Error in Zone::LoadTickItems: %s (%s)", query.c_str(), results.ErrorMessage().c_str());
        return;
    }


    for (auto row = results.begin(); row != results.end(); ++row) {
        if(atoi(row[0]) == 0)
            continue;

        item_tick_struct ti_tmp;
		ti_tmp.itemid = atoi(row[0]);
		ti_tmp.chance = atoi(row[1]);
		ti_tmp.level = atoi(row[2]);
		ti_tmp.bagslot = (int16)atoi(row[4]);
		ti_tmp.qglobal = std::string(row[3]);
		tick_items[atoi(row[0])] = ti_tmp;

    }

}

uint32 Zone::GetSpawnKillCount(uint32 in_spawnid) {
	LinkedListIterator<Spawn2*> iterator(spawn2_list);

	iterator.Reset();
	while(iterator.MoreElements())
	{
		if(iterator.GetData()->GetID() == in_spawnid)
		{
			return(iterator.GetData()->killcount);
		}
		iterator.Advance();
	}
	return 0;
}

void Zone::UpdateHotzone()
{
    std::string query = StringFormat("SELECT hotzone FROM zone WHERE short_name = '%s'", GetShortName());
    auto results = database.QueryDatabase(query);
    if (!results.Success())
        return;

    if (results.RowCount() == 0)
        return;

    auto row = results.begin();

    is_hotzone = atoi(row[0]) == 0 ? false: true;
}<|MERGE_RESOLUTION|>--- conflicted
+++ resolved
@@ -463,13 +463,8 @@
 }
 
 void Zone::GetMerchantDataForZoneLoad() {
-<<<<<<< HEAD
-	LogFile->write(EQEMuLog::Status, "Loading Merchant Lists...");
-	std::string query = StringFormat(
-=======
 	LogFile->write(EQEmuLog::Status, "Loading Merchant Lists...");
 	std::string query = StringFormat(												   
->>>>>>> 732fa17a
 		"SELECT																		   "
 		"DISTINCT ml.merchantid,													   "
 		"ml.slot,																	   "
@@ -787,17 +782,10 @@
 	database.GetZoneLongName(short_name, &long_name, file_name, &m_SafePoint.m_X, &m_SafePoint.m_Y, &m_SafePoint.m_Z, &pgraveyard_id, &pMaxClients);
 	if(graveyard_id() > 0)
 	{
-<<<<<<< HEAD
-		LogFile->write(EQEMuLog::Debug, "Graveyard ID is %i.", graveyard_id());
+		LogFile->write(EQEmuLog::Debug, "Graveyard ID is %i.", graveyard_id());
 		bool GraveYardLoaded = database.GetZoneGraveyard(graveyard_id(), &pgraveyard_zoneid, &m_Graveyard.m_X, &m_Graveyard.m_Y, &m_Graveyard.m_Z, &m_Graveyard.m_Heading);
 		if(GraveYardLoaded)
-			LogFile->write(EQEMuLog::Debug, "Loaded a graveyard for zone %s: graveyard zoneid is %u at %s.", short_name, graveyard_zoneid(), to_string(m_Graveyard).c_str());
-=======
-		LogFile->write(EQEmuLog::Debug, "Graveyard ID is %i.", graveyard_id());
-		bool GraveYardLoaded = database.GetZoneGraveyard(graveyard_id(), &pgraveyard_zoneid, &pgraveyard_x, &pgraveyard_y, &pgraveyard_z, &pgraveyard_heading);
-		if(GraveYardLoaded)
-			LogFile->write(EQEmuLog::Debug, "Loaded a graveyard for zone %s: graveyard zoneid is %u x is %f y is %f z is %f heading is %f.", short_name, graveyard_zoneid(), graveyard_x(), graveyard_y(), graveyard_z(), graveyard_heading());
->>>>>>> 732fa17a
+			LogFile->write(EQEmuLog::Debug, "Loaded a graveyard for zone %s: graveyard zoneid is %u at %s.", short_name, graveyard_zoneid(), to_string(m_Graveyard).c_str());
 		else
 			LogFile->write(EQEmuLog::Error, "Unable to load the graveyard id %i for zone %s.", graveyard_id(), short_name);
 	}
@@ -1568,15 +1556,9 @@
 	if(closest_dist > 400.0f && closest_dist < max_distance2)
 	{
 		if(client)
-<<<<<<< HEAD
 			client->CheatDetected(MQZoneUnknownDest, location.m_X, location.m_Y, location.m_Z); // Someone is trying to use /zone
-		LogFile->write(EQEMuLog::Status, "WARNING: Closest zone point for zone id %d is %f, you might need to update your zone_points table if you dont arrive at the right spot.", to, closest_dist);
-		LogFile->write(EQEMuLog::Status, "<Real Zone Points>. %s", to_string(location).c_str());
-=======
-			client->CheatDetected(MQZoneUnknownDest, x, y, z); // Someone is trying to use /zone
 		LogFile->write(EQEmuLog::Status, "WARNING: Closest zone point for zone id %d is %f, you might need to update your zone_points table if you dont arrive at the right spot.", to, closest_dist);
-		LogFile->write(EQEmuLog::Status, "<Real Zone Points>. %f x %f y %f z ", x, y, z);
->>>>>>> 732fa17a
+		LogFile->write(EQEmuLog::Status, "<Real Zone Points>. %s", to_string(location).c_str());
 	}
 
 	if(closest_dist > max_distance2)
