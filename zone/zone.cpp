--- conflicted
+++ resolved
@@ -880,11 +880,7 @@
 	zone->ResetAuth();
 	safe_delete(zone);
 	dbasync->CommitWrites();
-<<<<<<< HEAD
-    parse->ReloadQuests(true);
-=======
-	if(parse) { parse->ReloadQuests(true); }
->>>>>>> 312100e1
+	parse->ReloadQuests(true);
 	UpdateWindowTitle();
 }
 
