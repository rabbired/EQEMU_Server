--- conflicted
+++ resolved
@@ -453,27 +453,6 @@
 void Zone::LoadNewMerchantData(uint32 merchantid){
 
 	std::list<MerchantList> merlist;
-<<<<<<< HEAD
-	if (database.RunQuery(query, MakeAnyLenString(&query, "SELECT item, slot, faction_required, level_required, alt_currency_cost, classes_required, probability FROM merchantlist WHERE merchantid=%d", merchantid), errbuf, &result)) {
-		while((row = mysql_fetch_row(result))) {
-			MerchantList ml;
-			ml.id = merchantid;
-			ml.item = atoul(row[0]);
-			ml.slot = atoul(row[1]);
-			ml.faction_required = atoul(row[2]);
-			ml.level_required = atoul(row[3]);
-			ml.alt_currency_cost = atoul(row[3]);
-			ml.classes_required = atoul(row[4]);
-			ml.probability = atoul(row[5]);
-			merlist.push_back(ml);
-		}
-		merchanttable[merchantid] = merlist;
-		mysql_free_result(result);
-	}
-	else
-		LogFile->write(EQEMuLog::Error, "Error in LoadNewMerchantData query '%s' %s", query, errbuf);
-	safe_delete_array(query);
-=======
 	std::string query = StringFormat("SELECT item, slot, faction_required, level_required, alt_currency_cost, "
                                     "classes_required FROM merchantlist WHERE merchantid=%d", merchantid);
     auto results = database.QueryDatabase(query);
@@ -495,7 +474,6 @@
     }
 
     merchanttable[merchantid] = merlist;
->>>>>>> 5a6373c4
 }
 
 void Zone::LoadMerchantData_result(MYSQL_RES* result) {
