--- conflicted
+++ resolved
@@ -160,13 +160,6 @@
 		}
 	}
 
-<<<<<<< HEAD
 	if (currently_fleeing)
         m_FearWalkTarget = glm::vec3(ranx, rany, ranz);
-=======
-	if (loop <= 100)
-	{
-		m_FearWalkTarget = glm::vec3(ranx, rany, ranz);
-	}
->>>>>>> bb8c6da0
 }
