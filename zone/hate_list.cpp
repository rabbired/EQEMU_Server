--- conflicted
+++ resolved
@@ -191,20 +191,6 @@
 		entity->is_entity_frenzy = in_is_entity_frenzied;
 	}
 	else if (iAddIfNotExist) {
-<<<<<<< HEAD
-		p = new tHateEntry;
-		p->ent = ent;
-		p->damage = (in_dam>=0)?in_dam:0;
-		p->hate = in_hate;
-		p->bFrenzy = bFrenzy;
-		list.push_back(p);
-		parse->EventNPC(EVENT_HATE_LIST, owner->CastToNPC(), ent, "1", 0);
-
-		if (ent->IsClient()) {
-			if (owner->CastToNPC()->IsRaidTarget())
-				ent->CastToClient()->SetEngagedRaidTarget(true);
-			ent->CastToClient()->IncrementAggroCount();
-=======
 		entity = new struct_HateList;
 		entity->entity_on_hatelist = in_entity;
 		entity->hatelist_damage = (in_damage >= 0) ? in_damage : 0;
@@ -217,7 +203,6 @@
 			if (hate_owner->CastToNPC()->IsRaidTarget())
 				in_entity->CastToClient()->SetEngagedRaidTarget(true);
 			in_entity->CastToClient()->IncrementAggroCount();
->>>>>>> 732fa17a
 		}
 	}
 }
@@ -239,13 +224,8 @@
 			is_found = true;
 
 
-<<<<<<< HEAD
-			if(ent && ent->IsClient())
-				ent->CastToClient()->DecrementAggroCount();
-=======
 			if (in_entity && in_entity->IsClient())
 				in_entity->CastToClient()->DecrementAggroCount();
->>>>>>> 732fa17a
 
 			delete (*iterator);
 			iterator = list.erase(iterator);
@@ -284,11 +264,7 @@
 	auto iterator = list.begin();
 	while (iterator != list.end()) {
 
-<<<<<<< HEAD
-		if((*iterator)->ent != nullptr && (*iterator)->ent->IsNPC() && 	((*iterator)->ent->CastToNPC()->IsPet() || ((*iterator)->ent->CastToNPC()->GetSwarmOwner() > 0)))
-=======
 		if ((*iterator)->entity_on_hatelist != nullptr && (*iterator)->entity_on_hatelist->IsNPC() && ((*iterator)->entity_on_hatelist->CastToNPC()->IsPet() || ((*iterator)->entity_on_hatelist->CastToNPC()->GetSwarmOwner() > 0)))
->>>>>>> 732fa17a
 		{
 			++pet_count;
 		}
@@ -332,27 +308,17 @@
 				continue;
 			}
 
-<<<<<<< HEAD
-            auto hateEntryPosition = xyz_location(cur->ent->GetX(), cur->ent->GetY(), cur->ent->GetZ());
-			if(center->IsNPC() && center->CastToNPC()->IsUnderwaterOnly() && zone->HasWaterMap()) {
-				if(!zone->watermap->InLiquid(hateEntryPosition)) {
-=======
+            auto hateEntryPosition = xyz_location(cur->entity_on_hatelist->GetX(), cur->entity_on_hatelist->GetY(), cur->entity_on_hatelist->GetZ());
 			if (center->IsNPC() && center->CastToNPC()->IsUnderwaterOnly() && zone->HasWaterMap()) {
-				if (!zone->watermap->InLiquid(cur->entity_on_hatelist->GetX(), cur->entity_on_hatelist->GetY(), cur->entity_on_hatelist->GetZ())) {
->>>>>>> 732fa17a
+				if (!zone->watermap->InLiquid(hateEntryPosition)) {
 					skipped_count++;
 					++iterator;
 					continue;
 				}
 			}
 
-<<<<<<< HEAD
-			if (cur->ent->Sanctuary()) {
-				if(hate == -1)
-=======
 			if (cur->entity_on_hatelist->Sanctuary()) {
 				if (hate == -1)
->>>>>>> 732fa17a
 				{
 					top_hate = cur->entity_on_hatelist;
 					hate = 1;
@@ -467,16 +433,9 @@
 		int skipped_count = 0;
 		while (iterator != list.end())
 		{
-<<<<<<< HEAD
-			tHateEntry *cur = (*iterator);
-            auto hateEntryPosition = xyz_location(cur->ent->GetX(), cur->ent->GetY(), cur->ent->GetZ());
-			if(center->IsNPC() && center->CastToNPC()->IsUnderwaterOnly() && zone->HasWaterMap()) {
-				if(!zone->watermap->InLiquid(hateEntryPosition)) {
-=======
 			struct_HateList *cur = (*iterator);
 			if (center->IsNPC() && center->CastToNPC()->IsUnderwaterOnly() && zone->HasWaterMap()) {
-				if (!zone->watermap->InLiquid(cur->entity_on_hatelist->GetX(), cur->entity_on_hatelist->GetY(), cur->entity_on_hatelist->GetZ())) {
->>>>>>> 732fa17a
+				if (!zone->watermap->InLiquid(cur->entity_on_hatelist->GetPosition())) {
 					skipped_count++;
 					++iterator;
 					continue;
