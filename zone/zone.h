/*	EQEMu: Everquest Server Emulator
	Copyright (C) 2001-2002 EQEMu Development Team (http://eqemu.org)

	This program is free software; you can redistribute it and/or modify
	it under the terms of the GNU General Public License as published by
	the Free Software Foundation; version 2 of the License.

	This program is distributed in the hope that it will be useful,
	but WITHOUT ANY WARRANTY except by those people which sell it, which
	are required to give you total support for your newly bought product;
	without even the implied warranty of MERCHANTABILITY or FITNESS FOR
	A PARTICULAR PURPOSE. See the GNU General Public License for more details.

	You should have received a copy of the GNU General Public License
	along with this program; if not, write to the Free Software
	Foundation, Inc., 59 Temple Place, Suite 330, Boston, MA 02111-1307 USA
*/
#ifndef ZONE_H
#define ZONE_H

#include "../common/eqtime.h"
#include "../common/linked_list.h"
#include "../common/rulesys.h"
#include "../common/types.h"
#include "../common/random.h"
#include "../common/string_util.h"
#include "zonedb.h"
#include "../common/repositories/grid_repository.h"
#include "../common/repositories/grid_entries_repository.h"
#include "qglobals.h"
#include "spawn2.h"
#include "spawngroup.h"
#include "aa_ability.h"
#include "pathfinder_interface.h"
#include "global_loot_manager.h"

struct ZonePoint {
	float  x;
	float  y;
	float  z;
	float  heading;
	uint16 number;
	float  target_x;
	float  target_y;
	float  target_z;
	float  target_heading;
	uint16 target_zone_id;
	int32  target_zone_instance;
	uint32 client_version_mask;
};

struct ZoneClientAuth_Struct {
	uint32 ip;            // client's IP address
	uint32 wid;        // client's WorldID#
	uint32 accid;
	int16  admin;
	uint32 charid;
	uint32 lsid;
	bool   tellsoff;
	char   charname[64];
	char   lskey[30];
	bool   stale;
};

struct ZoneEXPModInfo {
	float ExpMod;
	float AAExpMod;
};

struct item_tick_struct {
	uint32      itemid;
	uint32      chance;
	uint32      level;
	int16       bagslot;
	std::string qglobal;
};

class Client;
class Map;
class Mob;
class WaterMap;
extern EntityList entity_list;
struct NPCType;
struct ServerZoneIncomingClient_Struct;
class MobMovementManager;

class Zone {
public:
	static bool Bootup(uint32 iZoneID, uint32 iInstanceID, bool iStaticZone = false);
	static void Shutdown(bool quiet = false);

	Zone(uint32 in_zoneid, uint32 in_instanceid, const char *in_short_name);
	~Zone();

	AA::Ability *GetAlternateAdvancementAbility(int id);
	AA::Ability *GetAlternateAdvancementAbilityByRank(int rank_id);
	AA::Rank *GetAlternateAdvancementRank(int rank_id);
	bool is_zone_time_localized;
	bool AggroLimitReached() { return (aggroedmobs > 10) ? true : false; }
	bool AllowMercs() const { return (allow_mercs); }
	bool CanBind() const { return (can_bind); }
	bool CanCastOutdoor() const { return (can_castoutdoor); } //qadar
	bool CanDoCombat() const { return (can_combat); }
	bool CanLevitate() const { return (can_levitate); } // Magoth78
	bool Depop(bool StartSpawnTimer = false);
	bool did_adventure_actions;
	bool GetAuth(
		uint32 iIP,
		const char *iCharName,
		uint32 *oWID = 0,
		uint32 *oAccID = 0,
		uint32 *oCharID = 0,
		int16 *oStatus = 0,
		char *oLSKey = 0,
		bool *oTellsOff = 0
	);
	bool HasGraveyard();
	bool HasWeather();
	bool Init(bool iStaticZone);
	bool IsCity() const { return (is_city); }
	bool IsHotzone() const { return (is_hotzone); }
	bool IsLoaded();
	bool IsPVPZone() { return pvpzone; }
	bool IsSpellBlocked(uint32 spell_id, const glm::vec3 &location);
	bool IsUCSServerAvailable() { return m_ucss_available; }
	bool LoadGroundSpawns();
	bool LoadZoneCFG(const char *filename, uint16 instance_id);
	bool LoadZoneObjects();
	bool Process();
	bool SaveZoneCFG();

	int GetNpcPositionUpdateDistance() const;
	void SetNpcPositionUpdateDistance(int in_npc_position_update_distance);

	char *adv_data;

	const char *GetSpellBlockedMessage(uint32 spell_id, const glm::vec3 &location);

	EQEmu::Random random;
	EQTime        zone_time;

	ZonePoint *GetClosestZonePoint(const glm::vec3 &location, const char *to_name, Client *client, float max_distance = 40000.0f);

	inline bool BuffTimersSuspended() const { return newzone_data.SuspendBuffs != 0; };
	inline bool HasMap() { return zonemap != nullptr; }
	inline bool HasWaterMap() { return watermap != nullptr; }
	inline bool InstantGrids() { return (!initgrids_timer.Enabled()); }
	inline bool IsStaticZone() { return staticzone; }
	inline const bool IsInstancePersistent() const { return pers_instance; }
	inline const char *GetFileName() { return file_name; }
	inline const char *GetLongName() { return long_name; }
	inline const char *GetShortName() { return short_name; }
	inline const uint8 GetZoneType() const { return zone_type; }
	inline const uint16 GetInstanceVersion() const { return instanceversion; }
	inline const uint32 &GetMaxClients() { return pMaxClients; }
	inline const uint32 &graveyard_id() { return pgraveyard_id; }
	inline const uint32 &graveyard_zoneid() { return pgraveyard_zoneid; }
	inline const uint32 GetInstanceID() const { return instanceid; }
	inline const uint32 GetZoneID() const { return zoneid; }
	inline glm::vec3 GetSafePoint() { return m_SafePoint; }
	inline glm::vec4 GetGraveyardPoint() { return m_Graveyard; }
	inline std::vector<int> GetGlobalLootTables(NPC *mob) const { return m_global_loot.GetGlobalLootTables(mob); }
	inline Timer *GetInstanceTimer() { return Instance_Timer; }
	inline void AddGlobalLootEntry(GlobalLootEntry &in) { return m_global_loot.AddEntry(in); }
	inline void SetZoneHasCurrentTime(bool time) { zone_has_current_time = time; }
	inline void ShowNPCGlobalLoot(Client *to, NPC *who) { m_global_loot.ShowNPCGlobalLoot(to, who); }
	inline void ShowZoneGlobalLoot(Client *to) { m_global_loot.ShowZoneGlobalLoot(to); }
	int GetZoneTotalBlockedSpells() { return zone_total_blocked_spells; }
	int SaveTempItem(uint32 merchantid, uint32 npcid, uint32 item, int32 charges, bool sold = false);
	int32 MobsAggroCount() { return aggroedmobs; }

	IPathfinder                    *pathing;
	LinkedList<NPC_Emote_Struct *> NPCEmoteList;
	LinkedList<Spawn2 *>           spawn2_list;
	LinkedList<ZonePoint *>        zone_point_list;
	Map                            *zonemap;
	MercTemplate *GetMercTemplate(uint32 template_id);
	NewZone_Struct                 newzone_data;
	QGlobalCache *CreateQGlobals()
	{
		qGlobals = new QGlobalCache();
		return qGlobals;
	}
	QGlobalCache *GetQGlobals() { return qGlobals; }
	SpawnConditionManager          spawn_conditions;
	SpawnGroupList                 spawn_group_list;

	std::list<AltCurrencyDefinition_Struct>               AlternateCurrencies;
	std::list<InternalVeteranReward>                      VeteranRewards;
	std::map<uint32, LDoNTrapTemplate *>                  ldon_trap_list;
	std::map<uint32, MercTemplate>                        merc_templates;
	std::map<uint32, NPCType *>                           merctable;
	std::map<uint32, NPCType *>                           npctable;
	std::map<uint32, std::list<LDoNTrapTemplate *> >      ldon_trap_entry_list;
	std::map<uint32, std::list<MerchantList> >            merchanttable;
	std::map<uint32, std::list<MercSpellEntry> >          merc_spells_list;
	std::map<uint32, std::list<MercStanceInfo> >          merc_stance_list;
	std::map<uint32, std::list<TempMerchantList> >        tmpmerchanttable;
	std::map<uint32, std::string>                         adventure_entry_list_flavor;
	std::map<uint32, ZoneEXPModInfo>                      level_exp_mod;

	std::pair<AA::Ability *, AA::Rank *> GetAlternateAdvancementAbilityAndRank(int id, int points_spent);

	std::unordered_map<int, item_tick_struct>             tick_items;
	std::unordered_map<int, std::unique_ptr<AA::Ability>> aa_abilities;
	std::unordered_map<int, std::unique_ptr<AA::Rank>>    aa_ranks;

	std::vector<GridRepository::Grid>             zone_grids;
	std::vector<GridEntriesRepository::GridEntry> zone_grid_entries;

	time_t weather_timer;
	Timer  spawn2_timer;
	Timer  hot_reload_timer;

	uint8  weather_intensity;
	uint8  zone_weather;
	uint8  loglevelvar;
	uint8  lootvar;
	uint8  merchantvar;
	uint8  tradevar;
	uint32 numzonepoints;
	uint32 CountAuth();
	uint32 CountSpawn2();
	uint32 GetSpawnKillCount(uint32 in_spawnid);
	uint32 GetTempMerchantQuantity(uint32 NPCID, uint32 Slot);

	void AddAggroMob() { aggroedmobs++; }
	void AddAuth(ServerZoneIncomingClient_Struct *szic);
	void ChangeWeather();
	void ClearBlockedSpells();
	void ClearNPCTypeCache(int id);
	void CalculateNpcUpdateDistanceSpread();
	void DelAggroMob() { aggroedmobs--; }
	void DeleteQGlobal(std::string name, uint32 npcID, uint32 charID, uint32 zoneID);
	void Despawn(uint32 spawngroupID);
	void DoAdventureActions();
	void DoAdventureAssassinationCountIncrease();
	void DoAdventureCountIncrease();
	void GetMerchantDataForZoneLoad();
	void GetTimeSync();
	void LoadAdventureFlavor();
	void LoadAlternateAdvancement();
	void LoadAlternateCurrencies();
	void LoadZoneBlockedSpells(uint32 zone_id);
	void LoadLDoNTrapEntries();
	void LoadLDoNTraps();
	void LoadLevelEXPMods();
	void LoadGrids();
	void LoadMercSpells();
	void LoadMercTemplates();
	void LoadNewMerchantData(uint32 merchantid);
	void LoadNPCEmotes(LinkedList<NPC_Emote_Struct *> *NPCEmoteList);
	void LoadTempMerchantData();
	void LoadTickItems();
	void LoadVeteranRewards();
	void LoadZoneDoors(const char *zone, int16 version);
	void ReloadStaticData();
	void ReloadWorld(uint32 Option);
	void RemoveAuth(const char *iCharName, const char *iLSKey);
	void RemoveAuth(uint32 lsid);
	void Repop(uint32 delay = 0);
	void RequestUCSServerStatus();
	void ResetAuth();
	void SetDate(uint16 year, uint8 month, uint8 day, uint8 hour, uint8 minute);
	void SetGraveyard(uint32 zoneid, const glm::vec4 &graveyardPosition);
	void SetInstanceTimer(uint32 new_duration);
	void SetStaticZone(bool sz) { staticzone = sz; }
	void SetTime(uint8 hour, uint8 minute, bool update_world = true);
	void SetUCSServerAvailable(bool ucss_available, uint32 update_timestamp);
	void ShowDisabledSpawnStatus(Mob *client);
	void ShowEnabledSpawnStatus(Mob *client);
	void ShowSpawnStatusByID(Mob *client, uint32 spawnid);
	void SpawnConditionChanged(const SpawnCondition &c, int16 old_value);
	void SpawnStatus(Mob *client);
	void StartShutdownTimer(uint32 set_time = (RuleI(Zone, AutoShutdownDelay)));
	void UpdateHotzone();
	void UpdateQGlobal(uint32 qid, QGlobal newGlobal);
	void weatherSend(Client *client = nullptr);

	bool IsQuestHotReloadQueued() const;
	void SetQuestHotReloadQueued(bool in_quest_hot_reload_queued);

	WaterMap *watermap;
	ZonePoint *GetClosestZonePoint(const glm::vec3 &location, uint32 to, Client *client, float max_distance = 40000.0f);
	ZonePoint *GetClosestZonePointWithoutZone(float x, float y, float z, Client *client, float max_distance = 40000.0f);

<<<<<<< HEAD
	Timer GetInitgridsTimer();
=======
	uint32 GetInstanceTimeRemaining() const;
	void SetInstanceTimeRemaining(uint32 instance_time_remaining);
>>>>>>> 5ce1fef9

	/**
	 * GMSay Callback for LogSys
	 *
	 * @param log_category
	 * @param message
	 */
	static void GMSayHookCallBackProcess(uint16 log_category, std::string message)
	{
		/**
		 * Cut messages down to 4000 max to prevent client crash
		 */
		if (!message.empty()) {
			message = message.substr(0, 4000);
		}

		/**
		 * Replace Occurrences of % or MessageStatus will crash
		 */
		find_replace(message, std::string("%"), std::string("."));

		if (message.find('\n') != std::string::npos) {
			auto message_split = SplitString(message, '\n');
			entity_list.MessageStatus(
				0,
				80,
				LogSys.GetGMSayColorFromCategory(log_category),
				"%s",
				message_split[0].c_str()
			);

			for (size_t iter = 1; iter < message_split.size(); ++iter) {
				entity_list.MessageStatus(
					0,
					80,
					LogSys.GetGMSayColorFromCategory(log_category),
					"--- %s",
					message_split[iter].c_str()
				);
			}
		}
		else {
			entity_list.MessageStatus(0, 80, LogSys.GetGMSayColorFromCategory(log_category), "%s", message.c_str());
		}
	}

	double GetMaxMovementUpdateRange() const { return max_movement_update_range; }


	/**
	 * Modding hooks
	 */
	void mod_init();
	void mod_repop();

private:
	bool      allow_mercs;
	bool      can_bind;
	bool      can_castoutdoor;
	bool      can_combat;
	bool      can_levitate;
	bool      is_city;
	bool      is_hotzone;
	bool      pers_instance;
	bool      pvpzone;
	bool      m_ucss_available;
	bool      staticzone;
	bool      zone_has_current_time;
	bool      quest_hot_reload_queued;
	double    max_movement_update_range;
	char      *long_name;
	char      *map_name;
	char      *short_name;
	char      file_name[16];
	glm::vec3 m_SafePoint;
	glm::vec4 m_Graveyard;
	int       default_ruleset;
	int       zone_total_blocked_spells;
	int       npc_position_update_distance;
	int32     aggroedmobs;
	uint8     zone_type;
	uint16    instanceversion;
	uint32    instanceid;
	uint32    instance_time_remaining;
	uint32    pgraveyard_id, pgraveyard_zoneid;
	uint32    pMaxClients;
	uint32    zoneid;
	uint32    m_last_ucss_update;

	GlobalLootManager                   m_global_loot;
	LinkedList<ZoneClientAuth_Struct *> client_auth_list;
	MobMovementManager                  *mMovementManager;
	QGlobalCache                        *qGlobals;
	Timer                               *Instance_Shutdown_Timer;
	Timer                               *Instance_Timer;
	Timer                               *Instance_Warning_timer;
	Timer                               *Weather_Timer;
	Timer                               autoshutdown_timer;
	Timer                               clientauth_timer;
	Timer                               hotzone_timer;
	Timer                               initgrids_timer;
	Timer                               qglobal_purge_timer;
	ZoneSpellsBlocked                   *blocked_spells;

};

#endif
<|MERGE_RESOLUTION|>--- conflicted
+++ resolved
@@ -284,12 +284,9 @@
 	ZonePoint *GetClosestZonePoint(const glm::vec3 &location, uint32 to, Client *client, float max_distance = 40000.0f);
 	ZonePoint *GetClosestZonePointWithoutZone(float x, float y, float z, Client *client, float max_distance = 40000.0f);
 
-<<<<<<< HEAD
 	Timer GetInitgridsTimer();
-=======
 	uint32 GetInstanceTimeRemaining() const;
 	void SetInstanceTimeRemaining(uint32 instance_time_remaining);
->>>>>>> 5ce1fef9
 
 	/**
 	 * GMSay Callback for LogSys
