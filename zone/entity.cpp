--- conflicted
+++ resolved
@@ -3508,38 +3508,6 @@
 	return true;
 }
 
-<<<<<<< HEAD
-void EntityList::RadialSetLogging(Mob *around, bool enabled, bool clients,
-		bool non_clients, float range)
-{
-	float range2 = range * range;
-
-	auto it = mob_list.begin();
-	while (it != mob_list.end()) {
-		Mob *mob = it->second;
-
-		++it;
-
-		if (mob->IsClient()) {
-			if (!clients)
-				continue;
-		} else {
-			if (!non_clients)
-				continue;
-		}
-
-		if (DistanceSquared(around->GetPosition(), mob->GetPosition()) > range2)
-			continue;
-
-		if (enabled)
-			mob->EnableLogging();
-		else
-			mob->DisableLogging();
-	}
-}
-
-=======
->>>>>>> 451983ff
 void EntityList::UpdateHoTT(Mob *target)
 {
 	auto it = client_list.begin();
