/*	EQEMu: Everquest Server Emulator
	Copyright (C) 2001-2016 EQEMu Development Team (http://eqemulator.org)

	This program is free software; you can redistribute it and/or modify
	it under the terms of the GNU General Public License as published by
	the Free Software Foundation; version 2 of the License.

	This program is distributed in the hope that it will be useful,
	but WITHOUT ANY WARRANTY except by those people which sell it, which
	are required to give you total support for your newly bought product;
	without even the implied warranty of MERCHANTABILITY or FITNESS FOR
	A PARTICULAR PURPOSE. See the GNU General Public License for more details.

	You should have received a copy of the GNU General Public License
	along with this program; if not, write to the Free Software
	Foundation, Inc., 59 Temple Place, Suite 330, Boston, MA 02111-1307 USA
*/

/*

	To add a new bot command 3 things must be done:

	1.	At the bottom of bot_command.h you must add a prototype for it.
	2.	Add the function in this file.
	3.	In the bot_command_init function you must add a call to bot_command_add
		for your function.

	Notes: If you want an alias for your bot command, add an entry to the
	`bot_command_settings` table in your database. The access level you
	set with bot_command_add is the default setting if the bot command isn't
	listed in the `bot_command_settings` db table.

*/

#ifdef BOTS

#include <string.h>
#include <stdlib.h>
#include <sstream>
#include <algorithm>
#include <ctime>
#include <thread>

#ifdef _WINDOWS
#define strcasecmp _stricmp
#endif

#include "../common/global_define.h"
#include "../common/eq_packet.h"
#include "../common/features.h"
#include "../common/guilds.h"
#include "../common/patches/patches.h"
#include "../common/ptimer.h"
#include "../common/rulesys.h"
#include "../common/serverinfo.h"
#include "../common/string_util.h"
#include "../common/say_link.h"
#include "../common/eqemu_logsys.h"


#include "bot_command.h"
#include "zonedb.h"
#include "zone_store.h"
#include "guild_mgr.h"
#include "map.h"
#include "doors.h"
#include "qglobals.h"
#include "queryserv.h"
#include "quest_parser_collection.h"
#include "string_ids.h"
#include "titles.h"
#include "water_map.h"
#include "worldserver.h"

#include <fmt/format.h>

extern QueryServ* QServ;
extern WorldServer worldserver;
extern TaskManager *taskmanager;
void CatchSignal(int sig_num);


/*
 * file-scope helper objects
 */
namespace
{
//#define BCSTSPELLDUMP // only needed if you're adding/tailoring bot command spells and need a file dump

#define m_message Chat::White
#define m_action Chat::Yellow
#define m_note Chat::Gray
#define m_usage Chat::Cyan
#define m_fail Chat::Red
#define m_unknown Chat::Magenta

#define HP_RATIO_DELTA 5.0f

	enum { EffectIDFirst = 1, EffectIDLast = 12 };

#define VALIDATECLASSID(x) ((x >= WARRIOR && x <= BERSERKER) ? (x) : (0))
#define CLASSIDTOINDEX(x) ((x >= WARRIOR && x <= BERSERKER) ? (x - 1) : (0))
#define EFFECTIDTOINDEX(x) ((x >= EffectIDFirst && x <= EffectIDLast) ? (x - 1) : (0))
#define AILMENTIDTOINDEX(x) ((x >= BCEnum::AT_Blindness && x <= BCEnum::AT_Corruption) ? (x - 1) : (0))
#define RESISTANCEIDTOINDEX(x) ((x >= BCEnum::RT_Fire && x <= BCEnum::RT_Corruption) ? (x - 1) : (0))

	// ActionableTarget action_type
#define FRIENDLY true
#define ENEMY false
}

bcst_map bot_command_spells;
bcst_required_bot_classes_map required_bots_map;
bcst_required_bot_classes_map_by_class required_bots_map_by_class;


class BCSpells
{
public:
	//
	static void Load() {
		bot_command_spells.clear();
		bcst_levels_map bot_levels_map;

		for (int i = BCEnum::SpellTypeFirst; i <= BCEnum::SpellTypeLast; ++i) {
			bot_command_spells[static_cast<BCEnum::SpType>(i)];
			bot_levels_map[static_cast<BCEnum::SpType>(i)];
		}

		for (int spell_id = 2; spell_id < SPDAT_RECORDS; ++spell_id) {
			if (spells[spell_id].player_1[0] == '\0')
				continue;
			if (spells[spell_id].targettype != ST_Target && spells[spell_id].CastRestriction != 0) // watch
				continue;

			auto target_type = BCEnum::TT_None;
			switch (spells[spell_id].targettype) {
			case ST_GroupTeleport:
				target_type = BCEnum::TT_GroupV1;
				break;
			case ST_AECaster:
				// Disabled until bot code works correctly
				//target_type = BCEnum::TT_AECaster;
				break;
			case ST_AEBard:
				// Disabled until bot code works correctly
				//target_type = BCEnum::TT_AEBard;
				break;
			case ST_Target:
				switch (spells[spell_id].CastRestriction) {
				case 0:
					target_type = BCEnum::TT_Single;
					break;
				case 104:
					target_type = BCEnum::TT_Animal;
					break;
				case 105:
					target_type = BCEnum::TT_Plant;
					break;
				case 118:
					target_type = BCEnum::TT_Summoned;
					break;
				case 120:
					target_type = BCEnum::TT_Undead;
					break;
				default:
					break;
				}
				break;
			case ST_Self:
				target_type = BCEnum::TT_Self;
				break;
			case ST_AETarget:
				// Disabled until bot code works correctly
				//target_type = BCEnum::TT_AETarget;
				break;
			case ST_Animal:
				target_type = BCEnum::TT_Animal;
				break;
			case ST_Undead:
				target_type = BCEnum::TT_Undead;
				break;
			case ST_Summoned:
				target_type = BCEnum::TT_Summoned;
				break;
			case ST_Corpse:
				target_type = BCEnum::TT_Corpse;
				break;
			case ST_Plant:
				target_type = BCEnum::TT_Plant;
				break;
			case ST_Group:
				target_type = BCEnum::TT_GroupV2;
				break;
			default:
				break;
			}
			if (target_type == BCEnum::TT_None)
				continue;

			uint8 class_levels[16] = { 0 };
			bool player_spell = false;
			for (int class_type = WARRIOR; class_type <= BERSERKER; ++class_type) {
				int class_index = CLASSIDTOINDEX(class_type);
				if (spells[spell_id].classes[class_index] == 0 || spells[spell_id].classes[class_index] > HARD_LEVEL_CAP)
					continue;

				class_levels[class_index] = spells[spell_id].classes[class_index];
				player_spell = true;
			}
			if (!player_spell)
				continue;

			STBaseEntry* entry_prototype = nullptr;
			while (true) {
				switch (spells[spell_id].effectid[EFFECTIDTOINDEX(1)]) {
				case SE_BindAffinity:
					entry_prototype = new STBaseEntry(BCEnum::SpT_BindAffinity);
					break;
				case SE_Charm:
					if (spells[spell_id].SpellAffectIndex != 12)
						break;
					entry_prototype = new STCharmEntry();
					if (spells[spell_id].ResistDiff <= -1000)
						entry_prototype->SafeCastToCharm()->dire = true;
					break;
				case SE_Teleport:
					entry_prototype = new STDepartEntry;
					entry_prototype->SafeCastToDepart()->single = !BCSpells::IsGroupType(target_type);
					break;
				case SE_Succor:
					if (!strcmp(spells[spell_id].teleport_zone, "same")) {
						entry_prototype = new STEscapeEntry;
					}
					else {
						entry_prototype = new STDepartEntry;
						entry_prototype->SafeCastToDepart()->single = !BCSpells::IsGroupType(target_type);
					}
					break;
				case SE_Translocate:
					if (spells[spell_id].teleport_zone[0] == '\0') {
						entry_prototype = new STSendHomeEntry();
						entry_prototype->SafeCastToSendHome()->group = BCSpells::IsGroupType(target_type);
					}
					else {
						entry_prototype = new STDepartEntry;
						entry_prototype->SafeCastToDepart()->single = !BCSpells::IsGroupType(target_type);
					}
					break;
				case SE_ModelSize:
					if (spells[spell_id].base[EFFECTIDTOINDEX(1)] > 100) {
						entry_prototype = new STSizeEntry;
						entry_prototype->SafeCastToSize()->size_type = BCEnum::SzT_Enlarge;
					}
					else if (spells[spell_id].base[EFFECTIDTOINDEX(1)] > 0 && spells[spell_id].base[EFFECTIDTOINDEX(1)] < 100) {
						entry_prototype = new STSizeEntry;
						entry_prototype->SafeCastToSize()->size_type = BCEnum::SzT_Reduce;
					}
					break;
				case SE_Identify:
					entry_prototype = new STBaseEntry(BCEnum::SpT_Identify);
					break;
				case SE_Invisibility:
					if (spells[spell_id].SpellAffectIndex != 9)
						break;
					entry_prototype = new STInvisibilityEntry;
					entry_prototype->SafeCastToInvisibility()->invis_type = BCEnum::IT_Living;
					break;
				case SE_SeeInvis:
					if (spells[spell_id].SpellAffectIndex != 5)
						break;
					entry_prototype = new STInvisibilityEntry;
					entry_prototype->SafeCastToInvisibility()->invis_type = BCEnum::IT_See;
					break;
				case SE_InvisVsUndead:
					if (spells[spell_id].SpellAffectIndex != 9)
						break;
					entry_prototype = new STInvisibilityEntry;
					entry_prototype->SafeCastToInvisibility()->invis_type = BCEnum::IT_Undead;
					break;
				case SE_InvisVsAnimals:
					if (spells[spell_id].SpellAffectIndex != 9)
						break;
					entry_prototype = new STInvisibilityEntry;
					entry_prototype->SafeCastToInvisibility()->invis_type = BCEnum::IT_Animal;
					break;
				case SE_Mez:
					if (spells[spell_id].SpellAffectIndex != 12)
						break;
					entry_prototype = new STBaseEntry(BCEnum::SpT_Mesmerize);
					break;
				case SE_Revive:
					if (spells[spell_id].SpellAffectIndex != 1)
						break;
					entry_prototype = new STResurrectEntry();
					entry_prototype->SafeCastToResurrect()->aoe = BCSpells::IsCasterCentered(target_type);
					break;
				case SE_Rune:
					if (spells[spell_id].SpellAffectIndex != 2)
						break;
					entry_prototype = new STBaseEntry(BCEnum::SpT_Rune);
					break;
				case SE_SummonCorpse:
					entry_prototype = new STBaseEntry(BCEnum::SpT_SummonCorpse);
					break;
				case SE_WaterBreathing:
					entry_prototype = new STBaseEntry(BCEnum::SpT_WaterBreathing);
					break;
				default:
					break;
				}
				if (entry_prototype)
					break;

				switch (spells[spell_id].effectid[EFFECTIDTOINDEX(2)]) {
				case SE_Succor:
					entry_prototype = new STEscapeEntry;
					std::string is_lesser = spells[spell_id].name;
					if (is_lesser.find("Lesser") != std::string::npos)
						entry_prototype->SafeCastToEscape()->lesser = true;
					break;
				}
				if (entry_prototype)
					break;

				switch (spells[spell_id].effectid[EFFECTIDTOINDEX(3)]) {
				case SE_Lull:
					entry_prototype = new STBaseEntry(BCEnum::SpT_Lull);
					break;
				case SE_Levitate: // needs more criteria
					entry_prototype = new STBaseEntry(BCEnum::SpT_Levitation);
					break;
				default:
					break;
				}
				if (entry_prototype)
					break;

				while (spells[spell_id].typedescnum == 27) {
					if (!spells[spell_id].goodEffect)
						break;
					if (spells[spell_id].skill != EQ::skills::SkillOffense && spells[spell_id].skill != EQ::skills::SkillDefense)
						break;

					entry_prototype = new STStanceEntry();
					if (spells[spell_id].skill == EQ::skills::SkillOffense)
						entry_prototype->SafeCastToStance()->stance_type = BCEnum::StT_Aggressive;
					else
						entry_prototype->SafeCastToStance()->stance_type = BCEnum::StT_Defensive;

					break;
				}
				if (entry_prototype)
					break;

				switch (spells[spell_id].SpellAffectIndex) {
				case 1: {
					bool valid_spell = false;
					entry_prototype = new STCureEntry;

					for (int i = EffectIDFirst; i <= EffectIDLast; ++i) {
						int effect_index = EFFECTIDTOINDEX(i);
						if (spells[spell_id].effectid[effect_index] != SE_Blind && spells[spell_id].base[effect_index] >= 0)
							continue;
						else if (spells[spell_id].effectid[effect_index] == SE_Blind && !spells[spell_id].goodEffect)
							continue;

						switch (spells[spell_id].effectid[effect_index]) {
						case SE_Blind:
							entry_prototype->SafeCastToCure()->cure_value[AILMENTIDTOINDEX(BCEnum::AT_Blindness)] += spells[spell_id].base[effect_index];
							break;
						case SE_DiseaseCounter:
							entry_prototype->SafeCastToCure()->cure_value[AILMENTIDTOINDEX(BCEnum::AT_Disease)] += spells[spell_id].base[effect_index];
							break;
						case SE_PoisonCounter:
							entry_prototype->SafeCastToCure()->cure_value[AILMENTIDTOINDEX(BCEnum::AT_Poison)] += spells[spell_id].base[effect_index];
							break;
						case SE_CurseCounter:
							entry_prototype->SafeCastToCure()->cure_value[AILMENTIDTOINDEX(BCEnum::AT_Curse)] += spells[spell_id].base[effect_index];
							break;
						case SE_CorruptionCounter:
							entry_prototype->SafeCastToCure()->cure_value[AILMENTIDTOINDEX(BCEnum::AT_Corruption)] += spells[spell_id].base[effect_index];
							break;
						default:
							continue;
						}
						entry_prototype->SafeCastToCure()->cure_total += spells[spell_id].base[effect_index];
						valid_spell = true;
					}
					if (!valid_spell) {
						safe_delete(entry_prototype);
						entry_prototype = nullptr;
					}

					break;
				}
				case 2: {
					bool valid_spell = false;
					entry_prototype = new STResistanceEntry;

					for (int i = EffectIDFirst; i <= EffectIDLast; ++i) {
						int effect_index = EFFECTIDTOINDEX(i);
						if (spells[spell_id].base[effect_index] <= 0)
							continue;

						switch (spells[spell_id].effectid[effect_index]) {
						case SE_ResistFire:
							entry_prototype->SafeCastToResistance()->resist_value[RESISTANCEIDTOINDEX(BCEnum::RT_Fire)] += spells[spell_id].base[effect_index];
							break;
						case SE_ResistCold:
							entry_prototype->SafeCastToResistance()->resist_value[RESISTANCEIDTOINDEX(BCEnum::RT_Cold)] += spells[spell_id].base[effect_index];
							break;
						case SE_ResistPoison:
							entry_prototype->SafeCastToResistance()->resist_value[RESISTANCEIDTOINDEX(BCEnum::RT_Poison)] += spells[spell_id].base[effect_index];
							break;
						case SE_ResistDisease:
							entry_prototype->SafeCastToResistance()->resist_value[RESISTANCEIDTOINDEX(BCEnum::RT_Disease)] += spells[spell_id].base[effect_index];
							break;
						case SE_ResistMagic:
							entry_prototype->SafeCastToResistance()->resist_value[RESISTANCEIDTOINDEX(BCEnum::RT_Magic)] += spells[spell_id].base[effect_index];
							break;
						case SE_ResistCorruption:
							entry_prototype->SafeCastToResistance()->resist_value[RESISTANCEIDTOINDEX(BCEnum::RT_Corruption)] += spells[spell_id].base[effect_index];
							break;
						default:
							continue;
						}
						entry_prototype->SafeCastToResistance()->resist_total += spells[spell_id].base[effect_index];
						valid_spell = true;
					}
					if (!valid_spell) {
						safe_delete(entry_prototype);
						entry_prototype = nullptr;
					}

					break;
				}
				case 7:
				case 10:
					if (spells[spell_id].effectdescnum != 65)
						break;
					if (IsEffectInSpell(spell_id, SE_NegateIfCombat))
						break;
					entry_prototype = new STMovementSpeedEntry();
					entry_prototype->SafeCastToMovementSpeed()->group = BCSpells::IsGroupType(target_type);
					break;
				default:
					break;
				}
				if (entry_prototype)
					break;

				break;
			}
			if (!entry_prototype)
				continue;

			if (target_type == BCEnum::TT_Self && (entry_prototype->BCST() != BCEnum::SpT_Stance && entry_prototype->BCST() != BCEnum::SpT_SummonCorpse)) {
#ifdef BCSTSPELLDUMP
				LogError("DELETING entry_prototype (primary clause) - name: [{}], target_type: [{}], BCST: [{}]",
					spells[spell_id].name, BCEnum::TargetTypeEnumToString(target_type).c_str(), BCEnum::SpellTypeEnumToString(entry_prototype->BCST()).c_str());
#endif
				safe_delete(entry_prototype);
				continue;
			}
			if (entry_prototype->BCST() == BCEnum::SpT_Stance && target_type != BCEnum::TT_Self) {
#ifdef BCSTSPELLDUMP
				LogError("DELETING entry_prototype (secondary clause) - name: [{}], BCST: [{}], target_type: [{}]",
					spells[spell_id].name, BCEnum::SpellTypeEnumToString(entry_prototype->BCST()).c_str(), BCEnum::TargetTypeEnumToString(target_type).c_str());
#endif
				safe_delete(entry_prototype);
				continue;
			}

			assert(entry_prototype->BCST() != BCEnum::SpT_None);

			entry_prototype->spell_id = spell_id;
			entry_prototype->target_type = target_type;

			bcst_levels& bot_levels = bot_levels_map[entry_prototype->BCST()];
			for (int class_type = WARRIOR; class_type <= BERSERKER; ++class_type) {
				int class_index = CLASSIDTOINDEX(class_type);
				if (!class_levels[class_index])
					continue;

				STBaseEntry* spell_entry = nullptr;
				switch (entry_prototype->BCST()) {
				case BCEnum::SpT_Charm:
					if (entry_prototype->IsCharm())
						spell_entry = new STCharmEntry(entry_prototype->SafeCastToCharm());
					break;
				case BCEnum::SpT_Cure:
					if (entry_prototype->IsCure())
						spell_entry = new STCureEntry(entry_prototype->SafeCastToCure());
					break;
				case BCEnum::SpT_Depart:
					if (entry_prototype->IsDepart())
						spell_entry = new STDepartEntry(entry_prototype->SafeCastToDepart());
					break;
				case BCEnum::SpT_Escape:
					if (entry_prototype->IsEscape())
						spell_entry = new STEscapeEntry(entry_prototype->SafeCastToEscape());
					break;
				case BCEnum::SpT_Invisibility:
					if (entry_prototype->IsInvisibility())
						spell_entry = new STInvisibilityEntry(entry_prototype->SafeCastToInvisibility());
					break;
				case BCEnum::SpT_MovementSpeed:
					if (entry_prototype->IsMovementSpeed())
						spell_entry = new STMovementSpeedEntry(entry_prototype->SafeCastToMovementSpeed());
					break;
				case BCEnum::SpT_Resistance:
					if (entry_prototype->IsResistance())
						spell_entry = new STResistanceEntry(entry_prototype->SafeCastToResistance());
					break;
				case BCEnum::SpT_Resurrect:
					if (entry_prototype->IsResurrect())
						spell_entry = new STResurrectEntry(entry_prototype->SafeCastToResurrect());
					break;
				case BCEnum::SpT_SendHome:
					if (entry_prototype->IsSendHome())
						spell_entry = new STSendHomeEntry(entry_prototype->SafeCastToSendHome());
					break;
				case BCEnum::SpT_Size:
					if (entry_prototype->IsSize())
						spell_entry = new STSizeEntry(entry_prototype->SafeCastToSize());
					break;
				case BCEnum::SpT_Stance:
					if (entry_prototype->IsStance())
						spell_entry = new STStanceEntry(entry_prototype->SafeCastToStance());
					break;
				default:
					spell_entry = new STBaseEntry(entry_prototype);
					break;
				}

				assert(spell_entry);

				spell_entry->caster_class = class_type;
				spell_entry->spell_level = class_levels[class_index];

				bot_command_spells[spell_entry->BCST()].push_back(spell_entry);

				if (bot_levels.find(class_type) == bot_levels.end() || bot_levels[class_type] > class_levels[class_index])
					bot_levels[class_type] = class_levels[class_index];
			}

			delete(entry_prototype);
		}

		remove_inactive();
		order_all();
		load_teleport_zone_names();
		build_strings(bot_levels_map);
		status_report();

#ifdef BCSTSPELLDUMP
		spell_dump();
#endif

	}

	static void Unload() {
		for (auto map_iter : bot_command_spells) {
			if (map_iter.second.empty())
				continue;
			for (auto list_iter : map_iter.second)
				safe_delete(list_iter);
			map_iter.second.clear();
		}
		bot_command_spells.clear();
		required_bots_map.clear();
		required_bots_map_by_class.clear();
	}

	static bool IsCasterCentered(BCEnum::TType target_type) {
		switch (target_type) {
		case BCEnum::TT_AECaster:
		case BCEnum::TT_AEBard:
			return true;
		default:
			return false;
		}
	}

	static bool IsGroupType(BCEnum::TType target_type) {
		switch (target_type) {
		case BCEnum::TT_GroupV1:
		case BCEnum::TT_GroupV2:
			return true;
		default:
			return false;
		}
	}

private:
	static void remove_inactive() {
		if (bot_command_spells.empty())
			return;

		for (auto map_iter = bot_command_spells.begin(); map_iter != bot_command_spells.end(); ++map_iter) {
			if (map_iter->second.empty())
				continue;

			bcst_list* spells_list = &map_iter->second;
			bcst_list* removed_spells_list = new bcst_list;

			spells_list->remove(nullptr);
			spells_list->remove_if([removed_spells_list](STBaseEntry* l) {
				if (l->spell_id < 2 || l->spell_id >= SPDAT_RECORDS || strlen(spells[l->spell_id].name) < 3) {
					removed_spells_list->push_back(l);
					return true;
				}
				else {
					return false;
				}
			});

			for (auto del_iter : *removed_spells_list)
				safe_delete(del_iter);
			removed_spells_list->clear();

			if (RuleI(Bots, CommandSpellRank) == 1) {
				spells_list->sort([](STBaseEntry* l, STBaseEntry* r) {
					if (spells[l->spell_id].spellgroup < spells[r->spell_id].spellgroup)
						return true;
					if (spells[l->spell_id].spellgroup == spells[r->spell_id].spellgroup && l->caster_class < r->caster_class)
						return true;
					if (spells[l->spell_id].spellgroup == spells[r->spell_id].spellgroup && l->caster_class == r->caster_class && spells[l->spell_id].rank < spells[r->spell_id].rank)
						return true;

					return false;
				});
				spells_list->unique([removed_spells_list](STBaseEntry* l, STBaseEntry* r) {
					std::string r_name = spells[r->spell_id].name;
					if (spells[l->spell_id].spellgroup == spells[r->spell_id].spellgroup && l->caster_class == r->caster_class && spells[l->spell_id].rank < spells[r->spell_id].rank) {
						removed_spells_list->push_back(r);
						return true;
					}

					return false;
				});

				for (auto del_iter : *removed_spells_list)
					safe_delete(del_iter);
				removed_spells_list->clear();
			}

			if (RuleI(Bots, CommandSpellRank) == 2) {
				spells_list->remove_if([removed_spells_list](STBaseEntry* l) {
					std::string l_name = spells[l->spell_id].name;
					if (spells[l->spell_id].rank == 10) {
						removed_spells_list->push_back(l);
						return true;
					}
					if (l_name.find("III") == (l_name.size() - 3)) {
						removed_spells_list->push_back(l);
						return true;
					}
					if (l_name.find("III ") == (l_name.size() - 4)) {
						removed_spells_list->push_back(l);
						return true;
					}

					return false;
				});

				for (auto del_iter : *removed_spells_list)
					safe_delete(del_iter);
				removed_spells_list->clear();
			}

			// needs rework
			if (RuleI(Bots, CommandSpellRank) == 2 || RuleI(Bots, CommandSpellRank) == 3) {
				spells_list->sort([](STBaseEntry* l, STBaseEntry* r) {
					if (spells[l->spell_id].spellgroup < spells[r->spell_id].spellgroup)
						return true;
					if (spells[l->spell_id].spellgroup == spells[r->spell_id].spellgroup && l->caster_class < r->caster_class)
						return true;
					if (spells[l->spell_id].spellgroup == spells[r->spell_id].spellgroup && l->caster_class == r->caster_class && spells[l->spell_id].rank > spells[r->spell_id].rank)
						return true;

					return false;
				});
				spells_list->unique([removed_spells_list](STBaseEntry* l, STBaseEntry* r) {
					std::string l_name = spells[l->spell_id].name;
					if (spells[l->spell_id].spellgroup == spells[r->spell_id].spellgroup && l->caster_class == r->caster_class && spells[l->spell_id].rank > spells[r->spell_id].rank) {
						removed_spells_list->push_back(r);
						return true;
					}

					return false;
				});

				for (auto del_iter : *removed_spells_list)
					safe_delete(del_iter);
				removed_spells_list->clear();
			}

			safe_delete(removed_spells_list);
		}
	}

	static void order_all() {
		// Example of a macro'd lambda using anonymous property dereference:
		// #define XXX(p) ([](const <_Ty>* l, const <_Ty>* r) { return (l->p < r->p); })


#define LT_STBASE(l, r, p) (l->p < r->p)
#define LT_STCHARM(l, r, p) (l->SafeCastToCharm()->p < r->SafeCastToCharm()->p)
#define LT_STCURE(l, r, p) (l->SafeCastToCure()->p < r->SafeCastToCure()->p)
#define LT_STCURE_VAL_ID(l, r, p, ctid) (l->SafeCastToCure()->p[AILMENTIDTOINDEX(ctid)] < r->SafeCastToCure()->p[AILMENTIDTOINDEX(ctid)])
#define LT_STDEPART(l, r, p) (l->SafeCastToDepart()->p < r->SafeCastToDepart()->p)
#define LT_STESCAPE(l, r, p) (l->SafeCastToEscape()->p < r->SafeCastToEscape()->p)
#define LT_STINVISIBILITY(l, r, p) (l->SafeCastToInvisibility()->p < r->SafeCastToInvisibility()->p)
#define LT_STRESISTANCE(l, r, p) (l->SafeCastToResistance()->p < r->SafeCastToResistance()->p)
#define LT_STRESISTANCE_VAL_ID(l, r, p, rtid) (l->SafeCastToResistance()->p[RESISTANCEIDTOINDEX(rtid)] < r->SafeCastToResistance()->p[RESISTANCEIDTOINDEX(rtid))
#define LT_STSTANCE(l, r, p) (l->SafeCastToStance()->p < r->SafeCastToStance()->p)
#define LT_SPELLS(l, r, p) (spells[l->spell_id].p < spells[r->spell_id].p)
#define LT_SPELLS_EFFECT_ID(l, r, p, eid) (spells[l->spell_id].p[EFFECTIDTOINDEX(eid)] < spells[r->spell_id].p[EFFECTIDTOINDEX(eid)])
#define LT_SPELLS_STR(l, r, s) (strcasecmp(spells[l->spell_id].s, spells[r->spell_id].s) < 0)

#define EQ_STBASE(l, r, p) (l->p == r->p)
#define EQ_STCHARM(l, r, p) (l->SafeCastToCharm()->p == r->SafeCastToCharm()->p)
#define EQ_STCURE(l, r, p) (l->SafeCastToCure()->p == r->SafeCastToCure()->p)
#define EQ_STCURE_VAL_ID(l, r, p, ctid) (l->SafeCastToCure()->p[AILMENTIDTOINDEX(ctid)] == r->SafeCastToCure()->p[AILMENTIDTOINDEX(ctid)])
#define EQ_STDEPART(l, r, p) (l->SafeCastToDepart()->p == r->SafeCastToDepart()->p)
#define EQ_STESCAPE(l, r, p) (l->SafeCastToEscape()->p == r->SafeCastToEscape()->p)
#define EQ_STINVISIBILITY(l, r, p) (l->SafeCastToInvisibility()->p == r->SafeCastToInvisibility()->p)
#define EQ_STRESISTANCE(l, r, p) (l->SafeCastToResistance()->p == r->SafeCastToResistance()->p)
#define EQ_STRESISTANCE_VAL_ID(l, r, p, rtid) (l->SafeCastToResistance()->p[RESISTANCEIDTOINDEX(rtid)] == r->SafeCastToResistance()->p[RESISTANCEIDTOINDEX(rtid))
#define EQ_STSTANCE(l, r, p) (l->SafeCastToStance()->p == r->SafeCastToStance()->p)
#define EQ_SPELLS(l, r, p) (spells[l->spell_id].p == spells[r->spell_id].p)
#define EQ_SPELLS_EFFECT_ID(l, r, p, eid) (spells[l->spell_id].p[EFFECTIDTOINDEX(eid)] == spells[r->spell_id].p[EFFECTIDTOINDEX(eid)])
#define EQ_SPELLS_STR(l, r, s) (strcasecmp(spells[l->spell_id].s, spells[r->spell_id].s) == 0)

#define GT_STBASE(l, r, p) (l->p > r->p)
#define GT_STCHARM(l, r, p) (l->SafeCastToCharm()->p > r->SafeCastToCharm()->p)
#define GT_STCURE(l, r, p) (l->SafeCastToCure()->p > r->SafeCastToCure()->p)
#define GT_STCURE_VAL_ID(l, r, p, ctid) (l->SafeCastToCure()->p[AILMENTIDTOINDEX(ctid)] > r->SafeCastToCure()->p[AILMENTIDTOINDEX(ctid)])
#define GT_STDEPART(l, r, p) (l->SafeCastToDepart()->p > r->SafeCastToDepart()->p)
#define GT_STESCAPE(l, r, p) (l->SafeCastToEscape()->p > r->SafeCastToEscape()->p)
#define GT_STINVISIBILITY(l, r, p) (l->SafeCastToInvisibility()->p > r->SafeCastToInvisibility()->p)
#define GT_STRESISTANCE(l, r, p) (l->SafeCastToResistance()->p > r->SafeCastToResistance()->p)
#define GT_STRESISTANCE_VAL_ID(l, r, p, rtid) (l->SafeCastToResistance()->p[RESISTANCEIDTOINDEX(rtid)] > r->SafeCastToResistance()->p[RESISTANCEIDTOINDEX(rtid))
#define GT_STSTANCE(l, r, p) (l->SafeCastToStance()->p > r->SafeCastToStance()->p)
#define GT_SPELLS(l, r, p) (spells[l->spell_id].p > spells[r->spell_id].p)
#define GT_SPELLS_EFFECT_ID(l, r, p, eid) (spells[l->spell_id].p[EFFECTIDTOINDEX(eid)] > spells[r->spell_id].p[EFFECTIDTOINDEX(eid)])
#define GT_SPELLS_STR(l, r, s) (strcasecmp(spells[l->spell_id].s, spells[r->spell_id].s) > 0)


		for (auto map_iter = bot_command_spells.begin(); map_iter != bot_command_spells.end(); ++map_iter) {
			if (map_iter->second.size() < 2)
				continue;

			auto spell_type = map_iter->first;
			bcst_list* spell_list = &map_iter->second;
			switch (spell_type) {
			case BCEnum::SpT_BindAffinity:
				if (RuleB(Bots, PreferNoManaCommandSpells)) {
					spell_list->sort([](const STBaseEntry* l, const STBaseEntry* r) {
						if (LT_SPELLS(l, r, mana))
							return true;
						if (EQ_SPELLS(l, r, mana) && LT_STBASE(l, r, target_type))
							return true;
						if (EQ_SPELLS(l, r, mana) && EQ_STBASE(l, r, target_type) && LT_STBASE(l, r, spell_level))
							return true;
						if (EQ_SPELLS(l, r, mana) && EQ_STBASE(l, r, target_type) && EQ_STBASE(l, r, spell_level) && LT_STBASE(l, r, caster_class))
							return true;

						return false;
					});
				}
				else {
					spell_list->sort([](const STBaseEntry* l, const STBaseEntry* r) {
						if (LT_STBASE(l, r, target_type))
							return true;
						if (EQ_STBASE(l, r, target_type) && LT_STBASE(l, r, spell_level))
							return true;
						if (EQ_STBASE(l, r, target_type) && EQ_STBASE(l, r, spell_level) && LT_STBASE(l, r, caster_class))
							return true;

						return false;
					});
				}
				continue;
			case BCEnum::SpT_Charm:
				spell_list->sort([](const STBaseEntry* l, const STBaseEntry* r) {
					if (LT_SPELLS(l, r, ResistDiff))
						return true;
					if (EQ_SPELLS(l, r, ResistDiff) && LT_STBASE(l, r, target_type))
						return true;
					if (EQ_SPELLS(l, r, ResistDiff) && EQ_STBASE(l, r, target_type) && GT_SPELLS_EFFECT_ID(l, r, max, 1))
						return true;
					if (EQ_SPELLS(l, r, ResistDiff) && EQ_STBASE(l, r, target_type) && EQ_SPELLS_EFFECT_ID(l, r, max, 1) && LT_STBASE(l, r, spell_level))
						return true;
					if (EQ_SPELLS(l, r, ResistDiff) && EQ_STBASE(l, r, target_type) && EQ_SPELLS_EFFECT_ID(l, r, max, 1) && EQ_STBASE(l, r, spell_level) && LT_STBASE(l, r, caster_class))
						return true;

					return false;
				});
				continue;
			case BCEnum::SpT_Cure: // per-use sorting in command handler
				spell_list->sort([](STBaseEntry* l, STBaseEntry* r) {
					if (l->spell_id < r->spell_id)
						return true;
					if (l->spell_id == r->spell_id && LT_STBASE(l, r, caster_class))
						return true;

					return false;
				});
				continue;
			case BCEnum::SpT_Depart:
				spell_list->sort([](const STBaseEntry* l, const STBaseEntry* r) {
					if (LT_STBASE(l, r, target_type))
						return true;
					if (EQ_STBASE(l, r, target_type) && LT_STBASE(l, r, caster_class))
						return true;
					if (EQ_STBASE(l, r, target_type) && EQ_STBASE(l, r, caster_class) && LT_STBASE(l, r, spell_level))
						return true;
					if (EQ_STBASE(l, r, target_type) && EQ_STBASE(l, r, caster_class) && EQ_STBASE(l, r, spell_level) && LT_SPELLS_STR(l, r, name))
						return true;

					return false;
				});
				continue;
			case BCEnum::SpT_Escape:
				spell_list->sort([](STBaseEntry* l, STBaseEntry* r) {
					if (LT_STESCAPE(l, r, lesser))
						return true;
					if (EQ_STESCAPE(l, r, lesser) && LT_STBASE(l, r, target_type))
						return true;
					if (EQ_STESCAPE(l, r, lesser) && EQ_STBASE(l, r, target_type) && GT_STBASE(l, r, spell_level))
						return true;
					if (EQ_STESCAPE(l, r, lesser) && EQ_STBASE(l, r, target_type) && EQ_STBASE(l, r, spell_level) && LT_STBASE(l, r, caster_class))
						return true;

					return false;
				});
				continue;
			case BCEnum::SpT_Identify:
				if (RuleB(Bots, PreferNoManaCommandSpells)) {
					spell_list->sort([](const STBaseEntry* l, const STBaseEntry* r) {
						if (LT_SPELLS(l, r, mana))
							return true;
						if (EQ_SPELLS(l, r, mana) && LT_STBASE(l, r, target_type))
							return true;
						if (EQ_SPELLS(l, r, mana) && EQ_STBASE(l, r, target_type) && LT_STBASE(l, r, spell_level))
							return true;
						if (EQ_SPELLS(l, r, mana) && EQ_STBASE(l, r, target_type) && EQ_STBASE(l, r, spell_level) && LT_STBASE(l, r, caster_class))
							return true;

						return false;
					});
				}
				else {
					spell_list->sort([](const STBaseEntry* l, const STBaseEntry* r) {
						if (LT_STBASE(l, r, target_type))
							return true;
						if (EQ_STBASE(l, r, target_type) && LT_STBASE(l, r, spell_level))
							return true;
						if (EQ_STBASE(l, r, target_type) && EQ_STBASE(l, r, spell_level) && LT_STBASE(l, r, caster_class))
							return true;

						return false;
					});
				}
				continue;
			case BCEnum::SpT_Invisibility:
				spell_list->sort([](STBaseEntry* l, STBaseEntry* r) {
					if (LT_STINVISIBILITY(l, r, invis_type))
						return true;
					if (EQ_STINVISIBILITY(l, r, invis_type) && LT_STBASE(l, r, target_type))
						return true;
					if (EQ_STINVISIBILITY(l, r, invis_type) && EQ_STBASE(l, r, target_type) && GT_STBASE(l, r, spell_level))
						return true;
					if (EQ_STINVISIBILITY(l, r, invis_type) && EQ_STBASE(l, r, target_type) && EQ_STBASE(l, r, spell_level) && LT_STBASE(l, r, caster_class))
						return true;
					return false;
				});
				continue;
			case BCEnum::SpT_Levitation:
				spell_list->sort([](const STBaseEntry* l, const STBaseEntry* r) {
					if (LT_STBASE(l, r, target_type))
						return true;
					if (EQ_STBASE(l, r, target_type) && LT_SPELLS(l, r, zonetype))
						return true;
					if (EQ_STBASE(l, r, target_type) && EQ_SPELLS(l, r, zonetype) && GT_STBASE(l, r, spell_level))
						return true;
					if (EQ_STBASE(l, r, target_type) && EQ_SPELLS(l, r, zonetype) && EQ_STBASE(l, r, spell_level) && LT_STBASE(l, r, caster_class))
						return true;

					return false;
				});
				continue;
			case BCEnum::SpT_Lull:
				spell_list->sort([](const STBaseEntry* l, const STBaseEntry* r) {
					if (LT_SPELLS(l, r, ResistDiff))
						return true;
					if (EQ_SPELLS(l, r, ResistDiff) && LT_STBASE(l, r, target_type))
						return true;
					if (EQ_SPELLS(l, r, ResistDiff) && EQ_STBASE(l, r, target_type) && GT_SPELLS_EFFECT_ID(l, r, max, 3))
						return true;
					if (EQ_SPELLS(l, r, ResistDiff) && EQ_STBASE(l, r, target_type) && EQ_SPELLS_EFFECT_ID(l, r, max, 3) && LT_STBASE(l, r, spell_level))
						return true;
					if (EQ_SPELLS(l, r, ResistDiff) && EQ_STBASE(l, r, target_type) && EQ_SPELLS_EFFECT_ID(l, r, max, 3) && EQ_STBASE(l, r, spell_level) && LT_STBASE(l, r, caster_class))
						return true;

					return false;
				});
				continue;
			case BCEnum::SpT_Mesmerize:
				spell_list->sort([](const STBaseEntry* l, const STBaseEntry* r) {
					if (GT_SPELLS(l, r, ResistDiff))
						return true;
					if (EQ_SPELLS(l, r, ResistDiff) && LT_STBASE(l, r, target_type))
						return true;
					if (EQ_SPELLS(l, r, ResistDiff) && EQ_STBASE(l, r, target_type) && GT_SPELLS_EFFECT_ID(l, r, max, 1))
						return true;
					if (EQ_SPELLS(l, r, ResistDiff) && EQ_STBASE(l, r, target_type) && EQ_SPELLS_EFFECT_ID(l, r, max, 1) && GT_STBASE(l, r, spell_level))
						return true;
					if (EQ_SPELLS(l, r, ResistDiff) && EQ_STBASE(l, r, target_type) && EQ_SPELLS_EFFECT_ID(l, r, max, 1) && EQ_STBASE(l, r, spell_level) && LT_STBASE(l, r, caster_class))
						return true;

					return false;
				});
				continue;
			case BCEnum::SpT_MovementSpeed:
				spell_list->sort([](const STBaseEntry* l, const STBaseEntry* r) {
					if (LT_STBASE(l, r, target_type))
						return true;
					if (EQ_STBASE(l, r, target_type) && GT_SPELLS_EFFECT_ID(l, r, base, 2))
						return true;
					if (EQ_STBASE(l, r, target_type) && EQ_SPELLS_EFFECT_ID(l, r, base, 2) && LT_STBASE(l, r, spell_level))
						return true;
					if (EQ_STBASE(l, r, target_type) && EQ_SPELLS_EFFECT_ID(l, r, base, 2) && EQ_STBASE(l, r, spell_level) && LT_STBASE(l, r, caster_class))
						return true;

					return false;
				});
				continue;
			case BCEnum::SpT_Resistance: // per-use sorting in command handler
				spell_list->sort([](STBaseEntry* l, STBaseEntry* r) {
					if (l->spell_id < r->spell_id)
						return true;
					if (l->spell_id == r->spell_id && LT_STBASE(l, r, caster_class))
						return true;

					return false;
				});
				continue;
			case BCEnum::SpT_Resurrect:
				spell_list->sort([](const STBaseEntry* l, const STBaseEntry* r) {
					if (GT_SPELLS_EFFECT_ID(l, r, base, 1))
						return true;
					if (EQ_SPELLS_EFFECT_ID(l, r, base, 1) && LT_STBASE(l, r, target_type))
						return true;
					if (EQ_SPELLS_EFFECT_ID(l, r, base, 1) && EQ_STBASE(l, r, target_type) && LT_STBASE(l, r, spell_level))
						return true;
					if (EQ_SPELLS_EFFECT_ID(l, r, base, 1) && EQ_STBASE(l, r, target_type) && EQ_STBASE(l, r, spell_level) && LT_STBASE(l, r, caster_class))
						return true;

					return false;
				});
				continue;
			case BCEnum::SpT_Rune:
				spell_list->sort([](const STBaseEntry* l, const STBaseEntry* r) {
					if (LT_STBASE(l, r, target_type))
						return true;
					if (EQ_STBASE(l, r, target_type) && GT_SPELLS_EFFECT_ID(l, r, max, 1))
						return true;
					if (EQ_STBASE(l, r, target_type) && EQ_SPELLS_EFFECT_ID(l, r, max, 1) && LT_STBASE(l, r, spell_level))
						return true;
					if (EQ_STBASE(l, r, target_type) && EQ_SPELLS_EFFECT_ID(l, r, max, 1) && EQ_STBASE(l, r, spell_level) && LT_STBASE(l, r, caster_class))
						return true;

					return false;
				});
				continue;
			case BCEnum::SpT_SendHome:
				spell_list->sort([](const STBaseEntry* l, const STBaseEntry* r) {
					if (LT_STBASE(l, r, target_type))
						return true;
					if (EQ_STBASE(l, r, target_type) && GT_STBASE(l, r, spell_level))
						return true;
					if (EQ_STBASE(l, r, target_type) && EQ_STBASE(l, r, spell_level) && LT_STBASE(l, r, caster_class))
						return true;

					return false;
				});
				continue;
			case BCEnum::SpT_Size:
				spell_list->sort([](STBaseEntry* l, STBaseEntry* r) {
					if (LT_STBASE(l, r, target_type))
						return true;

					auto l_size_type = l->SafeCastToSize()->size_type;
					auto r_size_type = r->SafeCastToSize()->size_type;
					if (l_size_type < r_size_type)
						return true;
					if (l_size_type == BCEnum::SzT_Enlarge && r_size_type == BCEnum::SzT_Enlarge) {
						if (EQ_STBASE(l, r, target_type) && GT_SPELLS_EFFECT_ID(l, r, base, 1))
							return true;
						if (EQ_STBASE(l, r, target_type) && EQ_SPELLS_EFFECT_ID(l, r, base, 1) && GT_STBASE(l, r, spell_level))
							return true;
						if (EQ_STBASE(l, r, target_type) && EQ_SPELLS_EFFECT_ID(l, r, base, 1) && EQ_STBASE(l, r, spell_level) && LT_STBASE(l, r, caster_class))
							return true;
					}
					if (l_size_type == BCEnum::SzT_Reduce && r_size_type == BCEnum::SzT_Reduce) {
						if (EQ_STBASE(l, r, target_type) && LT_SPELLS_EFFECT_ID(l, r, base, 1))
							return true;
						if (EQ_STBASE(l, r, target_type) && EQ_SPELLS_EFFECT_ID(l, r, base, 1) && GT_STBASE(l, r, spell_level))
							return true;
						if (EQ_STBASE(l, r, target_type) && EQ_SPELLS_EFFECT_ID(l, r, base, 1) && EQ_STBASE(l, r, spell_level) && LT_STBASE(l, r, caster_class))
							return true;
					}

					return false;
				});
				continue;
			case BCEnum::SpT_Stance:
				spell_list->sort([](STBaseEntry* l, STBaseEntry* r) {
					if (LT_STSTANCE(l, r, stance_type))
						return true;

					return false;
				});
				continue;
			case BCEnum::SpT_SummonCorpse:
				spell_list->sort([](const STBaseEntry* l, const STBaseEntry* r) {
					if (GT_SPELLS_EFFECT_ID(l, r, base, 1))
						return true;
					if (EQ_SPELLS_EFFECT_ID(l, r, base, 1) && LT_STBASE(l, r, spell_level))
						return true;
					if (EQ_SPELLS_EFFECT_ID(l, r, base, 1) && EQ_STBASE(l, r, spell_level) && EQ_STBASE(l, r, caster_class))
						return true;

					return false;
				});
				continue;
			case BCEnum::SpT_WaterBreathing:
				spell_list->sort([](const STBaseEntry* l, const STBaseEntry* r) {
					if (LT_STBASE(l, r, target_type))
						return true;
					if (EQ_STBASE(l, r, target_type) && GT_STBASE(l, r, spell_level))
						return true;
					if (EQ_STBASE(l, r, target_type) && EQ_STBASE(l, r, spell_level) && LT_STBASE(l, r, caster_class))
						return true;

					return false;
				});
				continue;
			default:
				continue;
			}
		}
	}

	static void load_teleport_zone_names() {
		auto depart_list = &bot_command_spells[BCEnum::SpT_Depart];
		if (depart_list->empty())
			return;

		std::string query = "SELECT `short_name`, `long_name` FROM `zone` WHERE '' NOT IN (`short_name`, `long_name`)";
		auto results = content_db.QueryDatabase(query);
		if (!results.Success()) {
			LogError("load_teleport_zone_names() - Error in zone names query: [{}]", results.ErrorMessage().c_str());
			return;
		}

		std::map<std::string, std::string> zone_names;
		for (auto row = results.begin(); row != results.end(); ++row)
			zone_names[row[0]] = row[1];

		for (auto list_iter = depart_list->begin(); list_iter != depart_list->end();) {
			auto test_iter = zone_names.find(spells[(*list_iter)->spell_id].teleport_zone);
			if (test_iter == zone_names.end()) {
				list_iter = depart_list->erase(list_iter);
				continue;
			}

			(*list_iter)->SafeCastToDepart()->long_name = test_iter->second;
			++list_iter;
		}

	}

	static void build_strings(bcst_levels_map& bot_levels_map) {
		for (int i = BCEnum::SpellTypeFirst; i <= BCEnum::SpellTypeLast; ++i)
			helper_bots_string(static_cast<BCEnum::SpType>(i), bot_levels_map[static_cast<BCEnum::SpType>(i)]);
	}

	static void status_report() {
		LogCommands("load_bot_command_spells(): - 'RuleI(Bots, CommandSpellRank)' set to [{}]", RuleI(Bots, CommandSpellRank));
		if (bot_command_spells.empty()) {
			LogError("load_bot_command_spells() - 'bot_command_spells' is empty");
			return;
		}

		for (int i = BCEnum::SpellTypeFirst; i <= BCEnum::SpellTypeLast; ++i)
			LogCommands("load_bot_command_spells(): - [{}] returned [{}] spell entries",
				BCEnum::SpellTypeEnumToString(static_cast<BCEnum::SpType>(i)).c_str(), bot_command_spells[static_cast<BCEnum::SpType>(i)].size());
	}

	static void helper_bots_string(BCEnum::SpType type_index, bcst_levels& bot_levels) {
		for (int i = WARRIOR; i <= BERSERKER; ++i)
			required_bots_map_by_class[type_index][i] = "Unavailable...";

		if (bot_levels.empty()) {
			required_bots_map[type_index] = "This command is currently unavailable...";
			return;
		}

		required_bots_map[type_index] = "";

		auto map_size = bot_levels.size();
		while (bot_levels.size()) {
			bcst_levels::iterator test_iter = bot_levels.begin();
			for (bcst_levels::iterator levels_iter = bot_levels.begin(); levels_iter != bot_levels.end(); ++levels_iter) {
				if (levels_iter->second < test_iter->second)
					test_iter = levels_iter;
				if (strcasecmp(Bot::ClassIdToString(levels_iter->first).c_str(), Bot::ClassIdToString(test_iter->first).c_str()) < 0 && levels_iter->second <= test_iter->second)
					test_iter = levels_iter;
			}

			std::string bot_segment;
			if (bot_levels.size() == map_size)
				bot_segment = "%s(%u)";
			else if (bot_levels.size() > 1)
				bot_segment = ", %s(%u)";
			else
				bot_segment = " or %s(%u)";

			required_bots_map[type_index].append(StringFormat(bot_segment.c_str(), Bot::ClassIdToString(test_iter->first).c_str(), test_iter->second));
			required_bots_map_by_class[type_index][test_iter->first] = StringFormat("%s(%u)", Bot::ClassIdToString(test_iter->first).c_str(), test_iter->second);
			bot_levels.erase(test_iter);
		}
	}

#ifdef BCSTSPELLDUMP
	static void spell_dump() {
		std::ofstream spell_dump;
		spell_dump.open(StringFormat("bcs_dump/spell_dump_%i.txt", getpid()), std::ios_base::app | std::ios_base::out);

		if (bot_command_spells.empty()) {
			spell_dump << "BCSpells::spell_dump() - 'bot_command_spells' map is empty.\n";
			spell_dump.close();
			return;
		}

		int entry_count = 0;
		for (int i = BCEnum::SpellTypeFirst; i <= BCEnum::SpellTypeLast; ++i) {
			auto bcst_id = static_cast<BCEnum::SpType>(i);
			spell_dump << StringFormat("BCSpells::spell_dump(): - '%s' returned %u spells:\n",
				BCEnum::SpellTypeEnumToString(bcst_id).c_str(), bot_command_spells[bcst_id].size());

			bcst_list& map_entry = bot_command_spells[bcst_id];
			for (auto list_iter = map_entry.begin(); list_iter != map_entry.end(); ++list_iter) {
				STBaseEntry* list_entry = *list_iter;
				int spell_id = list_entry->spell_id;
				spell_dump << StringFormat("\"%20s\" tt:%02u/cc:%02u/cl:%03u",
					((strlen(spells[spell_id].name) > 20) ? (std::string(spells[spell_id].name).substr(0, 20).c_str()) : (spells[spell_id].name)),
					list_entry->target_type,
					list_entry->caster_class,
					list_entry->spell_level
				);

				spell_dump << StringFormat(" /mn:%05u/RD:%06i/zt:%02i/d#:%06i/td#:%05i/ed#:%05i/SAI:%03u",
					spells[spell_id].mana,
					spells[spell_id].ResistDiff,
					spells[spell_id].zonetype,
					spells[spell_id].descnum,
					spells[spell_id].typedescnum,
					spells[spell_id].effectdescnum,
					spells[spell_id].SpellAffectIndex
				);

				for (int i = EffectIDFirst; i <= 3/*EffectIDLast*/; ++i) {
					int effect_index = EFFECTIDTOINDEX(i);
					spell_dump << StringFormat(" /e%02i:%04i/b%02i:%06i/m%02i:%06i",
						i, spells[spell_id].effectid[effect_index], i, spells[spell_id].base[effect_index], i, spells[spell_id].max[effect_index]);
				}

				switch (list_entry->BCST()) {
				case BCEnum::SpT_Charm:
					spell_dump << StringFormat(" /d:%c", ((list_entry->SafeCastToCharm()->dire) ? ('T') : ('F')));
					break;
				case BCEnum::SpT_Cure:
					spell_dump << ' ';
					for (int i = 0; i < BCEnum::AilmentTypeCount; ++i) {
						spell_dump << StringFormat("/cv%02i:%03i", i, list_entry->SafeCastToCure()->cure_value[i]);
					}
					break;
				case BCEnum::SpT_Depart: {
					std::string long_name = list_entry->SafeCastToDepart()->long_name.c_str();
					spell_dump << StringFormat(" /ln:%20s", ((long_name.size() > 20) ? (long_name.substr(0, 20).c_str()) : (long_name.c_str())));
					break;
				}
				case BCEnum::SpT_Escape:
					spell_dump << StringFormat(" /l:%c", ((list_entry->SafeCastToEscape()->lesser) ? ('T') : ('F')));
					break;
				case BCEnum::SpT_Invisibility:
					spell_dump << StringFormat(" /it:%02i", list_entry->SafeCastToInvisibility()->invis_type);
					break;
				case BCEnum::SpT_MovementSpeed:
					spell_dump << StringFormat(" /g:%c", ((list_entry->SafeCastToMovementSpeed()->group) ? ('T') : ('F')));
					break;
				case BCEnum::SpT_Resistance:
					spell_dump << ' ';
					for (int i = 0; i < BCEnum::ResistanceTypeCount; ++i) {
						spell_dump << StringFormat("/rv%02i:%03i", i, list_entry->SafeCastToResistance()->resist_value[i]);
					}
					break;
				case BCEnum::SpT_Resurrect:
					spell_dump << StringFormat(" /aoe:%c", ((list_entry->SafeCastToResurrect()->aoe) ? ('T') : ('F')));
					break;
				case BCEnum::SpT_SendHome:
					spell_dump << StringFormat(" /g:%c", ((list_entry->SafeCastToSendHome()->group) ? ('T') : ('F')));
					break;
				case BCEnum::SpT_Size:
					spell_dump << StringFormat(" /st:%02i", list_entry->SafeCastToSize()->size_type);
					break;
				case BCEnum::SpT_Stance:
					spell_dump << StringFormat(" /st:%02i", list_entry->SafeCastToStance()->stance_type);
					break;
				default:
					break;
				}

				spell_dump << "\n";
				++entry_count;
			}

			spell_dump << StringFormat("required_bots_map[%s] = \"%s\"\n",
				BCEnum::SpellTypeEnumToString(static_cast<BCEnum::SpType>(i)).c_str(), required_bots_map[static_cast<BCEnum::SpType>(i)].c_str());

			spell_dump << "\n";
		}

		spell_dump << StringFormat("Total bcs entry count: %i\n", entry_count);
		spell_dump.close();
	}
#endif
};


//struct bcl_struct *bot_command_list;	// the actual linked list of bot commands
int bot_command_count;					// how many bot commands we have

// this is the pointer to the dispatch function, updated once
// init has been performed to point at the real function
int (*bot_command_dispatch)(Client *,char const *) = bot_command_not_avail;

// TODO: Find out what these are for...
void bot_command_bestz(Client *c, const Seperator *message);
void bot_command_pf(Client *c, const Seperator *message);

std::map<std::string, BotCommandRecord *> bot_command_list;
std::map<std::string, std::string> bot_command_aliases;

// All allocated BotCommandRecords get put in here so they get deleted on shutdown
LinkedList<BotCommandRecord *> cleanup_bot_command_list;


/*
 * bot_command_not_avail
 * This is the default dispatch function when commands aren't loaded.
 *
 * Parameters:
 *	not used
 *
 */
int bot_command_not_avail(Client *c, const char *message)
{
	c->Message(m_fail, "Bot commands not available.");
	return -1;
}


/**************************************************************************
/* the rest below here could be in a dynamically loaded module eventually *
/*************************************************************************/

/*

Access Levels:

0		Normal
10	* Steward *
20	* Apprentice Guide *
50	* Guide *
80	* QuestTroupe *
81	* Senior Guide *
85	* GM-Tester *
90	* EQ Support *
95	* GM-Staff *
100	* GM-Admin *
150	* GM-Lead Admin *
160	* QuestMaster *
170	* GM-Areas *
180	* GM-Coder *
200	* GM-Mgmt *
250	* GM-Impossible *

*/

/*
 * bot_command_init
 * initializes the bot command list, call at startup
 *
 * Parameters:
 *	none
 *
 * When adding a new bot command, only hard-code 'real' bot commands -
 * all command aliases are added later through a database call
 *
 */
int bot_command_init(void)
{
	bot_command_aliases.clear();

	if (
		bot_command_add("actionable", "Lists actionable command arguments and use descriptions", 0, bot_command_actionable) ||
		bot_command_add("aggressive", "Orders a bot to use a aggressive discipline", 0, bot_command_aggressive) ||
		bot_command_add("applypoison", "Applies cursor-held poison to a rogue bot's weapon", 0, bot_command_apply_poison) ||
		bot_command_add("applypotion", "Applies cursor-held potion to a bot's effects", 0, bot_command_apply_potion) ||
		bot_command_add("attack", "Orders bots to attack a designated target", 0, bot_command_attack) ||
		bot_command_add("bindaffinity", "Orders a bot to attempt an affinity binding", 0, bot_command_bind_affinity) ||
		bot_command_add("bot", "Lists the available bot management [subcommands]", 0, bot_command_bot) ||
		bot_command_add("botappearance", "Lists the available bot appearance [subcommands]", 0, bot_subcommand_bot_appearance) ||
		bot_command_add("botbeardcolor", "Changes the beard color of a bot", 0, bot_subcommand_bot_beard_color) ||
		bot_command_add("botbeardstyle", "Changes the beard style of a bot", 0, bot_subcommand_bot_beard_style) ||
		bot_command_add("botcamp", "Orders a bot(s) to camp", 0, bot_subcommand_bot_camp) ||
		bot_command_add("botclone", "Creates a copy of a bot", 200, bot_subcommand_bot_clone) ||
		bot_command_add("botcreate", "Creates a new bot", 0, bot_subcommand_bot_create) ||
		bot_command_add("botdelete", "Deletes all record of a bot", 0, bot_subcommand_bot_delete) ||
		bot_command_add("botdetails", "Changes the Drakkin details of a bot", 0, bot_subcommand_bot_details) ||
		bot_command_add("botdyearmor", "Changes the color of a bot's (bots') armor", 0, bot_subcommand_bot_dye_armor) ||
		bot_command_add("boteyes", "Changes the eye colors of a bot", 0, bot_subcommand_bot_eyes) ||
		bot_command_add("botface", "Changes the facial appearance of your bot", 0, bot_subcommand_bot_face) ||
		bot_command_add("botfollowdistance", "Changes the follow distance(s) of a bot(s)", 0, bot_subcommand_bot_follow_distance) ||
		bot_command_add("botgroup", "Lists the available bot-group [subcommands]", 0, bot_command_botgroup) ||
		bot_command_add("botgroupaddmember", "Adds a member to a bot-group", 0, bot_subcommand_botgroup_add_member) ||
		bot_command_add("botgroupcreate", "Creates a bot-group and designates a leader", 0, bot_subcommand_botgroup_create) ||
		bot_command_add("botgroupdelete", "Deletes a bot-group and releases its members", 0, bot_subcommand_botgroup_delete) ||
		bot_command_add("botgrouplist", "Lists all of your existing bot-groups", 0, bot_subcommand_botgroup_list) ||
		bot_command_add("botgroupload", "Loads all members of a bot-group", 0, bot_subcommand_botgroup_load) ||
		bot_command_add("botgroupremovemember", "Removes a bot from its bot-group", 0, bot_subcommand_botgroup_remove_member) ||
		bot_command_add("bothaircolor", "Changes the hair color of a bot", 0, bot_subcommand_bot_hair_color) ||
		bot_command_add("bothairstyle", "Changes the hairstyle of a bot", 0, bot_subcommand_bot_hairstyle) ||
		bot_command_add("botheritage", "Changes the Drakkin heritage of a bot", 0, bot_subcommand_bot_heritage) ||
		bot_command_add("botinspectmessage", "Changes the inspect message of a bot", 0, bot_subcommand_bot_inspect_message) ||
		bot_command_add("botlist", "Lists the bots that you own", 0, bot_subcommand_bot_list) ||
		bot_command_add("botoutofcombat", "Toggles your bot between standard and out-of-combat spell/skill use - if any specialized behaviors exist", 0, bot_subcommand_bot_out_of_combat) ||
		bot_command_add("botreport", "Orders a bot to report its readiness", 0, bot_subcommand_bot_report) ||
		bot_command_add("botspawn", "Spawns a created bot", 0, bot_subcommand_bot_spawn) ||
		bot_command_add("botstance", "Changes the stance of a bot", 0, bot_subcommand_bot_stance) ||
		bot_command_add("botstopmeleelevel", "Sets the level a caster or spell-casting fighter bot will stop melee combat", 0, bot_subcommand_bot_stop_melee_level) ||
		bot_command_add("botsuffix", "Sets a bots suffix", 0, bot_subcommand_bot_suffix) ||
		bot_command_add("botsummon", "Summons bot(s) to your location", 0, bot_subcommand_bot_summon) ||
		bot_command_add("botsurname", "Sets a bots surname (last name)", 0, bot_subcommand_bot_surname) ||
		bot_command_add("bottattoo", "Changes the Drakkin tattoo of a bot", 0, bot_subcommand_bot_tattoo) ||
		bot_command_add("bottogglearcher", "Toggles a archer bot between melee and ranged weapon use", 0, bot_subcommand_bot_toggle_archer) ||
		bot_command_add("bottogglehelm", "Toggles the helm visibility of a bot between shown and hidden", 0, bot_subcommand_bot_toggle_helm) ||
		bot_command_add("bottitle", "Sets a bots title", 0, bot_subcommand_bot_title) ||
		bot_command_add("botupdate", "Updates a bot to reflect any level changes that you have experienced", 0, bot_subcommand_bot_update) ||
		bot_command_add("botwoad", "Changes the Barbarian woad of a bot", 0, bot_subcommand_bot_woad) ||
		bot_command_add("charm", "Attempts to have a bot charm your target", 0, bot_command_charm) ||
		bot_command_add("circle", "Orders a Druid bot to open a magical doorway to a specified destination", 0, bot_subcommand_circle) ||
		bot_command_add("cure", "Orders a bot to remove any ailments", 0, bot_command_cure) ||
		bot_command_add("defensive", "Orders a bot to use a defensive discipline", 0, bot_command_defensive) ||
		bot_command_add("depart", "Orders a bot to open a magical doorway to a specified destination", 0, bot_command_depart) ||
		bot_command_add("escape", "Orders a bot to send a target group to a safe location within the zone", 0, bot_command_escape) ||
		bot_command_add("findaliases", "Find available aliases for a bot command", 0, bot_command_find_aliases) ||
		bot_command_add("follow", "Orders bots to follow a designated target (option 'chain' auto-links eligible spawned bots)", 0, bot_command_follow) ||
		bot_command_add("guard", "Orders bots to guard their current positions", 0, bot_command_guard) ||
		bot_command_add("healrotation", "Lists the available bot heal rotation [subcommands]", 0, bot_command_heal_rotation) ||
		bot_command_add("healrotationadaptivetargeting", "Enables or disables adaptive targeting within the heal rotation instance", 0, bot_subcommand_heal_rotation_adaptive_targeting) ||
		bot_command_add("healrotationaddmember", "Adds a bot to a heal rotation instance", 0, bot_subcommand_heal_rotation_add_member) ||
		bot_command_add("healrotationaddtarget", "Adds target to a heal rotation instance", 0, bot_subcommand_heal_rotation_add_target) ||
		bot_command_add("healrotationadjustcritical", "Adjusts the critial HP limit of the heal rotation instance's Class Armor Type criteria", 0, bot_subcommand_heal_rotation_adjust_critical) ||
		bot_command_add("healrotationadjustsafe", "Adjusts the safe HP limit of the heal rotation instance's Class Armor Type criteria", 0, bot_subcommand_heal_rotation_adjust_safe) ||
		bot_command_add("healrotationcastingoverride", "Enables or disables casting overrides within the heal rotation instance", 0, bot_subcommand_heal_rotation_casting_override) ||
		bot_command_add("healrotationchangeinterval", "Changes casting interval between members within the heal rotation instance", 0, bot_subcommand_heal_rotation_change_interval) ||
		bot_command_add("healrotationclearhot", "Clears the HOT of a heal rotation instance", 0, bot_subcommand_heal_rotation_clear_hot) ||
		bot_command_add("healrotationcleartargets", "Removes all targets from a heal rotation instance", 0, bot_subcommand_heal_rotation_clear_targets) ||
		bot_command_add("healrotationcreate", "Creates a bot heal rotation instance and designates a leader", 0, bot_subcommand_heal_rotation_create) ||
		bot_command_add("healrotationdelete", "Deletes a bot heal rotation entry by leader", 0, bot_subcommand_heal_rotation_delete) ||
		bot_command_add("healrotationfastheals", "Enables or disables fast heals within the heal rotation instance", 0, bot_subcommand_heal_rotation_fast_heals) ||
		bot_command_add("healrotationlist", "Reports heal rotation instance(s) information", 0, bot_subcommand_heal_rotation_list) ||
		bot_command_add("healrotationremovemember", "Removes a bot from a heal rotation instance", 0, bot_subcommand_heal_rotation_remove_member) ||
		bot_command_add("healrotationremovetarget", "Removes target from a heal rotations instance", 0, bot_subcommand_heal_rotation_remove_target) ||
		bot_command_add("healrotationresetlimits", "Resets all Class Armor Type HP limit criteria in a heal rotation to its default value", 0, bot_subcommand_heal_rotation_reset_limits) ||
		bot_command_add("healrotationsave", "Saves a bot heal rotation entry by leader", 0, bot_subcommand_heal_rotation_save) ||
		bot_command_add("healrotationsethot", "Sets the HOT in a heal rotation instance", 0, bot_subcommand_heal_rotation_set_hot) ||
		bot_command_add("healrotationstart", "Starts a heal rotation", 0, bot_subcommand_heal_rotation_start) ||
		bot_command_add("healrotationstop", "Stops a heal rotation", 0, bot_subcommand_heal_rotation_stop) ||
		bot_command_add("help", "List available commands and their description - specify partial command as argument to search", 0, bot_command_help) ||
		bot_command_add("hold", "Prevents a bot from attacking until released", 0, bot_command_hold) ||
		bot_command_add("identify", "Orders a bot to cast an item identification spell", 0, bot_command_identify) ||
		bot_command_add("inventory", "Lists the available bot inventory [subcommands]", 0, bot_command_inventory) ||
		bot_command_add("inventorygive", "Gives the item on your cursor to a bot", 0, bot_subcommand_inventory_give) ||
		bot_command_add("inventorylist", "Lists all items in a bot's inventory", 0, bot_subcommand_inventory_list) ||
		bot_command_add("inventoryremove", "Removes an item from a bot's inventory", 0, bot_subcommand_inventory_remove) ||
		bot_command_add("inventorywindow", "Displays all items in a bot's inventory in a pop-up window", 0, bot_subcommand_inventory_window) ||
		bot_command_add("invisibility", "Orders a bot to cast a cloak of invisibility, or allow them to be seen", 0, bot_command_invisibility) ||
		bot_command_add("itemuse", "Elicits a report from spawned bots that can use the item on your cursor (option 'empty' yields only empty slots)", 0, bot_command_item_use) ||
		bot_command_add("levitation", "Orders a bot to cast a levitation spell", 0, bot_command_levitation) ||
		bot_command_add("lull", "Orders a bot to cast a pacification spell", 0, bot_command_lull) ||
		bot_command_add("mesmerize", "Orders a bot to cast a mesmerization spell", 0, bot_command_mesmerize) ||
		bot_command_add("movementspeed", "Orders a bot to cast a movement speed enhancement spell", 0, bot_command_movement_speed) ||
		bot_command_add("owneroption", "Sets options available to bot owners", 0, bot_command_owner_option) ||
		bot_command_add("pet", "Lists the available bot pet [subcommands]", 0, bot_command_pet) ||
		bot_command_add("petgetlost", "Orders a bot to remove its summoned pet", 0, bot_subcommand_pet_get_lost) ||
		bot_command_add("petremove", "Orders a bot to remove its charmed pet", 0, bot_subcommand_pet_remove) ||
		bot_command_add("petsettype", "Orders a Magician bot to use a specified pet type", 0, bot_subcommand_pet_set_type) ||
		bot_command_add("picklock", "Orders a capable bot to pick the lock of the closest door", 0, bot_command_pick_lock) ||
		bot_command_add("precombat", "Sets flag used to determine pre-combat behavior", 0, bot_command_precombat) ||
		bot_command_add("portal", "Orders a Wizard bot to open a magical doorway to a specified destination", 0, bot_subcommand_portal) ||
		bot_command_add("pull", "Orders a designated bot to 'pull' an enemy", 0, bot_command_pull) ||
		bot_command_add("release", "Releases a suspended bot's AI processing (with hate list wipe)", 0, bot_command_release) ||
		bot_command_add("resistance", "Orders a bot to cast a specified resistance buff", 0, bot_command_resistance) ||
		bot_command_add("resurrect", "Orders a bot to resurrect a player's (players') corpse(s)", 0, bot_command_resurrect) ||
		bot_command_add("rune", "Orders a bot to cast a rune of protection", 0, bot_command_rune) ||
		bot_command_add("sendhome", "Orders a bot to open a magical doorway home", 0, bot_command_send_home) ||
		bot_command_add("size", "Orders a bot to change a player's size", 0, bot_command_size) ||
		bot_command_add("summoncorpse", "Orders a bot to summon a corpse to its feet", 0, bot_command_summon_corpse) ||
		bot_command_add("suspend", "Suspends a bot's AI processing until released", 0, bot_command_suspend) ||
		bot_command_add("taunt", "Toggles taunt use by a bot", 0, bot_command_taunt) ||
		bot_command_add("track", "Orders a capable bot to track enemies", 0, bot_command_track) ||
		bot_command_add("waterbreathing", "Orders a bot to cast a water breathing spell", 0, bot_command_water_breathing)
	) {
		bot_command_deinit();
		return -1;
	}

	std::map<std::string, std::pair<uint8, std::vector<std::string>>> bot_command_settings;
	database.botdb.LoadBotCommandSettings(bot_command_settings);

	std::vector<std::pair<std::string, uint8>> injected_bot_command_settings;
	std::vector<std::string> orphaned_bot_command_settings;

	for (auto bcs_iter : bot_command_settings) {

		auto bcl_iter = bot_command_list.find(bcs_iter.first);
		if (bcl_iter == bot_command_list.end()) {

			orphaned_bot_command_settings.push_back(bcs_iter.first);
			LogInfo(
				"Bot Command [{}] no longer exists... Deleting orphaned entry from `bot_command_settings` table",
				bcs_iter.first.c_str()
			);
		}
	}

	if (orphaned_bot_command_settings.size()) {
		if (!database.botdb.UpdateOrphanedBotCommandSettings(orphaned_bot_command_settings)) {
			LogInfo("Failed to process 'Orphaned Bot Commands' update operation.");
		}
	}

	auto working_bcl = bot_command_list;
	for (auto working_bcl_iter : working_bcl) {

		auto bcs_iter = bot_command_settings.find(working_bcl_iter.first);
		if (bcs_iter == bot_command_settings.end()) {

			injected_bot_command_settings.push_back(std::pair<std::string, uint8>(working_bcl_iter.first, working_bcl_iter.second->access));
			LogInfo(
				"New Bot Command [{}] found... Adding to `bot_command_settings` table with access [{}]",
				working_bcl_iter.first.c_str(),
				working_bcl_iter.second->access
			);

			if (working_bcl_iter.second->access == 0) {
				LogCommands(
					"bot_command_init(): Warning: Bot Command [{}] defaulting to access level 0!",
					working_bcl_iter.first.c_str()
				);
			}

			continue;
		}

		working_bcl_iter.second->access = bcs_iter->second.first;
		LogCommands(
			"bot_command_init(): - Bot Command [{}] set to access level [{}]",
			working_bcl_iter.first.c_str(),
			bcs_iter->second.first
		);

		if (bcs_iter->second.second.empty()) {
			continue;
		}

		for (auto alias_iter : bcs_iter->second.second) {
			if (alias_iter.empty()) {
				continue;
			}

			if (bot_command_list.find(alias_iter) != bot_command_list.end()) {
				LogCommands(
					"bot_command_init(): Warning: Alias [{}] already exists as a bot command - skipping!",
					alias_iter.c_str()
				);

				continue;
			}

			bot_command_list[alias_iter] = working_bcl_iter.second;
			bot_command_aliases[alias_iter] = working_bcl_iter.first;

			LogCommands(
				"bot_command_init(): - Alias [{}] added to bot command [{}]",
				alias_iter.c_str(),
				bot_command_aliases[alias_iter].c_str()
			);
		}
	}

	if (injected_bot_command_settings.size()) {
		if (!database.botdb.UpdateInjectedBotCommandSettings(injected_bot_command_settings)) {
			LogInfo("Failed to process 'Injected Bot Commands' update operation.");
		}
	}

	bot_command_dispatch = bot_command_real_dispatch;

	BCSpells::Load();

	return bot_command_count;
}


/*
 * bot_command_deinit
 * clears the bot command list, freeing resources
 *
 * Parameters:
 *	none
 *
 */
void bot_command_deinit(void)
{
	bot_command_list.clear();
	bot_command_aliases.clear();

	bot_command_dispatch = bot_command_not_avail;
	bot_command_count = 0;

	BCSpells::Unload();
}


/*
 * bot_command_add
 * adds a bot command to the bot command list; used by bot_command_init
 *
 * Parameters:
 *	bot_command_string	- the command ex: "spawn"
 *	desc				- text description of bot command for #help
 *	access				- default access level required to use command
 *	function			- pointer to function that handles command
 *
 */
int bot_command_add(std::string bot_command_name, const char *desc, int access, BotCmdFuncPtr function)
{
	if (bot_command_name.empty()) {
		LogError("bot_command_add() - Bot command added with empty name string - check bot_command.cpp");
		return -1;
	}
	if (function == nullptr) {
		LogError("bot_command_add() - Bot command [{}] added without a valid function pointer - check bot_command.cpp", bot_command_name.c_str());
		return -1;
	}
	if (bot_command_list.count(bot_command_name) != 0) {
		LogError("bot_command_add() - Bot command [{}] is a duplicate bot command name - check bot_command.cpp", bot_command_name.c_str());
		return -1;
	}
	for (auto iter : bot_command_list) {
		if (iter.second->function != function)
			continue;
		LogError("bot_command_add() - Bot command [{}] equates to an alias of [{}] - check bot_command.cpp", bot_command_name.c_str(), iter.first.c_str());
		return -1;
	}

	BotCommandRecord *bcr = new BotCommandRecord;
	bcr->access = access;
	bcr->desc = desc;
	bcr->function = function;

	bot_command_list[bot_command_name] = bcr;
	bot_command_aliases[bot_command_name] = bot_command_name;
	cleanup_bot_command_list.Append(bcr);
	bot_command_count++;

	return 0;
}


/*
 *
 * bot_command_real_dispatch
 * Calls the correct function to process the client's command string.
 * Called from Client::ChannelMessageReceived if message starts with
 * bot command character (^).
 *
 * Parameters:
 *	c			- pointer to the calling client object
 *	message		- what the client typed
 *
 */
int bot_command_real_dispatch(Client *c, const char *message)
{
	Seperator sep(message, ' ', 10, 100, true); // "three word argument" should be considered 1 arg

	bot_command_log_command(c, message);

	std::string cstr(sep.arg[0]+1);

	if(bot_command_list.count(cstr) != 1) {
		return(-2);
	}

	BotCommandRecord *cur = bot_command_list[cstr];
	if(c->Admin() < cur->access){
		c->Message(m_fail, "Your access level is not high enough to use this bot command.");
		return(-1);
	}

	/* QS: Player_Log_Issued_Commands */
	if (RuleB(QueryServ, PlayerLogIssuedCommandes)){
		std::string event_desc = StringFormat("Issued bot command :: '%s' in zoneid:%i instid:%i",  message, c->GetZoneID(), c->GetInstanceID());
		QServ->PlayerLogEvent(Player_Log_Issued_Commands, c->CharacterID(), event_desc);
	}

	if(cur->access >= COMMANDS_LOGGING_MIN_STATUS) {
		LogCommands("[{}] ([{}]) used bot command: [{}] (target=[{}])",  c->GetName(), c->AccountName(), message, c->GetTarget()?c->GetTarget()->GetName():"NONE");
	}

	if(cur->function == nullptr) {
		LogError("Bot command [{}] has a null function\n", cstr.c_str());
		return(-1);
	} else {
		//dispatch C++ bot command
		cur->function(c, &sep);	// dispatch bot command
	}
	return 0;

}

void bot_command_log_command(Client *c, const char *message)
{
	int admin = c->Admin();

	bool continueevents = false;
	switch (zone->loglevelvar) { //catch failsafe
	case 9: // log only LeadGM
		if ((admin >= 150) && (admin <200))
			continueevents = true;
		break;
	case 8: // log only GM
		if ((admin >= 100) && (admin <150))
			continueevents = true;
		break;
	case 1:
		if ((admin >= 200))
			continueevents = true;
		break;
	case 2:
		if ((admin >= 150))
			continueevents = true;
		break;
	case 3:
		if ((admin >= 100))
			continueevents = true;
		break;
	case 4:
		if ((admin >= 80))
			continueevents = true;
		break;
	case 5:
		if ((admin >= 20))
			continueevents = true;
		break;
	case 6:
		if ((admin >= 10))
			continueevents = true;
		break;
	case 7:
		continueevents = true;
		break;
	default:
		break;
	}

	if (continueevents)
		database.logevents(c->AccountName(), c->AccountID(), admin,c->GetName(), c->GetTarget()?c->GetTarget()->GetName():"None", "BotCommand", message, 1);
}


/*
 * helper functions by use
 */
namespace MyBots
{
	static bool IsMyBot(Client *bot_owner, Mob *my_bot) {
		if (!bot_owner || !my_bot || !my_bot->IsBot())
			return false;

		auto test_bot = my_bot->CastToBot();
		if (!test_bot->GetOwner() || !test_bot->GetOwner()->IsClient() || test_bot->GetOwner()->CastToClient() != bot_owner)
			return false;

		return true;
	}

	static bool IsMyBotInTargetsGroup(Client *bot_owner, Mob *grouped_bot) {
		if (!bot_owner || !grouped_bot || !grouped_bot->GetGroup() || !IsMyBot(bot_owner, grouped_bot))
			return false;

		auto target_mob = bot_owner->GetTarget();
		if (!target_mob)
			return false;

		if (!target_mob->GetGroup() || (!target_mob->IsClient() && !target_mob->IsBot()))
			return false;

		return (grouped_bot->GetGroup() == target_mob->GetGroup());
	}

	static bool IsMyBotInPlayerGroup(Client *bot_owner, Mob *grouped_bot, Client *grouped_player) {
		if (!bot_owner || !grouped_player || !grouped_player->GetGroup() || !grouped_bot || !grouped_bot->GetGroup() || !IsMyBot(bot_owner, grouped_bot))
			return false;

		return (grouped_player->GetGroup() == grouped_bot->GetGroup());
	}

	static void UniquifySBL(std::list<Bot*> &sbl) {
		sbl.remove(nullptr);
		sbl.sort();
		sbl.unique();
	}

	static void PopulateSBL_ByTargetedBot(Client *bot_owner, std::list<Bot*> &sbl, bool clear_list = true) {
		if (clear_list)
			sbl.clear();

		if (IsMyBot(bot_owner, bot_owner->GetTarget()))
			sbl.push_back(bot_owner->GetTarget()->CastToBot());

		if (!clear_list)
			UniquifySBL(sbl);
	}

	static void PopulateSBL_ByNamedBot(Client *bot_owner, std::list<Bot*> &sbl, const char* name, bool clear_list = true) {
		if (clear_list)
			sbl.clear();
		if (!bot_owner || !name)
			return;

		auto selectable_bot_list = entity_list.GetBotsByBotOwnerCharacterID(bot_owner->CharacterID());
		for (auto bot_iter : selectable_bot_list) {
			if (!strcasecmp(bot_iter->GetCleanName(), name)) {
				sbl.push_back(bot_iter);
				return;
			}
		}

		if (!clear_list)
			UniquifySBL(sbl);
	}

	static void PopulateSBL_ByMyGroupedBots(Client *bot_owner, std::list<Bot*> &sbl, bool clear_list = true) {
		if (clear_list)
			sbl.clear();
		if (!bot_owner)
			return;

		if (!bot_owner->GetGroup())
			return;

		std::list<Bot*> group_list;
		bot_owner->GetGroup()->GetBotList(group_list);
		for (auto member_iter : group_list) {
			if (IsMyBot(bot_owner, member_iter))
				sbl.push_back(member_iter);
		}

		if (!clear_list)
			UniquifySBL(sbl);
	}

	static void PopulateSBL_ByTargetsGroupedBots(Client *bot_owner, std::list<Bot*> &sbl, bool clear_list = true) {
		if (clear_list)
			sbl.clear();
		if (!bot_owner)
			return;

		auto target_mob = bot_owner->GetTarget();
		if (!target_mob || !target_mob->GetGroup() || (!target_mob->IsClient() && !target_mob->IsBot()))
			return;

		std::list<Bot*> group_list;
		target_mob->GetGroup()->GetBotList(group_list);
		for (auto member_iter : group_list) {
			if (IsMyBot(bot_owner, member_iter))
				sbl.push_back(member_iter);
		}

		if (!clear_list)
			UniquifySBL(sbl);
	}

	static void PopulateSBL_ByNamesGroupedBots(Client *bot_owner, std::list<Bot*> &sbl, const char* name, bool clear_list = true) {
		if (clear_list)
			sbl.clear();
		if (!bot_owner || !name)
			return;

		Mob* named_mob = nullptr;
		std::list<Mob*> l_mob_list;
		entity_list.GetMobList(l_mob_list);
		for (auto mob_iter : l_mob_list) {
			if (!strcasecmp(mob_iter->GetCleanName(), name)) {
				named_mob = mob_iter;
				break;
			}
		}
		if (!named_mob || !named_mob->GetGroup() || (!named_mob->IsClient() && !named_mob->IsBot()))
			return;

		std::list<Bot*> group_list;
		named_mob->GetGroup()->GetBotList(group_list);
		for (auto member_iter : group_list) {
			if (IsMyBot(bot_owner, member_iter))
				sbl.push_back(member_iter);
		}

		if (!clear_list)
			UniquifySBL(sbl);
	}

	static void PopulateSBL_ByHealRotation(Client *bot_owner, std::list<Bot*> &sbl, const char* name, bool clear_list = true) {
		if (clear_list)
			sbl.clear();
		if (!bot_owner || (!name && !bot_owner->GetTarget()))
			return;

		std::list<Bot*> selectable_bot_list;
		if (name)
			PopulateSBL_ByNamedBot(bot_owner, selectable_bot_list, name);
		else
			PopulateSBL_ByTargetedBot(bot_owner, selectable_bot_list);

		if (selectable_bot_list.empty() || !selectable_bot_list.front()->IsHealRotationMember())
			return;

		auto hrm = (*selectable_bot_list.front()->MemberOfHealRotation())->MemberList();
		for (auto hrm_iter : *hrm) {
			if (IsMyBot(bot_owner, hrm_iter))
				sbl.push_back(hrm_iter);
		}

		auto hrt = (*selectable_bot_list.front()->MemberOfHealRotation())->TargetList();
		for (auto hrt_iter : *hrt) {
			if (IsMyBot(bot_owner, hrt_iter))
				sbl.push_back(hrt_iter->CastToBot());
		}

		UniquifySBL(sbl);
	}

	static void PopulateSBL_ByHealRotationMembers(Client *bot_owner, std::list<Bot*> &sbl, const char* name, bool clear_list = true) {
		if (clear_list)
			sbl.clear();
		if (!bot_owner || (!name && !bot_owner->GetTarget()))
			return;

		std::list<Bot*> selectable_bot_list;
		if (name)
			PopulateSBL_ByNamedBot(bot_owner, selectable_bot_list, name);
		else
			PopulateSBL_ByTargetedBot(bot_owner, selectable_bot_list);

		if (selectable_bot_list.empty() || !selectable_bot_list.front()->IsHealRotationMember())
			return;

		auto hrm = (*selectable_bot_list.front()->MemberOfHealRotation())->MemberList();
		for (auto hrm_iter : *hrm) {
			if (IsMyBot(bot_owner, hrm_iter))
				sbl.push_back(hrm_iter);
		}

		if (!clear_list)
			UniquifySBL(sbl);
	}

	static void PopulateSBL_ByHealRotationTargets(Client *bot_owner, std::list<Bot*> &sbl, const char* name, bool clear_list = true) {
		if (clear_list)
			sbl.clear();
		if (!bot_owner || (!name && !bot_owner->GetTarget()))
			return;

		std::list<Bot*> selectable_bot_list;
		if (name)
			PopulateSBL_ByNamedBot(bot_owner, selectable_bot_list, name);
		else
			PopulateSBL_ByTargetedBot(bot_owner, selectable_bot_list);

		if (selectable_bot_list.empty() || !selectable_bot_list.front()->IsHealRotationMember())
			return;

		auto hrm = (*selectable_bot_list.front()->MemberOfHealRotation())->TargetList();
		for (auto hrm_iter : *hrm) {
			if (IsMyBot(bot_owner, hrm_iter))
				sbl.push_back(static_cast<Bot*>(hrm_iter));
		}

		if (!clear_list)
			UniquifySBL(sbl);
	}

	static void PopulateSBL_BySpawnedBots(Client *bot_owner, std::list<Bot*> &sbl) { // should be used for most spell casting commands
		sbl.clear();
		if (!bot_owner)
			return;

		sbl = entity_list.GetBotsByBotOwnerCharacterID(bot_owner->CharacterID());
		sbl.remove(nullptr);
	}

	static void PopulateSBL_ByBotGroup(Client *bot_owner, std::list<Bot*> &sbl, const char* name, bool clear_list = true) {
		if (clear_list)
			sbl.clear();
		if (!bot_owner || !name)
			return;

		std::string group_name = name;

		uint32 botgroup_id = 0;
		if (!database.botdb.LoadBotGroupIDForLoadBotGroup(bot_owner->CharacterID(), group_name, botgroup_id) || !botgroup_id)
			return;

		std::map<uint32, std::list<uint32>> botgroup_list;
		if (!database.botdb.LoadBotGroup(group_name, botgroup_list) || botgroup_list.find(botgroup_id) == botgroup_list.end() || !botgroup_list[botgroup_id].size())
			return;

		std::list<Bot*> selectable_bot_list;
		PopulateSBL_BySpawnedBots(bot_owner, selectable_bot_list);
		if (selectable_bot_list.empty())
			return;

		selectable_bot_list.remove(nullptr);
		for (auto group_iter : botgroup_list[botgroup_id]) {
			for (auto bot_iter : selectable_bot_list) {
				if (bot_iter->GetBotID() != group_iter)
					continue;

				if (IsMyBot(bot_owner, bot_iter)) {
					sbl.push_back(bot_iter);
					break;
				}
			}
		}

		if (!clear_list)
			UniquifySBL(sbl);
	}
};

namespace ActionableTarget
{
	static bool AmIInPlayerGroup(Client *bot_owner, Client *grouped_player) {
		if (!bot_owner || !grouped_player || !bot_owner->GetGroup() || !grouped_player->GetGroup())
			return false;

		return (bot_owner->GetGroup() == grouped_player->GetGroup());
	}

	static bool IsAttackable(Client *bot_owner, Mob* target_mob) {
		if (!bot_owner || !target_mob || bot_owner == target_mob)
			return false;

		return bot_owner->IsAttackAllowed(target_mob);
	}

	static Client* AsSingle_ByPlayer(Client *bot_owner, bool return_me_on_null_target = true) {
		if (!bot_owner)
			return nullptr;

		if (!bot_owner->GetTarget()) {
			if (return_me_on_null_target)
				return bot_owner;
			else
				return nullptr;
		}

		if (!bot_owner->GetTarget()->IsClient())
			return nullptr;

		return bot_owner->GetTarget()->CastToClient();
	}

	static Client* AsGroupMember_ByPlayer(Client *bot_owner, bool return_me_on_null_target = true) {
		if (!bot_owner)
			return nullptr;

		if (!bot_owner->GetTarget()) {
			if (return_me_on_null_target)
				return bot_owner;
			else
				return nullptr;
		}

		if (!bot_owner->GetTarget()->IsClient() || !AmIInPlayerGroup(bot_owner, bot_owner->GetTarget()->CastToClient()))
			return nullptr;

		return bot_owner->GetTarget()->CastToClient();
	}

	static Corpse* AsCorpse_ByPlayer(Client *bot_owner) {
		if (!bot_owner || !bot_owner->GetTarget() || !bot_owner->GetTarget()->IsPlayerCorpse())
			return nullptr;

		return bot_owner->GetTarget()->CastToCorpse();
	}

	static Mob* AsSingle_ByAttackable(Client *bot_owner) {
		if (!IsAttackable(bot_owner, bot_owner->GetTarget()))
			return nullptr;

		return bot_owner->GetTarget();
	}

	static bool IsFriendlyAllowed(Mob* target_mob) {
		if (!target_mob || target_mob->IsClient() || target_mob->IsBot() || (target_mob->IsPet() && target_mob->GetOwner() && (target_mob->GetOwner()->IsClient() || target_mob->GetOwner()->IsBot())) || target_mob->IsPlayerCorpse())
			return true;

		return false;
	}

	static Mob* VerifyFriendly(Client* bot_owner, BCEnum::TType target_type, bool return_me_on_null_target = true) {
		if (IsAttackable(bot_owner, bot_owner->GetTarget()) || target_type == BCEnum::TT_None)
			return nullptr;

		auto target_mob = bot_owner->GetTarget();
		Mob* verified_friendly = nullptr;
		switch (target_type) {
		case BCEnum::TT_Single:
		case BCEnum::TT_GroupV1:
		case BCEnum::TT_GroupV2:
		case BCEnum::TT_AETarget:
			verified_friendly = target_mob;
			break;
		case BCEnum::TT_Animal:
			if (target_mob && target_mob->GetBodyType() == BT_Animal)
				verified_friendly = target_mob;
			break;
		case BCEnum::TT_Undead:
			if (target_mob && target_mob->GetBodyType() == BT_Undead)
				verified_friendly = target_mob;
			break;
		case BCEnum::TT_Summoned:
			if (target_mob && target_mob->GetBodyType() == BT_Summoned)
				verified_friendly = target_mob;
			break;
		case BCEnum::TT_Plant:
			if (target_mob && target_mob->GetBodyType() == BT_Plant)
				verified_friendly = target_mob;
			break;
		case BCEnum::TT_Corpse:
			if (target_mob && target_mob->IsCorpse())
				verified_friendly = target_mob;
			break;
		default:
			return nullptr;
		}

		if (return_me_on_null_target && !target_mob && !verified_friendly) {
			switch (target_type) {
			case BCEnum::TT_Single:
			case BCEnum::TT_GroupV1:
			case BCEnum::TT_GroupV2:
			case BCEnum::TT_AETarget:
				verified_friendly = bot_owner;
				break;
			default:
				break;
			}
		}

		return verified_friendly;
	}

	static Mob* VerifyEnemy(Client* bot_owner, BCEnum::TType target_type) {
		if (!IsAttackable(bot_owner, bot_owner->GetTarget()) || target_type == BCEnum::TT_None)
			return nullptr;

		auto target_mob = bot_owner->GetTarget();
		Mob* verified_enemy = nullptr;
		switch (target_type) {
		case BCEnum::TT_Animal:
			if (target_mob->GetBodyType() == BT_Animal)
				verified_enemy = target_mob;
			break;
		case BCEnum::TT_Undead:
			if (target_mob->GetBodyType() == BT_Undead)
				verified_enemy = target_mob;
			break;
		case BCEnum::TT_Summoned:
			if (target_mob->GetBodyType() == BT_Summoned)
				verified_enemy = target_mob;
			break;
		case BCEnum::TT_Plant:
			if (target_mob->GetBodyType() == BT_Plant)
				verified_enemy = target_mob;
			break;
		case BCEnum::TT_Single:
		case BCEnum::TT_GroupV1:
		case BCEnum::TT_GroupV2:
		case BCEnum::TT_AETarget:
			verified_enemy = target_mob;
			break;
		case BCEnum::TT_Corpse:
			if (target_mob->IsCorpse())
				verified_enemy = target_mob;
			break;
		default:
			return nullptr;
		}

		return verified_enemy;
	}

	class Types {
		Mob* target[BCEnum::TargetTypeCount];
		bool target_set[BCEnum::TargetTypeCount];

	public:
		Types() { Clear(); }

		void Clear() {
			for (int i = BCEnum::TT_None; i <= BCEnum::TargetTypeLast; ++i) {
				target[i] = nullptr;
				target_set[i] = false;
			}
			target_set[BCEnum::TT_None] = true;
		}

		Mob* Select(Client* bot_owner, BCEnum::TType target_type, bool action_type, bool return_me_on_null_target = true) {
			if (target_set[target_type])
				return target[target_type];

			if (action_type == FRIENDLY)
				target[target_type] = VerifyFriendly(bot_owner, target_type, return_me_on_null_target);
			else
				target[target_type] = VerifyEnemy(bot_owner, target_type);
			target_set[target_type] = true;

			return target[target_type];
		}
	};
};

namespace ActionableBots
{
	enum ABType {
		ABT_None = 0,
		ABT_Target,
		ABT_ByName,
		ABT_OwnerGroup,
		ABT_BotGroup,
		ABT_TargetGroup,
		ABT_NamesGroup,
		ABT_HealRotation,
		ABT_HealRotationMembers,
		ABT_HealRotationTargets,
		ABT_Spawned,
		ABT_All
	};

	enum ABMask {
		ABM_None = 0,
		ABM_Target = (1 << (ABT_Target - 1)),
		ABM_ByName = (1 << (ABT_ByName - 1)),
		ABM_OwnerGroup = (1 << (ABT_OwnerGroup - 1)),
		ABM_BotGroup = (1 << (ABT_BotGroup - 1)),
		ABM_TargetGroup = (1 << (ABT_TargetGroup - 1)),
		ABM_NamesGroup = (1 << (ABT_NamesGroup - 1)),
		ABM_HealRotation = (1 << (ABT_HealRotation - 1)),
		ABM_HealRotationMembers = (1 << (ABT_HealRotationMembers - 1)),
		ABM_HealRotationTargets = (1 << (ABT_HealRotationTargets - 1)),
		ABM_Spawned = (1 << (ABT_Spawned - 1)),
		ABM_All = (1 << (ABT_All - 1)),
		ABM_Spawned_All = (3 << (ABT_Spawned - 1)),
		ABM_NoFilter = ~0,
		// grouped values
		ABM_Type1 = (ABM_Target | ABM_ByName | ABM_OwnerGroup | ABM_BotGroup | ABM_TargetGroup | ABM_NamesGroup | ABM_HealRotationTargets | ABM_Spawned),
		ABM_Type2 = (ABM_ByName | ABM_OwnerGroup | ABM_BotGroup | ABM_NamesGroup | ABM_HealRotation | ABM_Spawned)
	};

	// Populates 'sbl'
	static ABType PopulateSBL(Client* bot_owner, std::string ab_type_arg, std::list<Bot*> &sbl, int ab_mask, const char* name = nullptr, bool clear_list = true, bool suppress_message = false) {
		if (clear_list)
			sbl.clear();
		if (!bot_owner)
			return ABT_None;

		auto ab_type = ABT_None;
		if (!ab_type_arg.compare("target") || ab_type_arg.empty())
			ab_type = ABT_Target;
		else if (!ab_type_arg.compare("byname"))
			ab_type = ABT_ByName;
		else if (!ab_type_arg.compare("ownergroup"))
			ab_type = ABT_OwnerGroup;
		else if (!ab_type_arg.compare("botgroup"))
			ab_type = ABT_BotGroup;
		else if (!ab_type_arg.compare("targetgroup"))
			ab_type = ABT_TargetGroup;
		else if (!ab_type_arg.compare("namesgroup"))
			ab_type = ABT_NamesGroup;
		else if (!ab_type_arg.compare("healrotation"))
			ab_type = ABT_HealRotation;
		else if (!ab_type_arg.compare("healrotationmembers"))
			ab_type = ABT_HealRotationMembers;
		else if (!ab_type_arg.compare("healrotationtargets"))
			ab_type = ABT_HealRotationTargets;
		else if (!ab_type_arg.compare("spawned"))
			ab_type = ABT_Spawned;
		else if (!ab_type_arg.compare("all"))
			ab_type = ABT_All;

		if (ab_type_arg.empty())
			ab_type_arg = "target";

		switch (ab_type) {
		case ABT_Target:
			if (ab_mask & ABM_Target)
				MyBots::PopulateSBL_ByTargetedBot(bot_owner, sbl, clear_list);
			break;
		case ABT_ByName:
			if (ab_mask & ABM_ByName)
				MyBots::PopulateSBL_ByNamedBot(bot_owner, sbl, name, clear_list);
			break;
		case ABT_OwnerGroup:
			if (ab_mask & ABM_OwnerGroup)
				MyBots::PopulateSBL_ByMyGroupedBots(bot_owner, sbl, clear_list);
			break;
		case ABT_BotGroup:
			if (ab_mask & ABM_BotGroup)
				MyBots::PopulateSBL_ByBotGroup(bot_owner, sbl, name, clear_list);
			break;
		case ABT_TargetGroup:
			if (ab_mask & ABM_TargetGroup)
				MyBots::PopulateSBL_ByTargetsGroupedBots(bot_owner, sbl, clear_list);
			break;
		case ABT_NamesGroup:
			if (ab_mask & ABM_NamesGroup)
				MyBots::PopulateSBL_ByNamesGroupedBots(bot_owner, sbl, name, clear_list);
			break;
		case ABT_HealRotation:
			if (ab_mask & ABM_HealRotation)
				MyBots::PopulateSBL_ByHealRotation(bot_owner, sbl, name, clear_list);
			break;
		case ABT_HealRotationMembers:
			if (ab_mask & ABM_HealRotationMembers)
				MyBots::PopulateSBL_ByHealRotationMembers(bot_owner, sbl, name, clear_list);
			break;
		case ABT_HealRotationTargets:
			if (ab_mask & ABM_HealRotationTargets)
				MyBots::PopulateSBL_ByHealRotationTargets(bot_owner, sbl, name, clear_list);
			break;
		case ABT_Spawned:
		case ABT_All:
			if (ab_mask & ABM_Spawned_All)
				MyBots::PopulateSBL_BySpawnedBots(bot_owner, sbl);
			break;
		default:
			break;
		}
		if (sbl.empty() && ab_type != ABT_All) {
			if (suppress_message)
				return ABT_None;

			if (!ab_mask)
				bot_owner->Message(m_fail, "Command passed null 'ActionableBot' criteria");
			else if (ab_mask & ab_type)
				bot_owner->Message(m_fail, "You have no spawned bots meeting this criteria - type: '%s', name: '%s'", ab_type_arg.c_str(), ((name) ? (name) : ("")));
			else
				bot_owner->Message(m_fail, "This command does not allow 'ActionableBot' criteria '%s'", ab_type_arg.c_str());
			return ABT_None;
		}

		return ab_type;
	}

	// Returns single, scoped bot
	static Bot* AsGroupMember_ByClass(Client *bot_owner, Client *bot_grouped_player, uint8 cls, bool petless = false) {
		if (!bot_owner || !bot_grouped_player)
			return nullptr;
		if (!bot_grouped_player->GetGroup())
			return nullptr;

		std::list<Mob*> group_list;
		bot_grouped_player->GetGroup()->GetMemberList(group_list);
		for (auto member_iter : group_list) {
			if (!MyBots::IsMyBot(bot_owner, member_iter))
				continue;
			if (member_iter->GetClass() != cls)
				continue;
			if (petless && member_iter->GetPet())
				continue;

			return static_cast<Bot*>(member_iter);
		}

		return nullptr;
	}

	static Bot* AsGroupMember_ByMinLevelAndClass(Client *bot_owner, Client *bot_grouped_player, uint8 minlvl, uint8 cls, bool petless = false) {
		// This function can be nixed if we can enforce bot level as owner level..and the level check can then be moved to the spell loop in the command function
		if (!bot_owner || !bot_grouped_player)
			return nullptr;
		if (!bot_grouped_player->GetGroup())
			return nullptr;

		std::list<Mob*> group_list;
		bot_grouped_player->GetGroup()->GetMemberList(group_list);
		for (auto member_iter : group_list) {
			if (!MyBots::IsMyBot(bot_owner, member_iter))
				continue;
			if (member_iter->GetLevel() < minlvl || member_iter->GetClass() != cls)
				continue;
			if (petless && member_iter->GetPet())
				continue;

			return static_cast<Bot*>(member_iter);
		}

		return nullptr;
	}

	static Bot* AsSpawned_ByClass(Client *bot_owner, std::list<Bot*> &sbl, uint8 cls, bool petless = false) {
		if (!bot_owner)
			return nullptr;

		for (auto bot_iter : sbl) {
			if (!MyBots::IsMyBot(bot_owner, bot_iter))
				continue;
			if (bot_iter->GetClass() != cls)
				continue;
			if (petless && bot_iter->GetPet())
				continue;

			return bot_iter;
		}

		return nullptr;
	}

	static Bot* AsSpawned_ByMinLevelAndClass(Client *bot_owner, std::list<Bot*> &sbl, uint8 minlvl, uint8 cls, bool petless = false) {
		// This function can be nixed if we can enforce bot level as owner level..and the level check can then be moved to the spell loop in the command function
		if (!bot_owner)
			return nullptr;

		for (auto bot_iter : sbl) {
			if (!MyBots::IsMyBot(bot_owner, bot_iter))
				continue;
			if (bot_iter->GetLevel() < minlvl || bot_iter->GetClass() != cls)
				continue;
			if (petless && bot_iter->GetPet())
				continue;

			return bot_iter;
		}

		return nullptr;
	}

	static Bot* AsTarget_ByBot(Client *bot_owner) {
		if (!bot_owner || !MyBots::IsMyBot(bot_owner, bot_owner->GetTarget()))
			return nullptr;

		return bot_owner->GetTarget()->CastToBot();
	}

	static Bot* AsNamed_ByBot(Client *bot_owner, std::string bot_name) {
		if (!bot_owner || bot_name.empty())
			return nullptr;

		std::list<Bot*> selectable_bot_list;
		MyBots::PopulateSBL_BySpawnedBots(bot_owner, selectable_bot_list);
		for (auto bot_iter : selectable_bot_list) {
			if (!bot_name.compare(bot_iter->GetCleanName()))
				return bot_iter;
		}

		return nullptr;
	}

	static Bot* Select_ByClass(Client* bot_owner, BCEnum::TType target_type, std::list<Bot*>& sbl, uint8 cls, Mob* target_mob = nullptr, bool petless = false) {
		if (!bot_owner || sbl.empty())
			return nullptr;

		for (auto bot_iter : sbl) {
			if (!MyBots::IsMyBot(bot_owner, bot_iter))
				continue;
			if (bot_iter->GetClass() != cls)
				continue;
			if (petless && bot_iter->GetPet())
				continue;
			if (target_type == BCEnum::TT_GroupV1) {
				if (!target_mob)
					return nullptr;
				else if (bot_iter->GetGroup() != target_mob->GetGroup())
					continue;
			}

			return bot_iter;
		}

		return nullptr;
	}

	static Bot* Select_ByMinLevelAndClass(Client* bot_owner, BCEnum::TType target_type, std::list<Bot*>& sbl, uint8 minlvl, uint8 cls, Mob* target_mob = nullptr, bool petless = false) {
		if (!bot_owner || sbl.empty())
			return nullptr;

		for (auto bot_iter : sbl) {
			if (!MyBots::IsMyBot(bot_owner, bot_iter))
				continue;
			if (bot_iter->GetLevel() < minlvl || bot_iter->GetClass() != cls)
				continue;
			if (petless && bot_iter->GetPet())
				continue;
			if (target_type == BCEnum::TT_GroupV1) {
				if (!target_mob)
					return nullptr;
				else if (bot_iter->GetGroup() != target_mob->GetGroup())
					continue;
			}

			return bot_iter;
		}

		return nullptr;
	}

	// Filters actual 'sbl' list
	static void Filter_ByClasses(Client* bot_owner, std::list<Bot*>& sbl, uint16 class_mask) {
		sbl.remove_if([bot_owner](Bot* l) { return (!MyBots::IsMyBot(bot_owner, l)); });
		sbl.remove_if([class_mask](const Bot* l) { return (GetPlayerClassBit(l->GetClass()) & (~class_mask)); });
	}

	static void Filter_ByMinLevel(Client* bot_owner, std::list<Bot*>& sbl, uint8 min_level) {
		sbl.remove_if([bot_owner](Bot* l) { return (!MyBots::IsMyBot(bot_owner, l)); });
		sbl.remove_if([min_level](const Bot* l) { return (l->GetLevel() < min_level); });
	}

	static void Filter_ByArcher(Client* bot_owner, std::list<Bot*>& sbl) {
		sbl.remove_if([bot_owner](Bot* l) { return (!MyBots::IsMyBot(bot_owner, l)); });
		sbl.remove_if([bot_owner](Bot* l) { return (!l->IsBotArcher()); });
	}
<<<<<<< HEAD

	static void Filter_ByHighestSkill(Client* bot_owner, std::list<Bot*>& sbl, EQEmu::skills::SkillType skill_type, float& skill_value) {
=======
	
	static void Filter_ByHighestSkill(Client* bot_owner, std::list<Bot*>& sbl, EQ::skills::SkillType skill_type, float& skill_value) {
>>>>>>> 86ef1b12
		sbl.remove_if([bot_owner](Bot* l) { return (!MyBots::IsMyBot(bot_owner, l)); });
		skill_value = 0.0f;

		float mod_skill_value = 0.0f;
		const Bot* skilled_bot = nullptr;
		for (auto bot_iter : sbl) {
			float base_skill_value = bot_iter->GetSkill(skill_type);
			if (base_skill_value == 0.0f)
				continue;

			mod_skill_value = base_skill_value;
			for (int16 index = EQ::invslot::EQUIPMENT_BEGIN; index <= EQ::invslot::EQUIPMENT_END; ++index) {
				const EQ::ItemInstance* indexed_item = bot_iter->GetBotItem(index);
				if (indexed_item && indexed_item->GetItem()->SkillModType == skill_type)
					mod_skill_value += (base_skill_value * (((float)indexed_item->GetItem()->SkillModValue) / 100.0f));
			}

			if (!skilled_bot) {
				skill_value = mod_skill_value;
				skilled_bot = bot_iter;
			}
			else if (mod_skill_value > skill_value) {
				skill_value = mod_skill_value;
				skilled_bot = bot_iter;
			}
		}

		sbl.remove_if([skilled_bot](const Bot* l) { return (l != skilled_bot); });
	}

	static void Filter_ByHighestPickLock(Client* bot_owner, std::list<Bot*>& sbl, float& pick_lock_value) {
		sbl.remove_if([bot_owner](Bot* l) { return (!MyBots::IsMyBot(bot_owner, l)); });
		sbl.remove_if([bot_owner](const Bot* l) { return (l->GetClass() != ROGUE && l->GetClass() != BARD); });
		sbl.remove_if([bot_owner](const Bot* l) { return (l->GetClass() == ROGUE && l->GetLevel() < 5); });
		sbl.remove_if([bot_owner](const Bot* l) { return (l->GetClass() == BARD && l->GetLevel() < 40); });

		ActionableBots::Filter_ByHighestSkill(bot_owner, sbl, EQ::skills::SkillPickLock, pick_lock_value);
	}
};


/*
 * bot commands go below here
 */
void bot_command_actionable(Client *c, const Seperator *sep)
{
	if (helper_command_alias_fail(c, "bot_command_actionable", sep->arg[0], "actionable"))
		return;

	c->Message(m_message, "Actionable command arguments:");

	c->Message(m_usage, "target - selects target as single bot .. use ^command [target] or imply by empty actionable argument");
	c->Message(m_usage, "byname [name] - selects single bot by name");
	c->Message(m_usage, "ownergroup - selects all bots in the owner's group");
	c->Message(m_usage, "botgroup [name] - selects members of a bot-group by its name");
	c->Message(m_usage, "targetgroup - selects all bots in target's group");
	c->Message(m_usage, "namesgroup [name] - selects all bots in name's group");
	c->Message(m_usage, "healrotation [name] - selects all member and target bots of a heal rotation where name is a member");
	c->Message(m_usage, "healrotationmembers [name] - selects all member bots of a heal rotation where name is a member");
	c->Message(m_usage, "healrotationtargets [name] - selects all target bots of a heal rotation where name is a member");
	c->Message(m_usage, "spawned - selects all spawned bots");
	c->Message(m_usage, "all - selects all spawned bots .. argument use indicates en masse database updating");

	c->Message(m_message, "You may only select your bots as actionable");
}

void bot_command_aggressive(Client *c, const Seperator *sep)
{
	bcst_list* local_list = &bot_command_spells[BCEnum::SpT_Stance];
	if (helper_spell_list_fail(c, local_list, BCEnum::SpT_Stance) || helper_command_alias_fail(c, "bot_command_aggressive", sep->arg[0], "aggressive"))
		return;
	if (helper_is_help_or_usage(sep->arg[1])) {
		c->Message(m_usage, "usage: %s ([actionable: target | byname | ownergroup | botgroup | targetgroup | namesgroup | healrotationtargets | spawned] ([actionable_name]))", sep->arg[0]);
		helper_send_usage_required_bots(c, BCEnum::SpT_Stance);
		return;
	}
	const int ab_mask = ActionableBots::ABM_Type1;

	std::list<Bot*> sbl;
	if (ActionableBots::PopulateSBL(c, sep->arg[1], sbl, ab_mask, sep->arg[2]) == ActionableBots::ABT_None)
		return;
	sbl.remove(nullptr);

	int success_count = 0;
	int candidate_count = sbl.size();
	for (auto list_iter : *local_list) {
		if (sbl.empty())
			break;

		auto local_entry = list_iter->SafeCastToStance();
		if (helper_spell_check_fail(local_entry))
			continue;
		if (local_entry->stance_type != BCEnum::StT_Aggressive)
			continue;

		for (auto bot_iter = sbl.begin(); bot_iter != sbl.end(); ) {
			Bot* my_bot = *bot_iter;
			if (local_entry->caster_class != my_bot->GetClass()) {
				++bot_iter;
				continue;
			}
			if (local_entry->spell_level > my_bot->GetLevel()) {
				++bot_iter;
				continue;
			}

			my_bot->InterruptSpell();
			if (candidate_count == 1)
				Bot::BotGroupSay(my_bot, "Using '%s'", spells[local_entry->spell_id].name);
			my_bot->UseDiscipline(local_entry->spell_id, my_bot->GetID());
			++success_count;

			bot_iter = sbl.erase(bot_iter);
		}
	}

	c->Message(m_action, "%i of %i bots have used aggressive disciplines", success_count, candidate_count);
}

void bot_command_apply_poison(Client *c, const Seperator *sep)
{
	if (helper_command_disabled(c, RuleB(Bots, AllowApplyPoisonCommand), "applypoison")) {
		return;
	}
	if (helper_command_alias_fail(c, "bot_command_apply_poison", sep->arg[0], "applypoison")) {
		return;
	}
	if (helper_is_help_or_usage(sep->arg[1])) {

		c->Message(m_usage, "usage: <rogue_bot_target> %s", sep->arg[0]);
		return;
	}

	Bot *my_rogue_bot = nullptr;
	if (c->GetTarget() && c->GetTarget()->IsBot() && c->GetTarget()->CastToBot()->GetBotOwnerCharacterID() == c->CharacterID() && c->GetTarget()->CastToBot()->GetClass() == ROGUE) {
		my_rogue_bot = c->GetTarget()->CastToBot();
	}
	if (!my_rogue_bot) {

		c->Message(m_fail, "You must target a rogue bot that you own to use this command!");
		return;
	}
	if (my_rogue_bot->GetLevel() < 18) {

		c->Message(m_fail, "Your rogue bot must be level 18 before %s can apply poison!", (my_rogue_bot->GetGender() == 1 ? "she" : "he"));
		return;
	}
<<<<<<< HEAD

	const auto poison_instance = c->GetInv().GetItem(EQEmu::invslot::slotCursor);
=======
	
	const auto poison_instance = c->GetInv().GetItem(EQ::invslot::slotCursor);
>>>>>>> 86ef1b12
	if (!poison_instance) {

		c->Message(m_fail, "No item found on cursor!");
		return;
	}

	auto poison_data = poison_instance->GetItem();
	if (!poison_data) {

		c->Message(m_fail, "No data found for cursor item!");
		return;
	}

	if (poison_data->ItemType == EQ::item::ItemTypePoison) {

		if ((~poison_data->Races) & GetPlayerRaceBit(my_rogue_bot->GetRace())) {

			c->Message(m_fail, "Invalid race for weapon poison!");
			return;
		}

		if (poison_data->Proc.Level2 > my_rogue_bot->GetLevel()) {

			c->Message(m_fail, "This poison is too powerful for your intended target!");
			return;
		}

		// generalized from client ApplyPoison handler
		double ChanceRoll = zone->random.Real(0, 1);
		uint16 poison_skill = 95 + ((my_rogue_bot->GetLevel() - 18) * 5);
		if (poison_skill > 200) {
			poison_skill = 200;
		}
		bool apply_poison_chance = (ChanceRoll < (.75 + poison_skill / 1000));

		if (apply_poison_chance && my_rogue_bot->AddProcToWeapon(poison_data->Proc.Effect, false, (my_rogue_bot->GetDEX() / 100) + 103, POISON_PROC)) {
			c->Message(m_action, "Successfully applied %s to %s's weapon.", poison_data->Name, my_rogue_bot->GetCleanName());
		}
		else {
			c->Message(m_fail, "Failed to apply %s to %s's weapon.", poison_data->Name, my_rogue_bot->GetCleanName());
		}

		c->DeleteItemInInventory(EQ::invslot::slotCursor, 1, true);
	}
	else {

		c->Message(m_fail, "Item on cursor is not a weapon poison!");
		return;
	}
}

void bot_command_apply_potion(Client* c, const Seperator* sep)
{
	if (helper_command_disabled(c, RuleB(Bots, AllowApplyPotionCommand), "applypotion")) {
		return;
	}
	if (helper_command_alias_fail(c, "bot_command_apply_potion", sep->arg[0], "applypotion")) {
		return;
	}
	if (helper_is_help_or_usage(sep->arg[1])) {

		c->Message(m_usage, "usage: <bot_target> %s", sep->arg[0]);
		return;
	}

	Bot* my_bot = nullptr;
	if (c->GetTarget() && c->GetTarget()->IsBot() && c->GetTarget()->CastToBot()->GetBotOwnerCharacterID() == c->CharacterID()) {
		my_bot = c->GetTarget()->CastToBot();
	}
	if (!my_bot) {

		c->Message(m_fail, "You must target a bot that you own to use this command!");
		return;
	}

	const auto potion_instance = c->GetInv().GetItem(EQ::invslot::slotCursor);
	if (!potion_instance) {

		c->Message(m_fail, "No item found on cursor!");
		return;
	}

	auto potion_data = potion_instance->GetItem();
	if (!potion_data) {

		c->Message(m_fail, "No data found for cursor item!");
		return;
	}

	if (potion_data->ItemType == EQ::item::ItemTypePotion && potion_data->Click.Effect > 0) {

		if (RuleB(Bots, RestrictApplyPotionToRogue) && potion_data->Classes != PLAYER_CLASS_ROGUE_BIT) {

			c->Message(m_fail, "This command is restricted to rogue poison potions only!");
			return;
		}
		if ((~potion_data->Races) & GetPlayerRaceBit(my_bot->GetRace())) {

			c->Message(m_fail, "Invalid race for potion!");
			return;
		}
		if ((~potion_data->Classes) & GetPlayerClassBit(my_bot->GetClass())) {

			c->Message(m_fail, "Invalid class for potion!");
			return;
		}

		if (potion_data->Click.Level2 > my_bot->GetLevel()) {

			c->Message(m_fail, "This potion is too powerful for your intended target!");
			return;
		}

		// TODO: figure out best way to handle casting time/animation
		if (my_bot->SpellFinished(potion_data->Click.Effect, my_bot, EQ::spells::CastingSlot::Item, 0)) {
			c->Message(m_action, "Successfully applied %s to %s's buff effects.", potion_data->Name, my_bot->GetCleanName());
		}
		else {
			c->Message(m_fail, "Failed to apply %s to %s's buff effects.", potion_data->Name, my_bot->GetCleanName());
		}

		c->DeleteItemInInventory(EQ::invslot::slotCursor, 1, true);
	}
	else {

		c->Message(m_fail, "Item on cursor is not a potion!");
		return;
	}
}

void bot_command_attack(Client *c, const Seperator *sep)
{
	if (helper_command_alias_fail(c, "bot_command_attack", sep->arg[0], "attack")) {
		return;
	}
	if (helper_is_help_or_usage(sep->arg[1])) {

		c->Message(m_usage, "usage: <enemy_target> %s [actionable: byname | ownergroup | botgroup | namesgroup | healrotation | default: spawned] ([actionable_name])", sep->arg[0]);
		return;
	}
	const int ab_mask = ActionableBots::ABM_Type2;

	Mob* target_mob = ActionableTarget::AsSingle_ByAttackable(c);
	if (!target_mob) {

		c->Message(m_fail, "You must <target> an enemy to use this command");
		return;
	}

	std::string ab_arg(sep->arg[1]);
	if (ab_arg.empty()) {
		ab_arg = "spawned";
	}

	std::list<Bot*> sbl;
	if (ActionableBots::PopulateSBL(c, ab_arg.c_str(), sbl, ab_mask, sep->arg[2]) == ActionableBots::ABT_None) {
		return;
	}

	size_t attacker_count = 0;
	Bot *first_attacker = nullptr;
	sbl.remove(nullptr);
	for (auto bot_iter : sbl) {

		if (bot_iter->GetAppearance() != eaDead && bot_iter->GetBotStance() != EQ::constants::stancePassive) {

			if (!first_attacker) {
				first_attacker = bot_iter;
			}
			++attacker_count;

			bot_iter->SetAttackFlag();
		}
	}

	if (attacker_count == 1 && first_attacker) {
		Bot::BotGroupSay(first_attacker, "Attacking %s!", target_mob->GetCleanName());
	}
	else {
		c->Message(m_action, "%i of your bots are attacking %s!", sbl.size(), target_mob->GetCleanName());
	}
}

void bot_command_bind_affinity(Client *c, const Seperator *sep)
{
	bcst_list* local_list = &bot_command_spells[BCEnum::SpT_BindAffinity];
	if (helper_spell_list_fail(c, local_list, BCEnum::SpT_BindAffinity) || helper_command_alias_fail(c, "bot_command_bind_affinity", sep->arg[0], "bindaffinity"))
		return;
	if (helper_is_help_or_usage(sep->arg[1])) {
		c->Message(m_usage, "usage: (<friendly_target>) %s", sep->arg[0]);
		helper_send_usage_required_bots(c, BCEnum::SpT_BindAffinity);
		return;
	}

	ActionableTarget::Types actionable_targets;
	Bot* my_bot = nullptr;
	std::list<Bot*> sbl;
	MyBots::PopulateSBL_BySpawnedBots(c, sbl);

	for (auto list_iter : *local_list) {
		auto local_entry = list_iter;
		if (helper_spell_check_fail(local_entry))
			continue;

		auto target_mob = actionable_targets.Select(c, local_entry->target_type, FRIENDLY);
		if (!target_mob)
			continue;

		my_bot = ActionableBots::Select_ByMinLevelAndClass(c, local_entry->target_type, sbl, local_entry->spell_level, local_entry->caster_class, target_mob);
		if (!my_bot)
			continue;

		// Cast effect message is not being generated
		if (helper_cast_standard_spell(my_bot, target_mob, local_entry->spell_id))
			c->Message(m_action, "Successfully bound %s to this location", target_mob->GetCleanName());
		else
			c->Message(m_fail, "Failed to bind %s to this location", target_mob->GetCleanName());
		break;
	}

	helper_no_available_bots(c, my_bot);
}

void bot_command_bot(Client *c, const Seperator *sep)
{
	/* VS2012 code - begin */
	std::list<const char*> subcommand_list;
	subcommand_list.push_back("botappearance");
	subcommand_list.push_back("botcamp");
	subcommand_list.push_back("botclone");
	subcommand_list.push_back("botcreate");
	subcommand_list.push_back("botdelete");
	subcommand_list.push_back("botdetails");
	subcommand_list.push_back("botdyearmor");
	subcommand_list.push_back("botinspectmessage");
	subcommand_list.push_back("botfollowdistance");
	subcommand_list.push_back("botlist");
	subcommand_list.push_back("botoutofcombat");
	subcommand_list.push_back("botreport");
	subcommand_list.push_back("botspawn");
	subcommand_list.push_back("botstance");
	subcommand_list.push_back("botstopmeleelevel");
	subcommand_list.push_back("botsummon");
	subcommand_list.push_back("bottogglearcher");
	subcommand_list.push_back("bottogglehelm");
	subcommand_list.push_back("botupdate");
	/* VS2012 code - end */

	/* VS2013 code
	const std::list<const char*> subcommand_list = {
		"botappearance", "botcamp", "botclone", "botcreate", "botdelete", "botdetails", "botdyearmor", "botinspectmessage", "botfollowdistance",
		"botlist", "botoutofcombat", "botreport", "botspawn", "botstance", "botsummon", "bottogglearcher", "bottogglehelm", "botupdate"
	};
	*/

	if (helper_command_alias_fail(c, "bot_command_bot", sep->arg[0], "bot"))
		return;

	helper_send_available_subcommands(c, "bot", subcommand_list);
}

void bot_command_botgroup(Client *c, const Seperator *sep)
{
	/* VS2012 code - begin */
	std::list<const char*> subcommand_list;
	subcommand_list.push_back("botgroupaddmember");
	subcommand_list.push_back("botgroupcreate");
	subcommand_list.push_back("botgroupdelete");
	subcommand_list.push_back("botgrouplist");
	subcommand_list.push_back("botgroupload");
	subcommand_list.push_back("botgroupremovemember");
	/* VS2012 code - end */

	/* VS2013 code
	const std::list<const char*> subcommand_list = {
		"botgroupaddmember", "botgroupcreate", "botgroupdelete", "botgrouplist", "botgroupload", "botgroupremovemember"
	};
	*/

	if (helper_command_alias_fail(c, "bot_command_botgroup", sep->arg[0], "botgroup"))
		return;

	helper_send_available_subcommands(c, "bot-group", subcommand_list);
}

void bot_command_charm(Client *c, const Seperator *sep)
{
	auto local_list = &bot_command_spells[BCEnum::SpT_Charm];
	if (helper_spell_list_fail(c, local_list, BCEnum::SpT_Charm) || helper_command_alias_fail(c, "bot_command_charm", sep->arg[0], "charm"))
		return;
	if (helper_is_help_or_usage(sep->arg[1])) {
		c->Message(m_usage, "usage: <enemy_target> %s ([option: dire])", sep->arg[0]);
		helper_send_usage_required_bots(c, BCEnum::SpT_Charm);
		return;
	}

	bool dire = false;
	std::string dire_arg = sep->arg[1];
	if (!dire_arg.compare("dire"))
		dire = true;

	ActionableTarget::Types actionable_targets;
	Bot* my_bot = nullptr;
	std::list<Bot*> sbl;
	MyBots::PopulateSBL_BySpawnedBots(c, sbl);

	for (auto list_iter : *local_list) {
		auto local_entry = list_iter->SafeCastToCharm();
		if (helper_spell_check_fail(local_entry))
			continue;
		if (local_entry->dire != dire)
			continue;

		auto target_mob = actionable_targets.Select(c, local_entry->target_type, ENEMY);
		if (!target_mob)
			continue;
		if (target_mob->IsCharmed()) {
			c->Message(m_fail, "Your <target> is already charmed");
			return;
		}

		if (spells[local_entry->spell_id].max[EFFECTIDTOINDEX(1)] < target_mob->GetLevel())
			continue;

		my_bot = ActionableBots::Select_ByMinLevelAndClass(c, local_entry->target_type, sbl, local_entry->spell_level, local_entry->caster_class, target_mob, true);
		if (!my_bot)
			continue;

		uint32 dont_root_before = 0;
		if (helper_cast_standard_spell(my_bot, target_mob, local_entry->spell_id, true, &dont_root_before))
			target_mob->SetDontRootMeBefore(dont_root_before);

		break;
	}

	helper_no_available_bots(c, my_bot);
}

void bot_command_cure(Client *c, const Seperator *sep)
{
	bcst_list* local_list = &bot_command_spells[BCEnum::SpT_Cure];
	if (helper_spell_list_fail(c, local_list, BCEnum::SpT_Cure) || helper_command_alias_fail(c, "bot_command_cure", sep->arg[0], "cure"))
		return;
	if (helper_is_help_or_usage(sep->arg[1])) {
		c->Message(m_usage, "usage: (<friendly_target>) %s [ailment: blindness | disease | poison | curse | corruption]", sep->arg[0]);
		helper_send_usage_required_bots(c, BCEnum::SpT_Cure);
		return;
	}

	std::string ailment_arg = sep->arg[1];

	auto ailment_type = BCEnum::AT_None;
	if (!ailment_arg.compare("blindness"))
		ailment_type = BCEnum::AT_Blindness;
	else if (!ailment_arg.compare("disease"))
		ailment_type = BCEnum::AT_Disease;
	else if (!ailment_arg.compare("poison"))
		ailment_type = BCEnum::AT_Poison;
	else if (!ailment_arg.compare("curse"))
		ailment_type = BCEnum::AT_Curse;
	else if (!ailment_arg.compare("corruption"))
		ailment_type = BCEnum::AT_Corruption;

	if (ailment_type == BCEnum::AT_None) {
		c->Message(m_fail, "You must specify a cure [ailment] to use this command");
		return;
	}

	local_list->sort([ailment_type](STBaseEntry* l, STBaseEntry* r) {
		auto _l = l->SafeCastToCure(), _r = r->SafeCastToCure();
		if (_l->cure_value[AILMENTIDTOINDEX(ailment_type)] < _r->cure_value[AILMENTIDTOINDEX(ailment_type)])
			return true;
		if (_l->cure_value[AILMENTIDTOINDEX(ailment_type)] == _r->cure_value[AILMENTIDTOINDEX(ailment_type)] && spells[_l->spell_id].mana < spells[_r->spell_id].mana)
			return true;
		if (_l->cure_value[AILMENTIDTOINDEX(ailment_type)] == _r->cure_value[AILMENTIDTOINDEX(ailment_type)] && spells[_l->spell_id].mana == spells[_r->spell_id].mana && _l->cure_total < _r->cure_total)
			return true;

		return false;
	});

	ActionableTarget::Types actionable_targets;
	Bot* my_bot = nullptr;
	std::list<Bot*> sbl;
	MyBots::PopulateSBL_BySpawnedBots(c, sbl);

	bool cast_success = false;
	for (auto list_iter : *local_list) {
		auto local_entry = list_iter->SafeCastToCure();
		if (helper_spell_check_fail(local_entry))
			continue;
		if (!local_entry->cure_value[AILMENTIDTOINDEX(ailment_type)])
			continue;

		auto target_mob = actionable_targets.Select(c, local_entry->target_type, FRIENDLY);
		if (!target_mob)
			continue;

		my_bot = ActionableBots::Select_ByMinLevelAndClass(c, local_entry->target_type, sbl, local_entry->spell_level, local_entry->caster_class, target_mob);
		if (!my_bot)
			continue;

		cast_success = helper_cast_standard_spell(my_bot, target_mob, local_entry->spell_id);
		break;
	}

	helper_no_available_bots(c, my_bot);
}

void bot_command_defensive(Client *c, const Seperator *sep)
{
	bcst_list* local_list = &bot_command_spells[BCEnum::SpT_Stance];
	if (helper_spell_list_fail(c, local_list, BCEnum::SpT_Stance) || helper_command_alias_fail(c, "bot_command_defensive", sep->arg[0], "defensive"))
		return;
	if (helper_is_help_or_usage(sep->arg[1])) {
		c->Message(m_usage, "usage: %s ([actionable: target | byname | ownergroup | botgroup | targetgroup | namesgroup | healrotationtargets | spawned] ([actionable_name]))", sep->arg[0]);
		helper_send_usage_required_bots(c, BCEnum::SpT_Stance);
		return;
	}
	const int ab_mask = ActionableBots::ABM_Type1;

	std::list<Bot*> sbl;
	if (ActionableBots::PopulateSBL(c, sep->arg[1], sbl, ab_mask, sep->arg[2]) == ActionableBots::ABT_None)
		return;
	sbl.remove(nullptr);

	int success_count = 0;
	int candidate_count = sbl.size();
	for (auto list_iter : *local_list) {
		if (sbl.empty())
			break;

		auto local_entry = list_iter->SafeCastToStance();
		if (helper_spell_check_fail(local_entry))
			continue;
		if (local_entry->stance_type != BCEnum::StT_Aggressive)
			continue;

		for (auto bot_iter = sbl.begin(); bot_iter != sbl.end(); ) {
			Bot* my_bot = *bot_iter;
			if (local_entry->caster_class != my_bot->GetClass()) {
				++bot_iter;
				continue;
			}
			if (local_entry->spell_level > my_bot->GetLevel()) {
				++bot_iter;
				continue;
			}

			my_bot->InterruptSpell();
			if (candidate_count == 1)
				Bot::BotGroupSay(my_bot, "Using '%s'", spells[local_entry->spell_id].name);
			my_bot->UseDiscipline(local_entry->spell_id, my_bot->GetID());
			++success_count;

			bot_iter = sbl.erase(bot_iter);
		}
	}

	c->Message(m_action, "%i of %i bots have used defensive disciplines", success_count, candidate_count);
}

void bot_command_depart(Client *c, const Seperator *sep)
{
	bcst_list* local_list = &bot_command_spells[BCEnum::SpT_Depart];
	if (helper_spell_list_fail(c, local_list, BCEnum::SpT_Depart) || helper_command_alias_fail(c, "bot_command_depart", sep->arg[0], "depart"))
		return;
	if (helper_is_help_or_usage(sep->arg[1])) {
		c->Message(m_usage, "usage: %s [list | destination] ([option: single])", sep->arg[0]);
		helper_send_usage_required_bots(c, BCEnum::SpT_Depart);
		return;
	}

	bool single = false;
	std::string single_arg = sep->arg[2];
	if (!single_arg.compare("single"))
		single = true;

	std::string destination = sep->arg[1];
	if (!destination.compare("list")) {
		Bot* my_druid_bot = ActionableBots::AsGroupMember_ByClass(c, c, DRUID);
		Bot* my_wizard_bot = ActionableBots::AsGroupMember_ByClass(c, c, WIZARD);
		helper_command_depart_list(c, my_druid_bot, my_wizard_bot, local_list, single);
		return;
	}
	else if (destination.empty()) {
		c->Message(m_fail, "A [destination] or [list] argument is required to use this command");
		return;
	}

	ActionableTarget::Types actionable_targets;
	Bot* my_bot = nullptr;
	std::list<Bot*> sbl;
	MyBots::PopulateSBL_BySpawnedBots(c, sbl);

	bool cast_success = false;
	for (auto list_iter : *local_list) {
		auto local_entry = list_iter->SafeCastToDepart();
		if (helper_spell_check_fail(local_entry))
			continue;
		if (local_entry->single != single)
			continue;
		if (destination.compare(spells[local_entry->spell_id].teleport_zone))
			continue;

		auto target_mob = actionable_targets.Select(c, local_entry->target_type, FRIENDLY);
		if (!target_mob)
			continue;

		my_bot = ActionableBots::Select_ByMinLevelAndClass(c, local_entry->target_type, sbl, local_entry->spell_level, local_entry->caster_class, target_mob);
		if (!my_bot)
			continue;

		cast_success = helper_cast_standard_spell(my_bot, target_mob, local_entry->spell_id);
		break;
	}

	helper_no_available_bots(c, my_bot);
}

void bot_command_escape(Client *c, const Seperator *sep)
{
	bcst_list* local_list = &bot_command_spells[BCEnum::SpT_Escape];
	if (helper_spell_list_fail(c, local_list, BCEnum::SpT_Escape) || helper_command_alias_fail(c, "bot_command_escape", sep->arg[0], "escape"))
		return;
	if (helper_is_help_or_usage(sep->arg[1])) {
		c->Message(m_usage, "usage: (<friendly_target>) %s ([option: lesser])", sep->arg[0]);
		helper_send_usage_required_bots(c, BCEnum::SpT_Escape);
		return;
	}

	bool use_lesser = false;
	if (!strcasecmp(sep->arg[1], "lesser"))
		use_lesser = true;

	ActionableTarget::Types actionable_targets;
	Bot* my_bot = nullptr;
	std::list<Bot*> sbl;
	MyBots::PopulateSBL_BySpawnedBots(c, sbl);

	bool cast_success = false;
	for (auto list_iter : *local_list) {
		auto local_entry = list_iter->SafeCastToEscape();
		if (helper_spell_check_fail(local_entry))
			continue;
		if (local_entry->lesser != use_lesser)
			continue;

		auto target_mob = actionable_targets.Select(c, local_entry->target_type, FRIENDLY);
		if (!target_mob)
			continue;

		my_bot = ActionableBots::Select_ByMinLevelAndClass(c, local_entry->target_type, sbl, local_entry->spell_level, local_entry->caster_class, target_mob);
		if (!my_bot)
			continue;

		cast_success = helper_cast_standard_spell(my_bot, target_mob, local_entry->spell_id);
		break;
	}

	helper_no_available_bots(c, my_bot);
}

void bot_command_find_aliases(Client *c, const Seperator *sep)
{
	if (helper_command_alias_fail(c, "bot_command_find_aliases", sep->arg[0], "findaliases"))
		return;
	if (helper_is_help_or_usage(sep->arg[1])) {
		c->Message(m_usage, "usage: %s [alias | command]", sep->arg[0]);
		return;
	}

	auto find_iter = bot_command_aliases.find(sep->arg[1]);
	if (find_iter == bot_command_aliases.end()) {
		c->Message(m_fail, "No bot commands or aliases match '%s'", sep->arg[1]);
		return;
	}

	auto command_iter = bot_command_list.find(find_iter->second);
	if (find_iter->second.empty() || command_iter == bot_command_list.end()) {
		c->Message(m_unknown, "An unknown condition has occurred...");
		return;
	}

	c->Message(m_message, "Available bot command aliases for '%s':", command_iter->first.c_str());

	int bot_command_aliases_shown = 0;
	for (auto alias_iter : bot_command_aliases) {
		if (strcasecmp(find_iter->second.c_str(), alias_iter.second.c_str()) || c->Admin() < command_iter->second->access)
			continue;

		c->Message(m_usage, "%c%s", BOT_COMMAND_CHAR, alias_iter.first.c_str());
		++bot_command_aliases_shown;
	}
	c->Message(m_message, "%d bot command alias%s listed.", bot_command_aliases_shown, bot_command_aliases_shown != 1 ? "es" : "");
}

void bot_command_follow(Client *c, const Seperator *sep)
{
	if (helper_command_alias_fail(c, "bot_command_follow", sep->arg[0], "follow"))
		return;
	if (helper_is_help_or_usage(sep->arg[1])) {
		c->Message(m_usage, "usage: (<friendly_target>) %s ([option: reset]) [actionable: byname | ownergroup | botgroup | namesgroup | healrotation | spawned] ([actionable_name])", sep->arg[0]);
		c->Message(m_usage, "usage: %s chain", sep->arg[0]);
		return;
	}
	const int ab_mask = ActionableBots::ABM_Type2;

	bool reset = false;
	int ab_arg = 1;
	int name_arg = 2;
	Mob* target_mob = nullptr;

	std::string optional_arg = sep->arg[1];
	if (!optional_arg.compare("chain")) {

		auto chain_count = helper_bot_follow_option_chain(c);
		c->Message(m_action, "%i of your bots %s now chain following you", chain_count, (chain_count == 1 ? "is" : "are"));

		return;
	}
	else if (!optional_arg.compare("reset")) {
		reset = true;
		ab_arg = 2;
		name_arg = 3;
	}
	else {
		target_mob = ActionableTarget::VerifyFriendly(c, BCEnum::TT_Single);
		if (!target_mob) {
			c->Message(m_fail, "You must <target> a friendly mob to use this command");
			return;
		}
	}

	std::list<Bot*> sbl;
	if (ActionableBots::PopulateSBL(c, sep->arg[ab_arg], sbl, ab_mask, sep->arg[name_arg]) == ActionableBots::ABT_None)
		return;

	sbl.remove(nullptr);
	for (auto bot_iter : sbl) {
		bot_iter->WipeHateList();
		auto my_group = bot_iter->GetGroup();
		if (my_group) {
			if (reset) {
				if (!my_group->GetLeader() || my_group->GetLeader() == bot_iter)
					bot_iter->SetFollowID(c->GetID());
				else
					bot_iter->SetFollowID(my_group->GetLeader()->GetID());

				bot_iter->SetManualFollow(false);
			}
			else {
				if (bot_iter == target_mob)
					bot_iter->SetFollowID(c->GetID());
				else
					bot_iter->SetFollowID(target_mob->GetID());

				bot_iter->SetManualFollow(true);
			}
		}
		else {
			bot_iter->SetFollowID(0);
			bot_iter->SetManualFollow(false);
		}
		if (!bot_iter->GetPet())
			continue;

		bot_iter->GetPet()->WipeHateList();
		bot_iter->GetPet()->SetFollowID(bot_iter->GetID());
	}
	if (sbl.size() == 1) {
		Mob* follow_mob = entity_list.GetMob(sbl.front()->GetFollowID());
		Bot::BotGroupSay(sbl.front(), "Following %s", ((follow_mob) ? (follow_mob->GetCleanName()) : ("'nullptr'")));
	}
	else {
		if (reset)
			c->Message(m_action, "%i of your bots are following their default assignments", sbl.size());
		else
			c->Message(m_action, "%i of your bots are following %s", sbl.size(), target_mob->GetCleanName());
	}
}

void bot_command_guard(Client *c, const Seperator *sep)
{
	if (helper_command_alias_fail(c, "bot_command_guard", sep->arg[0], "guard")) {
		return;
	}
	if (helper_is_help_or_usage(sep->arg[1])) {

		c->Message(m_usage, "usage: %s ([option: clear]) [actionable: target | byname | ownergroup | botgroup | namesgroup | healrotation | spawned] ([actionable_name])", sep->arg[0]);
		return;
	}
	const int ab_mask = (ActionableBots::ABM_Target | ActionableBots::ABM_Type2);

	bool clear = false;
	int ab_arg = 1;
	int name_arg = 2;

	std::string clear_arg = sep->arg[1];
	if (!clear_arg.compare("clear")) {

		clear = true;
		ab_arg = 2;
		name_arg = 3;
	}

	std::list<Bot*> sbl;
	if (ActionableBots::PopulateSBL(c, sep->arg[ab_arg], sbl, ab_mask, sep->arg[name_arg]) == ActionableBots::ABT_None) {
		return;
	}

	sbl.remove(nullptr);
	for (auto bot_iter : sbl) {

		if (clear) {
			bot_iter->SetGuardFlag(false);
		}
		else {
			bot_iter->SetGuardMode();
		}
	}

	if (sbl.size() == 1) {
		Bot::BotGroupSay(sbl.front(), "%suarding this position.", (clear ? "No longer g" : "G"));
	}
	else {
		c->Message(m_action, "%i of your bots are %sguarding their positions.", sbl.size(), (clear ? "no longer " : ""));
	}
}

void bot_command_heal_rotation(Client *c, const Seperator *sep)
{
	/* VS2012 code - begin */
	std::list<const char*> subcommand_list;
	subcommand_list.push_back("healrotationadaptivetargeting");
	subcommand_list.push_back("healrotationaddmember");
	subcommand_list.push_back("healrotationaddtarget");
	subcommand_list.push_back("healrotationadjustcritical");
	subcommand_list.push_back("healrotationadjustsafe");
	subcommand_list.push_back("healrotationcastoverride");
	subcommand_list.push_back("healrotationchangeinterval");
	subcommand_list.push_back("healrotationclearhot");
	subcommand_list.push_back("healrotationcleartargets");
	subcommand_list.push_back("healrotationcreate");
	subcommand_list.push_back("healrotationdelete");
	subcommand_list.push_back("healrotationfastheals");
	subcommand_list.push_back("healrotationlist");
	subcommand_list.push_back("healrotationremovemember");
	subcommand_list.push_back("healrotationremovetarget");
	subcommand_list.push_back("healrotationresetlimits");
	subcommand_list.push_back("healrotationsave");
	subcommand_list.push_back("healrotationsethot");
	subcommand_list.push_back("healrotationstart");
	subcommand_list.push_back("healrotationstop");
	/* VS2012 code - end */

	/* VS2013 code
	const std::list<const char*> subcommand_list = {
		"healrotationadaptivetargeting", "healrotationaddmember", "healrotationaddtarget", "healrotationadjustcritical", "healrotationadjustsafe",
		"healrotationcastoverride", "healrotationchangeinterval", "healrotationclearhot", "healrotationcleartargets", "healrotationcreate",
		"healrotationdelete", "healrotationfastheals", "healrotationlist", "healrotationremovemember", "healrotationremovetarget", "healrotationsave",
		"healrotationresetlimits", "healrotationsethot", "healrotationstart", "healrotationstop"
	};
	*/

	if (helper_command_alias_fail(c, "bot_command_heal_rotation", sep->arg[0], "healrotation"))
		return;

#if (EQDEBUG >= 12)
	while (c->Admin() >= 250) {
		if (strcasecmp(sep->arg[1], "shone")) { break; }
		Bot* my_bot = ActionableBots::AsTarget_ByBot(c);
		if (!my_bot || !(my_bot->IsHealRotationMember())) { break; }
		auto tlist = (*my_bot->MemberOfHealRotation())->TargetList();
		if (tlist->empty()) { break; }
		for (auto tlist_iter : *tlist) {
			if (tlist_iter)
				tlist_iter->SetHP((tlist_iter->GetMaxHP() / 100 + 1));
		}
		return;
	}
#endif

	helper_send_available_subcommands(c, "bot heal rotation", subcommand_list);
}

void bot_command_help(Client *c, const Seperator *sep)
{
	if (helper_command_alias_fail(c, "bot_command_help", sep->arg[0], "help"))
		return;

	c->Message(m_message, "Available EQEMu bot commands:");

	int bot_commands_shown = 0;
	for (auto command_iter : bot_command_list) {
		if (sep->arg[1][0] && command_iter.first.find(sep->arg[1]) == std::string::npos)
			continue;
		if (c->Admin() < command_iter.second->access)
			continue;

		c->Message(m_usage, "%c%s - %s", BOT_COMMAND_CHAR, command_iter.first.c_str(), command_iter.second->desc == nullptr ? "[no description]" : command_iter.second->desc);
		++bot_commands_shown;
	}
	if (parse->PlayerHasQuestSub(EVENT_BOT_COMMAND)) {
		int i = parse->EventPlayer(EVENT_BOT_COMMAND, c, sep->msg, 0);
		if (i >= 1) {
			bot_commands_shown += i;
		}
	}
	c->Message(m_message, "%d bot command%s listed.", bot_commands_shown, bot_commands_shown != 1 ? "s" : "");
	c->Message(m_note, "type %ccommand [help | usage] for more information", BOT_COMMAND_CHAR);
}

void bot_command_hold(Client *c, const Seperator *sep)
{
	if (helper_command_alias_fail(c, "bot_command_hold", sep->arg[0], "hold")) {
		return;
	}
	if (helper_is_help_or_usage(sep->arg[1])) {

		c->Message(m_usage, "usage: %s ([option: clear]) [actionable: target | byname | ownergroup | botgroup | namesgroup | healrotation | spawned] ([actionable_name])", sep->arg[0]);
		return;
	}
	const int ab_mask = (ActionableBots::ABM_Target | ActionableBots::ABM_Type2);

	bool clear = false;
	int ab_arg = 1;
	int name_arg = 2;

	std::string clear_arg = sep->arg[1];
	if (!clear_arg.compare("clear")) {

		clear = true;
		ab_arg = 2;
		name_arg = 3;
	}

	std::list<Bot*> sbl;
	if (ActionableBots::PopulateSBL(c, sep->arg[ab_arg], sbl, ab_mask, sep->arg[name_arg]) == ActionableBots::ABT_None) {
		return;
	}

	sbl.remove(nullptr);
	for (auto bot_iter : sbl) {

		if (clear) {
			bot_iter->SetHoldFlag(false);
		}
		else {
			bot_iter->SetHoldMode();
		}
	}

	if (sbl.size() == 1) {
		Bot::BotGroupSay(sbl.front(), "%solding my attacks.", (clear ? "No longer h" : "H"));
	}
	else {
		c->Message(m_action, "%i of your bots are %sholding their attacks.", sbl.size(), (clear ? "no longer " : ""));
	}
}

void bot_command_identify(Client *c, const Seperator *sep)
{
	bcst_list* local_list = &bot_command_spells[BCEnum::SpT_Identify];
	if (helper_spell_list_fail(c, local_list, BCEnum::SpT_Identify) || helper_command_alias_fail(c, "bot_command_identify", sep->arg[0], "identify"))
		return;
	if (helper_is_help_or_usage(sep->arg[1])) {
		c->Message(m_usage, "usage: (<friendly_target>) %s", sep->arg[0]);
		helper_send_usage_required_bots(c, BCEnum::SpT_Identify);
		return;
	}

	ActionableTarget::Types actionable_targets;
	Bot* my_bot = nullptr;
	std::list<Bot*> sbl;
	MyBots::PopulateSBL_BySpawnedBots(c, sbl);

	bool cast_success = false;
	for (auto list_iter : *local_list) {
		auto local_entry = list_iter;
		if (helper_spell_check_fail(local_entry))
			continue;

		auto target_mob = actionable_targets.Select(c, local_entry->target_type, FRIENDLY);
		if (!target_mob)
			continue;

		my_bot = ActionableBots::Select_ByMinLevelAndClass(c, local_entry->target_type, sbl, local_entry->spell_level, local_entry->caster_class, target_mob);
		if (!my_bot)
			continue;

		cast_success = helper_cast_standard_spell(my_bot, target_mob, local_entry->spell_id);
		break;
	}

	helper_no_available_bots(c, my_bot);
}

void bot_command_inventory(Client *c, const Seperator *sep)
{
	/* VS2012 code - begin */
	std::list<const char*> subcommand_list;
	subcommand_list.push_back("inventorygive");
	subcommand_list.push_back("inventorylist");
	subcommand_list.push_back("inventoryremove");
	subcommand_list.push_back("inventorywindow");
	/* VS2012 code - end */

	/* VS2013 code
	const std::list<const char*> subcommand_list = { "inventorygive", "inventorylist", "inventoryremove", "inventorywindow" };
	*/

	if (helper_command_alias_fail(c, "bot_command_inventory", sep->arg[0], "inventory"))
		return;

	helper_send_available_subcommands(c, "bot inventory", subcommand_list);
}

void bot_command_invisibility(Client *c, const Seperator *sep)
{
	bcst_list* local_list = &bot_command_spells[BCEnum::SpT_Invisibility];
	if (helper_spell_list_fail(c, local_list, BCEnum::SpT_Invisibility) || helper_command_alias_fail(c, "bot_command_invisibility", sep->arg[0], "invisibility"))
		return;
	if (helper_is_help_or_usage(sep->arg[1])) {
		c->Message(m_usage, "usage: (<friendly_target>) %s [invisibility: living | undead | animal | see]", sep->arg[0]);
		helper_send_usage_required_bots(c, BCEnum::SpT_Invisibility);
		return;
	}

	std::string invisibility = sep->arg[1];

	BCEnum::IType invisibility_type = BCEnum::IT_None;
	if (!invisibility.compare("living"))
		invisibility_type = BCEnum::IT_Living;
	else if (!invisibility.compare("undead"))
		invisibility_type = BCEnum::IT_Undead;
	else if (!invisibility.compare("animal"))
		invisibility_type = BCEnum::IT_Animal;
	else if (!invisibility.compare("see"))
		invisibility_type = BCEnum::IT_See;

	if (invisibility_type == BCEnum::IT_None) {
		c->Message(m_fail, "You must specify an [invisibility]");
		return;
	}

	ActionableTarget::Types actionable_targets;
	Bot* my_bot = nullptr;
	std::list<Bot*> sbl;
	MyBots::PopulateSBL_BySpawnedBots(c, sbl);

	bool cast_success = false;
	for (auto list_iter : *local_list) {
		auto local_entry = list_iter->SafeCastToInvisibility();
		if (helper_spell_check_fail(local_entry))
			continue;
		if (local_entry->invis_type != invisibility_type)
			continue;

		auto target_mob = actionable_targets.Select(c, local_entry->target_type, FRIENDLY);
		if (!target_mob)
			continue;

		my_bot = ActionableBots::Select_ByMinLevelAndClass(c, local_entry->target_type, sbl, local_entry->spell_level, local_entry->caster_class, target_mob);
		if (!my_bot)
			continue;

		cast_success = helper_cast_standard_spell(my_bot, target_mob, local_entry->spell_id);
		break;
	}

	helper_no_available_bots(c, my_bot);
}

void bot_command_item_use(Client* c, const Seperator* sep)
{
	if (helper_is_help_or_usage(sep->arg[1])) {

		c->Message(m_usage, "usage: %s ([empty])", sep->arg[0]);
		return;
	}

	bool empty_only = false;
	std::string arg1 = sep->arg[1];
	if (arg1.compare("empty") == 0) {
		empty_only = true;
	}

	const auto item_instance = c->GetInv().GetItem(EQ::invslot::slotCursor);
	if (!item_instance) {

		c->Message(m_fail, "No item found on cursor!");
		return;
	}

	auto item_data = item_instance->GetItem();
	if (!item_data) {

		c->Message(m_fail, "No data found for cursor item!");
		return;
	}

	if (item_data->ItemClass != EQ::item::ItemClassCommon || item_data->Slots == 0) {

		c->Message(m_fail, "'%s' is not an equipable item!", item_data->Name);
		return;
	}

	std::list<int16> equipable_slot_list;
	for (int16 equipable_slot = EQ::invslot::EQUIPMENT_BEGIN; equipable_slot <= EQ::invslot::EQUIPMENT_END; ++equipable_slot) {
		if (item_data->Slots & (1 << equipable_slot)) {
			equipable_slot_list.push_back(equipable_slot);
		}
	}

	std::string msg;
	std::string text_link;

	EQ::SayLinkEngine linker;
	linker.SetLinkType(EQ::saylink::SayLinkItemInst);

	std::list<Bot*> sbl;
	MyBots::PopulateSBL_BySpawnedBots(c, sbl);

	for (auto bot_iter : sbl) {

		if (!bot_iter) {
			continue;
		}

		if (((~item_data->Races) & GetPlayerRaceBit(bot_iter->GetRace())) || ((~item_data->Classes) & GetPlayerClassBit(bot_iter->GetClass()))) {
			continue;
		}

		msg = StringFormat("%cinventorygive byname %s", BOT_COMMAND_CHAR, bot_iter->GetCleanName());
		text_link = bot_iter->CreateSayLink(c, msg.c_str(), bot_iter->GetCleanName());

		for (auto slot_iter : equipable_slot_list) {

			// needs more failure criteria - this should cover the bulk for now
			if (slot_iter == EQ::invslot::slotSecondary && item_data->Damage && !bot_iter->CanThisClassDualWield()) {
				continue;
			}

			auto equipped_item = bot_iter->GetBotInv()[slot_iter];

			if (equipped_item && !empty_only) {

				linker.SetItemInst(equipped_item);

				c->Message(
					Chat::Say,
					"[%s] says, 'I can use that for my %s! (replaces: [%s])'",
					text_link.c_str(),
					EQ::invslot::GetInvPossessionsSlotName(slot_iter),
					linker.GenerateLink().c_str()
				);
				bot_iter->DoAnim(29);
			}
			else if (!equipped_item) {

				c->Message(
					Chat::Say,
					"[%s] says, 'I can use that for my %s!'",
					text_link.c_str(),
					EQ::invslot::GetInvPossessionsSlotName(slot_iter)
				);
				bot_iter->DoAnim(29);
			}
		}
	}
}

void bot_command_levitation(Client *c, const Seperator *sep)
{
	bcst_list* local_list = &bot_command_spells[BCEnum::SpT_Levitation];
	if (helper_spell_list_fail(c, local_list, BCEnum::SpT_Levitation) || helper_command_alias_fail(c, "bot_command_levitation", sep->arg[0], "levitation"))
		return;
	if (helper_is_help_or_usage(sep->arg[1])) {
		c->Message(m_usage, "usage: (<friendly_target>) %s", sep->arg[0]);
		helper_send_usage_required_bots(c, BCEnum::SpT_Levitation);
		return;
	}

	ActionableTarget::Types actionable_targets;
	Bot* my_bot = nullptr;
	std::list<Bot*> sbl;
	MyBots::PopulateSBL_BySpawnedBots(c, sbl);

	bool cast_success = false;
	for (auto list_iter : *local_list) {
		auto local_entry = list_iter;
		if (helper_spell_check_fail(local_entry))
			continue;

		auto target_mob = actionable_targets.Select(c, local_entry->target_type, FRIENDLY);
		if (!target_mob)
			continue;

		my_bot = ActionableBots::Select_ByMinLevelAndClass(c, local_entry->target_type, sbl, local_entry->spell_level, local_entry->caster_class, target_mob);
		if (!my_bot)
			continue;

		cast_success = helper_cast_standard_spell(my_bot, target_mob, local_entry->spell_id);
		break;
	}

	helper_no_available_bots(c, my_bot);
}

void bot_command_lull(Client *c, const Seperator *sep)
{
	bcst_list* local_list = &bot_command_spells[BCEnum::SpT_Lull];
	if (helper_spell_list_fail(c, local_list, BCEnum::SpT_Lull) || helper_command_alias_fail(c, "bot_command_lull", sep->arg[0], "lull"))
		return;
	if (helper_is_help_or_usage(sep->arg[1])) {
		c->Message(m_usage, "usage: <enemy_target> %s", sep->arg[0]);
		helper_send_usage_required_bots(c, BCEnum::SpT_Lull);
		return;
	}

	ActionableTarget::Types actionable_targets;
	Bot* my_bot = nullptr;
	std::list<Bot*> sbl;
	MyBots::PopulateSBL_BySpawnedBots(c, sbl);

	for (auto list_iter : *local_list) {
		auto local_entry = list_iter;
		if (helper_spell_check_fail(local_entry))
			continue;

		auto target_mob = actionable_targets.Select(c, local_entry->target_type, ENEMY);
		if (!target_mob)
			continue;

		//if (spells[local_entry->spell_id].max[EFFECTIDTOINDEX(3)] && spells[local_entry->spell_id].max[EFFECTIDTOINDEX(3)] < target_mob->GetLevel())
		//	continue;

		my_bot = ActionableBots::Select_ByMinLevelAndClass(c, local_entry->target_type, sbl, local_entry->spell_level, local_entry->caster_class, target_mob);
		if (!my_bot)
			continue;

		uint32 dont_root_before = 0;
		if (helper_cast_standard_spell(my_bot, target_mob, local_entry->spell_id, true, &dont_root_before))
			target_mob->SetDontRootMeBefore(dont_root_before);

		break;
	}

	helper_no_available_bots(c, my_bot);
}

void bot_command_mesmerize(Client *c, const Seperator *sep)
{
	bcst_list* local_list = &bot_command_spells[BCEnum::SpT_Mesmerize];
	if (helper_spell_list_fail(c, local_list, BCEnum::SpT_Mesmerize) || helper_command_alias_fail(c, "bot_command_mesmerize", sep->arg[0], "mesmerize"))
		return;
	if (helper_is_help_or_usage(sep->arg[1])) {
		c->Message(m_usage, "usage: <enemy_target> %s", sep->arg[0]);
		helper_send_usage_required_bots(c, BCEnum::SpT_Mesmerize);
		return;
	}

	ActionableTarget::Types actionable_targets;
	Bot* my_bot = nullptr;
	std::list<Bot*> sbl;
	MyBots::PopulateSBL_BySpawnedBots(c, sbl);

	for (auto list_iter : *local_list) {
		auto local_entry = list_iter;
		if (helper_spell_check_fail(local_entry))
			continue;

		auto target_mob = actionable_targets.Select(c, local_entry->target_type, ENEMY);
		if (!target_mob)
			continue;

		if (spells[local_entry->spell_id].max[EFFECTIDTOINDEX(1)] < target_mob->GetLevel())
			continue;

		my_bot = ActionableBots::Select_ByMinLevelAndClass(c, local_entry->target_type, sbl, local_entry->spell_level, local_entry->caster_class, target_mob);
		if (!my_bot)
			continue;

		uint32 dont_root_before = 0;
		if (helper_cast_standard_spell(my_bot, target_mob, local_entry->spell_id, true, &dont_root_before))
			target_mob->SetDontRootMeBefore(dont_root_before);

		break;
	}

	helper_no_available_bots(c, my_bot);
}

void bot_command_movement_speed(Client *c, const Seperator *sep)
{
	bcst_list* local_list = &bot_command_spells[BCEnum::SpT_MovementSpeed];
	if (helper_spell_list_fail(c, local_list, BCEnum::SpT_MovementSpeed) || helper_command_alias_fail(c, "bot_command_movement_speed", sep->arg[0], "movementspeed"))
		return;
	if (helper_is_help_or_usage(sep->arg[1])) {
		c->Message(m_usage, "usage: (<friendly_target>) %s ([group | sow])", sep->arg[0]);
		helper_send_usage_required_bots(c, BCEnum::SpT_MovementSpeed);
		return;
	}

	bool group = false;
	bool sow = false;
	std::string arg1 = sep->arg[1];
	if (!arg1.compare("group"))
		group = true;
	else if (!arg1.compare("sow"))
		sow = true;

	ActionableTarget::Types actionable_targets;
	Bot* my_bot = nullptr;
	std::list<Bot*> sbl;
	MyBots::PopulateSBL_BySpawnedBots(c, sbl);

	bool cast_success = false;
	for (auto list_iter : *local_list) {
		auto local_entry = list_iter->SafeCastToMovementSpeed();
		if (helper_spell_check_fail(local_entry))
			continue;
		if (!sow && (local_entry->group != group))
			continue;
		if (sow && (local_entry->spell_id != 278)) // '278' = single-target "Spirit of Wolf"
			continue;

		auto target_mob = actionable_targets.Select(c, local_entry->target_type, FRIENDLY);
		if (!target_mob)
			continue;

		my_bot = ActionableBots::Select_ByMinLevelAndClass(c, local_entry->target_type, sbl, local_entry->spell_level, local_entry->caster_class, target_mob);
		if (!my_bot)
			continue;

		cast_success = helper_cast_standard_spell(my_bot, target_mob, local_entry->spell_id);
		break;
	}

	helper_no_available_bots(c, my_bot);
}

void bot_command_owner_option(Client *c, const Seperator *sep)
{
	if (helper_is_help_or_usage(sep->arg[1])) {

		c->Message(m_usage, "usage: %s [option] [argument]", sep->arg[0]);

		std::string window_title = "Bot Owner Options";
		std::string window_text =
			"<table>"
				"<tr>"
					"<td><c \"#FFFFFF\">Option<br>------</td>"
					"<td><c \"#00FF00\">Argument<br>-------</td>"
					"<td><c \"#AAAAAA\">Notes<br>-----</td>"
				"</tr>"
				"<tr>"
					"<td><c \"#CCCCCC\">deathmarquee</td>"
					"<td><c \"#00CC00\">enable <c \"#CCCCCC\">| <c \"#00CC00\">disable</td>"
					"<td><c \"#888888\">marquee message on death</td>"
				"</tr>"
				"<tr>"
					"<td></td>"
					"<td><c \"#00CCCC\">null</td>"
					"<td><c \"#888888\">(toggles)</td>"
				"</tr>"
				"<tr>"
					"<td><c \"#CCCCCC\">statsupdate</td>"
					"<td><c \"#00CC00\">enable <c \"#CCCCCC\">| <c \"#00CC00\">disable</td>"
					"<td><c \"#888888\">report stats on update</td>"
				"</tr>"
				"<tr>"
					"<td></td>"
					"<td><c \"#00CCCC\">null</td>"
					"<td><c \"#888888\">(toggles)</td>"
				"</tr>"
				"<tr>"
					"<td><c \"#CCCCCC\">spawnmessage</td>"
					"<td><c \"#00CC00\">say <c \"#CCCCCC\">| <c \"#00CC00\">tell <c \"#CCCCCC\">| <c \"#00CC00\">silent</td>"
					"<td><c \"#888888\">spawn message into channel</td>"
				"</tr>"
				"<tr>"
					"<td></td>"
					"<td><c \"#00CC00\">class <c \"#CCCCCC\">| <c \"#00CC00\">default</td>"
					"<td><c \"#888888\">spawn with class-based message</td>"
				"</tr>"
				"<tr>"
					"<td><c \"#CCCCCC\">altcombat</td>"
					"<td><c \"#00CC00\">enable <c \"#CCCCCC\">| <c \"#00CC00\">disable</td>"
					"<td><c \"#888888\">use alternate ai combat behavior</td>"
				"</tr>"
				"<tr>"
					"<td></td>"
					"<td><c \"#00CCCC\">null</td>"
					"<td><c \"#888888\">(toggles)</td>"
				"</tr>"
				"<tr>"
					"<td><c \"#CCCCCC\">autodefend</td>"
					"<td><c \"#00CC00\">enable <c \"#CCCCCC\">| <c \"#00CC00\">disable</td>"
					"<td><c \"#888888\">bots defend owner when aggroed</td>"
				"</tr>"
				"<tr>"
					"<td></td>"
					"<td><c \"#00CCCC\">null</td>"
					"<td><c \"#888888\">(toggles)</td>"
				"</tr>"
				"<tr>"
					"<td><c \"#CCCCCC\">buffcounter</td>"
					"<td><c \"#00CC00\">enable <c \"#CCCCCC\">| <c \"#00CC00\">disable</td>"
					"<td><c \"#888888\">marquee message on buff counter change</td>"
				"</tr>"
				"<tr>"
					"<td></td>"
					"<td><c \"#00CCCC\">null</td>"
					"<td><c \"#888888\">(toggles)</td>"
				"</tr>"
				"<tr>"
					"<td><c \"#CCCCCC\">monkwumessage</td>"
					"<td><c \"#00CC00\">enable <c \"#CCCCCC\">| <c \"#00CC00\">disable</td>"
					"<td><c \"#888888\">displays monk wu trigger messages</td>"
				"</tr>"
				"<tr>"
					"<td></td>"
					"<td><c \"#00CCCC\">null</td>"
					"<td><c \"#888888\">(toggles)</td>"
				"</tr>"
				"<tr>"
					"<td><c \"#CCCCCC\">current</td>"
					"<td></td>"
					"<td><c \"#888888\">show current settings</td>"
				"</tr>"
			"</table>";

		c->SendPopupToClient(window_title.c_str(), window_text.c_str());

		return;
	}

	std::string owner_option(sep->arg[1]);
	std::string argument(sep->arg[2]);

	if (!owner_option.compare("deathmarquee")) {

		if (!argument.compare("enable")) {
			c->SetBotOption(Client::booDeathMarquee, true);
		}
		else if (!argument.compare("disable")) {
			c->SetBotOption(Client::booDeathMarquee, false);
		}
		else {
			c->SetBotOption(Client::booDeathMarquee, !c->GetBotOption(Client::booDeathMarquee));
		}

		database.botdb.SaveOwnerOption(c->CharacterID(), Client::booDeathMarquee, c->GetBotOption(Client::booDeathMarquee));

		c->Message(m_action, "Bot 'death marquee' is now %s.", (c->GetBotOption(Client::booDeathMarquee) == true ? "enabled" : "disabled"));
	}
	else if (!owner_option.compare("statsupdate")) {

		if (!argument.compare("enable")) {
			c->SetBotOption(Client::booStatsUpdate, true);
		}
		else if (!argument.compare("disable")) {
			c->SetBotOption(Client::booStatsUpdate, false);
		}
		else {
			c->SetBotOption(Client::booStatsUpdate, !c->GetBotOption(Client::booStatsUpdate));
		}

		database.botdb.SaveOwnerOption(c->CharacterID(), Client::booStatsUpdate, c->GetBotOption(Client::booStatsUpdate));

		c->Message(m_action, "Bot 'stats update' is now %s.", (c->GetBotOption(Client::booStatsUpdate) == true ? "enabled" : "disabled"));
	}
	else if (!owner_option.compare("spawnmessage")) {

		Client::BotOwnerOption boo = Client::_booCount;

		if (!argument.compare("say")) {

			boo = Client::booSpawnMessageSay;
			c->SetBotOption(Client::booSpawnMessageSay, true);
			c->SetBotOption(Client::booSpawnMessageTell, false);
		}
		else if (!argument.compare("tell")) {

			boo = Client::booSpawnMessageSay;
			c->SetBotOption(Client::booSpawnMessageSay, false);
			c->SetBotOption(Client::booSpawnMessageTell, true);
		}
		else if (!argument.compare("silent")) {

			boo = Client::booSpawnMessageSay;
			c->SetBotOption(Client::booSpawnMessageSay, false);
			c->SetBotOption(Client::booSpawnMessageTell, false);
		}
		else if (!argument.compare("class")) {

			boo = Client::booSpawnMessageClassSpecific;
			c->SetBotOption(Client::booSpawnMessageClassSpecific, true);
		}
		else if (!argument.compare("default")) {

			boo = Client::booSpawnMessageClassSpecific;
			c->SetBotOption(Client::booSpawnMessageClassSpecific, false);
		}
		else {

			c->Message(m_fail, "Owner option '%s' argument '%s' is not recognized.", owner_option.c_str(), argument.c_str());
			return;
		}

		if (boo == Client::booSpawnMessageSay) {

			database.botdb.SaveOwnerOption(
				c->CharacterID(),
				std::pair<size_t, size_t>(
					Client::booSpawnMessageSay,
					Client::booSpawnMessageTell
				),
				std::pair<bool, bool>(
					c->GetBotOption(Client::booSpawnMessageSay),
					c->GetBotOption(Client::booSpawnMessageTell)
				)
			);
		}
		else if (boo == Client::booSpawnMessageClassSpecific) {

			database.botdb.SaveOwnerOption(
				c->CharacterID(),
				Client::booSpawnMessageClassSpecific,
				c->GetBotOption(Client::booSpawnMessageClassSpecific)
			);
		}
		else {

			c->Message(m_action, "Bot 'spawn message' is now ERROR.");
			return;
		}

		c->Message(m_action, "Bot 'spawn message' is now %s.", argument.c_str());
	}
	else if (!owner_option.compare("altcombat")) {

		if (RuleB(Bots, AllowOwnerOptionAltCombat)) {

			if (!argument.compare("enable")) {
				c->SetBotOption(Client::booAltCombat, true);
			}
			else if (!argument.compare("disable")) {
				c->SetBotOption(Client::booAltCombat, false);
			}
			else {
				c->SetBotOption(Client::booAltCombat, !c->GetBotOption(Client::booAltCombat));
			}

			database.botdb.SaveOwnerOption(c->CharacterID(), Client::booAltCombat, c->GetBotOption(Client::booAltCombat));

			c->Message(m_action, "Bot 'alt combat' is now %s.", (c->GetBotOption(Client::booAltCombat) == true ? "enabled" : "disabled"));
		}
		else {
			c->Message(m_fail, "Bot owner option 'altcombat' is not allowed on this server.");
		}
	}
	else if (!owner_option.compare("autodefend")) {

		if (RuleB(Bots, AllowOwnerOptionAutoDefend)) {

			if (!argument.compare("enable")) {
				c->SetBotOption(Client::booAutoDefend, true);
			}
			else if (!argument.compare("disable")) {
				c->SetBotOption(Client::booAutoDefend, false);
			}
			else {
				c->SetBotOption(Client::booAutoDefend, !c->GetBotOption(Client::booAutoDefend));
			}

			database.botdb.SaveOwnerOption(c->CharacterID(), Client::booAutoDefend, c->GetBotOption(Client::booAutoDefend));

			c->Message(m_action, "Bot 'auto defend' is now %s.", (c->GetBotOption(Client::booAutoDefend) == true ? "enabled" : "disabled"));
		}
		else {
			c->Message(m_fail, "Bot owner option 'autodefend' is not allowed on this server.");
		}
	}
	else if (!owner_option.compare("buffcounter")) {

		if (!argument.compare("enable")) {
			c->SetBotOption(Client::booBuffCounter, true);
		}
		else if (!argument.compare("disable")) {
			c->SetBotOption(Client::booBuffCounter, false);
		}
		else {
			c->SetBotOption(Client::booBuffCounter, !c->GetBotOption(Client::booBuffCounter));
		}

		database.botdb.SaveOwnerOption(c->CharacterID(), Client::booBuffCounter, c->GetBotOption(Client::booBuffCounter));

		c->Message(m_action, "Bot 'buff counter' is now %s.", (c->GetBotOption(Client::booBuffCounter) == true ? "enabled" : "disabled"));
	}
	else if (!owner_option.compare("monkwumessage")) {

		if (!argument.compare("enable")) {
			c->SetBotOption(Client::booMonkWuMessage, true);
		}
		else if (!argument.compare("disable")) {
			c->SetBotOption(Client::booMonkWuMessage, false);
		}
		else {
			c->SetBotOption(Client::booMonkWuMessage, !c->GetBotOption(Client::booMonkWuMessage));
		}

		database.botdb.SaveOwnerOption(c->CharacterID(), Client::booMonkWuMessage, c->GetBotOption(Client::booMonkWuMessage));

		c->Message(m_action, "Bot 'monk wu message' is now %s.", (c->GetBotOption(Client::booMonkWuMessage) == true ? "enabled" : "disabled"));
	}
	else if (!owner_option.compare("current")) {

		std::string window_title = "Current Bot Owner Options Settings";
		std::string window_text = fmt::format(
			"<table>"
				"<tr>"
					"<td><c \"#FFFFFF\">Option<br>------</td>"
					"<td><c \"#00FF00\">Argument<br>-------</td>"
				"</tr>"
				"<tr>" "<td><c \"#CCCCCC\">deathmarquee</td>"   "<td><c \"#00CC00\">{}</td>" "</tr>"
				"<tr>" "<td><c \"#CCCCCC\">statsupdate</td>"    "<td><c \"#00CC00\">{}</td>" "</tr>"
				"<tr>" "<td><c \"#CCCCCC\">spawnmessage</td>"   "<td><c \"#00CC00\">{}</td>" "</tr>"
				"<tr>" "<td><c \"#CCCCCC\">spawnmessage</td>"   "<td><c \"#00CC00\">{}</td>" "</tr>"
				"<tr>" "<td><c \"#CCCCCC\">altcombat</td>"      "<td><c \"#00CC00\">{}</td>" "</tr>"
				"<tr>" "<td><c \"#CCCCCC\">autodefend</td>"     "<td><c \"#00CC00\">{}</td>" "</tr>"
				"<tr>" "<td><c \"#CCCCCC\">buffcounter</td>"    "<td><c \"#00CC00\">{}</td>" "</tr>"
				"<tr>" "<td><c \"#CCCCCC\">monkwumessage</td>"  "<td><c \"#00CC00\">{}</td>" "</tr>"
			"</table>",
			(c->GetBotOption(Client::booDeathMarquee) ? "enabled" : "disabled"),
			(c->GetBotOption(Client::booStatsUpdate) ? "enabled" : "disabled"),
			(c->GetBotOption(Client::booSpawnMessageSay) ? "say" : (c->GetBotOption(Client::booSpawnMessageTell) ? "tell" : "silent")),
			(c->GetBotOption(Client::booSpawnMessageClassSpecific) ? "class" : "default"),
			(RuleB(Bots, AllowOwnerOptionAltCombat) ? (c->GetBotOption(Client::booAltCombat) ? "enabled" : "disabled") : "restricted"),
			(RuleB(Bots, AllowOwnerOptionAutoDefend) ? (c->GetBotOption(Client::booAutoDefend) ? "enabled" : "disabled") : "restricted"),
			(c->GetBotOption(Client::booBuffCounter) ? "enabled" : "disabled"),
			(c->GetBotOption(Client::booMonkWuMessage) ? "enabled" : "disabled")
		);

		c->SendPopupToClient(window_title.c_str(), window_text.c_str());
	}
	else {
		c->Message(m_fail, "Owner option '%s' is not recognized.", owner_option.c_str());
	}
}

void bot_command_pet(Client *c, const Seperator *sep)
{
	/* VS2012 code - begin */
	std::list<const char*> subcommand_list;
	subcommand_list.push_back("petgetlost");
	subcommand_list.push_back("petremove");
	subcommand_list.push_back("petsettype");
	/* VS2012 code - end */

	/* VS2013 code
	const std::list<const char*> subcommand_list = { "petgetlost", "petremove", "petsettype" };
	*/

	if (helper_command_alias_fail(c, "bot_command_pet", sep->arg[0], "pet"))
		return;

	helper_send_available_subcommands(c, "bot pet", subcommand_list);
}

void bot_command_pick_lock(Client *c, const Seperator *sep)
{
	if (helper_command_alias_fail(c, "bot_command_pick_lock", sep->arg[0], "picklock"))
		return;
	if (helper_is_help_or_usage(sep->arg[1])) {
		c->Message(m_usage, "usage: %s", sep->arg[0]);
		c->Message(m_note, "requires one of the following bot classes:");
		c->Message(m_message, "Rogue(5) or Bard(40)");
		return;
	}

	std::list<Bot*> sbl;
	MyBots::PopulateSBL_BySpawnedBots(c, sbl);

	float pick_lock_value = 0.0f;
	ActionableBots::Filter_ByHighestPickLock(c, sbl, pick_lock_value);
	if (sbl.empty()) {
		c->Message(m_fail, "No bots are capable of performing this action");
		return;
	}

	Bot* my_bot = sbl.front();

	my_bot->InterruptSpell();
	Bot::BotGroupSay(my_bot, "Attempting to pick the lock..");

	std::list<Doors*> door_list;
	entity_list.GetDoorsList(door_list);

	int door_count = 0, open_count = 0;
	for (auto door_iter : door_list) {
		if (!door_iter || door_iter->IsDoorOpen())
			continue;

		glm::tvec4<float, glm::highp> diff = (c->GetPosition() - door_iter->GetPosition());

		float curdist = ((diff.x * diff.x) + (diff.y * diff.y));
		float curelev = (diff.z * diff.z);
#if (EQDEBUG >= 11)
		if (curdist <= 130 && curelev <= 65 && curelev >= 25) // 2D limit is '130' (x^2 + y^2), 1D theoretically should be '65' (z^2)
			Log(Logs::Detail, Logs::Doors, "bot_command_pick_lock(): DoorID: %i - Elevation difference failure within theoretical limit (%f <= 65.0)", door_iter->GetDoorID(), curelev);
#endif
		if (curelev >= 25 || curdist > 130) // changed curelev from '10' to '25' - requiring diff.z to be less than '5'
			continue;

		++door_count;
		if (pick_lock_value >= door_iter->GetLockpick()) {
			door_iter->ForceOpen(my_bot);
			++open_count;
		}
		else {
			Bot::BotGroupSay(my_bot, "I am not skilled enough for this lock...");
		}
	}
	c->Message(m_action, "%i door%s attempted - %i door%s successful", door_count, ((door_count != 1) ? ("s") : ("")), open_count, ((open_count != 1) ? ("s") : ("")));
}

void bot_command_precombat(Client* c, const Seperator* sep)
{
	if (helper_command_alias_fail(c, "bot_command_precombat", sep->arg[0], "precombat")) {
		return;
	}
	if (helper_is_help_or_usage(sep->arg[1])) {

		c->Message(m_usage, "usage: %s ([set | clear])", sep->arg[0]);
		return;
	}

	if (!c->GetTarget() || !c->IsAttackAllowed(c->GetTarget())) {

		c->Message(m_fail, "This command requires an attackable target.");
		return;
	}

	std::string argument(sep->arg[1]);

	if (!argument.compare("set")) {
		c->SetBotPrecombat(true);
	}
	else if (!argument.compare("clear")) {
		c->SetBotPrecombat(false);
	}
	else {
		c->SetBotPrecombat(!c->GetBotPrecombat());
	}

	c->Message(m_action, "Precombat flag is now %s.", (c->GetBotPrecombat() == true ? "set" : "clear"));
}

// TODO: Rework to allow owner specificed criteria for puller
void bot_command_pull(Client *c, const Seperator *sep)
{
	if (helper_command_alias_fail(c, "bot_command_pull", sep->arg[0], "pull")) {
		return;
	}
	if (helper_is_help_or_usage(sep->arg[1])) {

		c->Message(m_usage, "usage: <enemy_target> %s", sep->arg[0]);
		return;
	}
	int ab_mask = ActionableBots::ABM_OwnerGroup; // existing behavior - need to add c->IsGrouped() check and modify code if different behavior is desired

	std::list<Bot*> sbl;
	if (ActionableBots::PopulateSBL(c, "ownergroup", sbl, ab_mask) == ActionableBots::ABT_None) {
		return;
	}
	sbl.remove(nullptr);

	auto target_mob = ActionableTarget::VerifyEnemy(c, BCEnum::TT_Single);
	if (!target_mob) {

		c->Message(m_fail, "Your current target is not attackable!");
		return;
	}

	if (target_mob->IsNPC() && target_mob->GetHateList().size()) {

		c->Message(m_fail, "Your current target is already engaged!");
		return;
	}

	Bot* bot_puller = nullptr;
	for (auto bot_iter : sbl) {

		if (bot_iter->GetAppearance() == eaDead || bot_iter->GetBotStance() == EQ::constants::stancePassive) {
			continue;
		}

		switch (bot_iter->GetClass()) {
		case ROGUE:
		case MONK:
		case BARD:
		case RANGER:
			bot_puller = bot_iter;
			break;
		case WARRIOR:
		case SHADOWKNIGHT:
		case PALADIN:
		case BERSERKER:
		case BEASTLORD:
			if (!bot_puller) {

				bot_puller = bot_iter;
				continue;
			}

			switch (bot_puller->GetClass()) {
			case DRUID:
			case SHAMAN:
			case CLERIC:
			case WIZARD:
			case NECROMANCER:
			case MAGICIAN:
			case ENCHANTER:
				bot_puller = bot_iter;
			default:
				continue;
			}

			continue;
		case DRUID:
		case SHAMAN:
		case CLERIC:
			if (!bot_puller) {

				bot_puller = bot_iter;
				continue;
			}

			switch (bot_puller->GetClass()) {
			case WIZARD:
			case NECROMANCER:
			case MAGICIAN:
			case ENCHANTER:
				bot_puller = bot_iter;
			default:
				continue;
			}

			continue;
		case WIZARD:
		case NECROMANCER:
		case MAGICIAN:
		case ENCHANTER:
			if (!bot_puller) {
				bot_puller = bot_iter;
			}

			continue;
		default:
			continue;
		}


		bot_puller = bot_iter;

		break;
	}

	if (bot_puller) {
		bot_puller->SetPullFlag();
	}

	helper_no_available_bots(c, bot_puller);
}

void bot_command_release(Client *c, const Seperator *sep)
{
	if (helper_command_alias_fail(c, "bot_command_release", sep->arg[0], "release"))
		return;
	if (helper_is_help_or_usage(sep->arg[1])) {
		c->Message(m_usage, "usage: %s ([actionable: <any>] ([actionable_name]))", sep->arg[0]);
		return;
	}
	const int ab_mask = ActionableBots::ABM_NoFilter;

	std::list<Bot*> sbl;
	if (ActionableBots::PopulateSBL(c, sep->arg[1], sbl, ab_mask, sep->arg[2]) == ActionableBots::ABT_None)
		return;

	sbl.remove(nullptr);
	for (auto bot_iter : sbl) {
		bot_iter->WipeHateList();
		bot_iter->SetPauseAI(false);
	}

	c->Message(m_action, "%i of your bots %s released.", sbl.size(), ((sbl.size() != 1) ? ("are") : ("is")));
}

void bot_command_resistance(Client *c, const Seperator *sep)
{
	bcst_list* local_list = &bot_command_spells[BCEnum::SpT_Resistance];
	if (helper_spell_list_fail(c, local_list, BCEnum::SpT_Resistance) || helper_command_alias_fail(c, "bot_command_resistance", sep->arg[0], "resistance"))
		return;
	if (helper_is_help_or_usage(sep->arg[1])) {
		c->Message(m_usage, "usage: (<friendly_target>) %s [resistance: fire | cold | poison | disease | magic | corruption]", sep->arg[0]);
		helper_send_usage_required_bots(c, BCEnum::SpT_Resistance);
		return;
	}

	std::string resistance_arg = sep->arg[1];

	auto resistance_type = BCEnum::RT_None;
	if (!resistance_arg.compare("fire"))
		resistance_type = BCEnum::RT_Fire;
	else if (!resistance_arg.compare("cold"))
		resistance_type = BCEnum::RT_Cold;
	else if (!resistance_arg.compare("poison"))
		resistance_type = BCEnum::RT_Poison;
	else if (!resistance_arg.compare("disease"))
		resistance_type = BCEnum::RT_Disease;
	else if (!resistance_arg.compare("magic"))
		resistance_type = BCEnum::RT_Magic;
	else if (!resistance_arg.compare("corruption"))
		resistance_type = BCEnum::RT_Corruption;

	if (resistance_type == BCEnum::RT_None) {
		c->Message(m_fail, "You must specify a [resistance]");
		return;
	}

	local_list->sort([resistance_type](STBaseEntry* l, STBaseEntry* r) {
		auto _l = l->SafeCastToResistance(), _r = r->SafeCastToResistance();
		if (_l->resist_value[RESISTANCEIDTOINDEX(resistance_type)] > _r->resist_value[RESISTANCEIDTOINDEX(resistance_type)])
			return true;
		if (_l->resist_value[RESISTANCEIDTOINDEX(resistance_type)] == _r->resist_value[RESISTANCEIDTOINDEX(resistance_type)] && spells[_l->spell_id].mana < spells[_r->spell_id].mana)
			return true;
		if (_l->resist_value[RESISTANCEIDTOINDEX(resistance_type)] == _r->resist_value[RESISTANCEIDTOINDEX(resistance_type)] && spells[_l->spell_id].mana == spells[_r->spell_id].mana && _l->resist_total > _r->resist_total)
			return true;

		return false;
	});

	ActionableTarget::Types actionable_targets;
	Bot* my_bot = nullptr;
	std::list<Bot*> sbl;
	MyBots::PopulateSBL_BySpawnedBots(c, sbl);

	bool cast_success = false;
	for (auto list_iter : *local_list) {
		auto local_entry = list_iter->SafeCastToResistance();
		if (helper_spell_check_fail(local_entry))
			continue;
		if (!local_entry->resist_value[RESISTANCEIDTOINDEX(resistance_type)])
			continue;

		auto target_mob = actionable_targets.Select(c, local_entry->target_type, FRIENDLY);
		if (!target_mob)
			continue;

		my_bot = ActionableBots::Select_ByMinLevelAndClass(c, local_entry->target_type, sbl, local_entry->spell_level, local_entry->caster_class, target_mob);
		if (!my_bot)
			continue;

		cast_success = helper_cast_standard_spell(my_bot, target_mob, local_entry->spell_id);
		break;
	}

	helper_no_available_bots(c, my_bot);
}

void bot_command_resurrect(Client *c, const Seperator *sep)
{
	// Obscure bot spell code prohibits the aoe portion from working correctly...

	bcst_list* local_list = &bot_command_spells[BCEnum::SpT_Resurrect];
	if (helper_spell_list_fail(c, local_list, BCEnum::SpT_Resurrect) || helper_command_alias_fail(c, "bot_command_resurrect", sep->arg[0], "resurrect"))
		return;
	if (helper_is_help_or_usage(sep->arg[1])) {
		//c->Message(m_usage, "usage: <corpse_target> %s ([option: aoe])", sep->arg[0]);
		c->Message(m_usage, "usage: <corpse_target> %s", sep->arg[0]);
		helper_send_usage_required_bots(c, BCEnum::SpT_Resurrect);
		return;
	}

	bool aoe = false;
	//std::string aoe_arg = sep->arg[1];
	//if (!aoe_arg.compare("aoe"))
	//	aoe = true;

	ActionableTarget::Types actionable_targets;
	Bot* my_bot = nullptr;
	std::list<Bot*> sbl;
	MyBots::PopulateSBL_BySpawnedBots(c, sbl);

	for (auto list_iter : *local_list) {
		auto local_entry = list_iter->SafeCastToResurrect();
		if (helper_spell_check_fail(local_entry))
			continue;
		//if (local_entry->aoe != aoe)
		//	continue;
		if (local_entry->aoe)
			continue;

		auto target_mob = actionable_targets.Select(c, local_entry->target_type, FRIENDLY);
		//if (!target_mob && !local_entry->aoe)
		//	continue;
		if (!target_mob)
			continue;

		my_bot = ActionableBots::Select_ByMinLevelAndClass(c, local_entry->target_type, sbl, local_entry->spell_level, local_entry->caster_class, target_mob);
		if (!my_bot)
			continue;

		//if (local_entry->aoe)
		//	target_mob = my_bot;

		uint32 dont_root_before = 0;
		if (helper_cast_standard_spell(my_bot, target_mob, local_entry->spell_id, true, &dont_root_before))
			target_mob->SetDontRootMeBefore(dont_root_before);

		break;
	}

	helper_no_available_bots(c, my_bot);
}

void bot_command_rune(Client *c, const Seperator *sep)
{
	bcst_list* local_list = &bot_command_spells[BCEnum::SpT_Rune];
	if (helper_spell_list_fail(c, local_list, BCEnum::SpT_Rune) || helper_command_alias_fail(c, "bot_command_rune", sep->arg[0], "rune"))
		return;
	if (helper_is_help_or_usage(sep->arg[1])) {
		c->Message(m_usage, "usage: (<friendly_target>) %s", sep->arg[0]);
		helper_send_usage_required_bots(c, BCEnum::SpT_Rune);
		return;
	}

	ActionableTarget::Types actionable_targets;
	Bot* my_bot = nullptr;
	std::list<Bot*> sbl;
	MyBots::PopulateSBL_BySpawnedBots(c, sbl);

	bool cast_success = false;
	for (auto list_iter : *local_list) {
		auto local_entry = list_iter;
		if (helper_spell_check_fail(local_entry))
			continue;

		auto target_mob = actionable_targets.Select(c, local_entry->target_type, FRIENDLY);
		if (!target_mob)
			continue;

		my_bot = ActionableBots::Select_ByMinLevelAndClass(c, local_entry->target_type, sbl, local_entry->spell_level, local_entry->caster_class, target_mob);
		if (!my_bot)
			continue;

		cast_success = helper_cast_standard_spell(my_bot, target_mob, local_entry->spell_id);
		break;
	}

	helper_no_available_bots(c, my_bot);
}

void bot_command_send_home(Client *c, const Seperator *sep)
{
	// Obscure bot spell code prohibits the aoe portion from working correctly...

	bcst_list* local_list = &bot_command_spells[BCEnum::SpT_SendHome];
	if (helper_spell_list_fail(c, local_list, BCEnum::SpT_SendHome) || helper_command_alias_fail(c, "bot_command_send_home", sep->arg[0], "sendhome"))
		return;
	if (helper_is_help_or_usage(sep->arg[1])) {
		c->Message(m_usage, "usage: (<friendly_target>) %s ([option: group])", sep->arg[0]);
		helper_send_usage_required_bots(c, BCEnum::SpT_SendHome);
		return;
	}

	bool group = false;
	std::string group_arg = sep->arg[1];
	if (!group_arg.compare("group"))
		group = true;

	ActionableTarget::Types actionable_targets;
	Bot* my_bot = nullptr;
	std::list<Bot*> sbl;
	MyBots::PopulateSBL_BySpawnedBots(c, sbl);

	bool cast_success = false;
	for (auto list_iter : *local_list) {
		auto local_entry = list_iter->SafeCastToSendHome();
		if (helper_spell_check_fail(local_entry))
			continue;
		if (local_entry->group != group)
			continue;

		auto target_mob = actionable_targets.Select(c, local_entry->target_type, FRIENDLY);
		if (!target_mob)
			continue;

		my_bot = ActionableBots::Select_ByMinLevelAndClass(c, local_entry->target_type, sbl, local_entry->spell_level, local_entry->caster_class, target_mob);
		if (!my_bot)
			continue;

		cast_success = helper_cast_standard_spell(my_bot, target_mob, local_entry->spell_id);
		break;
	}

	helper_no_available_bots(c, my_bot);
}

void bot_command_size(Client *c, const Seperator *sep)
{
	bcst_list* local_list = &bot_command_spells[BCEnum::SpT_Size];
	if (helper_spell_list_fail(c, local_list, BCEnum::SpT_Size) || helper_command_alias_fail(c, "bot_command_size", sep->arg[0], "size"))
		return;
	if (helper_is_help_or_usage(sep->arg[1])) {
		c->Message(m_usage, "usage: (<friendly_target>) %s [grow | shrink]", sep->arg[0]);
		helper_send_usage_required_bots(c, BCEnum::SpT_Size);
		return;
	}

	std::string size_arg = sep->arg[1];
	auto size_type = BCEnum::SzT_Reduce;
	if (!size_arg.compare("grow")) {
		size_type = BCEnum::SzT_Enlarge;
	}
	else if (size_arg.compare("shrink")) {
		c->Message(m_fail, "This command requires a [grow | shrink] argument");
		return;
	}

	ActionableTarget::Types actionable_targets;
	Bot* my_bot = nullptr;
	std::list<Bot*> sbl;
	MyBots::PopulateSBL_BySpawnedBots(c, sbl);

	bool cast_success = false;
	for (auto list_iter : *local_list) {
		auto local_entry = list_iter->SafeCastToSize();
		if (helper_spell_check_fail(local_entry))
			continue;
		if (local_entry->size_type != size_type)
			continue;

		auto target_mob = actionable_targets.Select(c, local_entry->target_type, FRIENDLY);
		if (!target_mob)
			continue;

		my_bot = ActionableBots::Select_ByMinLevelAndClass(c, local_entry->target_type, sbl, local_entry->spell_level, local_entry->caster_class, target_mob);
		if (!my_bot)
			continue;

		cast_success = helper_cast_standard_spell(my_bot, target_mob, local_entry->spell_id);
		break;
	}

	helper_no_available_bots(c, my_bot);
}

void bot_command_summon_corpse(Client *c, const Seperator *sep)
{
	// Same methodology as old command..but, does not appear to work... (note: didn't work there, either...)

	// temp
	c->Message(m_fail, "This command is currently unavailable...");
	return;

	bcst_list* local_list = &bot_command_spells[BCEnum::SpT_SummonCorpse];
	if (helper_spell_list_fail(c, local_list, BCEnum::SpT_SummonCorpse) || helper_command_alias_fail(c, "bot_command_summon_corpse", sep->arg[0], "summoncorpse"))
		return;
	if (helper_is_help_or_usage(sep->arg[1])) {
		c->Message(m_usage, "usage: <friendly_target> %s", sep->arg[0]);
		helper_send_usage_required_bots(c, BCEnum::SpT_SummonCorpse);
		return;
	}

	Bot* my_bot = nullptr;
	std::list<Bot*> sbl;
	MyBots::PopulateSBL_BySpawnedBots(c, sbl);

	bool cast_success = false;
	for (auto list_iter : *local_list) {
		auto local_entry = list_iter;
		if (helper_spell_check_fail(local_entry))
			continue;

		auto target_mob = ActionableTarget::AsSingle_ByPlayer(c);
		if (!target_mob)
			continue;

		if (spells[local_entry->spell_id].base[EFFECTIDTOINDEX(1)] < target_mob->GetLevel())
			continue;

		my_bot = ActionableBots::Select_ByMinLevelAndClass(c, local_entry->target_type, sbl, local_entry->spell_level, local_entry->caster_class, target_mob);
		if (!my_bot)
			continue;

		cast_success = helper_cast_standard_spell(my_bot, target_mob, local_entry->spell_id);

		break;
	}

	helper_no_available_bots(c, my_bot);
}

void bot_command_suspend(Client *c, const Seperator *sep)
{
	if (helper_command_alias_fail(c, "bot_command_suspend", sep->arg[0], "suspend")) {
		return;
	}
	if (helper_is_help_or_usage(sep->arg[1])) {
		c->Message(m_usage, "usage: %s ([actionable: <any>] ([actionable_name]))", sep->arg[0]);
		return;
	}
	const int ab_mask = ActionableBots::ABM_NoFilter;

	std::list<Bot*> sbl;
	if (ActionableBots::PopulateSBL(c, sep->arg[1], sbl, ab_mask, sep->arg[2]) == ActionableBots::ABT_None) {
		return;
	}

	sbl.remove(nullptr);
	for (auto bot_iter : sbl) {
		bot_iter->SetPauseAI(true);
	}

	c->Message(m_action, "%i of your bots %s suspended.", sbl.size(), ((sbl.size() != 1) ? ("are") : ("is")));
}

void bot_command_taunt(Client *c, const Seperator *sep)
{
	if (helper_command_alias_fail(c, "bot_command_taunt", sep->arg[0], "taunt"))
		return;
	if (helper_is_help_or_usage(sep->arg[1])) {
		c->Message(m_usage, "usage: %s ([option: on | off]) ([actionable: target | byname | ownergroup | botgroup | targetgroup | namesgroup | healrotationtargets | spawned] ([actionable_name]))", sep->arg[0]);
		return;
	}
	const int ab_mask = ActionableBots::ABM_Type1;

	std::string arg1 = sep->arg[1];

	bool taunt_state = false;
	bool toggle_taunt = true;
	int ab_arg = 1;
	if (!arg1.compare("on")) {
		taunt_state = true;
		toggle_taunt = false;
		ab_arg = 2;
	}
	else if (!arg1.compare("off")) {
		toggle_taunt = false;
		ab_arg = 2;
	}

	std::list<Bot*> sbl;
	if (ActionableBots::PopulateSBL(c, sep->arg[ab_arg], sbl, ab_mask, sep->arg[(ab_arg + 1)]) == ActionableBots::ABT_None)
		return;
	sbl.remove(nullptr);

	int taunting_count = 0;
	for (auto bot_iter : sbl) {
		if (!bot_iter->GetSkill(EQ::skills::SkillTaunt))
			continue;

		if (toggle_taunt)
			bot_iter->SetTaunting(!bot_iter->IsTaunting());
		else
			bot_iter->SetTaunting(taunt_state);

		if (sbl.size() == 1)
			Bot::BotGroupSay(bot_iter, "I am %s taunting", bot_iter->IsTaunting() ? "now" : "no longer");

		++taunting_count;
	}

	if (taunting_count) {
		if (toggle_taunt)
			c->Message(m_action, "%i of your bots %s toggled their taunting state", taunting_count, ((taunting_count != 1) ? ("have") : ("has")));
		else
			c->Message(m_action, "%i of your bots %s %s taunting", taunting_count, ((taunting_count != 1) ? ("have") : ("has")), ((taunt_state) ? ("started") : ("stopped")));
	}
	else {
		c->Message(m_fail, "None of your bots are capable of taunting");
	}
}

void bot_command_track(Client *c, const Seperator *sep)
{
	if (helper_command_alias_fail(c, "bot_command_track", sep->arg[0], "track"))
		return;
	if (helper_is_help_or_usage(sep->arg[1])) {
		c->Message(m_usage, "usage: %s (Ranger: [option=all: all | rare | local])", sep->arg[0]);
		c->Message(m_note, "requires one of the following bot classes:");
		c->Message(m_message, "Ranger(1), Druid(20) or Bard(35)");
		return;
	}

	std::string tracking_scope = sep->arg[1];

	std::list<Bot*> sbl;
	MyBots::PopulateSBL_BySpawnedBots(c, sbl);

	uint16 class_mask = (PLAYER_CLASS_RANGER_BIT | PLAYER_CLASS_DRUID_BIT | PLAYER_CLASS_BARD_BIT);
	ActionableBots::Filter_ByClasses(c, sbl, class_mask);

	Bot* my_bot = ActionableBots::AsSpawned_ByMinLevelAndClass(c, sbl, 1, RANGER);
	if (tracking_scope.empty()) {
		if (!my_bot)
			my_bot = ActionableBots::AsSpawned_ByMinLevelAndClass(c, sbl, 20, DRUID);
		if (!my_bot)
			my_bot = ActionableBots::AsSpawned_ByMinLevelAndClass(c, sbl, 35, BARD);
	}
	if (!my_bot) {
		c->Message(m_fail, "No bots are capable of performing this action");
		return;
	}

	int base_distance = 0;
	bool track_named = false;
	std::string tracking_msg;
	switch (my_bot->GetClass()) {
	case RANGER:
		if (!tracking_scope.compare("local")) {
			base_distance = 30;
			tracking_msg = "Local tracking...";
		}
		else if (!tracking_scope.compare("rare")) {
			base_distance = 80;
			bool track_named = true;
			tracking_msg = "Master tracking...";
		}
		else { // default to 'all'
			base_distance = 80;
			tracking_msg = "Advanced tracking...";
		}
		break;
	case DRUID:
		base_distance = 30;
		tracking_msg = "Local tracking...";
		break;
	case BARD:
		base_distance = 20;
		tracking_msg = "Near tracking...";
		break;
	default:
		return;
	}
	if (!base_distance) {
		c->Message(m_unknown, "An unknown codition has occurred");
		return;
	}

	my_bot->InterruptSpell();
	Bot::BotGroupSay(my_bot, tracking_msg.c_str());
	entity_list.ShowSpawnWindow(c, (c->GetLevel() * base_distance), track_named);
}

void bot_command_water_breathing(Client *c, const Seperator *sep)
{
	bcst_list* local_list = &bot_command_spells[BCEnum::SpT_WaterBreathing];
	if (helper_spell_list_fail(c, local_list, BCEnum::SpT_WaterBreathing) || helper_command_alias_fail(c, "bot_command_water_breathing", sep->arg[0], "waterbreathing"))
		return;
	if (helper_is_help_or_usage(sep->arg[1])) {
		c->Message(m_usage, "usage: (<friendly_target>) %s", sep->arg[0]);
		helper_send_usage_required_bots(c, BCEnum::SpT_WaterBreathing);
		return;
	}

	ActionableTarget::Types actionable_targets;
	Bot* my_bot = nullptr;
	std::list<Bot*> sbl;
	MyBots::PopulateSBL_BySpawnedBots(c, sbl);

	bool cast_success = false;
	for (auto list_iter : *local_list) {
		auto local_entry = list_iter;
		if (helper_spell_check_fail(local_entry))
			continue;

		auto target_mob = actionable_targets.Select(c, local_entry->target_type, FRIENDLY);
		if (!target_mob)
			continue;

		my_bot = ActionableBots::Select_ByMinLevelAndClass(c, local_entry->target_type, sbl, local_entry->spell_level, local_entry->caster_class, target_mob);
		if (!my_bot)
			continue;

		cast_success = helper_cast_standard_spell(my_bot, target_mob, local_entry->spell_id);
		break;
	}

	helper_no_available_bots(c, my_bot);
}


/*
 * bot subcommands go below here
 */
void bot_subcommand_bot_appearance(Client *c, const Seperator *sep)
{
	/* VS2012 code - begin */
	std::list<const char*> subcommand_list;
	subcommand_list.push_back("botbeardcolor");
	subcommand_list.push_back("botbeardstyle");
	subcommand_list.push_back("botdetails");
	subcommand_list.push_back("boteyes");
	subcommand_list.push_back("botface");
	subcommand_list.push_back("bothaircolor");
	subcommand_list.push_back("bothairstyle");
	subcommand_list.push_back("botheritage");
	subcommand_list.push_back("bottattoo");
	subcommand_list.push_back("botwoad");
	/* VS2012 code - end */

	/* VS2013 code
	const std::list<const char*> subcommand_list = {
		"botbeardcolor", "botbeardstyle", "botdetails", "boteyes", "botface",
		"bothaircolor", "bothairstyle", "botheritage", "bottattoo", "botwoad"
	};
	*/

	if (helper_command_alias_fail(c, "bot_subcommand_bot_appearance", sep->arg[0], "botappearance"))
		return;

	helper_send_available_subcommands(c, "bot appearance", subcommand_list);
}

void bot_subcommand_bot_beard_color(Client *c, const Seperator *sep)
{
	if (helper_command_alias_fail(c, "bot_subcommand_bot_beard_color", sep->arg[0], "botbeardcolor"))
		return;
	if (helper_is_help_or_usage(sep->arg[1])) {
		c->Message(m_usage, "usage: <target_bot> %s [value: 0-n] (Dwarves or male bots only)", sep->arg[0]);
		c->Message(m_note, "note: Actual limit is filter-based");
		return;
	}

	auto my_bot = ActionableBots::AsTarget_ByBot(c);
	if (!my_bot) {
		c->Message(m_fail, "You must <target> a bot that you own to use this command");
		return;
	}

	if (!sep->IsNumber(1)) {
		c->Message(m_fail, "A numeric [value] is required to use this command");
		return;
	}

	uint8 uvalue = atoi(sep->arg[1]);

	auto fail_type = BCEnum::AFT_None;
	if (my_bot->GetGender() != MALE && my_bot->GetRace() != DWARF)
		fail_type = BCEnum::AFT_GenderRace;
	else if (!PlayerAppearance::IsValidBeardColor(my_bot->GetRace(), my_bot->GetGender(), uvalue))
		fail_type = BCEnum::AFT_Value;
	else
		my_bot->SetBeardColor(uvalue);

	if (helper_bot_appearance_fail(c, my_bot, fail_type, "beard color"))
		return;

	helper_bot_appearance_form_final(c, my_bot);
}

void bot_subcommand_bot_beard_style(Client *c, const Seperator *sep)
{
	if (helper_command_alias_fail(c, "bot_subcommand_bot_beard_style", sep->arg[0], "botbeardstyle"))
		return;
	if (helper_is_help_or_usage(sep->arg[1])) {
		c->Message(m_usage, "usage: <target_bot> %s [value: 0-n] (Dwarves or male bots only)", sep->arg[0]);
		c->Message(m_note, "note: Actual limit is filter-based");
		return;
	}

	auto my_bot = ActionableBots::AsTarget_ByBot(c);
	if (!my_bot) {
		c->Message(m_fail, "You must <target> a bot that you own to use this command");
		return;
	}

	if (!sep->IsNumber(1)) {
		c->Message(m_fail, "A numeric [value] is required to use this command");
		return;
	}

	uint8 uvalue = atoi(sep->arg[1]);

	auto fail_type = BCEnum::AFT_None;
	if (my_bot->GetGender() != MALE && my_bot->GetRace() != DWARF)
		fail_type = BCEnum::AFT_GenderRace;
	else if (!PlayerAppearance::IsValidBeard(my_bot->GetRace(), my_bot->GetGender(), uvalue))
		fail_type = BCEnum::AFT_Value;
	else
		my_bot->SetBeard(uvalue);

	if (helper_bot_appearance_fail(c, my_bot, fail_type, "beard style"))
		return;

	helper_bot_appearance_form_final(c, my_bot);
}

void bot_subcommand_bot_camp(Client *c, const Seperator *sep)
{
	if (helper_command_alias_fail(c, "bot_subcommand_bot_camp", sep->arg[0], "botcamp"))
		return;
	if (helper_is_help_or_usage(sep->arg[1])) {
		c->Message(m_usage, "usage: %s ([actionable: target | byname | ownergroup | botgroup | targetgroup | namesgroup | healrotation | spawned] ([actionable_name]))", sep->arg[0]);
		return;
	}
	const int ab_mask = ActionableBots::ABM_NoFilter;

	std::list<Bot*> sbl;
	if (ActionableBots::PopulateSBL(c, sep->arg[1], sbl, ab_mask, sep->arg[2]) == ActionableBots::ABT_None)
		return;

	for (auto bot_iter : sbl)
		bot_iter->Camp();
}

void bot_subcommand_bot_clone(Client *c, const Seperator *sep)
{
	if (helper_command_alias_fail(c, "bot_subcommand_bot_clone", sep->arg[0], "botclone"))
		return;
	if (helper_is_help_or_usage(sep->arg[1])) {
		c->Message(m_usage, "usage: <target_bot> %s [clone_name]", sep->arg[0]);
		return;
	}

	auto my_bot = ActionableBots::AsTarget_ByBot(c);
	if (!my_bot) {
		c->Message(m_fail, "You must <target> a bot that you own to use this command");
		return;
	}
	if (!my_bot->GetBotID()) {
		c->Message(m_unknown, "An unknown error has occured - BotName: %s, BotID: %u", my_bot->GetCleanName(), my_bot->GetBotID());
		LogCommands("bot_command_clone(): - Error: Active bot reported invalid ID (BotName: [{}], BotID: [{}], OwnerName: [{}], OwnerID: [{}], AcctName: [{}], AcctID: [{}])",
			my_bot->GetCleanName(), my_bot->GetBotID(), c->GetCleanName(), c->CharacterID(), c->AccountName(), c->AccountID());
		return;
	}

	if (sep->arg[1][0] == '\0' || sep->IsNumber(1)) {
		c->Message(m_fail, "You must [name] your bot clone");
		return;
	}
	std::string bot_name = sep->arg[1];

	if (!Bot::IsValidName(bot_name)) {
		c->Message(m_fail, "'%s' is an invalid name. You may only use characters 'A-Z', 'a-z' and '_'", bot_name.c_str());
		return;
	}

	std::string error_message;

	bool available_flag = false;
	if (!database.botdb.QueryNameAvailablity(bot_name, available_flag)) {
		c->Message(m_fail, "%s", BotDatabase::fail::QueryNameAvailablity());
		return;
	}
	if (!available_flag) {
		c->Message(m_fail, "The name %s is already being used. Please choose a different name", bot_name.c_str());
		return;
	}

	uint32 max_bot_count = RuleI(Bots, CreationLimit);

	uint32 bot_count = 0;
	if (!database.botdb.QueryBotCount(c->CharacterID(), bot_count)) {
		c->Message(m_fail, "%s", BotDatabase::fail::QueryBotCount());
		return;
	}
	if (bot_count >= max_bot_count) {
		c->Message(m_fail, "You have reached the maximum limit of %i bots", max_bot_count);
		return;
	}

	uint32 clone_id = 0;
	if (!database.botdb.CreateCloneBot(c->CharacterID(), my_bot->GetBotID(), bot_name, clone_id) || !clone_id) {
		c->Message(m_fail, "%s '%s'", BotDatabase::fail::CreateCloneBot(), bot_name.c_str());
		return;
	}

	int clone_stance = EQ::constants::stancePassive;
	if (!database.botdb.LoadStance(my_bot->GetBotID(), clone_stance))
		c->Message(m_fail, "%s for bot '%s'", BotDatabase::fail::LoadStance(), my_bot->GetCleanName());
	if (!database.botdb.SaveStance(clone_id, clone_stance))
		c->Message(m_fail, "%s for clone '%s'", BotDatabase::fail::SaveStance(), bot_name.c_str());

	if (!database.botdb.CreateCloneBotInventory(c->CharacterID(), my_bot->GetBotID(), clone_id))
		c->Message(m_fail, "%s for clone '%s'", BotDatabase::fail::CreateCloneBotInventory(), bot_name.c_str());

	c->Message(m_action, "Bot '%s' was successfully cloned to bot '%s'", my_bot->GetCleanName(), bot_name.c_str());
}

void bot_subcommand_bot_create(Client *c, const Seperator *sep)
{
	const std::string class_substrs[17] = { "",
		"%u (WAR)", "%u (CLR)", "%u (PAL)", "%u (RNG)",
		"%u (SHD)", "%u (DRU)", "%u (MNK)", "%u (BRD)",
		"%u (ROG)", "%u (SHM)", "%u (NEC)", "%u (WIZ)",
		"%u (MAG)", "%u (ENC)", "%u (BST)", "%u (BER)"
	};

	const std::string race_substrs[17] = { "",
		"%u (HUM)", "%u (BAR)", "%u (ERU)", "%u (ELF)",
		"%u (HIE)", "%u (DEF)", "%u (HEF)", "%u (DWF)",
		"%u (TRL)", "%u (OGR)", "%u (HFL)", "%u (GNM)",
		"%u (IKS)", "%u (VAH)", "%u (FRG)", "%u (DRK)"
	};

	const uint16 race_values[17] = { 0,
		HUMAN, BARBARIAN, ERUDITE, WOOD_ELF,
		HIGH_ELF, DARK_ELF, HALF_ELF, DWARF,
		TROLL, OGRE, HALFLING, GNOME,
		IKSAR, VAHSHIR, FROGLOK, DRAKKIN
	};

	const std::string gender_substrs[2] = {
		"%u (M)", "%u (F)",
	};

	if (helper_command_alias_fail(c, "bot_subcommand_bot_create", sep->arg[0], "botcreate"))
		return;
	if (helper_is_help_or_usage(sep->arg[1])) {
		c->Message(m_usage, "usage: %s [bot_name] [bot_class] [bot_race] [bot_gender]", sep->arg[0]);
		std::string window_title = "Bot Create Options";
		std::string window_text;
		std::string message_separator;
		int object_count = 0;
		const int object_max = 5;

		window_text.append("<c \"#FFFFFF\">Classes:<c \"#FFFF\">");
		message_separator = " ";
		object_count = 1;
		for (int i = 0; i <= 15; ++i) {
			if (((1 << i) & RuleI(Bots, AllowedClasses)) == 0)
				continue;

			window_text.append(const_cast<const std::string&>(message_separator));
			if (object_count >= object_max) {
				window_text.append("<br>");
				object_count = 0;
			}
			window_text.append(StringFormat(class_substrs[i + 1].c_str(), (i + 1)));
			++object_count;
			message_separator = ", ";
		}
		window_text.append("<br><br>");

		window_text.append("<c \"#FFFFFF\">Races:<c \"#FFFF\">");
		message_separator = " ";
		object_count = 1;
		for (int i = 0; i <= 15; ++i) {
			if (((1 << i) & RuleI(Bots, AllowedRaces)) == 0)
				continue;

			window_text.append(const_cast<const std::string&>(message_separator));
			if (object_count >= object_max) {
				window_text.append("<br>");
				object_count = 0;
			}
			window_text.append(StringFormat(race_substrs[i + 1].c_str(), race_values[i + 1]));
			++object_count;
			message_separator = ", ";
		}
		window_text.append("<br><br>");

		window_text.append("<c \"#FFFFFF\">Genders:<c \"#FFFF\">");
		message_separator = " ";
		for (int i = 0; i <= 1; ++i) {
			if (((1 << i) & RuleI(Bots, AllowedGenders)) == 0)
				continue;

			window_text.append(const_cast<const std::string&>(message_separator));
			window_text.append(StringFormat(gender_substrs[i].c_str(), i));

			message_separator = ", ";
		}


		c->SendPopupToClient(window_title.c_str(), window_text.c_str());

		return;
	}

	if (sep->arg[1][0] == '\0' || sep->IsNumber(1)) {
		c->Message(m_fail, "You must [name] your bot");
		return;
	}
	std::string bot_name = sep->arg[1];
	bot_name = ucfirst(bot_name);
	if (sep->arg[2][0] == '\0' || !sep->IsNumber(2)) {
		c->Message(m_fail, "Invalid Class!");
		return;
	}
	uint8 bot_class = atoi(sep->arg[2]);

	if (sep->arg[3][0] == '\0' || !sep->IsNumber(3)) {
		c->Message(m_fail, "Invalid Race!");
		return;
	}
	uint16 bot_race = atoi(sep->arg[3]);

	if (sep->arg[4][0] == '\0') {
		c->Message(m_fail, "Invalid Gender!");
		return;
	}
	uint8 bot_gender = atoi(sep->arg[4]);

	helper_bot_create(c, bot_name, bot_class, bot_race, bot_gender);
}

void bot_subcommand_bot_delete(Client *c, const Seperator *sep)
{
	if (helper_command_alias_fail(c, "bot_subcommand_bot_delete", sep->arg[0], "botdelete"))
		return;
	if (helper_is_help_or_usage(sep->arg[1])) {
		c->Message(m_usage, "usage: <target_bot> %s", sep->arg[0]);
		return;
	}

	auto my_bot = ActionableBots::AsTarget_ByBot(c);
	if (!my_bot) {
		c->Message(m_fail, "You must <target> a bot that you own to use this command");
		return;
	}

	std::string error_message;

	if (!my_bot->DeleteBot()) {
		c->Message(m_unknown, "Failed to delete '%s' due to database error", my_bot->GetCleanName());
		return;
	}

	auto bid = my_bot->GetBotID();
	std::string bot_name = my_bot->GetCleanName();

	my_bot->Camp(false);

	c->Message(m_action, "Successfully deleted bot '%s' (id: %i)", bot_name.c_str(), bid);
}

void bot_subcommand_bot_details(Client *c, const Seperator *sep)
{
	// TODO: Trouble-shoot model update issue

	if (helper_command_alias_fail(c, "bot_subcommand_bot_details", sep->arg[0], "botdetails"))
		return;
	if (helper_is_help_or_usage(sep->arg[1])) {
		c->Message(m_usage, "usage: <target_bot> %s [value: 0-n] (Drakkin bots only)", sep->arg[0]);
		c->Message(m_note, "note: Actual limit is filter-based");
		return;
	}

	auto my_bot = ActionableBots::AsTarget_ByBot(c);
	if (!my_bot) {
		c->Message(m_fail, "You must <target> a bot that you own to use this command");
		return;
	}

	if (!sep->IsNumber(1)) {
		c->Message(m_fail, "A numeric [value] is required to use this command");
		return;
	}

	uint32 uvalue = atoi(sep->arg[1]);

	auto fail_type = BCEnum::AFT_None;
	if (my_bot->GetRace() != DRAKKIN)
		fail_type = BCEnum::AFT_Race;
	else if (!PlayerAppearance::IsValidDetail(my_bot->GetRace(), my_bot->GetGender(), uvalue))
		fail_type = BCEnum::AFT_Value;
	else
		my_bot->SetDrakkinDetails(uvalue);

	if (helper_bot_appearance_fail(c, my_bot, fail_type, "details"))
		return;

	helper_bot_appearance_form_final(c, my_bot);
}

void bot_subcommand_bot_dye_armor(Client *c, const Seperator *sep)
{
	// TODO: Trouble-shoot model update issue

	const std::string msg_matslot = StringFormat("mat_slot: %c(All), %i(Head), %i(Chest), %i(Arms), %i(Wrists), %i(Hands), %i(Legs), %i(Feet)",
<<<<<<< HEAD
		'*', EQEmu::textures::armorHead, EQEmu::textures::armorChest, EQEmu::textures::armorArms, EQEmu::textures::armorWrist, EQEmu::textures::armorHands, EQEmu::textures::armorLegs, EQEmu::textures::armorFeet);

=======
		'*', EQ::textures::armorHead, EQ::textures::armorChest, EQ::textures::armorArms, EQ::textures::armorWrist, EQ::textures::armorHands, EQ::textures::armorLegs, EQ::textures::armorFeet);
	
>>>>>>> 86ef1b12
	if (helper_command_alias_fail(c, "bot_subcommand_bot_dye_armor", sep->arg[0], "botdyearmor"))
		return;
	if (helper_is_help_or_usage(sep->arg[1])) {
		c->Message(m_usage, "usage: %s [mat_slot] [red: 0-255] [green: 0-255] [blue: 0-255] ([actionable: target | byname | ownergroup | botgroup | targetgroup | namesgroup | healrotation | spawned] ([actionable_name]))", sep->arg[0]);
		c->Message(m_note, msg_matslot.c_str());
		return;
	}
	const int ab_mask = ActionableBots::ABM_NoFilter;

	uint8 material_slot = EQ::textures::materialInvalid;
	int16 slot_id = INVALID_INDEX;

	bool dye_all = (sep->arg[1][0] == '*');
	if (!dye_all) {
		material_slot = atoi(sep->arg[1]);
		slot_id = EQ::InventoryProfile::CalcSlotFromMaterial(material_slot);

		if (!sep->IsNumber(1) || slot_id == INVALID_INDEX || material_slot > EQ::textures::LastTintableTexture) {
			c->Message(m_fail, "Valid [mat_slot]s for this command are:");
			c->Message(m_fail, msg_matslot.c_str());
			return;
		}
	}

	uint32 red_value = atoi(sep->arg[2]);
	if (!sep->IsNumber(2) || red_value > 255) {
		c->Message(m_fail, "Valid [red] values for this command are [0-255]");
		return;
	}

	uint32 green_value = atoi(sep->arg[3]);
	if (!sep->IsNumber(3) || green_value > 255) {
		c->Message(m_fail, "Valid [green] values for this command are [0-255]");
		return;
	}

	uint32 blue_value = atoi(sep->arg[4]);
	if (!sep->IsNumber(4) || blue_value > 255) {
		c->Message(m_fail, "Valid [blue] values for this command are [0-255]");
		return;
	}

	uint32 rgb_value = ((0xFF) | (red_value << 16) | (green_value << 8) | (blue_value)); // watch the leading '(0xFF) | '

	std::list<Bot*> sbl;
	auto ab_type = ActionableBots::PopulateSBL(c, sep->arg[5], sbl, ab_mask);
	if (ab_type == ActionableBots::ABT_None)
		return;

	for (auto bot_iter : sbl) {
		if (!bot_iter)
			continue;

		if (!bot_iter->DyeArmor(slot_id, rgb_value, dye_all, (ab_type != ActionableBots::ABT_All))) {
			c->Message(m_fail, "Failed to change armor color for '%s' due to unknown cause", bot_iter->GetCleanName());
			return;
		}

		//if (dye_all)
		//	helper_bot_appearance_form_update(bot_iter);
	}

	if (ab_type == ActionableBots::ABT_All) {
		if (dye_all) {
			if (!database.botdb.SaveAllArmorColors(c->CharacterID(), rgb_value))
				c->Message(m_fail, "%s", BotDatabase::fail::SaveAllArmorColors());
		}
		else {
			if (!database.botdb.SaveAllArmorColorBySlot(c->CharacterID(), slot_id, rgb_value))
				c->Message(m_fail, "%s", BotDatabase::fail::SaveAllArmorColorBySlot());
		}
	}
}

void bot_subcommand_bot_eyes(Client *c, const Seperator *sep)
{
	// TODO: Trouble-shoot model update issue

	// not sure if left/right bias is allowed in pc-type entities (something is keeping them from being different)
	if (helper_command_alias_fail(c, "bot_subcommand_bot_eyes", sep->arg[0], "boteyes"))
		return;
	if (helper_is_help_or_usage(sep->arg[1])) {
		//c->Message(m_usage, "usage: <target_bot> %s [value:0-n] ([option: left | right])", sep->arg[0]);
		c->Message(m_usage, "usage: <target_bot> %s [value: 0-n]", sep->arg[0]);
		c->Message(m_note, "note: Actual limit is filter-based");
		return;
	}

	auto my_bot = ActionableBots::AsTarget_ByBot(c);
	if (!my_bot) {
		c->Message(m_fail, "You must <target> a bot that you own to use this command");
		return;
	}

	if (!sep->IsNumber(1)) {
		c->Message(m_fail, "A numeric [value] is required to use this command");
		return;
	}

	uint8 uvalue = atoi(sep->arg[1]);

	//uint8 eye_bias = 0;
	//std::string arg2 = sep->arg[2];
	//if (!arg2.compare("left"))
	//	eye_bias = 1;
	//else if (!arg2.compare("right"))
	//	eye_bias = 2;

	auto fail_type = BCEnum::AFT_None;
	if (!PlayerAppearance::IsValidEyeColor(my_bot->GetRace(), my_bot->GetGender(), uvalue)) {
		fail_type = BCEnum::AFT_Value;
	}
	else {
		//if (eye_bias == 1) {
		//	my_bot->SetEyeColor1(uvalue);
		//}
		//else if (eye_bias == 2) {
		//	my_bot->SetEyeColor2(uvalue);
		//}
		//else {
			my_bot->SetEyeColor1(uvalue);
			my_bot->SetEyeColor2(uvalue);
		//}
	}

	if (helper_bot_appearance_fail(c, my_bot, fail_type, "eyes"))
		return;

	c->Message(m_action, "This feature will update the next time your bot is spawned");
	//helper_bot_appearance_form_final(c, my_bot);
}

void bot_subcommand_bot_face(Client *c, const Seperator *sep)
{
	if (helper_command_alias_fail(c, "bot_subcommand_bot_face", sep->arg[0], "botface"))
		return;
	if (helper_is_help_or_usage(sep->arg[1])) {
		c->Message(m_usage, "usage: <target_bot> %s [value: 0-n]", sep->arg[0]);
		c->Message(m_note, "note: Actual limit is filter-based");
		return;
	}

	auto my_bot = ActionableBots::AsTarget_ByBot(c);
	if (!my_bot) {
		c->Message(m_fail, "You must <target> a bot that you own to use this command");
		return;
	}

	if (!sep->IsNumber(1)) {
		c->Message(m_fail, "A numeric [value] is required to use this command");
		return;
	}

	uint8 uvalue = atoi(sep->arg[1]);

	auto fail_type = BCEnum::AFT_None;
	if (!PlayerAppearance::IsValidFace(my_bot->GetRace(), my_bot->GetGender(), uvalue)) {
		fail_type = BCEnum::AFT_Value;
	}
	else {
		uint8 old_woad = 0;
		if (my_bot->GetRace() == BARBARIAN)
			old_woad = ((my_bot->GetLuclinFace() / 10) * 10);
		my_bot->SetLuclinFace((old_woad + uvalue));
	}

	if (helper_bot_appearance_fail(c, my_bot, fail_type, "face"))
		return;

	helper_bot_appearance_form_final(c, my_bot);
}

void bot_subcommand_bot_follow_distance(Client *c, const Seperator *sep)
{
	if (helper_command_alias_fail(c, "bot_subcommand_bot_follow_distance", sep->arg[0], "botfollowdistance"))
		return;
	if (helper_is_help_or_usage(sep->arg[1])) {
		c->Message(m_usage, "usage: %s [set] [distance] ([actionable: target | byname | ownergroup | botgroup | targetgroup | namesgroup | healrotation | spawned] ([actionable_name]))", sep->arg[0]);
		c->Message(m_usage, "usage: %s [clear] ([actionable: target | byname | ownergroup | botgroup | targetgroup | namesgroup | healrotation | spawned] ([actionable_name]))", sep->arg[0]);
		return;
	}
	const int ab_mask = ActionableBots::ABM_NoFilter;

	uint32 bfd = BOT_FOLLOW_DISTANCE_DEFAULT;
	bool set_flag = false;
	int ab_arg = 2;

	if (!strcasecmp(sep->arg[1], "set")) {
		if (!sep->IsNumber(2)) {
			c->Message(m_fail, "A numeric [distance] is required to use this command");
			return;
		}

		bfd = atoi(sep->arg[2]);
		if (bfd < 1)
			bfd = 1;
		if (bfd > BOT_FOLLOW_DISTANCE_DEFAULT_MAX)
			bfd = BOT_FOLLOW_DISTANCE_DEFAULT_MAX;
		set_flag = true;
		ab_arg = 3;
	}
	else if (strcasecmp(sep->arg[1], "clear")) {
		c->Message(m_fail, "This command requires a [set | clear] argument");
		return;
	}

	std::list<Bot*> sbl;
	auto ab_type = ActionableBots::PopulateSBL(c, sep->arg[ab_arg], sbl, ab_mask, sep->arg[(ab_arg + 1)]);
	if (ab_type == ActionableBots::ABT_None)
		return;

	int bot_count = 0;
	for (auto bot_iter : sbl) {
		if (!bot_iter)
			continue;

		bot_iter->SetFollowDistance(bfd);
		if (ab_type != ActionableBots::ABT_All && !database.botdb.SaveFollowDistance(c->CharacterID(), bot_iter->GetBotID(), bfd)) {
			c->Message(m_fail, "%s for '%s'", BotDatabase::fail::SaveFollowDistance(), bot_iter->GetCleanName());
			return;
		}

		++bot_count;
	}

	if (ab_type == ActionableBots::ABT_All) {
		if (!database.botdb.SaveAllFollowDistances(c->CharacterID(), bfd)) {
			c->Message(m_fail, "%s", BotDatabase::fail::SaveAllFollowDistances());
			return;
		}

		c->Message(m_action, "%s all of your bot follow distances", set_flag ? "Set" : "Cleared");
	}
	else {
		c->Message(m_action, "%s %i of your spawned bot follow distances", (set_flag ? "Set" : "Cleared"), bot_count);
	}
}

void bot_subcommand_bot_hair_color(Client *c, const Seperator *sep)
{
	if (helper_command_alias_fail(c, "bot_subcommand_bot_hair_color", sep->arg[0], "bothaircolor"))
		return;
	if (helper_is_help_or_usage(sep->arg[1])) {
		c->Message(m_usage, "usage: <target_bot> %s [value: 0-n]", sep->arg[0]);
		c->Message(m_note, "note: Actual limit is filter-based");
		return;
	}

	auto my_bot = ActionableBots::AsTarget_ByBot(c);
	if (!my_bot) {
		c->Message(m_fail, "You must <target> a bot that you own to use this command");
		return;
	}

	if (!sep->IsNumber(1)) {
		c->Message(m_fail, "A numeric [value] is required to use this command");
		return;
	}

	uint8 uvalue = atoi(sep->arg[1]);

	auto fail_type = BCEnum::AFT_None;
	if (!PlayerAppearance::IsValidHairColor(my_bot->GetRace(), my_bot->GetGender(), uvalue))
		fail_type = BCEnum::AFT_Value;
	else
		my_bot->SetHairColor(uvalue);

	if (helper_bot_appearance_fail(c, my_bot, fail_type, "hair color"))
		return;

	helper_bot_appearance_form_final(c, my_bot);
}

void bot_subcommand_bot_hairstyle(Client *c, const Seperator *sep)
{
	if (helper_command_alias_fail(c, "bot_subcommand_bot_hairstyle", sep->arg[0], "bothairstyle"))
		return;
	if (helper_is_help_or_usage(sep->arg[1])) {
		c->Message(m_usage, "usage: <target_bot> %s [value: 0-n]", sep->arg[0]);
		c->Message(m_note, "note: Actual limit is filter-based");
		return;
	}

	auto my_bot = ActionableBots::AsTarget_ByBot(c);
	if (!my_bot) {
		c->Message(m_fail, "You must <target> a bot that you own to use this command");
		return;
	}

	if (!sep->IsNumber(1)) {
		c->Message(m_fail, "A numeric [value] is required to use this command");
		return;
	}

	uint8 uvalue = atoi(sep->arg[1]);

	auto fail_type = BCEnum::AFT_None;
	if (!PlayerAppearance::IsValidHair(my_bot->GetRace(), my_bot->GetGender(), uvalue))
		fail_type = BCEnum::AFT_Value;
	else
		my_bot->SetHairStyle(uvalue);

	if (helper_bot_appearance_fail(c, my_bot, fail_type, "hair style"))
		return;

	helper_bot_appearance_form_final(c, my_bot);
}

void bot_subcommand_bot_heritage(Client *c, const Seperator *sep)
{
	// TODO: Trouble-shoot model update issue

	if (helper_command_alias_fail(c, "bot_subcommand_bot_heritage", sep->arg[0], "botheritage"))
		return;
	if (helper_is_help_or_usage(sep->arg[1])) {
		c->Message(m_usage, "usage: <target_bot> %s [value: 0-n] (Drakkin bots only)", sep->arg[0]);
		c->Message(m_note, "note: Actual limit is filter-based");
		return;
	}

	auto my_bot = ActionableBots::AsTarget_ByBot(c);
	if (!my_bot) {
		c->Message(m_fail, "You must <target> a bot that you own to use this command");
		return;
	}

	if (!sep->IsNumber(1)) {
		c->Message(m_fail, "A numeric [value] is required to use this command");
		return;
	}

	uint32 uvalue = atoi(sep->arg[1]);

	auto fail_type = BCEnum::AFT_None;
	if (my_bot->GetRace() != DRAKKIN)
		fail_type = BCEnum::AFT_Race;
	else if (!PlayerAppearance::IsValidHeritage(my_bot->GetRace(), my_bot->GetGender(), uvalue))
		fail_type = BCEnum::AFT_Value;
	else
		my_bot->SetDrakkinHeritage(uvalue);

	if (helper_bot_appearance_fail(c, my_bot, fail_type, "heritage"))
		return;

	helper_bot_appearance_form_final(c, my_bot);
}

void bot_subcommand_bot_inspect_message(Client *c, const Seperator *sep)
{
	if (helper_command_alias_fail(c, "bot_subcommand_bot_inspect_message", sep->arg[0], "botinspectmessage"))
		return;
	if (helper_is_help_or_usage(sep->arg[1])) {
		c->Message(m_usage, "usage: %s [set | clear] ([actionable: target | byname | ownergroup | botgroup | targetgroup | namesgroup | healrotation | spawned] ([actionable_name]))", sep->arg[0]);
		c->Message(m_note, "Notes:");
		if (c->ClientVersion() >= EQ::versions::ClientVersion::SoF) {
			c->Message(m_message, "- Self-inspect and type your bot's inspect message");
			c->Message(m_message, "- Close the self-inspect window to update the server");
			c->Message(m_message, "- Type '%s set' to set the bot's inspect message", sep->arg[0]);
		}
		else {
			c->Message(m_message, "- Self-inspect and type your bot's inspect message");
			c->Message(m_message, "- Close the self-inspect window");
			c->Message(m_message, "- Self-inspect again to update the server");
			c->Message(m_message, "- Type '%s set' to set the bot's inspect message", sep->arg[0]);
		}
		return;
	}
	const int ab_mask = ActionableBots::ABM_NoFilter;

	bool set_flag = false;
	if (!strcasecmp(sep->arg[1], "set")) {
		set_flag = true;
	}
	else if (strcasecmp(sep->arg[1], "clear")) {
		c->Message(Chat::Yellow, "This command requires a [set | clear] argument");
		return;
	}

	std::list<Bot*> sbl;
	auto ab_type = ActionableBots::PopulateSBL(c, sep->arg[2], sbl, ab_mask, sep->arg[3]);
	if (ab_type == ActionableBots::ABT_None)
		return;

	const auto client_message_struct = &c->GetInspectMessage();

	int bot_count = 0;
	for (auto bot_iter : sbl) {
		if (!bot_iter)
			continue;

		auto bot_message_struct = &bot_iter->GetInspectMessage();
		memset(bot_message_struct, 0, sizeof(InspectMessage_Struct));
		if (set_flag)
			memcpy(bot_message_struct, client_message_struct, sizeof(InspectMessage_Struct));

		if (ab_type != ActionableBots::ABT_All && !database.botdb.SaveInspectMessage(bot_iter->GetBotID(), *bot_message_struct)) {
			c->Message(m_fail, "%s for '%s'", BotDatabase::fail::SaveInspectMessage(), bot_iter->GetCleanName());
			return;
		}

		++bot_count;
	}

	if (ab_type == ActionableBots::ABT_All) {
		InspectMessage_Struct bot_message_struct;
		memset(&bot_message_struct, 0, sizeof(InspectMessage_Struct));
		if (set_flag)
			memcpy(&bot_message_struct, client_message_struct, sizeof(InspectMessage_Struct));

		if (!database.botdb.SaveAllInspectMessages(c->CharacterID(), bot_message_struct)) {
			c->Message(m_fail, "%s", BotDatabase::fail::SaveAllInspectMessages());
			return;
		}

		c->Message(m_action, "%s all of your bot inspect messages", set_flag ? "Set" : "Cleared");
	}
	else {
		c->Message(m_action, "%s %i of your spawned bot inspect messages", set_flag ? "Set" : "Cleared", bot_count);
	}
}

void bot_subcommand_bot_list(Client *c, const Seperator *sep)
{
	// TODO: Consider re-working to use player race values instead of actual race

	enum { FilterClass, FilterRace, FilterName, FilterCount, MaskClass = (1 << FilterClass), MaskRace = (1 << FilterRace), MaskName = (1 << FilterName) };

	if (helper_command_alias_fail(c, "bot_subcommand_bot_list", sep->arg[0], "botlist"))
		return;
	if (helper_is_help_or_usage(sep->arg[1])) {
		c->Message(m_usage, "usage: %s (account) ([class] [value]) ([race] [value]) ([name] [partial-full])", sep->arg[0]);
		c->Message(m_note, "note: filter criteria is orderless and optional");
		return;
	}
	bool Account = false;
	int seps = 1;
	uint32 filter_value[FilterCount];
	int name_criteria_arg = 0;
	memset(&filter_value, 0, sizeof(uint32) * FilterCount);

	int filter_mask = 0;
	if (strcasecmp(sep->arg[1], "account") == 0) {
		Account = true;
		seps = 2;
	}
	for (int i = seps; i < (FilterCount * 2); i += 2) {
		if (sep->arg[i][0] == '\0')
			break;

		if (!strcasecmp(sep->arg[i], "class")) {
			filter_mask |= MaskClass;
			filter_value[FilterClass] = atoi(sep->arg[i + 1]);
			continue;
		}
		if (!strcasecmp(sep->arg[i], "race")) {
			filter_mask |= MaskRace;
			filter_value[FilterRace] = atoi(sep->arg[i + 1]);
			continue;
		}
		if (!strcasecmp(sep->arg[i], "name")) {
			filter_mask |= MaskName;
			name_criteria_arg = (i + 1);
			continue;
		}

		c->Message(m_fail, "A numeric value or name is required to use the filter property of this command (f: '%s', v: '%s')", sep->arg[i], sep->arg[i + 1]);
		return;
	}

	std::list<BotsAvailableList> bots_list;
	if (!database.botdb.LoadBotsList(c->CharacterID(), bots_list, Account)) {
		c->Message(m_fail, "%s", BotDatabase::fail::LoadBotsList());
		return;
	}
	if (bots_list.empty()) {
		c->Message(m_fail, "You have no bots");
		return;
	}

	int bot_count = 0;
	int bots_owned = 0;
	for (auto bots_iter : bots_list) {
		if (filter_mask) {
			if ((filter_mask & MaskClass) && filter_value[FilterClass] != bots_iter.Class)
				continue;
			if ((filter_mask & MaskRace) && filter_value[FilterRace] != bots_iter.Race)
				continue;
			if (filter_mask & MaskName) {
				std::string name_criteria = sep->arg[name_criteria_arg];
				std::transform(name_criteria.begin(), name_criteria.end(), name_criteria.begin(), ::tolower);
				std::string name_check = bots_iter.Name;
				std::transform(name_check.begin(), name_check.end(), name_check.begin(), ::tolower);
				if (name_check.find(name_criteria) == std::string::npos)
					continue;
			}
		}
		Bot * botCheckNotOnline = entity_list.GetBotByBotName(bots_iter.Name);
		std::string	botspawn_saylink = StringFormat("^botspawn %s", bots_iter.Name);
		c->Message(Chat::White, "[%s] is a level %u %s %s %s who is owned by %s",
			((c->CharacterID() == bots_iter.Owner_ID) && (!botCheckNotOnline) ? (EQ::SayLinkEngine::GenerateQuestSaylink(botspawn_saylink, false, bots_iter.Name).c_str()) : (bots_iter.Name)),
			bots_iter.Level,
			Bot::RaceIdToString(bots_iter.Race).c_str(),
			((bots_iter.Gender == FEMALE) ? ("Female") : ((bots_iter.Gender == MALE) ? ("Male") : ("Neuter"))),
			Bot::ClassIdToString(bots_iter.Class).c_str(),
			bots_iter.Owner
		);
		if (c->CharacterID() == bots_iter.Owner_ID) { ++bots_owned; }
		++bot_count;
	}
	if (!bot_count) {
		c->Message(Chat::Red, "You have no bots meeting this criteria");
	}
	else {
		c->Message(Chat::Yellow, "%i of %i bot%s shown.", bot_count, bots_list.size(), ((bot_count != 1) ? ("s") : ("")));
		c->Message(Chat::Yellow, "%i of %i bot%s are owned by you. (You may spawn any available by clicking name)", bots_owned, bot_count, ((bot_count != 1) ? ("s") : ("")));
		c->Message(Chat::White, "Your limit is %i bot%s", RuleI(Bots, CreationLimit), ((RuleI(Bots, CreationLimit) != 1) ? ("s") : ("")));
	}
}

void bot_subcommand_bot_out_of_combat(Client *c, const Seperator *sep)
{
	if (helper_command_alias_fail(c, "bot_subcommand_bot_out_of_combat", sep->arg[0], "botoutofcombat"))
		return;
	if (helper_is_help_or_usage(sep->arg[1])) {
		c->Message(m_usage, "usage: %s ([option: on | off]) ([actionable: target | byname] ([actionable_name]))", sep->arg[0]);
		return;
	}
	const int ab_mask = (ActionableBots::ABM_Target | ActionableBots::ABM_ByName);

	std::string arg1 = sep->arg[1];

	bool behavior_state = false;
	bool toggle_behavior = true;
	int ab_arg = 1;
	if (!arg1.compare("on")) {
		behavior_state = true;
		toggle_behavior = false;
		ab_arg = 2;
	}
	else if (!arg1.compare("off")) {
		toggle_behavior = false;
		ab_arg = 2;
	}

	std::list<Bot*> sbl;
	if (ActionableBots::PopulateSBL(c, sep->arg[ab_arg], sbl, ab_mask, sep->arg[(ab_arg + 1)]) == ActionableBots::ABT_None)
		return;

	for (auto bot_iter : sbl) {
		if (!bot_iter)
			continue;

		if (toggle_behavior)
			bot_iter->SetAltOutOfCombatBehavior(!bot_iter->GetAltOutOfCombatBehavior());
		else
			bot_iter->SetAltOutOfCombatBehavior(behavior_state);

		helper_bot_out_of_combat(c, bot_iter);
	}
}

void bot_subcommand_bot_surname(Client *c, const Seperator *sep)
{
	if (sep->arg[1][0] == '\0' || sep->IsNumber(1)) {
		c->Message(Chat::Red, "You must specify a [surname] to use this command (use _ to define spaces or -remove to clear.)");
		return;
	}
	auto my_bot = ActionableBots::AsTarget_ByBot(c);
	if (!my_bot) {
		c->Message(Chat::Red, "You must <target> a bot that you own to use this command");
		return;
	}
	if (strlen(sep->arg[1]) > 31) {
		c->Message(Chat::Red, "Surname must be 31 characters or less.");
		return;
	}
	std::string bot_surname = sep->arg[1];
	bot_surname = (bot_surname == "-remove") ? "" : bot_surname;
	std::replace(bot_surname.begin(), bot_surname.end(), '_', ' ');

	my_bot->SetSurname(bot_surname);
	if (!database.botdb.SaveBot(my_bot)) {
		c->Message(Chat::Red, BotDatabase::fail::SaveBot());
	}
	else {
		c->Message(Chat::Yellow, "Bot Surname Saved.");
	}
}

void bot_subcommand_bot_title(Client *c, const Seperator *sep)
{
	if (sep->arg[1][0] == '\0' || sep->IsNumber(1)) {
		c->Message(Chat::Red, "You must specify a [title] to use this command. (use _ to define spaces or -remove to clear.)");
		return;
	}
	auto my_bot = ActionableBots::AsTarget_ByBot(c);
	if (!my_bot) {
		c->Message(Chat::Red, "You must <target> a bot that you own to use this command");
		return;
	}
	if (strlen(sep->arg[1]) > 31) {
		c->Message(Chat::Red, "Title must be 31 characters or less.");
		return;
	}
	std::string bot_title = sep->arg[1];
	bot_title = (bot_title == "-remove") ? "" : bot_title;
	std::replace(bot_title.begin(), bot_title.end(), '_', ' ');

	my_bot->SetTitle(bot_title);
	if (!database.botdb.SaveBot(my_bot)) {
		c->Message(Chat::Red, BotDatabase::fail::SaveBot());
	}
	else {
		c->Message(Chat::Yellow, "Bot Title Saved.");
	}
}

void bot_subcommand_bot_suffix(Client *c, const Seperator *sep)
{
	if (sep->arg[1][0] == '\0' || sep->IsNumber(1)) {
		c->Message(Chat::Red, "You must specify a [suffix] to use this command. (use _ to define spaces or -remove to clear.)");
		return;
	}
	auto my_bot = ActionableBots::AsTarget_ByBot(c);
	if (!my_bot) {
		c->Message(Chat::Red, "You must <target> a bot that you own to use this command");
		return;
	}
	if (strlen(sep->arg[1]) > 31) {
		c->Message(Chat::Red, "Suffix must be 31 characters or less.");
		return;
	}
	std::string bot_suffix = sep->arg[1];
	bot_suffix = (bot_suffix == "-remove") ? "" : bot_suffix;
	std::replace(bot_suffix.begin(), bot_suffix.end(), '_', ' ');

	my_bot->SetSuffix(bot_suffix);
	if (!database.botdb.SaveBot(my_bot)) {
		c->Message(Chat::Red, BotDatabase::fail::SaveBot());
	}
	else {
		c->Message(Chat::Yellow, "Bot Suffix Saved.");
	}
}

void bot_subcommand_bot_report(Client *c, const Seperator *sep)
{
	if (helper_command_alias_fail(c, "bot_subcommand_bot_report", sep->arg[0], "botreport"))
		return;
	if (helper_is_help_or_usage(sep->arg[1])) {
		c->Message(m_usage, "usage: %s ([actionable: target | byname | ownergroup | botgroup | targetgroup | namesgroup | healrotation | spawned] ([actionable_name]))", sep->arg[0]);
		return;
	}
	const int ab_mask = ActionableBots::ABM_NoFilter;

	std::string ab_type_arg = sep->arg[1];
	if (ab_type_arg.empty()) {
		if (c->GetTarget()) {
			if (c->GetTarget()->IsClient() && c->GetTarget()->CastToClient() == c)
				ab_type_arg = "ownergroup";
			else if (c->GetTarget()->IsClient() && c->GetTarget()->CastToClient() != c)
				ab_type_arg = "targetgroup";
		}
		else {
			ab_type_arg = "spawned";
		}
	}

	std::list<Bot*> sbl;
	if (ActionableBots::PopulateSBL(c, ab_type_arg.c_str(), sbl, ab_mask, sep->arg[2]) == ActionableBots::ABT_None)
		return;

	for (auto bot_iter : sbl) {
		if (!bot_iter)
			continue;

		std::string report_msg = StringFormat("%s %s reports", Bot::ClassIdToString(bot_iter->GetClass()).c_str(), bot_iter->GetCleanName());
		report_msg.append(StringFormat(": %3.1f%% health", bot_iter->GetHPRatio()));
		if (!IsNonSpellFighterClass(bot_iter->GetClass()))
			report_msg.append(StringFormat(": %3.1f%% mana", bot_iter->GetManaRatio()));

		c->Message(m_message, "%s", report_msg.c_str());
	}
}

void bot_subcommand_bot_spawn(Client *c, const Seperator *sep)
{
	if (helper_command_alias_fail(c, "bot_subcommand_bot_spawn", sep->arg[0], "botspawn"))
		return;
	if (helper_is_help_or_usage(sep->arg[1])) {
		c->Message(m_usage, "usage: %s [bot_name]", sep->arg[0]);
		return;
	}

	int rule_level = RuleI(Bots, BotCharacterLevel);
	if (c->GetLevel() < rule_level) {
		c->Message(m_fail, "You must be level %i to use bots", rule_level);
		return;
	}

	if (c->GetFeigned()) {
		c->Message(m_fail, "You can not spawn a bot while feigned");
		return;
	}

	int spawned_bot_count = Bot::SpawnedBotCount(c->CharacterID());

	int rule_limit = RuleI(Bots, SpawnLimit);
	if (spawned_bot_count >= rule_limit && !c->GetGM()) {
		c->Message(m_fail, "You can not have more than %i spawned bots", rule_limit);
		return;
	}

	if (RuleB(Bots, QuestableSpawnLimit) && !c->GetGM()) {
		int allowed_bot_count = 0;
		if (!database.botdb.LoadQuestableSpawnCount(c->CharacterID(), allowed_bot_count)) {
			c->Message(m_fail, "%s", BotDatabase::fail::LoadQuestableSpawnCount());
			return;
		}
		if (!allowed_bot_count) {
			c->Message(m_fail, "You are not currently allowed any spawned bots");
			return;
		}
		if (spawned_bot_count >= allowed_bot_count) {
			c->Message(m_fail, "You have reached your current limit of %i spawned bots", allowed_bot_count);
			return;
		}
	}

	if (sep->arg[1][0] == '\0' || sep->IsNumber(1)) {
		c->Message(m_fail, "You must specify a [name] to use this command");
		return;
	}
	std::string bot_name = sep->arg[1];

	uint32 bot_id = 0;
	if (!database.botdb.LoadBotID(c->CharacterID(), bot_name, bot_id)) {
		c->Message(m_fail, "%s for '%s'", BotDatabase::fail::LoadBotID(), bot_name.c_str());
		return;
	}
	if (!bot_id) {
		c->Message(m_fail, "You don't own a bot named '%s'", bot_name.c_str());
		return;
	}

	if (entity_list.GetMobByBotID(bot_id)) {
		c->Message(m_fail, "'%s' is already spawned in zone", bot_name.c_str());
		return;
	}

	// this probably needs work...
	if (c->GetGroup()) {
		std::list<Mob*> group_list;
		c->GetGroup()->GetMemberList(group_list);
		for (auto member_iter : group_list) {
			if (!member_iter)
				continue;
			if (member_iter->qglobal) // what is this?? really should have had a message to describe failure... (can't spawn bots if you are assigned to a task/instance?)
				return;
			if (!member_iter->qglobal && (member_iter->GetAppearance() != eaDead) && (member_iter->IsEngaged() || (member_iter->IsClient() && member_iter->CastToClient()->GetAggroCount()))) {
				c->Message(m_fail, "You can't summon bots while you are engaged.");
				return;
			}
		}
	}
	else if (c->GetAggroCount() > 0) {
		c->Message(m_fail, "You can't spawn bots while you are engaged.");
		return;
	}

	//if (c->IsEngaged()) {
	//	c->Message(m_fail, "You can't spawn bots while you are engaged.");
	//	return;
	//}

	auto my_bot = Bot::LoadBot(bot_id);
	if (!my_bot) {
		c->Message(m_fail, "No valid bot '%s' (id: %i) exists", bot_name.c_str(), bot_id);
		return;
	}

	if (!my_bot->Spawn(c)) {
		c->Message(m_fail, "Failed to spawn bot '%s' (id: %i)", bot_name.c_str(), bot_id);
		safe_delete(my_bot);
		return;
	}

	static const char* bot_spawn_message[17] = {
		"I am ready to fight!", // DEFAULT
		"A solid weapon is my ally!", // WARRIOR
		"The pious shall never die!", // CLERIC
		"I am the symbol of Light!", // PALADIN
		"There are enemies near!", // RANGER
		"Out of the shadows, I step!", // SHADOWKNIGHT
		"Nature's fury shall be wrought!", // DRUID
		"Your punishment will be my fist!", // MONK
		"Music is the overture of battle! ", // BARD
		"Daggers into the backs of my enemies!", // ROGUE
		"More bones to grind!", // SHAMAN
		"Death is only the beginning!", // NECROMANCER
		"I am the harbinger of demise!", // WIZARD
		"The elements are at my command!", // MAGICIAN
		"No being can resist my charm!", // ENCHANTER
		"Battles are won by hand and paw!", // BEASTLORD
		"My bloodthirst shall not be quenched!" // BERSERKER
	};

	uint8 message_index = 0;
	if (c->GetBotOption(Client::booSpawnMessageClassSpecific)) {
		message_index = VALIDATECLASSID(my_bot->GetClass());
	}

	if (c->GetBotOption(Client::booSpawnMessageSay)) {
		Bot::BotGroupSay(my_bot, "%s", bot_spawn_message[message_index]);
	}
	else if (c->GetBotOption(Client::booSpawnMessageTell)) {
		c->Message(Chat::Tell, "%s tells you, \"%s\"", my_bot->GetCleanName(), bot_spawn_message[message_index]);
	}
}

void bot_subcommand_bot_stance(Client *c, const Seperator *sep)
{
	if (helper_command_alias_fail(c, "bot_subcommand_bot_stance", sep->arg[0], "botstance"))
		return;
	if (helper_is_help_or_usage(sep->arg[1])) {
		c->Message(m_usage, "usage: %s [current | value: 1-9] ([actionable: target | byname] ([actionable_name]))", sep->arg[0]);
		c->Message(m_note, "value: %u(%s), %u(%s), %u(%s), %u(%s), %u(%s), %u(%s), %u(%s)",
			EQ::constants::stancePassive, EQ::constants::GetStanceName(EQ::constants::stancePassive),
			EQ::constants::stanceBalanced, EQ::constants::GetStanceName(EQ::constants::stanceBalanced),
			EQ::constants::stanceEfficient, EQ::constants::GetStanceName(EQ::constants::stanceEfficient),
			EQ::constants::stanceReactive, EQ::constants::GetStanceName(EQ::constants::stanceReactive),
			EQ::constants::stanceAggressive, EQ::constants::GetStanceName(EQ::constants::stanceAggressive),
			EQ::constants::stanceAssist, EQ::constants::GetStanceName(EQ::constants::stanceAssist),
			EQ::constants::stanceBurn, EQ::constants::GetStanceName(EQ::constants::stanceBurn),
			EQ::constants::stanceEfficient2, EQ::constants::GetStanceName(EQ::constants::stanceEfficient2),
			EQ::constants::stanceBurnAE, EQ::constants::GetStanceName(EQ::constants::stanceBurnAE)
		);
		return;
	}
	int ab_mask = (ActionableBots::ABM_Target | ActionableBots::ABM_ByName);

	bool current_flag = false;
<<<<<<< HEAD
	auto bst = EQEmu::constants::stanceUnknown;

=======
	auto bst = EQ::constants::stanceUnknown;
	
>>>>>>> 86ef1b12
	if (!strcasecmp(sep->arg[1], "current"))
		current_flag = true;
	else if (sep->IsNumber(1)) {
		bst = (EQ::constants::StanceType)atoi(sep->arg[1]);
		if (bst < EQ::constants::stanceUnknown || bst > EQ::constants::stanceBurnAE)
			bst = EQ::constants::stanceUnknown;
	}

	if (!current_flag && bst == EQ::constants::stanceUnknown) {
		c->Message(m_fail, "A [current] argument or valid numeric [value] is required to use this command");
		return;
	}

	std::list<Bot*> sbl;
	if (ActionableBots::PopulateSBL(c, sep->arg[2], sbl, ab_mask, sep->arg[3]) == ActionableBots::ABT_None)
		return;

	for (auto bot_iter : sbl) {
		if (!bot_iter)
			continue;

		if (!current_flag) {
			bot_iter->SetBotStance(bst);
			bot_iter->Save();
		}

		Bot::BotGroupSay(
			bot_iter,
			"My current stance is '%s' (%i)",
			EQ::constants::GetStanceName(bot_iter->GetBotStance()),
			bot_iter->GetBotStance()
		);
	}
}

void bot_subcommand_bot_stop_melee_level(Client *c, const Seperator *sep)
{
	if (helper_command_alias_fail(c, "bot_subcommand_bot_stop_melee_level", sep->arg[0], "botstopmeleelevel"))
		return;
	if (helper_is_help_or_usage(sep->arg[1])) {
		c->Message(m_usage, "usage: <target_bot> %s [current | reset | sync | value: 0-255]", sep->arg[0]);
		c->Message(m_note, "note: Only caster or hybrid class bots may be modified");
		c->Message(m_note, "note: Use [reset] to set stop melee level to server rule");
		c->Message(m_note, "note: Use [sync] to set stop melee level to current bot level");
		return;
	}

	auto my_bot = ActionableBots::AsTarget_ByBot(c);
	if (!my_bot) {
		c->Message(m_fail, "You must <target> a bot that you own to use this command");
		return;
	}
	if (!IsCasterClass(my_bot->GetClass()) && !IsHybridClass(my_bot->GetClass())) {
		c->Message(m_fail, "You must <target> a caster or hybrid class bot to use this command");
		return;
	}

	uint8 sml = RuleI(Bots, CasterStopMeleeLevel);

	if (sep->IsNumber(1)) {
		sml = atoi(sep->arg[1]);
	}
	else if (!strcasecmp(sep->arg[1], "sync")) {
		sml = my_bot->GetLevel();
	}
	else if (!strcasecmp(sep->arg[1], "current")) {
		c->Message(m_message, "My current melee stop level is %u", my_bot->GetStopMeleeLevel());
		return;
	}
	else if (strcasecmp(sep->arg[1], "reset")) {
		c->Message(m_fail, "A [current] or [reset] argument, or numeric [value] is required to use this command");
		return;
	}
	// [reset] falls through with initialization value

	my_bot->SetStopMeleeLevel(sml);
	if (!database.botdb.SaveStopMeleeLevel(c->CharacterID(), my_bot->GetBotID(), sml))
		c->Message(m_fail, "%s for '%s'", BotDatabase::fail::SaveStopMeleeLevel(), my_bot->GetCleanName());

	c->Message(m_action, "Successfully set stop melee level for %s to %u", my_bot->GetCleanName(), sml);
}

void bot_subcommand_bot_summon(Client *c, const Seperator *sep)
{
	if (helper_command_alias_fail(c, "bot_subcommand_bot_summon", sep->arg[0], "botsummon"))
		return;
	if (helper_is_help_or_usage(sep->arg[1])) {
		c->Message(m_usage, "usage: %s ([actionable: target | byname | ownergroup | botgroup | targetgroup | namesgroup | healrotation | spawned] ([actionable_name]))", sep->arg[0]);
		return;
	}
	const int ab_mask = ActionableBots::ABM_NoFilter;

	std::list<Bot*> sbl;
	if (ActionableBots::PopulateSBL(c, sep->arg[1], sbl, ab_mask, sep->arg[2]) == ActionableBots::ABT_None)
		return;

	for (auto bot_iter : sbl) {
		if (!bot_iter)
			continue;

		//Bot::BotGroupSay(bot_iter, "Whee!");

		bot_iter->WipeHateList();
		bot_iter->SetTarget(nullptr);
		bot_iter->Teleport(c->GetPosition());
		bot_iter->DoAnim(0);

		if (!bot_iter->HasPet())
			continue;

		bot_iter->GetPet()->WipeHateList();
		bot_iter->GetPet()->SetTarget(nullptr);
		bot_iter->GetPet()->Teleport(c->GetPosition());
	}

	if (sbl.size() == 1)
		c->Message(m_action, "Summoned %s to you", ((sbl.front()) ? (sbl.front()->GetCleanName()) : ("'nullptr'")));
	else
		c->Message(m_action, "Summoned %i bots to you", sbl.size());
}

void bot_subcommand_bot_tattoo(Client *c, const Seperator *sep)
{
	// TODO: Trouble-shoot model update issue

	if (helper_command_alias_fail(c, "bot_subcommand_bot_tattoo", sep->arg[0], "bottattoo"))
		return;
	if (helper_is_help_or_usage(sep->arg[1])) {
		c->Message(m_usage, "usage: <target_bot> %s [value: 0-n] (Drakkin bots only)", sep->arg[0]);
		c->Message(m_note, "note: Actual limit is filter-based");
		return;
	}

	auto my_bot = ActionableBots::AsTarget_ByBot(c);
	if (!my_bot) {
		c->Message(m_fail, "You must <target> a bot that you own to use this command");
		return;
	}

	if (!sep->IsNumber(1)) {
		c->Message(m_fail, "A numeric [value] is required to use this command");
		return;
	}

	uint32 uvalue = atoi(sep->arg[1]);

	auto fail_type = BCEnum::AFT_None;
	if (my_bot->GetRace() != DRAKKIN)
		fail_type = BCEnum::AFT_Race;
	else if (!PlayerAppearance::IsValidTattoo(my_bot->GetRace(), my_bot->GetGender(), uvalue))
		fail_type = BCEnum::AFT_Value;
	else
		my_bot->SetDrakkinTattoo(uvalue);

	if (helper_bot_appearance_fail(c, my_bot, fail_type, "tattoo"))
		return;

	helper_bot_appearance_form_final(c, my_bot);
}

void bot_subcommand_bot_toggle_archer(Client *c, const Seperator *sep)
{
	if (helper_command_alias_fail(c, "bot_subcommand_bot_toggle_archer", sep->arg[0], "bottogglearcher"))
		return;
	if (helper_is_help_or_usage(sep->arg[1])) {
		c->Message(m_usage, "usage: %s ([option: on | off]) ([actionable: target | byname] ([actionable_name]))", sep->arg[0]);
		return;
	}
	const int ab_mask = (ActionableBots::ABM_Target | ActionableBots::ABM_ByName);

	std::string arg1 = sep->arg[1];

	bool archer_state = false;
	bool toggle_archer = true;
	int ab_arg = 1;
	if (!arg1.compare("on")) {
		archer_state = true;
		toggle_archer = false;
		ab_arg = 2;
	}
	else if (!arg1.compare("off")) {
		toggle_archer = false;
		ab_arg = 2;
	}

	std::list<Bot*> sbl;
	if (ActionableBots::PopulateSBL(c, sep->arg[ab_arg], sbl, ab_mask, sep->arg[(ab_arg + 1)]) == ActionableBots::ABT_None)
		return;

	for (auto bot_iter : sbl) {
		if (!bot_iter)
			continue;

		if (toggle_archer)
			bot_iter->SetBotArcher(!bot_iter->IsBotArcher());
		else
			bot_iter->SetBotArcher(archer_state);
		bot_iter->ChangeBotArcherWeapons(bot_iter->IsBotArcher());

		if (bot_iter->GetClass() == RANGER && bot_iter->GetLevel() >= 61)
			bot_iter->SetRangerAutoWeaponSelect(bot_iter->IsBotArcher());
	}
}

void bot_subcommand_bot_toggle_helm(Client *c, const Seperator *sep)
{
	if (helper_command_alias_fail(c, "bot_subcommand_bot_toggle_helm", sep->arg[0], "bottogglehelm"))
		return;
	if (helper_is_help_or_usage(sep->arg[1])) {
		c->Message(m_usage, "usage: %s ([option: on | off]) ([actionable: target | byname | ownergroup | botgroup | targetgroup | namesgroup | healrotation | spawned] ([actionable_name]))", sep->arg[0]);
		return;
	}
	const int ab_mask = ActionableBots::ABM_NoFilter;

	std::string arg1 = sep->arg[1];

	bool helm_state = false;
	bool toggle_helm = true;
	int ab_arg = 1;
	if (!arg1.compare("on")) {
		helm_state = true;
		toggle_helm = false;
		ab_arg = 2;
	}
	else if (!arg1.compare("off")) {
		toggle_helm = false;
		ab_arg = 2;
	}

	std::list<Bot*> sbl;
	auto ab_type = ActionableBots::PopulateSBL(c, sep->arg[ab_arg], sbl, ab_mask, sep->arg[(ab_arg + 1)]);
	if (ab_type == ActionableBots::ABT_None)
		return;

	int bot_count = 0;
	for (auto bot_iter : sbl) {
		if (!bot_iter)
			continue;

		if (toggle_helm)
			bot_iter->SetShowHelm(!bot_iter->GetShowHelm());
		else
			bot_iter->SetShowHelm(helm_state);

		if (ab_type != ActionableBots::ABT_All) {
			if (!database.botdb.SaveHelmAppearance(c->CharacterID(), bot_iter->GetBotID(), bot_iter->GetShowHelm())) {
				c->Message(m_unknown, "%s for '%s'", bot_iter->GetCleanName());
				return;
			}

			EQApplicationPacket* outapp = new EQApplicationPacket(OP_SpawnAppearance, sizeof(SpawnAppearance_Struct));
			SpawnAppearance_Struct* saptr = (SpawnAppearance_Struct*)outapp->pBuffer;
			saptr->spawn_id = bot_iter->GetID();
			saptr->type = AT_ShowHelm;
			saptr->parameter = bot_iter->GetShowHelm();

			entity_list.QueueClients(bot_iter, outapp);
			safe_delete(outapp);

			//helper_bot_appearance_form_update(bot_iter);
		}
		++bot_count;
	}

	if (ab_type == ActionableBots::ABT_All) {
		std::string query;
		if (toggle_helm) {
			if (!database.botdb.ToggleAllHelmAppearances(c->CharacterID()))
				c->Message(m_fail, "%s", BotDatabase::fail::ToggleAllHelmAppearances());
		}
		else {
			if (!database.botdb.SaveAllHelmAppearances(c->CharacterID(), helm_state))
				c->Message(m_fail, "%s", BotDatabase::fail::SaveAllHelmAppearances());
		}

		c->Message(m_action, "%s all of your bot show helm flags", toggle_helm ? "Toggled" : (helm_state ? "Set" : "Cleared"));
	}
	else {
		c->Message(m_action, "%s %i of your spawned bot show helm flags", toggle_helm ? "Toggled" : (helm_state ? "Set" : "Cleared"), bot_count);
	}

	// Notes:
	/*
	[CLIENT OPCODE TEST]
	[10-16-2015 :: 14:57:56] [Packet :: Client -> Server (Dump)] [OP_SpawnAppearance - 0x01d1] [Size: 10]
	0: A4 02 [2B 00] 01 00 00 00 - showhelm = true (client)
	[10-16-2015 :: 14:57:56] [Packet :: Server -> Client (Dump)] [OP_SpawnAppearance - 0x01d1] [Size: 10]
	0: A4 02 [2B 00] 01 00 00 00 - showhelm = true (client)

	[10-16-2015 :: 14:58:02] [Packet :: Client -> Server (Dump)] [OP_SpawnAppearance - 0x01d1] [Size: 10]
	0: A4 02 [2B 00] 00 00 00 00 - showhelm = false (client)
	[10-16-2015 :: 14:58:02] [Packet :: Server -> Client (Dump)] [OP_SpawnAppearance - 0x01d1] [Size: 10]
	0: A4 02 [2B 00] 00 00 00 00 - showhelm = false (client)

	[BOT OPCODE TEST]
	[10-16-2015 :: 22:15:34] [Packet :: Client -> Server (Dump)] [OP_ChannelMessage - 0x0045] [Size: 167]
	0: 43 6C 65 72 69 63 62 6F - 74 00 00 00 00 00 00 00  | Clericbot.......
	16: 00 00 00 00 00 00 00 00 - 00 00 00 00 00 00 00 00  | ................
	32: 00 00 00 00 00 00 00 00 - 00 00 00 00 00 00 00 00  | ................
	48: 00 00 00 00 00 00 00 00 - 00 00 00 00 00 00 00 00  | ................
	64: 43 6C 65 72 69 63 62 6F - 74 00 00 00 00 00 00 00  | Clericbot.......
	80: 00 00 00 00 00 00 00 00 - 00 00 00 00 00 00 00 00  | ................
	96: 00 00 00 00 00 00 00 00 - 00 00 00 00 00 00 00 00  | ................
	112: 00 00 00 00 00 00 00 00 - 00 00 00 00 00 00 00 00  | ................
	128: 00 00 00 00 08 00 00 00 - CD CD CD CD CD CD CD CD  | ................
	144: 64 00 00 00 23 62 6F 74 - 20 73 68 6F 77 68 65 6C  | d...#bot showhel
	160: 6D 20 6F 6E 00                                     | m on.

	[10-16-2015 :: 22:15:34] [Packet :: Server -> Client (Dump)] [OP_SpawnAppearance - 0x01d1] [Size: 10]
	0: A2 02 2B 00 01 00 00 00 - showhelm = true

	[10-16-2015 :: 22:15:40] [Packet :: Client -> Server (Dump)] [OP_ChannelMessage - 0x0045] [Size: 168]
	0: 43 6C 65 72 69 63 62 6F - 74 00 00 00 00 00 00 00  | Clericbot.......
	16: 00 00 00 00 00 00 00 00 - 00 00 00 00 00 00 00 00  | ................
	32: 00 00 00 00 00 00 00 00 - 00 00 00 00 00 00 00 00  | ................
	48: 00 00 00 00 00 00 00 00 - 00 00 00 00 00 00 00 00  | ................
	64: 43 6C 65 72 69 63 62 6F - 74 00 00 00 00 00 00 00  | Clericbot.......
	80: 00 00 00 00 00 00 00 00 - 00 00 00 00 00 00 00 00  | ................
	96: 00 00 00 00 00 00 00 00 - 00 00 00 00 00 00 00 00  | ................
	112: 00 00 00 00 00 00 00 00 - 00 00 00 00 00 00 00 00  | ................
	128: 00 00 00 00 08 00 00 00 - CD CD CD CD CD CD CD CD  | ................
	144: 64 00 00 00 23 62 6F 74 - 20 73 68 6F 77 68 65 6C  | d...#bot showhel
	160: 6D 20 6F 66 66 00                                  | m off.

	[10-16-2015 :: 22:15:40] [Packet :: Server -> Client (Dump)] [OP_SpawnAppearance - 0x01d1] [Size: 10]
	0: A2 02 2B 00 00 00 00 00 - showhelm = false

	*** Bot did not update using the OP_SpawnAppearance packet with AT_ShowHelm appearance type ***
	*/
}

void bot_subcommand_bot_update(Client *c, const Seperator *sep)
{
	if (helper_command_alias_fail(c, "bot_subcommand_bot_update", sep->arg[0], "botupdate"))
		return;
	if (helper_is_help_or_usage(sep->arg[1])) {
		c->Message(m_usage, "usage: %s", sep->arg[0]);
		return;
	}

	std::list<Bot*> sbl;
	MyBots::PopulateSBL_BySpawnedBots(c, sbl);
	if (sbl.empty()) {
		c->Message(m_fail, "You currently have no spawned bots");
		return;
	}

	int bot_count = 0;
	for (auto bot_iter : sbl) {
		if (!bot_iter || bot_iter->IsEngaged() || bot_iter->GetLevel() == c->GetLevel())
			continue;

		bot_iter->SetPetChooser(false);
		bot_iter->CalcBotStats(c->GetBotOption(Client::booStatsUpdate));
		bot_iter->SendAppearancePacket(AT_WhoLevel, bot_iter->GetLevel(), true, true);
		++bot_count;
	}

	c->Message(m_action, "Updated %i of your %i spawned bots", bot_count, sbl.size());
}

void bot_subcommand_bot_woad(Client *c, const Seperator *sep)
{
	if (helper_command_alias_fail(c, "bot_subcommand_bot_woad", sep->arg[0], "botwoad"))
		return;
	if (helper_is_help_or_usage(sep->arg[1])) {
		c->Message(m_usage, "usage: <target_bot> %s [value: 0-n] (Barbarian bots only)", sep->arg[0]);
		c->Message(m_note, "note: Actual limit is filter-based");
		return;
	}

	auto my_bot = ActionableBots::AsTarget_ByBot(c);
	if (!my_bot) {
		c->Message(m_fail, "You must <target> a bot that you own to use this command");
		return;
	}

	if (!sep->IsNumber(1)) {
		c->Message(m_fail, "A numeric [value] is required to use this command");
		return;
	}

	uint8 uvalue = atoi(sep->arg[1]);

	auto fail_type = BCEnum::AFT_None;
	if (my_bot->GetRace() != BARBARIAN) {
		fail_type = BCEnum::AFT_Race;
	}
	else if (!PlayerAppearance::IsValidWoad(my_bot->GetRace(), my_bot->GetGender(), uvalue)) {
		fail_type = BCEnum::AFT_Value;
	}
	else {
		uint8 old_face = (my_bot->GetLuclinFace() % 10);
		my_bot->SetLuclinFace(((uvalue * 10) + old_face));
	}

	if (helper_bot_appearance_fail(c, my_bot, fail_type, "woad"))
		return;

	helper_bot_appearance_form_final(c, my_bot);
}

void bot_subcommand_botgroup_add_member(Client *c, const Seperator *sep)
{
	if (helper_command_alias_fail(c, "bot_subcommand_botgroup_add_member", sep->arg[0], "botgroupaddmember"))
		return;
	if (helper_is_help_or_usage(sep->arg[1])) {
		c->Message(m_usage, "usage: (<target_leader>) %s [member_name] ([leader_name])", sep->arg[0]);
		return;
	}

	std::list<Bot*> sbl;
	MyBots::PopulateSBL_ByNamedBot(c, sbl, sep->arg[1]);
	if (sbl.empty()) {
		c->Message(m_fail, "You must [name] a new member as a bot that you own to use this command");
		return;
	}

	auto new_member = sbl.front();
	if (!new_member) {
		c->Message(m_unknown, "Error: New member bot dereferenced to nullptr");
		return;
	}

	if (new_member->HasGroup()) {
		c->Message(m_fail, "%s is already a current member of a group and can not join another one", new_member->GetCleanName());
		return;
	}

	uint32 botgroup_id = 0;
	if (!database.botdb.LoadBotGroupIDByMemberID(new_member->GetBotID(), botgroup_id)) {
		c->Message(m_fail, "%s for '%s'", BotDatabase::fail::LoadBotGroupIDByMemberID(), new_member->GetCleanName());
		return;
	}
	if (botgroup_id) {
		c->Message(m_fail, "%s is already a current member of a bot-group", new_member->GetCleanName());
		return;
	}

	MyBots::PopulateSBL_ByNamedBot(c, sbl, sep->arg[2]);
	if (sbl.empty())
		MyBots::PopulateSBL_ByTargetedBot(c, sbl);
	if (sbl.empty()) {
		c->Message(m_fail, "You must <target> or [name] a group leader as a bot that you own to use this command");
		return;
	}

	auto botgroup_leader = sbl.front();
	if (!botgroup_leader) {
		c->Message(m_unknown, "Error: Group leader bot dereferenced to nullptr");
		return;
	}

	Group* group_inst = botgroup_leader->GetGroup();
	if (!group_inst || group_inst->GetLeader() != botgroup_leader) {
		c->Message(m_fail, "%s is not the current leader of a group", botgroup_leader->GetCleanName());
		return;
	}

	botgroup_id = 0;
	if (!database.botdb.LoadBotGroupIDByLeaderID(botgroup_leader->GetBotID(), botgroup_id)) {
		c->Message(m_fail, "%s for '%s'", BotDatabase::fail::LoadBotGroupIDByLeaderID(), botgroup_leader->GetCleanName());
		return;
	}
	if (!botgroup_id) {
		c->Message(m_fail, "%s is not the current leader of a bot-group", botgroup_leader->GetCleanName());
		return;
	}

	if (!Bot::AddBotToGroup(new_member, group_inst)) {
		c->Message(m_fail, "Could not add %s as a new member to %s's group", new_member->GetCleanName(), botgroup_leader->GetCleanName());
		return;
	}

	database.SetGroupID(new_member->GetName(), group_inst->GetID(), new_member->GetBotID());

	if (!database.botdb.AddMemberToBotGroup(botgroup_leader->GetBotID(), new_member->GetBotID())) {
		c->Message(m_fail, "%s - %s->%s", BotDatabase::fail::AddMemberToBotGroup(), new_member->GetCleanName(), botgroup_leader->GetCleanName());
		Bot::RemoveBotFromGroup(new_member, botgroup_leader->GetGroup());
		return;
	}

	std::string botgroup_name;
	if (!database.botdb.LoadBotGroupNameByLeaderID(botgroup_leader->GetBotID(), botgroup_name))
		c->Message(m_fail, "%s", BotDatabase::fail::LoadBotGroupNameByLeaderID());

	c->Message(m_action, "Successfully added %s to bot-group %s", new_member->GetCleanName(), botgroup_name.c_str());
}

void bot_subcommand_botgroup_create(Client *c, const Seperator *sep)
{
	if (helper_command_alias_fail(c, "bot_subcommand_botgroup_create", sep->arg[0], "botgroupcreate"))
		return;
	if (helper_is_help_or_usage(sep->arg[1])) {
		c->Message(m_usage, "usage: (<target_leader>) %s [group_name] ([leader_name])", sep->arg[0]);
		return;
	}

	std::string botgroup_name_arg = sep->arg[1];
	if (botgroup_name_arg.empty()) {
		c->Message(m_fail, "You must specify a [name] for this bot-group to use this command");
		return;
	}

	bool extant_flag = false;
	if (!database.botdb.QueryBotGroupExistence(botgroup_name_arg, extant_flag)) {
		c->Message(m_fail, "%s for '%s'", BotDatabase::fail::QueryBotGroupExistence(), botgroup_name_arg.c_str());
		return;
	}
	if (extant_flag) {
		c->Message(m_fail, "The [name] %s already exists for a bot-group. Please choose another", botgroup_name_arg.c_str());
		return;
	}

	std::list<Bot*> sbl;
	MyBots::PopulateSBL_ByNamedBot(c, sbl, sep->arg[2]);
	if (sbl.empty())
		MyBots::PopulateSBL_ByTargetedBot(c, sbl);
	if (sbl.empty()) {
		c->Message(m_fail, "You must <target> or [name] a group leader as a bot that you own to use this command");
		return;
	}

	auto botgroup_leader = sbl.front();
	if (!botgroup_leader) {
		c->Message(m_unknown, "Error: Group leader bot dereferenced to nullptr");
		return;
	}

	if (botgroup_leader->HasGroup()) {
		c->Message(m_fail, "%s is already a current member of a group", botgroup_leader->GetCleanName());
		return;
	}

	uint32 botgroup_id = 0;
	if (!database.botdb.LoadBotGroupIDByLeaderID(botgroup_leader->GetBotID(), botgroup_id)) {
		c->Message(m_fail, "%s for '%s'", BotDatabase::fail::LoadBotGroupIDByLeaderID(), botgroup_leader->GetCleanName());
		return;
	}
	if (botgroup_id) {
		c->Message(m_fail, "%s is already the current leader of a bot-group", botgroup_leader->GetCleanName());
		return;
	}

	botgroup_id = 0;
	if (!database.botdb.LoadBotGroupIDByMemberID(botgroup_leader->GetBotID(), botgroup_id)) {
		c->Message(m_fail, "%s for '%s'", BotDatabase::fail::LoadBotGroupIDByMemberID(), botgroup_leader->GetCleanName());
		return;
	}
	if (botgroup_id) {
		c->Message(m_fail, "%s is already a current member of a bot-group", botgroup_leader->GetCleanName());
		return;
	}

	Group* group_inst = new Group(botgroup_leader);
	if (!group_inst) {
		c->Message(m_unknown, "Could not create a new group instance");
		return;
	}

	if (!database.botdb.CreateBotGroup(botgroup_name_arg, botgroup_leader->GetBotID())) {
		c->Message(m_fail, "%s '%s'", BotDatabase::fail::CreateBotGroup(), botgroup_name_arg.c_str());
		safe_delete(group_inst);
		return;
	}

	entity_list.AddGroup(group_inst);
	database.SetGroupID(botgroup_leader->GetCleanName(), group_inst->GetID(), botgroup_leader->GetBotID());
	database.SetGroupLeaderName(group_inst->GetID(), botgroup_leader->GetCleanName());
	botgroup_leader->SetFollowID(c->GetID());

	c->Message(m_action, "Successfully created bot-group '%s' with '%s' as its leader", botgroup_name_arg.c_str(), botgroup_leader->GetCleanName());
}

void bot_subcommand_botgroup_delete(Client *c, const Seperator *sep)
{
	if (helper_command_alias_fail(c, "bot_subcommand_botgroup_delete", sep->arg[0], "botgroupdelete"))
		return;
	if (helper_is_help_or_usage(sep->arg[1])) {
		c->Message(m_usage, "usage: %s [botgroup_name]", sep->arg[0]);
		return;
	}

	std::string botgroup_name_arg = sep->arg[1];
	if (botgroup_name_arg.empty()) {
		c->Message(m_fail, "You must specify a [name] for this bot-group to use this command");
		return;
	}

	uint32 botgroup_id = 0;
	if (!database.botdb.LoadBotGroupIDForLoadBotGroup(c->CharacterID(), botgroup_name_arg, botgroup_id)) {
		c->Message(m_fail, "%s for '%s'", BotDatabase::fail::LoadBotGroupIDForLoadBotGroup(), botgroup_name_arg.c_str());
		return;
	}
	if (!botgroup_id) {
		c->Message(m_fail, "Could not locate group id for '%s'", botgroup_name_arg.c_str());
		return;
	}

	uint32 leader_id = 0;
	if (!database.botdb.LoadLeaderIDByBotGroupID(botgroup_id, leader_id)) {
		c->Message(m_fail, "%s for '%s'", BotDatabase::fail::LoadLeaderIDByBotGroupID(), botgroup_name_arg.c_str());
		return;
	}
	if (!leader_id) {
		c->Message(m_fail, "Could not locate leader id for '%s'", botgroup_name_arg.c_str());
		return;
	}

	std::list<Bot*> gbl;
	std::list<Bot*> sbl;
	MyBots::PopulateSBL_BySpawnedBots(c, sbl);

	std::map<uint32, std::list<uint32>> member_list;
	if (!database.botdb.LoadBotGroup(botgroup_name_arg, member_list)) {
		c->Message(m_fail, "%s '%s'", BotDatabase::fail::LoadBotGroup(), botgroup_name_arg.c_str());
		return;
	}
	if (member_list.find(botgroup_id) == member_list.end() || member_list[botgroup_id].empty()) {
		c->Message(m_fail, "Could not locate member list for bot-group '%s'", botgroup_name_arg.c_str());
		return;
	}

	for (auto bot_iter : sbl) {
		for (auto group_iter : member_list[botgroup_id]) {
			if (bot_iter->GetBotID() == group_iter) {
				gbl.push_back(bot_iter);
				break;
			}
		}
	}
	gbl.unique();

	for (auto group_member : gbl) {
		if (group_member->HasGroup())
			Bot::RemoveBotFromGroup(group_member, group_member->GetGroup());
	}

	if (!database.botdb.DeleteBotGroup(leader_id)) {
		c->Message(m_fail, "%s '%s'", BotDatabase::fail::DeleteBotGroup(), botgroup_name_arg.c_str());
		return;
	}

	c->Message(m_action, "Successfully deleted bot-group %s", botgroup_name_arg.c_str());
}

void bot_subcommand_botgroup_list(Client *c, const Seperator *sep)
{
	if (helper_command_alias_fail(c, "bot_subcommand_botgroup_list", sep->arg[0], "botgrouplist"))
		return;
	if (helper_is_help_or_usage(sep->arg[1])) {
		c->Message(m_usage, "usage: %s", sep->arg[0]);
		return;
	}

	std::list<std::pair<std::string, std::string>> botgroups_list;
	if (!database.botdb.LoadBotGroupsListByOwnerID(c->CharacterID(), botgroups_list)) {
		c->Message(m_fail, "%s", BotDatabase::fail::LoadBotGroupsListByOwnerID());
		return;
	}
	if (botgroups_list.empty()) {
		c->Message(m_fail, "You have no saved bot-groups");
		return;
	}

	int botgroup_count = 0;
	for (auto botgroups_iter : botgroups_list)
		c->Message(m_message, "(%i) Bot-group name: %s | Leader: %s", (++botgroup_count), botgroups_iter.first.c_str(), botgroups_iter.second.c_str());

	c->Message(m_action, "%i bot-groups listed", botgroup_count);
}

void bot_subcommand_botgroup_load(Client *c, const Seperator *sep)
{
	if (helper_command_alias_fail(c, "bot_subcommand_botgroup_load", sep->arg[0], "botgroupload"))
		return;
	if (helper_is_help_or_usage(sep->arg[1])) {
		c->Message(m_usage, "usage: %s [botgroup_name]", sep->arg[0]);
		return;
	}

	std::string botgroup_name_arg = sep->arg[1];
	if (botgroup_name_arg.empty()) {
		c->Message(m_fail, "You must specify the [name] of a bot-group to load to use this command");
		return;
	}

	bool extant_flag = false;
	if (!database.botdb.QueryBotGroupExistence(botgroup_name_arg, extant_flag)) {
		c->Message(m_fail, "%s for '%s'", BotDatabase::fail::QueryBotGroupExistence(), botgroup_name_arg.c_str());
		return;
	}
	if (!extant_flag) {
		c->Message(m_fail, "Bot-group %s does not exist", botgroup_name_arg.c_str());
		return;
	}

	Group* owner_group = c->GetGroup();
	if (owner_group) {
		std::list<Client*> member_list;
		owner_group->GetClientList(member_list);
		member_list.remove(nullptr);

		for (auto member_iter : member_list) {
			if (member_iter->IsEngaged() || member_iter->GetAggroCount() > 0) {
				c->Message(m_fail, "You can't spawn bots while your group is engaged");
				return;
			}
		}
	}
	else {
		if (c->GetAggroCount() > 0) {
			c->Message(m_fail, "You can't spawn bots while you are engaged");
			return;
		}
	}

	uint32 botgroup_id = 0;
	if (!database.botdb.LoadBotGroupIDForLoadBotGroup(c->CharacterID(), botgroup_name_arg, botgroup_id) || !botgroup_id) {
		c->Message(m_fail, "%s for '%s'", BotDatabase::fail::LoadBotGroupIDForLoadBotGroup(), botgroup_name_arg.c_str());
		return;
	}

	std::map<uint32, std::list<uint32>> member_list;
	if (!database.botdb.LoadBotGroup(botgroup_name_arg, member_list)) {
		c->Message(m_fail, "%s for '%s'", BotDatabase::fail::LoadBotGroup(), botgroup_name_arg.c_str());
		return;
	}
	if (member_list.find(botgroup_id) == member_list.end() || member_list[botgroup_id].empty()) {
		c->Message(m_fail, "Database returned an empty list for bot-group '%s'", botgroup_name_arg.c_str());
		return;
	}

	int spawned_bot_count = Bot::SpawnedBotCount(c->CharacterID());

	if (RuleB(Bots, QuestableSpawnLimit)) {
		int allowed_bot_count = 0;
		if (!database.botdb.LoadQuestableSpawnCount(c->CharacterID(), allowed_bot_count)) {
			c->Message(m_fail, "%s", BotDatabase::fail::LoadQuestableSpawnCount());
			return;
		}

		if (!allowed_bot_count) {
			c->Message(m_fail, "You can not spawn any bots");
			return;
		}

		if (spawned_bot_count >= allowed_bot_count || (spawned_bot_count + member_list.begin()->second.size()) > allowed_bot_count) {
			c->Message(m_fail, "You can not spawn more than %i bot%s (quest-limit)", allowed_bot_count, ((allowed_bot_count == 1) ? ("") : ("s")));
			return;
		}
	}

	const int allowed_bot_limit = RuleI(Bots, SpawnLimit);
	if (spawned_bot_count >= allowed_bot_limit || (spawned_bot_count + member_list.begin()->second.size()) > allowed_bot_limit) {
		c->Message(m_fail, "You can not spawn more than %i bot%s (hard-limit)", allowed_bot_limit, ((allowed_bot_limit == 1) ? ("") : ("s")));
		return;
	}

	uint32 leader_id = 0;
	if (!database.botdb.LoadLeaderIDByBotGroupName(botgroup_name_arg, leader_id)) {
		c->Message(m_fail, "%s for '%s'", BotDatabase::fail::LoadLeaderIDByBotGroupName(), botgroup_name_arg.c_str());
		return;
	}
	if (!leader_id) {
		c->Message(m_fail, "Cannot locate bot-group leader id for '%s'", botgroup_name_arg.c_str());
		return;
	}

	auto botgroup_leader = Bot::LoadBot(leader_id);
	if (!botgroup_leader) {
		c->Message(m_fail, "Could not load bot-group leader for '%s'", botgroup_name_arg.c_str());
		safe_delete(botgroup_leader);
		return;
	}

	if (!botgroup_leader->Spawn(c)) {
		c->Message(m_fail, "Could not spawn bot-group leader %s for '%s'", botgroup_leader->GetName(), botgroup_name_arg.c_str());
		safe_delete(botgroup_leader);
		return;
	}

	Group* group_inst = new Group(botgroup_leader);

	entity_list.AddGroup(group_inst);
	database.SetGroupID(botgroup_leader->GetCleanName(), group_inst->GetID(), botgroup_leader->GetBotID());
	database.SetGroupLeaderName(group_inst->GetID(), botgroup_leader->GetCleanName());
	botgroup_leader->SetFollowID(c->GetID());

	member_list[botgroup_id].remove(0);
	member_list[botgroup_id].remove(botgroup_leader->GetBotID());
	for (auto member_iter : member_list[botgroup_id]) {
		auto botgroup_member = Bot::LoadBot(member_iter);
		if (!botgroup_member) {
			c->Message(m_fail, "Could not load bot id %i", member_iter);
			safe_delete(botgroup_member);
			return;
		}

		if (!botgroup_member->Spawn(c)) {
			c->Message(m_fail, "Could not spawn bot '%s' (id: %i)", botgroup_member->GetName(), member_iter);
			safe_delete(botgroup_member);
			return;
		}

		Bot::AddBotToGroup(botgroup_member, group_inst);
	}

	c->Message(m_action, "Successfully loaded bot-group %s", botgroup_name_arg.c_str());
}

void bot_subcommand_botgroup_remove_member(Client *c, const Seperator *sep)
{
	if (helper_command_alias_fail(c, "bot_subcommand_botgroup_remove_member", sep->arg[0], "botgroupremovemember"))
		return;
	if (helper_is_help_or_usage(sep->arg[1])) {
		c->Message(m_usage, "usage: (<target_member>) %s ([member_name])", sep->arg[0]);
		return;
	}

	std::list<Bot*> sbl;
	MyBots::PopulateSBL_ByNamedBot(c, sbl, sep->arg[1]);
	if (sbl.empty())
		MyBots::PopulateSBL_ByTargetedBot(c, sbl);
	if (sbl.empty()) {
		c->Message(m_fail, "You must <target> or [name] a group member as a bot that you own to use this command");
		return;
	}

	auto group_member = sbl.front();
	if (!group_member) {
		c->Message(m_unknown, "Error: Group member bot dereferenced to nullptr");
		return;
	}

	if (!group_member->HasGroup()) {
		c->Message(m_fail, "%s is not a current member of a group", group_member->GetCleanName());
		return;
	}

	if (!Bot::RemoveBotFromGroup(group_member, group_member->GetGroup())) {
		c->Message(m_fail, "Could not remove %s from their group", group_member->GetCleanName());
		return;
	}

	if (!database.botdb.RemoveMemberFromBotGroup(group_member->GetBotID())) {
		c->Message(m_fail, "%s - '%s'", BotDatabase::fail::RemoveMemberFromBotGroup(), group_member->GetCleanName());
		return;
	}

	c->Message(m_action, "Successfully removed %s from their bot-group", group_member->GetCleanName());
}

void bot_subcommand_circle(Client *c, const Seperator *sep)
{
	bcst_list* local_list = &bot_command_spells[BCEnum::SpT_Depart];
	if (helper_spell_list_fail(c, local_list, BCEnum::SpT_Depart) || helper_command_alias_fail(c, "bot_subcommand_circle", sep->arg[0], "circle"))
		return;
	if (helper_is_help_or_usage(sep->arg[1])) {
		c->Message(m_usage, "usage: %s [list | destination] ([option: single])", sep->arg[0]);
		helper_send_usage_required_bots(c, BCEnum::SpT_Depart, DRUID);
		return;
	}

	bool single = false;
	std::string single_arg = sep->arg[2];
	if (!single_arg.compare("single"))
		single = true;

	std::string destination = sep->arg[1];
	if (!destination.compare("list")) {
		auto my_druid_bot = ActionableBots::AsGroupMember_ByClass(c, c, DRUID);
		helper_command_depart_list(c, my_druid_bot, nullptr, local_list, single);
		return;
	}
	else if (destination.empty()) {
		c->Message(m_fail, "A [destination] or [list] argument is required to use this command");
		return;
	}

	ActionableTarget::Types actionable_targets;
	Bot* my_bot = nullptr;
	std::list<Bot*> sbl;
	MyBots::PopulateSBL_BySpawnedBots(c, sbl);

	bool cast_success = false;
	for (auto list_iter : *local_list) {
		auto local_entry = list_iter->SafeCastToDepart();
		if (helper_spell_check_fail(local_entry))
			continue;
		if (local_entry->caster_class != DRUID)
			continue;
		if (local_entry->single != single)
			continue;
		if (destination.compare(spells[local_entry->spell_id].teleport_zone))
			continue;

		auto target_mob = actionable_targets.Select(c, local_entry->target_type, FRIENDLY);
		if (!target_mob)
			continue;

		my_bot = ActionableBots::Select_ByMinLevelAndClass(c, local_entry->target_type, sbl, local_entry->spell_level, local_entry->caster_class, target_mob);
		if (!my_bot)
			continue;

		cast_success = helper_cast_standard_spell(my_bot, target_mob, local_entry->spell_id);
		break;
	}

	helper_no_available_bots(c, my_bot);
}

void bot_subcommand_heal_rotation_adaptive_targeting(Client *c, const Seperator *sep)
{
	if (helper_command_alias_fail(c, "bot_subcommand_heal_rotation_adaptive_targeting", sep->arg[0], "healrotationadaptivetargeting"))
		return;
	if (helper_is_help_or_usage(sep->arg[1])) {
		c->Message(m_usage, "usage: (<target_member>) %s ([member_name]) ([option: on | off])", sep->arg[0]);
		return;
	}

	std::string adaptive_targeting_arg;

	std::list<Bot*> sbl;
	MyBots::PopulateSBL_ByNamedBot(c, sbl, sep->arg[1]);
	if (!sbl.empty()) {
		adaptive_targeting_arg = sep->arg[2];
	}
	else {
		MyBots::PopulateSBL_ByTargetedBot(c, sbl);
		adaptive_targeting_arg = sep->arg[1];
	}

	if (sbl.empty()) {
		c->Message(m_fail, "You must <target> or [name] a current member as a bot that you own to use this command");
		return;
	}

	auto current_member = sbl.front();
	if (!current_member) {
		c->Message(m_unknown, "Error: Current member bot dereferenced to nullptr");
		return;
	}

	if (!current_member->IsHealRotationMember()) {
		c->Message(m_fail, "%s is not a current member of a Heal Rotation", current_member->GetCleanName());
		return;
	}

	bool hr_adaptive_targeting = false;

	if (!adaptive_targeting_arg.compare("on")) {
		hr_adaptive_targeting = true;
	}
	else if (adaptive_targeting_arg.compare("off")) {
		c->Message(m_action, "Adaptive targeting is currently '%s' for %s's Heal Rotation", (((*current_member->MemberOfHealRotation())->AdaptiveTargeting()) ? ("on") : ("off")), current_member->GetCleanName());
		return;
	}

	(*current_member->MemberOfHealRotation())->SetAdaptiveTargeting(hr_adaptive_targeting);

	c->Message(m_action, "Adaptive targeting is now '%s' for %s's Heal Rotation", (((*current_member->MemberOfHealRotation())->AdaptiveTargeting()) ? ("on") : ("off")), current_member->GetCleanName());
}

void bot_subcommand_heal_rotation_add_member(Client *c, const Seperator *sep)
{
	if (helper_command_alias_fail(c, "bot_subcommand_heal_rotation_add_member", sep->arg[0], "healrotationaddmember"))
		return;
	if (helper_is_help_or_usage(sep->arg[1])) {
		c->Message(m_usage, "usage: (<target_member>) %s [new_member_name] ([member_name])", sep->arg[0]);
		return;
	}

	std::list<Bot*> sbl;
	MyBots::PopulateSBL_ByNamedBot(c, sbl, sep->arg[1]);
	if (sbl.empty()) {
		c->Message(m_fail, "You must [name] a new member as a bot that you own to use this command");
		return;
	}

	auto new_member = sbl.front();
	if (!new_member) {
		c->Message(m_unknown, "Error: New member bot dereferenced to nullptr");
		return;
	}

	if (new_member->IsHealRotationMember()) {
		c->Message(m_fail, "%s is already a current member of a Heal Rotation and can not join another one", new_member->GetCleanName());
		return;
	}

	MyBots::PopulateSBL_ByNamedBot(c, sbl, sep->arg[2]);
	if (sbl.empty())
		MyBots::PopulateSBL_ByTargetedBot(c, sbl);
	if (sbl.empty()) {
		c->Message(m_fail, "You must <target> or [name] a current member as a bot that you own to use this command");
		return;
	}

	auto current_member = sbl.front();
	if (!current_member) {
		c->Message(m_unknown, "Error: Current member bot dereferenced to nullptr");
		return;
	}

	if (!current_member->IsHealRotationMember()) {
		c->Message(m_fail, "%s is not a current member of a Heal Rotation", current_member->GetCleanName());
		return;
	}

	if (!new_member->JoinHealRotationMemberPool(current_member->MemberOfHealRotation())) {
		c->Message(m_fail, "Failed to add %s as a current member of this Heal Rotation", new_member->GetCleanName());
		return;
	}

	c->Message(m_action, "Successfully added %s as a current member of this Heal Rotation", new_member->GetCleanName());
}

void bot_subcommand_heal_rotation_add_target(Client *c, const Seperator *sep)
{
	if (helper_command_alias_fail(c, "bot_subcommand_heal_rotation_add_target", sep->arg[0], "healrotationaddtarget"))
		return;
	if (helper_is_help_or_usage(sep->arg[1])) {
		c->Message(m_usage, "usage: (<target_member>) %s [heal_target_name] ([member_name])", sep->arg[0]);
		return;
	}

	std::list<Bot*> sbl;
	MyBots::PopulateSBL_ByNamedBot(c, sbl, sep->arg[2]);
	if (sbl.empty())
		MyBots::PopulateSBL_ByTargetedBot(c, sbl);
	if (sbl.empty()) {
		c->Message(m_fail, "You must <target> or [name] a current member as a bot that you own to use this command");
		return;
	}

	auto current_member = sbl.front();
	if (!current_member) {
		c->Message(m_unknown, "Error: Current member bot dereferenced to nullptr");
		return;
	}

	if (!current_member->IsHealRotationMember()) {
		c->Message(m_fail, "%s is not a member of a Heal Rotation", current_member->GetCleanName());
		return;
	}

	auto heal_target = entity_list.GetMob(sep->arg[1]);
	if (!heal_target) {
		c->Message(m_fail, "No target exists by the name '%s'", sep->arg[1]);
		return;
	}

	if ((!heal_target->IsClient() && !heal_target->IsBot() && !heal_target->IsPet()) ||
		(heal_target->IsPet() && (!heal_target->GetOwner() || (!heal_target->GetOwner()->IsClient() && !heal_target->GetOwner()->IsBot()))))
	{
		c->Message(m_fail, "%s's entity type is not an allowable heal target", heal_target->GetCleanName());
		return;
	}

	if (!heal_target->JoinHealRotationTargetPool(current_member->MemberOfHealRotation())) {
		c->Message(m_fail, "Failed to add heal target with a name of '%s'", heal_target->GetCleanName());
		return;
	}

	c->Message(m_action, "Successfully added heal target %s to %s's Heal Rotation", heal_target->GetCleanName(), current_member->GetCleanName());
}

void bot_subcommand_heal_rotation_adjust_critical(Client *c, const Seperator *sep)
{
	if (helper_command_alias_fail(c, "bot_subcommand_heal_rotation_adjust_critical", sep->arg[0], "healrotationadjustcritical"))
		return;
	if (helper_is_help_or_usage(sep->arg[1])) {
		c->Message(m_usage, "usage: (<target_member>) %s [armor_type] [value: %3.1f-%3.1f | + | -] ([member_name])", sep->arg[0], CRITICAL_HP_RATIO_BASE, SAFE_HP_RATIO_BASE);
		c->Message(m_note, "armor_types: %u(Base), %u(Cloth), %u(Leather), %u(Chain), %u(Plate)",
			ARMOR_TYPE_UNKNOWN, ARMOR_TYPE_CLOTH, ARMOR_TYPE_LEATHER, ARMOR_TYPE_CHAIN, ARMOR_TYPE_PLATE);
		return;
	}

	std::string armor_type_arg = sep->arg[1];
	std::string critical_arg = sep->arg[2];

	uint8 armor_type_value = 255;
	if (sep->IsNumber(1))
		armor_type_value = atoi(armor_type_arg.c_str());

	if (armor_type_value > ARMOR_TYPE_LAST) {
		c->Message(m_fail, "You must specify a valid [armor_type: %u-%u] to use this command", ARMOR_TYPE_FIRST, ARMOR_TYPE_LAST);
		return;
	}

	std::list<Bot*> sbl;
	MyBots::PopulateSBL_ByNamedBot(c, sbl, sep->arg[3]);
	if (sbl.empty())
		MyBots::PopulateSBL_ByTargetedBot(c, sbl);
	if (sbl.empty()) {
		c->Message(m_fail, "You must <target> or [name] a current member as a bot that you own to use this command");
		return;
	}

	auto current_member = sbl.front();
	if (!current_member) {
		c->Message(m_unknown, "Error: Current member bot dereferenced to nullptr");
		return;
	}

	if (!current_member->IsHealRotationMember()) {
		c->Message(m_fail, "%s is not a current member of a Heal Rotation", current_member->GetCleanName());
		return;
	}

	float critical_ratio = CRITICAL_HP_RATIO_BASE;
	if (sep->IsNumber(2))
		critical_ratio = atof(critical_arg.c_str());
	else if (!critical_arg.compare("+"))
		critical_ratio = (*current_member->MemberOfHealRotation())->ArmorTypeCriticalHPRatio(armor_type_value) + HP_RATIO_DELTA;
	else if (!critical_arg.compare("-"))
		critical_ratio = (*current_member->MemberOfHealRotation())->ArmorTypeCriticalHPRatio(armor_type_value) - HP_RATIO_DELTA;

	if (critical_ratio > SAFE_HP_RATIO_ABS)
		critical_ratio = SAFE_HP_RATIO_ABS;
	if (critical_ratio < CRITICAL_HP_RATIO_ABS)
		critical_ratio = CRITICAL_HP_RATIO_ABS;

	if (!(*current_member->MemberOfHealRotation())->SetArmorTypeCriticalHPRatio(armor_type_value, critical_ratio)) {
		c->Message(m_fail, "Critical value %3.1f%%(%u) exceeds safe value %3.1f%%(%u) for %s's Heal Rotation",
			critical_ratio, armor_type_value, (*current_member->MemberOfHealRotation())->ArmorTypeSafeHPRatio(armor_type_value), armor_type_value, current_member->GetCleanName());
		return;
	}

	c->Message(m_action, "Class Armor Type %u critical value %3.1f%% set for %s's Heal Rotation",
		armor_type_value, (*current_member->MemberOfHealRotation())->ArmorTypeCriticalHPRatio(armor_type_value), current_member->GetCleanName());
}

void bot_subcommand_heal_rotation_adjust_safe(Client *c, const Seperator *sep)
{
	if (helper_command_alias_fail(c, "bot_subcommand_heal_rotation_adjust_safe", sep->arg[0], "healrotationadjustsafe"))
		return;
	if (helper_is_help_or_usage(sep->arg[1])) {
		c->Message(m_usage, "usage: (<target_member>) %s [armor_type] [value: %3.1f-%3.1f | + | -] ([member_name])", sep->arg[0], CRITICAL_HP_RATIO_BASE, SAFE_HP_RATIO_BASE);
		c->Message(m_note, "armor_types: %u(Base), %u(Cloth), %u(Leather), %u(Chain), %u(Plate)",
			ARMOR_TYPE_UNKNOWN, ARMOR_TYPE_CLOTH, ARMOR_TYPE_LEATHER, ARMOR_TYPE_CHAIN, ARMOR_TYPE_PLATE);
		return;
	}

	std::string armor_type_arg = sep->arg[1];
	std::string safe_arg = sep->arg[2];

	uint8 armor_type_value = 255;
	if (sep->IsNumber(1))
		armor_type_value = atoi(armor_type_arg.c_str());

	if (armor_type_value > ARMOR_TYPE_LAST) {
		c->Message(m_fail, "You must specify a valid [armor_type: %u-%u] to use this command", ARMOR_TYPE_FIRST, ARMOR_TYPE_LAST);
		return;
	}

	std::list<Bot*> sbl;
	MyBots::PopulateSBL_ByNamedBot(c, sbl, sep->arg[3]);
	if (sbl.empty())
		MyBots::PopulateSBL_ByTargetedBot(c, sbl);
	if (sbl.empty()) {
		c->Message(m_fail, "You must <target> or [name] a current member as a bot that you own to use this command");
		return;
	}

	auto current_member = sbl.front();
	if (!current_member) {
		c->Message(m_unknown, "Error: Current member bot dereferenced to nullptr");
		return;
	}

	if (!current_member->IsHealRotationMember()) {
		c->Message(m_fail, "%s is not a current member of a Heal Rotation", current_member->GetCleanName());
		return;
	}

	float safe_ratio = SAFE_HP_RATIO_BASE;
	if (sep->IsNumber(2))
		safe_ratio = atof(safe_arg.c_str());
	else if (!safe_arg.compare("+"))
		safe_ratio = (*current_member->MemberOfHealRotation())->ArmorTypeSafeHPRatio(armor_type_value) + HP_RATIO_DELTA;
	else if (!safe_arg.compare("-"))
		safe_ratio = (*current_member->MemberOfHealRotation())->ArmorTypeSafeHPRatio(armor_type_value) - HP_RATIO_DELTA;

	if (safe_ratio > SAFE_HP_RATIO_ABS)
		safe_ratio = SAFE_HP_RATIO_ABS;
	if (safe_ratio < CRITICAL_HP_RATIO_ABS)
		safe_ratio = CRITICAL_HP_RATIO_ABS;

	if (!(*current_member->MemberOfHealRotation())->SetArmorTypeSafeHPRatio(armor_type_value, safe_ratio)) {
		c->Message(m_fail, "Safe value %3.1f%%(%u) does not exceed critical value %3.1f%%(%u) for %s's Heal Rotation",
			safe_ratio, armor_type_value, (*current_member->MemberOfHealRotation())->ArmorTypeCriticalHPRatio(armor_type_value), armor_type_value, current_member->GetCleanName());
		return;
	}

	c->Message(m_action, "Class Armor Type %u safe value %3.1f%% set for %s's Heal Rotation",
		armor_type_value, (*current_member->MemberOfHealRotation())->ArmorTypeSafeHPRatio(armor_type_value), current_member->GetCleanName());
}

void bot_subcommand_heal_rotation_casting_override(Client *c, const Seperator *sep)
{
	if (helper_command_alias_fail(c, "bot_subcommand_heal_rotation_casting_override", sep->arg[0], "healrotationcastingoverride"))
		return;
	if (helper_is_help_or_usage(sep->arg[1])) {
		c->Message(m_usage, "usage: (<target_member>) %s ([member_name]) ([option: on | off])", sep->arg[0]);
		return;
	}

	std::string casting_override_arg;

	std::list<Bot*> sbl;
	MyBots::PopulateSBL_ByNamedBot(c, sbl, sep->arg[1]);
	if (!sbl.empty()) {
		casting_override_arg = sep->arg[2];
	}
	else {
		MyBots::PopulateSBL_ByTargetedBot(c, sbl);
		casting_override_arg = sep->arg[1];
	}

	if (sbl.empty()) {
		c->Message(m_fail, "You must <target> or [name] a current member as a bot that you own to use this command");
		return;
	}

	auto current_member = sbl.front();
	if (!current_member) {
		c->Message(m_unknown, "Error: Current member bot dereferenced to nullptr");
		return;
	}

	if (!current_member->IsHealRotationMember()) {
		c->Message(m_fail, "%s is not a current member of a Heal Rotation", current_member->GetCleanName());
		return;
	}

	bool hr_casting_override = false;

	if (!casting_override_arg.compare("on")) {
		hr_casting_override = true;
	}
	else if (casting_override_arg.compare("off")) {
		c->Message(m_action, "Casting override is currently '%s' for %s's Heal Rotation", (((*current_member->MemberOfHealRotation())->CastingOverride()) ? ("on") : ("off")), current_member->GetCleanName());
		return;
	}

	(*current_member->MemberOfHealRotation())->SetCastingOverride(hr_casting_override);

	c->Message(m_action, "Casting override is now '%s' for %s's Heal Rotation", (((*current_member->MemberOfHealRotation())->CastingOverride()) ? ("on") : ("off")), current_member->GetCleanName());
}

void bot_subcommand_heal_rotation_change_interval(Client *c, const Seperator *sep)
{
	if (helper_command_alias_fail(c, "bot_subcommand_heal_rotation_change_interval", sep->arg[0], "healrotationchangeinterval"))
		return;
	if (helper_is_help_or_usage(sep->arg[1])) {
		c->Message(m_usage, "usage: (<target_member>) %s ([member_name]) ([interval=%u: %u-%u(seconds)])",
			sep->arg[0], CASTING_CYCLE_DEFAULT_INTERVAL_S, CASTING_CYCLE_MINIMUM_INTERVAL_S, CASTING_CYCLE_MAXIMUM_INTERVAL_S);
		return;
	}

	std::string change_interval_arg;

	std::list<Bot*> sbl;
	MyBots::PopulateSBL_ByNamedBot(c, sbl, sep->arg[1]);
	if (!sbl.empty()) {
		change_interval_arg = sep->arg[2];
	}
	else {
		MyBots::PopulateSBL_ByTargetedBot(c, sbl);
		change_interval_arg = sep->arg[1];
	}

	if (sbl.empty()) {
		c->Message(m_fail, "You must <target> or [name] a current member as a bot that you own to use this command");
		return;
	}

	auto current_member = sbl.front();
	if (!current_member) {
		c->Message(m_unknown, "Error: Current member bot dereferenced to nullptr");
		return;
	}

	if (!current_member->IsHealRotationMember()) {
		c->Message(m_fail, "%s is not a current member of a Heal Rotation", current_member->GetCleanName());
		return;
	}

	uint32 hr_change_interval_s = CASTING_CYCLE_DEFAULT_INTERVAL_S;

	if (!change_interval_arg.empty()) {
		hr_change_interval_s = atoi(change_interval_arg.c_str());
	}
	else {
		hr_change_interval_s = (*current_member->MemberOfHealRotation())->IntervalS();
		c->Message(m_action, "Casting interval is currently '%i' second%s for %s's Heal Rotation", hr_change_interval_s, ((hr_change_interval_s == 1) ? ("") : ("s")), current_member->GetCleanName());
		return;
	}

	if (hr_change_interval_s < CASTING_CYCLE_MINIMUM_INTERVAL_S || hr_change_interval_s > CASTING_CYCLE_MAXIMUM_INTERVAL_S)
		hr_change_interval_s = CASTING_CYCLE_DEFAULT_INTERVAL_S;

	(*current_member->MemberOfHealRotation())->SetIntervalS(hr_change_interval_s);

	hr_change_interval_s = (*current_member->MemberOfHealRotation())->IntervalS();
	c->Message(m_action, "Casting interval is now '%i' second%s for %s's Heal Rotation", hr_change_interval_s, ((hr_change_interval_s == 1) ? ("") : ("s")), current_member->GetCleanName());
}

void bot_subcommand_heal_rotation_clear_hot(Client *c, const Seperator *sep)
{
	if (helper_command_alias_fail(c, "bot_subcommand_heal_rotation_clear_hot", sep->arg[0], "healrotationclearhot"))
		return;
	if (helper_is_help_or_usage(sep->arg[1])) {
		c->Message(m_usage, "usage: (<target_member>) %s ([member_name])", sep->arg[0]);
		return;
	}

	std::list<Bot*> sbl;
	MyBots::PopulateSBL_ByNamedBot(c, sbl, sep->arg[1]);
	if (sbl.empty())
		MyBots::PopulateSBL_ByTargetedBot(c, sbl);
	if (sbl.empty()) {
		c->Message(m_fail, "You must <target> or [name] a current member as a bot that you own to use this command");
		return;
	}

	auto current_member = sbl.front();
	if (!current_member) {
		c->Message(m_unknown, "Error: Current member bot dereferenced to nullptr");
		return;
	}

	if (!current_member->IsHealRotationMember()) {
		c->Message(m_fail, "%s is not a current member of a Heal Rotation", current_member->GetCleanName());
		return;
	}

	if (!(*current_member->MemberOfHealRotation())->ClearHOTTarget()) {
		c->Message(m_fail, "Failed to clear %s's Heal Rotation HOT", current_member->GetCleanName());
	}

	c->Message(m_action, "Succeeded in clearing %s's Heal Rotation HOT", current_member->GetCleanName());
}

void bot_subcommand_heal_rotation_clear_targets(Client *c, const Seperator *sep)
{
	if (helper_command_alias_fail(c, "bot_subcommand_heal_rotation_clear_targets", sep->arg[0], "healrotationcleartargets"))
		return;
	if (helper_is_help_or_usage(sep->arg[1])) {
		c->Message(m_usage, "usage: (<target_member>) %s ([member_name])", sep->arg[0]);
		return;
	}

	std::list<Bot*> sbl;
	MyBots::PopulateSBL_ByNamedBot(c, sbl, sep->arg[1]);
	if (sbl.empty())
		MyBots::PopulateSBL_ByTargetedBot(c, sbl);
	if (sbl.empty()) {
		c->Message(m_fail, "You must <target> or [name] a current member as a bot that you own to use this command");
		return;
	}

	auto current_member = sbl.front();
	if (!current_member) {
		c->Message(m_unknown, "Error: Current member bot dereferenced to nullptr");
		return;
	}

	if (!current_member->IsHealRotationMember()) {
		c->Message(m_fail, "%s is not a member of a Heal Rotation", current_member->GetCleanName());
		return;
	}

	if (!(*current_member->MemberOfHealRotation())->ClearTargetPool()) {
		c->Message(m_fail, "Failed to clear all targets from %s's Heal Rotation", current_member->GetCleanName());
		return;
	}

	c->Message(m_action, "All targets have been cleared from %s's Heal Rotation", current_member->GetCleanName());
}

void bot_subcommand_heal_rotation_create(Client *c, const Seperator *sep)
{
	if (helper_command_alias_fail(c, "bot_subcommand_heal_rotation_create", sep->arg[0], "healrotationcreate"))
		return;
	if (helper_is_help_or_usage(sep->arg[1])) {
		c->Message(m_usage, "usage: (<target_creator>) %s ([creator_name]) ([interval=%u: %u-%u(seconds)] [fastheals=off: on | off] [adaptivetargeting=off: on | off] [castingoverride=off: on | off])",
			sep->arg[0], CASTING_CYCLE_DEFAULT_INTERVAL_S, CASTING_CYCLE_MINIMUM_INTERVAL_S, CASTING_CYCLE_MAXIMUM_INTERVAL_S);
		return;
	}

	std::string interval_arg;
	std::string fast_heals_arg;
	std::string adaptive_targeting_arg;
	std::string casting_override_arg;

	std::list<Bot*> sbl;
	MyBots::PopulateSBL_ByNamedBot(c, sbl, sep->arg[1]);
	if (!sbl.empty()) {
		interval_arg = sep->arg[2];
		fast_heals_arg = sep->arg[3];
		adaptive_targeting_arg = sep->arg[4];
		casting_override_arg = sep->arg[5];
	}
	else {
		MyBots::PopulateSBL_ByTargetedBot(c, sbl);
		interval_arg = sep->arg[1];
		fast_heals_arg = sep->arg[2];
		adaptive_targeting_arg = sep->arg[3];
		casting_override_arg = sep->arg[4];
	}

	if (sbl.empty()) {
		c->Message(m_fail, "You must <target> or [name] a creator as a bot that you own to use this command");
		return;
	}

	auto creator_member = sbl.front();
	if (!creator_member) {
		c->Message(m_unknown, "Error: Creator bot dereferenced to nullptr");
		return;
	}

	if (creator_member->IsHealRotationMember()) {
		c->Message(m_fail, "%s is already a current member of a Heal Rotation", creator_member->GetCleanName());
		return;
	}

	uint32 hr_interval_s = CASTING_CYCLE_DEFAULT_INTERVAL_S;
	bool hr_fast_heals = false;
	bool hr_adaptive_targeting = false;
	bool hr_casting_override = false;

	if (!casting_override_arg.compare("on")) {
		hr_casting_override = true;
		if (!adaptive_targeting_arg.compare("on"))
			hr_adaptive_targeting = true;
		if (!fast_heals_arg.compare("on"))
			hr_fast_heals = true;
		hr_interval_s = atoi(interval_arg.c_str());
	}
	else if (!casting_override_arg.compare("off")) {
		if (!adaptive_targeting_arg.compare("on"))
			hr_adaptive_targeting = true;
		if (!fast_heals_arg.compare("on"))
			hr_fast_heals = true;
		hr_interval_s = atoi(interval_arg.c_str());
	}

	if (hr_interval_s < CASTING_CYCLE_MINIMUM_INTERVAL_S || hr_interval_s > CASTING_CYCLE_MAXIMUM_INTERVAL_S)
		hr_interval_s = CASTING_CYCLE_DEFAULT_INTERVAL_S;

	hr_interval_s *= 1000; // convert to milliseconds for Bot/HealRotation constructor

	if (!creator_member->CreateHealRotation(hr_interval_s, hr_fast_heals, hr_adaptive_targeting, hr_casting_override)) {
		c->Message(m_fail, "Failed to add %s as a current member to a new Heal Rotation", creator_member->GetCleanName());
		return;
	}

	std::list<uint32> member_list;
	std::list<std::string> target_list;
	bool load_flag = false;
	bool member_fail = false;
	bool target_fail = false;

	if (!database.botdb.LoadHealRotation(creator_member, member_list, target_list, load_flag, member_fail, target_fail))
		c->Message(m_fail, "%s", BotDatabase::fail::LoadHealRotation());

	if (!load_flag) {
		c->Message(m_action, "Successfully added %s as a current member to a new Heal Rotation", creator_member->GetCleanName());
		return;
	}

	if (!member_fail) {
		MyBots::PopulateSBL_BySpawnedBots(c, sbl);
		for (auto member_iter : member_list) {
			if (!member_iter || member_iter == creator_member->GetBotID())
				continue;

			bool member_found = false;
			for (auto bot_iter : sbl) {
				if (bot_iter->GetBotID() != member_iter)
					continue;

				if (!bot_iter->JoinHealRotationMemberPool(creator_member->MemberOfHealRotation()))
					c->Message(m_fail, "Failed to add member '%s'", bot_iter->GetCleanName());
				member_found = true;

				break;
			}

			if (!member_found)
				c->Message(m_fail, "Could not locate member with bot id '%u'", member_iter);
		}
	}
	else {
		c->Message(m_fail, "%s", BotDatabase::fail::LoadHealRotationMembers());
	}

	if (!target_fail) {
		for (auto target_iter : target_list) {
			if (target_iter.empty())
				continue;

			auto target_mob = entity_list.GetMob(target_iter.c_str());
			if (!target_mob) {
				c->Message(m_fail, "Could not locate target '%s'", target_iter.c_str());
				continue;
			}

			if (!target_mob->JoinHealRotationTargetPool(creator_member->MemberOfHealRotation()))
				c->Message(m_fail, "Failed to add target '%s'", target_mob->GetCleanName());
		}
	}
	else {
		c->Message(m_fail, "%s", BotDatabase::fail::LoadHealRotationTargets());
	}

	c->Message(m_action, "Successfully loaded %s's Heal Rotation", creator_member->GetCleanName());
}

void bot_subcommand_heal_rotation_delete(Client *c, const Seperator *sep)
{
	if (helper_command_alias_fail(c, "bot_subcommand_heal_rotation_delete", sep->arg[0], "healrotationdelete"))
		return;
	if (helper_is_help_or_usage(sep->arg[1])) {
		c->Message(m_usage, "usage: (<target_member>) %s ([option: all]) ([member_name])", sep->arg[0]);
		return;
	}

	bool all_flag = false;
	int name_arg = 1;
	if (!strcasecmp(sep->arg[1], "all")) {
		all_flag = true;
		name_arg = 2;
	}

	if (all_flag) {
		if (database.botdb.DeleteAllHealRotations(c->CharacterID()))
			c->Message(m_action, "Succeeded in deleting all heal rotations");
		else
			c->Message(m_fail, "%s", BotDatabase::fail::DeleteAllHealRotations());

		return;
	}

	std::list<Bot*> sbl;
	MyBots::PopulateSBL_ByNamedBot(c, sbl, sep->arg[name_arg]);
	if (sbl.empty())
		MyBots::PopulateSBL_ByTargetedBot(c, sbl);
	if (sbl.empty()) {
		c->Message(m_fail, "You must <target> or [name] a current member as a bot that you own to use this command");
		return;
	}

	auto current_member = sbl.front();
	if (!current_member) {
		c->Message(m_unknown, "Error: Current member bot dereferenced to nullptr");
		return;
	}

	if (!database.botdb.DeleteHealRotation(current_member->GetBotID())) {
		c->Message(m_fail, "%s", BotDatabase::fail::DeleteHealRotation());
		return;
	}

	c->Message(m_action, "Succeeded in deleting %s's heal rotation", current_member->GetCleanName());
}

void bot_subcommand_heal_rotation_fast_heals(Client *c, const Seperator *sep)
{
	if (helper_command_alias_fail(c, "bot_subcommand_heal_rotation_fast_heals", sep->arg[0], "healrotationfastheals"))
		return;
	if (helper_is_help_or_usage(sep->arg[1])) {
		c->Message(m_usage, "usage: (<target_member>) %s ([member_name]) ([option: on | off])", sep->arg[0]);
		return;
	}

	std::string fast_heals_arg;

	std::list<Bot*> sbl;
	MyBots::PopulateSBL_ByNamedBot(c, sbl, sep->arg[1]);
	if (!sbl.empty()) {
		fast_heals_arg = sep->arg[2];
	}
	else {
		MyBots::PopulateSBL_ByTargetedBot(c, sbl);
		fast_heals_arg = sep->arg[1];
	}

	if (sbl.empty()) {
		c->Message(m_fail, "You must <target> or [name] a current member as a bot that you own to use this command");
		return;
	}

	auto current_member = sbl.front();
	if (!current_member) {
		c->Message(m_unknown, "Error: Current member bot dereferenced to nullptr");
		return;
	}

	if (!current_member->IsHealRotationMember()) {
		c->Message(m_fail, "%s is not a current member of a Heal Rotation", current_member->GetCleanName());
		return;
	}

	bool hr_fast_heals = false;

	if (!fast_heals_arg.compare("on")) {
		hr_fast_heals = true;
	}
	else if (fast_heals_arg.compare("off")) {
		c->Message(m_action, "Fast heals are currently '%s' for %s's Heal Rotation", (((*current_member->MemberOfHealRotation())->FastHeals()) ? ("on") : ("off")), current_member->GetCleanName());
		return;
	}

	(*current_member->MemberOfHealRotation())->SetFastHeals(hr_fast_heals);

	c->Message(m_action, "Fast heals are now '%s' for %s's Heal Rotation", (((*current_member->MemberOfHealRotation())->FastHeals()) ? ("on") : ("off")), current_member->GetCleanName());
}

void bot_subcommand_heal_rotation_list(Client *c, const Seperator *sep)
{
	if (helper_command_alias_fail(c, "bot_subcommand_heal_rotation_list", sep->arg[0], "healrotationlist"))
		return;
	if (helper_is_help_or_usage(sep->arg[1])) {
		c->Message(m_usage, "usage: (<target_member>) %s ([member_name])", sep->arg[0]);
		return;
	}

	std::list<Bot*> sbl;
	MyBots::PopulateSBL_ByNamedBot(c, sbl, sep->arg[1]);
	if (sbl.empty())
		MyBots::PopulateSBL_ByTargetedBot(c, sbl);
	if (sbl.empty()) {
		c->Message(m_fail, "You must <target> or [name] a current member as a bot that you own to use this command");
		return;
	}

	auto current_member = sbl.front();
	if (!current_member) {
		c->Message(m_unknown, "Error: Current member bot dereferenced to nullptr");
		return;
	}

	if (!current_member->IsHealRotationMember()) {
		c->Message(m_fail, "%s is not a current member of a Heal Rotation", current_member->GetCleanName());
		return;
	}

	c->Message(m_note, "Heal Rotation Settings:");

	c->Message(m_message, "Current state: %s", (((*current_member->MemberOfHealRotation())->IsActive()) ? ("active") : ("inactive")));
	c->Message(m_message, "Casting interval: %i seconds", (*current_member->MemberOfHealRotation())->IntervalS());
	c->Message(m_message, "Fast heals: '%s'", (((*current_member->MemberOfHealRotation())->FastHeals()) ? ("on") : ("off")));
	c->Message(m_message, "Adaptive targeting: '%s'", (((*current_member->MemberOfHealRotation())->AdaptiveTargeting()) ? ("on") : ("off")));
	c->Message(m_message, "Casting override: '%s'", (((*current_member->MemberOfHealRotation())->CastingOverride()) ? ("on") : ("off")));
	c->Message(m_message, "HOT state: %s", (((*current_member->MemberOfHealRotation())->IsHOTActive()) ? ("active") : ("inactive")));
	c->Message(m_message, "HOT target: %s", (((*current_member->MemberOfHealRotation())->HOTTarget()) ? ((*current_member->MemberOfHealRotation())->HOTTarget()->GetCleanName()) : ("null")));

	c->Message(m_message, "Base hp limits - critical: %3.1f%%, safe: %3.1f%%",
		(*current_member->MemberOfHealRotation())->ArmorTypeCriticalHPRatio(ARMOR_TYPE_UNKNOWN),
		(*current_member->MemberOfHealRotation())->ArmorTypeSafeHPRatio(ARMOR_TYPE_UNKNOWN));
	c->Message(m_message, "Cloth hp limits - critical: %3.1f%%, safe: %3.1f%%",
		(*current_member->MemberOfHealRotation())->ArmorTypeCriticalHPRatio(ARMOR_TYPE_CLOTH),
		(*current_member->MemberOfHealRotation())->ArmorTypeSafeHPRatio(ARMOR_TYPE_CLOTH));
	c->Message(m_message, "Leather hp limits - critical: %3.1f%%, safe: %3.1f%%",
		(*current_member->MemberOfHealRotation())->ArmorTypeCriticalHPRatio(ARMOR_TYPE_LEATHER),
		(*current_member->MemberOfHealRotation())->ArmorTypeSafeHPRatio(ARMOR_TYPE_LEATHER));
	c->Message(m_message, "Chain hp limits - critical: %3.1f%%, safe: %3.1f%%",
		(*current_member->MemberOfHealRotation())->ArmorTypeCriticalHPRatio(ARMOR_TYPE_CHAIN),
		(*current_member->MemberOfHealRotation())->ArmorTypeSafeHPRatio(ARMOR_TYPE_CHAIN));
	c->Message(m_message, "Plate hp limits - critical: %3.1f%%, safe: %3.1f%%",
		(*current_member->MemberOfHealRotation())->ArmorTypeCriticalHPRatio(ARMOR_TYPE_PLATE),
		(*current_member->MemberOfHealRotation())->ArmorTypeSafeHPRatio(ARMOR_TYPE_PLATE));

	c->Message(m_note, "Heal Rotation Members:");

	int member_index = 0;
	auto member_pool = (*current_member->MemberOfHealRotation())->MemberList();
	for (auto member_iter : *member_pool) {
		if (!member_iter)
			continue;

		c->Message(m_message, "(%i) %s", (++member_index), member_iter->GetCleanName());
	}
	if (!member_index)
		c->Message(m_fail, "(0) None");

	c->Message(m_note, "Heal Rotation Targets:");

	int target_index = 0;
	auto target_pool = (*current_member->MemberOfHealRotation())->TargetList();
	for (auto target_iter : *target_pool) {
		if (!target_iter)
			continue;

		c->Message(m_message, "(%i) %s", (++target_index), target_iter->GetCleanName());
	}
	if (!target_index)
		c->Message(m_message, "(0) None");
}

void bot_subcommand_heal_rotation_remove_member(Client *c, const Seperator *sep)
{
	if (helper_command_alias_fail(c, "bot_subcommand_heal_rotation_remove_member", sep->arg[0], "healrotationremovemember"))
		return;
	if (helper_is_help_or_usage(sep->arg[1])) {
		c->Message(m_usage, "usage: (<target_member>) %s ([member_name])", sep->arg[0]);
		return;
	}

	std::list<Bot*> sbl;
	MyBots::PopulateSBL_ByNamedBot(c, sbl, sep->arg[1]);
	if (sbl.empty())
		MyBots::PopulateSBL_ByTargetedBot(c, sbl);
	if (sbl.empty()) {
		c->Message(m_fail, "You must <target> or [name] a current member as a bot that you own to use this command");
		return;
	}

	auto current_member = sbl.front();
	if (!current_member) {
		c->Message(m_unknown, "Error: Current member bot dereferenced to nullptr");
		return;
	}

	if (!current_member->IsHealRotationMember()) {
		c->Message(m_fail, "%s is not a current member of a Heal Rotation", current_member->GetCleanName());
		return;
	}

	if (!current_member->LeaveHealRotationMemberPool()) {
		c->Message(m_fail, "Failed to remove %s from their Heal Rotation", current_member->GetCleanName());
		return;
	}

	c->Message(m_action, "%s has been removed from their Heal Rotation", current_member->GetCleanName());
}

void bot_subcommand_heal_rotation_remove_target(Client *c, const Seperator *sep)
{
	if (helper_command_alias_fail(c, "bot_subcommand_heal_rotation_remove_target", sep->arg[0], "healrotationremovetarget"))
		return;
	if (helper_is_help_or_usage(sep->arg[1])) {
		c->Message(m_usage, "usage: (<target_member>) %s [heal_target_name] ([member_name])", sep->arg[0]);
		return;
	}

	std::list<Bot*> sbl;
	MyBots::PopulateSBL_ByNamedBot(c, sbl, sep->arg[2]);
	if (sbl.empty())
		MyBots::PopulateSBL_ByTargetedBot(c, sbl);
	if (sbl.empty()) {
		c->Message(m_fail, "You must <target> or [name] a current member as a bot that you own to use this command");
		return;
	}

	auto current_member = sbl.front();
	if (!current_member) {
		c->Message(m_unknown, "Error: Current member bot dereferenced to nullptr");
		return;
	}

	if (!current_member->IsHealRotationMember()) {
		c->Message(m_fail, "%s is not a current member of a Heal Rotation", current_member->GetCleanName());
		return;
	}

	auto heal_target = entity_list.GetMob(sep->arg[1]);
	if (!heal_target) {
		c->Message(m_fail, "No target exists by the name '%s'", sep->arg[1]);
		return;
	}

	if (!current_member->MemberOfHealRotation()->get()->IsTargetInPool(heal_target) || !heal_target->LeaveHealRotationTargetPool()) {
		c->Message(m_fail, "Failed to remove heal target with a name of '%s'", heal_target->GetCleanName());
		return;
	}

	c->Message(m_action, "Successfully removed heal target %s from %s's Heal Rotation", heal_target->GetCleanName(), current_member->GetCleanName());
}

void bot_subcommand_heal_rotation_reset_limits(Client *c, const Seperator *sep)
{
	if (helper_command_alias_fail(c, "bot_subcommand_heal_rotation_reset_limits", sep->arg[0], "healrotationresetlimits"))
		return;
	if (helper_is_help_or_usage(sep->arg[1])) {
		c->Message(m_usage, "usage: (<target_member>) %s ([member_name])", sep->arg[0]);
		return;
	}

	std::list<Bot*> sbl;
	MyBots::PopulateSBL_ByNamedBot(c, sbl, sep->arg[1]);
	if (sbl.empty())
		MyBots::PopulateSBL_ByTargetedBot(c, sbl);
	if (sbl.empty()) {
		c->Message(m_fail, "You must <target> or [name] a current member as a bot that you own to use this command");
		return;
	}

	auto current_member = sbl.front();
	if (!current_member) {
		c->Message(m_unknown, "Error: Current member bot dereferenced to nullptr");
		return;
	}

	if (!current_member->IsHealRotationMember()) {
		c->Message(m_fail, "%s is not a current member of a Heal Rotation", current_member->GetCleanName());
		return;
	}

	(*current_member->MemberOfHealRotation())->ResetArmorTypeHPLimits();

	c->Message(m_action, "Class Armor Type HP limit criteria has been set to default values for %s's Heal Rotation", current_member->GetCleanName());
}

void bot_subcommand_heal_rotation_save(Client *c, const Seperator *sep)
{
	if (helper_command_alias_fail(c, "bot_subcommand_heal_rotation_save", sep->arg[0], "healrotationsave"))
		return;
	if (helper_is_help_or_usage(sep->arg[1])) {
		c->Message(m_usage, "usage: (<target_member>) %s ([member_name])", sep->arg[0]);
		return;
	}

	std::list<Bot*> sbl;
	MyBots::PopulateSBL_ByNamedBot(c, sbl, sep->arg[1]);
	if (sbl.empty())
		MyBots::PopulateSBL_ByTargetedBot(c, sbl);
	if (sbl.empty()) {
		c->Message(m_fail, "You must <target> or [name] a current member as a bot that you own to use this command");
		return;
	}

	auto current_member = sbl.front();
	if (!current_member) {
		c->Message(m_unknown, "Error: Current member bot dereferenced to nullptr");
		return;
	}

	if (!current_member->IsHealRotationMember()) {
		c->Message(m_fail, "%s is not a current member of a Heal Rotation", current_member->GetCleanName());
		return;
	}

	bool member_fail = false;
	bool target_fail = false;
	if (!database.botdb.SaveHealRotation(current_member, member_fail, target_fail)) {
		c->Message(m_fail, "%s", BotDatabase::fail::SaveHealRotation());
		return;
	}
	if (member_fail)
		c->Message(m_fail, "Failed to save heal rotation members");
	if (target_fail)
		c->Message(m_fail, "Failed to save heal rotation targets");

	c->Message(m_action, "Succeeded in saving %s's heal rotation", current_member->GetCleanName());
}

void bot_subcommand_heal_rotation_set_hot(Client *c, const Seperator *sep)
{
	if (helper_command_alias_fail(c, "bot_subcommand_heal_rotation_set_hot", sep->arg[0], "healrotationsethot"))
		return;
	if (helper_is_help_or_usage(sep->arg[1])) {
		c->Message(m_usage, "usage: (<target_member>) %s [heal_override_target_name] ([member_name])", sep->arg[0]);
		return;
	}

	std::list<Bot*> sbl;
	MyBots::PopulateSBL_ByNamedBot(c, sbl, sep->arg[2]);
	if (sbl.empty())
		MyBots::PopulateSBL_ByTargetedBot(c, sbl);
	if (sbl.empty()) {
		c->Message(m_fail, "You must <target> or [name] a current member as a bot that you own to use this command");
		return;
	}

	auto current_member = sbl.front();
	if (!current_member) {
		c->Message(m_unknown, "Error: Current member bot dereferenced to nullptr");
		return;
	}

	if (!current_member->IsHealRotationMember()) {
		c->Message(m_fail, "%s is not a member of a Heal Rotation", current_member->GetCleanName());
		return;
	}

	auto hot_target = entity_list.GetMob(sep->arg[1]);
	if (!hot_target) {
		c->Message(m_fail, "No target exists by the name '%s'", sep->arg[1]);
		return;
	}

	if (!(*current_member->MemberOfHealRotation())->IsTargetInPool(hot_target)) {
		c->Message(m_fail, "%s is not a target in %s's Heal Rotation", hot_target->GetCleanName(), current_member->GetCleanName());
		return;
	}

	if (!(*current_member->MemberOfHealRotation())->SetHOTTarget(hot_target)) {
		c->Message(m_fail, "Failed to set %s as the HOT in %s's Heal Rotation", hot_target->GetCleanName(), current_member->GetCleanName());
		return;
	}

	c->Message(m_action, "Succeeded in setting %s as the HOT in %s's Heal Rotation", hot_target->GetCleanName(), current_member->GetCleanName());
}

void bot_subcommand_heal_rotation_start(Client *c, const Seperator *sep)
{
	if (helper_command_alias_fail(c, "bot_subcommand_heal_rotation_start", sep->arg[0], "healrotationstart"))
		return;
	if (helper_is_help_or_usage(sep->arg[1])) {
		c->Message(m_usage, "usage: (<target_member>) %s ([member_name])", sep->arg[0]);
		return;
	}

	std::list<Bot*> sbl;
	MyBots::PopulateSBL_ByNamedBot(c, sbl, sep->arg[1]);
	if (sbl.empty())
		MyBots::PopulateSBL_ByTargetedBot(c, sbl);
	if (sbl.empty()) {
		c->Message(m_fail, "You must <target> or [name] a current member as a bot that you own to use this command");
		return;
	}

	auto current_member = sbl.front();
	if (!current_member) {
		c->Message(m_unknown, "Error: Current member bot dereferenced to nullptr");
		return;
	}

	if (!current_member->IsHealRotationMember()) {
		c->Message(m_fail, "%s is not a current member of a Heal Rotation", current_member->GetCleanName());
		return;
	}

	if ((*current_member->MemberOfHealRotation())->IsActive()) {
		c->Message(m_fail, "%s's Heal Rotation is already active", current_member->GetCleanName());
		return;
	}

	if (!current_member->MemberOfHealRotation()->get()->Start()) {
		c->Message(m_fail, "Failed to start %s's Heal Rotation", current_member->GetCleanName());
		return;
	}

	c->Message(m_action, "%s's Heal Rotation is now active", current_member->GetCleanName());
}

void bot_subcommand_heal_rotation_stop(Client *c, const Seperator *sep)
{
	if (helper_command_alias_fail(c, "bot_subcommand_heal_rotation_stop", sep->arg[0], "healrotationstop"))
		return;
	if (helper_is_help_or_usage(sep->arg[1])) {
		c->Message(m_usage, "usage: (<target_member>) %s ([member_name])", sep->arg[0]);
		return;
	}

	std::list<Bot*> sbl;
	MyBots::PopulateSBL_ByNamedBot(c, sbl, sep->arg[1]);
	if (sbl.empty())
		MyBots::PopulateSBL_ByTargetedBot(c, sbl);
	if (sbl.empty()) {
		c->Message(m_fail, "You must <target> or [name] a current member as a bot that you own to use this command");
		return;
	}

	auto current_member = sbl.front();
	if (!current_member) {
		c->Message(m_unknown, "Error: Current member bot dereferenced to nullptr");
		return;
	}

	if (!current_member->IsHealRotationMember()) {
		c->Message(m_fail, "%s is not a current member of a Heal Rotation", current_member->GetCleanName());
		return;
	}

	if (!(*current_member->MemberOfHealRotation())->IsActive()) {
		c->Message(m_fail, "%s's Heal Rotation is already inactive", current_member->GetCleanName());
		return;
	}

	if (!current_member->MemberOfHealRotation()->get()->Stop()) {
		c->Message(m_fail, "Failed to stop %s's Heal Rotation", current_member->GetCleanName());
		return;
	}

	c->Message(m_action, "%s's Heal Rotation is now inactive", current_member->GetCleanName());
}

void bot_subcommand_inventory_give(Client *c, const Seperator *sep)
{
	if (helper_command_alias_fail(c, "bot_subcommand_inventory_give", sep->arg[0], "inventorygive"))
		return;
	if (helper_is_help_or_usage(sep->arg[1])) {
		c->Message(m_usage, "usage: %s ([actionable: target | byname] ([actionable_name]))", sep->arg[0]);
		return;
	}
	int ab_mask = (ActionableBots::ABM_Target | ActionableBots::ABM_ByName);

	std::list<Bot*> sbl;
	if (ActionableBots::PopulateSBL(c, sep->arg[1], sbl, ab_mask, sep->arg[2]) == ActionableBots::ABT_None)
		return;

	auto my_bot = sbl.front();
	if (!my_bot) {
		c->Message(m_unknown, "ActionableBots returned 'nullptr'");
		return;
	}

	my_bot->FinishTrade(c, Bot::BotTradeClientNoDropNoTrade);
}

void bot_subcommand_inventory_list(Client *c, const Seperator *sep)
{
	if (helper_command_alias_fail(c, "bot_subcommand_inventory_list", sep->arg[0], "inventorylist"))
		return;
	if (helper_is_help_or_usage(sep->arg[1])) {
		c->Message(m_usage, "usage: %s ([actionable: target | byname] ([actionable_name]))", sep->arg[0]);
		return;
	}
	int ab_mask = (ActionableBots::ABM_Target | ActionableBots::ABM_ByName);

	std::list<Bot*> sbl;
	if (ActionableBots::PopulateSBL(c, sep->arg[1], sbl, ab_mask, sep->arg[2]) == ActionableBots::ABT_None)
		return;

	auto my_bot = sbl.front();
	if (!my_bot) {
		c->Message(m_unknown, "ActionableBots returned 'nullptr'");
		return;
	}

	const EQ::ItemInstance* inst = nullptr;
	const EQ::ItemData* item = nullptr;
	bool is2Hweapon = false;

	EQ::SayLinkEngine linker;
	linker.SetLinkType(EQ::saylink::SayLinkItemInst);

	uint32 inventory_count = 0;
	for (int i = EQ::invslot::EQUIPMENT_BEGIN; i <= EQ::invslot::EQUIPMENT_END; ++i) {
		if ((i == EQ::invslot::slotSecondary) && is2Hweapon)
			continue;

		inst = my_bot->CastToBot()->GetBotItem(i);
		if (!inst || !inst->GetItem()) {
			c->Message(m_message, "I need something for my %s (slot %i)", EQ::invslot::GetInvPossessionsSlotName(i), i);
			continue;
		}

		item = inst->GetItem();
		if ((i == EQ::invslot::slotPrimary) && item->IsType2HWeapon()) {
			is2Hweapon = true;
		}

		linker.SetItemInst(inst);
		c->Message(m_message, "Using %s in my %s (slot %i)", linker.GenerateLink().c_str(), EQ::invslot::GetInvPossessionsSlotName(i), i);

		++inventory_count;
	}

	uint32 database_count = 0;
	if (!database.botdb.QueryInventoryCount(my_bot->GetBotID(), database_count))
		c->Message(m_unknown, "%s", BotDatabase::fail::QueryInventoryCount());

	if (inventory_count != database_count)
		c->Message(m_unknown, "Inventory-database item count mismatch: inv = '%u', db = '%u'", inventory_count, database_count);
}

void bot_subcommand_inventory_remove(Client *c, const Seperator *sep)
{
	if (helper_command_alias_fail(c, "bot_subcommand_inventory_remove", sep->arg[0], "inventoryremove"))
		return;
	if (helper_is_help_or_usage(sep->arg[1])) {
		c->Message(m_usage, "usage: %s [slotid: 0-22] ([actionable: target | byname] ([actionable_name]))", sep->arg[0]);
		return;
	}
	int ab_mask = (ActionableBots::ABM_Target | ActionableBots::ABM_ByName);

	if (c->GetTradeskillObject() || (c->trade->state == Trading)) {
		c->MessageString(Chat::Tell, MERCHANT_BUSY);
		return;
	}

	std::list<Bot*> sbl;
	if (ActionableBots::PopulateSBL(c, sep->arg[2], sbl, ab_mask, sep->arg[3]) == ActionableBots::ABT_None)
		return;

	auto my_bot = sbl.front();
	if (!my_bot) {
		c->Message(m_unknown, "ActionableBots returned 'nullptr'");
		return;
	}

	int slotId = atoi(sep->arg[1]);
	if (!sep->IsNumber(1) || (slotId > EQ::invslot::EQUIPMENT_END || slotId < EQ::invslot::EQUIPMENT_BEGIN)) {
		c->Message(m_fail, "Valid slots are 0-22");
		return;
	}

	const EQ::ItemData* itm = nullptr;
	const EQ::ItemInstance* itminst = my_bot->GetBotItem(slotId);
	if (itminst)
		itm = itminst->GetItem();

	if (itminst && itm && c->CheckLoreConflict(itm)) {
		c->MessageString(Chat::White, PICK_LORE);
		return;
	}

	for (int m = EQ::invaug::SOCKET_BEGIN; m <= EQ::invaug::SOCKET_END; ++m) {
		if (!itminst)
			break;

		EQ::ItemInstance *itma = itminst->GetAugment(m);
		if (!itma)
			continue;
		if (!c->CheckLoreConflict(itma->GetItem()))
			continue;

		c->MessageString(Chat::White, PICK_LORE);
		return;
	}

	std::string error_message;
	if (itm) {
		c->PushItemOnCursor(*itminst, true);
		if ((slotId == EQ::invslot::slotRange) || (slotId == EQ::invslot::slotAmmo) || (slotId == EQ::invslot::slotPrimary) || (slotId == EQ::invslot::slotSecondary))
			my_bot->SetBotArcher(false);

		my_bot->RemoveBotItemBySlot(slotId, &error_message);
		if (!error_message.empty()) {
			c->Message(m_unknown, "Database Error: %s", error_message.c_str());
			return;
		}

		my_bot->BotRemoveEquipItem(slotId);
		my_bot->CalcBotStats(c->GetBotOption(Client::booStatsUpdate));
	}

	switch (slotId) {
	case EQ::invslot::slotCharm:
	case EQ::invslot::slotEar1:
	case EQ::invslot::slotHead:
	case EQ::invslot::slotFace:
	case EQ::invslot::slotEar2:
	case EQ::invslot::slotNeck:
	case EQ::invslot::slotBack:
	case EQ::invslot::slotWrist1:
	case EQ::invslot::slotWrist2:
	case EQ::invslot::slotRange:
	case EQ::invslot::slotPrimary:
	case EQ::invslot::slotSecondary:
	case EQ::invslot::slotFinger1:
	case EQ::invslot::slotFinger2:
	case EQ::invslot::slotChest:
	case EQ::invslot::slotWaist:
	case EQ::invslot::slotPowerSource:
	case EQ::invslot::slotAmmo:
		c->Message(m_message, "My %s is %s unequipped", EQ::invslot::GetInvPossessionsSlotName(slotId), ((itm) ? ("now") : ("already")));
		break;
	case EQ::invslot::slotShoulders:
	case EQ::invslot::slotArms:
	case EQ::invslot::slotHands:
	case EQ::invslot::slotLegs:
	case EQ::invslot::slotFeet:
		c->Message(m_message, "My %s are %s unequipped", EQ::invslot::GetInvPossessionsSlotName(slotId), ((itm) ? ("now") : ("already")));
		break;
	default:
		c->Message(m_fail, "I'm soo confused...");
		break;
	}
}

void bot_subcommand_inventory_window(Client *c, const Seperator *sep)
{
	if (helper_command_alias_fail(c, "bot_subcommand_inventory_window", sep->arg[0], "inventorywindow"))
		return;
	if (helper_is_help_or_usage(sep->arg[1])) {
		c->Message(m_usage, "usage: %s [actionable: target]", sep->arg[0]);
		return;
	}
	int ab_mask = ActionableBots::ABM_Target;

	std::list<Bot*> sbl;
	if (ActionableBots::PopulateSBL(c, sep->arg[1], sbl, ab_mask, sep->arg[2]) == ActionableBots::ABT_None)
		return;

	auto my_bot = sbl.front();
	if (!my_bot) {
		c->Message(m_unknown, "ActionableBots returned 'nullptr'");
		return;
	}

	std::string window_title = my_bot->GetCleanName();
	window_title.append("`s Inventory");

	std::string window_text;
	//std::string item_link;
	//EQ::SayLinkEngine linker;
	//linker.SetLinkType(EQ::saylink::SayLinkItemInst);

	for (int i = EQ::invslot::EQUIPMENT_BEGIN; i <= EQ::invslot::EQUIPMENT_END; ++i) {
		const EQ::ItemData* item = nullptr;
		const EQ::ItemInstance* inst = my_bot->CastToBot()->GetBotItem(i);
		if (inst)
			item = inst->GetItem();

		window_text.append("<c \"#FFFFFF\">");
		window_text.append(EQ::invslot::GetInvPossessionsSlotName(i));
		window_text.append(": ");
		if (item) {
			//window_text.append("</c>");
			//linker.SetItemInst(inst);
			//item_link = linker.GenerateLink();
			//window_text.append(item_link.c_str());

			window_text.append("<c \"#00FF00\">");
			window_text.append(StringFormat("%s", item->Name));
		}
		else {
			window_text.append("<c \"#FFFF00\">");
			window_text.append("[empty]");
		}
		window_text.append("<br>");
	}
	window_text.append("</c>");

	c->SendPopupToClient(window_title.c_str(), window_text.c_str());
}

void bot_subcommand_pet_get_lost(Client *c, const Seperator *sep)
{
	if (helper_command_alias_fail(c, "bot_subcommand_pet_get_lost", sep->arg[0], "petgetlost"))
		return;
	if (helper_is_help_or_usage(sep->arg[1])) {
		c->Message(m_usage, "usage: %s ([actionable: target | byname | ownergroup | botgroup | targetgroup | namesgroup | healrotation | spawned] ([actionable_name]))", sep->arg[0]);
		return;
	}
	int ab_mask = ActionableBots::ABM_NoFilter;

	std::list<Bot*> sbl;
	if (ActionableBots::PopulateSBL(c, sep->arg[1], sbl, ab_mask, sep->arg[2]) == ActionableBots::ABT_None)
		return;

	int summoned_pet = 0;
	for (auto bot_iter : sbl) {
		if (!bot_iter->GetPet() || bot_iter->GetPet()->IsCharmed())
			continue;

		bot_iter->GetPet()->SayString(PET_GETLOST_STRING);
		bot_iter->GetPet()->Depop(false);
		bot_iter->SetPetID(0);
		database.botdb.DeletePetItems(bot_iter->GetBotID());
		database.botdb.DeletePetBuffs(bot_iter->GetBotID());
		database.botdb.DeletePetStats(bot_iter->GetBotID());
		++summoned_pet;
	}

	c->Message(m_action, "%i of your bots released their summoned pet%s", summoned_pet, (summoned_pet == 1) ? "" : "s");
}

void bot_subcommand_pet_remove(Client *c, const Seperator *sep)
{
	if (helper_command_alias_fail(c, "bot_subcommand_pet_remove", sep->arg[0], "petremove"))
		return;
	if (helper_is_help_or_usage(sep->arg[1])) {
		c->Message(m_usage, "usage: %s ([actionable: target | byname] ([actionable_name]))", sep->arg[0]);
		return;
	}
	int ab_mask = (ActionableBots::ABM_Target | ActionableBots::ABM_ByName);

	std::list<Bot*> sbl;
	if (ActionableBots::PopulateSBL(c, sep->arg[1], sbl, ab_mask, sep->arg[2]) == ActionableBots::ABT_None)
		return;

	uint16 class_mask = (PLAYER_CLASS_DRUID_BIT | PLAYER_CLASS_NECROMANCER_BIT | PLAYER_CLASS_ENCHANTER_BIT);
	ActionableBots::Filter_ByClasses(c, sbl, class_mask);
	if (sbl.empty()) {
		c->Message(m_fail, "You have no spawned bots capable of charming");
		return;
	}
	sbl.remove(nullptr);

	int charmed_pet = 0;
	int summoned_pet = 0;
	for (auto bot_iter : sbl) { // Probably needs some work to release charmed pets
		if (bot_iter->IsBotCharmer()) {
			bot_iter->SetBotCharmer(false);
			if (sbl.size() == 1)
				Bot::BotGroupSay(bot_iter, "Using a summoned pet");
			++summoned_pet;
			continue;
		}

		if (bot_iter->GetPet()) {
			bot_iter->GetPet()->SayString(PET_GETLOST_STRING);
			bot_iter->GetPet()->Depop(false);
			bot_iter->SetPetID(0);
		}
		bot_iter->SetBotCharmer(true);
		if (sbl.size() == 1)
			Bot::BotGroupSay(bot_iter, "Available for Charming");
		++charmed_pet;
	}

	if (sbl.size() != 1)
		c->Message(m_action, "%i of your bots set for charming, %i of your bots set for summoned pet use", charmed_pet, summoned_pet);
}

void bot_subcommand_pet_set_type(Client *c, const Seperator *sep)
{
	if (helper_command_alias_fail(c, "bot_subcommand_pet_set_type", sep->arg[0], "petsettype"))
		return;
	if (helper_is_help_or_usage(sep->arg[1])) {
		c->Message(m_usage, "usage: %s [type: water | fire | air | earth | monster] ([actionable: target | byname] ([actionable_name]))", sep->arg[0]);
		c->Message(m_note, "requires one of the following bot classes:");
		c->Message(m_message, "Magician(1)");
		return;
	}
	int ab_mask = (ActionableBots::ABM_Target | ActionableBots::ABM_ByName); // this can be expanded without code modification

	std::string pet_arg = sep->arg[1];

	uint8 pet_type = 255;
	uint8 level_req = 255;
	if (!pet_arg.compare("water")) {
		pet_type = 0;
		level_req = 1;
	}
	else if (!pet_arg.compare("fire")) {
		pet_type = 1;
		level_req = 3;
	}
	else if (!pet_arg.compare("air")) {
		pet_type = 2;
		level_req = 4;
	}
	else if (!pet_arg.compare("earth")) {
		pet_type = 3;
		level_req = 5;
	}
	else if (!pet_arg.compare("monster")) {
		pet_type = 4;
		level_req = 30;
	}

	if (pet_type == 255) {
		c->Message(m_fail, "You must specify a pet [type: water | fire | air | earth | monster]");
		return;
	}

	std::list<Bot*> sbl;
	if (ActionableBots::PopulateSBL(c, sep->arg[2], sbl, ab_mask, sep->arg[3]) == ActionableBots::ABT_None)
		return;

	uint16 class_mask = PLAYER_CLASS_MAGICIAN_BIT;
	ActionableBots::Filter_ByClasses(c, sbl, class_mask);
	if (sbl.empty()) {
		c->Message(m_fail, "You have no spawned Magician bots");
		return;
	}

	ActionableBots::Filter_ByMinLevel(c, sbl, level_req);
	if (sbl.empty()) {
		c->Message(m_fail, "You have no spawned Magician bots capable of using this pet type: '%s'", pet_arg.c_str());
		return;
	}

	uint16 reclaim_energy_id = 331;
	for (auto bot_iter : sbl) {
		if (!bot_iter)
			continue;

		bot_iter->SetPetChooser(true);
		bot_iter->SetPetChooserID(pet_type);
		if (bot_iter->GetPet()) {
			auto pet_id = bot_iter->GetPetID();
			bot_iter->SetPetID(0);
			bot_iter->CastSpell(reclaim_energy_id, pet_id);
		}
	}
}

void bot_subcommand_portal(Client *c, const Seperator *sep)
{
	bcst_list* local_list = &bot_command_spells[BCEnum::SpT_Depart];
	if (helper_spell_list_fail(c, local_list, BCEnum::SpT_Depart) || helper_command_alias_fail(c, "bot_subcommand_portal", sep->arg[0], "portal"))
		return;
	if (helper_is_help_or_usage(sep->arg[1])) {
		c->Message(m_usage, "usage: %s [list | destination] ([option: single])", sep->arg[0]);
		helper_send_usage_required_bots(c, BCEnum::SpT_Depart, WIZARD);
		return;
	}

	bool single = false;
	std::string single_arg = sep->arg[2];
	if (!single_arg.compare("single"))
		single = true;

	std::string destination = sep->arg[1];
	if (!destination.compare("list")) {
		auto my_wizard_bot = ActionableBots::AsGroupMember_ByClass(c, c, WIZARD);
		helper_command_depart_list(c, nullptr, my_wizard_bot, local_list, single);
		return;
	}
	else if (destination.empty()) {
		c->Message(m_fail, "A [destination] or [list] argument is required to use this command");
		return;
	}

	ActionableTarget::Types actionable_targets;
	Bot* my_bot = nullptr;
	std::list<Bot*> sbl;
	MyBots::PopulateSBL_BySpawnedBots(c, sbl);

	bool cast_success = false;
	for (auto list_iter : *local_list) {
		auto local_entry = list_iter->SafeCastToDepart();
		if (helper_spell_check_fail(local_entry))
			continue;
		if (local_entry->caster_class != WIZARD)
			continue;
		if (local_entry->single != single)
			continue;
		if (destination.compare(spells[local_entry->spell_id].teleport_zone))
			continue;

		auto target_mob = actionable_targets.Select(c, local_entry->target_type, FRIENDLY);
		if (!target_mob)
			continue;

		my_bot = ActionableBots::Select_ByMinLevelAndClass(c, local_entry->target_type, sbl, local_entry->spell_level, local_entry->caster_class, target_mob);
		if (!my_bot)
			continue;

		cast_success = helper_cast_standard_spell(my_bot, target_mob, local_entry->spell_id);
		break;
	}

	helper_no_available_bots(c, my_bot);
}


/*
 * bot command helpers go below here
 */
bool helper_bot_appearance_fail(Client *bot_owner, Bot *my_bot, BCEnum::AFType fail_type, const char* type_desc)
{
	switch (fail_type) {
	case BCEnum::AFT_Value:
		bot_owner->Message(m_fail, "Failed to change '%s' for %s due to invalid value for this command", type_desc, my_bot->GetCleanName());
		return true;
	case BCEnum::AFT_GenderRace:
		bot_owner->Message(m_fail, "Failed to change '%s' for %s due to invalid bot gender and/or race for this command", type_desc, my_bot->GetCleanName());
		return true;
	case BCEnum::AFT_Race:
		bot_owner->Message(m_fail, "Failed to change '%s' for %s due to invalid bot race for this command", type_desc, my_bot->GetCleanName());
		return true;
	default:
		return false;
	}
}

void helper_bot_appearance_form_final(Client *bot_owner, Bot *my_bot)
{
	if (!MyBots::IsMyBot(bot_owner, my_bot))
		return;
	if (!my_bot->Save()) {
		bot_owner->Message(m_unknown, "Failed to save appearance change for %s due to unknown cause...", my_bot->GetCleanName());
		return;
	}

	helper_bot_appearance_form_update(my_bot);
	bot_owner->Message(m_action, "Successfully changed appearance for %s!", my_bot->GetCleanName());
}

void helper_bot_appearance_form_update(Bot *my_bot)
{
	if (!my_bot)
		return;

	my_bot->SendIllusionPacket(
		my_bot->GetRace(),
		my_bot->GetGender(),
		0xFF,	//my_bot->GetTexture(),		// 0xFF - change back if issues arise
		0xFF,	//my_bot->GetHelmTexture(),	// 0xFF - change back if issues arise
		my_bot->GetHairColor(),
		my_bot->GetBeardColor(),
		my_bot->GetEyeColor1(),
		my_bot->GetEyeColor2(),
		my_bot->GetHairStyle(),
		my_bot->GetLuclinFace(),
		my_bot->GetBeard(),
		0xFF,					// aa_title (0xFF)
		my_bot->GetDrakkinHeritage(),
		my_bot->GetDrakkinTattoo(),
		my_bot->GetDrakkinDetails(),
		my_bot->GetSize()
	);
}

uint32 helper_bot_create(Client *bot_owner, std::string bot_name, uint8 bot_class, uint16 bot_race, uint8 bot_gender)
{
	uint32 bot_id = 0;
	if (!bot_owner)
		return bot_id;
	if (!Bot::IsValidName(bot_name)) {
		bot_owner->Message(m_fail, "'%s' is an invalid name. You may only use characters 'A-Z', 'a-z' and '_'", bot_name.c_str());
		return bot_id;
	}

	bool available_flag = false;
	if (!database.botdb.QueryNameAvailablity(bot_name, available_flag)) {
		bot_owner->Message(m_fail, "%s for '%s'", BotDatabase::fail::QueryNameAvailablity(), bot_name.c_str());
		return bot_id;
	}
	if (!available_flag) {
		bot_owner->Message(m_fail, "The name %s is already being used. Please choose a different name", bot_name.c_str());
		return bot_id;
	}

	auto class_bit = GetPlayerClassBit(bot_class);
	if ((class_bit & RuleI(Bots, AllowedClasses)) == PLAYER_CLASS_UNKNOWN_BIT) {
		bot_owner->Message(m_fail, "Class '%s' bots are not allowed on this server", GetPlayerClassName(bot_class));
		return bot_id;
	}

	auto race_bit = GetPlayerRaceBit(bot_race);
	if ((race_bit & RuleI(Bots, AllowedRaces)) == PLAYER_RACE_UNKNOWN_BIT) {
		bot_owner->Message(m_fail, "Race '%s' bots are not allowed on this server", GetPlayerRaceName(bot_class));
		return bot_id;
	}

	if (!Bot::IsValidRaceClassCombo(bot_race, bot_class)) {
		bot_owner->Message(m_fail, "'%s'(%u):'%s'(%u) is an invalid race-class combination",
			Bot::RaceIdToString(bot_race).c_str(), bot_race, Bot::ClassIdToString(bot_class).c_str(), bot_class);
		return bot_id;
	}

	if (bot_gender > FEMALE || (((1 << bot_gender) & RuleI(Bots, AllowedGenders)) == 0)) {
		if (RuleI(Bots, AllowedGenders) == 3)
			bot_owner->Message(m_fail, "gender: %u(M), %u(F)", MALE, FEMALE);
		else if (RuleI(Bots, AllowedGenders) == 2)
			bot_owner->Message(m_fail, "gender: %u(F)", FEMALE);
		else if (RuleI(Bots, AllowedGenders) == 1)
			bot_owner->Message(m_fail, "gender: %u(M)", MALE);
		else
			bot_owner->Message(m_fail, "gender: ERROR - No valid genders exist");
		return bot_id;
	}

	uint32 max_bot_count = RuleI(Bots, CreationLimit);

	uint32 bot_count = 0;
	if (!database.botdb.QueryBotCount(bot_owner->CharacterID(), bot_count)) {
		bot_owner->Message(m_fail, "%s", BotDatabase::fail::QueryBotCount());
		return bot_id;
	}
	if (bot_count >= max_bot_count) {
		bot_owner->Message(m_fail, "You have reached the maximum limit of %i bots", max_bot_count);
		return bot_id;
	}

	auto my_bot = new Bot(Bot::CreateDefaultNPCTypeStructForBot(bot_name.c_str(), "", bot_owner->GetLevel(), bot_race, bot_class, bot_gender), bot_owner);

	if (!my_bot->Save()) {
		bot_owner->Message(m_unknown, "Failed to create '%s' due to unknown cause", my_bot->GetCleanName());
		return bot_id;
	}

	bot_owner->Message(m_action, "Successfully created '%s' (id: %u)", my_bot->GetCleanName(), my_bot->GetBotID());

	bot_id = my_bot->GetBotID();
	safe_delete(my_bot);

	return bot_id;
}

void helper_bot_out_of_combat(Client *bot_owner, Bot *my_bot)
{
	if (!bot_owner || !my_bot)
		return;

	switch (my_bot->GetClass()) {
	case WARRIOR:
	case CLERIC:
	case PALADIN:
	case RANGER:
	case SHADOWKNIGHT:
	case DRUID:
	case MONK:
		bot_owner->Message(m_unknown, "%s has no out-of-combat behavior defined", my_bot->GetCleanName());
		break;
	case BARD:
		bot_owner->Message(m_action, "%s will %s use out-of-combat behavior for bard songs", my_bot->GetCleanName(), ((my_bot->GetAltOutOfCombatBehavior()) ? ("now") : ("no longer")));
		break;
	case ROGUE:
	case SHAMAN:
	case NECROMANCER:
	case WIZARD:
	case MAGICIAN:
	case ENCHANTER:
	case BEASTLORD:
	case BERSERKER:
		bot_owner->Message(m_unknown, "%s has no out-of-combat behavior defined", my_bot->GetCleanName());
		break;
	default:
		break;
		bot_owner->Message(m_fail, "Undefined bot class for %s", my_bot->GetCleanName());
	}
}

int helper_bot_follow_option_chain(Client* bot_owner)
{
	if (!bot_owner) {
		return 0;
	}

	std::list<Bot*> sbl;
	MyBots::PopulateSBL_BySpawnedBots(bot_owner, sbl);
	if (sbl.empty()) {
		return 0;
	}

	int chain_follow_count = 0;
	Mob* followee = bot_owner;

	// only add groups that do not belong to bot_owner
	std::map<uint32, Group*> bot_group_map;
	for (auto bot_iter : sbl) {

		if (!bot_iter || bot_iter->GetManualFollow() || bot_iter->GetGroup() == bot_owner->GetGroup()) {
			continue;
		}

		Group* bot_group = bot_iter->GetGroup();
		if (!bot_iter->GetGroup()) {
			continue;
		}

		bot_group_map[bot_group->GetID()] = bot_group;
	}

	std::list<Bot*> bot_member_list;
	if (bot_owner->GetGroup()) {

		bot_owner->GetGroup()->GetBotList(bot_member_list);
		for (auto bot_member_iter : bot_member_list) {

			if (!bot_member_iter || bot_member_iter->GetBotOwnerCharacterID() != bot_owner->CharacterID() || bot_member_iter == followee || bot_member_iter->GetManualFollow()) {
				continue;
			}

			bot_member_iter->SetFollowID(followee->GetID());
			followee = bot_member_iter;
			++chain_follow_count;
		}
	}

	for (auto bot_group_iter : bot_group_map) {

		if (!bot_group_iter.second) {
			continue;
		}

		bot_group_iter.second->GetBotList(bot_member_list);
		for (auto bot_member_iter : bot_member_list) {

			if (!bot_member_iter || bot_member_iter->GetBotOwnerCharacterID() != bot_owner->CharacterID() || bot_member_iter == followee || bot_member_iter->GetManualFollow()) {
				continue;
			}

			bot_member_iter->SetFollowID(followee->GetID());
			followee = bot_member_iter;
			++chain_follow_count;
		}
	}

	return chain_follow_count;
}

bool helper_cast_standard_spell(Bot* casting_bot, Mob* target_mob, int spell_id, bool annouce_cast, uint32* dont_root_before)
{
	if (!casting_bot || !target_mob)
		return false;

	casting_bot->InterruptSpell();
	if (annouce_cast)
		Bot::BotGroupSay(casting_bot, "Attempting to cast '%s' on %s", spells[spell_id].name, target_mob->GetCleanName());

	return casting_bot->CastSpell(spell_id, target_mob->GetID(), EQ::spells::CastingSlot::Gem2, -1, -1, dont_root_before);
}

bool helper_command_disabled(Client* bot_owner, bool rule_value, const char* command)
{
	if (rule_value == false) {
		bot_owner->Message(m_fail, "Bot command %s is not enabled on this server.", command);
		return true;
	}

	return false;
}

bool helper_command_alias_fail(Client *bot_owner, const char* command_handler, const char *alias, const char *command)
{
	auto alias_iter = bot_command_aliases.find(&alias[1]);
	if (alias_iter == bot_command_aliases.end() || alias_iter->second.compare(command)) {
		bot_owner->Message(m_fail, "Undefined linker usage in %s (%s)", command_handler, &alias[1]);
		return true;
	}

	return false;
}

void helper_command_depart_list(Client* bot_owner, Bot* druid_bot, Bot* wizard_bot, bcst_list* local_list, bool single_flag)
{
	if (!bot_owner)
		return;

	if (!MyBots::IsMyBot(bot_owner, druid_bot))
		druid_bot = nullptr;
	if (!MyBots::IsMyBot(bot_owner, wizard_bot))
		wizard_bot = nullptr;
	if (!druid_bot && !wizard_bot) {
		bot_owner->Message(m_fail, "No bots are capable of performing this action");
		return;
	}

	bot_owner->Message(m_message, "The following destinations are available:");
	if (!local_list) {
		bot_owner->Message(m_fail, "None");
		return;
	}

	std::string msg;
	std::string text_link;

	int destinations = 0;
	for (auto list_iter : *local_list) {
		auto local_entry = list_iter->SafeCastToDepart();
		if (!local_entry)
			continue;

		if (druid_bot && druid_bot->GetClass() == local_entry->caster_class && druid_bot->GetLevel() >= local_entry->spell_level) {
			if (local_entry->single != single_flag)
				continue;
			msg = StringFormat("%ccircle %s%s", BOT_COMMAND_CHAR, spells[local_entry->spell_id].teleport_zone, ((single_flag) ? (" single") : ("")));
			text_link = druid_bot->CreateSayLink(bot_owner, msg.c_str(), local_entry->long_name.c_str());
			Bot::BotGroupSay(druid_bot, "dest: '%s' click: %s", spells[local_entry->spell_id].teleport_zone, text_link.c_str());
			++destinations;
			continue;
		}
		if (wizard_bot && wizard_bot->GetClass() == local_entry->caster_class && wizard_bot->GetLevel() >= local_entry->spell_level) {
			if (local_entry->single != single_flag)
				continue;
			msg = StringFormat("%cportal %s%s", BOT_COMMAND_CHAR, spells[local_entry->spell_id].teleport_zone, ((single_flag) ? (" single") : ("")));
			text_link = wizard_bot->CreateSayLink(bot_owner, msg.c_str(), local_entry->long_name.c_str());
			Bot::BotGroupSay(wizard_bot, "dest: '%s' click: %s", spells[local_entry->spell_id].teleport_zone, text_link.c_str());
			++destinations;
			continue;
		}
	}
	if (!destinations)
		bot_owner->Message(m_fail, "None");
}

bool helper_is_help_or_usage(const char* arg)
{
	if (!arg)
		return false;
	if (strcasecmp(arg, "help") && strcasecmp(arg, "usage"))
		return false;

	return true;
}

bool helper_no_available_bots(Client *bot_owner, Bot *my_bot)
{
	if (!bot_owner)
		return true;
	if (!my_bot) {
		bot_owner->Message(m_fail, "No bots are capable of performing this action");
		return true;
	}

	return false;
}

void helper_send_available_subcommands(Client *bot_owner, const char* command_simile, const std::list<const char*>& subcommand_list)
{
	bot_owner->Message(m_message, "Available %s management subcommands:", command_simile);

	int bot_subcommands_shown = 0;
	for (const auto subcommand_iter : subcommand_list) {
		auto find_iter = bot_command_list.find(subcommand_iter);
		if (find_iter == bot_command_list.end())
			continue;
		if (bot_owner->Admin() < find_iter->second->access)
			continue;

		bot_owner->Message(m_usage, "%c%s - %s", BOT_COMMAND_CHAR, subcommand_iter, ((find_iter != bot_command_list.end()) ? (find_iter->second->desc) : ("[no description]")));
		++bot_subcommands_shown;
	}

	bot_owner->Message(m_message, "%d bot subcommand%s listed.", bot_subcommands_shown, bot_subcommands_shown != 1 ? "s" : "");
}

void helper_send_usage_required_bots(Client *bot_owner, BCEnum::SpType spell_type, uint8 bot_class)
{
	bot_owner->Message(m_note, "requires one of the following bot classes:");
	if (bot_class)
		bot_owner->Message(m_message, "%s", required_bots_map_by_class[spell_type][bot_class].c_str());
	else
		bot_owner->Message(m_message, "%s", required_bots_map[spell_type].c_str());
}

bool helper_spell_check_fail(STBaseEntry* local_entry)
{
	if (!local_entry)
		return true;
	if (spells[local_entry->spell_id].zonetype && zone->GetZoneType() && !(spells[local_entry->spell_id].zonetype & zone->GetZoneType()))
		return true;

	return false;
}

bool helper_spell_list_fail(Client *bot_owner, bcst_list* spell_list, BCEnum::SpType spell_type)
{
	if (!spell_list || spell_list->empty()) {
		bot_owner->Message(m_fail, "%s", required_bots_map[spell_type].c_str());
		return true;
	}

	return false;
}

#endif // BOTS<|MERGE_RESOLUTION|>--- conflicted
+++ resolved
@@ -2462,13 +2462,8 @@
 		sbl.remove_if([bot_owner](Bot* l) { return (!MyBots::IsMyBot(bot_owner, l)); });
 		sbl.remove_if([bot_owner](Bot* l) { return (!l->IsBotArcher()); });
 	}
-<<<<<<< HEAD
-
-	static void Filter_ByHighestSkill(Client* bot_owner, std::list<Bot*>& sbl, EQEmu::skills::SkillType skill_type, float& skill_value) {
-=======
-	
+
 	static void Filter_ByHighestSkill(Client* bot_owner, std::list<Bot*>& sbl, EQ::skills::SkillType skill_type, float& skill_value) {
->>>>>>> 86ef1b12
 		sbl.remove_if([bot_owner](Bot* l) { return (!MyBots::IsMyBot(bot_owner, l)); });
 		skill_value = 0.0f;
 
@@ -2616,13 +2611,8 @@
 		c->Message(m_fail, "Your rogue bot must be level 18 before %s can apply poison!", (my_rogue_bot->GetGender() == 1 ? "she" : "he"));
 		return;
 	}
-<<<<<<< HEAD
-
-	const auto poison_instance = c->GetInv().GetItem(EQEmu::invslot::slotCursor);
-=======
-	
+
 	const auto poison_instance = c->GetInv().GetItem(EQ::invslot::slotCursor);
->>>>>>> 86ef1b12
 	if (!poison_instance) {
 
 		c->Message(m_fail, "No item found on cursor!");
@@ -5309,13 +5299,8 @@
 	// TODO: Trouble-shoot model update issue
 
 	const std::string msg_matslot = StringFormat("mat_slot: %c(All), %i(Head), %i(Chest), %i(Arms), %i(Wrists), %i(Hands), %i(Legs), %i(Feet)",
-<<<<<<< HEAD
-		'*', EQEmu::textures::armorHead, EQEmu::textures::armorChest, EQEmu::textures::armorArms, EQEmu::textures::armorWrist, EQEmu::textures::armorHands, EQEmu::textures::armorLegs, EQEmu::textures::armorFeet);
-
-=======
 		'*', EQ::textures::armorHead, EQ::textures::armorChest, EQ::textures::armorArms, EQ::textures::armorWrist, EQ::textures::armorHands, EQ::textures::armorLegs, EQ::textures::armorFeet);
 	
->>>>>>> 86ef1b12
 	if (helper_command_alias_fail(c, "bot_subcommand_bot_dye_armor", sep->arg[0], "botdyearmor"))
 		return;
 	if (helper_is_help_or_usage(sep->arg[1])) {
@@ -6158,13 +6143,8 @@
 	int ab_mask = (ActionableBots::ABM_Target | ActionableBots::ABM_ByName);
 
 	bool current_flag = false;
-<<<<<<< HEAD
-	auto bst = EQEmu::constants::stanceUnknown;
-
-=======
 	auto bst = EQ::constants::stanceUnknown;
 	
->>>>>>> 86ef1b12
 	if (!strcasecmp(sep->arg[1], "current"))
 		current_flag = true;
 	else if (sep->IsNumber(1)) {
