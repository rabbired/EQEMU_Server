/*	EQEMu: Everquest Server Emulator
Copyright (C) 2001-2002 EQEMu Development Team (http://eqemu.org)

	This program is free software; you can redistribute it and/or modify
	it under the terms of the GNU General Public License as published by
	the Free Software Foundation; version 2 of the License.

	This program is distributed in the hope that it will be useful,
	but WITHOUT ANY WARRANTY except by those people which sell it, which
	are required to give you total support for your newly bought product;
	without even the implied warranty of MERCHANTABILITY or FITNESS FOR
	A PARTICULAR PURPOSE. See the GNU General Public License for more details.

	You should have received a copy of the GNU General Public License
	along with this program; if not, write to the Free Software
	Foundation, Inc., 59 Temple Place, Suite 330, Boston, MA 02111-1307 USA
*/

/*
	General outline of spell casting process

	1.
		a)	Client clicks a spell bar gem, ability, or item. client_process.cpp
		gets the op and calls CastSpell() with all the relevant info including
		cast time.

		b) NPC does CastSpell() from AI

	2.
		a)	CastSpell() determines there is a cast time and sets some state keeping
		flags to be used to check the progress of casting and finish it later.

		b)	CastSpell() sees there's no cast time, and calls CastedSpellFinished()
		Go to step 4.

	3.
		SpellProcess() notices that the spell casting timer which was set by
		CastSpell() is expired, and calls CastedSpellFinished()

	4.
		CastedSpellFinished() checks some timed spell specific things, like
		wether to interrupt or not, due to movement or melee. If successful
		SpellFinished() is called.

	5.
		SpellFinished() checks some things like LoS, reagents, target and
		figures out what's going to get hit by this spell based on its type.

	6.
		a)	Single target spell, SpellOnTarget() is called.

		b)	AE spell, Entity::AESpell() is called.

		c)	Group spell, Group::CastGroupSpell()/SpellOnTarget() is called as
		needed.

	7.
		SpellOnTarget() may or may not call SpellEffect() to cause effects to
		the target

	8.
		If this was timed, CastedSpellFinished() will restore the client's
		spell bar gems.

	Most user code should call CastSpell(), with a 0 casting time if needed,
	and not SpellFinished().
*/

#include "../common/bodytypes.h"
#include "../common/classes.h"
#include "../common/global_define.h"
#include "../common/eqemu_logsys.h"
#include "../common/item.h"
#include "../common/rulesys.h"
#include "../common/skills.h"
#include "../common/spdat.h"
#include "../common/string_util.h"

#include "quest_parser_collection.h"
#include "string_ids.h"
#include "worldserver.h"

#include <assert.h>
#include <math.h>

#ifndef WIN32
	#include <stdlib.h>
	#include "../common/unix.h"
#endif

#ifdef _GOTFRAGS
	#include "../common/packet_dump_file.h"
#endif

#ifdef BOTS
#include "bot.h"
#endif



extern Zone* zone;
extern volatile bool ZoneLoaded;
extern WorldServer worldserver;

// this is run constantly for every mob
void Mob::SpellProcess()
{
	// check the rapid recast prevention timer
	if(delaytimer == true && spellend_timer.Check())
	{
		spellend_timer.Disable();
		delaytimer = false;
		return;
	}

	// a timed spell is finished casting
	if (casting_spell_id != 0 && casting_spell_checks && spellend_timer.Check())
	{
		spellend_timer.Disable();
		delaytimer = false;
		CastedSpellFinished(casting_spell_id, casting_spell_targetid, casting_spell_slot,
			casting_spell_mana, casting_spell_inventory_slot, casting_spell_resist_adjust);
	}

}

void NPC::SpellProcess()
{
	Mob::SpellProcess();
	DepopSwarmPets();
}

///////////////////////////////////////////////////////////////////////////////
// functions related to begin/finish casting, fizzling etc

//
// only CastSpell and DoCastSpell should be setting casting_spell_id.
// basically casting_spell_id is only set when casting a triggered spell from
// the spell bar gems, an ability, or an item. note that it's actually set
// even if it's a 0 cast time, but then the spell is finished right after and
// it's unset. this is ok, since the 0 cast time spell is still a triggered
// one.
// the rule is you can cast one triggered (usually timed) spell at a time
// but things like SpellFinished() can run concurrent with a triggered cast
// to allow procs to work
bool Mob::CastSpell(uint16 spell_id, uint16 target_id, uint16 slot,
	int32 cast_time, int32 mana_cost, uint32* oSpellWillFinish, uint32 item_slot,
	uint32 timer, uint32 timer_duration, uint32 type, int16 *resist_adjust)
{
	Log.Out(Logs::Detail, Logs::Spells, "CastSpell called for spell %s (%d) on entity %d, slot %d, time %d, mana %d, from item slot %d",
		spells[spell_id].name, spell_id, target_id, slot, cast_time, mana_cost, (item_slot==0xFFFFFFFF)?999:item_slot);

	if(casting_spell_id == spell_id)
		ZeroCastingVars();

	if
	(
		!IsValidSpell(spell_id) ||
		casting_spell_id ||
		delaytimer ||
		spellend_timer.Enabled() ||
		IsStunned() ||
		IsFeared() ||
		IsMezzed() ||
		(IsSilenced() && !IsDiscipline(spell_id)) ||
		(IsAmnesiad() && IsDiscipline(spell_id))
	)
	{
		Log.Out(Logs::Detail, Logs::Spells, "Spell casting canceled: not able to cast now. Valid? %d, casting %d, waiting? %d, spellend? %d, stunned? %d, feared? %d, mezed? %d, silenced? %d, amnesiad? %d",
			IsValidSpell(spell_id), casting_spell_id, delaytimer, spellend_timer.Enabled(), IsStunned(), IsFeared(), IsMezzed(), IsSilenced(), IsAmnesiad() );
		if(IsSilenced() && !IsDiscipline(spell_id))
			Message_StringID(13, SILENCED_STRING);
		if(IsAmnesiad() && IsDiscipline(spell_id))
			Message_StringID(13, MELEE_SILENCE);
		if(IsClient())
			CastToClient()->SendSpellBarEnable(spell_id);
		if(casting_spell_id && IsNPC())
			CastToNPC()->AI_Event_SpellCastFinished(false, casting_spell_slot);
		return(false);
	}
	//It appears that the Sanctuary effect is removed by a check on the client side (keep this however for redundancy)
	if (spellbonuses.Sanctuary && (spells[spell_id].targettype != ST_Self && GetTarget() != this) || IsDetrimentalSpell(spell_id))
		BuffFadeByEffect(SE_Sanctuary);

	if(IsClient()){
		int chance = CastToClient()->GetFocusEffect(focusFcMute, spell_id);//Client only

		if (zone->random.Roll(chance)) {
			Message_StringID(13, SILENCED_STRING);
			if(IsClient())
				CastToClient()->SendSpellBarEnable(spell_id);
			return(false);
		}
	}

	if(IsDetrimentalSpell(spell_id) && !zone->CanDoCombat()){
		Message_StringID(13, SPELL_WOULDNT_HOLD);
		if(IsClient())
			CastToClient()->SendSpellBarEnable(spell_id);
		if(casting_spell_id && IsNPC())
			CastToNPC()->AI_Event_SpellCastFinished(false, casting_spell_slot);
		return(false);
	}

	//cannot cast under divine aura
	if(DivineAura()) {
		Log.Out(Logs::Detail, Logs::Spells, "Spell casting canceled: cannot cast while Divine Aura is in effect.");
		InterruptSpell(173, 0x121, false);
		return(false);
	}

	if (spellbonuses.NegateIfCombat)
		BuffFadeByEffect(SE_NegateIfCombat);

	if(IsClient() && GetTarget() && IsHarmonySpell(spell_id))
	{
		for(int i = 0; i < EFFECT_COUNT; i++) {
			// not important to check limit on SE_Lull as it doesnt have one and if the other components won't land, then SE_Lull wont either
			if (spells[spell_id].effectid[i] == SE_ChangeFrenzyRad || spells[spell_id].effectid[i] == SE_Harmony) {
				if((spells[spell_id].max[i] != 0 && GetTarget()->GetLevel() > spells[spell_id].max[i]) || GetTarget()->GetSpecialAbility(IMMUNE_PACIFY)) {
					InterruptSpell(CANNOT_AFFECT_NPC, 0x121, spell_id);
					return(false);
				}
			}
		}
	}

	// check for fizzle
	// note that CheckFizzle itself doesn't let NPCs fizzle,
	// but this code allows for it.
	if(slot < MAX_PP_MEMSPELL && !CheckFizzle(spell_id))
	{
		int fizzle_msg = IsBardSong(spell_id) ? MISS_NOTE : SPELL_FIZZLE;
		InterruptSpell(fizzle_msg, 0x121, spell_id);

		uint32 use_mana = ((spells[spell_id].mana) / 4);
		Log.Out(Logs::Detail, Logs::Spells, "Spell casting canceled: fizzled. %d mana has been consumed", use_mana);

		// fizzle 1/4 the mana away
		SetMana(GetMana() - use_mana);
		TryTriggerOnValueAmount(false, true);
		return(false);
	}

	if (HasActiveSong() && IsBardSong(spell_id)) {
		Log.Out(Logs::Detail, Logs::Spells, "Casting a new song while singing a song. Killing old song %d.", bardsong);
		//Note: this does NOT tell the client
		_StopSong();
	}

	//Added to prevent MQ2 exploitation of equipping normally-unequippable/clickable items with effects and clicking them for benefits.
	if(item_slot && IsClient() && ((slot == USE_ITEM_SPELL_SLOT) || (slot == POTION_BELT_SPELL_SLOT) || (slot == TARGET_RING_SPELL_SLOT)))
	{
		ItemInst *itm = CastToClient()->GetInv().GetItem(item_slot);
		int bitmask = 1;
		bitmask = bitmask << (CastToClient()->GetClass() - 1);
		if( itm && itm->GetItem()->Classes != 65535 ) {
			if ((itm->GetItem()->Click.Type == ET_EquipClick) && !(itm->GetItem()->Classes & bitmask)) {
				if (CastToClient()->GetClientVersion() < ClientVersion::SoF) {
					// They are casting a spell from an item that requires equipping but shouldn't let them equip it
					Log.Out(Logs::General, Logs::Error, "HACKER: %s (account: %s) attempted to click an equip-only effect on item %s (id: %d) which they shouldn't be able to equip!",
						CastToClient()->GetCleanName(), CastToClient()->AccountName(), itm->GetItem()->Name, itm->GetItem()->ID);
					database.SetHackerFlag(CastToClient()->AccountName(), CastToClient()->GetCleanName(), "Clicking equip-only item with an invalid class");
				}
				else {
					Message_StringID(13, MUST_EQUIP_ITEM);
				}
				return(false);
			}
			if ((itm->GetItem()->Click.Type == ET_ClickEffect2) && !(itm->GetItem()->Classes & bitmask)) {
				if (CastToClient()->GetClientVersion() < ClientVersion::SoF) {
					// They are casting a spell from an item that they don't meet the race/class requirements to cast
					Log.Out(Logs::General, Logs::Error, "HACKER: %s (account: %s) attempted to click a race/class restricted effect on item %s (id: %d) which they shouldn't be able to click!",
						CastToClient()->GetCleanName(), CastToClient()->AccountName(), itm->GetItem()->Name, itm->GetItem()->ID);
					database.SetHackerFlag(CastToClient()->AccountName(), CastToClient()->GetCleanName(), "Clicking race/class restricted item with an invalid class");
				}
				else {
					if (CastToClient()->GetClientVersion() >= ClientVersion::RoF)
					{
						// Line 181 in eqstr_us.txt was changed in RoF+
						Message(15, "Your race, class, or deity cannot use this item.");
					}
					else
					{
						Message_StringID(13, CANNOT_USE_ITEM);
					}
				}
				return(false);
			}
		}
		if( itm && (itm->GetItem()->Click.Type == ET_EquipClick) && !(item_slot <= MainAmmo || item_slot == MainPowerSource) ){
			if (CastToClient()->GetClientVersion() < ClientVersion::SoF) {
				// They are attempting to cast a must equip clicky without having it equipped
				Log.Out(Logs::General, Logs::Error, "HACKER: %s (account: %s) attempted to click an equip-only effect on item %s (id: %d) without equiping it!", CastToClient()->GetCleanName(), CastToClient()->AccountName(), itm->GetItem()->Name, itm->GetItem()->ID);
				database.SetHackerFlag(CastToClient()->AccountName(), CastToClient()->GetCleanName(), "Clicking equip-only item without equiping it");
			}
			else {
				Message_StringID(13, MUST_EQUIP_ITEM);
			}
			return(false);
		}
	}

	if(IsClient()) {
		char temp[64];
		sprintf(temp, "%d", spell_id);
		parse->EventPlayer(EVENT_CAST_BEGIN, CastToClient(), temp, 0);
	} else if(IsNPC()) {
		char temp[64];
		sprintf(temp, "%d", spell_id);
		parse->EventNPC(EVENT_CAST_BEGIN, CastToNPC(), nullptr, temp, 0);
	}

	//To prevent NPC ghosting when spells are cast from scripts
	if (IsNPC() && IsMoving() && cast_time > 0)
		SendPosition();

	if(resist_adjust)
	{
		return(DoCastSpell(spell_id, target_id, slot, cast_time, mana_cost, oSpellWillFinish, item_slot, timer, timer_duration, type, *resist_adjust));
	}
	else
	{
		return(DoCastSpell(spell_id, target_id, slot, cast_time, mana_cost, oSpellWillFinish, item_slot, timer, timer_duration, type, spells[spell_id].ResistDiff));
	}
}

//
// the order of things here is intentional and important. make sure you
// understand the whole spell casting process and the flags that are passed
// around if you're gonna modify this
//
// this is the 2nd phase of CastSpell, broken up like this to make it easier
// to repeat a spell for bard songs
//
bool Mob::DoCastSpell(uint16 spell_id, uint16 target_id, uint16 slot,
					int32 cast_time, int32 mana_cost, uint32* oSpellWillFinish,
					uint32 item_slot, uint32 timer, uint32 timer_duration, uint32 type,
					int16 resist_adjust)
{
	Mob* pMob = nullptr;
	int32 orgcasttime;
	EQApplicationPacket *outapp = nullptr;

	if(!IsValidSpell(spell_id)) {
		InterruptSpell();
		return(false);
	}

	const SPDat_Spell_Struct &spell = spells[spell_id];

	Log.Out(Logs::Detail, Logs::Spells, "DoCastSpell called for spell %s (%d) on entity %d, slot %d, time %d, mana %d, from item %d",
		spell.name, spell_id, target_id, slot, cast_time, mana_cost, item_slot==0xFFFFFFFF?999:item_slot);

	casting_spell_id = spell_id;
	casting_spell_slot = slot;
	casting_spell_inventory_slot = item_slot;
	if(casting_spell_timer != 0xFFFFFFFF)
	{
		casting_spell_timer = timer;
		casting_spell_timer_duration = timer_duration;
	}
	casting_spell_type = type;

	SaveSpellLoc();
<<<<<<< HEAD
	mlog(SPELLS__CASTING, "Casting %d Started at (%.3f,%.3f,%.3f)", spell_id, m_SpellLocation.x, m_SpellLocation.y, m_SpellLocation.z);
=======
	Log.Out(Logs::Detail, Logs::Spells, "Casting %d Started at (%.3f,%.3f,%.3f)", spell_id, m_SpellLocation.m_X, m_SpellLocation.m_Y, m_SpellLocation.m_Z);
>>>>>>> 451983ff

	// if this spell doesn't require a target, or if it's an optional target
	// and a target wasn't provided, then it's us; unless TGB is on and this
	// is a TGB compatible spell.
	if((IsGroupSpell(spell_id) ||
		spell.targettype == ST_Self ||
		spell.targettype == ST_AECaster ||
		spell.targettype == ST_Ring ||
		spell.targettype == ST_Beam ||
		spell.targettype == ST_TargetOptional) && target_id == 0)
	{
		Log.Out(Logs::Detail, Logs::Spells, "Spell %d auto-targeted the caster. Group? %d, target type %d", spell_id, IsGroupSpell(spell_id), spell.targettype);
		target_id = GetID();
	}

	if(cast_time <= -1) {
		// save the non-reduced cast time to use in the packet
		cast_time = orgcasttime = spell.cast_time;
		// if there's a cast time, check if they have a modifier for it
		if(cast_time) {
			cast_time = GetActSpellCasttime(spell_id, cast_time);
		}
	}
	else
		orgcasttime = cast_time;

	// we checked for spells not requiring targets above
	if(target_id == 0) {
		Log.Out(Logs::Detail, Logs::Spells, "Spell Error: no target. spell=%d\n", GetName(), spell_id);
		if(IsClient()) {
			//clients produce messages... npcs should not for this case
			Message_StringID(13, SPELL_NEED_TAR);
			InterruptSpell();
		} else {
			InterruptSpell(0, 0, 0);	//the 0 args should cause no messages
		}
		return(false);
	}

	// ok now we know the target
	casting_spell_targetid = target_id;

	if (mana_cost == -1) {
		mana_cost = spell.mana;
		mana_cost = GetActSpellCost(spell_id, mana_cost);
	}

	if(HasMGB() && spells[spell_id].can_mgb)
		mana_cost *= 2;

	// mana is checked for clients on the frontend. we need to recheck it for NPCs though
	// fix: items dont need mana :-/
	// If you're at full mana, let it cast even if you dont have enough mana

	// we calculated this above, now enforce it
	if(mana_cost > 0 && slot != 10)
	{
		int my_curmana = GetMana();
		int my_maxmana = GetMaxMana();
		if(my_curmana < spell.mana)	// not enough mana
		{
			//this is a special case for NPCs with no mana...
			if(IsNPC() && my_curmana == my_maxmana)
			{
				mana_cost = 0;
			} else {
				Log.Out(Logs::Detail, Logs::Spells, "Spell Error not enough mana spell=%d mymana=%d cost=%d\n", GetName(), spell_id, my_curmana, mana_cost);
				if(IsClient()) {
					//clients produce messages... npcs should not for this case
					Message_StringID(13, INSUFFICIENT_MANA);
					InterruptSpell();
				} else {
					InterruptSpell(0, 0, 0);	//the 0 args should cause no messages
				}
				return(false);
			}
		}
	}

	if(mana_cost > GetMana())
		mana_cost = GetMana();

	// we know our mana cost now
	casting_spell_mana = mana_cost;

	casting_spell_resist_adjust = resist_adjust;

	Log.Out(Logs::Detail, Logs::Spells, "Spell %d: Casting time %d (orig %d), mana cost %d",
			spell_id, cast_time, orgcasttime, mana_cost);

	// cast time is 0, just finish it right now and be done with it
	if(cast_time == 0) {
		CastedSpellFinished(spell_id, target_id, slot, mana_cost, item_slot, resist_adjust);
		return(true);
	}

	cast_time = mod_cast_time(cast_time);

	// ok we know it has a cast time so we can start the timer now
	spellend_timer.Start(cast_time);

	if (IsAIControlled())
	{
		SetRunAnimSpeed(0);
		pMob = entity_list.GetMob(target_id);
		if (pMob && this != pMob)
			FaceTarget(pMob);
	}

	// if we got here we didn't fizzle, and are starting our cast
	if (oSpellWillFinish)
		*oSpellWillFinish = Timer::GetCurrentTime() + cast_time + 100;

	// now tell the people in the area
	outapp = new EQApplicationPacket(OP_BeginCast,sizeof(BeginCast_Struct));
	BeginCast_Struct* begincast = (BeginCast_Struct*)outapp->pBuffer;
	begincast->caster_id = GetID();
	begincast->spell_id = spell_id;
	begincast->cast_time = orgcasttime; // client calculates reduced time by itself
	outapp->priority = 3;
	entity_list.QueueCloseClients(this, outapp, false, 200, 0, true); //IsClient() ? FILTER_PCSPELLS : FILTER_NPCSPELLS);
	safe_delete(outapp);
	outapp = nullptr;

	if (!DoCastingChecks()) {
		InterruptSpell();
		return false;
	}

	return(true);
}

/*
 * Some failures should be caught before the spell finishes casting
 * This is especially helpful to clients when they cast really long things
 * If this passes it sets casting_spell_checks to true which is checked in
 * SpellProcess(), if a situation ever arises where a spell is delayed by these
 * it's probably doing something wrong.
 */

bool Mob::DoCastingChecks()
{
	if (!IsClient() || (IsClient() && CastToClient()->GetGM())) {
		casting_spell_checks = true;
		return true;
	}

	uint16 spell_id = casting_spell_id;
	Mob *spell_target = entity_list.GetMob(casting_spell_targetid);

	if (RuleB(Spells, BuffLevelRestrictions)) {
		// casting_spell_targetid is guaranteed to be what we went, check for ST_Self for now should work though
		if (spell_target && spells[spell_id].targettype != ST_Self && !spell_target->CheckSpellLevelRestriction(spell_id)) {
			Log.Out(Logs::Detail, Logs::Spells, "Spell %d failed: recipient did not meet the level restrictions", spell_id);
			if (!IsBardSong(spell_id))
				Message_StringID(MT_SpellFailure, SPELL_TOO_POWERFUL);
			return false;
		}
	}

	if (spells[spell_id].zonetype == 1 && !zone->CanCastOutdoor()) {
		Message_StringID(13, CAST_OUTDOORS);
		return false;
	}

	if (IsEffectInSpell(spell_id, SE_Levitate) && !zone->CanLevitate()) {
		Message(13, "You can't levitate in this zone.");
		return false;
	}

	if(zone->IsSpellBlocked(spell_id, glm::vec3(GetPosition()))) {
		const char *msg = zone->GetSpellBlockedMessage(spell_id, glm::vec3(GetPosition()));
		if (msg) {
			Message(13, msg);
			return false;
		} else {
			Message(13, "You can't cast this spell here.");
			return false;
		}
	}

	casting_spell_checks = true;
	return true;
}

uint16 Mob::GetSpecializeSkillValue(uint16 spell_id) const {
	switch(spells[spell_id].skill) {
	case SkillAbjuration:
		return(GetSkill(SkillSpecializeAbjure));
	case SkillAlteration:
		return(GetSkill(SkillSpecializeAlteration));
	case SkillConjuration:
		return(GetSkill(SkillSpecializeConjuration));
	case SkillDivination:
		return(GetSkill(SkillSpecializeDivination));
	case SkillEvocation:
		return(GetSkill(SkillSpecializeEvocation));
	default:
		//wtf...
		break;
	}
	return(0);
}

void Client::CheckSpecializeIncrease(uint16 spell_id) {
	// These are not active because CheckIncreaseSkill() already does so.
	// It's such a rare occurance that adding them here is wasted..(ref only)
	/*
	if (IsDead() || IsUnconscious())
		return;
	if (IsAIControlled())
		return;
	*/

	switch(spells[spell_id].skill) {
	case SkillAbjuration:
		CheckIncreaseSkill(SkillSpecializeAbjure, nullptr);
		break;
	case SkillAlteration:
		CheckIncreaseSkill(SkillSpecializeAlteration, nullptr);
		break;
	case SkillConjuration:
		CheckIncreaseSkill(SkillSpecializeConjuration, nullptr);
		break;
	case SkillDivination:
		CheckIncreaseSkill(SkillSpecializeDivination, nullptr);
		break;
	case SkillEvocation:
		CheckIncreaseSkill(SkillSpecializeEvocation, nullptr);
		break;
	default:
		//wtf...
		break;
	}
}

void Client::CheckSongSkillIncrease(uint16 spell_id){
	// These are not active because CheckIncreaseSkill() already does so.
	// It's such a rare occurance that adding them here is wasted..(ref only)
	/*
	if (IsDead() || IsUnconscious())
		return;
	if (IsAIControlled())
		return;
	*/

	switch(spells[spell_id].skill)
	{
	case SkillSinging:
		CheckIncreaseSkill(SkillSinging, nullptr, -15);
		break;
	case SkillPercussionInstruments:
		if(this->itembonuses.percussionMod > 0) {
			if(GetRawSkill(SkillPercussionInstruments) > 0)	// no skill increases if not trained in the instrument
				CheckIncreaseSkill(SkillPercussionInstruments, nullptr, -15);
			else
				Message_StringID(13,NO_INSTRUMENT_SKILL);	// tell the client that they need instrument training
		}
		else
			CheckIncreaseSkill(SkillSinging, nullptr, -15);
		break;
	case SkillStringedInstruments:
		if(this->itembonuses.stringedMod > 0) {
			if(GetRawSkill(SkillStringedInstruments) > 0)
				CheckIncreaseSkill(SkillStringedInstruments, nullptr, -15);
			else
				Message_StringID(13,NO_INSTRUMENT_SKILL);
		}
		else
			CheckIncreaseSkill(SkillSinging, nullptr, -15);
		break;
	case SkillWindInstruments:
		if(this->itembonuses.windMod > 0) {
			if(GetRawSkill(SkillWindInstruments) > 0)
				CheckIncreaseSkill(SkillWindInstruments, nullptr, -15);
			else
				Message_StringID(13,NO_INSTRUMENT_SKILL);
		}
		else
			CheckIncreaseSkill(SkillSinging, nullptr, -15);
		break;
	case SkillBrassInstruments:
		if(this->itembonuses.brassMod > 0) {
			if(GetRawSkill(SkillBrassInstruments) > 0)
				CheckIncreaseSkill(SkillBrassInstruments, nullptr, -15);
			else
				Message_StringID(13,NO_INSTRUMENT_SKILL);
		}
		else
			CheckIncreaseSkill(SkillSinging, nullptr, -15);
		break;
	default:
		break;
	}
}

/*
returns true if spell is successful, false if it fizzled.
only works for clients, npcs shouldn't be fizzling..
new algorithm thats closer to live eq (i hope)
TODO: Add aa skills, item mods, reduced the chance to fizzle
*/
bool Mob::CheckFizzle(uint16 spell_id)
{
	return(true);
}

bool Client::CheckFizzle(uint16 spell_id)
{
	// GMs don't fizzle
	if (GetGM()) return(true);

	uint8 no_fizzle_level = 0;

	//Live AA - Spell Casting Expertise, Mastery of the Past
	no_fizzle_level = aabonuses.MasteryofPast + itembonuses.MasteryofPast + spellbonuses.MasteryofPast;

	if (spells[spell_id].classes[GetClass()-1] < no_fizzle_level)
		return true;

	//is there any sort of focus that affects fizzling?

	int par_skill;
	int act_skill;

	par_skill = spells[spell_id].classes[GetClass()-1] * 5 - 10;//IIRC even if you are lagging behind the skill levels you don't fizzle much
	if (par_skill > 235)
		par_skill = 235;

	par_skill += spells[spell_id].classes[GetClass()-1]; // maximum of 270 for level 65 spell

	act_skill = GetSkill(spells[spell_id].skill);
	act_skill += GetLevel(); // maximum of whatever the client can cheat

	//spell specialization
	float specialize = GetSpecializeSkillValue(spell_id);
	if(specialize > 0) {
		switch(GetAA(aaSpellCastingMastery)){
		case 1:
			specialize = specialize * 1.05;
			break;
		case 2:
			specialize = specialize * 1.15;
			break;
		case 3:
			specialize = specialize * 1.3;
			break;
		}
		if(((specialize/6.0f) + 15.0f) < zone->random.Real(0, 100)) {
			specialize *= SPECIALIZE_FIZZLE / 200.0f;
		} else {
			specialize = 0.0f;
		}
	}

	// == 0 --> on par
	// > 0 --> skill is lower, higher chance of fizzle
	// < 0 --> skill is better, lower chance of fizzle
	// the max that diff can be is +- 235
	float diff = par_skill + static_cast<float>(spells[spell_id].basediff) - act_skill;

	// if you have high int/wis you fizzle less, you fizzle more if you are stupid
	if(GetClass() == BARD)
	{
		diff -= (GetCHA() - 110) / 20.0;
	}
	else if (GetCasterClass() == 'W')
	{
		diff -= (GetWIS() - 125) / 20.0;
	}
	else if (GetCasterClass() == 'I')
	{
		diff -= (GetINT() - 125) / 20.0;
	}

	// base fizzlechance is lets say 5%, we can make it lower for AA skills or whatever
	float basefizzle = 10;
	float fizzlechance = basefizzle - specialize + diff / 5.0;

	// always at least 1% chance to fail or 5% to succeed
	fizzlechance = fizzlechance < 1 ? 1 : (fizzlechance > 95 ? 95 : fizzlechance);

	/*
	if(IsBardSong(spell_id))
	{
		//This was a channel chance modifier - no evidence for fizzle reduction
		fizzlechance -= GetAA(aaInternalMetronome) * 1.5f;
	}
	*/

	float fizzle_roll = zone->random.Real(0, 100);

	Log.Out(Logs::Detail, Logs::Spells, "Check Fizzle %s  spell %d  fizzlechance: %0.2f%%   diff: %0.2f  roll: %0.2f", GetName(), spell_id, fizzlechance, diff, fizzle_roll);

	if(fizzle_roll > fizzlechance)
		return(true);
	return(false);
}

void Mob::ZeroCastingVars()
{
	// zero out the state keeping vars
	attacked_count = 0;
	spellend_timer.Disable();
	casting_spell_id = 0;
	casting_spell_targetid = 0;
	casting_spell_slot = 0;
	casting_spell_mana = 0;
	casting_spell_inventory_slot = 0;
	casting_spell_timer = 0;
	casting_spell_timer_duration = 0;
	casting_spell_type = 0;
	casting_spell_resist_adjust = 0;
	casting_spell_checks = false;
	delaytimer = false;
}

void Mob::InterruptSpell(uint16 spellid)
{
	if (spellid == SPELL_UNKNOWN)
		spellid = casting_spell_id;

	InterruptSpell(0, 0x121, spellid);
}

// color not used right now
void Mob::InterruptSpell(uint16 message, uint16 color, uint16 spellid)
{
	EQApplicationPacket *outapp;
	uint16 message_other;
	bool bard_song_mode = false; //has the bard song gone to auto repeat mode
	if (spellid == SPELL_UNKNOWN) {
		if(bardsong) {
			spellid = bardsong;
			bard_song_mode = true;
		} else {
			spellid = casting_spell_id;
		}
	}

	if(casting_spell_id && IsNPC()) {
		CastToNPC()->AI_Event_SpellCastFinished(false, casting_spell_slot);
	}

	if(casting_spell_type == 1 && IsClient()) { //Rest AA Timer on failed cast
		CastToClient()->SendAATimer(casting_spell_timer - pTimerAAStart, 0, 0xFFFFFF);
		CastToClient()->Message_StringID(15,ABILITY_FAILED);
		CastToClient()->GetPTimers().Clear(&database, casting_spell_timer);
	}

	ZeroCastingVars();	// resets all the state keeping stuff

	Log.Out(Logs::Detail, Logs::Spells, "Spell %d has been interrupted.", spellid);

	if(!spellid)
		return;

	if (bardsong || IsBardSong(casting_spell_id))
		_StopSong();

	if(bard_song_mode) {
		return;
	}

	if(!message)
		message = IsBardSong(spellid) ? SONG_ENDS_ABRUPTLY : INTERRUPT_SPELL;

	// clients need some packets
	if (IsClient() && message != SONG_ENDS)
	{
		// the interrupt message
		outapp = new EQApplicationPacket(OP_InterruptCast, sizeof(InterruptCast_Struct));
		InterruptCast_Struct* ic = (InterruptCast_Struct*) outapp->pBuffer;
		ic->messageid = message;
		ic->spawnid = GetID();
		outapp->priority = 5;
		CastToClient()->QueuePacket(outapp);
		safe_delete(outapp);

		SendSpellBarEnable(spellid);
	}

	// notify people in the area

	// first figure out what message others should get
	switch(message)
	{
		case SONG_ENDS:
			message_other = SONG_ENDS_OTHER;
			break;
		case SONG_ENDS_ABRUPTLY:
			message_other = SONG_ENDS_ABRUPTLY_OTHER;
			break;
		case MISS_NOTE:
			message_other = MISSED_NOTE_OTHER;
			break;
		case SPELL_FIZZLE:
			message_other = SPELL_FIZZLE_OTHER;
			break;
		default:
			message_other = INTERRUPT_SPELL_OTHER;
	}

	// this is the actual message, it works the same as a formatted message
	outapp = new EQApplicationPacket(OP_InterruptCast, sizeof(InterruptCast_Struct) + strlen(GetCleanName()) + 1);
	InterruptCast_Struct* ic = (InterruptCast_Struct*) outapp->pBuffer;
	ic->messageid = message_other;
	ic->spawnid = GetID();
	strcpy(ic->message, GetCleanName());
	entity_list.QueueCloseClients(this, outapp, true, 200, 0, true, IsClient() ? FilterPCSpells : FilterNPCSpells);
	safe_delete(outapp);

}

// this is called after the timer is up and the spell is finished
// casting. everything goes through here, including items with zero cast time
// only to be used from SpellProcess
// NOTE: do not put range checking, etc into this function. this should
// just check timed spell specific things before passing off to SpellFinished
// which figures out proper targets etc
void Mob::CastedSpellFinished(uint16 spell_id, uint32 target_id, uint16 slot,
							uint16 mana_used, uint32 inventory_slot, int16 resist_adjust)
{
	bool IsFromItem = false;

	if(IsClient() && slot != USE_ITEM_SPELL_SLOT && slot != POTION_BELT_SPELL_SLOT && slot != TARGET_RING_SPELL_SLOT && spells[spell_id].recast_time > 1000) { // 10 is item
		if(!CastToClient()->GetPTimers().Expired(&database, pTimerSpellStart + spell_id, false)) {
			//should we issue a message or send them a spell gem packet?
			Message_StringID(13, SPELL_RECAST);
			Log.Out(Logs::Detail, Logs::Spells, "Casting of %d canceled: spell reuse timer not expired", spell_id);
			InterruptSpell();
			return;
		}
	}

	if(IsClient() && ((slot == USE_ITEM_SPELL_SLOT) || (slot == POTION_BELT_SPELL_SLOT) || (slot == TARGET_RING_SPELL_SLOT)))
	{
		IsFromItem = true;
		ItemInst *itm = CastToClient()->GetInv().GetItem(inventory_slot);
		if(itm && itm->GetItem()->RecastDelay > 0)
		{
			if(!CastToClient()->GetPTimers().Expired(&database, (pTimerItemStart + itm->GetItem()->RecastType), false)) {
				Message_StringID(13, SPELL_RECAST);
				Log.Out(Logs::Detail, Logs::Spells, "Casting of %d canceled: item spell reuse timer not expired", spell_id);
				InterruptSpell();
				return;
			}
		}
	}

	if(!IsValidSpell(spell_id))
	{
		Log.Out(Logs::Detail, Logs::Spells, "Casting of %d canceled: invalid spell id", spell_id);
		InterruptSpell();
		return;
	}

	// prevent rapid recast - this can happen if somehow the spell gems
	// become desynced and the player casts again.
	if(IsClient())
	{
		if(delaytimer)
		{
			Log.Out(Logs::Detail, Logs::Spells, "Casting of %d canceled: recast too quickly", spell_id);
			Message(13, "You are unable to focus.");
			InterruptSpell();
			return;
		}
	}

	// make sure they aren't somehow casting 2 timed spells at once
	if (casting_spell_id != spell_id)
	{
		Log.Out(Logs::Detail, Logs::Spells, "Casting of %d canceled: already casting", spell_id);
		Message_StringID(13,ALREADY_CASTING);
		InterruptSpell();
		return;
	}

	bool bard_song_mode = false;
	bool regain_conc = false;
	Mob *spell_target = entity_list.GetMob(target_id);
	// here we do different things if this is a bard casting a bard song from
	// a spell bar slot
	if(GetClass() == BARD) // bard's can move when casting any spell...
	{
		if (IsBardSong(spell_id)) {
			if(spells[spell_id].buffduration == 0xFFFF || spells[spell_id].recast_time != 0) {
				Log.Out(Logs::Detail, Logs::Spells, "Bard song %d not applying bard logic because duration or recast is wrong: dur=%d, recast=%d", spells[spell_id].buffduration, spells[spell_id].recast_time);
			} else {
				bardsong = spell_id;
				bardsong_slot = slot;
				//NOTE: theres a lot more target types than this to think about...
				if (spell_target == nullptr || (spells[spell_id].targettype != ST_Target && spells[spell_id].targettype != ST_AETarget))
					bardsong_target_id = GetID();
				else
					bardsong_target_id = spell_target->GetID();
				bardsong_timer.Start(6000);
				Log.Out(Logs::Detail, Logs::Spells, "Bard song %d started: slot %d, target id %d", bardsong, bardsong_slot, bardsong_target_id);
				bard_song_mode = true;
			}
		}
	}
	else // not bard, check movement
	{
		// if has been attacked, or moved while casting
		// check for regain concentration
		if
		(
			attacked_count > 0 ||
			GetX() != GetSpellX() ||
			GetY() != GetSpellY()
		)
		{
			// modify the chance based on how many times they were hit
			// but cap it so it's not that large a factor
			if(attacked_count > 15) attacked_count = 15;

			float channelchance, distance_moved, d_x, d_y, distancemod;

			if(IsClient())
			{
				float channelbonuses = 0.0f;
				//AA that effect Spell channel chance are no longer on live. http://everquest.allakhazam.com/history/patches-2006-2.html
				//No harm in maintaining the effects regardless, since we do check for channel chance.
				if (IsFromItem)
					channelbonuses += spellbonuses.ChannelChanceItems + itembonuses.ChannelChanceItems + aabonuses.ChannelChanceItems;
				else
					channelbonuses += spellbonuses.ChannelChanceSpells + itembonuses.ChannelChanceSpells + aabonuses.ChannelChanceSpells;

				// max 93% chance at 252 skill
				channelchance = 30 + GetSkill(SkillChanneling) / 400.0f * 100;
				channelchance -= attacked_count * 2;
				channelchance += channelchance * channelbonuses / 100.0f;
			}
#ifdef BOTS
			else if(IsBot()) {
				float channelbonuses = 0.0f;

				if (IsFromItem)
					channelbonuses += spellbonuses.ChannelChanceItems + itembonuses.ChannelChanceItems + aabonuses.ChannelChanceItems;
				else
					channelbonuses += spellbonuses.ChannelChanceSpells + itembonuses.ChannelChanceSpells + aabonuses.ChannelChanceSpells;

				// max 93% chance at 252 skill
				channelchance = 30 + GetSkill(SkillChanneling) / 400.0f * 100;
				channelchance -= attacked_count * 2;
				channelchance += channelchance * channelbonuses / 100.0f;
			}
#endif //BOTS
			else {
				// NPCs are just hard to interrupt, otherwise they get pwned
				channelchance = 85;
				channelchance -= attacked_count;
			}

			// as you get farther from your casting location,
			// it gets squarely harder to regain concentration
			if(GetX() != GetSpellX() || GetY() != GetSpellY())
			{
				d_x = std::abs(std::abs(GetX()) - std::abs(GetSpellX()));
				d_y = std::abs(std::abs(GetY()) - std::abs(GetSpellY()));
				if(d_x < 5 && d_y < 5)
				{
					//avoid the square root...
					distance_moved = d_x * d_x + d_y * d_y;
					// if you moved 1 unit, that's 25% off your chance to regain.
					// if you moved 2, you lose 100% off your chance
					distancemod = distance_moved * 25;
					channelchance -= distancemod;
				}
				else
				{
					channelchance = 0;
				}
			}

			Log.Out(Logs::Detail, Logs::Spells, "Checking Interruption: spell x: %f  spell y: %f  cur x: %f  cur y: %f channelchance %f channeling skill %d\n", GetSpellX(), GetSpellY(), GetX(), GetY(), channelchance, GetSkill(SkillChanneling));

			if(!spells[spell_id].uninterruptable && zone->random.Real(0, 100) > channelchance) {
				Log.Out(Logs::Detail, Logs::Spells, "Casting of %d canceled: interrupted.", spell_id);
				InterruptSpell();
				return;
			}
			// if we got here, we regained concentration
			regain_conc = true;
			Message_StringID(MT_Spells,REGAIN_AND_CONTINUE);
			entity_list.MessageClose_StringID(this, true, 200, MT_Spells, OTHER_REGAIN_CAST, this->GetCleanName());
		}
	}

	// Check for consumables and Reagent focus items
	// first check for component reduction
	if(IsClient()) {
		int reg_focus = CastToClient()->GetFocusEffect(focusReagentCost,spell_id);//Client only
		if(zone->random.Roll(reg_focus)) {
			Log.Out(Logs::Detail, Logs::Spells, "Spell %d: Reagent focus item prevented reagent consumption (%d chance)", spell_id, reg_focus);
		} else {
			if(reg_focus > 0)
				Log.Out(Logs::Detail, Logs::Spells, "Spell %d: Reagent focus item failed to prevent reagent consumption (%d chance)", spell_id, reg_focus);
			Client *c = this->CastToClient();
			int component, component_count, inv_slot_id;
			bool missingreags = false;
			for(int t_count = 0; t_count < 4; t_count++) {
				component = spells[spell_id].components[t_count];
				component_count = spells[spell_id].component_counts[t_count];

				if (component == -1)
					continue;

				// bard components are requirements for a certain instrument type, not a specific item
				if(bard_song_mode) {
					bool HasInstrument = true;
					int InstComponent = spells[spell_id].NoexpendReagent[0];

					switch (InstComponent) {
						case -1:
							continue;		// no instrument required, go to next component

						// percussion songs (13000 = hand drum)
						case 13000:
							if(itembonuses.percussionMod == 0) {			// check for the appropriate instrument type
								HasInstrument = false;
								c->Message_StringID(13, SONG_NEEDS_DRUM);	// send an error message if missing
							}
							break;

						// wind songs (13001 = wooden flute)
						case 13001:
							if(itembonuses.windMod == 0) {
								HasInstrument = false;
								c->Message_StringID(13, SONG_NEEDS_WIND);
							}
							break;

						// string songs (13011 = lute)
						case 13011:
							if(itembonuses.stringedMod == 0) {
								HasInstrument = false;
								c->Message_StringID(13, SONG_NEEDS_STRINGS);
							}
							break;

						// brass songs (13012 = horn)
						case 13012:
							if(itembonuses.brassMod == 0) {
								HasInstrument = false;
								c->Message_StringID(13, SONG_NEEDS_BRASS);
							}
							break;

						default:	// some non-instrument component. Let it go, but record it in the log
							Log.Out(Logs::Detail, Logs::Spells, "Something odd happened: Song %d required component %s", spell_id, component);
					}

					if(!HasInstrument) {	// if the instrument is missing, log it and interrupt the song
						Log.Out(Logs::Detail, Logs::Spells, "Song %d: Canceled. Missing required instrument %s", spell_id, component);
						if(c->GetGM())
							c->Message(0, "Your GM status allows you to finish casting even though you're missing a required instrument.");
						else {
							InterruptSpell();
							return;
						}
					}
				}	// end bard component section

				// handle the components for traditional casters
				else {
					if(c->GetInv().HasItem(component, component_count, invWhereWorn|invWherePersonal) == -1) // item not found
					{
						if (!missingreags)
						{
							c->Message_StringID(13, MISSING_SPELL_COMP);
							missingreags=true;
						}

						const Item_Struct *item = database.GetItem(component);
						if(item) {
							c->Message_StringID(13, MISSING_SPELL_COMP_ITEM, item->Name);
							Log.Out(Logs::Detail, Logs::Spells, "Spell %d: Canceled. Missing required reagent %s (%d)", spell_id, item->Name, component);
						}
						else {
							char TempItemName[64];
							strcpy((char*)&TempItemName, "UNKNOWN");
							Log.Out(Logs::Detail, Logs::Spells, "Spell %d: Canceled. Missing required reagent %s (%d)", spell_id, TempItemName, component);
						}
					}
				} // end bard/not bard ifs
			} // end reagent loop

			if (missingreags) {
				if(c->GetGM())
					c->Message(0, "Your GM status allows you to finish casting even though you're missing required components.");
				else {
					InterruptSpell();
					return;
				}
			}
			else if (!bard_song_mode)
			{
				for(int t_count = 0; t_count < 4; t_count++) {
					component = spells[spell_id].components[t_count];
					if (component == -1)
						continue;
					component_count = spells[spell_id].component_counts[t_count];
					Log.Out(Logs::Detail, Logs::Spells, "Spell %d: Consuming %d of spell component item id %d", spell_id, component, component_count);
					// Components found, Deleting
					// now we go looking for and deleting the items one by one
					for(int s = 0; s < component_count; s++)
					{
						inv_slot_id = c->GetInv().HasItem(component, 1, invWhereWorn|invWherePersonal);
						if(inv_slot_id != -1)
						{
							c->DeleteItemInInventory(inv_slot_id, 1, true);
						}
						else
						{	// some kind of error in the code if this happens
							c->Message(13, "ERROR: reagent item disappeared while processing?");
						}
					}
				}
				} // end missingreags/consumption
			} // end `focus did not help us`
	} // end IsClient() for reagents

	// this is common to both bard and non bard

	// if this was cast from an inventory slot, check out the item that's there

	int16 DeleteChargeFromSlot = -1;

	if(IsClient() && ((slot == USE_ITEM_SPELL_SLOT) || (slot == POTION_BELT_SPELL_SLOT) || (slot == TARGET_RING_SPELL_SLOT))
		&& inventory_slot != 0xFFFFFFFF)	// 10 is an item
	{
		bool fromaug = false;
		const ItemInst* inst = CastToClient()->GetInv()[inventory_slot];
		Item_Struct* augitem = 0;
		uint32 recastdelay = 0;
		uint32 recasttype = 0;

		while (true) {
			if (inst == nullptr)
				break;

			for (int r = AUG_BEGIN; r < EmuConstants::ITEM_COMMON_SIZE; r++) {
				const ItemInst* aug_i = inst->GetAugment(r);

				if (!aug_i)
					continue;
				const Item_Struct* aug = aug_i->GetItem();
				if (!aug)
					continue;

				if (aug->Click.Effect == spell_id)
				{
					recastdelay = aug_i->GetItem()->RecastDelay;
					recasttype = aug_i->GetItem()->RecastType;
					fromaug = true;
					break;
				}
			}

			break;
		}

		//Test the aug recast delay
		if(IsClient() && fromaug && recastdelay > 0)
		{
			if(!CastToClient()->GetPTimers().Expired(&database, (pTimerItemStart + recasttype), false)) {
				Message_StringID(13, SPELL_RECAST);
				Log.Out(Logs::Detail, Logs::Spells, "Casting of %d canceled: item spell reuse timer not expired", spell_id);
				InterruptSpell();
				return;
			}
			else
			{
				//Can we start the timer here?  I don't see why not.
				CastToClient()->GetPTimers().Start((pTimerItemStart + recasttype), recastdelay);
			}
		}

		if (inst && inst->IsType(ItemClassCommon) && (inst->GetItem()->Click.Effect == spell_id) && inst->GetCharges() || fromaug)
		{
			//const Item_Struct* item = inst->GetItem();
			int16 charges = inst->GetItem()->MaxCharges;

			if(fromaug) { charges = -1; } //Don't destroy the parent item

			if(charges > -1) {	// charged item, expend a charge
				Log.Out(Logs::Detail, Logs::Spells, "Spell %d: Consuming a charge from item %s (%d) which had %d/%d charges.", spell_id, inst->GetItem()->Name, inst->GetItem()->ID, inst->GetCharges(), inst->GetItem()->MaxCharges);
				DeleteChargeFromSlot = inventory_slot;
			} else {
				Log.Out(Logs::Detail, Logs::Spells, "Spell %d: Cast from unlimited charge item %s (%d) (%d charges)", spell_id, inst->GetItem()->Name, inst->GetItem()->ID, inst->GetItem()->MaxCharges);
			}
		}
		else
		{
			Log.Out(Logs::Detail, Logs::Spells, "Item used to cast spell %d was missing from inventory slot %d after casting!", spell_id, inventory_slot);
			Message(13, "Casting Error: Active casting item not found in inventory slot %i", inventory_slot);
			InterruptSpell();
			return;
		}
	}

	if(IsClient()) {
		CheckNumHitsRemaining(NumHit::MatchingSpells);
		TrySympatheticProc(target, spell_id);
	}

	TryTwincast(this, target, spell_id);

	TryTriggerOnCast(spell_id, 0);

	// we're done casting, now try to apply the spell
	if( !SpellFinished(spell_id, spell_target, slot, mana_used, inventory_slot, resist_adjust) )
	{
		Log.Out(Logs::Detail, Logs::Spells, "Casting of %d canceled: SpellFinished returned false.", spell_id);
		InterruptSpell();
		return;
	}

	if(DeleteChargeFromSlot >= 0)
		CastToClient()->DeleteItemInInventory(DeleteChargeFromSlot, 1, true);

	//
	// at this point the spell has successfully been cast
	//

	if(IsClient()) {
		char temp[64];
		sprintf(temp, "%d", spell_id);
		parse->EventPlayer(EVENT_CAST, CastToClient(), temp, 0);
	} else if(IsNPC()) {
		char temp[64];
		sprintf(temp, "%d", spell_id);
		parse->EventNPC(EVENT_CAST, CastToNPC(), nullptr, temp, 0);
	}

	if(bard_song_mode)
	{
		if(IsClient())
		{
			this->CastToClient()->CheckSongSkillIncrease(spell_id);
			this->CastToClient()->MemorizeSpell(slot, spell_id, memSpellSpellbar);
		}
		Log.Out(Logs::Detail, Logs::Spells, "Bard song %d should be started", spell_id);
	}
	else
	{
		if(IsClient())
		{
			Client *c = CastToClient();
			SendSpellBarEnable(spell_id);

			// this causes the delayed refresh of the spell bar gems
			c->MemorizeSpell(slot, spell_id, memSpellSpellbar);

			// this tells the client that casting may happen again
			SetMana(GetMana());

			// skills
			if(slot < MAX_PP_MEMSPELL)
			{
				c->CheckIncreaseSkill(spells[spell_id].skill, nullptr);

				// increased chance of gaining channel skill if you regained concentration
				c->CheckIncreaseSkill(SkillChanneling, nullptr, regain_conc ? 5 : 0);

				c->CheckSpecializeIncrease(spell_id);
			}
		}
	}

	// there should be no casting going on now
	ZeroCastingVars();

	// set the rapid recast timer for next time around
	delaytimer = true;
	spellend_timer.Start(400,true);

	Log.Out(Logs::Detail, Logs::Spells, "Spell casting of %d is finished.", spell_id);

}

bool Mob::DetermineSpellTargets(uint16 spell_id, Mob *&spell_target, Mob *&ae_center, CastAction_type &CastAction) {

/*
	The basic types of spells:

	Single target - some might be undead only, self only, etc, but these
	all affect the target of the caster.

	AE around caster - these affect entities close to the caster, and have
	no target.

	AE around target - these have a target, and affect the target as well as
	entities close to the target.

	AE on location - this is a tricky one that is cast on a mob target but
	has a special AE duration that keeps it recasting every 2.5 sec on the
	same location. These work the same as AE around target spells, except
	the target is a special beacon that's created when the spell is cast

	Group - the caster is always affected, but there's more
		targetgroupbuffs on - these affect the target and the target's group.
		targetgroupbuffs off - no target, affects the caster's group.

	Group Teleport - the caster plus his group are affected. these cannot
	be targeted.

	I think the string ID SPELL_NEED_TAR is wrong, it dosent seem to show up.
*/

	// during this switch, this variable gets set to one of these things
	// and that causes the spell to be executed differently

	bodyType target_bt = BT_Humanoid;
	SpellTargetType targetType = spells[spell_id].targettype;
	bodyType mob_body = spell_target ? spell_target->GetBodyType() : BT_Humanoid;

	if(IsPlayerIllusionSpell(spell_id)
		&& spell_target != nullptr // null ptr crash safeguard
		&& !spell_target->IsNPC() // still self only if NPC targetted
		&& IsClient()
		&& (IsGrouped() // still self only if not grouped
		|| IsRaidGrouped())
		&& (HasProjectIllusion())){
			Log.Out(Logs::Detail, Logs::AA, "Project Illusion overwrote target caster: %s spell id: %d was ON", GetName(), spell_id);
			targetType = ST_GroupClientAndPet;
	}

	if (spell_target && !spell_target->PassCastRestriction(true, spells[spell_id].CastRestriction)){
		Message_StringID(13,SPELL_NEED_TAR);
		return false;
	}

	//Must be out of combat. (If Beneficial checks casters combat state, Deterimental checks targets)
	if (!spells[spell_id].InCombat && spells[spell_id].OutofCombat){
		if (IsDetrimentalSpell(spell_id)) {
			if ( (spell_target->IsNPC() && spell_target->IsEngaged()) ||
				(spell_target->IsClient() && spell_target->CastToClient()->GetAggroCount())){
					Message_StringID(13,SPELL_NO_EFFECT); //Unsure correct string
					return false;
			}
		}

		else if (IsBeneficialSpell(spell_id)) {
			if ( (IsNPC() && IsEngaged()) ||
				(IsClient() && CastToClient()->GetAggroCount())){
					if (IsDiscipline(spell_id))
						Message_StringID(13,NO_ABILITY_IN_COMBAT);
					else
						Message_StringID(13,NO_CAST_IN_COMBAT);

					return false;
			}
		}
	}

	//Must be in combat. (If Beneficial checks casters combat state, Deterimental checks targets)
	else if (spells[spell_id].InCombat && !spells[spell_id].OutofCombat){
		if (IsDetrimentalSpell(spell_id)) {
			if ( (spell_target->IsNPC() && !spell_target->IsEngaged()) ||
				(spell_target->IsClient() && !spell_target->CastToClient()->GetAggroCount())){
					Message_StringID(13,SPELL_NO_EFFECT); //Unsure correct string
					return false;
			}
		}

		else if (IsBeneficialSpell(spell_id)) {
			if ( (IsNPC() && !IsEngaged()) ||
				(IsClient() && !CastToClient()->GetAggroCount())){
					if (IsDiscipline(spell_id))
						Message_StringID(13,NO_ABILITY_OUT_OF_COMBAT);
					else
						Message_StringID(13,NO_CAST_OUT_OF_COMBAT);

					return false;
			}
		}
	}

	switch (targetType)
	{
// single target spells
		case ST_Self:
		{
			spell_target = this;
			CastAction = SingleTarget;
			break;
		}

		case ST_TargetOptional:
		{
			if(!spell_target)
				spell_target = this;
			CastAction = SingleTarget;
			break;
		}

		// target required for these
		case ST_Undead: {
			if(!spell_target || (
				spell_target->GetBodyType() != BT_SummonedUndead
				&& spell_target->GetBodyType() != BT_Undead
				&& spell_target->GetBodyType() != BT_Vampire
				)
			)
			{
				//invalid target
				Log.Out(Logs::Detail, Logs::Spells, "Spell %d canceled: invalid target of body type %d (undead)", spell_id, spell_target->GetBodyType());
				Message_StringID(13,SPELL_NEED_TAR);
				return false;
			}
			CastAction = SingleTarget;
			break;
		}

		case ST_Summoned: {
			uint8 body_type = spell_target?spell_target->GetBodyType():0;
			if(!spell_target || (body_type != BT_Summoned && body_type != BT_Summoned2 && body_type != BT_Summoned3))
			{
				//invalid target
				Log.Out(Logs::Detail, Logs::Spells, "Spell %d canceled: invalid target of body type %d (summoned)", spell_id, body_type);
				Message_StringID(13,SPELL_NEED_TAR);
				return false;
			}
			CastAction = SingleTarget;
			break;
		}

		case ST_SummonedPet:
		{
			uint8 body_type = spell_target ? spell_target->GetBodyType() : 0;
			if(!spell_target || (spell_target != GetPet()) ||
				(body_type != BT_Summoned && body_type != BT_Summoned2 && body_type != BT_Summoned3 && body_type != BT_Animal))
			{
				Log.Out(Logs::Detail, Logs::Spells, "Spell %d canceled: invalid target of body type %d (summoned pet)",
							spell_id, body_type);

				Message_StringID(13, SPELL_NEED_TAR);

				return false;
			}
			CastAction = SingleTarget;
			break;
		}
		//single body type target spells...
		//this is a little hackish, but better than duplicating code IMO
		case ST_Plant: if(target_bt == BT_Humanoid) target_bt = BT_Plant;
		case ST_Dragon: if(target_bt == BT_Humanoid) target_bt = BT_Dragon;
		case ST_Giant: if(target_bt == BT_Humanoid) target_bt = BT_Giant;
		case ST_Animal: if(target_bt == BT_Humanoid) target_bt = BT_Animal;

		// check for special case body types (Velious dragons/giants)
		if(mob_body == BT_RaidGiant) mob_body = BT_Giant;
		if(mob_body == BT_VeliousDragon) mob_body = BT_Dragon;

		{
			if(!spell_target || mob_body != target_bt)
			{
				//invalid target
				Log.Out(Logs::Detail, Logs::Spells, "Spell %d canceled: invalid target of body type %d (want body Type %d)", spell_id, spell_target->GetBodyType(), target_bt);
				if(!spell_target)
					Message_StringID(13,SPELL_NEED_TAR);
				else
					Message_StringID(13,CANNOT_AFFECT_NPC);
				return false;
			}
			CastAction = SingleTarget;
			break;
		}

		case ST_Tap:
		case ST_LDoNChest_Cursed:
		case ST_Target: {
			if(IsLDoNObjectSpell(spell_id))
			{
				if(!spell_target)
				{
					Log.Out(Logs::Detail, Logs::Spells, "Spell %d canceled: invalid target (ldon object)", spell_id);
					Message_StringID(13,SPELL_NEED_TAR);
					return false;
				}
				else
				{
					if(!spell_target->IsNPC())
					{
						Log.Out(Logs::Detail, Logs::Spells, "Spell %d canceled: invalid target (normal)", spell_id);
						Message_StringID(13,SPELL_NEED_TAR);
						return false;
					}

					if(spell_target->GetClass() != LDON_TREASURE)
					{
						Log.Out(Logs::Detail, Logs::Spells, "Spell %d canceled: invalid target (normal)", spell_id);
						Message_StringID(13,SPELL_NEED_TAR);
						return false;
					}
				}
			}

			if(!spell_target)
			{
				Log.Out(Logs::Detail, Logs::Spells, "Spell %d canceled: invalid target (normal)", spell_id);
				Message_StringID(13,SPELL_NEED_TAR);
				return false;	// can't cast these unless we have a target
			}
			CastAction = SingleTarget;
			break;
		}

		case ST_Corpse:
		{
			if(!spell_target || !spell_target->IsPlayerCorpse())
			{
				Log.Out(Logs::Detail, Logs::Spells, "Spell %d canceled: invalid target (corpse)", spell_id);
				uint32 message = ONLY_ON_CORPSES;
				if(!spell_target) message = SPELL_NEED_TAR;
				else if(!spell_target->IsCorpse()) message = ONLY_ON_CORPSES;
				else if(!spell_target->IsPlayerCorpse()) message = CORPSE_NOT_VALID;
				Message_StringID(13, message);
				return false;
			}
			CastAction = SingleTarget;
			break;
		}
		case ST_Pet:
		{
			spell_target = GetPet();
			if(!spell_target)
			{
				Log.Out(Logs::Detail, Logs::Spells, "Spell %d canceled: invalid target (no pet)", spell_id);
				Message_StringID(13,NO_PET);
				return false;	// can't cast these unless we have a target
			}
			CastAction = SingleTarget;
			break;
		}

		case ST_AEBard:
		case ST_AECaster:
		{
			spell_target = nullptr;
			ae_center = this;
			CastAction = AECaster;
			break;
		}

		case ST_HateList:
		{
			spell_target = nullptr;
			ae_center = this;
			CastAction = CAHateList;
			break;
		}

		case ST_AETargetHateList:
		{
			if (spells[spell_id].range > 0)
			{
				if(!spell_target)
					return false;

				ae_center = spell_target;
				CastAction = AETarget;
			}
			else {
				spell_target = nullptr;
				ae_center = this;
				CastAction = CAHateList;
			}
			break;
		}

		case ST_AreaClientOnly:
		case ST_AreaNPCOnly:
		{
			if (spells[spell_id].range > 0)
			{
				if(!spell_target)
					return false;

				ae_center = spell_target;
				CastAction = AETarget;
			}
			else {
				spell_target = nullptr;
				ae_center = this;
				CastAction = AECaster;
			}
			break;
		}

		case ST_UndeadAE:	//should only affect undead...
		case ST_SummonedAE:
		case ST_TargetAETap:
		case ST_AETarget:
		case ST_TargetAENoPlayersPets:
		{
			if(!spell_target)
			{
				Log.Out(Logs::Detail, Logs::Spells, "Spell %d canceled: invalid target (AOE)", spell_id);
				Message_StringID(13,SPELL_NEED_TAR);
				return false;
			}
			ae_center = spell_target;
			CastAction = AETarget;
			break;
		}

		// Group spells
		case ST_GroupTeleport:
		case ST_Group:
		case ST_GroupNoPets:
		{
			if(IsClient() && CastToClient()->TGB() && IsTGBCompatibleSpell(spell_id)) {
				if( (!target) ||
					(target->IsNPC() && !(target->GetOwner() && target->GetOwner()->IsClient())) ||
					(target->IsCorpse()) )
					spell_target = this;
				else
					spell_target = target;
			} else {
				spell_target = this;
			}

			if (spell_target && spell_target->IsPet() && spells[spell_id].targettype == ST_GroupNoPets){
				Message_StringID(13,NO_CAST_ON_PET);
				return false;
			}

			CastAction = GroupSpell;
			break;
		}
		case ST_GroupClientAndPet:
		{
			if(!spell_target)
			{
				Log.Out(Logs::Detail, Logs::Spells, "Spell %d canceled: invalid target (Group Required: Single Target)", spell_id);
				Message_StringID(13,SPELL_NEED_TAR);
				return false;
			}

			if(spell_target != this)
			{
				if(spell_target == GetPet())
				{
					CastAction = SingleTarget;
				}
				else if(spell_target == GetOwner())
				{
					CastAction = SingleTarget;
				}
				else
				{
					uint32 group_id_caster = 0;
					uint32 group_id_target = 0;
					if(IsClient())
					{
						if(IsGrouped())
						{
							group_id_caster = GetGroup()->GetID();
						}
						else if(IsRaidGrouped())
						{
							group_id_caster = (GetRaid()->GetGroup(CastToClient()) == 0xFFFF) ? 0 : (GetRaid()->GetGroup(CastToClient()) + 1);
						}
					}
					else if(IsPet())
					{
						Mob *owner = GetOwner();
						if(owner->IsGrouped())
						{
							group_id_caster = owner->GetGroup()->GetID();
						}
						else if(owner->IsRaidGrouped())
						{
							group_id_caster = (owner->GetRaid()->GetGroup(CastToClient()) == 0xFFFF) ? 0 : (owner->GetRaid()->GetGroup(CastToClient()) + 1);
						}
					}
#ifdef BOTS
					else if(IsBot())
					{
						if(IsGrouped())
						{
							group_id_caster = GetGroup()->GetID();
						}
						else if(IsRaidGrouped())
						{
							if(GetOwner())
								group_id_caster = (GetRaid()->GetGroup(GetOwner()->CastToClient()) == 0xFFFF) ? 0 : (GetRaid()->GetGroup(GetOwner()->CastToClient()) + 1);
						}
					}
#endif //BOTS

					if(spell_target->IsClient())
					{
						if(spell_target->IsGrouped())
						{
							group_id_target = spell_target->GetGroup()->GetID();
						}
						else if(spell_target->IsRaidGrouped())
						{
							group_id_target = (spell_target->GetRaid()->GetGroup(CastToClient()) == 0xFFFF) ? 0 : (spell_target->GetRaid()->GetGroup(CastToClient()) + 1);
						}
					}
					else if(spell_target->IsPet())
					{
						Mob *owner = spell_target->GetOwner();
						if(owner->IsGrouped())
						{
							group_id_target = owner->GetGroup()->GetID();
						}
						else if(owner->IsRaidGrouped())
						{
							group_id_target = (owner->GetRaid()->GetGroup(CastToClient()) == 0xFFFF) ? 0 : (owner->GetRaid()->GetGroup(CastToClient()) + 1);
						}
					}
#ifdef BOTS
					else if(spell_target->IsBot())
					{
						if(spell_target->IsGrouped())
						{
							group_id_target = spell_target->GetGroup()->GetID();
						}
						else if(spell_target->IsRaidGrouped())
						{
							if(spell_target->GetOwner())
								group_id_target = (spell_target->GetRaid()->GetGroup(spell_target->GetOwner()->CastToClient()) == 0xFFFF) ? 0 : (spell_target->GetRaid()->GetGroup(spell_target->GetOwner()->CastToClient()) + 1);
						}
					}
#endif //BOTS

					if(group_id_caster == 0 || group_id_target == 0)
					{
						Log.Out(Logs::Detail, Logs::Spells, "Spell %d canceled: Attempted to cast a Single Target Group spell on a ungrouped member.", spell_id);
						Message_StringID(13, TARGET_GROUP_MEMBER);
						return false;
					}

					if(group_id_caster != group_id_target)
					{
						Log.Out(Logs::Detail, Logs::Spells, "Spell %d canceled: Attempted to cast a Single Target Group spell on a ungrouped member.", spell_id);
						Message_StringID(13, TARGET_GROUP_MEMBER);
						return false;
					}

					CastAction = SingleTarget;
				}
			}
			else
			{
				CastAction = SingleTarget;
			}
			break;
		}

		case ST_Directional:
			CastAction = DirectionalAE;
			spell_target = nullptr;
			ae_center = nullptr;
			break;

		case ST_TargetsTarget:
		{
			Mob *spell_target_tot = spell_target ? spell_target->GetTarget() : nullptr;
			if(!spell_target_tot)
				return false;
			//Verfied from live - Target's Target needs to be in combat range to recieve the effect
			if (!this->CombatRange(spell_target))
				return false;

			spell_target = spell_target_tot;
			CastAction = SingleTarget;
			break;
		}

		case ST_PetMaster:
		{

			Mob *owner = nullptr;

			if (IsPet())
				owner = GetOwner();
			else if ((IsNPC() && CastToNPC()->GetSwarmOwner()))
				owner = entity_list.GetMobID(CastToNPC()->GetSwarmOwner());

			if (!owner)
				return false;

			spell_target = owner;
			CastAction = SingleTarget;
			break;
		}

		case ST_Beam:
		{
			CastAction = Beam;
			spell_target = nullptr;
			ae_center = nullptr;
			break;
		}

		case ST_Ring:
		{
			CastAction = TargetRing;
			spell_target = nullptr;
			ae_center = nullptr;
			break;
		}

		default:
		{
			Log.Out(Logs::Detail, Logs::Spells, "I dont know Target Type: %d   Spell: (%d) %s", spells[spell_id].targettype, spell_id, spells[spell_id].name);
			Message(0, "I dont know Target Type: %d   Spell: (%d) %s", spells[spell_id].targettype, spell_id, spells[spell_id].name);
			CastAction = CastActUnknown;
			break;
		}
	}
	return(true);
}

// only used from CastedSpellFinished, and procs
// we can't interrupt in this, or anything called from this!
// if you need to abort the casting, return false
bool Mob::SpellFinished(uint16 spell_id, Mob *spell_target, uint16 slot, uint16 mana_used,
						uint32 inventory_slot, int16 resist_adjust, bool isproc)
{
	//EQApplicationPacket *outapp = nullptr;
	Mob *ae_center = nullptr;

	if(!IsValidSpell(spell_id))
		return false;

	if( spells[spell_id].zonetype == 1 && !zone->CanCastOutdoor()){
		if(IsClient()){
				if(!CastToClient()->GetGM()){
					Message_StringID(13, CAST_OUTDOORS);
					return false;
				}
			}
		}

	if(IsEffectInSpell(spell_id, SE_Levitate) && !zone->CanLevitate()){
			if(IsClient()){
				if(!CastToClient()->GetGM()){
					Message(13, "You can't levitate in this zone.");
					return false;
				}
			}
		}

	if(IsClient() && !CastToClient()->GetGM()){

		if(zone->IsSpellBlocked(spell_id, glm::vec3(GetPosition()))){
			const char *msg = zone->GetSpellBlockedMessage(spell_id, glm::vec3(GetPosition()));
			if(msg){
				Message(13, msg);
				return false;
			}
			else{
				Message(13, "You can't cast this spell here.");
				return false;
			}

		}
	}

	if
	(
		this->IsClient() &&
		(zone->GetZoneID() == 183 || zone->GetZoneID() == 184) &&	// load
		CastToClient()->Admin() < 80
	)
	{
		if
		(
			IsEffectInSpell(spell_id, SE_Gate) ||
			IsEffectInSpell(spell_id, SE_Translocate) ||
			IsEffectInSpell(spell_id, SE_Teleport)
		)
		{
			Message(0, "The Gods brought you here, only they can send you away.");
			return false;
		}
	}

	//determine the type of spell target we have
	CastAction_type CastAction;
	if(!DetermineSpellTargets(spell_id, spell_target, ae_center, CastAction))
		return(false);

	Log.Out(Logs::Detail, Logs::Spells, "Spell %d: target type %d, target %s, AE center %s", spell_id, CastAction, spell_target?spell_target->GetName():"NONE", ae_center?ae_center->GetName():"NONE");

	// if a spell has the AEDuration flag, it becomes an AE on target
	// spell that's recast every 2500 msec for AEDuration msec. There are
	// spells of all kinds of target types that do this, strangely enough
	// TODO: finish this
	if(IsAEDurationSpell(spell_id)) {
		// the spells are AE target, but we aim them on a beacon
		Mob *beacon_loc = spell_target ? spell_target : this;
		Beacon *beacon = new Beacon(beacon_loc, spells[spell_id].AEDuration);
		entity_list.AddBeacon(beacon);
		Log.Out(Logs::Detail, Logs::Spells, "Spell %d: AE duration beacon created, entity id %d", spell_id, beacon->GetName());
		spell_target = nullptr;
		ae_center = beacon;
		CastAction = AECaster;
	}

	// check line of sight to target if it's a detrimental spell
	if(!spells[spell_id].npc_no_los && spell_target && IsDetrimentalSpell(spell_id) && !CheckLosFN(spell_target) && !IsHarmonySpell(spell_id) && spells[spell_id].targettype != ST_TargetOptional)
	{
		Log.Out(Logs::Detail, Logs::Spells, "Spell %d: cannot see target %s", spell_id, spell_target->GetName());
		Message_StringID(13,CANT_SEE_TARGET);
		return false;
	}

	// check to see if target is a caster mob before performing a mana tap
	if(spell_target && IsManaTapSpell(spell_id)) {
		if(spell_target->GetCasterClass() == 'N') {
			Message_StringID(13, TARGET_NO_MANA);
			return false;
		}
	}

	//range check our target, if we have one and it is not us
	float range = spells[spell_id].range;
	if(IsClient() && CastToClient()->TGB() && IsTGBCompatibleSpell(spell_id) && IsGroupSpell(spell_id))
		range = spells[spell_id].aoerange;

	range = GetActSpellRange(spell_id, range);
	if(IsPlayerIllusionSpell(spell_id)
		&& IsClient()
		&& (HasProjectIllusion())){
		range = 100;
	}
	if(spell_target != nullptr && spell_target != this) {
		//casting a spell on somebody but ourself, make sure they are in range
		float dist2 = DistanceSquared(m_Position, spell_target->GetPosition());
		float range2 = range * range;
		float min_range2 = spells[spell_id].min_range * spells[spell_id].min_range;
		if(dist2 > range2) {
			//target is out of range.
			Log.Out(Logs::Detail, Logs::Spells, "Spell %d: Spell target is out of range (squared: %f > %f)", spell_id, dist2, range2);
			Message_StringID(13, TARGET_OUT_OF_RANGE);
			return(false);
		}
		else if (dist2 < min_range2){
			//target is too close range.
			Log.Out(Logs::Detail, Logs::Spells, "Spell %d: Spell target is too close (squared: %f < %f)", spell_id, dist2, min_range2);
			Message_StringID(13, TARGET_TOO_CLOSE);
			return(false);
		}

		spell_target->CalcSpellPowerDistanceMod(spell_id, dist2);
	}

	//
	// Switch #2 - execute the spell
	//
	switch(CastAction)
	{
		default:
		case CastActUnknown:
		case SingleTarget:
		{

#ifdef BOTS
			if(IsBot()) {
				bool StopLogic = false;
				if(!this->CastToBot()->DoFinishedSpellSingleTarget(spell_id, spell_target, slot, StopLogic))
					return false;
				if(StopLogic)
					break;
			}
#endif //BOTS

			if(spell_target == nullptr) {
				Log.Out(Logs::Detail, Logs::Spells, "Spell %d: Targeted spell, but we have no target", spell_id);
				return(false);
			}
			if (isproc) {
				SpellOnTarget(spell_id, spell_target, false, true, resist_adjust, true);
			} else {
				if (spells[spell_id].targettype == ST_TargetOptional){
					if (!TrySpellProjectile(spell_target, spell_id))
						return false;
				}

				else if(!SpellOnTarget(spell_id, spell_target, false, true, resist_adjust, false)) {
					if(IsBuffSpell(spell_id) && IsBeneficialSpell(spell_id)) {
						// Prevent mana usage/timers being set for beneficial buffs
						if(casting_spell_type == 1)
							InterruptSpell();
						return false;
					}
				}
			}

			if(IsPlayerIllusionSpell(spell_id)
			&& IsClient()
			&& (HasProjectIllusion())){
				Log.Out(Logs::Detail, Logs::AA, "Effect Project Illusion for %s on spell id: %d was ON", GetName(), spell_id);
				SetProjectIllusion(false);
			}
			else{
				Log.Out(Logs::Detail, Logs::AA, "Effect Project Illusion for %s on spell id: %d was OFF", GetName(), spell_id);
			}
			break;
		}

		case AECaster:
		case AETarget:
		{
#ifdef BOTS
			if(IsBot()) {
				bool StopLogic = false;
				if(!this->CastToBot()->DoFinishedSpellAETarget(spell_id, spell_target, slot, StopLogic))
					return false;
				if(StopLogic)
					break;
			}
#endif //BOTS

			// we can't cast an AE spell without something to center it on
			assert(ae_center != nullptr);

			if(ae_center->IsBeacon()) {
				// special ae duration spell
				ae_center->CastToBeacon()->AELocationSpell(this, spell_id, resist_adjust);
			} else {
				// regular PB AE or targeted AE spell - spell_target is null if PB
				if(spell_target)	// this must be an AETarget spell
				{
					bool cast_on_target = true;
					if (spells[spell_id].targettype == ST_TargetAENoPlayersPets && spell_target->IsPetOwnerClient())
						cast_on_target = false;
					if (spells[spell_id].targettype == ST_AreaClientOnly && !spell_target->IsClient())
						cast_on_target = false;
					if (spells[spell_id].targettype == ST_AreaNPCOnly && !spell_target->IsNPC())
						cast_on_target = false;

					// affect the target too
					if (cast_on_target)
						SpellOnTarget(spell_id, spell_target, false, true, resist_adjust);
				}
				if(ae_center && ae_center == this && IsBeneficialSpell(spell_id))
					SpellOnTarget(spell_id, this);

				bool affect_caster = !IsNPC();	//NPC AE spells do not affect the NPC caster

				if (spells[spell_id].targettype == ST_AETargetHateList)
					hate_list.SpellCast(this, spell_id, spells[spell_id].aoerange, ae_center);
				else
					entity_list.AESpell(this, ae_center, spell_id, affect_caster, resist_adjust);
			}
			break;
		}

		case GroupSpell:
		{
#ifdef BOTS
			if(IsBot()) {
				bool StopLogic = false;
				if(!this->CastToBot()->DoFinishedSpellGroupTarget(spell_id, spell_target, slot, StopLogic))
					return false;
				if(StopLogic)
					break;
			}
#endif //BOTS

			if(spells[spell_id].can_mgb && HasMGB())
			{
				SpellOnTarget(spell_id, this);
				entity_list.MassGroupBuff(this, this, spell_id, true);
				SetMGB(false);
			}
			else
			{
				// at this point spell_target is a member of the other group, or the
				// caster if they're not using TGB
				// NOTE: this will always hit the caster, plus the target's group so
				// it can affect up to 7 people if the targeted group is not our own
				if(spell_target->IsGrouped())
				{
					Group *target_group = entity_list.GetGroupByMob(spell_target);
					if(target_group)
					{
						target_group->CastGroupSpell(this, spell_id);
					}
				}
				else if(spell_target->IsRaidGrouped() && spell_target->IsClient())
				{
					Raid *target_raid = entity_list.GetRaidByClient(spell_target->CastToClient());
					uint32 gid = 0xFFFFFFFF;
					if(target_raid){
						gid = target_raid->GetGroup(spell_target->GetName());
						if(gid < 12)
							target_raid->CastGroupSpell(this, spell_id, gid);
						else
							SpellOnTarget(spell_id, spell_target);
					}
				}
				else
				{
					// if target is grouped, CastGroupSpell will cast it on the caster
					// too, but if not then we have to do that here.

					if(spell_target != this){
						SpellOnTarget(spell_id, this);
	#ifdef GROUP_BUFF_PETS
						//pet too
						if (spells[spell_id].targettype != ST_GroupNoPets && GetPet() && HasPetAffinity() && !GetPet()->IsCharmed())
							SpellOnTarget(spell_id, GetPet());
	#endif
					}

					SpellOnTarget(spell_id, spell_target);
	#ifdef GROUP_BUFF_PETS
					//pet too
					if (spells[spell_id].targettype != ST_GroupNoPets && spell_target->GetPet() && HasPetAffinity() && !spell_target->GetPet()->IsCharmed())
						SpellOnTarget(spell_id, spell_target->GetPet());
	#endif
				}
			}
			break;
		}

		case CAHateList:
		{
			if(!IsClient())
			{
				hate_list.SpellCast(this, spell_id, spells[spell_id].range > spells[spell_id].aoerange ? spells[spell_id].range : spells[spell_id].aoerange);
			}
			break;
		}

		case DirectionalAE:
		{
			ConeDirectional(spell_id, resist_adjust);
			break;
		}

		case Beam:
		{
			BeamDirectional(spell_id, resist_adjust);
 			break;
 		}

		case TargetRing:
		{
			entity_list.AESpell(this, nullptr, spell_id, false, resist_adjust);
			break;
		}
	}

	DoAnim(spells[spell_id].CastingAnim, 0, true, IsClient() ? FilterPCSpells : FilterNPCSpells);

	// Set and send the nimbus effect if this spell has one
	int NimbusEffect = GetNimbusEffect(spell_id);
	if(NimbusEffect) {
		if(!IsNimbusEffectActive(NimbusEffect)) {
			SendSpellEffect(NimbusEffect, 500, 0, 1, 3000, true);
		}
	}

	// if this was a spell slot or an ability use up the mana for it
	// CastSpell already reduced the cost for it if we're a client with focus
	if(slot != USE_ITEM_SPELL_SLOT && slot != POTION_BELT_SPELL_SLOT && slot != TARGET_RING_SPELL_SLOT && mana_used > 0)
	{
		Log.Out(Logs::Detail, Logs::Spells, "Spell %d: consuming %d mana", spell_id, mana_used);
		if (!DoHPToManaCovert(mana_used))
			SetMana(GetMana() - mana_used);
			TryTriggerOnValueAmount(false, true);
	}

	//set our reuse timer on long ass reuse_time spells...
	if(IsClient())
	{
		if(spell_id == casting_spell_id && casting_spell_timer != 0xFFFFFFFF)
		{
			CastToClient()->GetPTimers().Start(casting_spell_timer, casting_spell_timer_duration);
			Log.Out(Logs::Detail, Logs::Spells, "Spell %d: Setting custom reuse timer %d to %d", spell_id, casting_spell_timer, casting_spell_timer_duration);
		}
		else if(spells[spell_id].recast_time > 1000 && !spells[spell_id].IsDisciplineBuff) {
			int recast = spells[spell_id].recast_time/1000;
			if (spell_id == SPELL_LAY_ON_HANDS)	//lay on hands
			{
				recast -= GetAA(aaFervrentBlessing) * 420;
			}
			else if (spell_id == SPELL_HARM_TOUCH || spell_id == SPELL_HARM_TOUCH2)	//harm touch
			{
				recast -= GetAA(aaTouchoftheWicked) * 420;
			}
			int reduction = CastToClient()->GetFocusEffect(focusReduceRecastTime, spell_id);//Client only
			if(reduction)
				recast -= reduction;

			Log.Out(Logs::Detail, Logs::Spells, "Spell %d: Setting long reuse timer to %d s (orig %d)", spell_id, recast, spells[spell_id].recast_time);
			CastToClient()->GetPTimers().Start(pTimerSpellStart + spell_id, recast);
		}
	}

	if(IsClient() && ((slot == USE_ITEM_SPELL_SLOT) || (slot == POTION_BELT_SPELL_SLOT) || (slot == TARGET_RING_SPELL_SLOT)))
	{
		ItemInst *itm = CastToClient()->GetInv().GetItem(inventory_slot);
		if(itm && itm->GetItem()->RecastDelay > 0){
			CastToClient()->GetPTimers().Start((pTimerItemStart + itm->GetItem()->RecastType), itm->GetItem()->RecastDelay);
			EQApplicationPacket *outapp = new EQApplicationPacket(OP_ItemRecastDelay, sizeof(ItemRecastDelay_Struct));
			ItemRecastDelay_Struct *ird = (ItemRecastDelay_Struct *)outapp->pBuffer;
			ird->recast_delay = itm->GetItem()->RecastDelay;
			ird->recast_type = itm->GetItem()->RecastType;
			CastToClient()->QueuePacket(outapp);
			safe_delete(outapp);
		}
	}

	if(IsNPC())
		CastToNPC()->AI_Event_SpellCastFinished(true, slot);

	return true;
}

/*
 * handle bard song pulses...
 *
 * we make several assumptions that SpellFinished does not:
 *	- there are no AEDuration (beacon) bard songs
 *	- there are no recourse spells on bard songs
 *	- there is no long recast delay on bard songs
 *
 * return false to stop the song
 */
bool Mob::ApplyNextBardPulse(uint16 spell_id, Mob *spell_target, uint16 slot) {
	if(slot == USE_ITEM_SPELL_SLOT) {
		//bard songs should never come from items...
		Log.Out(Logs::Detail, Logs::Spells, "Bard Song Pulse %d: Supposidly cast from an item. Killing song.", spell_id);
		return(false);
	}

	//determine the type of spell target we have
	Mob *ae_center = nullptr;
	CastAction_type CastAction;
	if(!DetermineSpellTargets(spell_id, spell_target, ae_center, CastAction)) {
		Log.Out(Logs::Detail, Logs::Spells, "Bard Song Pulse %d: was unable to determine target. Stopping.", spell_id);
		return(false);
	}

	if(ae_center != nullptr && ae_center->IsBeacon()) {
		Log.Out(Logs::Detail, Logs::Spells, "Bard Song Pulse %d: Unsupported Beacon NPC AE spell", spell_id);
		return(false);
	}

	//use mana, if this spell has a mana cost
	int mana_used = spells[spell_id].mana;
	if(mana_used > 0) {
		if(mana_used > GetMana()) {
			//ran out of mana... this calls StopSong() for us
			Log.Out(Logs::Detail, Logs::Spells, "Ran out of mana while singing song %d", spell_id);
			return(false);
		}

		Log.Out(Logs::Detail, Logs::Spells, "Bard Song Pulse %d: consuming %d mana (have %d)", spell_id, mana_used, GetMana());
		SetMana(GetMana() - mana_used);
	}

	// check line of sight to target if it's a detrimental spell
	if(spell_target && IsDetrimentalSpell(spell_id) && !CheckLosFN(spell_target))
	{
		Log.Out(Logs::Detail, Logs::Spells, "Bard Song Pulse %d: cannot see target %s", spell_target->GetName());
		Message_StringID(13, CANT_SEE_TARGET);
		return(false);
	}

	//range check our target, if we have one and it is not us
	float range = 0.00f;

	range = GetActSpellRange(spell_id, spells[spell_id].range, true);
	if(spell_target != nullptr && spell_target != this) {
		//casting a spell on somebody but ourself, make sure they are in range
		float dist2 = DistanceSquared(m_Position, spell_target->GetPosition());
		float range2 = range * range;
		if(dist2 > range2) {
			//target is out of range.
			Log.Out(Logs::Detail, Logs::Spells, "Bard Song Pulse %d: Spell target is out of range (squared: %f > %f)", spell_id, dist2, range2);
			Message_StringID(13, TARGET_OUT_OF_RANGE);
			return(false);
		}
	}

	//
	// Switch #2 - execute the spell
	//
	switch(CastAction)
	{
		default:
		case CastActUnknown:
		case SingleTarget:
		{
			if(spell_target == nullptr) {
				Log.Out(Logs::Detail, Logs::Spells, "Bard Song Pulse %d: Targeted spell, but we have no target", spell_id);
				return(false);
			}
			Log.Out(Logs::Detail, Logs::Spells, "Bard Song Pulse: Targeted. spell %d, target %s", spell_id, spell_target->GetName());
			spell_target->BardPulse(spell_id, this);
			break;
		}

		case AECaster:
		{
			if(IsBeneficialSpell(spell_id))
				SpellOnTarget(spell_id, this);

			bool affect_caster = !IsNPC();	//NPC AE spells do not affect the NPC caster
			entity_list.AEBardPulse(this, this, spell_id, affect_caster);
			break;
		}
		case AETarget:
		{
			// we can't cast an AE spell without something to center it on
			if(ae_center == nullptr) {
				Log.Out(Logs::Detail, Logs::Spells, "Bard Song Pulse %d: AE Targeted spell, but we have no target", spell_id);
				return(false);
			}

			// regular PB AE or targeted AE spell - spell_target is null if PB
			if(spell_target) {	// this must be an AETarget spell
				// affect the target too
				spell_target->BardPulse(spell_id, this);
				Log.Out(Logs::Detail, Logs::Spells, "Bard Song Pulse: spell %d, AE target %s", spell_id, spell_target->GetName());
			} else {
				Log.Out(Logs::Detail, Logs::Spells, "Bard Song Pulse: spell %d, AE with no target", spell_id);
			}
			bool affect_caster = !IsNPC();	//NPC AE spells do not affect the NPC caster
			entity_list.AEBardPulse(this, ae_center, spell_id, affect_caster);
			break;
		}

		case GroupSpell:
		{
			if(spell_target->IsGrouped()) {
				Log.Out(Logs::Detail, Logs::Spells, "Bard Song Pulse: spell %d, Group targeting group of %s", spell_id, spell_target->GetName());
				Group *target_group = entity_list.GetGroupByMob(spell_target);
				if(target_group)
					target_group->GroupBardPulse(this, spell_id);
			}
			else if(spell_target->IsRaidGrouped() && spell_target->IsClient()) {
				Log.Out(Logs::Detail, Logs::Spells, "Bard Song Pulse: spell %d, Raid group targeting raid group of %s", spell_id, spell_target->GetName());
				Raid *r = entity_list.GetRaidByClient(spell_target->CastToClient());
				if(r){
					uint32 gid = r->GetGroup(spell_target->GetName());
					if(gid < 12){
						r->GroupBardPulse(this, spell_id, gid);
					}
					else{
						BardPulse(spell_id, this);
#ifdef GROUP_BUFF_PETS
						if (GetPet() && HasPetAffinity() && !GetPet()->IsCharmed())
							GetPet()->BardPulse(spell_id, this);
#endif
					}
				}
			}
			else {
				Log.Out(Logs::Detail, Logs::Spells, "Bard Song Pulse: spell %d, Group target without group. Affecting caster.", spell_id);
				BardPulse(spell_id, this);
#ifdef GROUP_BUFF_PETS
				if (GetPet() && HasPetAffinity() && !GetPet()->IsCharmed())
					GetPet()->BardPulse(spell_id, this);
#endif
			}
			break;
		}
	}

	//do we need to do this???
	DoAnim(spells[spell_id].CastingAnim, 0, true, IsClient() ? FilterPCSpells : FilterNPCSpells);
	if(IsClient())
		CastToClient()->CheckSongSkillIncrease(spell_id);

	return(true);
}

void Mob::BardPulse(uint16 spell_id, Mob *caster) {
	int buffs_i;
	int buff_count = GetMaxTotalSlots();
	for (buffs_i = 0; buffs_i < buff_count; buffs_i++) {
		if(buffs[buffs_i].spellid != spell_id)
			continue;
		if(buffs[buffs_i].casterid != caster->GetID()) {
			Log.Out(Logs::Detail, Logs::Spells, "Bard Pulse for %d: found buff from caster %d and we are pulsing for %d... are there two bards playing the same song???", spell_id, buffs[buffs_i].casterid, caster->GetID());
			return;
		}
		//extend the spell if it will expire before the next pulse
		if(buffs[buffs_i].ticsremaining <= 3) {
			buffs[buffs_i].ticsremaining += 3;
			Log.Out(Logs::Detail, Logs::Spells, "Bard Song Pulse %d: extending duration in slot %d to %d tics", spell_id, buffs_i, buffs[buffs_i].ticsremaining);
		}

		//should we send this buff update to the client... seems like it would
		//be a lot of traffic for no reason...
//this may be the wrong packet...
		if(IsClient()) {
			EQApplicationPacket *packet = new EQApplicationPacket(OP_Action, sizeof(Action_Struct));

			Action_Struct* action = (Action_Struct*) packet->pBuffer;
			action->source = caster->GetID();
			action->target = GetID();
			action->spell = spell_id;
			action->sequence = (uint32) (GetHeading() * 2);	// just some random number
			action->instrument_mod = caster->GetInstrumentMod(spell_id);
			action->buff_unknown = 0;
			action->level = buffs[buffs_i].casterlevel;
			action->type = DamageTypeSpell;
			entity_list.QueueCloseClients(this, packet, false, 200, 0, true, IsClient() ? FilterPCSpells : FilterNPCSpells);

			action->buff_unknown = 4;

			if(IsEffectInSpell(spell_id, SE_TossUp))
			{
				action->buff_unknown = 0;
			}
			else if(spells[spell_id].pushback > 0 || spells[spell_id].pushup > 0)
			{
				if(IsClient())
				{
					if(!IsBuffSpell(spell_id))
					{
						CastToClient()->SetKnockBackExemption(true);

						action->buff_unknown = 0;
						EQApplicationPacket* outapp_push = new EQApplicationPacket(OP_ClientUpdate, sizeof(PlayerPositionUpdateServer_Struct));
						PlayerPositionUpdateServer_Struct* spu = (PlayerPositionUpdateServer_Struct*)outapp_push->pBuffer;

						double look_heading = caster->CalculateHeadingToTarget(GetX(), GetY());
						look_heading /= 256;
						look_heading *= 360;
						if(look_heading > 360)
							look_heading -= 360;

						//x and y are crossed mkay
						double new_x = spells[spell_id].pushback * sin(double(look_heading * 3.141592 / 180.0));
						double new_y = spells[spell_id].pushback * cos(double(look_heading * 3.141592 / 180.0));

						spu->spawn_id	= GetID();
						spu->x_pos		= FloatToEQ19(GetX());
						spu->y_pos		= FloatToEQ19(GetY());
						spu->z_pos		= FloatToEQ19(GetZ());
						spu->delta_x	= NewFloatToEQ13(new_x);
						spu->delta_y	= NewFloatToEQ13(new_y);
						spu->delta_z	= NewFloatToEQ13(spells[spell_id].pushup);
						spu->heading	= FloatToEQ19(GetHeading());
						spu->padding0002	=0;
						spu->padding0006	=7;
						spu->padding0014	=0x7f;
						spu->padding0018	=0x5df27;
						spu->animation = 0;
						spu->delta_heading = NewFloatToEQ13(0);
						outapp_push->priority = 6;
						entity_list.QueueClients(this, outapp_push, true);
						CastToClient()->FastQueuePacket(&outapp_push);
					}
				}
			}

			if(IsClient() && IsEffectInSpell(spell_id, SE_ShadowStep))
			{
				CastToClient()->SetShadowStepExemption(true);
			}

			if(!IsEffectInSpell(spell_id, SE_BindAffinity))
			{
				CastToClient()->QueuePacket(packet);
			}

			EQApplicationPacket *message_packet = new EQApplicationPacket(OP_Damage, sizeof(CombatDamage_Struct));
			CombatDamage_Struct *cd = (CombatDamage_Struct *)message_packet->pBuffer;
			cd->target = action->target;
			cd->source = action->source;
			cd->type = DamageTypeSpell;
			cd->spellid = action->spell;
			cd->sequence = action->sequence;
			cd->damage = 0;
			if(!IsEffectInSpell(spell_id, SE_BindAffinity))
			{
				entity_list.QueueCloseClients(this, message_packet, false, 200, 0, true, IsClient() ? FilterPCSpells : FilterNPCSpells);
			}
			safe_delete(message_packet);
			safe_delete(packet);

		}
		//we are done...
		return;
	}
	Log.Out(Logs::Detail, Logs::Spells, "Bard Song Pulse %d: Buff not found, reapplying spell.", spell_id);
	//this spell is not affecting this mob, apply it.
	caster->SpellOnTarget(spell_id, this);
}

///////////////////////////////////////////////////////////////////////////////
// buff related functions

// returns how many _ticks_ the buff will last.
// a tick is 6 seconds
// this is the place to figure out random duration buffs like fear and charm.
// both the caster and target mobs are passed in, so different behavior can
// even be created depending on the types of mobs involved
//
// right now this is just an outline, working on this..
int Mob::CalcBuffDuration(Mob *caster, Mob *target, uint16 spell_id, int32 caster_level_override)
{
	int formula, duration;

	if(!IsValidSpell(spell_id) || (!caster && !target))
		return 0;

	if(!caster && !target)
		return 0;

	// if we have at least one, we can make do, we'll just pretend they're the same
	if(!caster)
		caster = target;
	if(!target)
		target = caster;

	formula = spells[spell_id].buffdurationformula;
	duration = spells[spell_id].buffduration;

	int castlevel = caster->GetCasterLevel(spell_id);
	if(caster_level_override > 0)
		castlevel = caster_level_override;

	int res = CalcBuffDuration_formula(castlevel, formula, duration);

	res = mod_buff_duration(res, caster, target, spell_id);

	Log.Out(Logs::Detail, Logs::Spells, "Spell %d: Casting level %d, formula %d, base_duration %d: result %d",
		spell_id, castlevel, formula, duration, res);

	return(res);
}

// the generic formula calculations
int CalcBuffDuration_formula(int level, int formula, int duration)
{
	int i;	// temp variable

	switch(formula)
	{
		case 0:	// not a buff
			return 0;

		case 1:
			i = (int)ceil(level / 2.0f);
			return i < duration ? (i < 1 ? 1 : i) : duration;

		case 2:
			i = (int)ceil(duration / 5.0f * 3);
			return i < duration ? (i < 1 ? 1 : i) : duration;

		case 3:
			i = level * 30;
			return i < duration ? (i < 1 ? 1 : i) : duration;

		case 4:	// only used by 'LowerElement'
			return ((duration != 0) ? duration : 50);

		case 5:
			i = duration;
			// 0 value results in a 3 tick spell, else its between 1-3 ticks.
			return i < 3 ? (i < 1 ? 3 : i) : 3;

		case 6:
			i = (int)ceil(level / 2.0f);
			return i < duration ? (i < 1 ? 1 : i) : duration;

		case 7:
			i = level;
			return (duration == 0) ? (i < 1 ? 1 : i) : duration;

		case 8:
			i = level + 10;
			return i < duration ? (i < 1 ? 1 : i) : duration;

		case 9:
			i = level * 2 + 10;
			return i < duration ? (i < 1 ? 1 : i) : duration;

		case 10:
			i = level * 3 + 10;
			return i < duration ? (i < 1 ? 1 : i) : duration;

		case 11:
			return duration;

		case 12:
			return duration;

		case 15:	// Don't know what the real formula for this should be. Used by Skinspikes potion.
			return duration;

		case 50:	// lucy says this is unlimited?
			return 72000;	// 5 days

		case 3600:
			return duration ? duration : 3600;

		default:
			Log.Out(Logs::General, Logs::None, "CalcBuffDuration_formula: unknown formula %d", formula);
			return 0;
	}
}

// helper function for AddBuff to determine stacking
// spellid1 is the spell already worn, spellid2 is the one trying to be cast
// returns:
// 0 if not the same type, no action needs to be taken
// 1 if spellid1 should be removed (overwrite)
// -1 if they can't stack and spellid2 should be stopped
//currently, a spell will not land if it would overwrite a better spell on any effect
//if all effects are better or the same, we overwrite, else we do nothing
int Mob::CheckStackConflict(uint16 spellid1, int caster_level1, uint16 spellid2, int caster_level2, Mob* caster1, Mob* caster2, int buffslot)
{
	const SPDat_Spell_Struct &sp1 = spells[spellid1];
	const SPDat_Spell_Struct &sp2 = spells[spellid2];

	int i, effect1, effect2, sp1_value, sp2_value;
	int blocked_effect, blocked_below_value, blocked_slot;
	int overwrite_effect, overwrite_below_value, overwrite_slot;

	Log.Out(Logs::Detail, Logs::Spells, "Check Stacking on old %s (%d) @ lvl %d (by %s) vs. new %s (%d) @ lvl %d (by %s)", sp1.name, spellid1, caster_level1, (caster1==nullptr)?"Nobody":caster1->GetName(), sp2.name, spellid2, caster_level2, (caster2==nullptr)?"Nobody":caster2->GetName());

	// Same Spells and dot exemption is set to 1 or spell is Manaburn
	if (spellid1 == spellid2) {
		if (sp1.dot_stacking_exempt == 1 && caster1 != caster2) { // same caster can refresh
			Log.Out(Logs::Detail, Logs::Spells, "Blocking spell due to dot stacking exemption.");
			return -1;
		} else if (spellid1 == 2751) {
			Log.Out(Logs::Detail, Logs::Spells, "Blocking spell because manaburn does not stack with itself.");
			return -1;
		}
	}

	int modval = mod_spell_stack(spellid1, caster_level1, caster1, spellid2, caster_level2, caster2);
	if(modval < 2) { return(modval); }

	//resurrection effects wont count for overwrite/block stacking
	switch(spellid1)
	{
	case 756:
	case 757:
	case 5249:
		return (0);
	}

	switch (spellid2)
	{
	case 756:
	case 757:
	case 5249:
		return (0);
	}

	/*
	One of these is a bard song and one isn't and they're both beneficial so they should stack.
	*/
	if(IsBardSong(spellid1) != IsBardSong(spellid2))
	{
		if(!IsDetrimentalSpell(spellid1) && !IsDetrimentalSpell(spellid2))
		{
			Log.Out(Logs::Detail, Logs::Spells, "%s and %s are beneficial, and one is a bard song, no action needs to be taken", sp1.name, sp2.name);
			return (0);
		}
	}

	bool effect_match = true; // Figure out if we're identical in effects on all slots.
	if (spellid1 != spellid2) {
		for (i = 0; i < EFFECT_COUNT; i++) {
			if (sp1.effectid[i] != sp2.effectid[i]) {
				effect_match = false;
				break;
			}
		}
	}

	// check for special stacking overwrite in spell2 against effects in spell1
	// If all of the effects match they are the same line and shouldn't care for these checks
	if (!effect_match) {
		for(i = 0; i < EFFECT_COUNT; i++)
		{
			effect1 = sp1.effectid[i];
			effect2 = sp2.effectid[i];

			if (spellbonuses.Screech == 1) {
				if (effect2 == SE_Screech && sp2.base[i] == -1) {
					Message_StringID(MT_SpellFailure, SCREECH_BUFF_BLOCK, sp2.name);
					return -1;
				}
			}

			/*Buff stacking prevention spell effects (446 - 449) works as follows... If B prevent A, if C prevent B, if D prevent C.
			If checking same type ie A vs A, which ever effect base value is higher will take hold.
			Special check is added to make sure the buffs stack properly when applied from fade on duration effect, since the buff
			is not fully removed at the time of the trgger*/
			if (spellbonuses.AStacker[0]) {
				if ((effect2 == SE_AStacker) && (sp2.effectid[i] <= spellbonuses.AStacker[1]))
					return -1;
			}

			if (spellbonuses.BStacker[0]) {
				if ((effect2 == SE_BStacker) && (sp2.effectid[i] <= spellbonuses.BStacker[1]))
					return -1;
				if ((effect2 == SE_AStacker) && (!IsCastonFadeDurationSpell(spellid1) && buffs[buffslot].ticsremaining != 1 && IsEffectInSpell(spellid1, SE_BStacker)))
					return -1;
			}

			if (spellbonuses.CStacker[0]) {
				if ((effect2 == SE_CStacker) && (sp2.effectid[i] <= spellbonuses.CStacker[1]))
					return -1;
				if ((effect2 == SE_BStacker) && (!IsCastonFadeDurationSpell(spellid1) && buffs[buffslot].ticsremaining != 1 && IsEffectInSpell(spellid1, SE_CStacker)))
					return -1;
			}

			if (spellbonuses.DStacker[0]) {
				if ((effect2 == SE_DStacker) && (sp2.effectid[i] <= spellbonuses.DStacker[1]))
					return -1;
				if ((effect2 == SE_CStacker) && (!IsCastonFadeDurationSpell(spellid1) && buffs[buffslot].ticsremaining != 1 && IsEffectInSpell(spellid1, SE_DStacker)))
					return -1;
			}

			if(effect2 == SE_StackingCommand_Overwrite)
			{
				overwrite_effect = sp2.base[i];
				overwrite_slot = sp2.formula[i] - 201;	//they use base 1 for slots, we use base 0
				overwrite_below_value = sp2.max[i];
				if(sp1.effectid[overwrite_slot] == overwrite_effect)
				{
					sp1_value = CalcSpellEffectValue(spellid1, overwrite_slot, caster_level1);

					Log.Out(Logs::Detail, Logs::Spells, "%s (%d) overwrites existing spell if effect %d on slot %d is below %d. Old spell has value %d on that slot/effect. %s.",
						sp2.name, spellid2, overwrite_effect, overwrite_slot, overwrite_below_value, sp1_value, (sp1_value < overwrite_below_value)?"Overwriting":"Not overwriting");

					if(sp1_value < overwrite_below_value)
					{
						Log.Out(Logs::Detail, Logs::Spells, "Overwrite spell because sp1_value < overwrite_below_value");
						return 1;			// overwrite spell if its value is less
					}
				} else {
					Log.Out(Logs::Detail, Logs::Spells, "%s (%d) overwrites existing spell if effect %d on slot %d is below %d, but we do not have that effect on that slot. Ignored.",
						sp2.name, spellid2, overwrite_effect, overwrite_slot, overwrite_below_value);

				}
			} else if (effect1 == SE_StackingCommand_Block)
			{
				blocked_effect = sp1.base[i];
				blocked_slot = sp1.formula[i] - 201;
				blocked_below_value = sp1.max[i];

				if (sp2.effectid[blocked_slot] == blocked_effect)
				{
					sp2_value = CalcSpellEffectValue(spellid2, blocked_slot, caster_level2);

					Log.Out(Logs::Detail, Logs::Spells, "%s (%d) blocks effect %d on slot %d below %d. New spell has value %d on that slot/effect. %s.",
						sp1.name, spellid1, blocked_effect, blocked_slot, blocked_below_value, sp2_value, (sp2_value < blocked_below_value)?"Blocked":"Not blocked");

					if (sp2_value < blocked_below_value)
					{
						Log.Out(Logs::Detail, Logs::Spells, "Blocking spell because sp2_Value < blocked_below_value");
						return -1;		//blocked
					}
				} else {
					Log.Out(Logs::Detail, Logs::Spells, "%s (%d) blocks effect %d on slot %d below %d, but we do not have that effect on that slot. Ignored.",
						sp1.name, spellid1, blocked_effect, blocked_slot, blocked_below_value);
				}
			}
		}
	} else {
		Log.Out(Logs::Detail, Logs::Spells, "%s (%d) and %s (%d) appear to be in the same line, skipping Stacking Overwrite/Blocking checks",
				sp1.name, spellid1, sp2.name, spellid2);
	}

	bool sp1_detrimental = IsDetrimentalSpell(spellid1);
	bool sp2_detrimental = IsDetrimentalSpell(spellid2);
	bool sp_det_mismatch;

	if(sp1_detrimental == sp2_detrimental)
		sp_det_mismatch = false;
	else
		sp_det_mismatch = true;

	// now compare matching effects
	// arbitration takes place if 2 spells have the same effect at the same
	// effect slot, otherwise they're stackable, even if it's the same effect
	bool will_overwrite = false;
	bool values_equal = true;
	for(i = 0; i < EFFECT_COUNT; i++)
	{
		if(IsBlankSpellEffect(spellid1, i) || IsBlankSpellEffect(spellid2, i))
			continue;

		effect1 = sp1.effectid[i];
		effect2 = sp2.effectid[i];

		/*
		Quick check, are the effects the same, if so then
		keep going else ignore it for stacking purposes.
		*/
		if(effect1 != effect2)
			continue;

		//Effects which really aren't going to affect stacking.
		if(effect1 == SE_CurrentHPOnce ||
			effect1 == SE_CurseCounter	||
			effect1 == SE_DiseaseCounter ||
			effect1 == SE_PoisonCounter){
			continue;
			}

		/*
		Skip check if effect is SE_Limit*
		skip checking effect2 since we know they are equal
		*/
		if(effect1 == SE_LimitMaxLevel ||
			effect1 == SE_LimitResist ||
			effect1 == SE_LimitTarget ||
			effect1 == SE_LimitEffect ||
			effect1 == SE_LimitSpellType ||
			effect1 == SE_LimitSpell ||
			effect1 == SE_LimitMinDur ||
			effect1 == SE_LimitInstant ||
			effect1 == SE_LimitMinLevel ||
			effect1 == SE_LimitCastTimeMin)
			continue;

		/*
		If target is a npc and caster1 and caster2 exist
		If Caster1 isn't the same as Caster2 and the effect is a DoT then ignore it.
		*/
		if(IsNPC() && caster1 && caster2 && caster1 != caster2) {
			if(effect1 == SE_CurrentHP && sp1_detrimental && sp2_detrimental) {
				Log.Out(Logs::Detail, Logs::Spells, "Both casters exist and are not the same, the effect is a detrimental dot, moving on");
				continue;
			}
		}

		if(effect1 == SE_CompleteHeal){ //SE_CompleteHeal never stacks or overwrites ever, always block.
			Log.Out(Logs::Detail, Logs::Spells, "Blocking spell because complete heal never stacks or overwries");
			return (-1);
		}

		/*
		If the effects are the same and
		sp1 = beneficial & sp2 = detrimental or
		sp1 = detrimental & sp2 = beneficial
		Then this effect should be ignored for stacking purposes.
		*/
		if(sp_det_mismatch)
		{
			Log.Out(Logs::Detail, Logs::Spells, "The effects are the same but the spell types are not, passing the effect");
			continue;
		}

		/*
		If the spells aren't the same
		and the effect is a dot we can go ahead and stack it
		*/
		if(effect1 == SE_CurrentHP && spellid1 != spellid2 && sp1_detrimental && sp2_detrimental) {
			Log.Out(Logs::Detail, Logs::Spells, "The spells are not the same and it is a detrimental dot, passing");
			continue;
		}

		sp1_value = CalcSpellEffectValue(spellid1, i, caster_level1);
		sp2_value = CalcSpellEffectValue(spellid2, i, caster_level2);

		// some spells are hard to compare just on value. attack speed spells
		// have a value that's a percentage for instance
		if
		(
			effect1 == SE_AttackSpeed ||
			effect1 == SE_AttackSpeed2 ||
			effect1 == SE_AttackSpeed3
		)
		{
			sp1_value -= 100;
			sp2_value -= 100;
		}

		if(sp1_value < 0)
			sp1_value = 0 - sp1_value;
		if(sp2_value < 0)
			sp2_value = 0 - sp2_value;

		if(sp2_value < sp1_value) {
			Log.Out(Logs::Detail, Logs::Spells, "Spell %s (value %d) is not as good as %s (value %d). Rejecting %s.",
				sp2.name, sp2_value, sp1.name, sp1_value, sp2.name);
			return -1;	// can't stack
		}
		if (sp2_value != sp1_value)
			values_equal = false;
		//we dont return here... a better value on this one effect dosent mean they are
		//all better...

		Log.Out(Logs::Detail, Logs::Spells, "Spell %s (value %d) is not as good as %s (value %d). We will overwrite %s if there are no other conflicts.",
			sp1.name, sp1_value, sp2.name, sp2_value, sp1.name);
		will_overwrite = true;
	}

	//if we get here, then none of the values on the new spell are "worse"
	//so now we see if this new spell is any better, or if its not related at all
	if(will_overwrite) {
		if (values_equal && effect_match && !IsGroupSpell(spellid2) && IsGroupSpell(spellid1)) {
			Log.Out(Logs::Detail, Logs::Spells, "%s (%d) appears to be the single target version of %s (%d), rejecting",
					sp2.name, spellid2, sp1.name, spellid1);
			return -1;
		}
		Log.Out(Logs::Detail, Logs::Spells, "Stacking code decided that %s should overwrite %s.", sp2.name, sp1.name);
		return(1);
	}

	Log.Out(Logs::Detail, Logs::Spells, "Stacking code decided that %s is not affected by %s.", sp2.name, sp1.name);
	return 0;
}

// Check Spell Level Restrictions
// returns true if they meet the restrictions, false otherwise
// derived from http://samanna.net/eq.general/buffs.shtml
// spells 1-50: no restrictons
// 51-65: SpellLevel/2+15
// 66+ Group Spells 62, Single Target 61
bool Mob::CheckSpellLevelRestriction(uint16 spell_id)
{
	return true;
}

bool Client::CheckSpellLevelRestriction(uint16 spell_id)
{
	int SpellLevel = GetMinLevel(spell_id);

	// Only check for beneficial buffs
	if (IsBuffSpell(spell_id) && IsBeneficialSpell(spell_id)) {
		if (SpellLevel > 65) {
			if (IsGroupSpell(spell_id) && GetLevel() < 62)
				return false;
			else if (GetLevel() < 61)
				return false;
		} else if (SpellLevel > 50) { // 51-65
			if (GetLevel() < (SpellLevel / 2 + 15))
				return false;
		}
	}

	return true;
}

// returns the slot the buff was added to, -1 if it wasn't added due to
// stacking problems, and -2 if this is not a buff
// if caster is null, the buff will be added with the caster level being
// the level of the mob
int Mob::AddBuff(Mob *caster, uint16 spell_id, int duration, int32 level_override)
{

	int buffslot, ret, caster_level, emptyslot = -1;
	bool will_overwrite = false;
	std::vector<int> overwrite_slots;

	if (level_override > 0)
		caster_level = level_override;
	else
		caster_level = caster ? caster->GetCasterLevel(spell_id) : GetCasterLevel(spell_id);

	if (duration == 0) {
		duration = CalcBuffDuration(caster, this, spell_id);

		if (caster)
			duration = caster->GetActSpellDuration(spell_id, duration);
	}

	if (duration == 0) {
		Log.Out(Logs::Detail, Logs::Spells, "Buff %d failed to add because its duration came back as 0.", spell_id);
		return -2;	// no duration? this isn't a buff
	}

	Log.Out(Logs::Detail, Logs::Spells, "Trying to add buff %d cast by %s (cast level %d) with duration %d",
		spell_id, caster?caster->GetName():"UNKNOWN", caster_level, duration);

	// first we loop through everything checking that the spell
	// can stack with everything. this is to avoid stripping the spells
	// it would overwrite, and then hitting a buff we can't stack with.
	// we also check if overwriting will occur. this is so after this loop
	// we can determine if there will be room for this buff
	int buff_count = GetMaxTotalSlots();
	uint32 start_slot = 0;
	uint32 end_slot = 0;
	if (IsDisciplineBuff(spell_id)) {
		start_slot = GetMaxBuffSlots() + GetMaxSongSlots();
		end_slot = start_slot + GetCurrentDiscSlots();
	} else if(spells[spell_id].short_buff_box) {
		start_slot = GetMaxBuffSlots();
		end_slot = start_slot + GetCurrentSongSlots();
	} else {
		start_slot = 0;
		end_slot = GetCurrentBuffSlots();
	}

	for (buffslot = 0; buffslot < buff_count; buffslot++) {
		const Buffs_Struct &curbuf = buffs[buffslot];

		if (curbuf.spellid != SPELL_UNKNOWN) {
			// there's a buff in this slot
			ret = CheckStackConflict(curbuf.spellid, curbuf.casterlevel, spell_id,
					caster_level, entity_list.GetMobID(curbuf.casterid), caster, buffslot);
			if (ret == -1) {	// stop the spell
				Log.Out(Logs::Detail, Logs::Spells, "Adding buff %d failed: stacking prevented by spell %d in slot %d with caster level %d",
						spell_id, curbuf.spellid, buffslot, curbuf.casterlevel);
				return -1;
			}
			if (ret == 1) {	// set a flag to indicate that there will be overwriting
				Log.Out(Logs::Detail, Logs::Spells, "Adding buff %d will overwrite spell %d in slot %d with caster level %d",
						spell_id, curbuf.spellid, buffslot, curbuf.casterlevel);
				// If this is the first buff it would override, use its slot
				if (!will_overwrite)
					emptyslot = buffslot;
				will_overwrite = true;
				overwrite_slots.push_back(buffslot);
			}
		} else {
			if (emptyslot == -1) {
				if (buffslot >= start_slot && buffslot < end_slot) {
					emptyslot = buffslot;
				}
			}
		}
	}

	// we didn't find an empty slot to put it in, and it's not overwriting
	// anything so there must not be any room left.
	if (emptyslot == -1 && !will_overwrite) {
		if (IsDetrimentalSpell(spell_id))  {//Sucks to be you, bye bye one of your buffs
			for (buffslot = 0; buffslot < buff_count; buffslot++) {
				const Buffs_Struct &curbuf = buffs[buffslot];
				if (IsBeneficialSpell(curbuf.spellid)) {
					Log.Out(Logs::Detail, Logs::Spells, "No slot for detrimental buff %d, so we are overwriting a beneficial buff %d in slot %d",
							spell_id, curbuf.spellid, buffslot);
					BuffFadeBySlot(buffslot, false);
					emptyslot = buffslot;
					break;
				}
			}
			if(emptyslot == -1) {
				Log.Out(Logs::Detail, Logs::Spells, "Unable to find a buff slot for detrimental buff %d", spell_id);
				return -1;
			}
		} else {
			Log.Out(Logs::Detail, Logs::Spells, "Unable to find a buff slot for beneficial buff %d", spell_id);
			return -1;
		}
	}

	// at this point we know that this buff will stick, but we have
	// to remove some other buffs already worn if will_overwrite is true
	if (will_overwrite) {
		std::vector<int>::iterator cur, end;
		cur = overwrite_slots.begin();
		end = overwrite_slots.end();
		for (; cur != end; ++cur) {
			// strip spell
			BuffFadeBySlot(*cur, false);

			// if we hadn't found a free slot before, or if this is earlier
			// we use it
			if (emptyslot == -1 || *cur < emptyslot)
				emptyslot = *cur;
		}
	}

	// now add buff at emptyslot
	assert(buffs[emptyslot].spellid == SPELL_UNKNOWN);	// sanity check

	buffs[emptyslot].spellid = spell_id;
	buffs[emptyslot].casterlevel = caster_level;
	if (caster && caster->IsClient())
		strcpy(buffs[emptyslot].caster_name, caster->GetName());
	else
		memset(buffs[emptyslot].caster_name, 0, 64);
	buffs[emptyslot].casterid = caster ? caster->GetID() : 0;
	buffs[emptyslot].ticsremaining = duration;
	buffs[emptyslot].counters = CalculateCounters(spell_id);
	buffs[emptyslot].numhits = spells[spell_id].numhits;
	buffs[emptyslot].client = caster ? caster->IsClient() : 0;
	buffs[emptyslot].persistant_buff = 0;
	buffs[emptyslot].caston_x = 0;
	buffs[emptyslot].caston_y = 0;
	buffs[emptyslot].caston_z = 0;
	buffs[emptyslot].dot_rune = 0;
	buffs[emptyslot].ExtraDIChance = 0;
	buffs[emptyslot].RootBreakChance = 0;

	if (level_override > 0) {
		buffs[emptyslot].UpdateClient = true;
	} else {
		if (buffs[emptyslot].ticsremaining > (1 + CalcBuffDuration_formula(caster_level, spells[spell_id].buffdurationformula, spells[spell_id].buffduration)))
			buffs[emptyslot].UpdateClient = true;
	}

	Log.Out(Logs::Detail, Logs::Spells, "Buff %d added to slot %d with caster level %d", spell_id, emptyslot, caster_level);
	if (IsPet() && GetOwner() && GetOwner()->IsClient())
		SendPetBuffsToClient();

	if((IsClient() && !CastToClient()->GetPVP()) || (IsPet() && GetOwner() && GetOwner()->IsClient() && !GetOwner()->CastToClient()->GetPVP()) ||
				(IsMerc() && GetOwner() && GetOwner()->IsClient() && !GetOwner()->CastToClient()->GetPVP()))
	{
		EQApplicationPacket *outapp = MakeBuffsPacket();

		entity_list.QueueClientsByTarget(this, outapp, false, nullptr, true, false, BIT_SoDAndLater);

		if(IsClient() && GetTarget() == this)
			CastToClient()->QueuePacket(outapp);

		safe_delete(outapp);
	}

	if (IsNPC()) {
		EQApplicationPacket *outapp = MakeBuffsPacket();
		entity_list.QueueClientsByTarget(this, outapp, false, nullptr, true, false, BIT_SoDAndLater, true);
		safe_delete(outapp);
	}

	// recalculate bonuses since we stripped/added buffs
	CalcBonuses();

	return emptyslot;
}

// used by some MobAI stuff
// NOT USED BY SPELL CODE
// note that this should not be used for determining which slot to place a
// buff into
// returns -1 on stack failure, -2 if all slots full, the slot number if the buff should overwrite another buff, or a free buff slot
int Mob::CanBuffStack(uint16 spellid, uint8 caster_level, bool iFailIfOverwrite)
{
	int i, ret, firstfree = -2;

	Log.Out(Logs::Detail, Logs::AI, "Checking if buff %d cast at level %d can stack on me.%s", spellid, caster_level, iFailIfOverwrite?" failing if we would overwrite something":"");

	int buff_count = GetMaxTotalSlots();
	for (i=0; i < buff_count; i++)
	{
		const Buffs_Struct &curbuf = buffs[i];

		// no buff in this slot
		if (curbuf.spellid == SPELL_UNKNOWN)
		{
			// if we haven't found a free slot, this is the first one so save it
			if(firstfree == -2)
				firstfree = i;
			continue;
		}

		if(curbuf.spellid == spellid)
			return(-1);	//do not recast a buff we already have on, we recast fast enough that we dont need to refresh our buffs

		// there's a buff in this slot
		ret = CheckStackConflict(curbuf.spellid, curbuf.casterlevel, spellid, caster_level, nullptr, nullptr, i);
		if(ret == 1) {
			// should overwrite current slot
			if(iFailIfOverwrite) {
				Log.Out(Logs::Detail, Logs::AI, "Buff %d would overwrite %d in slot %d, reporting stack failure", spellid, curbuf.spellid, i);
				return(-1);
			}
			if(firstfree == -2)
				firstfree = i;
		}
		if(ret == -1) {
			Log.Out(Logs::Detail, Logs::AI, "Buff %d would conflict with %d in slot %d, reporting stack failure", spellid, curbuf.spellid, i);
			return -1;	// stop the spell, can't stack it
		}
	}

	Log.Out(Logs::Detail, Logs::AI, "Reporting that buff %d could successfully be placed into slot %d", spellid, firstfree);

	return firstfree;
}

///////////////////////////////////////////////////////////////////////////////
// spell effect related functions
//
// this is actually applying a spell cast from 'this' on 'spelltar'
// it performs pvp checking and applies resists, etc then it
// passes it to SpellEffect which causes effects to the target
//
// this is called by these functions:
// Mob::SpellFinished
// Entity::AESpell (called by Mob::SpellFinished)
// Group::CastGroupSpell (called by Mob::SpellFinished)
//
// also note you can't interrupt the spell here. at this point it's going
// and if you don't want effects just return false. interrupting here will
// break stuff
//
bool Mob::SpellOnTarget(uint16 spell_id, Mob* spelltar, bool reflect, bool use_resist_adjust, int16 resist_adjust, bool isproc)
{

	// well we can't cast a spell on target without a target
	if(!spelltar)
	{
		Log.Out(Logs::Detail, Logs::Spells, "Unable to apply spell %d without a target", spell_id);
		Message(13, "SOT: You must have a target for this spell.");
		return false;
	}

	if(spelltar->IsClient() && spelltar->CastToClient()->IsHoveringForRespawn())
		return false;

	if (spells[spell_id].sneak && IsClient() && !CastToClient()->sneaking){
		Message_StringID(13, SNEAK_RESTRICT);
		return false;//Fail Safe, this can cause a zone crash certain situations if you try to apply sneak effects when not sneaking.
	}

	if(IsDetrimentalSpell(spell_id) && !IsAttackAllowed(spelltar) && !IsResurrectionEffects(spell_id)) {
		if(!IsClient() || !CastToClient()->GetGM()) {
			Message_StringID(MT_SpellFailure, SPELL_NO_HOLD);
			return false;
		}
	}

	EQApplicationPacket *action_packet, *message_packet;
	float spell_effectiveness;

	if(!IsValidSpell(spell_id))
		return false;

	uint16 caster_level = GetCasterLevel(spell_id);

	Log.Out(Logs::Detail, Logs::Spells, "Casting spell %d on %s with effective caster level %d", spell_id, spelltar->GetName(), caster_level);

	// Actual cast action - this causes the caster animation and the particles
	// around the target
	// we do this first, that way we get the particles even if the spell
	// doesn't land due to pvp protection
	// note: this packet is sent again if the spell is successful, with a flag
	// set
	action_packet = new EQApplicationPacket(OP_Action, sizeof(Action_Struct));
	Action_Struct* action = (Action_Struct*) action_packet->pBuffer;

	// select source
	if(IsClient() && CastToClient()->GMHideMe())
	{
		action->source = spelltar->GetID();
	}
	else
	{
		action->source = GetID();
		// this is a hack that makes detrimental buffs work client to client
		// TODO figure out how to do this right
		if
		(
			IsDetrimentalSpell(spell_id) &&
			IsClient() &&
			spelltar->IsClient()
		)
		{
			action->source = spelltar->GetID();
		}
	}

	// select target
	if	// Bind Sight line of spells
	(
		spell_id == 500 ||	// bind sight
		spell_id == 407		// cast sight
	)
	{
		action->target = GetID();
	}
	else
	{
		action->target = spelltar->GetID();
	}

	action->level = caster_level;	// caster level, for animation only
	action->type = 231;	// 231 means a spell
	action->spell = spell_id;
	action->sequence = (uint32) (GetHeading() * 2);	// just some random number
	action->instrument_mod = GetInstrumentMod(spell_id);
	action->buff_unknown = 0;

	if(spelltar != this && spelltar->IsClient())	// send to target
		spelltar->CastToClient()->QueuePacket(action_packet);
	if(IsClient())	// send to caster
		CastToClient()->QueuePacket(action_packet);
	// send to people in the area, ignoring caster and target
	entity_list.QueueCloseClients(spelltar, action_packet, true, 200, this, true, spelltar->IsClient() ? FilterPCSpells : FilterNPCSpells);

	/* Send the EVENT_CAST_ON event */
	if(spelltar->IsNPC())
	{
		char temp1[100];
		sprintf(temp1, "%d", spell_id);
		parse->EventNPC(EVENT_CAST_ON, spelltar->CastToNPC(), this, temp1, 0);
	}
	else if (spelltar->IsClient())
	{
		char temp1[100];
		sprintf(temp1, "%d", spell_id);
		parse->EventPlayer(EVENT_CAST_ON, spelltar->CastToClient(),temp1, 0);
	}

	mod_spell_cast(spell_id, spelltar, reflect, use_resist_adjust, resist_adjust, isproc);

	// now check if the spell is allowed to land
	if (RuleB(Spells, EnableBlockedBuffs)) {
		// We return true here since the caster's client should act like normal
		if (spelltar->IsBlockedBuff(spell_id)) {
			Log.Out(Logs::Detail, Logs::Spells, "Spell %i not applied to %s as it is a Blocked Buff.",
					spell_id, spelltar->GetName());
			safe_delete(action_packet);
			return true;
		}

		if (spelltar->IsPet() && spelltar->GetOwner() &&
				spelltar->GetOwner()->IsBlockedPetBuff(spell_id)) {
			Log.Out(Logs::Detail, Logs::Spells, "Spell %i not applied to %s (%s's pet) as it is a Pet Blocked Buff.",
					spell_id, spelltar->GetName(), spelltar->GetOwner()->GetName());
			safe_delete(action_packet);
			return true;
		}
	}

	// invuln mobs can't be affected by any spells, good or bad
	if(spelltar->GetInvul() || spelltar->DivineAura()) {
		Log.Out(Logs::Detail, Logs::Spells, "Casting spell %d on %s aborted: they are invulnerable.", spell_id, spelltar->GetName());
		safe_delete(action_packet);
		return false;
	}

	//cannot hurt untargetable mobs
	bodyType bt = spelltar->GetBodyType();
	if(bt == BT_NoTarget || bt == BT_NoTarget2) {
		if (RuleB(Pets, UnTargetableSwarmPet)) {
			if (spelltar->IsNPC()) {
				if (!spelltar->CastToNPC()->GetSwarmOwner()) {
					Log.Out(Logs::Detail, Logs::Spells, "Casting spell %d on %s aborted: they are untargetable", spell_id, spelltar->GetName());
					safe_delete(action_packet);
					return(false);
				}
			} else {
				Log.Out(Logs::Detail, Logs::Spells, "Casting spell %d on %s aborted: they are untargetable", spell_id, spelltar->GetName());
				safe_delete(action_packet);
				return(false);
			}
		} else {
			Log.Out(Logs::Detail, Logs::Spells, "Casting spell %d on %s aborted: they are untargetable", spell_id, spelltar->GetName());
			safe_delete(action_packet);
			return(false);
		}
	}

	// Prevent double invising, which made you uninvised
	// Not sure if all 3 should be stacking
	if(IsEffectInSpell(spell_id, SE_Invisibility))
	{
		if(spelltar->invisible)
		{
			spelltar->Message_StringID(MT_SpellFailure, ALREADY_INVIS, GetCleanName());
			safe_delete(action_packet);
			return false;
		}
	}

	if(IsEffectInSpell(spell_id, SE_InvisVsUndead))
	{
		if(spelltar->invisible_undead)
		{
			spelltar->Message_StringID(MT_SpellFailure, ALREADY_INVIS, GetCleanName());
			safe_delete(action_packet);
			return false;
		}
	}

	if(IsEffectInSpell(spell_id, SE_InvisVsAnimals))
	{
		if(spelltar->invisible_animals)
		{
			spelltar->Message_StringID(MT_SpellFailure, ALREADY_INVIS, GetCleanName());
			safe_delete(action_packet);
			return false;
		}
	}

	if(!(IsClient() && CastToClient()->GetGM()) && !IsHarmonySpell(spell_id))	// GMs can cast on anything
	{
		// Beneficial spells check
		if(IsBeneficialSpell(spell_id))
		{
			if(IsClient() &&	//let NPCs do beneficial spells on anybody if they want, should be the job of the AI, not the spell code to prevent this from going wrong
				spelltar != this)
			{

				Client* pClient = 0;
				Raid* pRaid = 0;
				Group* pBasicGroup = 0;
				uint32 nGroup = 0; //raid group

				Client* pClientTarget = 0;
				Raid* pRaidTarget = 0;
				Group* pBasicGroupTarget = 0;
				uint32 nGroupTarget = 0; //raid group

				Client* pClientTargetPet = 0;
				Raid* pRaidTargetPet = 0;
				Group* pBasicGroupTargetPet = 0;
				uint32 nGroupTargetPet = 0; //raid group

				const uint32 cnWTF = 0xFFFFFFFF + 1; //this should be zero unless on 64bit? forced uint64?

				//Caster client pointers
				pClient = this->CastToClient();
				pRaid = entity_list.GetRaidByClient(pClient);
				pBasicGroup = entity_list.GetGroupByMob(this);
				if(pRaid)
					nGroup = pRaid->GetGroup(pClient) + 1;

				//Target client pointers
				if(spelltar->IsClient())
				{
					pClientTarget = spelltar->CastToClient();
					pRaidTarget = entity_list.GetRaidByClient(pClientTarget);
					pBasicGroupTarget = entity_list.GetGroupByMob(spelltar);
					if(pRaidTarget)
						nGroupTarget = pRaidTarget->GetGroup(pClientTarget) + 1;
				}

				if(spelltar->IsPet())
				{
					Mob *owner = spelltar->GetOwner();
					if(owner->IsClient())
					{
						pClientTargetPet = owner->CastToClient();
						pRaidTargetPet = entity_list.GetRaidByClient(pClientTargetPet);
						pBasicGroupTargetPet = entity_list.GetGroupByMob(owner);
						if(pRaidTargetPet)
							nGroupTargetPet = pRaidTargetPet->GetGroup(pClientTargetPet) + 1;
					}

				}

				if(!IsBeneficialAllowed(spelltar) ||
					(IsGroupOnlySpell(spell_id) &&
						!(
							(pBasicGroup && ((pBasicGroup == pBasicGroupTarget) || (pBasicGroup == pBasicGroupTargetPet))) || //Basic Group

							((nGroup != cnWTF) && ((nGroup == nGroupTarget) || (nGroup == nGroupTargetPet))) || //Raid group

							(spelltar == GetPet()) //should be able to cast grp spells on self and pet despite grped status.
						)
					)
				)
				{
					if(spells[spell_id].targettype == ST_AEBard) {
						//if it was a beneficial AE bard song don't spam the window that it would not hold
						Log.Out(Logs::Detail, Logs::Spells, "Beneficial ae bard song %d can't take hold %s -> %s, IBA? %d", spell_id, GetName(), spelltar->GetName(), IsBeneficialAllowed(spelltar));
					} else {
						Log.Out(Logs::Detail, Logs::Spells, "Beneficial spell %d can't take hold %s -> %s, IBA? %d", spell_id, GetName(), spelltar->GetName(), IsBeneficialAllowed(spelltar));
						Message_StringID(MT_SpellFailure, SPELL_NO_HOLD);
					}
					safe_delete(action_packet);
					return false;
				}
			}
		}
		else if	( !IsAttackAllowed(spelltar, true) && !IsResurrectionEffects(spell_id)) // Detrimental spells - PVP check
		{
			Log.Out(Logs::Detail, Logs::Spells, "Detrimental spell %d can't take hold %s -> %s", spell_id, GetName(), spelltar->GetName());
			spelltar->Message_StringID(MT_SpellFailure, YOU_ARE_PROTECTED, GetCleanName());
			safe_delete(action_packet);
			return false;
		}
	}

	// ok at this point the spell is permitted to affect the target,
	// but we need to check special cases and resists

	// check immunities
	if(spelltar->IsImmuneToSpell(spell_id, this))
	{
		//the above call does the message to the client if needed
		Log.Out(Logs::Detail, Logs::Spells, "Spell %d can't take hold due to immunity %s -> %s", spell_id, GetName(), spelltar->GetName());
		safe_delete(action_packet);
		return false;
	}

	//check for AE_Undead
	if(spells[spell_id].targettype == ST_UndeadAE){
		if(spelltar->GetBodyType() != BT_SummonedUndead &&
			spelltar->GetBodyType() != BT_Undead &&
			spelltar->GetBodyType() != BT_Vampire)
		{
			safe_delete(action_packet);
			return false;
		}
	}
	// Block next spell effect should be used up first(since its blocking the next spell)
	if(CanBlockSpell()) {
		int buff_count = GetMaxTotalSlots();
		int focus = 0;
		for (int b=0; b < buff_count; b++) {
			if(IsEffectInSpell(buffs[b].spellid, SE_BlockNextSpellFocus)) {
				focus = CalcFocusEffect(focusBlockNextSpell, buffs[b].spellid, spell_id);
				if(focus) {
					CheckNumHitsRemaining(NumHit::MatchingSpells, b);
					Message_StringID(MT_SpellFailure, SPELL_WOULDNT_HOLD);
					safe_delete(action_packet);
					return false;
				}
			}
		}
	}
	// Reflect
	if(spelltar && spelltar->TryReflectSpell(spell_id) && !reflect && IsDetrimentalSpell(spell_id) && this != spelltar) {
		int reflect_chance = 0;
		switch(RuleI(Spells, ReflectType))
		{
			case 0:
				break;

			case 1:
			{
				if(spells[spell_id].targettype == ST_Target) {
					for(int y = 0; y < 16; y++) {
						if(spells[spell_id].classes[y] < 255)
							reflect_chance = 1;
					}
				}
				break;
			}
			case 2:
			{
				for(int y = 0; y < 16; y++) {
					if(spells[spell_id].classes[y] < 255)
						reflect_chance = 1;
				}
				break;
			}
			case 3:
			{
				if(spells[spell_id].targettype == ST_Target)
					reflect_chance = 1;

				break;
			}
			case 4:
				reflect_chance = 1;

			default:
				break;
		}
		if(reflect_chance) {
			Message_StringID(MT_Spells, SPELL_REFLECT, GetCleanName(), spelltar->GetCleanName());
			CheckNumHitsRemaining(NumHit::ReflectSpell);
			SpellOnTarget(spell_id, this, true, use_resist_adjust, resist_adjust);
			safe_delete(action_packet);
			return false;
		}
	}

	// resist check - every spell can be resisted, beneficial or not
	// add: ok this isn't true, eqlive's spell data is fucked up, buffs are
	// not all unresistable, so changing this to only check certain spells
	if(IsResistableSpell(spell_id))
	{
		if (IsCharmSpell(spell_id) || IsMezSpell(spell_id) || IsFearSpell(spell_id))
			spell_effectiveness = spelltar->ResistSpell(spells[spell_id].resisttype, spell_id, this, use_resist_adjust, resist_adjust,true);
		else
			spell_effectiveness = spelltar->ResistSpell(spells[spell_id].resisttype, spell_id, this, use_resist_adjust, resist_adjust);

		if(spell_effectiveness < 100)
		{
			if(spell_effectiveness == 0 || !IsPartialCapableSpell(spell_id) )
			{
				Log.Out(Logs::Detail, Logs::Spells, "Spell %d was completely resisted by %s", spell_id, spelltar->GetName());

				if (spells[spell_id].resisttype == RESIST_PHYSICAL){
					Message_StringID(MT_SpellFailure, PHYSICAL_RESIST_FAIL,spells[spell_id].name);
					spelltar->Message_StringID(MT_SpellFailure, YOU_RESIST, spells[spell_id].name);
				}
				else {
					Message_StringID(MT_SpellFailure, TARGET_RESISTED, spells[spell_id].name);
					spelltar->Message_StringID(MT_SpellFailure, YOU_RESIST, spells[spell_id].name);
				}

				if(spelltar->IsAIControlled()){
					int32 aggro = CheckAggroAmount(spell_id);
					if(aggro > 0) {
						if(!IsHarmonySpell(spell_id))
						spelltar->AddToHateList(this, aggro);
						else
							if(!PassCharismaCheck(this, spelltar, spell_id))
								spelltar->AddToHateList(this, aggro);
					}
					else{
						uint32 newhate = spelltar->GetHateAmount(this) + aggro;
						if (newhate < 1) {
							spelltar->SetHateAmountOnEnt(this,1);
						} else {
							spelltar->SetHateAmountOnEnt(this,newhate);
						}
					}
				}

				spelltar->CheckNumHitsRemaining(NumHit::IncomingSpells);
				CheckNumHitsRemaining(NumHit::OutgoingSpells);

				safe_delete(action_packet);
				return false;
			}
		}
	}
	else
	{
		spell_effectiveness = 100;
	}

	if(spelltar->spellbonuses.SpellDamageShield && IsDetrimentalSpell(spell_id))
		spelltar->DamageShield(this, true);

	if (spelltar->IsAIControlled() && IsDetrimentalSpell(spell_id) && !IsHarmonySpell(spell_id)) {
		int32 aggro_amount = CheckAggroAmount(spell_id, isproc);
		Log.Out(Logs::Detail, Logs::Spells, "Spell %d cast on %s generated %d hate", spell_id, spelltar->GetName(), aggro_amount);
		if(aggro_amount > 0)
			spelltar->AddToHateList(this, aggro_amount);		else{
			int32 newhate = spelltar->GetHateAmount(this) + aggro_amount;
			if (newhate < 1) {
				spelltar->SetHateAmountOnEnt(this,1);
			} else {
				spelltar->SetHateAmountOnEnt(this,newhate);
			}
		}
	}
	else if (IsBeneficialSpell(spell_id) && !IsSummonPCSpell(spell_id))
		entity_list.AddHealAggro(spelltar, this, CheckHealAggroAmount(spell_id, (spelltar->GetMaxHP() - spelltar->GetHP())));

	// make sure spelltar is high enough level for the buff
	if(RuleB(Spells, BuffLevelRestrictions) && !spelltar->CheckSpellLevelRestriction(spell_id))
	{
		Log.Out(Logs::Detail, Logs::Spells, "Spell %d failed: recipient did not meet the level restrictions", spell_id);
		if(!IsBardSong(spell_id))
			Message_StringID(MT_SpellFailure, SPELL_TOO_POWERFUL);
		safe_delete(action_packet);
		return false;
	}

	// cause the effects to the target
	if(!spelltar->SpellEffect(this, spell_id, spell_effectiveness))
	{
		// if SpellEffect returned false there's a problem applying the
		// spell. It's most likely a buff that can't stack.
		Log.Out(Logs::Detail, Logs::Spells, "Spell %d could not apply its effects %s -> %s\n", spell_id, GetName(), spelltar->GetName());
		if(casting_spell_type != 1) // AA is handled differently
			Message_StringID(MT_SpellFailure, SPELL_NO_HOLD);
		safe_delete(action_packet);
		return false;
	}

	if (IsValidSpell(spells[spell_id].RecourseLink))
		SpellFinished(spells[spell_id].RecourseLink, this, 10, 0, -1, spells[spells[spell_id].RecourseLink].ResistDiff);

	if (IsDetrimentalSpell(spell_id)) {

		CheckNumHitsRemaining(NumHit::OutgoingSpells);

		if (spelltar)
			spelltar->CheckNumHitsRemaining(NumHit::IncomingSpells);
	}

	// send the action packet again now that the spell is successful
	// NOTE: this is what causes the buff icon to appear on the client, if
	// this is a buff - but it sortof relies on the first packet.
	// the complete sequence is 2 actions and 1 damage message
	action->buff_unknown = 0x04;	// this is a success flag

	if(IsEffectInSpell(spell_id, SE_TossUp))
	{
		action->buff_unknown = 0;
	}
	else if(spells[spell_id].pushback > 0 || spells[spell_id].pushup > 0)
	{
		if(spelltar->IsClient())
		{
			if(!IsBuffSpell(spell_id))
			{
				spelltar->CastToClient()->SetKnockBackExemption(true);

				action->buff_unknown = 0;
				EQApplicationPacket* outapp_push = new EQApplicationPacket(OP_ClientUpdate, sizeof(PlayerPositionUpdateServer_Struct));
				PlayerPositionUpdateServer_Struct* spu = (PlayerPositionUpdateServer_Struct*)outapp_push->pBuffer;

				double look_heading = CalculateHeadingToTarget(spelltar->GetX(), spelltar->GetY());
				look_heading /= 256;
				look_heading *= 360;
				if(look_heading > 360)
					look_heading -= 360;

				//x and y are crossed mkay
				double new_x = spells[spell_id].pushback * sin(double(look_heading * 3.141592 / 180.0));
				double new_y = spells[spell_id].pushback * cos(double(look_heading * 3.141592 / 180.0));

				spu->spawn_id	= spelltar->GetID();
				spu->x_pos		= FloatToEQ19(spelltar->GetX());
				spu->y_pos		= FloatToEQ19(spelltar->GetY());
				spu->z_pos		= FloatToEQ19(spelltar->GetZ());
				spu->delta_x	= NewFloatToEQ13(new_x);
				spu->delta_y	= NewFloatToEQ13(new_y);
				spu->delta_z	= NewFloatToEQ13(spells[spell_id].pushup);
				spu->heading	= FloatToEQ19(spelltar->GetHeading());
				spu->padding0002	=0;
				spu->padding0006	=7;
				spu->padding0014	=0x7f;
				spu->padding0018	=0x5df27;
				spu->animation = 0;
				spu->delta_heading = NewFloatToEQ13(0);
				outapp_push->priority = 6;
				entity_list.QueueClients(this, outapp_push, true);
				spelltar->CastToClient()->FastQueuePacket(&outapp_push);
			}
		}
	}

	if(spelltar->IsClient() && IsEffectInSpell(spell_id, SE_ShadowStep))
	{
		spelltar->CastToClient()->SetShadowStepExemption(true);
	}

	if(!IsEffectInSpell(spell_id, SE_BindAffinity))
	{
		if(spelltar != this && spelltar->IsClient())	// send to target
			spelltar->CastToClient()->QueuePacket(action_packet);
		if(IsClient())	// send to caster
			CastToClient()->QueuePacket(action_packet);
	}
	// send to people in the area, ignoring caster and target
	//live dosent send this to anybody but the caster
	//entity_list.QueueCloseClients(spelltar, action_packet, true, 200, this, true, spelltar->IsClient() ? FILTER_PCSPELLS : FILTER_NPCSPELLS);

	// TEMPORARY - this is the message for the spell.
	// double message on effects that use ChangeHP - working on this
	message_packet = new EQApplicationPacket(OP_Damage, sizeof(CombatDamage_Struct));
	CombatDamage_Struct *cd = (CombatDamage_Struct *)message_packet->pBuffer;
	cd->target = action->target;
	cd->source = action->source;
	cd->type = action->type;
	cd->spellid = action->spell;
	cd->sequence = action->sequence;
	cd->damage = 0;
	if(!IsEffectInSpell(spell_id, SE_BindAffinity))
	{
		entity_list.QueueCloseClients(spelltar, message_packet, false, 200, 0, true, spelltar->IsClient() ? FilterPCSpells : FilterNPCSpells);
	}
	safe_delete(action_packet);
	safe_delete(message_packet);

	Log.Out(Logs::Detail, Logs::Spells, "Cast of %d by %s on %s complete successfully.", spell_id, GetName(), spelltar->GetName());

	return true;
}

void Corpse::CastRezz(uint16 spellid, Mob* Caster)
{
	Log.Out(Logs::Detail, Logs::Spells, "Corpse::CastRezz spellid %i, Rezzed() is %i, rezzexp is %i", spellid,IsRezzed(),rez_experience);

	if(IsRezzed()){
		if(Caster && Caster->IsClient())
			Caster->Message(13,"This character has already been resurrected.");

		return;
	}
	/*
	if(!can_rez) {
		if(Caster && Caster->IsClient())
			Caster->Message_StringID(0, CORPSE_TOO_OLD);
		return;
	}
	*/

	EQApplicationPacket* outapp = new EQApplicationPacket(OP_RezzRequest, sizeof(Resurrect_Struct));
	Resurrect_Struct* rezz = (Resurrect_Struct*) outapp->pBuffer;
	// Why are we truncating these names to 30 characters ?
	memcpy(rezz->your_name,this->corpse_name,30);
	memcpy(rezz->corpse_name,this->name,30);
	memcpy(rezz->rezzer_name,Caster->GetName(),30);
	rezz->zone_id = zone->GetZoneID();
	rezz->instance_id = zone->GetInstanceID();
	rezz->spellid = spellid;
	rezz->x = this->m_Position.x;
	rezz->y = this->m_Position.y;
	rezz->z = this->m_Position.z;
	rezz->unknown000 = 0x00000000;
	rezz->unknown020 = 0x00000000;
	rezz->unknown088 = 0x00000000;
	// We send this to world, because it needs to go to the player who may not be in this zone.
	worldserver.RezzPlayer(outapp, rez_experience, corpse_db_id, OP_RezzRequest);
	safe_delete(outapp);
}

bool Mob::FindBuff(uint16 spellid)
{
	int i;

	uint32 buff_count = GetMaxTotalSlots();
	for(i = 0; i < buff_count; i++)
		if(buffs[i].spellid == spellid)
			return true;

	return false;
}

// removes all buffs
void Mob::BuffFadeAll()
{
	int buff_count = GetMaxTotalSlots();
	for (int j = 0; j < buff_count; j++) {
		if(buffs[j].spellid != SPELL_UNKNOWN)
			BuffFadeBySlot(j, false);
	}
	//we tell BuffFadeBySlot not to recalc, so we can do it only once when were done
	CalcBonuses();
}

void Mob::BuffFadeNonPersistDeath()
{
	int buff_count = GetMaxTotalSlots();
	for (int j = 0; j < buff_count; j++) {
		if (buffs[j].spellid != SPELL_UNKNOWN && !IsPersistDeathSpell(buffs[j].spellid))
			BuffFadeBySlot(j, false);
	}
	//we tell BuffFadeBySlot not to recalc, so we can do it only once when were done
	CalcBonuses();
}

void Mob::BuffFadeDetrimental() {
	int buff_count = GetMaxTotalSlots();
	for (int j = 0; j < buff_count; j++) {
		if(buffs[j].spellid != SPELL_UNKNOWN) {
			if(IsDetrimentalSpell(buffs[j].spellid))
				BuffFadeBySlot(j, false);
		}
	}
	//we tell BuffFadeBySlot not to recalc, so we can do it only once when were done
	CalcBonuses();
}

void Mob::BuffFadeDetrimentalByCaster(Mob *caster)
{
	if(!caster)
		return;

	int buff_count = GetMaxTotalSlots();
	for (int j = 0; j < buff_count; j++) {
		if(buffs[j].spellid != SPELL_UNKNOWN) {
			if(IsDetrimentalSpell(buffs[j].spellid))
			{
				//this is a pretty terrible way to do this but
				//there really isn't another way till I rewrite the basics
				Mob * c = entity_list.GetMob(buffs[j].casterid);
				if(c && c == caster)
					BuffFadeBySlot(j, false);
			}
		}
	}
	//we tell BuffFadeBySlot not to recalc, so we can do it only once when were done
	CalcBonuses();
}

void Mob::BuffFadeBySitModifier()
{
	bool r_bonus = false;
	uint32 buff_count = GetMaxTotalSlots();
	for(uint32 j = 0; j < buff_count; ++j)
	{
		if(buffs[j].spellid != SPELL_UNKNOWN)
		{
			if(spells[buffs[j].spellid].disallow_sit)
			{
				BuffFadeBySlot(j, false);
				r_bonus = true;
			}
		}
	}

	if(r_bonus)
	{
		CalcBonuses();
	}
}

// removes the buff matching spell_id
void Mob::BuffFadeBySpellID(uint16 spell_id)
{
	int buff_count = GetMaxTotalSlots();
	for (int j = 0; j < buff_count; j++)
	{
		if (buffs[j].spellid == spell_id)
			BuffFadeBySlot(j, false);
	}

	//we tell BuffFadeBySlot not to recalc, so we can do it only once when were done
	CalcBonuses();
}

// removes buffs containing effectid, skipping skipslot
void Mob::BuffFadeByEffect(int effectid, int skipslot)
{
	int i;

	int buff_count = GetMaxTotalSlots();
	for(i = 0; i < buff_count; i++)
	{
		if(buffs[i].spellid == SPELL_UNKNOWN)
			continue;
		if(IsEffectInSpell(buffs[i].spellid, effectid) && i != skipslot)
			BuffFadeBySlot(i, false);
	}

	//we tell BuffFadeBySlot not to recalc, so we can do it only once when were done
	CalcBonuses();
}

// checks if 'this' can be affected by spell_id from caster
// returns true if the spell should fail, false otherwise
bool Mob::IsImmuneToSpell(uint16 spell_id, Mob *caster)
{
	int effect_index;

	if(caster == nullptr)
		return(false);

	//TODO: this function loops through the effect list for
	//this spell like 10 times, this could easily be consolidated
	//into one loop through with a switch statement.

	Log.Out(Logs::Detail, Logs::Spells, "Checking to see if we are immune to spell %d cast by %s", spell_id, caster->GetName());

	if(!IsValidSpell(spell_id))
		return true;

	if(IsBeneficialSpell(spell_id) && (caster->GetNPCTypeID())) //then skip the rest, stop NPCs aggroing each other with buff spells. 2013-03-05
		return false;

	if(IsMezSpell(spell_id))
	{
		if(GetSpecialAbility(UNMEZABLE)) {
			Log.Out(Logs::Detail, Logs::Spells, "We are immune to Mez spells.");
			caster->Message_StringID(MT_Shout, CANNOT_MEZ);
			int32 aggro = caster->CheckAggroAmount(spell_id);
			if(aggro > 0) {
				AddToHateList(caster, aggro);
			} else {
				AddToHateList(caster, 1);
			}
			return true;
		}

		// check max level for spell
		effect_index = GetSpellEffectIndex(spell_id, SE_Mez);
		assert(effect_index >= 0);
		// NPCs get to ignore the max level
		if((GetLevel() > spells[spell_id].max[effect_index]) &&
			(!caster->IsNPC() || (caster->IsNPC() && !RuleB(Spells, NPCIgnoreBaseImmunity))))
		{
			Log.Out(Logs::Detail, Logs::Spells, "Our level (%d) is higher than the limit of this Mez spell (%d)", GetLevel(), spells[spell_id].max[effect_index]);
			caster->Message_StringID(MT_Shout, CANNOT_MEZ_WITH_SPELL);
			return true;
		}
	}

	// slow and haste spells
	if(GetSpecialAbility(UNSLOWABLE) && IsEffectInSpell(spell_id, SE_AttackSpeed))
	{
		Log.Out(Logs::Detail, Logs::Spells, "We are immune to Slow spells.");
		caster->Message_StringID(MT_Shout, IMMUNE_ATKSPEED);
		int32 aggro = caster->CheckAggroAmount(spell_id);
		if(aggro > 0) {
			AddToHateList(caster, aggro);
		} else {
			AddToHateList(caster, 1);
		}
		return true;
	}

	// client vs client fear
	if(IsEffectInSpell(spell_id, SE_Fear))
	{
		effect_index = GetSpellEffectIndex(spell_id, SE_Fear);
		if(GetSpecialAbility(UNFEARABLE)) {
			Log.Out(Logs::Detail, Logs::Spells, "We are immune to Fear spells.");
			caster->Message_StringID(MT_Shout, IMMUNE_FEAR);
			int32 aggro = caster->CheckAggroAmount(spell_id);
			if(aggro > 0) {
				AddToHateList(caster, aggro);
			} else {
				AddToHateList(caster, 1);
			}
			return true;
		} else if(IsClient() && caster->IsClient() && (caster->CastToClient()->GetGM() == false))
		{
			Log.Out(Logs::Detail, Logs::Spells, "Clients cannot fear eachother!");
			caster->Message_StringID(MT_Shout, IMMUNE_FEAR);
			return true;
		}
		else if(GetLevel() > spells[spell_id].max[effect_index] && spells[spell_id].max[effect_index] != 0)
		{
			Log.Out(Logs::Detail, Logs::Spells, "Level is %d, cannot be feared by this spell.", GetLevel());
			caster->Message_StringID(MT_Shout, FEAR_TOO_HIGH);
			int32 aggro = caster->CheckAggroAmount(spell_id);
			if (aggro > 0) {
				AddToHateList(caster, aggro);
			} else {
				AddToHateList(caster, 1);
			}
			return true;
		}

		else if (IsClient() && CastToClient()->CheckAAEffect(aaEffectWarcry))
		{
			Message(13, "Your are immune to fear.");
			Log.Out(Logs::Detail, Logs::Spells, "Clients has WarCry effect, immune to fear!");
			caster->Message_StringID(MT_Shout, IMMUNE_FEAR);
			return true;
		}
	}

	if(IsCharmSpell(spell_id))
	{
		if(GetSpecialAbility(UNCHARMABLE))
		{
			Log.Out(Logs::Detail, Logs::Spells, "We are immune to Charm spells.");
			caster->Message_StringID(MT_Shout, CANNOT_CHARM);
			int32 aggro = caster->CheckAggroAmount(spell_id);
			if(aggro > 0) {
				AddToHateList(caster, aggro);
			} else {
				AddToHateList(caster, 1);
			}
			return true;
		}

		if(this == caster)
		{
			Log.Out(Logs::Detail, Logs::Spells, "You are immune to your own charms.");
			caster->Message(MT_Shout, "You cannot charm yourself.");
			return true;
		}

		//let npcs cast whatever charm on anyone
		if(!caster->IsNPC())
		{
			// check level limit of charm spell
			effect_index = GetSpellEffectIndex(spell_id, SE_Charm);
			assert(effect_index >= 0);
			if(GetLevel() > spells[spell_id].max[effect_index] && spells[spell_id].max[effect_index] != 0)
			{
				Log.Out(Logs::Detail, Logs::Spells, "Our level (%d) is higher than the limit of this Charm spell (%d)", GetLevel(), spells[spell_id].max[effect_index]);
				caster->Message_StringID(MT_Shout, CANNOT_CHARM_YET);
				return true;
			}
		}
	}

	if
	(
		IsEffectInSpell(spell_id, SE_Root) ||
		IsEffectInSpell(spell_id, SE_MovementSpeed)
	)
	{
		if(GetSpecialAbility(UNSNAREABLE)) {
			Log.Out(Logs::Detail, Logs::Spells, "We are immune to Snare spells.");
			caster->Message_StringID(MT_Shout, IMMUNE_MOVEMENT);
			int32 aggro = caster->CheckAggroAmount(spell_id);
			if(aggro > 0) {
				AddToHateList(caster, aggro);
			} else {
				AddToHateList(caster, 1);
			}
			return true;
		}
	}

	if(IsLifetapSpell(spell_id))
	{
		if(this == caster)
		{
			Log.Out(Logs::Detail, Logs::Spells, "You cannot lifetap yourself.");
			caster->Message_StringID(MT_Shout, CANT_DRAIN_SELF);
			return true;
		}
	}

	if(IsSacrificeSpell(spell_id))
	{
		if(this == caster)
		{
			Log.Out(Logs::Detail, Logs::Spells, "You cannot sacrifice yourself.");
			caster->Message_StringID(MT_Shout, CANNOT_SAC_SELF);
			return true;
		}
	}

	Log.Out(Logs::Detail, Logs::Spells, "No immunities to spell %d found.", spell_id);

	return false;
}

//
// Spell resists:
// returns an effectiveness index from 0 to 100. for most spells, 100 means
// it landed, and anything else means it was resisted; however there are some
// spells that can be partially effective, and this value can be used there.
// TODO: we need to figure out how the following pvp values work and implement them
// pvp_resist_base
// pvp_resist_calc
// pvp_resist_cap
float Mob::ResistSpell(uint8 resist_type, uint16 spell_id, Mob *caster, bool use_resist_override, int resist_override, bool CharismaCheck, bool CharmTick, bool IsRoot)
{

	if(!caster)
	{
		return 100;
	}

	if(spell_id != 0 && !IsValidSpell(spell_id))
	{
		return 0;
	}

	if(GetSpecialAbility(IMMUNE_CASTING_FROM_RANGE))
	{
		if(!caster->CombatRange(this))
		{
			return(0);
		}
	}

	if(GetSpecialAbility(IMMUNE_MAGIC))
	{
		Log.Out(Logs::Detail, Logs::Spells, "We are immune to magic, so we fully resist the spell %d", spell_id);
		return(0);
	}

	//Get resist modifier and adjust it based on focus 2 resist about eq to 1% resist chance
	int resist_modifier = (use_resist_override) ? resist_override : spells[spell_id].ResistDiff;

	if(caster->GetSpecialAbility(CASTING_RESIST_DIFF))
		resist_modifier += caster->GetSpecialAbilityParam(CASTING_RESIST_DIFF, 0);

	int focus_resist = caster->GetFocusEffect(focusResistRate, spell_id);
	resist_modifier -= 2 * focus_resist;

	//Check for fear resist
	bool IsFear = false;
	if(IsFearSpell(spell_id))
	{
		IsFear = true;
		int fear_resist_bonuses = CalcFearResistChance();
		if(zone->random.Roll(fear_resist_bonuses))
		{
			Log.Out(Logs::Detail, Logs::Spells, "Resisted spell in fear resistance, had %d chance to resist", fear_resist_bonuses);
			return 0;
		}
	}

	if (!CharmTick){

		//Check for Spell Effect specific resistance chances (ie AA Mental Fortitude)
		int se_resist_bonuses = GetSpellEffectResistChance(spell_id);
		if(se_resist_bonuses && zone->random.Roll(se_resist_bonuses))
		{
			return 0;
		}

		// Check for Chance to Resist Spell bonuses (ie Sanctification Discipline)
		int resist_bonuses = CalcResistChanceBonus();
		if(resist_bonuses && zone->random.Roll(resist_bonuses))
		{
			Log.Out(Logs::Detail, Logs::Spells, "Resisted spell in sanctification, had %d chance to resist", resist_bonuses);
			return 0;
		}
	}

	//Get the resist chance for the target
	if(resist_type == RESIST_NONE)
	{
		Log.Out(Logs::Detail, Logs::Spells, "Spell was unresistable");
		return 100;
	}

	int target_resist;
	switch(resist_type)
	{
	case RESIST_FIRE:
		target_resist = GetFR();
		break;
	case RESIST_COLD:
		target_resist = GetCR();
		break;
	case RESIST_MAGIC:
		target_resist = GetMR();
		break;
	case RESIST_DISEASE:
		target_resist = GetDR();
		break;
	case RESIST_POISON:
		target_resist = GetPR();
		break;
	case RESIST_CORRUPTION:
		target_resist = GetCorrup();
		break;
	case RESIST_PRISMATIC:
		target_resist = (GetFR() + GetCR() + GetMR() + GetDR() + GetPR()) / 5;
		break;
	case RESIST_CHROMATIC:
		{
			target_resist = GetFR();
			int temp = GetCR();
			if(temp < target_resist)
			{
				target_resist = temp;
			}

			temp = GetMR();
			if(temp < target_resist)
			{
				target_resist = temp;
			}

			temp = GetDR();
			if(temp < target_resist)
			{
				target_resist = temp;
			}

			temp = GetPR();
			if(temp < target_resist)
			{
				target_resist = temp;
			}
		}
		break;
	case RESIST_PHYSICAL:
		{
			if (IsNPC())
				target_resist = GetPhR();
			else
				target_resist = 0;
		}
	default:

		target_resist = 0;
	}

	//Setup our base resist chance.
	int resist_chance = 0;
	int level_mod = 0;

	//Adjust our resist chance based on level modifiers
	int temp_level_diff = GetLevel() - caster->GetLevel();

	//Physical Resists are calclated using their own formula derived from extensive parsing.
	if (resist_type == RESIST_PHYSICAL) {
		level_mod = ResistPhysical(temp_level_diff, caster->GetLevel());
	}

	else {

		if(IsNPC() && GetLevel() >= RuleI(Casting,ResistFalloff))
		{
			int a = (RuleI(Casting,ResistFalloff)-1) - caster->GetLevel();
			if(a > 0)
			{
				temp_level_diff = a;
			}
			else
			{
				temp_level_diff = 0;
			}
		}

		if(IsClient() && GetLevel() >= 21 && temp_level_diff > 15)
		{
			temp_level_diff = 15;
		}

		if(IsNPC() && temp_level_diff < -9)
		{
			temp_level_diff = -9;
		}

		level_mod = temp_level_diff * temp_level_diff / 2;
		if(temp_level_diff < 0)
		{
			level_mod = -level_mod;
		}

		if(IsNPC() && (caster->GetLevel() - GetLevel()) < -20)
		{
			level_mod = 1000;
		}

		//Even more level stuff this time dealing with damage spells
		if(IsNPC() && IsDamageSpell(spell_id) && GetLevel() >= 17)
		{
			int level_diff;
			if(GetLevel() >= RuleI(Casting,ResistFalloff))
			{
				level_diff = (RuleI(Casting,ResistFalloff)-1) - caster->GetLevel();
				if(level_diff < 0)
				{
					level_diff = 0;
				}
			}
			else
			{
				level_diff = GetLevel() - caster->GetLevel();
			}
			level_mod += (2 * level_diff);
		}
	}

	if (CharismaCheck)
	{
		/*
		Charisma ONLY effects the initial resist check when charm is cast with 10 CHA = -1 Resist mod up to 255 CHA (min ~ 75 cha)
		Charisma less than ~ 75 gives a postive modifier to resist checks at approximate ratio of -10 CHA = +6 Resist.
		Mez spells do same initial resist check as a above.
		Lull spells only check charisma if inital cast is resisted to see if mob will aggro, same modifier/cap as above.
		Charisma DOES NOT extend charm durations.
		Fear resist chance is given a -20 resist modifier if CHA is < 100, from 100-255 it progressively reduces the negative mod to 0.
		Fears verse undead DO NOT apply a charisma modifer. (Note: unknown Base1 values defined in undead fears do not effect duration).
		*/
		int16 charisma = caster->GetCHA();

		if (IsFear && (spells[spell_id].targettype != 10)){

			if (charisma < 100)
				resist_modifier -= 20;

			else if (charisma <= 255)
				resist_modifier += (charisma - 100)/8;
		}

		else {

			if (charisma >= 75){

				if (charisma > RuleI(Spells, CharismaEffectivenessCap))
					charisma = RuleI(Spells, CharismaEffectivenessCap);

				resist_modifier -= (charisma - 75)/RuleI(Spells, CharismaEffectiveness);
			}
			else
				resist_modifier += ((75 - charisma)/10) * 6; //Increase Resist Chance
		}
	}

	//Lull spells DO NOT use regular resists on initial cast, instead they use a flat +15 modifier. Live parses confirm this.
	//Regular resists are used when checking if mob will aggro off of a lull resist.
	if(!CharismaCheck && IsHarmonySpell(spell_id))
		target_resist = 15;

	//Add our level, resist and -spell resist modifier to our roll chance
	resist_chance += level_mod;
	resist_chance += resist_modifier;
	resist_chance += target_resist;

	resist_chance = mod_spell_resist(resist_chance, level_mod, resist_modifier, target_resist, resist_type, spell_id, caster);

	//Do our min and max resist checks.
	if(resist_chance > spells[spell_id].MaxResist && spells[spell_id].MaxResist != 0)
	{
		resist_chance = spells[spell_id].MaxResist;
	}

	if(resist_chance < spells[spell_id].MinResist && spells[spell_id].MinResist != 0)
	{
		resist_chance = spells[spell_id].MinResist;
	}

	//Average charm duration agianst mobs with 0% chance to resist on LIVE is ~ 68 ticks.
	//Minimum resist chance should be caclulated factoring in the RuleI(Spells, CharmBreakCheckChance)
	if (CharmTick) {

		int min_charmbreakchance = ((100/RuleI(Spells, CharmBreakCheckChance))/66 * 100)*2;

		if (resist_chance < min_charmbreakchance)
			resist_chance = min_charmbreakchance;
	}

	//Average root duration agianst mobs with 0% chance to resist on LIVE is ~ 22 ticks (6% resist chance).
	//Minimum resist chance should be caclulated factoring in the RuleI(Spells, RootBreakCheckChance)
	if (IsRoot) {

		int min_rootbreakchance = ((100/RuleI(Spells, RootBreakCheckChance))/22 * 100)*2;

		if (resist_chance < min_rootbreakchance)
			resist_chance = min_rootbreakchance;
	}

	//Finally our roll
	int roll = zone->random.Int(0, 200);
	if(roll > resist_chance)
	{
		return 100;
	}
	else
	{
		//This is confusing but it's basically right
		//It skews partial resists up over 100 more often than not
		if(!IsPartialCapableSpell(spell_id))
		{
			return 0;
		}
		else
		{
			if(resist_chance < 1)
			{
				resist_chance = 1;
			}

			int partial_modifier = ((150 * (resist_chance - roll)) / resist_chance);

			if(IsNPC())
			{
				if(GetLevel() > caster->GetLevel() && GetLevel() >= 17 && caster->GetLevel() <= 50)
				{
					partial_modifier += 5;
				}

				if(GetLevel() >= 30 && caster->GetLevel() < 50)
				{
					partial_modifier += (caster->GetLevel() - 25);
				}

				if(GetLevel() < 15)
				{
					partial_modifier -= 5;
				}
			}

			if(caster->IsNPC())
			{
				if((GetLevel() - caster->GetLevel()) >= 20)
				{
					partial_modifier += (GetLevel() - caster->GetLevel()) * 1.5;
				}
			}

			if(partial_modifier <= 0)
			{
				return 100;
			}
			else if(partial_modifier >= 100)
			{
				return 0;
			}

			return (100.0f - partial_modifier);
		}
	}
}

int Mob::ResistPhysical(int level_diff, uint8 caster_level)
{
	/*	Physical resists use the standard level mod calculation in
	conjunction with a resist fall off formula that greatly prevents you
	from landing abilities on mobs that are higher level than you.
	After level 12, every 4 levels gained the max level you can hit
	your target without a sharp resist penalty is raised by 1.
	Extensive parsing confirms this, along with baseline phyiscal resist rates used.
	*/


	if (level_diff == 0)
		return level_diff;

	int level_mod = 0;

	if (level_diff > 0) {

		int ResistFallOff = 0;

		if (caster_level <= 12)
			ResistFallOff = 3;
		else
			ResistFallOff = caster_level/4;

		if (level_diff > ResistFallOff || level_diff >= 15)
			level_mod = ((level_diff * 10) + level_diff)*2;
		else
			level_mod = level_diff * level_diff / 2;
	}

	else
		level_mod = -(level_diff * level_diff / 2);

	return level_mod;
}

int16 Mob::CalcResistChanceBonus()
{
	int resistchance = spellbonuses.ResistSpellChance + itembonuses.ResistSpellChance;

	if(IsClient())
		resistchance += aabonuses.ResistSpellChance;

	return resistchance;
}

int16 Mob::CalcFearResistChance()
{
	int resistchance = spellbonuses.ResistFearChance + itembonuses.ResistFearChance;
	if(this->IsClient()) {
		resistchance += aabonuses.ResistFearChance;
		if(aabonuses.Fearless == true)
			resistchance = 100;
	}
	if(spellbonuses.Fearless == true || itembonuses.Fearless == true)
		resistchance = 100;

	return resistchance;
}

float Mob::GetAOERange(uint16 spell_id) {
	float range;

	range = spells[spell_id].aoerange;
	if(range == 0)	//for TGB spells, they prolly do not have an aoe range
		range = spells[spell_id].range;
	if(range == 0)
		range = 10;	//something....

	if(IsBardSong(spell_id) && IsBeneficialSpell(spell_id)) {
		//Live AA - Extended Notes, SionachiesCrescendo
		float song_bonus = static_cast<float>(aabonuses.SongRange + spellbonuses.SongRange + itembonuses.SongRange);
		range += range*song_bonus /100.0f;
	}

	range = GetActSpellRange(spell_id, range);

	return(range);
}

///////////////////////////////////////////////////////////////////////////////
// 'other' functions

void Mob::Spin() {
	if(IsClient()) {
		EQApplicationPacket* outapp = new EQApplicationPacket(OP_Action, sizeof(Action_Struct));
		outapp->pBuffer[0] = 0x0B;
		outapp->pBuffer[1] = 0x0A;
		outapp->pBuffer[2] = 0x0B;
		outapp->pBuffer[3] = 0x0A;
		outapp->pBuffer[4] = 0xE7;
		outapp->pBuffer[5] = 0x00;
		outapp->pBuffer[6] = 0x4D;
		outapp->pBuffer[7] = 0x04;
		outapp->pBuffer[8] = 0x00;
		outapp->pBuffer[9] = 0x00;
		outapp->pBuffer[10] = 0x00;
		outapp->pBuffer[11] = 0x00;
		outapp->pBuffer[12] = 0x00;
		outapp->pBuffer[13] = 0x00;
		outapp->pBuffer[14] = 0x00;
		outapp->pBuffer[15] = 0x00;
		outapp->pBuffer[16] = 0x00;
		outapp->pBuffer[17] = 0x00;
		outapp->pBuffer[18] = 0xD4;
		outapp->pBuffer[19] = 0x43;
		outapp->pBuffer[20] = 0x00;
		outapp->pBuffer[21] = 0x00;
		outapp->pBuffer[22] = 0x00;
		outapp->priority = 5;
		CastToClient()->QueuePacket(outapp);
		safe_delete(outapp);
	}
	else {
		GMMove(GetX(), GetY(), GetZ(), GetHeading()+5);
	}
}

void Mob::SendSpellBarDisable()
{
	if (!IsClient())
		return;

	CastToClient()->MemorizeSpell(0, SPELLBAR_UNLOCK, memSpellSpellbar);
}

// this puts the spell bar back into a usable state fast
void Mob::SendSpellBarEnable(uint16 spell_id)
{
	if(!IsClient())
		return;

	EQApplicationPacket *outapp = new EQApplicationPacket(OP_ManaChange, sizeof(ManaChange_Struct));
	ManaChange_Struct* manachange = (ManaChange_Struct*)outapp->pBuffer;
	manachange->new_mana = GetMana();
	manachange->spell_id = spell_id;
	manachange->stamina = CastToClient()->GetEndurance();
	outapp->priority = 6;
	CastToClient()->QueuePacket(outapp);
	safe_delete(outapp);
}

void Mob::Stun(int duration)
{
	//make sure a shorter stun does not overwrite a longer one.
	if(stunned && stunned_timer.GetRemainingTime() > uint32(duration))
		return;

	if(IsValidSpell(casting_spell_id) && !spells[casting_spell_id].uninterruptable) {
		int persistent_casting = spellbonuses.PersistantCasting + itembonuses.PersistantCasting + aabonuses.PersistantCasting;

		if(zone->random.Int(0,99) > persistent_casting)
			InterruptSpell();
	}

	if(duration > 0)
	{
		stunned = true;
		stunned_timer.Start(duration);
		SendStunAppearance();
	}
}

void Mob::UnStun() {
	if(stunned && stunned_timer.Enabled()) {
		stunned = false;
		stunned_timer.Disable();
	}
}

// Stuns "this"
void Client::Stun(int duration)
{
	Mob::Stun(duration);

	EQApplicationPacket* outapp = new EQApplicationPacket(OP_Stun, sizeof(Stun_Struct));
	Stun_Struct* stunon = (Stun_Struct*) outapp->pBuffer;
	stunon->duration = duration;
	outapp->priority = 5;
	QueuePacket(outapp);
	safe_delete(outapp);
}

void Client::UnStun() {
	Mob::UnStun();

	EQApplicationPacket* outapp = new EQApplicationPacket(OP_Stun, sizeof(Stun_Struct));
	Stun_Struct* stunon = (Stun_Struct*) outapp->pBuffer;
	stunon->duration = 0;
	outapp->priority = 5;
	QueuePacket(outapp);
	safe_delete(outapp);
}

void NPC::Stun(int duration) {
	Mob::Stun(duration);
	SetRunAnimSpeed(0);
	SendPosition();
}

void NPC::UnStun() {
	Mob::UnStun();
	SetRunAnimSpeed(static_cast<int8>(GetRunspeed()));
	SendPosition();
}

void Mob::Mesmerize()
{
	mezzed = true;

	if (casting_spell_id)
		InterruptSpell();

	SendPosition();
/* this stuns the client for max time, with no way to break it
	if (this->IsClient()){
		EQApplicationPacket* outapp = new EQApplicationPacket(OP_Stun, sizeof(Stun_Struct));
		Stun_Struct* stunon = (Stun_Struct*) outapp->pBuffer;
		stunon->duration = 0xFFFF;
		this->CastToClient()->QueuePacket(outapp);
		safe_delete(outapp);
	} else {
		SetRunAnimSpeed(0);
	}
*/
}

void Client::MakeBuffFadePacket(uint16 spell_id, int slot_id, bool send_message)
{
	EQApplicationPacket* outapp;

	outapp = new EQApplicationPacket(OP_Buff, sizeof(SpellBuffFade_Struct));
	SpellBuffFade_Struct* sbf = (SpellBuffFade_Struct*) outapp->pBuffer;

	sbf->entityid=GetID();
	// i dont know why but this works.. for now
	sbf->slot=2;
//	sbf->slot=m_pp.buffs[slot_id].slotid;
//	sbf->level=m_pp.buffs[slot_id].level;
//	sbf->effect=m_pp.buffs[slot_id].effect;
	sbf->spellid=spell_id;
	sbf->slotid=slot_id;
	sbf->bufffade = 1;
#if EQDEBUG >= 11
	printf("Sending SBF 1 from server:\n");
	DumpPacket(outapp);
#endif
	QueuePacket(outapp);

/*
	sbf->effect=0;
	sbf->level=0;
	sbf->slot=0;
*/
	sbf->spellid=0xffffffff;
#if EQDEBUG >= 11
	printf("Sending SBF 2 from server:\n");
	DumpPacket(outapp);
#endif
	QueuePacket(outapp);
	safe_delete(outapp);

	if(send_message)
	{
		const char *fadetext = spells[spell_id].spell_fades;
		outapp = new EQApplicationPacket(OP_ColoredText, sizeof(ColoredText_Struct) + strlen(fadetext));
		ColoredText_Struct *bfm = (ColoredText_Struct *) outapp->pBuffer;
		bfm->color = MT_Spells;
		memcpy(bfm->msg, fadetext, strlen(fadetext));
		QueuePacket(outapp);
		safe_delete(outapp);
	}

}

void Client::MemSpell(uint16 spell_id, int slot, bool update_client)
{
	if(slot >= MAX_PP_MEMSPELL || slot < 0)
		return;

	if(update_client)
	{
		if(m_pp.mem_spells[slot] != 0xFFFFFFFF)
			UnmemSpell(slot, update_client);
	}

	m_pp.mem_spells[slot] = spell_id;
	Log.Out(Logs::Detail, Logs::Spells, "Spell %d memorized into slot %d", spell_id, slot);

	database.SaveCharacterMemorizedSpell(this->CharacterID(), m_pp.mem_spells[slot], slot);

	if(update_client)
	{
		MemorizeSpell(slot, spell_id, memSpellMemorize);
	}
}

void Client::UnmemSpell(int slot, bool update_client)
{
	if(slot > MAX_PP_MEMSPELL || slot < 0)
		return;

	Log.Out(Logs::Detail, Logs::Spells, "Spell %d forgotten from slot %d", m_pp.mem_spells[slot], slot);
	m_pp.mem_spells[slot] = 0xFFFFFFFF;

	database.DeleteCharacterMemorizedSpell(this->CharacterID(), m_pp.mem_spells[slot], slot);

	if(update_client)
	{
		MemorizeSpell(slot, m_pp.mem_spells[slot], memSpellForget);
	}
}

void Client::UnmemSpellAll(bool update_client)
{
	int i;

	for(i = 0; i < MAX_PP_MEMSPELL; i++)
		if(m_pp.mem_spells[i] != 0xFFFFFFFF)
			UnmemSpell(i, update_client);
}

void Client::ScribeSpell(uint16 spell_id, int slot, bool update_client)
{
	if(slot >= MAX_PP_SPELLBOOK || slot < 0)
		return;

	if(update_client)
	{
		if(m_pp.spell_book[slot] != 0xFFFFFFFF)
			UnscribeSpell(slot, update_client);
	}

	m_pp.spell_book[slot] = spell_id;
	database.SaveCharacterSpell(this->CharacterID(), spell_id, slot);
	Log.Out(Logs::Detail, Logs::Spells, "Spell %d scribed into spell book slot %d", spell_id, slot);

	if(update_client)
	{
		MemorizeSpell(slot, spell_id, memSpellScribing);
	}
}

void Client::UnscribeSpell(int slot, bool update_client)
{
	if(slot >= MAX_PP_SPELLBOOK || slot < 0)
		return;

	Log.Out(Logs::Detail, Logs::Spells, "Spell %d erased from spell book slot %d", m_pp.spell_book[slot], slot);
	m_pp.spell_book[slot] = 0xFFFFFFFF;

	database.DeleteCharacterSpell(this->CharacterID(), m_pp.spell_book[slot], slot);
	if(update_client)
	{
		EQApplicationPacket* outapp = new EQApplicationPacket(OP_DeleteSpell, sizeof(DeleteSpell_Struct));
		DeleteSpell_Struct* del = (DeleteSpell_Struct*)outapp->pBuffer;
		del->spell_slot = slot;
		del->success = 1;
		QueuePacket(outapp);
		safe_delete(outapp);
	}
}

void Client::UnscribeSpellAll(bool update_client)
{
	int i;

	for(i = 0; i < MAX_PP_SPELLBOOK; i++)
	{
		if(m_pp.spell_book[i] != 0xFFFFFFFF)
			UnscribeSpell(i, update_client);
	}
}

void Client::UntrainDisc(int slot, bool update_client)
{
	if(slot >= MAX_PP_DISCIPLINES || slot < 0)
		return;

	Log.Out(Logs::Detail, Logs::Spells, "Discipline %d untrained from slot %d", m_pp.disciplines.values[slot], slot);
	m_pp.disciplines.values[slot] = 0;
	database.DeleteCharacterDisc(this->CharacterID(), slot);

	if(update_client)
	{
		SendDisciplineUpdate();
	}
}

void Client::UntrainDiscAll(bool update_client)
{
	int i;

	for(i = 0; i < MAX_PP_DISCIPLINES; i++)
	{
		if(m_pp.disciplines.values[i] != 0)
			UntrainDisc(i, update_client);
	}
}

int Client::GetNextAvailableSpellBookSlot(int starting_slot) {
	for (int i = starting_slot; i < MAX_PP_SPELLBOOK; i++) {	//using starting_slot should help speed this up when we're iterating through a bunch of spells
		if (!IsValidSpell(GetSpellByBookSlot(i)))
			return i;
	}

	return -1;	//default
}

int Client::FindSpellBookSlotBySpellID(uint16 spellid) {
	for(int i = 0; i < MAX_PP_SPELLBOOK; i++) {
		if(m_pp.spell_book[i] == spellid)
			return i;
	}

	return -1;	//default
}

bool Client::SpellGlobalCheck(uint16 spell_ID, uint32 char_ID) {

	std::string spell_Global_Name;
	int spell_Global_Value;
	int global_Value;

	std::string query = StringFormat("SELECT qglobal, value FROM spell_globals "
                                    "WHERE spellid = %i", spell_ID);
    auto results = database.QueryDatabase(query);
    if (!results.Success()) {
		return false; // Query failed, so prevent spell from scribing just in case
    }

    if (results.RowCount() != 1)
        return true; // Spell ID isn't listed in the spells_global table, so it is not restricted from scribing

    auto row = results.begin();
    spell_Global_Name = row[0];
	spell_Global_Value = atoi(row[1]);

	if (spell_Global_Name.empty())
        return true; // If the entry in the spell_globals table has nothing set for the qglobal name

    query = StringFormat("SELECT value FROM quest_globals "
                        "WHERE charid = %i AND name = '%s'",
                        char_ID, spell_Global_Name.c_str());
    results = database.QueryDatabase(query);
    if (!results.Success()) {
        Log.Out(Logs::General, Logs::Error, "Spell ID %i query of spell_globals with Name: '%s' Value: '%i' failed", spell_ID, spell_Global_Name.c_str(), spell_Global_Value);
        return false;
    }

    if (results.RowCount() != 1) {
        Log.Out(Logs::General, Logs::Error, "Char ID: %i does not have the Qglobal Name: '%s' for Spell ID %i", char_ID, spell_Global_Name.c_str(), spell_ID);
        return false;
    }

    row = results.begin();

    global_Value = atoi(row[0]);

    if (global_Value == spell_Global_Value)
        return true; // If the values match from both tables, allow the spell to be scribed
    else if (global_Value > spell_Global_Value)
        return true; // Check if the qglobal value is greater than the require spellglobal value

    // If no matching result found in qglobals, don't scribe this spell
    Log.Out(Logs::General, Logs::Error, "Char ID: %i Spell_globals Name: '%s' Value: '%i' did not match QGlobal Value: '%i' for Spell ID %i", char_ID, spell_Global_Name.c_str(), spell_Global_Value, global_Value, spell_ID);
    return false;
}

// TODO get rid of this
int16 Mob::GetBuffSlotFromType(uint16 type) {
	uint32 buff_count = GetMaxTotalSlots();
	for (int i = 0; i < buff_count; i++) {
		if (buffs[i].spellid != SPELL_UNKNOWN) {
			for (int j = 0; j < EFFECT_COUNT; j++) {
				if (spells[buffs[i].spellid].effectid[j] == type )
					return i;
			}
		}
	}
	return -1;
}

uint16 Mob::GetSpellIDFromSlot(uint8 slot)
{
	if (buffs[slot].spellid != SPELL_UNKNOWN)
		return buffs[slot].spellid;
	return 0;
}

bool Mob::FindType(uint16 type, bool bOffensive, uint16 threshold) {
	int buff_count = GetMaxTotalSlots();
	for (int i = 0; i < buff_count; i++) {
		if (buffs[i].spellid != SPELL_UNKNOWN) {

			for (int j = 0; j < EFFECT_COUNT; j++) {
				// adjustments necessary for offensive npc casting behavior
				if (bOffensive) {
					if (spells[buffs[i].spellid].effectid[j] == type) {
						int16 value =
								CalcSpellEffectValue_formula(spells[buffs[i].spellid].buffdurationformula,
											spells[buffs[i].spellid].base[j],
											spells[buffs[i].spellid].max[j],
											buffs[i].casterlevel, buffs[i].spellid);
						Log.Out(Logs::General, Logs::Normal, 
								"FindType: type = %d; value = %d; threshold = %d",
								type, value, threshold);
						if (value < threshold)
							return true;
					}
				} else {
					if (spells[buffs[i].spellid].effectid[j] == type )
						return true;
				}
			}
		}
	}
	return false;
}

bool Mob::IsCombatProc(uint16 spell_id) {

	if (RuleB(Spells, FocusCombatProcs))
		return false;

	if(spell_id == SPELL_UNKNOWN)
		return(false);

	if ((spells[spell_id].cast_time == 0) && (spells[spell_id].recast_time == 0) && (spells[spell_id].recovery_time == 0))
	{

		for (int i = 0; i < MAX_PROCS; i++){
			if (PermaProcs[i].spellID == spell_id || SpellProcs[i].spellID == spell_id
				 || RangedProcs[i].spellID == spell_id){
				return true;
			}
		}
	}

	return false;
}

bool Mob::AddProcToWeapon(uint16 spell_id, bool bPerma, uint16 iChance, uint16 base_spell_id) {
	if(spell_id == SPELL_UNKNOWN)
		return(false);

	int i;
	if (bPerma) {
		for (i = 0; i < MAX_PROCS; i++) {
			if (PermaProcs[i].spellID == SPELL_UNKNOWN) {
				PermaProcs[i].spellID = spell_id;
				PermaProcs[i].chance = iChance;
				PermaProcs[i].base_spellID = base_spell_id;
				Log.Out(Logs::Detail, Logs::Spells, "Added permanent proc spell %d with chance %d to slot %d", spell_id, iChance, i);

				return true;
			}
		}
		Log.Out(Logs::Detail, Logs::Spells, "Too many perma procs for %s", GetName());
	} else {
		for (i = 0; i < MAX_PROCS; i++) {
			if (SpellProcs[i].spellID == SPELL_UNKNOWN) {
				SpellProcs[i].spellID = spell_id;
				SpellProcs[i].chance = iChance;
				SpellProcs[i].base_spellID = base_spell_id;;
				Log.Out(Logs::Detail, Logs::Spells, "Added spell-granted proc spell %d with chance %d to slot %d", spell_id, iChance, i);
				return true;
			}
		}
		Log.Out(Logs::Detail, Logs::Spells, "Too many procs for %s", GetName());
	}
	return false;
}

bool Mob::RemoveProcFromWeapon(uint16 spell_id, bool bAll) {
	for (int i = 0; i < MAX_PROCS; i++) {
		if (bAll || SpellProcs[i].spellID == spell_id) {
			SpellProcs[i].spellID = SPELL_UNKNOWN;
			SpellProcs[i].chance = 0;
			SpellProcs[i].base_spellID = SPELL_UNKNOWN;
			Log.Out(Logs::Detail, Logs::Spells, "Removed proc %d from slot %d", spell_id, i);
		}
	}
	return true;
}

bool Mob::AddDefensiveProc(uint16 spell_id, uint16 iChance, uint16 base_spell_id)
{
	if(spell_id == SPELL_UNKNOWN)
		return(false);

	int i;
	for (i = 0; i < MAX_PROCS; i++) {
		if (DefensiveProcs[i].spellID == SPELL_UNKNOWN) {
			DefensiveProcs[i].spellID = spell_id;
			DefensiveProcs[i].chance = iChance;
			DefensiveProcs[i].base_spellID = base_spell_id;
			Log.Out(Logs::Detail, Logs::Spells, "Added spell-granted defensive proc spell %d with chance %d to slot %d", spell_id, iChance, i);
			return true;
		}
	}

	return false;
}

bool Mob::RemoveDefensiveProc(uint16 spell_id, bool bAll)
{
	for (int i = 0; i < MAX_PROCS; i++) {
		if (bAll || DefensiveProcs[i].spellID == spell_id) {
			DefensiveProcs[i].spellID = SPELL_UNKNOWN;
			DefensiveProcs[i].chance = 0;
			DefensiveProcs[i].base_spellID = SPELL_UNKNOWN;
			Log.Out(Logs::Detail, Logs::Spells, "Removed defensive proc %d from slot %d", spell_id, i);
		}
	}
	return true;
}

bool Mob::AddRangedProc(uint16 spell_id, uint16 iChance, uint16 base_spell_id)
{
	if(spell_id == SPELL_UNKNOWN)
		return(false);

	int i;
	for (i = 0; i < MAX_PROCS; i++) {
		if (RangedProcs[i].spellID == SPELL_UNKNOWN) {
			RangedProcs[i].spellID = spell_id;
			RangedProcs[i].chance = iChance;
			RangedProcs[i].base_spellID = base_spell_id;
			Log.Out(Logs::Detail, Logs::Spells, "Added spell-granted ranged proc spell %d with chance %d to slot %d", spell_id, iChance, i);
			return true;
		}
	}

	return false;
}

bool Mob::RemoveRangedProc(uint16 spell_id, bool bAll)
{
	for (int i = 0; i < MAX_PROCS; i++) {
		if (bAll || RangedProcs[i].spellID == spell_id) {
			RangedProcs[i].spellID = SPELL_UNKNOWN;
			RangedProcs[i].chance = 0;
			RangedProcs[i].base_spellID = SPELL_UNKNOWN;;
			Log.Out(Logs::Detail, Logs::Spells, "Removed ranged proc %d from slot %d", spell_id, i);
		}
	}
	return true;
}

// this is checked in a few places to decide wether special bard
// behavior should be used.
bool Mob::UseBardSpellLogic(uint16 spell_id, int slot)
{
	if(spell_id == SPELL_UNKNOWN)
		spell_id = casting_spell_id;

	if(slot == -1)
		slot = casting_spell_slot;

	// should we treat this as a bard singing?
	return
	(
		spell_id != 0 &&
		spell_id != SPELL_UNKNOWN &&
		slot != -1 &&
		GetClass() == BARD &&
		slot <= MAX_PP_MEMSPELL &&
		IsBardSong(spell_id)
	);
}

int Mob::GetCasterLevel(uint16 spell_id) {
	int level = GetLevel();
	level += itembonuses.effective_casting_level + spellbonuses.effective_casting_level + aabonuses.effective_casting_level;
	Log.Out(Logs::Detail, Logs::Spells, "Determined effective casting level %d+%d+%d=%d", GetLevel(), spellbonuses.effective_casting_level, itembonuses.effective_casting_level, level);
	return(level);
}

//this method does NOT tell the client to stop singing the song.
//this is NOT the right way to stop a mob from singing, use InterruptSpell
//you should really know what your doing before you call this
void Mob::_StopSong()
{
	bardsong = 0;
	bardsong_target_id = 0;
	bardsong_slot = 0;
	bardsong_timer.Disable();
}

//This member function sets the buff duration on the client
//however it does not work if sent quickly after an action packets, which is what one might perfer to do
//Thus I use this in the buff process to update the correct duration once after casting
//this allows AAs and focus effects that increase buff duration to work correctly, but could probably
//be used for other things as well
void Client::SendBuffDurationPacket(Buffs_Struct &buff)
{
	EQApplicationPacket* outapp;
	outapp = new EQApplicationPacket(OP_Buff, sizeof(SpellBuffFade_Struct));
	SpellBuffFade_Struct* sbf = (SpellBuffFade_Struct*) outapp->pBuffer;

	sbf->entityid = GetID();
	sbf->slot = 2;
	sbf->spellid = buff.spellid;
	sbf->slotid = 0;
	sbf->effect = buff.casterlevel > 0 ? buff.casterlevel : GetLevel();
	sbf->level = buff.casterlevel > 0 ? buff.casterlevel : GetLevel();
	sbf->bufffade = 0;
	sbf->duration = buff.ticsremaining;
	sbf->num_hits = buff.numhits;
	FastQueuePacket(&outapp);
}

void Client::SendBuffNumHitPacket(Buffs_Struct &buff, int slot)
{
	// UF+ use this packet
	if (GetClientVersion() < ClientVersion::Und)
		return;
	EQApplicationPacket *outapp;
	outapp = new EQApplicationPacket(OP_BuffCreate, sizeof(BuffIcon_Struct) + sizeof(BuffIconEntry_Struct));
	BuffIcon_Struct *bi = (BuffIcon_Struct *)outapp->pBuffer;
	bi->entity_id = GetID();
	bi->count = 1;
	bi->all_buffs = 0;

	bi->entries[0].buff_slot = slot;
	bi->entries[0].spell_id = buff.spellid;
	bi->entries[0].tics_remaining = buff.ticsremaining;
	bi->entries[0].num_hits = buff.numhits;
	FastQueuePacket(&outapp);
}

void Mob::SendPetBuffsToClient()
{
	// Don't really need this check, as it should be checked before this method is called, but it doesn't hurt
	// too much to check again.
	if(!(GetOwner() && GetOwner()->IsClient()))
		return;

	int PetBuffCount = 0;

	EQApplicationPacket* outapp = new EQApplicationPacket(OP_PetBuffWindow,sizeof(PetBuff_Struct));
	PetBuff_Struct* pbs=(PetBuff_Struct*)outapp->pBuffer;
	memset(outapp->pBuffer,0,outapp->size);
	pbs->petid=GetID();

	int MaxSlots = GetMaxTotalSlots();

	if(MaxSlots > BUFF_COUNT)
		MaxSlots = BUFF_COUNT;

	for(int buffslot = 0; buffslot < MaxSlots; buffslot++)
	{
		if(buffs[buffslot].spellid != SPELL_UNKNOWN) {
			pbs->spellid[buffslot] = buffs[buffslot].spellid;
			pbs->ticsremaining[buffslot] = buffs[buffslot].ticsremaining;
			PetBuffCount++;
		}
	}

	pbs->buffcount=PetBuffCount;
	GetOwner()->CastToClient()->QueuePacket(outapp);
	safe_delete(outapp);
}

void Mob::SendBuffsToClient(Client *c)
{
	if(!c)
		return;

	if(c->GetClientVersionBit() & BIT_SoDAndLater)
	{
		EQApplicationPacket *outapp = MakeBuffsPacket();
		c->FastQueuePacket(&outapp);
	}
}

EQApplicationPacket *Mob::MakeBuffsPacket(bool for_target)
{
	uint32 count = 0;
	uint32 buff_count = GetMaxTotalSlots();
	for(unsigned int i = 0; i < buff_count; ++i)
	{
		if(buffs[i].spellid != SPELL_UNKNOWN)
		{
			++count;
		}
	}

	EQApplicationPacket* outapp = nullptr;

	//Create it for a targeting window, else create it for a create buff packet.
	if(for_target)
	{
		outapp = new EQApplicationPacket(OP_TargetBuffs, sizeof(BuffIcon_Struct) + sizeof(BuffIconEntry_Struct) * count);
	}
	else
	{
		outapp = new EQApplicationPacket(OP_BuffCreate, sizeof(BuffIcon_Struct) + sizeof(BuffIconEntry_Struct) * count);
	}
	BuffIcon_Struct *buff = (BuffIcon_Struct*)outapp->pBuffer;
	buff->entity_id = GetID();
	buff->count = count;
	buff->all_buffs = 1;

	uint32 index = 0;
	for(unsigned int i = 0; i < buff_count; ++i)
	{
		if(buffs[i].spellid != SPELL_UNKNOWN)
		{
			buff->entries[index].buff_slot = i;
			buff->entries[index].spell_id = buffs[i].spellid;
			buff->entries[index].tics_remaining = buffs[i].ticsremaining;
			buff->entries[index].num_hits = buffs[i].numhits;
			++index;
		}
	}

	return outapp;
}

void Mob::BuffModifyDurationBySpellID(uint16 spell_id, int32 newDuration)
{
	int buff_count = GetMaxTotalSlots();
	for(int i = 0; i < buff_count; ++i)
	{
		if (buffs[i].spellid == spell_id)
		{
			buffs[i].ticsremaining = newDuration;
			if(IsClient())
			{
				CastToClient()->SendBuffDurationPacket(buffs[i]);
			}
		}
	}
}

int Client::GetCurrentBuffSlots() const
{
	if(15 + aabonuses.BuffSlotIncrease > 25)
		return 25;
	else
		return 15 + aabonuses.BuffSlotIncrease;
}

int Client::GetCurrentSongSlots() const
{
	return 12; // AAs dont affect this
}

void Client::InitializeBuffSlots()
{
	int max_slots = GetMaxTotalSlots();
	buffs = new Buffs_Struct[max_slots];
	for(int x = 0; x < max_slots; ++x)
	{
		buffs[x].spellid = SPELL_UNKNOWN;
	}
	current_buff_count = 0;
}

void Client::UninitializeBuffSlots()
{
	safe_delete_array(buffs);
}

void NPC::InitializeBuffSlots()
{
	int max_slots = GetMaxTotalSlots();
	buffs = new Buffs_Struct[max_slots];
	for(int x = 0; x < max_slots; ++x)
	{
		buffs[x].spellid = SPELL_UNKNOWN;
	}
	current_buff_count = 0;
}

void NPC::UninitializeBuffSlots()
{
	safe_delete_array(buffs);
}

void Client::SendSpellAnim(uint16 targetid, uint16 spell_id)
{
	if (!targetid || !IsValidSpell(spell_id))
		return;

	EQApplicationPacket app(OP_Action, sizeof(Action_Struct));
	Action_Struct* a = (Action_Struct*)app.pBuffer;
	a->target = targetid;
	a->source = this->GetID();
	a->type = 231;
	a->spell = spell_id;
	a->sequence = 231;

	app.priority = 1;
	entity_list.QueueCloseClients(this, &app);
}

void Mob::CalcDestFromHeading(float heading, float distance, float MaxZDiff, float StartX, float StartY, float &dX, float &dY, float &dZ)
{
	if (!distance) { return; }
	if (!MaxZDiff) { MaxZDiff = 5; }

	float ReverseHeading = 256 - heading;
	float ConvertAngle = ReverseHeading * 1.40625f;
	if (ConvertAngle <= 270)
		ConvertAngle = ConvertAngle + 90;
	else
		ConvertAngle = ConvertAngle - 270;

	float Radian = ConvertAngle * (3.1415927f / 180.0f);

	float CircleX = distance * cos(Radian);
	float CircleY = distance * sin(Radian);
	dX = CircleX + StartX;
	dY = CircleY + StartY;
	dZ = FindGroundZ(dX, dY, MaxZDiff);
}

void Mob::BeamDirectional(uint16 spell_id, int16 resist_adjust)
{
	int maxtarget_count = 0;
	bool beneficial_targets = false;

	if (IsBeneficialSpell(spell_id) && IsClient())
		beneficial_targets = true;

	std::list<Mob*> targets_in_range;
	std::list<Mob*>::iterator iter;

	entity_list.GetTargetsForConeArea(this, spells[spell_id].min_range, spells[spell_id].range, spells[spell_id].range / 2, targets_in_range);
	iter = targets_in_range.begin();

	float dX = 0;
	float dY = 0;
	float dZ = 0;

	CalcDestFromHeading(GetHeading(), spells[spell_id].range, 5, GetX(), GetY(), dX, dY, dZ);
	dZ = GetZ();

	//FIND SLOPE: Put it into the form y = mx + b
	float m = (dY - GetY()) / (dX - GetX());
	float b = (GetY() * dX - dY * GetX()) / (dX - GetX());

	while(iter != targets_in_range.end())
	{
		if (!(*iter) || (beneficial_targets && ((*iter)->IsNPC() && !(*iter)->IsPetOwnerClient()))
			|| (*iter)->BehindMob(this, (*iter)->GetX(),(*iter)->GetY())){
		    ++iter;
			continue;
		}

		//# shortest distance from line to target point
		float d = std::abs((*iter)->GetY() - m * (*iter)->GetX() - b) / sqrt(m * m + 1);

		if (d <= spells[spell_id].aoerange)
		{
			if(CheckLosFN((*iter)) || spells[spell_id].npc_no_los) {
				(*iter)->CalcSpellPowerDistanceMod(spell_id, 0, this);
				SpellOnTarget(spell_id, (*iter), false, true, resist_adjust);
				maxtarget_count++;
			}

			if (maxtarget_count >= spells[spell_id].aemaxtargets)
				return;
		}
		++iter;
	}
}

void Mob::ConeDirectional(uint16 spell_id, int16 resist_adjust)
{
	int maxtarget_count = 0;
	bool beneficial_targets = false;

	if (IsBeneficialSpell(spell_id) && IsClient())
		beneficial_targets = true;

	float angle_start = spells[spell_id].directional_start + (GetHeading() * 360.0f / 256.0f);
	float angle_end = spells[spell_id].directional_end + (GetHeading() * 360.0f / 256.0f);

	while(angle_start > 360.0f)
		angle_start -= 360.0f;

	while(angle_end > 360.0f)
		angle_end -= 360.0f;

	std::list<Mob*> targets_in_range;
	std::list<Mob*>::iterator iter;

	entity_list.GetTargetsForConeArea(this, spells[spell_id].min_range, spells[spell_id].aoerange, spells[spell_id].aoerange / 2, targets_in_range);
	iter = targets_in_range.begin();

	while(iter != targets_in_range.end()){

		if (!(*iter) || (beneficial_targets && ((*iter)->IsNPC() && !(*iter)->IsPetOwnerClient()))){
		    ++iter;
			continue;
		}

		float heading_to_target = (CalculateHeadingToTarget((*iter)->GetX(), (*iter)->GetY()) * 360.0f / 256.0f);

		while(heading_to_target < 0.0f)
			heading_to_target += 360.0f;

		while(heading_to_target > 360.0f)
			heading_to_target -= 360.0f;

		if(angle_start > angle_end){
			if((heading_to_target >= angle_start && heading_to_target <= 360.0f) ||	(heading_to_target >= 0.0f && heading_to_target <= angle_end)){
				if(CheckLosFN((*iter)) || spells[spell_id].npc_no_los){
					(*iter)->CalcSpellPowerDistanceMod(spell_id, 0, this);
					SpellOnTarget(spell_id,(*iter), false, true, resist_adjust);
					maxtarget_count++;
				}
			}
		}
		else{
			if(heading_to_target >= angle_start && heading_to_target <= angle_end){
				if(CheckLosFN((*iter)) || spells[spell_id].npc_no_los) {
					(*iter)->CalcSpellPowerDistanceMod(spell_id, 0, this);
					SpellOnTarget(spell_id, (*iter), false, true, resist_adjust);
					maxtarget_count++;
				}
			}
		}

		if (maxtarget_count >= spells[spell_id].aemaxtargets)
			return;

		++iter;
	}
}<|MERGE_RESOLUTION|>--- conflicted
+++ resolved
@@ -363,11 +363,7 @@
 	casting_spell_type = type;
 
 	SaveSpellLoc();
-<<<<<<< HEAD
-	mlog(SPELLS__CASTING, "Casting %d Started at (%.3f,%.3f,%.3f)", spell_id, m_SpellLocation.x, m_SpellLocation.y, m_SpellLocation.z);
-=======
-	Log.Out(Logs::Detail, Logs::Spells, "Casting %d Started at (%.3f,%.3f,%.3f)", spell_id, m_SpellLocation.m_X, m_SpellLocation.m_Y, m_SpellLocation.m_Z);
->>>>>>> 451983ff
+	Log.Out(Logs::Detail, Logs::Spells, "Casting %d Started at (%.3f,%.3f,%.3f)", spell_id, m_SpellLocation.x, m_SpellLocation.y, m_SpellLocation.z);
 
 	// if this spell doesn't require a target, or if it's an optional target
 	// and a target wasn't provided, then it's us; unless TGB is on and this
