--- conflicted
+++ resolved
@@ -81,11 +81,8 @@
 #include "quest_parser_collection.h"
 #include "string_ids.h"
 #include "worldserver.h"
-<<<<<<< HEAD
 #include "nats_manager.h"
-=======
 #include "fastmath.h"
->>>>>>> 638d43e3
 
 #include <assert.h>
 #include <math.h>
@@ -109,11 +106,8 @@
 extern Zone* zone;
 extern volatile bool is_zone_loaded;
 extern WorldServer worldserver;
-<<<<<<< HEAD
 extern NatsManager nats;
-=======
 extern FastMath g_Math;
->>>>>>> 638d43e3
 
 using EQEmu::CastingSlot;
 
