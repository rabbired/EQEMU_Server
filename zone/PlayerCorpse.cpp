/*	EQEMu: Everquest Server Emulator
	Copyright (C) 2001-2003 EQEMu Development Team (http://eqemulator.net)

	This program is free software; you can redistribute it and/or modify
	it under the terms of the GNU General Public License as published by
	the Free Software Foundation; version 2 of the License.

	This program is distributed in the hope that it will be useful,
	but WITHOUT ANY WARRANTY except by those people which sell it, which
	are required to give you total support for your newly bought product;
	without even the implied warranty of MERCHANTABILITY or FITNESS FOR
	A PARTICULAR PURPOSE. See the GNU General Public License for more details.

	You should have received a copy of the GNU General Public License
	along with this program; if not, write to the Free Software
	Foundation, Inc., 59 Temple Place, Suite 330, Boston, MA 02111-1307 USA
*/
/*
New class for handeling corpses and everything associated with them.
Child of the Mob class.
-Quagmire
*/
#include "../common/debug.h"
#include <stdlib.h>
#include <stdio.h>
#include <math.h>
#include <iostream>
#include <sstream>
using namespace std;
#ifdef _WINDOWS
<<<<<<< HEAD
	#define snprintf	_snprintf
	#define strncasecmp	_strnicmp
	#define strcasecmp  _stricmp
=======
#define snprintf	_snprintf
#if (_MSC_VER < 1500)
	#define vsnprintf	_vsnprintf
#endif
#define strncasecmp	_strnicmp
#define strcasecmp	_stricmp
>>>>>>> 312100e1
#endif

#include "masterentity.h"
#include "../common/packet_functions.h"
#include "../common/crc32.h"
#include "StringIDs.h"
#include "worldserver.h"
#include "../common/rulesys.h"
#include "QuestParserCollection.h"

extern EntityList entity_list;
extern Zone* zone;
extern WorldServer worldserver;
extern npcDecayTimes_Struct npcCorpseDecayTimes[100];

void Corpse::SendEndLootErrorPacket(Client* client) {
	EQApplicationPacket* outapp = new EQApplicationPacket(OP_LootComplete, 0);
	client->QueuePacket(outapp);
	safe_delete(outapp);
}

void Corpse::SendLootReqErrorPacket(Client* client, uint8 response) {
	EQApplicationPacket* outapp = new EQApplicationPacket(OP_MoneyOnCorpse, sizeof(moneyOnCorpseStruct));
	moneyOnCorpseStruct* d = (moneyOnCorpseStruct*) outapp->pBuffer;
	d->response		= response;
	d->unknown1		= 0x5a;
	d->unknown2		= 0x40;
	client->QueuePacket(outapp);
	safe_delete(outapp);
}

Corpse* Corpse::LoadFromDBData(uint32 in_dbid, uint32 in_charid, char* in_charname, uchar* in_data, uint32 in_datasize, float in_x, float in_y, float in_z, float in_heading, char* timeofdeath, bool rezzed, bool wasAtGraveyard) {
	if (in_datasize < sizeof(classic_db::DBPlayerCorpse_Struct)) {
		LogFile->write(EQEMuLog::Error, "Corpse::LoadFromDBData: Corrupt data: in_datasize < sizeof(DBPlayerCorpse_Struct)");
		return 0;
	}
	classic_db::DBPlayerCorpse_Struct* dbpc = (classic_db::DBPlayerCorpse_Struct*) in_data;
	bool isSoF = true;

	uint32 esize1 = (sizeof(DBPlayerCorpse_Struct) + (dbpc->itemcount * sizeof(player_lootitem::ServerLootItem_Struct)));
	uint32 esize2 = (sizeof(classic_db::DBPlayerCorpse_Struct) + (dbpc->itemcount * sizeof(player_lootitem::ServerLootItem_Struct)));
	if (in_datasize != esize1) {
		LogFile->write(EQEMuLog::Error, "Corpse::LoadFromDBData: Corrupt data: in_datasize (%i) != expected size (%i) Continuing on...", in_datasize, esize1);
		if (in_datasize != esize2) {
			LogFile->write(EQEMuLog::Error, "Corpse::LoadFromDBData: Corrupt data: in_datasize (%i) != expected size (%i) Your corpse is done broke, sir.", in_datasize, esize2);
			return 0;
		}
		else
		{
			isSoF = false;
		}
	}

	if(isSoF)
	{
		DBPlayerCorpse_Struct* dbpcs = (DBPlayerCorpse_Struct*) in_data;
		if (dbpcs->crc != CRC32::Generate(&((uchar*) dbpcs)[4], in_datasize - 4)) {
			LogFile->write(EQEMuLog::Error, "Corpse::LoadFromDBData: Corrupt data: crc failure");
			return 0;
		}
		ItemList itemlist;
		ServerLootItem_Struct* tmp = 0;
		for (unsigned int i=0; i < dbpcs->itemcount; i++) {
			tmp = new ServerLootItem_Struct;
			memcpy(tmp, &dbpcs->items[i], sizeof(player_lootitem::ServerLootItem_Struct));
			itemlist.push_back(tmp);
		}

		// Little hack to account for the fact the race in the corpse struct is a uint8 and Froglok/Drakkin race number > 255
		// and to maintain backwards compatability with existing corpses in the database.
		uint16 RealRace;

		switch(dbpcs->race) {
			case 254:
				RealRace = DRAKKIN;
				break;
			case 255:
				RealRace = FROGLOK;
				break;
			default:
				RealRace = dbpc->race;
		}

		Corpse* pc = new Corpse(in_dbid, in_charid, in_charname, &itemlist, dbpcs->copper, dbpcs->silver, dbpcs->gold, dbpcs->plat, in_x, in_y, in_z, in_heading, dbpcs->size, dbpcs->gender, RealRace, dbpcs->class_, dbpcs->deity, dbpcs->level, dbpcs->texture, dbpcs->helmtexture, dbpcs->exp, wasAtGraveyard);
		if (dbpcs->locked)
			pc->Lock();

		// load tints
		memcpy(pc->item_tint, dbpcs->item_tint, sizeof(pc->item_tint));
		// appearance
		pc->haircolor = dbpcs->haircolor;
		pc->beardcolor = dbpcs->beardcolor;
		pc->eyecolor1 = dbpcs->eyecolor1;
		pc->eyecolor2 = dbpcs->eyecolor2;
		pc->hairstyle = dbpcs->hairstyle;
		pc->luclinface = dbpcs->face;
		pc->beard = dbpcs->beard;
		pc->drakkin_heritage = dbpcs->drakkin_heritage;
		pc->drakkin_tattoo = dbpcs->drakkin_tattoo;
		pc->drakkin_details = dbpcs->drakkin_details;
		pc->Rezzed(rezzed);
		pc->become_npc = false;
		return pc;
	}
	else
	{
		if (dbpc->crc != CRC32::Generate(&((uchar*) dbpc)[4], in_datasize - 4)) {
			LogFile->write(EQEMuLog::Error, "Corpse::LoadFromDBData: Corrupt data: crc failure");
			return 0;
		}
		ItemList itemlist;
		ServerLootItem_Struct* tmp = 0;
		for (unsigned int i=0; i < dbpc->itemcount; i++) {
			tmp = new ServerLootItem_Struct;
			memcpy(tmp, &dbpc->items[i], sizeof(player_lootitem::ServerLootItem_Struct));
			itemlist.push_back(tmp);
		}

		// Little hack to account for the fact the race in the corpse struct is a uint8 and Froglok/Drakkin race number > 255
		// and to maintain backwards compatability with existing corpses in the database.
		uint16 RealRace;

		switch(dbpc->race) {
			case 254:
				RealRace = DRAKKIN;
				break;
			case 255:
				RealRace = FROGLOK;
				break;
			default:
				RealRace = dbpc->race;
		}

		Corpse* pc = new Corpse(in_dbid, in_charid, in_charname, &itemlist, dbpc->copper, dbpc->silver, dbpc->gold, dbpc->plat, in_x, in_y, in_z, in_heading, dbpc->size, dbpc->gender, RealRace, dbpc->class_, dbpc->deity, dbpc->level, dbpc->texture, dbpc->helmtexture,dbpc->exp, wasAtGraveyard);
		if (dbpc->locked)
			pc->Lock();

		// load tints
		memcpy(pc->item_tint, dbpc->item_tint, sizeof(pc->item_tint));
		// appearance
		pc->haircolor = dbpc->haircolor;
		pc->beardcolor = dbpc->beardcolor;
		pc->eyecolor1 = dbpc->eyecolor1;
		pc->eyecolor2 = dbpc->eyecolor2;
		pc->hairstyle = dbpc->hairstyle;
		pc->luclinface = dbpc->face;
		pc->beard = dbpc->beard;
		pc->drakkin_heritage = 0;
		pc->drakkin_tattoo = 0;
		pc->drakkin_details = 0;
		pc->Rezzed(rezzed);
		pc->become_npc = false;
		return pc;
	}
}

// To be used on NPC death and ZoneStateLoad
// Mongrel: added see_invis and see_invis_undead
Corpse::Corpse(NPC* in_npc, ItemList* in_itemlist, uint32 in_npctypeid, const NPCType** in_npctypedata, uint32 in_decaytime)
// vesuvias - appearence fix
: Mob("Unnamed_Corpse","",0,0,in_npc->GetGender(),in_npc->GetRace(),in_npc->GetClass(),BT_Humanoid,//bodytype added
	in_npc->GetDeity(),in_npc->GetLevel(),in_npc->GetNPCTypeID(),in_npc->GetSize(),0,
	in_npc->GetHeading(),in_npc->GetX(),in_npc->GetY(),in_npc->GetZ(),0,
	in_npc->GetTexture(),in_npc->GetHelmTexture(),
	0,0,0,0,0,0,0,0,0,
	0,0,0,0,0,0,0,0,0,0,0,0xff,0,0,0,0,0,0,0,0,0),
	corpse_decay_timer(in_decaytime),
	corpse_res_timer(0),
	corpse_delay_timer(RuleI(NPC, CorpseUnlockTimer)),
	corpse_graveyard_timer(0),
	loot_cooldown_timer(10)
{
	corpse_graveyard_timer.Disable();
	memset(item_tint, 0, sizeof(item_tint));
	pIsChanged = false;
	p_PlayerCorpse = false;
	pLocked = false;
	BeingLootedBy = 0xFFFFFFFF;
	if (in_itemlist) {
		itemlist = *in_itemlist;
		in_itemlist->clear();
	}

	SetCash(in_npc->GetCopper(), in_npc->GetSilver(), in_npc->GetGold(), in_npc->GetPlatinum());

	npctype_id = in_npctypeid;
	SetPKItem(0);
	charid = 0;
	dbid = 0;
	p_depop = false;
	strcpy(orgname, in_npc->GetName());
	strcpy(name, in_npc->GetName());
	// Added By Hogie
	for(int count = 0; count < 100; count++) {
		if ((level >= npcCorpseDecayTimes[count].minlvl) && (level <= npcCorpseDecayTimes[count].maxlvl)) {
			corpse_decay_timer.SetTimer(npcCorpseDecayTimes[count].seconds*1000);
			break;
		}
	}
	if(IsEmpty())
	{
		corpse_decay_timer.SetTimer(RuleI(NPC,EmptyNPCCorpseDecayTimeMS)+1000);
	}

	if(in_npc->HasPrivateCorpse())
	{
		corpse_delay_timer.SetTimer(corpse_decay_timer.GetRemainingTime() + 1000);
	}

	// Added By Hogie -- End
	for (int i=0; i<MAX_LOOTERS; i++)
		looters[i] = 0;
	this->rezzexp = 0;
}

// To be used on PC death
// Mongrel: added see_invis and see_invis_undead
Corpse::Corpse(Client* client, int32 in_rezexp)
// vesuvias - appearence fix
: Mob
(
	"Unnamed_Corpse",
	"",
	0,
	0,
	client->GetGender(),
	client->GetRace(),
	client->GetClass(),
	BT_Humanoid, // bodytype added
	client->GetDeity(),
	client->GetLevel(),
	0,
	client->GetSize(),
	0,
	client->GetHeading(),	// heading
	client->GetX(),
	client->GetY(),
	client->GetZ(),
	0,
	client->GetTexture(),
	client->GetHelmTexture(),
	0,	// AC
	0,
	0,
	0,
	0,
	0,
	0,
	0,
	0,	// CHA
	client->GetPP().haircolor,
	client->GetPP().beardcolor,
	client->GetPP().eyecolor1,
	client->GetPP().eyecolor2,
	client->GetPP().hairstyle,
	client->GetPP().face,
	client->GetPP().beard,
	client->GetPP().drakkin_heritage,
	client->GetPP().drakkin_tattoo,
	client->GetPP().drakkin_details,
	0,
	0xff,	// aa title
	0,
	0,
	0,
	0,
	0,
	0,
	0,	// qglobal
	0,	// maxlevel
	0	// scalerate
),
	corpse_decay_timer(RuleI(Character, CorpseDecayTimeMS)),
	corpse_res_timer(RuleI(Character, CorpseResTimeMS)),
	corpse_delay_timer(RuleI(NPC, CorpseUnlockTimer)),
	corpse_graveyard_timer(RuleI(Zone, GraveyardTimeMS)),
	loot_cooldown_timer(10)
{
	int i;
	PlayerProfile_Struct *pp = &client->GetPP();
	ItemInst *item;

	if(!zone->HasGraveyard()) {
		corpse_graveyard_timer.Disable();
	}

	memset(item_tint, 0, sizeof(item_tint));
	for (i=0; i<MAX_LOOTERS; i++)
		looters[i] = 0;

	pIsChanged		= true;
	rezzexp			= in_rezexp;
	can_rez			= true;
	p_PlayerCorpse	= true;
	pLocked			= false;
	BeingLootedBy	= 0xFFFFFFFF;
	charid			= client->CharacterID();
	dbid			= 0;
	p_depop			= false;
	copper			= 0;
	silver			= 0;
	gold			= 0;
	platinum		= 0;
	strcpy(orgname, pp->name);
	strcpy(name, pp->name);

	//become_npc was not being initialized which led to some pretty funky things with newly created corpses
	become_npc = false;

	SetPKItem(0);

	if(!RuleB(Character, LeaveNakedCorpses) || RuleB(Character, LeaveCorpses) && GetLevel() >= RuleI(Character, DeathItemLossLevel)) {
		// cash
		// Let's not move the cash when 'RespawnFromHover = true' && 'client->GetClientVersion() < EQClientSoF' since the client doesn't.
		// (change to first client that supports 'death hover' mode, if not SoF.)
		if (!RuleB(Character, RespawnFromHover) || client->GetClientVersion() < EQClientSoF) {
			SetCash(pp->copper, pp->silver, pp->gold, pp->platinum);
			pp->copper = 0;
			pp->silver = 0;
			pp->gold = 0;
			pp->platinum = 0;
		}

		// get their tints
		memcpy(item_tint, &client->GetPP().item_tint, sizeof(item_tint));

		// solar: TODO soulbound items need not be added to corpse, but they need
		// to go into the regular slots on the player, out of bags

		// worn + inventory + cursor
		std::list<uint32> removed_list;
		bool cursor = false;
		for(i = 0; i <= 30; i++)
		{
			if(i == 21 && client->GetClientVersion() >= EQClientSoF) {
				item = client->GetInv().GetItem(9999);
				if((item && (!client->IsBecomeNPC())) || (item && client->IsBecomeNPC() && !item->GetItem()->NoRent)) {
					std::list<uint32> slot_list = MoveItemToCorpse(client, item, 9999);
					removed_list.merge(slot_list);
				}

			}

			item = client->GetInv().GetItem(i);
			if((item && (!client->IsBecomeNPC())) || (item && client->IsBecomeNPC() && !item->GetItem()->NoRent)) {
				std::list<uint32> slot_list = MoveItemToCorpse(client, item, i);
				removed_list.merge(slot_list);
			}
		}

		// cursor queue // (change to first client that supports 'death hover' mode, if not SoF.)
		if (!RuleB(Character, RespawnFromHover) || client->GetClientVersion() < EQClientSoF) {

			// bumped starting assignment to 8001 because any in-memory 'slot 8000' item was moved above as 'slot 30'
			// this was mainly for client profile state reflection..should match db player inventory entries now.

			iter_queue it;
			for(it=client->GetInv().cursor_begin(),i=8001; it!=client->GetInv().cursor_end(); it++,i++) {
				item = *it;
				if((item && (!client->IsBecomeNPC())) || (item && client->IsBecomeNPC() && !item->GetItem()->NoRent))
				{
					std::list<uint32> slot_list = MoveItemToCorpse(client, item, i);
					removed_list.merge(slot_list);
					cursor = true;
				}
			}
		}

		if(removed_list.size() != 0) {
			std::stringstream ss("");
			ss << "DELETE FROM inventory WHERE charid=" << client->CharacterID();
			ss << " AND (";
			std::list<uint32>::const_iterator iter = removed_list.begin();
			bool first = true;
			while(iter != removed_list.end()) {
				if(first) {
					first = false;
				} else {
					ss << " OR ";
				}
				ss << "slotid=" << (*iter);
				iter++;
			}
			ss << ")";
			database.RunQuery(ss.str().c_str(), ss.str().length());
		}

		if(cursor) { // all cursor items should be on corpse (client < SoF or RespawnFromHover = false)
			while(!client->GetInv().CursorEmpty())
				client->DeleteItemInInventory(SLOT_CURSOR, 0, false, false);
		}
		else { // only visible cursor made it to corpse (client >= Sof and RespawnFromHover = true)
			std::list<ItemInst*>::const_iterator start = client->GetInv().cursor_begin();
			std::list<ItemInst*>::const_iterator finish = client->GetInv().cursor_end();
			database.SaveCursor(client->CharacterID(), start, finish);
		}

		client->CalcBonuses(); // will only affect offline profile viewing of dead characters..unneeded overhead
		client->Save();
	} //end "not leaving naked corpses"

	Rezzed(false);
	Save();
}

// solar: helper function for client corpse constructor
std::list<uint32> Corpse::MoveItemToCorpse(Client *client, ItemInst *item, int16 equipslot)
{
	int bagindex;
	int16 interior_slot;
	ItemInst *interior_item;
	std::list<uint32> returnlist;

	AddItem(item->GetItem()->ID, item->GetCharges(), equipslot, item->GetAugmentItemID(0), item->GetAugmentItemID(1), item->GetAugmentItemID(2), item->GetAugmentItemID(3), item->GetAugmentItemID(4));
	returnlist.push_back(equipslot);

	// Qualified bag slot iterations. processing bag slots that don't exist is probably not a good idea.
	if(item->IsType(ItemClassContainer) && ((equipslot >= 22 && equipslot <=30))) // Limit the bag check to inventory and cursor slots.
	{
		for(bagindex = 0; bagindex <= 9; bagindex++)
		{
			// For empty bags in cursor queue, slot was previously being resolved as SLOT_INVALID (-1)
			interior_slot = Inventory::CalcSlotId(equipslot, bagindex);
			interior_item = client->GetInv().GetItem(interior_slot);

			if(interior_item)
			{
				AddItem(interior_item->GetItem()->ID, interior_item->GetCharges(), interior_slot, interior_item->GetAugmentItemID(0), interior_item->GetAugmentItemID(1), interior_item->GetAugmentItemID(2), interior_item->GetAugmentItemID(3), interior_item->GetAugmentItemID(4));
				returnlist.push_back(Inventory::CalcSlotId(equipslot, bagindex));
				client->DeleteItemInInventory(interior_slot, 0, true, false);
			}
		}
	}
	client->DeleteItemInInventory(equipslot, 0, true, false);
	return returnlist;
}

// To be called from LoadFromDBData
// Mongrel: added see_invis and see_invis_undead
Corpse::Corpse(uint32 in_dbid, uint32 in_charid, char* in_charname, ItemList* in_itemlist, uint32 in_copper, uint32 in_silver, uint32 in_gold, uint32 in_plat, float in_x, float in_y, float in_z, float in_heading, float in_size, uint8 in_gender, uint16 in_race, uint8 in_class, uint8 in_deity, uint8 in_level, uint8 in_texture, uint8 in_helmtexture,uint32 in_rezexp, bool wasAtGraveyard)
 : Mob("Unnamed_Corpse","",0,0,in_gender, in_race, in_class, BT_Humanoid, in_deity, in_level,0, in_size, 0, in_heading, in_x, in_y, in_z,0,in_texture,in_helmtexture,
	0,0,0,0,0,0,0,0,0,
	0,0,0,0,0,0,0,0,0,0,0,0xff,
	0,0,0,0,0,0,0,0,0),
	corpse_decay_timer(RuleI(Character, CorpseDecayTimeMS)),
	corpse_res_timer(RuleI(Character, CorpseResTimeMS)),
	corpse_delay_timer(RuleI(NPC, CorpseUnlockTimer)),
	corpse_graveyard_timer(RuleI(Zone, GraveyardTimeMS)),
	loot_cooldown_timer(10)
{

	//we really should be loading the decay timer here...
	LoadPlayerCorpseDecayTime(in_dbid);

	if(!zone->HasGraveyard() || wasAtGraveyard)
		corpse_graveyard_timer.Disable();

	memset(item_tint, 0, sizeof(item_tint));
	pIsChanged = false;
	p_PlayerCorpse = true;
	pLocked = false;
	BeingLootedBy = 0xFFFFFFFF;
	dbid = in_dbid;
	p_depop = false;
	charid = in_charid;
	itemlist = *in_itemlist;
	in_itemlist->clear();

	strcpy(orgname, in_charname);
	strcpy(name, in_charname);
	this->copper = in_copper;
	this->silver = in_silver;
	this->gold = in_gold;
	this->platinum = in_plat;
	rezzexp = in_rezexp;
	for (int i=0; i<MAX_LOOTERS; i++)
		looters[i] = 0;
	SetPKItem(0);
}

Corpse::~Corpse() {
	if (p_PlayerCorpse && !(p_depop && dbid == 0)) {
			Save();
	}
	ItemList::iterator cur,end;
	cur = itemlist.begin();
	end = itemlist.end();
	for(; cur != end; cur++) {
		ServerLootItem_Struct* item = *cur;
		safe_delete(item);
	}
	itemlist.clear();
}

/*
this needs to be called AFTER the entity_id is set
the client does this too, so it's unchangable
*/
void Corpse::CalcCorpseName() {
	EntityList::RemoveNumbers(name);
	char tmp[64];
	if (p_PlayerCorpse)
		snprintf(tmp, sizeof(tmp), "'s corpse%d", GetID());
	else
		snprintf(tmp, sizeof(tmp), "`s_corpse%d", GetID());
	name[(sizeof(name) - 1) - strlen(tmp)] = 0;
	strcat(name, tmp);
}

bool Corpse::Save() {
	if (!p_PlayerCorpse)
		return true;
	if (!pIsChanged)
		return true;

	uint32 tmp = this->CountItems();
	uint32 tmpsize = sizeof(DBPlayerCorpse_Struct) + (tmp * sizeof(player_lootitem::ServerLootItem_Struct));
	DBPlayerCorpse_Struct* dbpc = (DBPlayerCorpse_Struct*) new uchar[tmpsize];
	memset(dbpc, 0, tmpsize);
	dbpc->itemcount = tmp;
	dbpc->size = this->size;
	dbpc->locked = pLocked;
	dbpc->copper = this->copper;
	dbpc->silver = this->silver;
	dbpc->gold = this->gold;
	dbpc->plat = this->platinum;

	// Little hack to account for the fact the race in the corpse struct is a uint8 and Froglok/Drakkin race number > 255
	// and to maintain backwards compatability with existing corpses in the database.
	uint16 CorpseRace;

	switch(race) {
		case DRAKKIN:
			CorpseRace = 254;
			break;
		case FROGLOK:
			CorpseRace = 255;
			break;
		default:
			CorpseRace = race;
	}

	dbpc->race = CorpseRace;
	dbpc->class_ = class_;
	dbpc->gender = gender;
	dbpc->deity = deity;
	dbpc->level = level;
	dbpc->texture = this->texture;
	dbpc->helmtexture = this->helmtexture;
	dbpc->exp = rezzexp;

	memcpy(dbpc->item_tint, item_tint, sizeof(dbpc->item_tint));
	dbpc->haircolor = haircolor;
	dbpc->beardcolor = beardcolor;
	dbpc->eyecolor2 = eyecolor1;
	dbpc->hairstyle = hairstyle;
	dbpc->face = luclinface;
	dbpc->beard = beard;
	dbpc->drakkin_heritage = drakkin_heritage;
	dbpc->drakkin_tattoo = drakkin_tattoo;
	dbpc->drakkin_details = drakkin_details;

	uint32 x = 0;
	ItemList::iterator cur,end;
	cur = itemlist.begin();
	end = itemlist.end();
	for(; cur != end; cur++) {
		ServerLootItem_Struct* item = *cur;
		memcpy((char*) &dbpc->items[x++], (char*) item, sizeof(player_lootitem::ServerLootItem_Struct));
	}

	dbpc->crc = CRC32::Generate(&((uchar*) dbpc)[4], tmpsize - 4);

	if (dbid == 0)
	{
		dbid = database.CreatePlayerCorpse(charid, orgname, zone->GetZoneID(), zone->GetInstanceID(), (uchar*) dbpc, tmpsize, x_pos, y_pos, z_pos, heading);
		if(RuleB(Zone, UsePlayerCorpseBackups) == true)
			database.CreatePlayerCorpseBackup(dbid, charid, orgname, zone->GetZoneID(), zone->GetInstanceID(), (uchar*) dbpc, tmpsize, x_pos, y_pos, z_pos, heading);
	}
	else
		dbid = database.UpdatePlayerCorpse(dbid, charid, orgname, zone->GetZoneID(), zone->GetInstanceID(), (uchar*) dbpc, tmpsize, x_pos, y_pos, z_pos, heading,Rezzed());
	safe_delete_array(dbpc);
	if (dbid == 0) {
		cout << "Error: Failed to save player corpse '" << this->GetName() << "'" << endl;
		return false;
	}
	return true;
}

void Corpse::Delete() {
	if (IsPlayerCorpse() && dbid != 0)
		database.DeletePlayerCorpse(dbid);
	dbid = 0;

	p_depop = true;
}

void Corpse::Bury() {
	if (IsPlayerCorpse() && dbid != 0)
		database.BuryPlayerCorpse(dbid);
	dbid = 0;

	p_depop = true;
}

void Corpse::Depop() {
	if (IsNPCCorpse())
		p_depop = true;
}

void Corpse::DepopCorpse() {
		p_depop = true;
}

uint32 Corpse::CountItems() {
	return itemlist.size();
}

void Corpse::AddItem(uint32 itemnum, uint16 charges, int16 slot, uint32 aug1, uint32 aug2, uint32 aug3, uint32 aug4, uint32 aug5) {
	if (!database.GetItem(itemnum))
		return;
	pIsChanged = true;
	ServerLootItem_Struct* item = new ServerLootItem_Struct;
	memset(item, 0, sizeof(ServerLootItem_Struct));
	item->item_id = itemnum;
	item->charges = charges;
	item->equipSlot = slot;
	item->aug1=aug1;
	item->aug2=aug2;
	item->aug3=aug3;
	item->aug4=aug4;
	item->aug5=aug5;
	itemlist.push_back(item);
}

ServerLootItem_Struct* Corpse::GetItem(uint16 lootslot, ServerLootItem_Struct** bag_item_data)
{
	ServerLootItem_Struct *sitem = 0, *sitem2;

	// find the item
	ItemList::iterator cur,end;
	cur = itemlist.begin();
	end = itemlist.end();
	for(; cur != end; cur++) {
		if((*cur)->lootslot == lootslot)
		{
			sitem = *cur;
			break;
		}
	}

	if (sitem && bag_item_data && Inventory::SupportsContainers(sitem->equipSlot))
	{
		int16 bagstart = Inventory::CalcSlotId(sitem->equipSlot, 0);

		cur = itemlist.begin();
		end = itemlist.end();
		for(; cur != end; cur++) {
			sitem2 = *cur;
			if(sitem2->equipSlot >= bagstart && sitem2->equipSlot < bagstart + 10)
			{
				bag_item_data[sitem2->equipSlot - bagstart] = sitem2;
			}
		}
	}

	return sitem;
}

uint32 Corpse::GetWornItem(int16 equipSlot) const {
	ItemList::const_iterator cur,end;
	cur = itemlist.begin();
	end = itemlist.end();
	for(; cur != end; cur++) {
		ServerLootItem_Struct* item = *cur;
		if (item->equipSlot == equipSlot)
		{
			return item->item_id;
		}
	}

	return 0;
}

void Corpse::RemoveItem(uint16 lootslot)
{

	if (lootslot == 0xFFFF)
		return;

	ItemList::iterator cur,end;
	cur = itemlist.begin();
	end = itemlist.end();
	for(; cur != end; cur++) {
		ServerLootItem_Struct* sitem = *cur;
		if (sitem->lootslot == lootslot)
		{
			RemoveItem(sitem);
			return;
		}
	}
}

void Corpse::RemoveItem(ServerLootItem_Struct* item_data)
{
	uint8 material;

	ItemList::iterator cur,end;
	cur = itemlist.begin();
	end = itemlist.end();
	for(; cur != end; cur++) {
		ServerLootItem_Struct* sitem = *cur;
		if (sitem == item_data)
		{
			pIsChanged = true;
			itemlist.erase(cur);

			material = Inventory::CalcMaterialFromSlot(sitem->equipSlot);
			if(material != 0xFF)
				SendWearChange(material);

			safe_delete(sitem);

			return;
		}
	}
}

void Corpse::SetCash(uint32 in_copper, uint32 in_silver, uint32 in_gold, uint32 in_platinum) {
	this->copper = in_copper;
	this->silver = in_silver;
	this->gold = in_gold;
	this->platinum = in_platinum;
	pIsChanged = true;
}

void Corpse::RemoveCash() {
	this->copper = 0;
	this->silver = 0;
	this->gold = 0;
	this->platinum = 0;
	pIsChanged = true;
}

bool Corpse::IsEmpty() const {
	if (copper != 0 || silver != 0 || gold != 0 || platinum != 0)
		return false;
	return(itemlist.size() == 0);
}

bool Corpse::Process() {
	if (p_depop)
		return false;

	if(corpse_delay_timer.Check())
	{
		for (int i=0; i<MAX_LOOTERS; i++)
			looters[i] = 0;
		corpse_delay_timer.Disable();
		return true;
	}

	if(corpse_graveyard_timer.Check()) {
		if(zone->HasGraveyard()) {
			Save();
			p_depop = true;
			database.GraveyardPlayerCorpse(dbid, zone->graveyard_zoneid(),
				(zone->GetZoneID() == zone->graveyard_zoneid()) ? zone->GetInstanceID() : 0, zone->graveyard_x(),
				zone->graveyard_y(), zone->graveyard_z(), zone->graveyard_heading());
			corpse_graveyard_timer.Disable();
			ServerPacket* pack = new ServerPacket(ServerOP_SpawnPlayerCorpse, sizeof(SpawnPlayerCorpse_Struct));
			SpawnPlayerCorpse_Struct* spc = (SpawnPlayerCorpse_Struct*)pack->pBuffer;
			spc->player_corpse_id = dbid;
			spc->zone_id = zone->graveyard_zoneid();
			worldserver.SendPacket(pack);
			safe_delete(pack);
			LogFile->write(EQEMuLog::Debug, "Moved %s player corpse to the designated graveyard in zone %s.", this->GetName(), database.GetZoneName(zone->graveyard_zoneid()));
			dbid = 0;
		}

		corpse_graveyard_timer.Disable();
		return false;
	}
	/*
	if(corpse_res_timer.Check()) {
		can_rez = false;
		corpse_res_timer.Disable();
	}
	*/
	if(corpse_decay_timer.Check()) {
		if(!RuleB(Zone, EnableShadowrest))
			Delete();
		else {
			if(database.BuryPlayerCorpse(dbid)) {
				Save();
				p_depop = true;
				dbid = 0;
				LogFile->write(EQEMuLog::Debug, "Tagged %s player corpse has burried.", this->GetName());
			}
			else
			{
				LogFile->write(EQEMuLog::Error, "Unable to bury %s player corpse.", this->GetName());
				return true;
			}
		}
		corpse_decay_timer.Disable();
		return false;
	}

	return true;
}

void Corpse::SetDecayTimer(uint32 decaytime) {
	if (decaytime == 0)
		corpse_decay_timer.Trigger();
	else
		corpse_decay_timer.Start(decaytime);
}

bool Corpse::CanMobLoot(int charid) {
	uint8 z=0;
	for(int i=0; i<MAX_LOOTERS; i++) {
		if(looters[i] != 0)
			z++;

		if (looters[i] == charid)
			return true;
	}
	if(z == 0)
		return true;
	else
		return false;
}

void Corpse::AllowMobLoot(Mob *them, uint8 slot)
{
	if(slot >= MAX_LOOTERS)
		return;
	if(them == nullptr || !them->IsClient())
		return;

	looters[slot] = them->CastToClient()->CharacterID();
}

// @merth: this function needs some work
void Corpse::MakeLootRequestPackets(Client* client, const EQApplicationPacket* app) {
	// Added 12/08. Started compressing loot struct on live.
	char tmp[10];
	if(p_depop) {
		SendLootReqErrorPacket(client, 0);
		return;
	}

	if(IsPlayerCorpse() && dbid == 0) {
		// SendLootReqErrorPacket(client, 0);
		client->Message(13, "Warning: Corpse's dbid = 0! Corpse will not survive zone shutdown!");
		cout << "Error: PlayerCorpse::MakeLootRequestPackets: dbid = 0!" << endl;
		// return;
	}

	if(pLocked && client->Admin() < 100) {
		SendLootReqErrorPacket(client, 0);
		client->Message(13, "Error: Corpse locked by GM.");
		return;
	}

	if(BeingLootedBy == 0) { BeingLootedBy = 0xFFFFFFFF; }

	if(this->BeingLootedBy != 0xFFFFFFFF) {
		// lets double check....
		Entity* looter = entity_list.GetID(this->BeingLootedBy);
		if(looter == 0) { this->BeingLootedBy = 0xFFFFFFFF; }
	}

	uint8 tCanLoot = 1;
	bool lootcoin = false;
	if(database.GetVariable("LootCoin", tmp, 9)) { lootcoin = (atoi(tmp) == 1); }

	if(this->BeingLootedBy != 0xFFFFFFFF && this->BeingLootedBy != client->GetID()) {
		SendLootReqErrorPacket(client, 0);
		tCanLoot = 0;
	}
	else if(IsPlayerCorpse() && charid == client->CharacterID()) { tCanLoot = 2; }
	else if((IsNPCCorpse() || become_npc) && CanMobLoot(client->CharacterID())) { tCanLoot = 2; }
	else if(GetPKItem() == -1 && CanMobLoot(client->CharacterID())) { tCanLoot = 3; } //pvp loot all items, variable cash
	else if(GetPKItem() == 1 && CanMobLoot(client->CharacterID())) { tCanLoot = 4; } //pvp loot 1 item, variable cash
	else if(GetPKItem() > 1 && CanMobLoot(client->CharacterID())) { tCanLoot = 5; } //pvp loot 1 set item, variable cash

	if(tCanLoot == 1) { if(client->Admin() < 100 || !client->GetGM()) { SendLootReqErrorPacket(client, 2); } }

	if(tCanLoot >= 2 || (tCanLoot == 1 && client->Admin() >= 100 && client->GetGM())) {
		this->BeingLootedBy = client->GetID();
		EQApplicationPacket* outapp = new EQApplicationPacket(OP_MoneyOnCorpse, sizeof(moneyOnCorpseStruct));
		moneyOnCorpseStruct* d = (moneyOnCorpseStruct*) outapp->pBuffer;

		d->response		= 1;
		d->unknown1		= 0x42;
		d->unknown2		= 0xef;
		if(tCanLoot == 2 || (tCanLoot >= 3 && lootcoin)) { // dont take the coin off if it's a gm peeking at the corpse
			if(zone->lootvar != 0) {
				int admin = client->Admin();
				if(zone->lootvar == 7) { client->LogLoot(client, this, 0); }
				else if((admin >= 10) && (admin < 20)) {
					if((zone->lootvar < 8) && (zone->lootvar > 5)) { client->LogLoot(client, this, 0); }
				}
				else if(admin <= 20) {
					if((zone->lootvar < 8) && (zone->lootvar > 4)) { client->LogLoot(client, this, 0); }
				}
				else if(admin <= 80) {
					if((zone->lootvar < 8) && (zone->lootvar > 3)) { client->LogLoot(client, this, 0); }
				}
				else if(admin <= 100) {
					if((zone->lootvar < 9) && (zone->lootvar > 2)) { client->LogLoot(client, this, 0); }
				}
				else if(admin <= 150) {
					if(((zone->lootvar < 8) && (zone->lootvar > 1)) || (zone->lootvar == 9)) { client->LogLoot(client, this, 0); }
				}
				else if (admin <= 255) {
					if((zone->lootvar < 8) && (zone->lootvar > 0)) { client->LogLoot(client, this, 0); }
				}
			}

			if(!IsPlayerCorpse() && client->IsGrouped() && client->AutoSplitEnabled() && client->GetGroup()) {
				d->copper		= 0;
				d->silver		= 0;
				d->gold			= 0;
				d->platinum		= 0;
				Group *cgroup = client->GetGroup();
				cgroup->SplitMoney(GetCopper(), GetSilver(), GetGold(), GetPlatinum(), client);
			}
			else {
				d->copper		= this->GetCopper();
				d->silver		= this->GetSilver();
				d->gold			= this->GetGold();
				d->platinum		= this->GetPlatinum();
				client->AddMoneyToPP(GetCopper(), GetSilver(), GetGold(), GetPlatinum(), false);
			}

			RemoveCash();
			Save();
			client->Save();
		}

		outapp->priority = 6;
		client->QueuePacket(outapp);
		safe_delete(outapp);
		if(tCanLoot == 5) {
			int pkitem = GetPKItem();
			const Item_Struct* item = database.GetItem(pkitem);
			ItemInst* inst = database.CreateItem(item, item->MaxCharges);
			if(inst) {
				client->SendItemPacket(22, inst, ItemPacketLoot);
				safe_delete(inst);
			}
			else { client->Message(13, "Could not find item number %i to send!!", GetPKItem()); }

			client->QueuePacket(app);
			return;
		}

		int i = 0;
		const Item_Struct* item = 0;
		ItemList::iterator cur,end;
		cur = itemlist.begin();
		end = itemlist.end();

		uint8 containercount = 0;
		int corpselootlimit;

		if(client->GetClientVersion() >= EQClientRoF) { corpselootlimit = 34; }
		else if(client->GetClientVersion() >= EQClientSoF) { corpselootlimit = 32; }
		else if(client->GetClientVersion() == EQClientTitanium) { corpselootlimit = 31; }
		else { corpselootlimit = 30; }

		for(; cur != end; cur++) {
			ServerLootItem_Struct* item_data = *cur;
			item_data->lootslot = 0xFFFF;

			// Dont display the item if it's in a bag

			// Added cursor queue slots to corpse item visibility list. Nothing else should be making it to corpse.
			if(!IsPlayerCorpse() || item_data->equipSlot <= 30 || item_data->equipSlot == 9999 || tCanLoot>=3 ||
				(item_data->equipSlot >= 8000 && item_data->equipSlot <= 8999)) {
				if(i < corpselootlimit) {
					item = database.GetItem(item_data->item_id);
					if(client && item) {
						ItemInst* inst = database.CreateItem(item, item_data->charges, item_data->aug1, item_data->aug2, item_data->aug3, item_data->aug4, item_data->aug5);
						if(inst) {
							client->SendItemPacket(i + 22, inst, ItemPacketLoot); // 22 is the corpse inventory start offset for Ti(EMu)
							safe_delete(inst);
						}

						item_data->lootslot = i;
					}
				}

				i++;
			}
		}

		if(IsPlayerCorpse() && (charid == client->CharacterID() || client->GetGM())) {
			if(i > corpselootlimit) {
				client->Message(15, "*** This corpse contains more items than can be displayed! ***");
				client->Message(0, "Remove items and re-loot corpse to access remaining inventory.");
				client->Message(0, "(%s contains %i additional %s.)", GetName(), (i - corpselootlimit), (i - corpselootlimit) == 1 ? "item" : "items");
			}

			if(IsPlayerCorpse() && i == 0 && itemlist.size() > 0) { // somehow, player corpse contains items, but client doesn't see them...
				client->Message(13, "This corpse contains items that are inaccessable!");
				client->Message(15, "Contact a GM for item replacement, if necessary.");
				client->Message(15, "BUGGED CORPSE [DBID: %i, Name: %s, Item Count: %i]", GetDBID(), GetName(), itemlist.size());

				cur = itemlist.begin();
				end = itemlist.end();
				for(; cur != end; cur++) {
					ServerLootItem_Struct* item_data = *cur;
					item = database.GetItem(item_data->item_id);
					LogFile->write(EQEMuLog::Debug, "Corpse Looting: %s was not sent to client loot window (corpse_dbid: %i, charname: %s(%s))", item->Name, GetDBID(), client->GetName(), client->GetGM() ? "GM" : "Owner");
					client->Message(0, "Inaccessable Corpse Item: %s", item->Name);
				}
			}
		}
	}

	// Disgrace: Client seems to require that we send the packet back...
	client->QueuePacket(app);

	// This is required for the 'Loot All' feature to work for SoD clients. I expect it is to tell the client that the
	// server has now sent all the items on the corpse.
	if(client->GetClientVersion() >= EQClientSoD) { SendLootReqErrorPacket(client, 6); }
}

void Corpse::LootItem(Client* client, const EQApplicationPacket* app)
{
	//this gets sent out no matter what as a sort of 'ack', so send it here.
	client->QueuePacket(app);

	if(!loot_cooldown_timer.Check())
	{
		SendEndLootErrorPacket(client);
		return;
	}

	// To prevent item loss for a player using 'Loot All' who doesn't have inventory space for all their items.
	if(RuleB(Character, CheckCursorEmptyWhenLooting) && !client->GetInv().CursorEmpty())
	{
		client->Message(13, "You may not loot an item while you have an item on your cursor.");
		SendEndLootErrorPacket(client);
		return;
	}

	LootingItem_Struct* lootitem = (LootingItem_Struct*)app->pBuffer;

	if (this->BeingLootedBy != client->GetID()) {
		client->Message(13, "Error: Corpse::LootItem: BeingLootedBy != client");
		SendEndLootErrorPacket(client);
		return;
	}
	if (IsPlayerCorpse() && !CanMobLoot(client->CharacterID()) && !become_npc && (charid != client->CharacterID() && client->Admin() < 150)) {
		client->Message(13, "Error: This is a player corpse and you dont own it.");
		SendEndLootErrorPacket(client);
		return;
	}
	if (pLocked && client->Admin() < 100) {
		SendLootReqErrorPacket(client, 0);
		client->Message(13, "Error: Corpse locked by GM.");
		return;
	}
	if(IsPlayerCorpse() && (charid != client->CharacterID()) && CanMobLoot(client->CharacterID()) && GetPKItem()==0){
		client->Message(13, "Error: You cannot loot any more items from this corpse.");
		SendEndLootErrorPacket(client);
		BeingLootedBy = 0xFFFFFFFF;
		return;
	}
	const Item_Struct* item = 0;
	ItemInst *inst = 0;
	ServerLootItem_Struct* item_data = nullptr, *bag_item_data[10];

	memset(bag_item_data, 0, sizeof(bag_item_data));
	if(GetPKItem()>1)
		item = database.GetItem(GetPKItem());
	else if(GetPKItem()==-1 || GetPKItem()==1)
		item_data = GetItem(lootitem->slot_id - 22); //dont allow them to loot entire bags of items as pvp reward
	else
		item_data = GetItem(lootitem->slot_id - 22, bag_item_data);

	if (GetPKItem()<=1 && item_data != 0)
	{
		item = database.GetItem(item_data->item_id);
	}

	if (item != 0)
	{
		if(item_data)
			inst = database.CreateItem(item, item_data?item_data->charges:0, item_data->aug1, item_data->aug2, item_data->aug3, item_data->aug4, item_data->aug5);
		else
			inst = database.CreateItem(item);
	}

	if (client && inst)
	{

		if (client->CheckLoreConflict(item))
		{
			client->Message_StringID(0,LOOT_LORE_ERROR);
			SendEndLootErrorPacket(client);
			BeingLootedBy = 0;
			delete inst;
			return;
		}

		if(inst->IsAugmented())
		{
			for(int i=0; i<MAX_AUGMENT_SLOTS; i++)
			{
				ItemInst *itm = inst->GetAugment(i);
				if(itm)
				{
					if(client->CheckLoreConflict(itm->GetItem()))
					{
						client->Message_StringID(0,LOOT_LORE_ERROR);
						SendEndLootErrorPacket(client);
						BeingLootedBy = 0;
						delete inst;
						return;
					}
				}
			}
		}

		char buf[88];
		char corpse_name[64];
		strcpy(corpse_name, orgname);
		snprintf(buf, 87, "%d %d %s", inst->GetItem()->ID, inst->GetCharges(), EntityList::RemoveNumbers(corpse_name));
		buf[87] = '\0';
		parse->EventPlayer(EVENT_LOOT, client, buf, 0);

		if ((RuleB(Character, EnableDiscoveredItems)))
		{
			if(client && !client->GetGM() && !client->IsDiscovered(inst->GetItem()->ID))
			client->DiscoverItem(inst->GetItem()->ID);
		}

		if (zone->lootvar != 0)
		{
			int admin=client->Admin();
			if (zone->lootvar==7){
					client->LogLoot(client,this,item);
			}
			else if ((admin>=10) && (admin<20)){
				if ((zone->lootvar<8) && (zone->lootvar>5))
					client->LogLoot(client,this,item);
			}
			else if (admin<=20){
				if ((zone->lootvar<8) && (zone->lootvar>4))
					client->LogLoot(client,this,item);
			}
			else if (admin<=80){
				if ((zone->lootvar<8) && (zone->lootvar>3))
					client->LogLoot(client,this,item);
			}
			else if (admin<=100){
				if ((zone->lootvar<9) && (zone->lootvar>2))
					client->LogLoot(client,this,item);
			}
			else if (admin<=150){
				if (((zone->lootvar<8) && (zone->lootvar>1)) || (zone->lootvar==9))
					client->LogLoot(client,this,item);
			}
			else if (admin<=255){
				if ((zone->lootvar<8) && (zone->lootvar>0))
					client->LogLoot(client,this,item);
			}
		}

		if(zone->adv_data)
		{
			ServerZoneAdventureDataReply_Struct *ad = (ServerZoneAdventureDataReply_Struct*)zone->adv_data;
			if(ad->type == Adventure_Collect && !IsPlayerCorpse())
			{
				if(ad->data_id == inst->GetItem()->ID)
				{
					zone->DoAdventureCountIncrease();
				}
			}
		}

		// first add it to the looter - this will do the bag contents too
		if(lootitem->auto_loot)
		{
			if(!client->AutoPutLootInInventory(*inst, true, true, bag_item_data))
				client->PutLootInInventory(SLOT_CURSOR, *inst, bag_item_data);
		}
		else
		{
			client->PutLootInInventory(SLOT_CURSOR, *inst, bag_item_data);
		}
		// Update any tasks that have an activity to loot this item.
		if(RuleB(TaskSystem, EnableTaskSystem))
			client->UpdateTasksForItem(ActivityLoot, item->ID);
		// now remove it from the corpse
		if(item_data)
			RemoveItem(item_data->lootslot);
		// remove bag contents too
		if (item->ItemClass == ItemClassContainer && (GetPKItem()!=-1 || GetPKItem()!=1))
		{
			for (int i=0; i < 10; i++)
			{
				if (bag_item_data[i])
				{
					RemoveItem(bag_item_data[i]);
				}
			}
		}

		if(GetPKItem()!=-1)
			SetPKItem(0);

		//now send messages to all interested parties

		//creates a link for the item
		char *link = 0, *link2 = 0; //just like a db query :-)
		client->MakeItemLink(link2, inst);
		MakeAnyLenString(&link, "%c" "%s" "%s" "%c",
			0x12,
			link2,
			item->Name,
			0x12);
		safe_delete_array(link2);

		client->Message_StringID(MT_LootMessages, LOOTED_MESSAGE, link);
		if(!IsPlayerCorpse()) {
			Group *g = client->GetGroup();
			if(g != nullptr) {
				g->GroupMessage_StringID(client, MT_LootMessages, OTHER_LOOTED_MESSAGE, client->GetName(), link);
			} else {
				Raid *r = client->GetRaid();
				if(r != nullptr) {
					r->RaidMessage_StringID(client, MT_LootMessages, OTHER_LOOTED_MESSAGE, client->GetName(), link);
				}
			}
		}
		safe_delete_array(link);
	}
	else
	{
		SendEndLootErrorPacket(client);
		safe_delete(inst);
		return;
	}

	if (IsPlayerCorpse())
		client->SendItemLink(inst);
	else
		client->SendItemLink(inst, true);

	safe_delete(inst);
}

void Corpse::EndLoot(Client* client, const EQApplicationPacket* app) {
	EQApplicationPacket* outapp = new EQApplicationPacket;
	outapp->SetOpcode(OP_LootComplete);
	outapp->size = 0;
	client->QueuePacket(outapp);
	safe_delete(outapp);

	//client->Save();		//inventory operations auto-commit
	this->BeingLootedBy = 0xFFFFFFFF;
	if (this->IsEmpty())
		Delete();
	else
		Save();
}

void Corpse::FillSpawnStruct(NewSpawn_Struct* ns, Mob* ForWho)
{
	Mob::FillSpawnStruct(ns, ForWho);

	ns->spawn.max_hp = 120;

	if (IsPlayerCorpse())
		ns->spawn.NPC = 3;
	else
		ns->spawn.NPC = 2;
}

void Corpse::QueryLoot(Client* to) {

	int x = 0, y = 0; // x = visible items, y = total items
	to->Message(0, "Coin: %ip, %ig, %is, %ic", platinum, gold, silver, copper);

	ItemList::iterator cur,end;
	cur = itemlist.begin();
	end = itemlist.end();

	int corpselootlimit;

	if (to->GetClientVersion() >= EQClientSoF) { corpselootlimit = 32; }
	else if (to->GetClientVersion() == EQClientTitanium) { corpselootlimit = 31; }
	else { corpselootlimit = 30; }

	for(; cur != end; cur++) {
		ServerLootItem_Struct* sitem = *cur;

		if (IsPlayerCorpse()) {
			if (sitem->equipSlot >= 251 && sitem->equipSlot <= 340)
				sitem->lootslot = 0xFFFF;
			else
				x < corpselootlimit ? sitem->lootslot = x : sitem->lootslot = 0xFFFF;

			const Item_Struct* item = database.GetItem(sitem->item_id);

			if (item)
				to->Message((sitem->lootslot == 0xFFFF), "LootSlot: %i (EquipSlot: %i) Item: %s (%d), Count: %i", static_cast<int16>(sitem->lootslot), sitem->equipSlot, item->Name, item->ID, sitem->charges);
			else
				to->Message((sitem->lootslot == 0xFFFF), "Error: 0x%04x", sitem->item_id);

			if (sitem->lootslot != 0xFFFF)
				x++;

			y++;
		}
		else {
			sitem->lootslot=y;
			const Item_Struct* item = database.GetItem(sitem->item_id);

			if (item)
				to->Message(0, "LootSlot: %i Item: %s (%d), Count: %i", sitem->lootslot, item->Name, item->ID, sitem->charges);
			else
				to->Message(0, "Error: 0x%04x", sitem->item_id);

			y++;
		}
	}

	if (IsPlayerCorpse()) {
		to->Message(0, "%i visible %s (%i total) on %s (DBID: %i).", x, x==1?"item":"items", y, this->GetName(), this->GetDBID());
	}
	else {
		to->Message(0, "%i %s on %s.", y, y==1?"item":"items", this->GetName());
	}
}

bool Corpse::Summon(Client* client, bool spell, bool CheckDistance)
{
	uint32 dist2 = 10000; // pow(100, 2);
	if (!spell) {
		if (this->GetCharID() == client->CharacterID()) {
			if (IsLocked() && client->Admin() < 100) {
				client->Message(13, "That corpse is locked by a GM.");
				return false;
			}
			if (!CheckDistance || (DistNoRootNoZ(*client) <= dist2))
			{
				GMMove(client->GetX(), client->GetY(), client->GetZ());
				pIsChanged = true;
			}
			else
			{
				client->Message(0, "Corpse is too far away.");
				return false;
			}
		}
		else
		{
			bool consented = false;
			std::list<std::string>::iterator itr;
			for(itr = client->consent_list.begin(); itr != client->consent_list.end(); itr++)
			{
				if(strcmp(this->GetOwnerName(), itr->c_str()) == 0)
				{
					if (!CheckDistance || (DistNoRootNoZ(*client) <= dist2))
					{
						GMMove(client->GetX(), client->GetY(), client->GetZ());
						pIsChanged = true;
					}
					else
					{
						client->Message(0, "Corpse is too far away.");
						return false;
					}
					consented = true;
				}
			}
			if(!consented)
			{
				client->Message(0, "You do not have permission to move this corpse.");
				return false;
			}
		}
	}
	else {
		GMMove(client->GetX(), client->GetY(), client->GetZ());
		pIsChanged = true;
	}
	Save();
	return true;
}

void Corpse::CompleteRezz(){
	rezzexp = 0;
	pIsChanged = true;
	this->Save();
}

void Corpse::Spawn() {
	EQApplicationPacket* app = new EQApplicationPacket;
	this->CreateSpawnPacket(app, this);
	entity_list.QueueClients(this, app);
	safe_delete(app);
}

bool ZoneDatabase::DeleteGraveyard(uint32 zone_id, uint32 graveyard_id) {
	char errbuf[MYSQL_ERRMSG_SIZE];
	char* query = new char[256];
	uint32 query_length = 0;
	uint32 affected_rows = 0;

	query_length = sprintf(query,"UPDATE zone SET graveyard_id=0 WHERE zoneidnumber=%u AND version=0", zone_id);

	if (!RunQuery(query, query_length, errbuf, 0, &affected_rows)) {
		safe_delete_array(query);
		cerr << "Error1 in DeleteGraveyard query " << errbuf << endl;
		return false;
	}

	if (affected_rows == 0) {
		cerr << "Error2 in DeleteGraveyard query: affected_rows = 0" << endl;
		return false;
	}

	query_length = sprintf(query,"DELETE FROM graveyard WHERE id=%u", graveyard_id);

	if (!RunQuery(query, query_length, errbuf, 0, &affected_rows)) {
		safe_delete_array(query);
		cerr << "Error3 in DeleteGraveyard query " << errbuf << endl;
		return false;
	}
	safe_delete_array(query);

	if (affected_rows == 0) {
		cerr << "Error4 in DeleteGraveyard query: affected_rows = 0" << endl;
		return false;
	}

	return true;
}
uint32 ZoneDatabase::AddGraveyardIDToZone(uint32 zone_id, uint32 graveyard_id) {
	char errbuf[MYSQL_ERRMSG_SIZE];
	char* query = new char[256];
	char* end = query;
	uint32 affected_rows = 0;

	end += sprintf(end,"UPDATE zone SET graveyard_id=%u WHERE zoneidnumber=%u AND version=0", graveyard_id, zone_id);

	if (!RunQuery(query, (uint32) (end - query), errbuf, 0, &affected_rows)) {
		safe_delete_array(query);
		cerr << "Error1 in AddGraveyardIDToZone query " << errbuf << endl;
		return 0;
	}
	safe_delete_array(query);

	if (affected_rows == 0) {
		cerr << "Error2 in AddGraveyardIDToZone query: affected_rows = 0" << endl;
		return 0;
	}

	return zone_id;
}
uint32 ZoneDatabase::NewGraveyardRecord(uint32 graveyard_zoneid, float graveyard_x, float graveyard_y, float graveyard_z, float graveyard_heading) {
	char errbuf[MYSQL_ERRMSG_SIZE];
	char* query = new char[256];
	char* end = query;
	uint32 affected_rows = 0;
	uint32 new_graveyard_id = 0;

	end += sprintf(end,"INSERT INTO graveyard SET zone_id=%u, x=%1.1f, y=%1.1f, z=%1.1f, heading=%1.1f", graveyard_zoneid, graveyard_x, graveyard_y, graveyard_z, graveyard_heading);

	if (!RunQuery(query, (uint32) (end - query), errbuf, 0, &affected_rows, &new_graveyard_id)) {
		safe_delete_array(query);
		cerr << "Error1 in NewGraveyardRecord query " << errbuf << endl;
		return 0;
	}
	safe_delete_array(query);

	if (affected_rows == 0) {
		cerr << "Error2 in NewGraveyardRecord query: affected_rows = 0" << endl;
		return 0;
	}

	if(new_graveyard_id <= 0) {
		cerr << "Error3 in NewGraveyardRecord query: new_graveyard_id <= 0" << endl;
		return 0;
	}

	return new_graveyard_id;
}
uint32 ZoneDatabase::GraveyardPlayerCorpse(uint32 dbid, uint32 zoneid, uint16 instanceid, float x, float y, float z, float heading) {
	char errbuf[MYSQL_ERRMSG_SIZE];
	char* query = new char[256];
	char* end = query;
	uint32 affected_rows = 0;

	// We probably don't want a graveyard located in an instance.
	end += sprintf(end,"Update player_corpses SET zoneid=%u, instanceid=0, x=%1.1f, y=%1.1f, z=%1.1f, heading=%1.1f, WasAtGraveyard=1 WHERE id=%d", zoneid, x, y, z, heading, dbid);

	if (!RunQuery(query, (uint32) (end - query), errbuf, 0, &affected_rows)) {
		safe_delete_array(query);
		cerr << "Error1 in GraveyardPlayerCorpse query " << errbuf << endl;
		return 0;
	}
	safe_delete_array(query);

	if (affected_rows == 0) {
		cerr << "Error2 in GraveyardPlayerCorpse query: affected_rows = 0" << endl;
		return 0;
	}
	return dbid;
}
uint32 ZoneDatabase::UpdatePlayerCorpse(uint32 dbid, uint32 charid, const char* charname, uint32 zoneid, uint16 instanceid, uchar* data, uint32 datasize, float x, float y, float z, float heading, bool rezzed) {
	char errbuf[MYSQL_ERRMSG_SIZE];
	char* query = new char[256+(datasize*2)];
	char* end = query;
	uint32 affected_rows = 0;

	end += sprintf(end, "Update player_corpses SET data=");
	*end++ = '\'';
	end += DoEscapeString(end, (char*)data, datasize);
	*end++ = '\'';
	end += sprintf(end,", charname='%s', zoneid=%u, instanceid=%u, charid=%d, x=%1.1f, y=%1.1f, z=%1.1f, heading=%1.1f WHERE id=%d", charname, zoneid, instanceid, charid, x, y, z, heading, dbid);

	if (!RunQuery(query, (uint32) (end - query), errbuf, 0, &affected_rows)) {
		safe_delete_array(query);
		cerr << "Error1 in UpdatePlayerCorpse query " << errbuf << endl;
		return 0;
	}
	safe_delete_array(query);

	if (affected_rows == 0) {
		cerr << "Error2 in UpdatePlayerCorpse query: affected_rows = 0" << endl;
		return 0;
	}
	if(rezzed){
		if (!RunQuery(query, MakeAnyLenString(&query, "update player_corpses set rezzed = 1 WHERE id=%d",dbid), errbuf)) {
			cerr << "Error in UpdatePlayerCorpse/Rezzed query: " << errbuf << endl;
		}
		safe_delete_array(query);
	}
	return dbid;
}

void ZoneDatabase::MarkCorpseAsRezzed(uint32 dbid)
{
	char errbuf[MYSQL_ERRMSG_SIZE];
	char* query = 0;

	if(!database.RunQuery(query,MakeAnyLenString(&query, "UPDATE player_corpses SET rezzed = 1 WHERE id = %i", dbid), errbuf))
	{
		LogFile->write(EQEMuLog::Error, "MarkCorpseAsRezzed failed: %s, %s", query, errbuf);
	}
	safe_delete_array(query);
}

uint32 ZoneDatabase::CreatePlayerCorpse(uint32 charid, const char* charname, uint32 zoneid, uint16 instanceid, uchar* data, uint32 datasize, float x, float y, float z, float heading) {
	char errbuf[MYSQL_ERRMSG_SIZE];
	char* query = new char[256+(datasize*2)];
	char* end = query;
	//MYSQL_RES *result;
	//MYSQL_ROW row;
	uint32 affected_rows = 0;
	uint32 last_insert_id = 0;

	end += sprintf(end, "Insert into player_corpses SET data=");
	*end++ = '\'';
	end += DoEscapeString(end, (char*)data, datasize);
	*end++ = '\'';
	end += sprintf(end,", charname='%s', zoneid=%u, instanceid=%u, charid=%d, x=%1.1f, y=%1.1f, z=%1.1f, heading=%1.1f, timeofdeath=Now(), IsBurried=0", charname, zoneid, instanceid, charid, x, y, z, heading);

	if (!RunQuery(query, (uint32) (end - query), errbuf, 0, &affected_rows, &last_insert_id)) {
		safe_delete_array(query);
		cerr << "Error1 in CreatePlayerCorpse query " << errbuf << endl;
		return 0;
	}
	safe_delete_array(query);

	if (affected_rows == 0) {
		cerr << "Error2 in CreatePlayerCorpse query: affected_rows = 0" << endl;
		return 0;
	}

	if (last_insert_id == 0) {
		cerr << "Error3 in CreatePlayerCorpse query: last_insert_id = 0" << endl;
		return 0;
	}

	return last_insert_id;
}

bool ZoneDatabase::CreatePlayerCorpseBackup(uint32 dbid, uint32 charid, const char* charname, uint32 zoneid, uint16 instanceid, uchar* data, uint32 datasize, float x, float y, float z, float heading) {
	char errbuf[MYSQL_ERRMSG_SIZE];
	char* query = new char[256+(datasize*2)];
	char* end = query;
	uint32 affected_rows = 0;
	uint32 last_insert_id = 0;
	bool result = false;
	DBPlayerCorpse_Struct* dbpcs = (DBPlayerCorpse_Struct*) data;

	if (dbid != 0) {
		if(RuleB(Character, LeaveCorpses) == true && dbpcs->level >= RuleI(Character, DeathItemLossLevel)){
			end += sprintf(end, "Insert into player_corpses_backup SET data=");
			*end++ = '\'';
			end += DoEscapeString(end, (char*)data, datasize);
			*end++ = '\'';
			end += sprintf(end,", charname='%s', zoneid=%u, instanceid=%u, charid=%d, x=%1.1f, y=%1.1f, z=%1.1f, heading=%1.1f, timeofdeath=Now(), IsBurried=0, id=%u", charname, zoneid, instanceid, charid, x, y, z, heading, dbid);

			if (RunQuery(query, (uint32) (end - query), errbuf, 0, &affected_rows)) {
				if (affected_rows == 1)
					result = true;
				else
					cerr << "Error in CreatePlayerCorpseBackup query: affected_rows != 1" << endl;
			}
			else
				cerr << "Error in CreatePlayerCorpseBackup query " << errbuf << endl;
		}
		safe_delete_array(query);
	}
	else {
		cerr << "Error in CreatePlayerCorpseBackup: dbid = 0" << endl;
	}
	return result;
}

uint32 ZoneDatabase::GetPlayerBurriedCorpseCount(uint32 char_id) {
	char errbuf[MYSQL_ERRMSG_SIZE];
	char *query = 0;
	MYSQL_RES *result;
	MYSQL_ROW row;
	uint32 CorpseCount = 0;

	if (RunQuery(query, MakeAnyLenString(&query, "select count(*) from player_corpses where charid = '%u' and IsBurried = 1", char_id), errbuf, &result)) {
		row = mysql_fetch_row(result);
		CorpseCount = atoi(row[0]);
		mysql_free_result(result);
	}
	else {
		cerr << "Error in GetPlayerBurriedCorpseCount query '" << query << "' " << errbuf << endl;
	}

	safe_delete_array(query);

	return CorpseCount;
}

uint32 ZoneDatabase::GetPlayerCorpseCount(uint32 char_id) {
	char errbuf[MYSQL_ERRMSG_SIZE];
	char *query = 0;
	MYSQL_RES *result;
	MYSQL_ROW row;
	uint32 CorpseCount = 0;

	if (RunQuery(query, MakeAnyLenString(&query, "select count(*) from player_corpses where charid = '%u'", char_id), errbuf, &result)) {
		row = mysql_fetch_row(result);
		CorpseCount = atoi(row[0]);
		mysql_free_result(result);
	}
	else {
		cerr << "Error in GetPlayerCorpseCount query '" << query << "' " << errbuf << endl;
	}

	safe_delete_array(query);

	return CorpseCount;
}

uint32 ZoneDatabase::GetPlayerCorpseID(uint32 char_id, uint8 corpse) {
	char errbuf[MYSQL_ERRMSG_SIZE];
	char *query = 0;
	MYSQL_RES *result;
	MYSQL_ROW row;
	uint32 id = 0;

	if (RunQuery(query, MakeAnyLenString(&query, "select id from player_corpses where charid = '%u'", char_id), errbuf, &result)) {
		for (int i=0; i<corpse;i++) {
			row = mysql_fetch_row(result);
			id = (uint32)atoi(row[0]);
		}
		mysql_free_result(result);
	}
	else {
		cerr << "Error in GetPlayerCorpseID query '" << query << "' " << errbuf << endl;
	}

	safe_delete_array(query);

	return id;
}

uint32 ZoneDatabase::GetPlayerCorpseItemAt(uint32 corpse_id, uint16 slotid) {
	Corpse* tmp = LoadPlayerCorpse(corpse_id);
	uint32 itemid = 0;

	if (tmp) {
		itemid = tmp->GetWornItem(slotid);
		tmp->DepopCorpse();
	}
	return itemid;
}

Corpse* ZoneDatabase::SummonBurriedPlayerCorpse(uint32 char_id, uint32 dest_zoneid, uint16 dest_instanceid, float dest_x, float dest_y, float dest_z, float dest_heading) {
	char errbuf[MYSQL_ERRMSG_SIZE];
	char *query = 0;
	MYSQL_RES *result;
	MYSQL_ROW row;
	Corpse* NewCorpse = 0;
	unsigned long* lengths;

	if (RunQuery(query, MakeAnyLenString(&query, "SELECT id, charname, data, timeofdeath, rezzed FROM player_corpses WHERE charid='%u' AND IsBurried=1 ORDER BY timeofdeath LIMIT 1", char_id), errbuf, &result)) {
		row = mysql_fetch_row(result);
		lengths = mysql_fetch_lengths(result);
		if(row) {
			NewCorpse = Corpse::LoadFromDBData(atoi(row[0]), char_id, row[1], (uchar*) row[2], lengths[2], dest_x, dest_y, dest_z, dest_heading, row[3],atoi(row[4])==1, false);
			if(NewCorpse) {
				entity_list.AddCorpse(NewCorpse);
				NewCorpse->SetDecayTimer(RuleI(Character, CorpseDecayTimeMS));
				NewCorpse->Spawn();
				if(!UnburyPlayerCorpse(NewCorpse->GetDBID(), dest_zoneid, dest_instanceid, dest_x, dest_y, dest_z, dest_heading))
					LogFile->write(EQEMuLog::Error, "Unable to unbury a summoned player corpse for character id %u.", char_id);
			}
			else
				LogFile->write(EQEMuLog::Error, "Unable to construct a player corpse from a burried player corpse for character id %u.", char_id);
		}

		mysql_free_result(result);
	}
	else {
		cerr << "Error in SummonBurriedPlayerCorpse query '" << query << "' " << errbuf << endl;
	}

	safe_delete_array(query);

	return NewCorpse;
}

bool ZoneDatabase::SummonAllPlayerCorpses(uint32 char_id, uint32 dest_zoneid, uint16 dest_instanceid,
					float dest_x, float dest_y, float dest_z, float dest_heading)
{
	char errbuf[MYSQL_ERRMSG_SIZE];
	char *query = 0;
	MYSQL_RES *result;
	MYSQL_ROW row;
	Corpse* NewCorpse = 0;
	int CorpseCount = 0;
	unsigned long* lengths;

	if(!RunQuery(query, MakeAnyLenString(&query, "UPDATE player_corpses SET zoneid = %i, instanceid = %i, x = %f, y = %f, z = %f, "
							"heading = %f, IsBurried = 0, WasAtGraveyard = 0 WHERE charid = %i",
							dest_zoneid, dest_instanceid, dest_x, dest_y, dest_z, dest_heading, char_id), errbuf))
		LogFile->write(EQEMuLog::Error, "Error moving corpses, Query = %s, Error = %s\n", query, errbuf);

	safe_delete_array(query);

	if (RunQuery(query, MakeAnyLenString(&query, "SELECT id, charname, data, timeofdeath, rezzed FROM player_corpses WHERE charid='%u'"
							"ORDER BY timeofdeath", char_id), errbuf, &result))
	{
		while((row = mysql_fetch_row(result)))
		{
			lengths = mysql_fetch_lengths(result);
			NewCorpse = Corpse::LoadFromDBData(atoi(row[0]), char_id, row[1], (uchar*) row[2], lengths[2], dest_x, dest_y,
								dest_z, dest_heading, row[3],atoi(row[4])==1, false);
			if(NewCorpse) {
				entity_list.AddCorpse(NewCorpse);
				NewCorpse->SetDecayTimer(RuleI(Character, CorpseDecayTimeMS));
				NewCorpse->Spawn();
				++CorpseCount;
			}
			else
				LogFile->write(EQEMuLog::Error, "Unable to construct a player corpse for character id %u.", char_id);
		}

		mysql_free_result(result);
	}
	else
		LogFile->write(EQEMuLog::Error, "Error in SummonAllPlayerCorpses Query = %s, Error = %s\n", query, errbuf);

	safe_delete_array(query);

	return (CorpseCount > 0);
}

bool ZoneDatabase::UnburyPlayerCorpse(uint32 dbid, uint32 new_zoneid, uint16 new_instanceid, float new_x, float new_y, float new_z, float new_heading) {
	char errbuf[MYSQL_ERRMSG_SIZE];
	char* query = new char[256];
	char* end = query;
	uint32 affected_rows = 0;
	bool Result = false;

	end += sprintf(end, "UPDATE player_corpses SET IsBurried=0, zoneid=%u, instanceid=%u, x=%f, y=%f, z=%f, heading=%f, timeofdeath=Now(), WasAtGraveyard=0 WHERE id=%u", new_zoneid, new_instanceid, new_x, new_y, new_z, new_heading, dbid);

	if (RunQuery(query, (uint32) (end - query), errbuf, 0, &affected_rows)) {
		if (affected_rows == 1)
			Result = true;
		else
			cerr << "Error2 in UnburyPlayerCorpse query: affected_rows NOT EQUAL to 1, as expected." << endl;
	}
	else
		cerr << "Error1 in UnburyPlayerCorpse query " << errbuf << endl;

	safe_delete_array(query);

	return Result;
}

Corpse* ZoneDatabase::LoadPlayerCorpse(uint32 player_corpse_id) {
	char errbuf[MYSQL_ERRMSG_SIZE];
	char *query = 0;
	MYSQL_RES *result;
	MYSQL_ROW row;
	Corpse* NewCorpse = 0;
	unsigned long* lengths;

	if (RunQuery(query, MakeAnyLenString(&query, "SELECT id, charid, charname, x, y, z, heading, data, timeofdeath, rezzed, WasAtGraveyard FROM player_corpses WHERE id='%u'", player_corpse_id), errbuf, &result)) {
		row = mysql_fetch_row(result);
		lengths = mysql_fetch_lengths(result);
		if(row && lengths)
		{
		NewCorpse = Corpse::LoadFromDBData(atoi(row[0]), atoi(row[1]), row[2], (uchar*) row[7], lengths[7], atof(row[3]), atoi(row[4]), atoi(row[5]), atoi(row[6]), row[8],atoi(row[9])==1, atoi(row[10]));
		entity_list.AddCorpse(NewCorpse);
		}
		mysql_free_result(result);
	}
	else {
		cerr << "Error in LoadPlayerCorpse query '" << query << "' " << errbuf << endl;
		cerr << "Note that if your missing the 'rezzed' field you can add it with:\nALTER TABLE `player_corpses` ADD `rezzed` TINYINT UNSIGNED DEFAULT \"0\";\n";
	}

	safe_delete_array(query);

	return NewCorpse;
}

bool ZoneDatabase::LoadPlayerCorpses(uint32 iZoneID, uint16 iInstanceID) {
	char errbuf[MYSQL_ERRMSG_SIZE];
	char *query = 0;
	MYSQL_RES *result;
	MYSQL_ROW row;
	uint32 query_length = 0;

	unsigned long* lengths;

	if(!RuleB(Zone, EnableShadowrest))
		query_length = MakeAnyLenString(&query, "SELECT id, charid, charname, x, y, z, heading, data, timeofdeath, rezzed, WasAtGraveyard FROM player_corpses WHERE zoneid='%u' AND instanceid='%u'", iZoneID, iInstanceID);
	else
		query_length = MakeAnyLenString(&query, "SELECT id, charid, charname, x, y, z, heading, data, timeofdeath, rezzed, 0 FROM player_corpses WHERE zoneid='%u' AND instanceid='%u' AND IsBurried=0", iZoneID, iInstanceID);

	if (RunQuery(query, query_length, errbuf, &result)) {
		safe_delete_array(query);
		while ((row = mysql_fetch_row(result))) {
			lengths = mysql_fetch_lengths(result);
			entity_list.AddCorpse(Corpse::LoadFromDBData(atoi(row[0]), atoi(row[1]), row[2], (uchar*) row[7], lengths[7], atof(row[3]), atoi(row[4]), atoi(row[5]), atoi(row[6]), row[8],atoi(row[9])==1, atoi(row[10])));
		}
		mysql_free_result(result);
	}
	else {
		cerr << "Error in LoadPlayerCorpses query '" << query << "' " << errbuf << endl;
		cerr << "Note that if your missing the 'rezzed' field you can add it with:\nALTER TABLE `player_corpses` ADD `rezzed` TINYINT UNSIGNED DEFAULT \"0\";\n";
		safe_delete_array(query);
		return false;
	}

	return true;
}

uint32 ZoneDatabase::GetFirstCorpseID(uint32 char_id) {
	char errbuf[MYSQL_ERRMSG_SIZE];
	char *query = 0;
	MYSQL_RES *result;
	MYSQL_ROW row;
	uint32 CorpseID = 0;

	MakeAnyLenString(&query, "SELECT id FROM player_corpses WHERE charid='%u' AND IsBurried=0 ORDER BY timeofdeath LIMIT 1", char_id);
		if (RunQuery(query, strlen(query), errbuf, &result)) {
			if (mysql_num_rows(result)!= 0){
				row = mysql_fetch_row(result);
				CorpseID = atoi(row[0]);
				mysql_free_result(result);
	}
		}
	else {
		cerr << "Error in GetFirstCorpseID query '" << query << "' " << errbuf << endl;
		safe_delete_array(query);
		return 0;
	}

	safe_delete_array(query);
	return CorpseID;
}

bool ZoneDatabase::BuryPlayerCorpse(uint32 dbid) {
	char errbuf[MYSQL_ERRMSG_SIZE];
	char *query = 0;

	if (!RunQuery(query, MakeAnyLenString(&query, "UPDATE player_corpses SET IsBurried = 1 WHERE id=%d", dbid), errbuf)) {
		cerr << "Error in BuryPlayerCorpse query '" << query << "' " << errbuf << endl;
		safe_delete_array(query);
		return false;
	}

	safe_delete_array(query);
	return true;
}

bool ZoneDatabase::BuryAllPlayerCorpses(uint32 charid) {
	char errbuf[MYSQL_ERRMSG_SIZE];
	char *query = 0;

	if (!RunQuery(query, MakeAnyLenString(&query, "UPDATE player_corpses SET IsBurried = 1 WHERE charid=%d", charid), errbuf)) {
		cerr << "Error in BuryPlayerCorpse query '" << query << "' " << errbuf << endl;
		safe_delete_array(query);
		return false;
	}

	safe_delete_array(query);
	return true;
}

bool ZoneDatabase::DeletePlayerCorpse(uint32 dbid) {
	char errbuf[MYSQL_ERRMSG_SIZE];
	char *query = 0;

	if (!RunQuery(query, MakeAnyLenString(&query, "Delete from player_corpses where id=%d", dbid), errbuf)) {
		cerr << "Error in DeletePlayerCorpse query '" << query << "' " << errbuf << endl;
		safe_delete_array(query);
		return false;
	}

	safe_delete_array(query);
	return true;
}

// these functions operate with a material slot, which is from 0 to 8
uint32 Corpse::GetEquipment(uint8 material_slot) const {
	int invslot;

	if(material_slot > 8)
	{
		return 0;
	}

	invslot = Inventory::CalcSlotFromMaterial(material_slot);
	if(invslot == -1)
		return 0;

	return GetWornItem(invslot);
}

uint32 Corpse::GetEquipmentColor(uint8 material_slot) const {
	const Item_Struct *item;

	if(material_slot > 8)
	{
		return 0;
	}

	item = database.GetItem(GetEquipment(material_slot));
	if(item != 0)
	{
		return item_tint[material_slot].rgb.use_tint ?
			item_tint[material_slot].color :
			item->Color;
	}

	return 0;
}

void Corpse::AddLooter(Mob* who)
{
	for (int i=0; i<MAX_LOOTERS; i++)
	{
		if (looters[i] == 0)
		{
			looters[i] = who->CastToClient()->CharacterID();
			break;
		}
	}
}

void Corpse::LoadPlayerCorpseDecayTime(uint32 dbid){
	if(!dbid)
		return;
	char errbuf[MYSQL_ERRMSG_SIZE];
	char *query = 0;
	MYSQL_RES *result;
	MYSQL_ROW row;
	if (database.RunQuery(query, MakeAnyLenString(&query, "SELECT (UNIX_TIMESTAMP() - UNIX_TIMESTAMP(timeofdeath)) FROM player_corpses WHERE id=%d and not timeofdeath=0", dbid), errbuf, &result)) {
		safe_delete_array(query);
		while ((row = mysql_fetch_row(result))) {
			if(atoi(row[0]) > 0 && RuleI(Character, CorpseDecayTimeMS) > (atoi(row[0]) * 1000)) {
				corpse_decay_timer.SetTimer(RuleI(Character, CorpseDecayTimeMS) - (atoi(row[0]) * 1000));
				/*
				if(RuleI(Character, CorpseResTimeMS) > (atoi(row[0]) * 1000)) {
					corpse_res_timer.SetTimer(RuleI(Character, CorpseResTimeMS) - (atoi(row[0]) * 1000));
				}
				else {
					corpse_res_timer.Disable();
					can_rez = false;
				}
				*/
			}
			else {
				corpse_decay_timer.SetTimer(2000);
				//corpse_res_timer.SetTimer(300000);
			}
			if(atoi(row[0]) > 0 && RuleI(Zone, GraveyardTimeMS) > (atoi(row[0]) * 1000)) {
				corpse_graveyard_timer.SetTimer(RuleI(Zone, GraveyardTimeMS) - (atoi(row[0]) * 1000));
			}
			else {
				corpse_graveyard_timer.SetTimer(3000);
			}

		}
		mysql_free_result(result);
	}
	else
		safe_delete_array(query);
}

/*
void Corpse::CastRezz(uint16 spellid, Mob* Caster){
	if(Rezzed()){
		if(Caster && Caster->IsClient())
			Caster->Message(13,"This character has already been resurrected.");
		return;
	}

	APPLAYER* outapp = new APPLAYER(OP_RezzRequest, sizeof(Resurrect_Struct));
	Resurrect_Struct* rezz = (Resurrect_Struct*) outapp->pBuffer;
	memcpy(rezz->your_name,this->orgname,30);
	memcpy(rezz->corpse_name,this->name,30);
	memcpy(rezz->rezzer_name,Caster->GetName(),30);
	memcpy(rezz->zone,zone->GetShortName(),15);
	rezz->spellid = spellid;
	rezz->x = this->x_pos;
	rezz->y = this->y_pos;
	rezz->z = (float)this->z_pos;
	worldserver.RezzPlayer(outapp, rezzexp, OP_RezzRequest);
	//DumpPacket(outapp);
	safe_delete(outapp);
}
*/<|MERGE_RESOLUTION|>--- conflicted
+++ resolved
@@ -28,18 +28,12 @@
 #include <sstream>
 using namespace std;
 #ifdef _WINDOWS
-<<<<<<< HEAD
-	#define snprintf	_snprintf
-	#define strncasecmp	_strnicmp
-	#define strcasecmp  _stricmp
-=======
 #define snprintf	_snprintf
 #if (_MSC_VER < 1500)
 	#define vsnprintf	_vsnprintf
 #endif
 #define strncasecmp	_strnicmp
 #define strcasecmp	_stricmp
->>>>>>> 312100e1
 #endif
 
 #include "masterentity.h"
