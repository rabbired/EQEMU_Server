/*	EQEMu: Everquest Server Emulator
	Copyright (C) 2001-2004 EQEMu Development Team (http://eqemu.org)

	This program is free software; you can redistribute it and/or modify
	it under the terms of the GNU General Public License as published by
	the Free Software Foundation; version 2 of the License.

	This program is distributed in the hope that it will be useful,
	but WITHOUT ANY WARRANTY except by those people which sell it, which
	are required to give you total support for your newly bought product;
	without even the implied warranty of MERCHANTABILITY or FITNESS FOR
	A PARTICULAR PURPOSE. See the GNU General Public License for more details.

	You should have received a copy of the GNU General Public License
	along with this program; if not, write to the Free Software
	Foundation, Inc., 59 Temple Place, Suite 330, Boston, MA 02111-1307 USA
*/

#include "../common/eqemu_logsys.h"
#include "../common/bodytypes.h"
#include "../common/classes.h"
#include "../common/global_define.h"
#include "../common/item.h"
#include "../common/rulesys.h"
#include "../common/skills.h"
#include "../common/spdat.h"

#include "quest_parser_collection.h"
#include "string_ids.h"
#include "worldserver.h"

#include <math.h>

#ifndef WIN32
#include <stdlib.h>
#include "../common/unix.h"
#endif


extern Zone* zone;
extern volatile bool ZoneLoaded;
extern WorldServer worldserver;


// the spell can still fail here, if the buff can't stack
// in this case false will be returned, true otherwise
bool Mob::SpellEffect(Mob* caster, uint16 spell_id, float partial, int level_override)
{
	int caster_level, buffslot, effect, effect_value, i;
	ItemInst *SummonedItem=nullptr;
#ifdef SPELL_EFFECT_SPAM
#define _EDLEN	200
	char effect_desc[_EDLEN];
#endif

	if(!IsValidSpell(spell_id))
		return false;

	const SPDat_Spell_Struct &spell = spells[spell_id];

	bool c_override = false;
	if (caster && caster->IsClient() && GetCastedSpellInvSlot() > 0) {
		const ItemInst *inst = caster->CastToClient()->GetInv().GetItem(GetCastedSpellInvSlot());
		if (inst) {
			if (inst->GetItem()->Click.Level > 0) {
				caster_level = inst->GetItem()->Click.Level;
				c_override = true;
			} else {
				caster_level = caster ? caster->GetCasterLevel(spell_id) : GetCasterLevel(spell_id);
			}
		} else if (level_override > 0) {
			caster_level = level_override;
			c_override = true;
		} else {
			caster_level = caster ? caster->GetCasterLevel(spell_id) : GetCasterLevel(spell_id);
		}
	} else if (level_override > 0) {
		caster_level = level_override;
		c_override = true;
	} else {
		caster_level = caster ? caster->GetCasterLevel(spell_id) : GetCasterLevel(spell_id);
	}

	if(c_override)
	{
		int durat = CalcBuffDuration(caster, this, spell_id, caster_level);
		if(durat) // negatives are perma buffs
		{
			buffslot = AddBuff(caster, spell_id, durat, caster_level);
			if(buffslot == -1)	// stacking failure
				return false;
		}
		else
		{
			buffslot = -2;
		}
	}
	else
	{
		if(IsBuffSpell(spell_id)){
			if(IsEffectInSpell(spell_id, SE_BindSight))
			{
				if(caster)
				{
					buffslot = caster->AddBuff(caster, spell_id);
				}
				else
					buffslot = -1;
			}
			else
			{
				buffslot = AddBuff(caster, spell_id);
			}
			if(buffslot == -1)	// stacking failure
				return false;
		} else {
			buffslot = -2;	//represents not a buff I guess
		}
	}

#ifdef SPELL_EFFECT_SPAM
		Message(0, "You are affected by spell '%s' (id %d)", spell.name, spell_id);
		if(buffslot >= 0)
		{
			Message(0, "Buff slot:  %d  Duration:  %d tics", buffslot, buffs[buffslot].ticsremaining);
		}
#endif

	if(buffslot >= 0)
	{
		buffs[buffslot].melee_rune = 0;
		buffs[buffslot].magic_rune = 0;
		buffs[buffslot].numhits = 0;

		if (spells[spell_id].EndurUpkeep > 0)
			SetEndurUpkeep(true);

		if(IsClient() && CastToClient()->GetClientVersionBit() & BIT_UFAndLater)
		{
			EQApplicationPacket *outapp = MakeBuffsPacket(false);
			CastToClient()->FastQueuePacket(&outapp);
		}
	}

	if(IsNPC())
	{
		std::vector<EQEmu::Any> args;
		args.push_back(&buffslot);
		int i = parse->EventSpell(EVENT_SPELL_EFFECT_NPC, CastToNPC(), nullptr, spell_id, caster ? caster->GetID() : 0, &args);
		if(i != 0){
			CalcBonuses();
			return true;
		}
	}
	else if(IsClient())
	{
		std::vector<EQEmu::Any> args;
		args.push_back(&buffslot);
		int i = parse->EventSpell(EVENT_SPELL_EFFECT_CLIENT, nullptr, CastToClient(), spell_id, caster ? caster->GetID() : 0, &args);
		if(i != 0){
			CalcBonuses();
			return true;
		}
	}

	if(spells[spell_id].viral_targets > 0) {
		if(!viral_timer.Enabled())
			viral_timer.Start(1000);

		has_virus = true;
		for(int i = 0; i < MAX_SPELL_TRIGGER*2; i+=2)
		{
			if(!viral_spells[i])
			{
				viral_spells[i] = spell_id;
				viral_spells[i+1] = caster->GetID();
				break;
			}
		}
	}

	if(spells[spell_id].numhits > 0 && buffslot >= 0){

		int numhit = spells[spell_id].numhits;

		numhit += numhit*caster->GetFocusEffect(focusFcLimitUse, spell_id)/100;
		numhit += caster->GetFocusEffect(focusIncreaseNumHits, spell_id);
		buffs[buffslot].numhits = numhit;
	}

	if (!IsPowerDistModSpell(spell_id))
		SetSpellPowerDistanceMod(0);

	bool SE_SpellTrigger_HasCast = false;

	// iterate through the effects in the spell
	for (i = 0; i < EFFECT_COUNT; i++)
	{
		if(IsBlankSpellEffect(spell_id, i))
			continue;

		effect = spell.effectid[i];
		effect_value = CalcSpellEffectValue(spell_id, i, caster_level, buffslot > -1 ? buffs[buffslot].instrument_mod : 10, caster ? caster : this);

		if(spell_id == SPELL_LAY_ON_HANDS && caster && caster->GetAA(aaImprovedLayOnHands))
			effect_value = GetMaxHP();

		if (GetSpellPowerDistanceMod())
			effect_value = effect_value*GetSpellPowerDistanceMod()/100;

#ifdef SPELL_EFFECT_SPAM
		effect_desc[0] = 0;
#endif

		switch(effect)
		{
			case SE_CurrentHP:	// nukes, heals; also regen/dot if a buff
			{
#ifdef SPELL_EFFECT_SPAM
				snprintf(effect_desc, _EDLEN, "Current Hitpoints: %+i", effect_value);
#endif
				// SE_CurrentHP is calculated at first tick if its a dot/buff
				if (buffslot >= 0)
					break;

				// for offensive spells check if we have a spell rune on
				int32 dmg = effect_value;
				if(dmg < 0)
				{
					if (!PassCastRestriction(false, spells[spell_id].base2[i], true))
						break;

					// take partial damage into account
					dmg = (int32) (dmg * partial / 100);

					//handles AAs and what not...
					if(caster) {
						dmg = caster->GetActSpellDamage(spell_id, dmg, this);
						caster->ResourceTap(-dmg, spell_id);
					}

					dmg = -dmg;
					Damage(caster, dmg, spell_id, spell.skill, false, buffslot, false);
				}
				else if(dmg > 0) {
					//healing spell...

					if (!PassCastRestriction(false, spells[spell_id].base2[i], false))
						break;

					if(caster)
						dmg = caster->GetActSpellHealing(spell_id, dmg, this);

					HealDamage(dmg, caster);
				}

#ifdef SPELL_EFFECT_SPAM
				snprintf(effect_desc, _EDLEN, "Current Hitpoints: %+i  actual: %+i", effect_value, dmg);
#endif
				break;
			}

			case SE_CurrentHPOnce:	// used in buffs usually, see Courage
			{
#ifdef SPELL_EFFECT_SPAM
				snprintf(effect_desc, _EDLEN, "Current Hitpoints Once: %+i", effect_value);
#endif

				int32 dmg = effect_value;
				if (spell_id == 2751 && caster) //Manaburn
				{
					dmg = caster->GetMana()*-3;
					caster->SetMana(0);
				} else if (spell_id == 2755 && caster) //Lifeburn
				{
					dmg = caster->GetHP()*-15/10;
					caster->SetHP(1);
					if(caster->IsClient()){
						caster->CastToClient()->SetFeigned(true);
						caster->SendAppearancePacket(AT_Anim, 115);
					}
				}

				//do any AAs apply to these spells?
				if(dmg < 0) {
					dmg = -dmg;
					Damage(caster, dmg, spell_id, spell.skill, false, buffslot, false);
				} else {
					HealDamage(dmg, caster);
				}
				break;
			}

			case SE_PercentalHeal:
			{
#ifdef SPELL_EFFECT_SPAM
				snprintf(effect_desc, _EDLEN, "Percental Heal: %+i (%d%% max)", spell.max[i], effect_value);
#endif
				int32 val = GetMaxHP() * spell.base[i] / 100;

				//This effect can also do damage by percent.
				if (val < 0) {

					if (spell.max[i] && -val > spell.max[i])
						val = -spell.max[i];

					if (caster)
						val = caster->GetActSpellDamage(spell_id, val, this);

				}

				else
				{
					if (spell.max[i] && val > spell.max[i])
						val = spell.max[i];

					if(caster)
						val = caster->GetActSpellHealing(spell_id, val, this);
				}

				if (val < 0)
					Damage(caster, -val, spell_id, spell.skill, false, buffslot, false);
				else
					HealDamage(val, caster);

				break;
			}

			case SE_CompleteHeal:
			{
#ifdef SPELL_EFFECT_SPAM
				snprintf(effect_desc, _EDLEN, "Complete Heal");
#endif
				//make sure they are not allready affected by this...
				//I think that is the point of making this a buff.
				//this is in the wrong spot, it should be in the immune
				//section so the buff timer does not get refreshed!

				int i;
				bool inuse = false;
				int buff_count = GetMaxTotalSlots();
				for(i = 0; i < buff_count; i++) {
					if(buffs[i].spellid == spell_id && i != buffslot) {
						Message(0, "You must wait before you can be affected by this spell again.");
						inuse = true;
						break;
					}
				}
				if(inuse)
					break;

				int32 val = 0;
				val = 7500*effect_value;
				val = caster->GetActSpellHealing(spell_id, val, this);

				if (val > 0)
					HealDamage(val, caster);

				break;
			}

			case SE_CurrentMana:
			{
				// Bards don't get mana from effects, good or bad.
				if(GetClass() == BARD)
					break;
				if(IsManaTapSpell(spell_id)) {
					if(GetCasterClass() != 'N') {
#ifdef SPELL_EFFECT_SPAM
						snprintf(effect_desc, _EDLEN, "Current Mana: %+i", effect_value);
#endif
						SetMana(GetMana() + effect_value);
						caster->SetMana(caster->GetMana() + std::abs(effect_value));

						if (effect_value < 0)
							TryTriggerOnValueAmount(false, true);
#ifdef SPELL_EFFECT_SPAM
						caster->Message(0, "You have gained %+i mana!", effect_value);
#endif
					}
				}
				else {
#ifdef SPELL_EFFECT_SPAM
				snprintf(effect_desc, _EDLEN, "Current Mana: %+i", effect_value);
#endif
				if (buffslot >= 0)
					break;

				SetMana(GetMana() + effect_value);
				if (effect_value < 0)
					TryTriggerOnValueAmount(false, true);
				}

				break;
			}

			case SE_CurrentManaOnce:
			{
				// Bards don't get mana from effects, good or bad.
				if(GetClass() == BARD)
					break;
#ifdef SPELL_EFFECT_SPAM
				snprintf(effect_desc, _EDLEN, "Current Mana Once: %+i", effect_value);
#endif
				SetMana(GetMana() + effect_value);
				break;
			}

			case SE_Translocate:
			{
#ifdef SPELL_EFFECT_SPAM
				snprintf(effect_desc, _EDLEN, "Translocate: %s %d %d %d heading %d",
					spell.teleport_zone, spell.base[1], spell.base[0],
					spell.base[2], spell.base[3]
				);
#endif
				if(IsClient())
				{

					if(caster)
						CastToClient()->SendOPTranslocateConfirm(caster, spell_id);

				}
				break;
			}

			case SE_Succor:
			{

				float x, y, z, heading;
				const char *target_zone;

				x = static_cast<float>(spell.base[1]);
				y = static_cast<float>(spell.base[0]);
				z = static_cast<float>(spell.base[2]);
				heading = static_cast<float>(spell.base[3]);

				if(!strcmp(spell.teleport_zone, "same"))
				{
					target_zone = 0;
				}
				else
				{
					target_zone = spell.teleport_zone;
					if(IsNPC() && target_zone != zone->GetShortName()){
						if(!GetOwner()){
							CastToNPC()->Depop();
							break;
						}else{
							if(!GetOwner()->IsClient())
								CastToNPC()->Depop();
								break;
						}
					}
				}

				if(IsClient())
				{
					if(zone->random.Roll(RuleI(Spells, SuccorFailChance))) { //2% Fail chance by default

						if(IsClient()) {
							CastToClient()->Message_StringID(MT_SpellFailure,SUCCOR_FAIL);
						}
						break;
					}

					// Below are the spellid's for known evac/succor spells that send player
					// to the current zone's safe points.

					// Succor = 1567
					// Lesser Succor = 2183
					// Evacuate = 1628
					// Lesser Evacuate = 2184
					// Decession = 2558
					// Greater Decession = 3244
					// Egress = 1566

					if(!target_zone) {
#ifdef SPELL_EFFECT_SPAM
						Log.Out(Logs::General, Logs::None, "Succor/Evacuation Spell In Same Zone.");
#endif
							if(IsClient())
								CastToClient()->MovePC(zone->GetZoneID(), zone->GetInstanceID(), x, y, z, heading, 0, EvacToSafeCoords);
							else
								GMMove(x, y, z, heading);
					}
					else {
#ifdef SPELL_EFFECT_SPAM
						Log.Out(Logs::General, Logs::None, "Succor/Evacuation Spell To Another Zone.");
#endif
						if(IsClient())
							CastToClient()->MovePC(target_zone, x, y, z, heading);
					}
				}

				break;
			}
			case SE_GateCastersBindpoint: //Shin: Used on Teleport Bind.
			case SE_Teleport:	// gates, rings, circles, etc
			case SE_Teleport2:
			{
				float x, y, z, heading;
				const char *target_zone;

				x = static_cast<float>(spell.base[1]);
				y = static_cast<float>(spell.base[0]);
				z = static_cast<float>(spell.base[2]);
				heading = static_cast<float>(spell.base[3]);

				if(!strcmp(spell.teleport_zone, "same"))
				{
					target_zone = 0;
				}
				else
				{
					target_zone = spell.teleport_zone;

					if(IsNPC() && target_zone != zone->GetShortName()){
						if(!GetOwner()){
							CastToNPC()->Depop();
							break;
						}else{
							if(!GetOwner()->IsClient())
								CastToNPC()->Depop();
								break;
						}
					}
				}

				if (effect == SE_GateCastersBindpoint && caster->IsClient())
				{ //Shin: Teleport Bind uses caster's bind point
					x = caster->CastToClient()->GetBindX();
					y = caster->CastToClient()->GetBindY();
					z = caster->CastToClient()->GetBindZ();
					heading = caster->CastToClient()->GetBindHeading();
					//target_zone = caster->CastToClient()->GetBindZoneId(); target_zone doesn't work due to const char
					CastToClient()->MovePC(caster->CastToClient()->GetBindZoneID(), 0, x, y, z, heading);
					break;
				}

#ifdef SPELL_EFFECT_SPAM
				const char *efstr = "Teleport";
				if(effect == SE_Teleport)
					efstr = "Teleport v1";
				else if(effect == SE_Teleport2)
					efstr = "Teleport v2";
				else if(effect == SE_Succor)
					efstr = "Succor";

				snprintf(effect_desc, _EDLEN,
					"%s: %0.2f, %0.2f, %0.2f heading %0.2f in %s",
					efstr, x, y, z, heading, target_zone ? target_zone : "same zone"
				);
#endif
				if(IsClient())
				{
					if(!target_zone)
						CastToClient()->MovePC(zone->GetZoneID(), zone->GetInstanceID(), x, y, z, heading);
					else
						CastToClient()->MovePC(target_zone, x, y, z, heading);
				}
				else{
					if(!target_zone)
						GMMove(x, y, z, heading);
				}
				break;
			}

			case SE_Invisibility:
			case SE_Invisibility2:
			{
#ifdef SPELL_EFFECT_SPAM
				snprintf(effect_desc, _EDLEN, "Invisibility");
#endif
				SetInvisible(spell.base[i]);
				break;
			}

			case SE_InvisVsAnimals:
			{
#ifdef SPELL_EFFECT_SPAM
				snprintf(effect_desc, _EDLEN, "Invisibility to Animals");
#endif
				invisible_animals = true;
				break;
			}

			case SE_InvisVsUndead2:
			case SE_InvisVsUndead:
			{
#ifdef SPELL_EFFECT_SPAM
				snprintf(effect_desc, _EDLEN, "Invisibility to Undead");
#endif
				invisible_undead = true;
				break;
			}
			case SE_SeeInvis:
			{
#ifdef SPELL_EFFECT_SPAM
				snprintf(effect_desc, _EDLEN, "See Invisible");
#endif
				see_invis = spell.base[i];
				break;
			}

			case SE_FleshToBone:
			{
#ifdef SPELL_EFFECT_SPAM
				snprintf(effect_desc, _EDLEN, "Flesh To Bone");
#endif
				if(IsClient()){
					ItemInst* transI = CastToClient()->GetInv().GetItem(MainCursor);
					if(transI && transI->IsType(ItemClassCommon) && transI->IsStackable()){
						uint32 fcharges = transI->GetCharges();
							//Does it sound like meat... maybe should check if it looks like meat too...
							if(strstr(transI->GetItem()->Name, "meat") ||
								strstr(transI->GetItem()->Name, "Meat") ||
								strstr(transI->GetItem()->Name, "flesh") ||
								strstr(transI->GetItem()->Name, "Flesh") ||
								strstr(transI->GetItem()->Name, "parts") ||
								strstr(transI->GetItem()->Name, "Parts")){
								CastToClient()->DeleteItemInInventory(MainCursor, fcharges, true);
								CastToClient()->SummonItem(13073, fcharges, 0);
							}
							else{
								Message(13, "You can only transmute flesh to bone.");
							}
						}
					else{
						Message(13, "You can only transmute flesh to bone.");
					}
				}
				break;
			}

			case SE_GroupFearImmunity:{
#ifdef SPELL_EFFECT_SPAM
				snprintf(effect_desc, _EDLEN, "Group Fear Immunity");
#endif
				//Added client messages to give some indication this effect is active.
				uint32 group_id_caster = 0;
				uint32 time = spell.base[i]*10;
				if(caster->IsClient())
				{
					if(caster->IsGrouped())
					{
						group_id_caster = GetGroup()->GetID();
					}
					else if(caster->IsRaidGrouped())
					{
						group_id_caster = (GetRaid()->GetGroup(CastToClient()) == 0xFFFF) ? 0 : (GetRaid()->GetGroup(CastToClient()) + 1);
					}
				}
				if(group_id_caster){
					Group *g = entity_list.GetGroupByID(group_id_caster);
					uint32 time = spell.base[i]*10;
					if(g){
						for(int gi=0; gi < 6; gi++){
							if(g->members[gi] && g->members[gi]->IsClient())
							{
								g->members[gi]->CastToClient()->EnableAAEffect(aaEffectWarcry , time);
								if (g->members[gi]->GetID() != caster->GetID())
									g->members[gi]->Message(13, "You hear the war cry.");
								else
									Message(13, "You let loose a fierce war cry.");
							}
						}
					}
				}

				else{
					CastToClient()->EnableAAEffect(aaEffectWarcry , time);
					Message(13, "You let loose a fierce war cry.");
				}

				break;
			}

			case SE_AddFaction:
			{
#ifdef SPELL_EFFECT_SPAM
				snprintf(effect_desc, _EDLEN, "Faction Mod: %+i", effect_value);
#endif
				// EverHood
				if(caster && GetPrimaryFaction()>0) {
					caster->AddFactionBonus(GetPrimaryFaction(),effect_value);
				}
				break;
			}

			case SE_Stun:
			{
#ifdef SPELL_EFFECT_SPAM
				snprintf(effect_desc, _EDLEN, "Stun: %d msec", effect_value);
#endif
				//Typically we check for immunities else where but since stun immunities are different and only
				//Block the stun part and not the whole spell, we do it here, also do the message here so we wont get the message on a resist
				int max_level = spell.max[i];
				//max_level of 0 means we assume a default of 55.
				if (max_level == 0)
					max_level = RuleI(Spells, BaseImmunityLevel);
				// NPCs get to ignore max_level for their spells.
				// Ignore if spell is beneficial (ex. Harvest)
				if (IsDetrimentalSpell(spell.id) && (GetSpecialAbility(UNSTUNABLE) ||
						((GetLevel() > max_level) && caster && (!caster->IsNPC() ||
						(caster->IsNPC() && !RuleB(Spells, NPCIgnoreBaseImmunity))))))
				{
					caster->Message_StringID(MT_SpellFailure, IMMUNE_STUN);
				} else {
					int stun_resist = itembonuses.StunResist+spellbonuses.StunResist;
					if (IsClient())
						stun_resist += aabonuses.StunResist;

					if (stun_resist <= 0 || zone->random.Int(0,99) >= stun_resist) {
						Log.Out(Logs::Detail, Logs::Combat, "Stunned. We had %d percent resist chance.", stun_resist);

						if (caster->IsClient())
							effect_value += effect_value*caster->GetFocusEffect(focusFcStunTimeMod, spell_id)/100;

						Stun(effect_value);
					} else {
						if (IsClient())
							Message_StringID(MT_Stun, SHAKE_OFF_STUN);

						Log.Out(Logs::Detail, Logs::Combat, "Stun Resisted. We had %d percent resist chance.", stun_resist);
					}
				}
				break;
			}

			case SE_Charm:
			{
#ifdef SPELL_EFFECT_SPAM
				snprintf(effect_desc, _EDLEN, "Charm: %+i (up to lvl %d)", effect_value, spell.max[i]);
#endif

				if (!caster)	// can't be someone's pet unless we know who that someone is
					break;

				if(IsNPC())
				{
					CastToNPC()->SaveGuardSpotCharm();
				}
				InterruptSpell();
				entity_list.RemoveDebuffs(this);
				entity_list.RemoveFromTargets(this);
				WipeHateList();

				if (IsClient() && caster->IsClient()) {
					caster->Message(0, "Unable to cast charm on a fellow player.");
					BuffFadeByEffect(SE_Charm);
					break;
				} else if(IsCorpse()) {
					caster->Message(0, "Unable to cast charm on a corpse.");
					BuffFadeByEffect(SE_Charm);
					break;
				} else if(caster->GetPet() != nullptr && caster->IsClient()) {
					caster->Message(0, "You cannot charm something when you already have a pet.");
					BuffFadeByEffect(SE_Charm);
					break;
				} else if(GetOwner()) {
					caster->Message(0, "You cannot charm someone else's pet!");
					BuffFadeByEffect(SE_Charm);
					break;
				}

				Mob *my_pet = GetPet();
				if(my_pet)
				{
					my_pet->Kill();
				}

				caster->SetPet(this);
				SetOwnerID(caster->GetID());
				SetPetOrder(SPO_Follow);
				SetPetType(petCharmed);

				if(caster->IsClient()){
					EQApplicationPacket *app = new EQApplicationPacket(OP_Charm, sizeof(Charm_Struct));
					Charm_Struct *ps = (Charm_Struct*)app->pBuffer;
					ps->owner_id = caster->GetID();
					ps->pet_id = this->GetID();
					ps->command = 1;
					entity_list.QueueClients(this, app);
					safe_delete(app);
					SendPetBuffsToClient();
					SendAppearancePacket(AT_Pet, caster->GetID(), true, true);
				}

				if (IsClient())
				{
					CastToClient()->AI_Start();
				} else if(IsNPC()) {
					CastToNPC()->SetPetSpellID(0);	//not a pet spell.
				}

				bool bBreak = false;

				// define spells with fixed duration
				// charm spells with -1 in field 209 are all of fixed duration, so lets use that instead of spell_ids
				if(spells[spell_id].powerful_flag == -1)
					bBreak = true;

				if (!bBreak)
				{
					int resistMod = static_cast<int>(partial) + (GetCHA()/25);
					resistMod = resistMod > 100 ? 100 : resistMod;
					buffs[buffslot].ticsremaining = resistMod * buffs[buffslot].ticsremaining / 100;
				}

				if(IsClient())
				{
					if(buffs[buffslot].ticsremaining > RuleI(Character, MaxCharmDurationForPlayerCharacter))
						buffs[buffslot].ticsremaining = RuleI(Character, MaxCharmDurationForPlayerCharacter);
				}

				break;
			}


			case SE_SenseDead:
			case SE_SenseSummoned:
			case SE_SenseAnimals:
			{
#ifdef SPELL_EFFECT_SPAM
				snprintf(effect_desc, _EDLEN, "Sense Target: %+i", effect_value);
#endif
				if(IsClient())
				{
					CastToClient()->SetSenseExemption(true);

					if(CastToClient()->GetClientVersionBit() & BIT_SoDAndLater)
					{
						bodyType bt = BT_Undead;

						int MessageID = SENSE_UNDEAD;

						if(effect == SE_SenseSummoned)
						{
							bt = BT_Summoned;
							MessageID = SENSE_SUMMONED;
						}
						else if(effect == SE_SenseAnimals)
						{
							bt = BT_Animal;
							MessageID = SENSE_ANIMAL;
						}

						Mob *ClosestMob = entity_list.GetClosestMobByBodyType(this, bt);

						if(ClosestMob)
						{
							Message_StringID(MT_Spells, MessageID);
							SetHeading(CalculateHeadingToTarget(ClosestMob->GetX(), ClosestMob->GetY()));
							SetTarget(ClosestMob);
							CastToClient()->SendTargetCommand(ClosestMob->GetID());
							SendPosUpdate(2);
						}
						else
							Message_StringID(clientMessageError, SENSE_NOTHING);
					}
				}
				break;
			}

			case SE_Fear:
			{
#ifdef SPELL_EFFECT_SPAM
				snprintf(effect_desc, _EDLEN, "Fear: %+i", effect_value);
#endif
				if(IsClient())
				{
					if(buffs[buffslot].ticsremaining > RuleI(Character, MaxFearDurationForPlayerCharacter))
						buffs[buffslot].ticsremaining = RuleI(Character, MaxFearDurationForPlayerCharacter);
				}


				if(RuleB(Combat, EnableFearPathing)){
					if(IsClient())
					{
						CastToClient()->AI_Start();
					}

					CalculateNewFearpoint();
					if(curfp)
					{
						break;
					}
				}
				else
				{
					Stun(buffs[buffslot].ticsremaining * 6000 - (6000 - tic_timer.GetRemainingTime()));
				}
				break;
			}

			case SE_BindAffinity: //TO DO: Add support for secondary and tertiary gate abilities
			{
#ifdef SPELL_EFFECT_SPAM
				snprintf(effect_desc, _EDLEN, "Bind Affinity");
#endif
				if (IsClient())
				{
					if(CastToClient()->GetGM() || RuleB(Character, BindAnywhere))
					{
						EQApplicationPacket *action_packet = new EQApplicationPacket(OP_Action, sizeof(Action_Struct));
						Action_Struct* action = (Action_Struct*) action_packet->pBuffer;
						EQApplicationPacket *message_packet = new EQApplicationPacket(OP_Damage, sizeof(CombatDamage_Struct));
						CombatDamage_Struct *cd = (CombatDamage_Struct *)message_packet->pBuffer;

						action->target = GetID();
						action->source = caster ? caster->GetID() : GetID();
						action->level = 65;
						action->instrument_mod = 10;
						action->sequence = static_cast<uint32>((GetHeading() * 12345 / 2));
						action->type = 231;
						action->spell = spell_id;
						action->buff_unknown = 4;

						cd->target = action->target;
						cd->source = action->source;
						cd->type = action->type;
						cd->spellid = action->spell;
						cd->meleepush_xy = action->sequence;

						CastToClient()->QueuePacket(action_packet);
						if(caster->IsClient() && caster != this)
							caster->CastToClient()->QueuePacket(action_packet);

						CastToClient()->QueuePacket(message_packet);
						if(caster->IsClient() && caster != this)
							caster->CastToClient()->QueuePacket(message_packet);

						CastToClient()->SetBindPoint();
						Save();
						safe_delete(action_packet);
						safe_delete(message_packet);
					}
					else
					{
						if(!zone->CanBind())
						{
							Message_StringID(MT_SpellFailure, CANNOT_BIND);
							break;
						}
						if(!zone->IsCity())
						{
							if(caster != this)
							{
								Message_StringID(MT_SpellFailure, CANNOT_BIND);
								break;
							}
							else
							{
								EQApplicationPacket *action_packet = new EQApplicationPacket(OP_Action, sizeof(Action_Struct));
								Action_Struct* action = (Action_Struct*) action_packet->pBuffer;
								EQApplicationPacket *message_packet = new EQApplicationPacket(OP_Damage, sizeof(CombatDamage_Struct));
								CombatDamage_Struct *cd = (CombatDamage_Struct *)message_packet->pBuffer;

								action->target = GetID();
								action->source = caster ? caster->GetID() : GetID();
								action->level = 65;
								action->instrument_mod = 10;
								action->sequence = static_cast<uint32>((GetHeading() * 12345 / 2));
								action->type = 231;
								action->spell = spell_id;
								action->buff_unknown = 4;

								cd->target = action->target;
								cd->source = action->source;
								cd->type = action->type;
								cd->spellid = action->spell;
								cd->meleepush_xy = action->sequence;

								CastToClient()->QueuePacket(action_packet);
								if(caster->IsClient() && caster != this)
									caster->CastToClient()->QueuePacket(action_packet);

								CastToClient()->QueuePacket(message_packet);
								if(caster->IsClient() && caster != this)
									caster->CastToClient()->QueuePacket(message_packet);

								CastToClient()->SetBindPoint();
								Save();
								safe_delete(action_packet);
								safe_delete(message_packet);
							}
						}
						else
						{
							EQApplicationPacket *action_packet = new EQApplicationPacket(OP_Action, sizeof(Action_Struct));
							Action_Struct* action = (Action_Struct*) action_packet->pBuffer;
							EQApplicationPacket *message_packet = new EQApplicationPacket(OP_Damage, sizeof(CombatDamage_Struct));
							CombatDamage_Struct *cd = (CombatDamage_Struct *)message_packet->pBuffer;

							action->target = GetID();
							action->source = caster ? caster->GetID() : GetID();
							action->level = 65;
							action->instrument_mod = 10;
							action->sequence = static_cast<uint32>((GetHeading() * 12345 / 2));
							action->type = 231;
							action->spell = spell_id;
							action->buff_unknown = 4;

							cd->target = action->target;
							cd->source = action->source;
							cd->type = action->type;
							cd->spellid = action->spell;
							cd->meleepush_xy = action->sequence;

							CastToClient()->QueuePacket(action_packet);
							if(caster->IsClient() && caster != this)
								caster->CastToClient()->QueuePacket(action_packet);

							CastToClient()->QueuePacket(message_packet);
							if(caster->IsClient() && caster != this)
								caster->CastToClient()->QueuePacket(message_packet);

							CastToClient()->SetBindPoint();
							Save();
							safe_delete(action_packet);
							safe_delete(message_packet);
						}
					}
				}
				break;
			}

			case SE_Gate: //TO DO: Add support for secondary and tertiary gate abilities (base2)
			{
#ifdef SPELL_EFFECT_SPAM
				snprintf(effect_desc, _EDLEN, "Gate");
#endif
				if(!spellbonuses.AntiGate){

					if(zone->random.Roll(effect_value))
						Gate();
					else
						caster->Message_StringID(MT_SpellFailure,GATE_FAIL);
				}
				break;
			}

			case SE_CancelMagic:
			{
#ifdef SPELL_EFFECT_SPAM
				snprintf(effect_desc, _EDLEN, "Cancel Magic: %d", effect_value);
#endif
				if(GetSpecialAbility(UNDISPELLABLE)){
					caster->Message_StringID(MT_SpellFailure, SPELL_NO_EFFECT, spells[spell_id].name);
					break;
				}

				int buff_count = GetMaxTotalSlots();
				for(int slot = 0; slot < buff_count; slot++) {
					if(	buffs[slot].spellid != SPELL_UNKNOWN &&
						spells[buffs[slot].spellid].dispel_flag == 0 &&
						!IsDiscipline(buffs[slot].spellid))
					{
						if (TryDispel(caster->GetLevel(),buffs[slot].casterlevel, effect_value)){
							BuffFadeBySlot(slot);
							slot = buff_count;
						}
					}
				}
				break;
			}

			case SE_DispelDetrimental:
			{
#ifdef SPELL_EFFECT_SPAM
				snprintf(effect_desc, _EDLEN, "Dispel Detrimental: %d", effect_value);
#endif
				if(GetSpecialAbility(UNDISPELLABLE)){
					caster->Message_StringID(MT_SpellFailure, SPELL_NO_EFFECT, spells[spell_id].name);
					break;
				}

				int buff_count = GetMaxTotalSlots();
				for(int slot = 0; slot < buff_count; slot++) {
					if (buffs[slot].spellid != SPELL_UNKNOWN &&
						IsDetrimentalSpell(buffs[slot].spellid) &&
						spells[buffs[slot].spellid].dispel_flag == 0)
					{
						if (TryDispel(caster->GetLevel(),buffs[slot].casterlevel, effect_value)){
							BuffFadeBySlot(slot);
							slot = buff_count;
						}
					}
				}
				break;
			}

			case SE_DispelBeneficial:
			{
#ifdef SPELL_EFFECT_SPAM
				snprintf(effect_desc, _EDLEN, "Dispel Beneficial: %d", effect_value);
#endif
				if(GetSpecialAbility(UNDISPELLABLE)){
					caster->Message_StringID(MT_SpellFailure, SPELL_NO_EFFECT, spells[spell_id].name);
					break;
				}

				int buff_count = GetMaxTotalSlots();
				for(int slot = 0; slot < buff_count; slot++) {
					if (buffs[slot].spellid != SPELL_UNKNOWN &&
						IsBeneficialSpell(buffs[slot].spellid) &&
						spells[buffs[slot].spellid].dispel_flag == 0)
					{
						if (TryDispel(caster->GetLevel(),buffs[slot].casterlevel, effect_value)){
							BuffFadeBySlot(slot);
							slot = buff_count;
						}
					}
				}
				break;
			}

			case SE_Purify:
			{
				//Attempt to remove all Deterimental buffs.
				int buff_count = GetMaxTotalSlots();
				for(int slot = 0; slot < buff_count; slot++) {
					if (buffs[slot].spellid != SPELL_UNKNOWN &&
						IsDetrimentalSpell(buffs[slot].spellid))
					{
						if (TryDispel(caster->GetLevel(),buffs[slot].casterlevel, effect_value)){
							BuffFadeBySlot(slot);
						}
					}
				}
				break;
			}

			case SE_Mez:
			{
#ifdef SPELL_EFFECT_SPAM
				snprintf(effect_desc, _EDLEN, "Mesmerize");
#endif
				Mesmerize();
				break;
			}

			case SE_SummonItem:
			{
				const ItemData *item = database.GetItem(spell.base[i]);
#ifdef SPELL_EFFECT_SPAM
				const char *itemname = item ? item->Name : "*Unknown Item*";
				snprintf(effect_desc, _EDLEN, "Summon Item: %s (id %d)", itemname, spell.base[i]);
#endif
				if (!item) {
					Message(13, "Unable to summon item %d. Item not found.", spell.base[i]);
				} else if (IsClient()) {
					Client *c = CastToClient();
					if (c->CheckLoreConflict(item)) {
						c->DuplicateLoreMessage(spell.base[i]);
					} else {
						int charges;
						if (item->Stackable)
							charges = (spell.formula[i] > item->StackSize) ? item->StackSize : spell.formula[i];
						else if (item->MaxCharges) // mod rods etc
							charges = item->MaxCharges;
						else
							charges = 1;

						if (charges < 1)
							charges = 1;

						if (SummonedItem) {
							c->PushItemOnCursor(*SummonedItem);
							c->SendItemPacket(MainCursor, SummonedItem, ItemPacketSummonItem);
							safe_delete(SummonedItem);
						}
						SummonedItem = database.CreateItemOld(spell.base[i], charges);
					}
				}

				break;
			}
			case SE_SummonItemIntoBag:
			{
				const ItemData *item = database.GetItem(spell.base[i]);
#ifdef SPELL_EFFECT_SPAM
				const char *itemname = item ? item->Name : "*Unknown Item*";
				snprintf(effect_desc, _EDLEN, "Summon Item In Bag: %s (id %d)", itemname, spell.base[i]);
#endif
				uint8 slot;

				if (!SummonedItem || !SummonedItem->IsType(ItemClassContainer)) {
					if (caster)
						caster->Message(13, "SE_SummonItemIntoBag but no bag has been summoned!");
				} else if ((slot = SummonedItem->FirstOpenSlot()) == 0xff) {
					if (caster)
						caster->Message(13, "SE_SummonItemIntoBag but no room in summoned bag!");
				} else if (IsClient()) {
					if (CastToClient()->CheckLoreConflict(item)) {
						CastToClient()->DuplicateLoreMessage(spell.base[i]);
					} else {
						int charges;

						if (item->Stackable)
							charges = (spell.formula[i] > item->StackSize) ? item->StackSize : spell.formula[i];
						else if (item->MaxCharges) // mod rods, not sure if there are actual examples of this for IntoBag
							charges = item->MaxCharges;
						else
							charges = 1;

						if (charges < 1)
							charges = 1;

						ItemInst *SubItem = database.CreateItemOld(spell.base[i], charges);
						if (SubItem != nullptr) {
							SummonedItem->PutItem(slot, *SubItem);
							safe_delete(SubItem);
						}
					}
				}

				break;
			}

			case SE_SummonBSTPet:
			case SE_NecPet:
			case SE_SummonPet:
			case SE_Familiar:
			{
#ifdef SPELL_EFFECT_SPAM
				snprintf(effect_desc, _EDLEN, "Summon %s: %s", (effect==SE_Familiar)?"Familiar":"Pet", spell.teleport_zone);
#endif
				if(GetPet())
				{
					Message_StringID(MT_Shout, ONLY_ONE_PET);
				}
				else
				{
					MakePet(spell_id, spell.teleport_zone);
				}
				break;
			}

			case SE_DivineAura:
			{
#ifdef SPELL_EFFECT_SPAM
				snprintf(effect_desc, _EDLEN, "Invulnerability");
#endif
				if(spell_id==4789) // Touch of the Divine - Divine Save
					buffs[buffslot].ticsremaining = spells[spell_id].buffduration; // Prevent focus/aa buff extension

				SetInvul(true);
				break;
			}

			case SE_ShadowStep:
			{
#ifdef SPELL_EFFECT_SPAM
				snprintf(effect_desc, _EDLEN, "Shadow Step: %d", effect_value);
#endif
				if(IsNPC())	// see Song of Highsun - sends mob home
				{
					Gate();
				}
				// shadow step is handled by client already, nothing required
				break;
			}

			case SE_Blind:
			{
#ifdef SPELL_EFFECT_SPAM
				snprintf(effect_desc, _EDLEN, "Blind: %+i", effect_value);
#endif
				// this should catch the cures
				if (BeneficialSpell(spell_id) && spells[spell_id].buffduration == 0)
					BuffFadeByEffect(SE_Blind);
				else if (!IsClient())
					CalculateNewFearpoint();
				break;
			}

			case SE_Rune:
			{
#ifdef SPELL_EFFECT_SPAM
				snprintf(effect_desc, _EDLEN, "Melee Absorb Rune: %+i", effect_value);
#endif
				effect_value = ApplySpellEffectiveness(caster, spell_id, effect_value);
				buffs[buffslot].melee_rune = effect_value;
				break;
			}

			case SE_AbsorbMagicAtt:
			{
#ifdef SPELL_EFFECT_SPAM
				snprintf(effect_desc, _EDLEN, "Spell Absorb Rune: %+i", effect_value);
#endif
				if(effect_value > 0)
					buffs[buffslot].magic_rune = effect_value;

				break;
			}

			case SE_MitigateMeleeDamage:
			{
				buffs[buffslot].melee_rune = spells[spell_id].max[i];
				break;
			}

			case SE_MeleeThresholdGuard:
			{
				buffs[buffslot].melee_rune = spells[spell_id].max[i];
				break;
			}

			case SE_SpellThresholdGuard:
			{
				buffs[buffslot].magic_rune = spells[spell_id].max[i];
				break;
			}

			case SE_MitigateSpellDamage:
			{
				buffs[buffslot].magic_rune = spells[spell_id].max[i];
				break;
			}

			case SE_MitigateDotDamage:
			{
				buffs[buffslot].dot_rune = spells[spell_id].max[i];
				break;
			}

			case SE_DistanceRemoval:
			{
				buffs[buffslot].caston_x = int(GetX());
				buffs[buffslot].caston_y = int(GetY());
				buffs[buffslot].caston_z = int(GetZ());
				break;
			}

			case SE_Levitate:
			{
#ifdef SPELL_EFFECT_SPAM
				snprintf(effect_desc, _EDLEN, "Levitate");
#endif
				//this sends the levitate packet to everybody else
				//who does not otherwise receive the buff packet.
				SendAppearancePacket(AT_Levitate, 2, true, true);
				break;
			}

			case SE_DeathSave: {

				int16 mod = 0;

				if(caster) {
					mod =	caster->aabonuses.UnfailingDivinity +
							caster->itembonuses.UnfailingDivinity +
							caster->spellbonuses.UnfailingDivinity;
				}

				buffs[buffslot].ExtraDIChance = mod;
  				break;
 			}

			case SE_Illusion:
			{
#ifdef SPELL_EFFECT_SPAM
				snprintf(effect_desc, _EDLEN, "Illusion: race %d", effect_value);
#endif
				// Gender Illusions
				if(spell.base[i] == -1) {
					// Specific Gender Illusions
					if(spell_id == 1732 || spell_id == 1731) {
						int specific_gender = -1;
						// Male
						if(spell_id == 1732)
							specific_gender = 0;
						// Female
						else if (spell_id == 1731)
							specific_gender = 1;
						if(specific_gender > -1) {
							if(caster && caster->GetTarget()) {
								SendIllusionPacket
								(
									caster->GetTarget()->GetBaseRace(),
									specific_gender,
									caster->GetTarget()->GetTexture()
								);
							}
						}
					}
					// Change Gender Illusions
					else {
						if(caster && caster->GetTarget()) {
							int opposite_gender = 0;
							if(caster->GetTarget()->GetGender() == 0)
								opposite_gender = 1;

							SendIllusionPacket
							(
								caster->GetTarget()->GetRace(),
								opposite_gender,
								caster->GetTarget()->GetTexture()
							);
						}
					}
				}
				// Racial Illusions
				else {
					SendIllusionPacket
					(
						spell.base[i],
						Mob::GetDefaultGender(spell.base[i], GetGender()),
						spell.base2[i],
						spell.max[i]
					);
					if(spell.base[i] == OGRE){
						SendAppearancePacket(AT_Size, 9);
					}
					else if(spell.base[i] == TROLL){
						SendAppearancePacket(AT_Size, 8);
					}
					else if(spell.base[i] == VAHSHIR || spell.base[i] == BARBARIAN){
						SendAppearancePacket(AT_Size, 7);
					}
					else if(spell.base[i] == HALF_ELF || spell.base[i] == WOOD_ELF || spell.base[i] == DARK_ELF || spell.base[i] == FROGLOK){
						SendAppearancePacket(AT_Size, 5);
					}
					else if(spell.base[i] == DWARF){
						SendAppearancePacket(AT_Size, 4);
					}
					else if(spell.base[i] == HALFLING || spell.base[i] == GNOME){
						SendAppearancePacket(AT_Size, 3);
					}
					else if(spell.base[i] == WOLF) {
						SendAppearancePacket(AT_Size, 2);
					}
					else{
						SendAppearancePacket(AT_Size, 6);
					}
				}

				for(int x = EmuConstants::MATERIAL_BEGIN; x <= EmuConstants::MATERIAL_TINT_END; x++)
					SendWearChange(x);

				if (caster == this &&
				    (spellbonuses.IllusionPersistence || aabonuses.IllusionPersistence ||
				     itembonuses.IllusionPersistence))
					buffs[buffslot].persistant_buff = 1;
				else
					buffs[buffslot].persistant_buff = 0;
				break;
			}

			case SE_IllusionCopy:
			{
#ifdef SPELL_EFFECT_SPAM
				snprintf(effect_desc, _EDLEN, "Illusion Copy");
#endif
				if(caster && caster->GetTarget()){
						SendIllusionPacket
						(
							caster->GetTarget()->GetRace(),
							caster->GetTarget()->GetGender(),
							caster->GetTarget()->GetTexture()
						);
						caster->SendAppearancePacket(AT_Size, static_cast<uint32>(caster->GetTarget()->GetSize()));

						for(int x = EmuConstants::MATERIAL_BEGIN; x <= EmuConstants::MATERIAL_TINT_END; x++)
							caster->SendWearChange(x);
				}
			}

			case SE_WipeHateList:
			{
#ifdef SPELL_EFFECT_SPAM
				snprintf(effect_desc, _EDLEN, "Memory Blur: %d", effect_value);
#endif
				int wipechance = spells[spell_id].base[i];
				int bonus = 0;

				if (caster){
					bonus = caster->spellbonuses.IncreaseChanceMemwipe +
						caster->itembonuses.IncreaseChanceMemwipe +
						caster->aabonuses.IncreaseChanceMemwipe;
				}

				wipechance += wipechance*bonus/100;

				if(zone->random.Roll(wipechance))
				{
					if(IsAIControlled())
					{
						WipeHateList();
					}
					Message(13, "Your mind fogs. Who are my friends? Who are my enemies?... it was all so clear a moment ago...");
				}
				break;
			}

			case SE_SpinTarget:
			{
#ifdef SPELL_EFFECT_SPAM
				snprintf(effect_desc, _EDLEN, "Spin: %d", effect_value);
#endif
				// the spinning is handled by the client
				int max_level = spells[spell_id].max[i];
				if(max_level == 0)
					max_level = RuleI(Spells, BaseImmunityLevel); // Default max is 55 level limit

				// NPCs ignore level limits in their spells
				if(GetSpecialAbility(UNSTUNABLE) ||
					((GetLevel() > max_level)
					&& caster && (!caster->IsNPC() || (caster->IsNPC() && !RuleB(Spells, NPCIgnoreBaseImmunity)))))
				{
					caster->Message_StringID(MT_Shout, IMMUNE_STUN);
				}
				else
				{
					// the spinning is handled by the client
					// Stun duration is based on the effect_value, not the buff duration(alot don't have buffs)
					Stun(effect_value);
					if(!IsClient()) {
						Spin();
						spun_timer.Start(100); // spins alittle every 100 ms
					}
				}
				break;
			}

			case SE_EyeOfZomm:
			{
#ifdef SPELL_EFFECT_SPAM
				snprintf(effect_desc, _EDLEN, "Eye of Zomm");
#endif
				if(caster && caster->IsClient()) {
					char eye_name[64];
					snprintf(eye_name, sizeof(eye_name), "Eye_of_%s", caster->GetCleanName());
					int duration = CalcBuffDuration(caster, this, spell_id) * 6;
					caster->TemporaryPets(spell_id, nullptr, eye_name, duration);
				}
				break;
			}

			case SE_ReclaimPet:
			{
#ifdef SPELL_EFFECT_SPAM
				snprintf(effect_desc, _EDLEN, "Reclaim Pet");
#endif
				if
				(
					IsNPC() &&
					GetOwnerID() &&		// I'm a pet
					caster &&					// there's a caster
					caster->GetID() == GetOwnerID()	&& // and it's my master
					GetPetType() != petCharmed
				)
				{
				uint16 pet_spellid =  CastToNPC()->GetPetSpellID();
				uint16 pet_ActSpellCost = caster->GetActSpellCost(pet_spellid, spells[pet_spellid].mana);
				int16 ImprovedReclaimMod =	caster->spellbonuses.ImprovedReclaimEnergy +
											caster->itembonuses.ImprovedReclaimEnergy +
											caster->aabonuses.ImprovedReclaimEnergy;

				if (!ImprovedReclaimMod)
					ImprovedReclaimMod = 75; //Reclaim Energy default is 75% of actual mana cost

				pet_ActSpellCost = pet_ActSpellCost*ImprovedReclaimMod/100;

				caster->SetMana(caster->GetMana() + pet_ActSpellCost);

					if(caster->IsClient())
						caster->CastToClient()->SetPet(0);

					SetOwnerID(0);	// this will kill the pet
				}
				break;
			}

			case SE_BindSight:
			{
#ifdef SPELL_EFFECT_SPAM
				snprintf(effect_desc, _EDLEN, "Bind Sight");
#endif
				if(caster && caster->IsClient())
				{
					caster->CastToClient()->SetBindSightTarget(this);
				}
				break;
			}

			case SE_FeignDeath:
			{
#ifdef SPELL_EFFECT_SPAM
				snprintf(effect_desc, _EDLEN, "Feign Death");
#endif
				//todo, look up spell ID in DB
				if(spell_id == 2488) //Dook- Lifeburn fix
					break;

				if(IsClient()) {

					if (zone->random.Int(0, 99) > spells[spell_id].base[i]) {
						CastToClient()->SetFeigned(false);
						entity_list.MessageClose_StringID(this, false, 200, 10, STRING_FEIGNFAILED, GetName());
						}
					else
						CastToClient()->SetFeigned(true);
				}
				break;
			}

			case SE_Sentinel:
			{
#ifdef SPELL_EFFECT_SPAM
				snprintf(effect_desc, _EDLEN, "Sentinel");
#endif
				if(caster)
				{
					if(caster == this)
					{
						Message_StringID(MT_Spells,
							SENTINEL_TRIG_YOU);
					}
					else
					{
						caster->Message_StringID(MT_Spells,
							SENTINEL_TRIG_OTHER, GetCleanName());
					}
				}
				break;
			}

			case SE_LocateCorpse:
			{
#ifdef SPELL_EFFECT_SPAM
				snprintf(effect_desc, _EDLEN, "Locate Corpse");
#endif
				// This is handled by the client prior to SoD.
				//
				if(IsClient() && (CastToClient()->GetClientVersionBit() & BIT_SoDAndLater))
					CastToClient()->LocateCorpse();

				break;
			}

			case SE_Revive:
			{
#ifdef SPELL_EFFECT_SPAM
				snprintf(effect_desc, _EDLEN, "Revive");	// heh the corpse won't see this
#endif
				if (IsCorpse() && CastToCorpse()->IsPlayerCorpse()) {

					if(caster)
						Log.Out(Logs::Detail, Logs::Spells, " corpse being rezzed using spell %i by %s",
							spell_id, caster->GetName());

					CastToCorpse()->CastRezz(spell_id, caster);
				}
				break;
			}

			case SE_ModelSize:
			case SE_ChangeHeight:
			{
#ifdef SPELL_EFFECT_SPAM
				snprintf(effect_desc, _EDLEN, "Model Size: %d%%", effect_value);
#endif
				// Only allow 2 size changes from Base Size
				float modifyAmount = (static_cast<float>(effect_value) / 100.0f);
				float maxModAmount = GetBaseSize() * modifyAmount * modifyAmount;
				if ((GetSize() <= GetBaseSize() && GetSize() > maxModAmount) ||
					(GetSize() >= GetBaseSize() && GetSize() < maxModAmount) ||
					(GetSize() <= GetBaseSize() && maxModAmount > 1.0f) ||
					(GetSize() >= GetBaseSize() && maxModAmount < 1.0f))
				{
					ChangeSize(GetSize() * modifyAmount);
				}
				break;
			}

			case SE_Root:
			{
#ifdef SPELL_EFFECT_SPAM
				snprintf(effect_desc, _EDLEN, "Root: %+i", effect_value);
#endif
				rooted = true;

				if (caster){
					buffs[buffslot].RootBreakChance = caster->aabonuses.RootBreakChance +
													caster->itembonuses.RootBreakChance +
													caster->spellbonuses.RootBreakChance;
				}

				break;
			}

			case SE_SummonHorse:
			{
#ifdef SPELL_EFFECT_SPAM
				snprintf(effect_desc, _EDLEN, "Summon Mount: %s", spell.teleport_zone);
#endif
				if(IsClient())	// NPCs can't ride
				{
					CastToClient()->SummonHorse(spell_id);
				}


				break;
			}

			case SE_SummonCorpse:
			{
#ifdef SPELL_EFFECT_SPAM
				snprintf(effect_desc, _EDLEN, "Summon Corpse: %d", effect_value);
#endif
				// can only summon corpses of clients
				if(!IsNPC()) {
					Client* TargetClient = 0;
					if(this->GetTarget())
						TargetClient = this->GetTarget()->CastToClient();
					else
						TargetClient = this->CastToClient();

					// We now have a valid target for this spell. Either the caster himself or a targetted player. Lets see if the target is in the group.
					Group* group = entity_list.GetGroupByClient(TargetClient);
					if(group) {
						if(!group->IsGroupMember(TargetClient)) {
							Message(13, "Your target must be a group member for this spell.");
							break;
						}
					}
					else {
						Raid *r = entity_list.GetRaidByClient(caster->CastToClient());
						if(r)
						{
							uint32 gid = 0xFFFFFFFF;
							gid = r->GetGroup(caster->GetName());
							if(gid < 11)
							{
								if(r->GetGroup(TargetClient->GetName()) != gid) {
									Message(13, "Your target must be a group member for this spell.");
									break;
								}
							}
						} else {
							if(TargetClient != this->CastToClient()) {
								Message(13, "Your target must be a group member for this spell.");
								break;
							}
						}
					}

					// Now we should either be casting this on self or its being cast on a valid group member
					if(TargetClient) {

						if (TargetClient->GetLevel() <= effect_value){

							Corpse *corpse = entity_list.GetCorpseByOwner(TargetClient);
							if(corpse) {
								if(TargetClient == this->CastToClient())
									Message_StringID(4, SUMMONING_CORPSE, TargetClient->CastToMob()->GetCleanName());
								else
									Message_StringID(4, SUMMONING_CORPSE_OTHER, TargetClient->CastToMob()->GetCleanName());

								corpse->Summon(CastToClient(), true, true);
							}
							else {
								// No corpse found in the zone
								Message_StringID(4, CORPSE_CANT_SENSE);
							}
						}
						else
							caster->Message_StringID(MT_SpellFailure, SPELL_LEVEL_REQ);
					}
					else {
						Message_StringID(4, TARGET_NOT_FOUND);
						Log.Out(Logs::General, Logs::Error, "%s attempted to cast spell id %u with spell effect SE_SummonCorpse, but could not cast target into a Client object.", GetCleanName(), spell_id);
					}
				}

				break;
			}
			case SE_AddMeleeProc:
			case SE_WeaponProc:
			{
				uint16 procid = GetProcID(spell_id, i);
#ifdef SPELL_EFFECT_SPAM
				snprintf(effect_desc, _EDLEN, "Weapon Proc: %s (id %d)", spells[effect_value].name, procid);
#endif

				if(spells[spell_id].base2[i] == 0)
					AddProcToWeapon(procid, false, 100, spell_id, level_override);
				else
					AddProcToWeapon(procid, false, spells[spell_id].base2[i]+100, spell_id, level_override);
				break;
			}

			case SE_NegateAttacks:
			{
#ifdef SPELL_EFFECT_SPAM
				snprintf(effect_desc, _EDLEN, "Melee Negate Attack Rune: %+i", effect_value);
#endif
				if(buffslot >= 0)
					buffs[buffslot].numhits = effect_value;
				break;
			}
			case SE_AppraiseLDonChest:
			{
				if(IsNPC())
				{
					int check = spell.max[0];
					int target = spell.targettype;
					if(target == ST_LDoNChest_Cursed)
					{
						if(caster && caster->IsClient())
						{
							caster->CastToClient()->HandleLDoNSenseTraps(CastToNPC(), check, LDoNTypeCursed);
						}
					}
					else if(target == ST_Target)
					{
						if(caster && caster->IsClient())
						{
							caster->CastToClient()->HandleLDoNSenseTraps(CastToNPC(), check, LDoNTypeMagical);
						}
					}
				}
				break;
			}

			case SE_DisarmLDoNTrap:
			{
				if(IsNPC())
				{
					int check = spell.max[0];
					int target = spell.targettype;
					if(target == ST_LDoNChest_Cursed)
					{
						if(caster && caster->IsClient())
						{
							caster->CastToClient()->HandleLDoNDisarm(CastToNPC(), check, LDoNTypeCursed);
						}
					}
					else if(target == ST_Target)
					{
						if(caster && caster->IsClient())
						{
							caster->CastToClient()->HandleLDoNDisarm(CastToNPC(), check, LDoNTypeMagical);
						}
					}
				}
				break;
			}

			case SE_UnlockLDoNChest:
			{
				if(IsNPC())
				{
					int check = spell.max[0];
					int target = spell.targettype;
					if(target == ST_LDoNChest_Cursed)
					{
						if(caster && caster->IsClient())
						{
							caster->CastToClient()->HandleLDoNPickLock(CastToNPC(), check, LDoNTypeCursed);
						}
					}
					else if(target == ST_Target)
					{
						if(caster && caster->IsClient())
						{
							caster->CastToClient()->HandleLDoNPickLock(CastToNPC(), check, LDoNTypeMagical);
						}
					}
				}
				break;
			}

			case SE_Lull:
			{
#ifdef SPELL_EFFECT_SPAM
				snprintf(effect_desc, _EDLEN, "Lull");
#endif
				// TODO: check vs. CHA when harmony effect failed, if caster is to be added to hatelist
				break;
			}

			case SE_PoisonCounter:
			{
#ifdef SPELL_EFFECT_SPAM
				snprintf(effect_desc, _EDLEN, "Poison Counter: %+i", effect_value);
#endif
				if (effect_value < 0)
				{
					effect_value = 0 - effect_value;
					int buff_count = GetMaxTotalSlots();
					for (int j=0; j < buff_count; j++) {
						if (!IsValidSpell(buffs[j].spellid))
							continue;
						if (CalculatePoisonCounters(buffs[j].spellid) == 0)
							continue;
						if (effect_value >= static_cast<int>(buffs[j].counters)) {
							if (caster) {
								caster->Message(MT_Spells,"You have cured your target of %s!",spells[buffs[j].spellid].name);
								caster->CastOnCurer(buffs[j].spellid);
								CastOnCure(buffs[j].spellid);
							}
							effect_value -= buffs[j].counters;
							buffs[j].counters = 0;
							BuffFadeBySlot(j);
						} else {
							buffs[j].counters -= effect_value;
							effect_value = 0;
							break;
						}
					}
				}
				break;
			}

			case SE_DiseaseCounter:
			{
#ifdef SPELL_EFFECT_SPAM
				snprintf(effect_desc, _EDLEN, "Disease Counter: %+i", effect_value);
#endif
				if (effect_value < 0)
				{
					effect_value = 0 - effect_value;
					int buff_count = GetMaxTotalSlots();
					for (int j=0; j < buff_count; j++) {
						if (!IsValidSpell(buffs[j].spellid))
							continue;
						if (CalculateDiseaseCounters(buffs[j].spellid) == 0)
							continue;
						if (effect_value >= static_cast<int>(buffs[j].counters))
						{
							if (caster) {
								caster->Message(MT_Spells,"You have cured your target of %s!",spells[buffs[j].spellid].name);
								caster->CastOnCurer(buffs[j].spellid);
								CastOnCure(buffs[j].spellid);
							}
							effect_value -= buffs[j].counters;
							buffs[j].counters = 0;
							BuffFadeBySlot(j);
						}
						else
						{
							buffs[j].counters -= effect_value;
							effect_value = 0;
							break;
						}
					}
				}
				break;
			}

			case SE_CurseCounter:
			{
#ifdef SPELL_EFFECT_SPAM
				snprintf(effect_desc, _EDLEN, "Curse Counter: %+i", effect_value);
#endif
				if (effect_value < 0)
				{
					effect_value = 0 - effect_value;
					int buff_count = GetMaxTotalSlots();
					for (int j=0; j < buff_count; j++) {
						if (!IsValidSpell(buffs[j].spellid))
							continue;
						if (CalculateCurseCounters(buffs[j].spellid) == 0)
							continue;
						if (effect_value >= static_cast<int>(buffs[j].counters))
						{
							if (caster) {
								caster->Message(MT_Spells,"You have cured your target of %s!",spells[buffs[j].spellid].name);
								caster->CastOnCurer(buffs[j].spellid);
								CastOnCure(buffs[j].spellid);
							}
							effect_value -= buffs[j].counters;
							buffs[j].counters = 0;
							BuffFadeBySlot(j);
						}
						else
						{
							buffs[j].counters -= effect_value;
							effect_value = 0;
							break;
						}
					}
				}
				break;
			}

			case SE_CorruptionCounter:
			{
#ifdef SPELL_EFFECT_SPAM
				snprintf(effect_desc, _EDLEN, "Corruption Counter: %+i", effect_value);
#endif
				if (effect_value < 0)
				{
					effect_value = -effect_value;
					int buff_count = GetMaxTotalSlots();
					for (int j=0; j < buff_count; j++) {
						if (!IsValidSpell(buffs[j].spellid))
							continue;
						if (CalculateCorruptionCounters(buffs[j].spellid) == 0)
							continue;
						if (effect_value >= static_cast<int>(buffs[j].counters)) {
							if (caster) {
								caster->Message(MT_Spells,"You have cured your target of %s!",spells[buffs[j].spellid].name);
								caster->CastOnCurer(buffs[j].spellid);
								CastOnCure(buffs[j].spellid);
							}
							effect_value -= buffs[j].counters;
							buffs[j].counters = 0;
							BuffFadeBySlot(j);
						} else {
							buffs[j].counters -= effect_value;
							effect_value = 0;
							break;
						}
					}
				}
				break;
			}

			case SE_Destroy:
			{
#ifdef SPELL_EFFECT_SPAM
				snprintf(effect_desc, _EDLEN, "Destroy");
#endif
				if(IsNPC()) {
					if(GetLevel() <= 52)
						CastToNPC()->Depop();
					else
						Message(13, "Your target is too high level to be affected by this spell.");
				}
				break;
			}

			case SE_TossUp:
			{
#ifdef SPELL_EFFECT_SPAM
				snprintf(effect_desc, _EDLEN, "Toss Up: %d", effect_value);
#endif
				double toss_amt = (double)spells[spell_id].base[i];
				if(toss_amt < 0)
					toss_amt = -toss_amt;

				if(IsNPC())
				{
					Stun(static_cast<int>(toss_amt));
				}
				toss_amt = sqrt(toss_amt)-2.0;

				if(toss_amt < 0.0)
					toss_amt = 0.0;

				if(toss_amt > 20.0)
					toss_amt = 20.0;

				if(IsClient())
				{
					CastToClient()->SetKnockBackExemption(true);
				}

				double look_heading = GetHeading();
				look_heading /= 256;
				look_heading *= 360;
				look_heading += 180;
				if(look_heading > 360)
					look_heading -= 360;

				//x and y are crossed mkay
				double new_x = spells[spell_id].pushback * sin(double(look_heading * 3.141592 / 180.0));
				double new_y = spells[spell_id].pushback * cos(double(look_heading * 3.141592 / 180.0));

				EQApplicationPacket* outapp_push = new EQApplicationPacket(OP_ClientUpdate, sizeof(PlayerPositionUpdateServer_Struct));
				PlayerPositionUpdateServer_Struct* spu = (PlayerPositionUpdateServer_Struct*)outapp_push->pBuffer;

				spu->spawn_id	= GetID();
				spu->x_pos		= FloatToEQ19(GetX());
				spu->y_pos		= FloatToEQ19(GetY());
				spu->z_pos		= FloatToEQ19(GetZ());
				spu->delta_x	= NewFloatToEQ13(new_x);
				spu->delta_y	= NewFloatToEQ13(new_y);
				spu->delta_z	= NewFloatToEQ13(toss_amt);
				spu->heading	= FloatToEQ19(GetHeading());
				spu->padding0002	=0;
				spu->padding0006	=7;
				spu->padding0014	=0x7f;
				spu->padding0018	=0x5df27;
				spu->animation = 0;
				spu->delta_heading = NewFloatToEQ13(0);
				outapp_push->priority = 5;
				entity_list.QueueClients(this, outapp_push, true);
				if(IsClient())
					CastToClient()->FastQueuePacket(&outapp_push);

				break;
			}

			case SE_StopRain:
			{
#ifdef SPELL_EFFECT_SPAM
				snprintf(effect_desc, _EDLEN, "Stop Rain");
#endif
				zone->zone_weather = 0;
				zone->weather_intensity = 0;
				zone->weatherSend();
				break;
			}

			case SE_Sacrifice:
			{
#ifdef SPELL_EFFECT_SPAM
				snprintf(effect_desc, _EDLEN, "Sacrifice");
#endif
				if(!IsClient() || !caster->IsClient()){
					break;
				}
				CastToClient()->SacrificeConfirm(caster->CastToClient());
				break;
			}

			case SE_SummonPC:
			{
			if(IsClient()){
					CastToClient()->MovePC(zone->GetZoneID(), zone->GetInstanceID(), caster->GetX(), caster->GetY(), caster->GetZ(), caster->GetHeading(), 2, SummonPC);
					Message(15, "You have been summoned!");
					entity_list.ClearAggro(this);
				}
				else
					caster->Message(13, "This spell can only be cast on players.");

				break;
			}

			case SE_Silence:
			{
#ifdef SPELL_EFFECT_SPAM
				snprintf(effect_desc, _EDLEN, "Silence");
#endif
				Silence(true);
				break;
			}

			case SE_Amnesia:
			{
#ifdef SPELL_EFFECT_SPAM
				snprintf(effect_desc, _EDLEN, "Amnesia");
#endif
				Amnesia(true);
				break;
			}

			case SE_CallPet:
			{
#ifdef SPELL_EFFECT_SPAM
				snprintf(effect_desc, _EDLEN, "Call Pet");
#endif
				// this is cast on self, not on the pet
				if(GetPet() && GetPet()->IsNPC())
				{
					GetPet()->CastToNPC()->GMMove(GetX(), GetY(), GetZ(), GetHeading());
				}
				break;
			}

			case SE_StackingCommand_Block:
			case SE_StackingCommand_Overwrite:
			{
				// these are special effects used by the buff stuff
				break;
			}


			case SE_TemporaryPets: //Dook- swarms and wards:
			{
				// this makes necro epic 1.5/2.0 proc work properly
				if((spell_id != 6882) && (spell_id != 6884)) // Chaotic Jester/Steadfast Servant
				{
					char pet_name[64];
					snprintf(pet_name, sizeof(pet_name), "%s`s pet", caster->GetCleanName());
					caster->TemporaryPets(spell_id, this, pet_name);
				}
				else
					caster->TemporaryPets(spell_id, this, nullptr);
				break;
			}

			case SE_FadingMemories:		//Dook- escape etc
			{
#ifdef SPELL_EFFECT_SPAM
				snprintf(effect_desc, _EDLEN, "Fading Memories");
#endif
				if(zone->random.Roll(spells[spell_id].base[i])) {

					if(caster && caster->IsClient())
						caster->CastToClient()->Escape();
					else
					{
						entity_list.RemoveFromTargets(caster);
						SetInvisible(1);
					}
				}
				break;
			}

			case SE_RangedProc:
			{
#ifdef SPELL_EFFECT_SPAM
				snprintf(effect_desc, _EDLEN, "Ranged Proc: %+i", effect_value);
#endif
				uint16 procid = GetProcID(spell_id, i);

				if(spells[spell_id].base2[i] == 0)
					AddRangedProc(procid, 100, spell_id);
				else
					AddRangedProc(procid, spells[spell_id].base2[i]+100, spell_id);
				break;
			}

			case SE_Rampage:
			{
#ifdef SPELL_EFFECT_SPAM
				snprintf(effect_desc, _EDLEN, "Rampage");
#endif
				if(caster)
					entity_list.AEAttack(caster, 30, MainPrimary, 0, true); // on live wars dont get a duration ramp, its a one shot deal

				break;
			}

			case SE_AEMelee:
			{
#ifdef SPELL_EFFECT_SPAM
				snprintf(effect_desc, _EDLEN, "Duration Rampage");
#endif
				if (caster && caster->IsClient()) { // will tidy this up later so that NPCs can duration ramp from spells too
					CastToClient()->DurationRampage(effect_value*12);
				}
				break;
			}

			case SE_AETaunt://Dook- slapped it in the spell effect so client does the animations
			{			// and incase there are similar spells we havent found yet
#ifdef SPELL_EFFECT_SPAM
				snprintf(effect_desc, _EDLEN, "AE Taunt");
#endif
				if(caster && caster->IsClient()){
					float range = 0.0f;
					if (spells[spell_id].base2[i])
						range = (float)spells[spell_id].base[i];

					entity_list.AETaunt(caster->CastToClient(), range);
				}
				break;
			}

			case SE_SkillAttack:
			{
#ifdef SPELL_EFFECT_SPAM
				snprintf(effect_desc, _EDLEN, "Skill Attack");
#endif
				/*
				Weapon Damage = spells[spell_id].base[i]
				Chance to Hit Bonus = spells[spell_id].base2[i]
				???? = spells[spell_id].max[i] - MOST of the effects have this value.
				*Max is lower value then Weapon base, possibly min hit vs Weapon Damage range ie. MakeRandInt(max,base)
				*/
				int16 focus = 0;
				int ReuseTime = spells[spell_id].recast_time + spells[spell_id].recovery_time;

				focus = caster->GetFocusEffect(focusFcBaseEffects, spell_id);

				switch(spells[spell_id].skill)
				{
					case SkillThrowing:
						caster->DoThrowingAttackDmg(this, nullptr, nullptr, spells[spell_id].base[i],spells[spell_id].base2[i], focus,  ReuseTime);
					break;

					case SkillArchery:
						caster->DoArcheryAttackDmg(this, nullptr, nullptr, spells[spell_id].base[i],spells[spell_id].base2[i],focus,  ReuseTime);
					break;

					default:
						caster->DoMeleeSkillAttackDmg(this, spells[spell_id].base[i], spells[spell_id].skill, spells[spell_id].base2[i], focus, false, ReuseTime);
					break;
				}
				break;
			}

			case SE_WakeTheDead:
			{
#ifdef SPELL_EFFECT_SPAM
				snprintf(effect_desc, _EDLEN, "Wake The Dead");
#endif
				//meh dupe issue with npc casting this
				if(caster->IsClient()){
					int dur = spells[spell_id].max[i];
					if (!dur)
						dur = 60;

					caster->WakeTheDead(spell_id, caster->GetTarget(), dur);
				}
				break;
			}

			case SE_Doppelganger:
			{
				if(caster && caster->IsClient()) {
					char pet_name[64];
					snprintf(pet_name, sizeof(pet_name), "%s`s doppelganger", caster->GetCleanName());
					int pet_count = spells[spell_id].base[i];
					int pet_duration = spells[spell_id].max[i];
					caster->CastToClient()->Doppelganger(spell_id, this, pet_name, pet_count, pet_duration);
				}
				break;
			}

			case SE_DefensiveProc:
			{
				uint16 procid = GetProcID(spell_id, i);
#ifdef SPELL_EFFECT_SPAM
				snprintf(effect_desc, _EDLEN, "Defensive Proc: %s (id %d)", spells[effect_value].name, procid);
#endif
				if(spells[spell_id].base2[i] == 0)
					AddDefensiveProc(procid, 100,spell_id);
				else
					AddDefensiveProc(procid, spells[spell_id].base2[i]+100,spell_id);
				break;

				break;
			}

			case SE_BardAEDot:
			{
#ifdef SPELL_EFFECT_SPAM
				snprintf(effect_desc, _EDLEN, "Bard AE Dot: %+i", effect_value);
#endif
				// SE_CurrentHP is calculated at first tick if its a dot/buff
				if (buffslot >= 0)
					break;
				//This effect does no damage if target is moving.
				if (!RuleB(Spells, PreNerfBardAEDoT) && IsMoving())
					break;

				// for offensive spells check if we have a spell rune on
				int32 dmg = effect_value;
				if(dmg < 0)
				{
					// take partial damage into account
					dmg = (int32) (dmg * partial / 100);

					//handles AAs and what not...
					//need a bard version of this prolly...
					//if(caster)
					//	dmg = caster->GetActSpellDamage(spell_id, dmg);

					dmg = -dmg;
					Damage(caster, dmg, spell_id, spell.skill, false, buffslot, false);
				} else if(dmg > 0) {
					//healing spell...
					if(caster)
						dmg = caster->GetActSpellHealing(spell_id, dmg, this);
					HealDamage(dmg, caster);
				}
#ifdef SPELL_EFFECT_SPAM
				snprintf(effect_desc, _EDLEN, "Current Hitpoints: %+i  actual: %+i", effect_value, dmg);
#endif
				break;
			}

			case SE_CurrentEndurance: {
#ifdef SPELL_EFFECT_SPAM
				snprintf(effect_desc, _EDLEN, "Current Endurance: %+i", effect_value);
#endif
				if(IsClient()) {
					CastToClient()->SetEndurance(CastToClient()->GetEndurance() + effect_value);
					if (effect_value < 0)
						TryTriggerOnValueAmount(false, false, true);
				}
				break;
			}

			case SE_CurrentEnduranceOnce:
			{
#ifdef SPELL_EFFECT_SPAM
				snprintf(effect_desc, _EDLEN, "Current Endurance Once: %+i", effect_value);
#endif

				if(IsClient()) {
					CastToClient()->SetEndurance(CastToClient()->GetEndurance() + effect_value);
					if (effect_value < 0)
						TryTriggerOnValueAmount(false, false, true);
				}
				break;
			}

			case SE_BalanceHP: {
				if(!caster)
					break;

				if(!caster->IsClient())
					break;

				Raid *r = entity_list.GetRaidByClient(caster->CastToClient());
				if(r)
				{
					uint32 gid = 0xFFFFFFFF;
					gid = r->GetGroup(caster->GetName());
					if(gid < 11)
					{
						r->BalanceHP(spell.base[i], gid, spell.range, caster, spell.base2[i]);
						break;
					}
				}

				Group *g = entity_list.GetGroupByClient(caster->CastToClient());

				if(!g)
					break;

				g->BalanceHP(spell.base[i], spell.range, caster, spell.base2[i]);
				break;
			}

			case SE_BalanceMana: {
				if(!caster)
					break;

				if(!caster->IsClient())
					break;

				Raid *r = entity_list.GetRaidByClient(caster->CastToClient());
				if(r)
				{
					uint32 gid = 0xFFFFFFFF;
					gid = r->GetGroup(caster->GetName());
					if(gid < 11)
					{
						r->BalanceMana(spell.base[i], gid, spell.range, caster, spell.base2[i]);
						break;
					}
				}

				Group *g = entity_list.GetGroupByClient(caster->CastToClient());

				if(!g)
					break;

				g->BalanceMana(spell.base[i], spell.range, caster, spell.base2[i]);
				break;
			}

			case SE_SummonAndResAllCorpses:
			{
				if(IsClient())
					CastToClient()->SummonAndRezzAllCorpses();

				break;
			}

			case SE_GateToHomeCity:
			{
				if(IsClient())
					CastToClient()->GoToBind(4);
				break;
			}

			case SE_SuspendMinion:
			case SE_SuspendPet:
			{
				if(IsClient())
					CastToClient()->SuspendMinion();

				break;
			}

			case SE_FcTimerRefresh:
			{
				if(IsClient()) {
					for(unsigned int i =0 ; i < MAX_PP_MEMSPELL; ++i) {
						if(IsValidSpell(CastToClient()->m_pp.mem_spells[i])) {
							if (CalcFocusEffect(focusFcTimerRefresh, spell_id, CastToClient()->m_pp.mem_spells[i])){
								CastToClient()->m_pp.spellSlotRefresh[i] = 1;
								CastToClient()->GetPTimers().Clear(&database, (pTimerSpellStart + CastToClient()->m_pp.mem_spells[i]));
							}
						}
					}
					SetMana(GetMana());
				}
				break;
			}

			case SE_HealGroupFromMana: {
				if(!caster)
					break;

				if(!caster->IsClient())
					break;

				int32 max_mana = spell.base[i];
				int ratio = spell.base2[i];
				uint32 heal_amt = 0;

				if (caster->GetMana() <= max_mana){
					heal_amt = ratio*caster->GetMana()/10;
					caster->SetMana(0);
				}

				else {
					heal_amt = ratio*max_mana/10;
					caster->SetMana(caster->GetMana() - max_mana);
				}

				Raid *r = entity_list.GetRaidByClient(caster->CastToClient());
				if(r)
				{
					uint32 gid = 0xFFFFFFFF;
					gid = r->GetGroup(caster->GetName());
					if(gid < 11)
					{
						r->HealGroup(heal_amt,caster, gid, spell.range);
						break;
					}
				}

				Group *g = entity_list.GetGroupByClient(caster->CastToClient());

				if(!g){
					caster->HealDamage(heal_amt);
					break;
				}

				g->HealGroup(heal_amt, caster, spell.range);
				break;
			}

			case SE_ManaDrainWithDmg:
			{
				int mana_damage = 0;
				int32 mana_to_use = GetMana() - spell.base[i];
				if(mana_to_use > -1) {
					SetMana(GetMana() - spell.base[i]);
					TryTriggerOnValueAmount(false, true);
					// we take full dmg(-10 to make the damage the right sign)
					mana_damage = spell.base[i] / -10 * spell.base2[i];
					Damage(caster, mana_damage, spell_id, spell.skill, false, i, true);
				}
				else {
					mana_damage = GetMana() / -10 * spell.base2[i];
					SetMana(0);
					Damage(caster, mana_damage, spell_id, spell.skill, false, i, true);
				}
				break;
			}

			case SE_EndDrainWithDmg:
			{
				if(IsClient()) {
					int end_damage = 0;
					int32 end_to_use = CastToClient()->GetEndurance() - spell.base[i];
					if(end_to_use > -1) {
						CastToClient()->SetEndurance(CastToClient()->GetEndurance() - spell.base[i]);
						TryTriggerOnValueAmount(false, false, true);
						// we take full dmg(-10 to make the damage the right sign)
						end_damage = spell.base[i] / -10 * spell.base2[i];
						Damage(caster, end_damage, spell_id, spell.skill, false, i, true);
					}
					else {
						end_damage = CastToClient()->GetEndurance() / -10 * spell.base2[i];
						CastToClient()->SetEndurance(0);
						Damage(caster, end_damage, spell_id, spell.skill, false, i, true);
					}
				}
				break;
			}

			case SE_SetBodyType:
			{
				SetBodyType((bodyType)spell.base[i], false);
				break;
			}

			case SE_Leap:
			{
				// These effects remove lev and only work a certain distance away.
				BuffFadeByEffect(SE_Levitate);
				if (caster && caster->GetTarget()) {
					float my_x = caster->GetX();
					float my_y = caster->GetY();
					float my_z = caster->GetZ();
					float target_x = GetX();
					float target_y = GetY();
					float target_z = GetZ();
					if ((CalculateDistance(my_x, my_y, my_z) > 10) &&
						(CalculateDistance(my_x, my_y, my_z) < 75) &&
						(caster->CheckLosFN(caster->GetTarget())))
					{
						float value, x_vector, y_vector, hypot;

						value = (float)spell.base[i]; // distance away from target

						x_vector = target_x - my_x;
						y_vector = target_y - my_y;
						hypot = sqrt(x_vector*x_vector + y_vector*y_vector);

						x_vector /= hypot;
						y_vector /= hypot;

						my_x = target_x - (x_vector * value);
						my_y = target_y - (y_vector * value);

						float new_ground = GetGroundZ(my_x, my_y);

						if(caster->IsClient())
							caster->CastToClient()->MovePC(zone->GetZoneID(), zone->GetInstanceID(), my_x, my_y, new_ground, GetHeading()*2);
						else
							caster->GMMove(my_x, my_y, new_ground, GetHeading());
					}
				}
				break;
			}
			case SE_VoiceGraft:
			{
				if(caster && caster->GetPet())
					caster->spellbonuses.VoiceGraft = caster->GetPetID();

				break;
			}

			case SE_ManaBurn:
			{
				int32 max_mana = spell.base[i];
				int ratio = spell.base2[i];
				int32 dmg = 0;

				if (caster){
					if (caster->GetMana() <= max_mana){
							dmg = ratio*caster->GetMana()/10;
							caster->SetMana(0);
					}

					else {
						dmg = ratio*max_mana/10;
						caster->SetMana(caster->GetMana() - max_mana);
						TryTriggerOnValueAmount(false, true);
					}

					if(IsDetrimentalSpell(spell_id)) {
						dmg = -dmg;
						Damage(caster, dmg, spell_id, spell.skill, false, buffslot, false);
					} else {
						HealDamage(dmg, caster);
					}
				}

				break;
			}

			case SE_Taunt:
			{
				if (IsNPC()){
					caster->Taunt(this->CastToNPC(), false, static_cast<float>(spell.base[i]));

					if (spell.base2[i] > 0)
						CastToNPC()->SetHateAmountOnEnt(caster, (CastToNPC()->GetHateAmount(caster) + spell.base2[i]));
				}
				break;
			}

			case SE_AttackSpeed:
				if (spell.base[i] < 100)
					SlowMitigation(caster);
				break;

			case SE_AttackSpeed2:
				if (spell.base[i] < 100)
					SlowMitigation(caster);
				break;

			case SE_AttackSpeed3:
				if (spell.base[i] < 0)
					SlowMitigation(caster);
				break;

			case SE_AttackSpeed4:
				SlowMitigation(caster);
				break;

			case SE_AddHatePct:
			{
				if (IsNPC()){
					int32 new_hate = CastToNPC()->GetHateAmount(caster) * (100 + spell.base[i]) / 100;
					if (new_hate <= 0)
						new_hate = 1;

					CastToNPC()->SetHateAmountOnEnt(caster, new_hate);
				}
				break;
			}

			case SE_Hate:{

				if (buffslot >= 0)
					break;

				if(caster){
					if(effect_value > 0){
						if(caster){
							if(caster->IsClient() && !caster->CastToClient()->GetFeigned())
								AddToHateList(caster, effect_value);
							else if(!caster->IsClient())
								AddToHateList(caster, effect_value);
						}
					}else{
						int32 newhate = GetHateAmount(caster) + effect_value;
						if (newhate < 1)
							SetHateAmountOnEnt(caster,1);
						else
							SetHateAmountOnEnt(caster,newhate);
						}
				}
				break;
			}

			case SE_InterruptCasting:{
				if (buffslot >= 0)
					break;

				if(!spells[spell_id].uninterruptable && IsCasting() && zone->random.Roll(spells[spell_id].base[i]))
					InterruptSpell();

				break;
			}

			case SE_MassGroupBuff:{

				SetMGB(true);
				Message_StringID(MT_Disciplines, MGB_STRING);
				break;
			}

			case SE_IllusionOther: {
				SetProjectIllusion(true);
				Message(10, "The power of your next illusion spell will flow to your grouped target in your place.");
				break;
			}

			case SE_ApplyEffect: {

				if (caster && IsValidSpell(spells[spell_id].base2[i])){
					if(zone->random.Roll(spells[spell_id].base[i]))
						caster->SpellFinished(spells[spell_id].base2[i], this, 10, 0, -1, spells[spells[spell_id].base2[i]].ResistDiff);
				}
				break;
			}

			case SE_SpellTrigger: {

				if (!SE_SpellTrigger_HasCast) {
					if (caster && caster->TrySpellTrigger(this, spell_id, i))
						SE_SpellTrigger_HasCast = true;
				}
				break;
			}

			// Handled Elsewhere
			case SE_ImmuneFleeing:
			case SE_NegateSpellEffect:
			case SE_Knockdown: // handled by client
			case SE_ShadowStepDirectional: // handled by client
			case SE_SpellOnDeath:
			case SE_BlockNextSpellFocus:
			case SE_ReduceReuseTimer:
			case SE_SwarmPetDuration:
			case SE_LimitHPPercent:
			case SE_LimitManaPercent:
			case SE_LimitEndPercent:
			case SE_ExtraAttackChance:
			case SE_ProcChance:
			case SE_StunResist:
			case SE_MinDamageModifier:
			case SE_DamageModifier:
			case SE_HitChance:
			case SE_MeleeSkillCheck:
			case SE_HundredHands:
			case SE_ResistFearChance:
			case SE_ResistSpellChance:
			case SE_AllInstrumentMod:
			case SE_MeleeLifetap:
			case SE_DoubleAttackChance:
			case SE_TripleAttackChance:
			case SE_DualWieldChance:
			case SE_ParryChance:
			case SE_DodgeChance:
			case SE_RiposteChance:
			case SE_AvoidMeleeChance:
			case SE_CrippBlowChance:
			case SE_CriticalHitChance:
			case SE_MeleeMitigation:
			case SE_Reflect:
			case SE_Screech:
			case SE_Amplification:
			case SE_MagicWeapon:
			case SE_Hunger:
			case SE_MagnifyVision:
			case SE_Lycanthropy:
			case SE_NegateIfCombat:
			case SE_CastingLevel:
			case SE_CastingLevel2:
			case SE_RaiseStatCap:
			case SE_ResistAll:
			case SE_ResistMagic:
			case SE_ResistDisease:
			case SE_ResistPoison:
			case SE_ResistCold:
			case SE_ResistFire:
			case SE_AllStats:
			case SE_CHA:
			case SE_WIS:
			case SE_INT:
			case SE_STA:
			case SE_AGI:
			case SE_DEX:
			case SE_STR:
			case SE_ATK:
			case SE_ArmorClass:
			case SE_EndurancePool:
			case SE_Stamina:
			case SE_UltraVision:
			case SE_InfraVision:
			case SE_ManaPool:
			case SE_TotalHP:
			case SE_ChangeFrenzyRad:
			case SE_Harmony:
			case SE_ChangeAggro:
			case SE_Identify:
			case SE_InstantHate:
			case SE_ReduceHate:
			case SE_SpellDamageShield:
			case SE_ReverseDS:
			case SE_DamageShield:
			case SE_TrueNorth:
			case SE_WaterBreathing:
			case SE_MovementSpeed:
			case SE_HealOverTime:
			case SE_PercentXPIncrease:
			case SE_DivineSave:
			case SE_Accuracy:
			case SE_Flurry:
			case SE_ImprovedDamage:
			case SE_ImprovedHeal:
			case SE_IncreaseSpellHaste:
			case SE_IncreaseSpellDuration:
			case SE_IncreaseRange:
			case SE_SpellHateMod:
			case SE_ReduceReagentCost:
			case SE_ReduceManaCost:
			case SE_LimitMaxLevel:
			case SE_LimitResist:
			case SE_LimitTarget:
			case SE_LimitEffect:
			case SE_LimitSpellType:
			case SE_LimitSpell:
			case SE_LimitMinDur:
			case SE_LimitInstant:
			case SE_LimitMinLevel:
			case SE_LimitCastTimeMin:
			case SE_LimitManaMin:
			case SE_LimitCombatSkills:
			case SE_SpellDurationIncByTic:
			case SE_TriggerOnCast:
			case SE_HealRate:
			case SE_SkillDamageTaken:
			case SE_FcSpellVulnerability:
			case SE_FcTwincast:
			case SE_DelayDeath:
			case SE_CastOnFadeEffect:
			case SE_CastOnFadeEffectNPC:
			case SE_CastOnFadeEffectAlways:
			case SE_CastOnRuneFadeEffect:
			case SE_MaxHPChange:
			case SE_SympatheticProc:
			case SE_FcDamageAmt:
			case SE_CriticalSpellChance:
			case SE_SpellCritChance:
			case SE_SpellCritDmgIncrease:
			case SE_DotCritDmgIncrease:
			case SE_CriticalHealChance:
			case SE_CriticalHealOverTime:
			case SE_CriticalDoTChance:
			case SE_ProcOnKillShot:
			case SE_ProcOnSpellKillShot:
			case SE_CriticalDamageMob:
			case SE_LimitSpellGroup:
			case SE_ResistCorruption:
			case SE_ReduceSkillTimer:
			case SE_HPToMana:
			case SE_ManaAbsorbPercentDamage:
			case SE_SkillDamageAmount:
			case SE_SkillDamageAmount2:
			case SE_GravityEffect:
			case SE_IncreaseBlockChance:
			case SE_AntiGate:
			case SE_Fearless:
			case SE_FcDamageAmtCrit:
			case SE_FcHealAmtCrit:
			case SE_CastOnCurer:
			case SE_CastOnCure:
			case SE_CastonNumHitFade:
			case SE_LimitToSkill:
			case SE_SpellProcChance:
			case SE_CharmBreakChance:
			case SE_BardSongRange:
			case SE_ACv2:
			case SE_ManaRegen_v2:
			case SE_FcDamagePctCrit:
			case SE_FcHealAmt:
			case SE_FcHealPctIncoming:
			case SE_CriticalHealDecay:
			case SE_CriticalRegenDecay:
			case SE_FcDamageAmtIncoming:
			case SE_LimitCastingSkill:
			case SE_MitigateDamageShield:
			case SE_FcBaseEffects:
			case SE_LimitClass:
			case SE_BlockBehind:
			case SE_ShieldBlock:
			case SE_PetCriticalHit:
			case SE_SlayUndead:
			case SE_GiveDoubleAttack:
			case SE_StrikeThrough:
			case SE_StrikeThrough2:
			case SE_SecondaryDmgInc:
			case SE_ArcheryDamageModifier:
			case SE_ConsumeProjectile:
			case SE_ForageAdditionalItems:
			case SE_Salvage:
			case SE_FrontalBackstabChance:
			case SE_FrontalBackstabMinDmg:
			case SE_TripleBackstab:
			case SE_DoubleSpecialAttack:
			case SE_IncreaseRunSpeedCap:
			case SE_BaseMovementSpeed:
			case SE_FrontalStunResist:
			case SE_ImprovedBindWound:
			case SE_MaxBindWound:
			case SE_CombatStability:
			case SE_AddSingingMod:
			case SE_SongModCap:
			case SE_HeadShot:
			case SE_HeadShotLevel:
			case SE_PetAvoidance:
			case SE_GiveDoubleRiposte:
			case SE_Ambidexterity:
			case SE_PetMaxHP:
			case SE_PetFlurry:
			case SE_MasteryofPast:
			case SE_GivePetGroupTarget:
			case SE_RootBreakChance:
			case SE_UnfailingDivinity:
			case SE_ChannelChanceSpells:
			case SE_ChannelChanceItems:
			case SE_FcHealPctCritIncoming:
			case SE_FcIncreaseNumHits:
			case SE_CastonFocusEffect:
			case SE_FcHealAmtIncoming:
			case SE_MeleeVulnerability:
			case SE_DoubleRangedAttack:
			case SE_ShieldEquipHateMod:
			case SE_ShieldEquipDmgMod:
			case SE_TriggerOnReqTarget:
			case SE_LimitRace:
			case SE_FcLimitUse:
			case SE_FcMute:
			case SE_LimitUseType:
			case SE_FcStunTimeMod:
			case SE_StunBashChance:
			case SE_IncreaseChanceMemwipe:
			case SE_CriticalMend:
			case SE_LimitCastTimeMax:
			case SE_TriggerOnReqCaster:
			case SE_FrenziedDevastation:
			case SE_AStacker:
			case SE_BStacker:
			case SE_CStacker:
			case SE_DStacker:
			case SE_DoubleRiposte:
			case SE_Berserk:
			case SE_Vampirism:
			case SE_Metabolism:
			case SE_FinishingBlow:
			case SE_FinishingBlowLvl:
			case SE_Assassinate:
			case SE_AssassinateLevel:
			case SE_FactionModPct:
			case SE_LimitSpellClass:
			case SE_Sanctuary:
			case SE_PetMeleeMitigation:
			case SE_SkillProc:
			case SE_SkillProcSuccess:
			{
				break;
			}

			default:
			{
#ifdef SPELL_EFFECT_SPAM
				snprintf(effect_desc, _EDLEN, "Unknown Effect ID %d", effect);
#else
				Message(0, "Unknown spell effect %d in spell %s (id %d)", effect, spell.name, spell_id);
#endif
			}
		}
#ifdef SPELL_EFFECT_SPAM
		Message(0, ". . . Effect #%i: %s", i + 1, (effect_desc && effect_desc[0]) ? effect_desc : "Unknown");
#endif
	}

	CalcBonuses();

	if (SummonedItem) {
		Client *c=CastToClient();
		c->PushItemOnCursor(*SummonedItem);
		c->SendItemPacket(MainCursor, SummonedItem, ItemPacketSummonItem);
		safe_delete(SummonedItem);
	}

	return true;
}

int Mob::CalcSpellEffectValue(uint16 spell_id, int effect_id, int caster_level, uint32 instrument_mod, Mob *caster,
			      int ticsremaining)
{
	int formula, base, max, effect_value;

	if (!IsValidSpell(spell_id) || effect_id < 0 || effect_id >= EFFECT_COUNT)
		return 0;

	formula = spells[spell_id].formula[effect_id];
	base = spells[spell_id].base[effect_id];
	max = spells[spell_id].max[effect_id];

	if (IsBlankSpellEffect(spell_id, effect_id))
		return 0;

	effect_value = CalcSpellEffectValue_formula(formula, base, max, caster_level, spell_id, ticsremaining);

	// this doesn't actually need to be a song to get mods, just the right skill
	if (EQEmu::IsBardInstrumentSkill(spells[spell_id].skill) &&
	    spells[spell_id].effectid[effect_id] != SE_AttackSpeed &&
	    spells[spell_id].effectid[effect_id] != SE_AttackSpeed2 &&
	    spells[spell_id].effectid[effect_id] != SE_AttackSpeed3 &&
	    spells[spell_id].effectid[effect_id] != SE_Lull &&
	    spells[spell_id].effectid[effect_id] != SE_ChangeFrenzyRad &&
	    spells[spell_id].effectid[effect_id] != SE_Harmony &&
	    spells[spell_id].effectid[effect_id] != SE_CurrentMana &&
	    spells[spell_id].effectid[effect_id] != SE_ManaRegen_v2) {

		int oval = effect_value;
		int mod = ApplySpellEffectiveness(caster, spell_id, instrument_mod, true);
		effect_value = effect_value * mod / 10;
		Log.Out(Logs::Detail, Logs::Spells, "Effect value %d altered with bard modifier of %d to yeild %d",
			oval, mod, effect_value);
	}

	effect_value = mod_effect_value(effect_value, spell_id, spells[spell_id].effectid[effect_id], caster);

	return effect_value;
}

// generic formula calculations
int Mob::CalcSpellEffectValue_formula(int formula, int base, int max, int caster_level, uint16 spell_id, int ticsremaining)
{
/*
i need those formulas checked!!!!

0 = base
1 - 99 = base + level * formulaID
100 = base
101 = base + level / 2
102 = base + level
103 = base + level * 2
104 = base + level * 3
105 = base + level * 4
106 ? base + level * 5
107 ? min + level / 2
108 = min + level / 3
109 = min + level / 4
110 = min + level / 5
119 ? min + level / 8
121 ? min + level / 4
122 = splurt
123 ?
203 = stacking issues ? max
205 = stacking issues ? 105


0x77 = min + level / 8
*/

	int result = 0, updownsign = 1, ubase = base;
	if(ubase < 0)
		ubase = 0 - ubase;

	// this updown thing might look messed up but if you look at the
	// spells it actually looks like some have a positive base and max where
	// the max is actually less than the base, hence they grow downward
/*
This seems to mainly catch spells where both base and max are negative.
Strangely, damage spells have a negative base and positive max, but
snare has both of them negative, yet their range should work the same:
(meaning they both start at a negative value and the value gets lower)
*/
	if (max < base && max != 0)
	{
		// values are calculated down
		updownsign = -1;
	}
	else
	{
		// values are calculated up
		updownsign = 1;
	}

	Log.Out(Logs::Detail, Logs::Spells, "CSEV: spell %d, formula %d, base %d, max %d, lvl %d. Up/Down %d",
		spell_id, formula, base, max, caster_level, updownsign);

	switch(formula)
	{
		case 60:	//used in stun spells..?
		case 70:
			result = ubase/100; break;
		case 0:
		case 100:	// confirmed 2/6/04
			result = ubase; break;
		case 101:	// confirmed 2/6/04
			result = updownsign * (ubase + (caster_level / 2)); break;
		case 102:	// confirmed 2/6/04
			result = updownsign * (ubase + caster_level); break;
		case 103:	// confirmed 2/6/04
			result = updownsign * (ubase + (caster_level * 2)); break;
		case 104:	// confirmed 2/6/04
			result = updownsign * (ubase + (caster_level * 3)); break;
		case 105:	// confirmed 2/6/04
			result = updownsign * (ubase + (caster_level * 4)); break;

		case 107:
			//Used on Reckless Strength, I think it should decay over time
			result = updownsign * (ubase + (caster_level / 2)); break;
		case 108:
			result = updownsign * (ubase + (caster_level / 3)); break;
		case 109:	// confirmed 2/6/04
			result = updownsign * (ubase + (caster_level / 4)); break;

		case 110:	// confirmed 2/6/04
			//is there a reason we dont use updownsign here???
			result = ubase + (caster_level / 6);
			break;

		case 111:
			result = updownsign * (ubase + 6 * (caster_level - 16));
			break;
		case 112:
			result = updownsign * (ubase + 8 * (caster_level - 24));
			break;
		case 113:
			result = updownsign * (ubase + 10 * (caster_level - 34));
			break;
		case 114:
			result = updownsign * (ubase + 15 * (caster_level - 44));
			break;

		case 115:	// this is only in symbol of transal
			result = ubase;
			if (caster_level > 15)
				result += 7 * (caster_level - 15);
			break;
		case 116:	// this is only in symbol of ryltan
			result = ubase;
			if (caster_level > 24)
				result += 10 * (caster_level - 24);
			break;
		case 117:	// this is only in symbol of pinzarn
			result = ubase;
			if (caster_level > 34)
				result += 13 * (caster_level - 34);
			break;
		case 118:	// used in naltron and a few others
			result = ubase;
			if (caster_level > 44)
				result += 20 * (caster_level - 44);
			break;

		case 119:	// confirmed 2/6/04
			result = ubase + (caster_level / 8); break;
		case 121:	// corrected 2/6/04
			result = ubase + (caster_level / 3); break;
		case 122:
		{
			// May need to account for duration focus effects
			int ticdif = spells[spell_id].buffduration - (ticsremaining - 1);
			if(ticdif < 0)
				ticdif = 0;

			result = updownsign * (ubase - (12 * ticdif));
			break;
		}
		case 123:	// added 2/6/04
			result = zone->random.Int(ubase, std::abs(max));
			break;

		case 124:	// check sign
			result = ubase;
			if (caster_level > 50)
				result += updownsign * (caster_level - 50);
			break;

		case 125:	// check sign
			result = ubase;
			if (caster_level > 50)
				result += updownsign * 2 * (caster_level - 50);
			break;

		case 126:	// check sign
			result = ubase;
			if (caster_level > 50)
				result += updownsign * 3 * (caster_level - 50);
			break;

		case 127:	// check sign
			result = ubase;
			if (caster_level > 50)
				result += updownsign * 4 * (caster_level - 50);
			break;

		case 128:	// check sign
			result = ubase;
			if (caster_level > 50)
				result += updownsign * 5 * (caster_level - 50);
			break;

		case 129:	// check sign
			result = ubase;
			if (caster_level > 50)
				result += updownsign * 10 * (caster_level - 50);
			break;

		case 130:	// check sign
			result = ubase;
			if (caster_level > 50)
				result += updownsign * 15 * (caster_level - 50);
			break;

		case 131:	// check sign
			result = ubase;
			if (caster_level > 50)
				result += updownsign * 20 * (caster_level - 50);
			break;

		case 132:	// check sign
			result = ubase;
			if (caster_level > 50)
				result += updownsign * 25 * (caster_level - 50);
			break;

		case 137:	// used in berserker AA desperation
			result = ubase - static_cast<int>((ubase * (GetHPRatio() / 100.0f)));
			break;

		case 138: { // unused on live?
			int maxhps = GetMaxHP() / 2;
			if (GetHP() <= maxhps)
				result = -(ubase * GetHP() / maxhps);
			else
				result = -ubase;
			break;
		}

		case 139:	// check sign
			result = ubase + (caster_level > 30 ? (caster_level - 30) / 2 : 0);
			break;

		case 140:	// check sign
			result = ubase + (caster_level > 30 ? caster_level - 30 : 0);
			break;

		case 141:	// check sign
			result = ubase + (caster_level > 30 ? (3 * caster_level - 90) / 2 : 0);
			break;

		case 142:	// check sign
			result = ubase + (caster_level > 30 ? 2 * caster_level - 60 : 0);
			break;

		case 143:	// check sign
			result = ubase + (3 * caster_level / 4);
			break;

		//these are used in stacking effects... formula unknown
		case 201:
		case 203:
			result = max;
			break;
		default:
		{
			if (formula < 100)
				result = ubase + (caster_level * formula);
			else if((formula > 1000) && (formula < 1999))
			{
				// These work like splurt, accept instead of being hard coded to 12, it is formula - 1000.
				// Formula 1999 seems to have a slightly different effect, so is not included here
				int ticdif = spells[spell_id].buffduration - (ticsremaining - 1);
				if(ticdif < 0)
					ticdif = 0;

				result = updownsign * (ubase - ((formula - 1000) * ticdif));
			}
			else if((formula >= 2000) && (formula <= 2650))
			{
				// Source: http://crucible.samanna.net/viewtopic.php?f=38&t=6259
				result = ubase * (caster_level * (formula - 2000) + 1);
			}
			else
				Log.Out(Logs::General, Logs::None, "Unknown spell effect value forumula %d", formula);
		}
	}

	int oresult = result;

	// now check result against the allowed maximum
	if (max != 0)
	{
		if (updownsign == 1)
		{
			if (result > max)
				result = max;
		}
		else
		{
			if (result < max)
				result = max;
		}
	}

	// if base is less than zero, then the result need to be negative too
	if (base < 0 && result > 0)
		result *= -1;

	Log.Out(Logs::Detail, Logs::Spells, "Result: %d (orig %d), cap %d %s", result, oresult, max, (base < 0 && result > 0)?"Inverted due to negative base":"");

	return result;
}


void Mob::BuffProcess()
{
	int buff_count = GetMaxTotalSlots();

	for (int buffs_i = 0; buffs_i < buff_count; ++buffs_i)
	{
		if (buffs[buffs_i].spellid != SPELL_UNKNOWN)
		{
			DoBuffTic(buffs[buffs_i], buffs_i, entity_list.GetMob(buffs[buffs_i].casterid));
			// If the Mob died during DoBuffTic, then the buff we are currently processing will have been removed
			if(buffs[buffs_i].spellid == SPELL_UNKNOWN)
				continue;

			// DF_Permanent uses -1 DF_Aura uses -4 but we need to check negatives for some spells for some reason?
			if (spells[buffs[buffs_i].spellid].buffdurationformula != DF_Permanent &&
			    spells[buffs[buffs_i].spellid].buffdurationformula != DF_Aura) {
				if(!zone->BuffTimersSuspended() || !IsSuspendableSpell(buffs[buffs_i].spellid))
				{
					--buffs[buffs_i].ticsremaining;

					if ((buffs[buffs_i].ticsremaining == 0 && !IsShortDurationBuff(buffs[buffs_i].spellid)) || buffs[buffs_i].ticsremaining < 0) {
						Log.Out(Logs::Detail, Logs::Spells, "Buff %d in slot %d has expired. Fading.", buffs[buffs_i].spellid, buffs_i);
						BuffFadeBySlot(buffs_i);
					}
					else
					{
						Log.Out(Logs::Detail, Logs::Spells, "Buff %d in slot %d has %d tics remaining.", buffs[buffs_i].spellid, buffs_i, buffs[buffs_i].ticsremaining);
					}
				}
				else if(IsClient() && !(CastToClient()->GetClientVersionBit() & BIT_SoFAndLater))
				{
					buffs[buffs_i].UpdateClient = true;
				}
			}

			if(IsClient())
			{
				if(buffs[buffs_i].UpdateClient == true)
				{
					CastToClient()->SendBuffDurationPacket(buffs[buffs_i]);
					// Hack to get UF to play nicer, RoF seems fine without it
					if (CastToClient()->GetClientVersion() == ClientVersion::UF && buffs[buffs_i].numhits > 0)
						CastToClient()->SendBuffNumHitPacket(buffs[buffs_i], buffs_i);
					buffs[buffs_i].UpdateClient = false;
				}
			}
		}
	}
}

void Mob::DoBuffTic(const Buffs_Struct &buff, int slot, Mob *caster)
{
	int effect, effect_value;

	if (!IsValidSpell(buff.spellid))
		return;

	const SPDat_Spell_Struct &spell = spells[buff.spellid];

	if (IsNPC()) {
		std::vector<EQEmu::Any> args;
		args.push_back(&buff.ticsremaining);
		args.push_back(&buff.casterlevel);
		args.push_back(&slot);
		int i = parse->EventSpell(EVENT_SPELL_BUFF_TIC_NPC, CastToNPC(), nullptr, buff.spellid,
					  caster ? caster->GetID() : 0, &args);
		if (i != 0) {
			return;
		}
	} else {
		std::vector<EQEmu::Any> args;
		args.push_back(&buff.ticsremaining);
		args.push_back(&buff.casterlevel);
		args.push_back(&slot);
		int i = parse->EventSpell(EVENT_SPELL_BUFF_TIC_CLIENT, nullptr, CastToClient(), buff.spellid,
					  caster ? caster->GetID() : 0, &args);
		if (i != 0) {
			return;
		}
	}

	// Check for non buff spell effects to fade
	// AE melee effects
	if (IsClient())
		CastToClient()->CheckAAEffect(aaEffectRampage);

	for (int i = 0; i < EFFECT_COUNT; i++) {
		if (IsBlankSpellEffect(buff.spellid, i))
			continue;

		effect = spell.effectid[i];
		// I copied the calculation into each case which needed it instead of
		// doing it every time up here, since most buff effects dont need it

		switch (effect) {
		case SE_CurrentHP: {
			effect_value = CalcSpellEffectValue(buff.spellid, i, buff.casterlevel, buff.instrument_mod,
							    caster, buff.ticsremaining);
			// Handle client cast DOTs here.
			if (caster && effect_value < 0) {

				if (IsDetrimentalSpell(buff.spellid)) {
					if (caster->IsClient()) {
						if (!caster->CastToClient()->GetFeigned())
							AddToHateList(caster, -effect_value);
					} else if (!IsClient()) // Allow NPC's to generate hate if casted on other
								// NPC's.
						AddToHateList(caster, -effect_value);
				}

				effect_value = caster->GetActDoTDamage(buff.spellid, effect_value, this);

				caster->ResourceTap(-effect_value, buff.spellid);
				effect_value = -effect_value;
				Damage(caster, effect_value, buff.spellid, spell.skill, false, i, true);
			} else if (effect_value > 0) {
				// Regen spell...
				// handled with bonuses
			}
			break;
		}
		case SE_HealOverTime: {
			effect_value = CalcSpellEffectValue(buff.spellid, i, buff.casterlevel, buff.instrument_mod);
			if (caster)
				effect_value = caster->GetActSpellHealing(buff.spellid, effect_value);

			HealDamage(effect_value, caster, buff.spellid);
			// healing aggro would go here; removed for now
			break;
		}

		case SE_CurrentEndurance: {
			// Handled with bonuses
			break;
		}

		case SE_BardAEDot: {
			effect_value =
			    CalcSpellEffectValue(buff.spellid, i, buff.casterlevel, buff.instrument_mod, caster);

			if ((!RuleB(Spells, PreNerfBardAEDoT) && IsMoving()) || invulnerable ||
			    /*effect_value > 0 ||*/ DivineAura())
				break;

			if (effect_value < 0) {
				effect_value = -effect_value;
				if (caster) {
					if (caster->IsClient() && !caster->CastToClient()->GetFeigned()) {
						AddToHateList(caster, effect_value);
					} else if (!caster->IsClient())
						AddToHateList(caster, effect_value);
				}
				Damage(caster, effect_value, buff.spellid, spell.skill, false, i, true);
			} else if (effect_value > 0) {
				// healing spell...
				HealDamage(effect_value, caster);
				// healing aggro would go here; removed for now
			}
			break;
		}

		case SE_Hate: {
			effect_value = CalcSpellEffectValue(buff.spellid, i, buff.casterlevel, buff.instrument_mod);
			if (caster) {
				if (effect_value > 0) {
					if (caster) {
						if (caster->IsClient() && !caster->CastToClient()->GetFeigned()) {
							AddToHateList(caster, effect_value);
						} else if (!caster->IsClient())
							AddToHateList(caster, effect_value);
					}
				} else {
					int32 newhate = GetHateAmount(caster) + effect_value;
					if (newhate < 1) {
						SetHateAmountOnEnt(caster, 1);
					} else {
						SetHateAmountOnEnt(caster, newhate);
					}
				}
			}
			break;
		}

		case SE_WipeHateList: {
			if (IsMezSpell(buff.spellid))
				break;

			int wipechance = spells[buff.spellid].base[i];
			int bonus = 0;

			if (caster) {
				bonus = caster->spellbonuses.IncreaseChanceMemwipe +
					caster->itembonuses.IncreaseChanceMemwipe +
					caster->aabonuses.IncreaseChanceMemwipe;
			}

			wipechance += wipechance * bonus / 100;

			if (zone->random.Roll(wipechance)) {
				if (IsAIControlled()) {
					WipeHateList();
				}
				Message(13, "Your mind fogs. Who are my friends? Who are my enemies?... it was all so "
					    "clear a moment ago...");
			}
			break;
		}

		case SE_Charm: {
			if (!caster || !PassCharismaCheck(caster, buff.spellid)) {
				BuffFadeByEffect(SE_Charm);
			}

			break;
		}

		case SE_Root: {
			/* Root formula derived from extensive personal live parses - Kayen
			ROOT has a 70% chance to do a resist check to break.
			*/

			if (zone->random.Roll(RuleI(Spells, RootBreakCheckChance))) {
				float resist_check =
				    ResistSpell(spells[buff.spellid].resisttype, buff.spellid, caster, 0, 0, 0, 0, true);

				if (resist_check == 100)
					break;
				else if (!TryFadeEffect(slot))
					BuffFadeBySlot(slot);
			}

			break;
		}

		case SE_Fear: {
			if (zone->random.Roll(RuleI(Spells, FearBreakCheckChance))) {
				float resist_check = ResistSpell(spells[buff.spellid].resisttype, buff.spellid, caster);

				if (resist_check == 100)
					break;
				else if (!TryFadeEffect(slot))
					BuffFadeBySlot(slot);
			}

			break;
		}

		case SE_Hunger: {
			// this procedure gets called 7 times for every once that the stamina update occurs so we add
			// 1/7 of the subtraction.
			// It's far from perfect, but works without any unnecessary buff checks to bog down the server.
			if (IsClient()) {
				CastToClient()->m_pp.hunger_level += 5;
				CastToClient()->m_pp.thirst_level += 5;
			}
			break;
		}
		case SE_Invisibility:
		case SE_InvisVsAnimals:
		case SE_InvisVsUndead: {
			if (buff.ticsremaining > 3) {
				if (!IsBardSong(buff.spellid)) {
					double break_chance = 2.0;
					if (caster) {
						break_chance -= (2 * (((double)caster->GetSkill(SkillDivination) +
								       ((double)caster->GetLevel() * 3.0)) /
								      650.0));
					} else {
						break_chance -=
						    (2 *
						     (((double)GetSkill(SkillDivination) + ((double)GetLevel() * 3.0)) /
						      650.0));
					}

					if (zone->random.Real(0.0, 100.0) < break_chance) {
						BuffModifyDurationBySpellID(buff.spellid, 3);
					}
				}
			}
		}
		case SE_Invisibility2:
		case SE_InvisVsUndead2: {
			if (buff.ticsremaining <= 3 && buff.ticsremaining > 1) {
				Message_StringID(MT_Spells, INVIS_BEGIN_BREAK);
			}
			break;
		}
		case SE_InterruptCasting: {
			if (IsCasting()) {
				if (zone->random.Roll(spells[buff.spellid].base[i])) {
					InterruptSpell();
				}
			}
			break;
		}
		// These effects always trigger when they fade.
		case SE_CastOnFadeEffect:
		case SE_CastOnFadeEffectNPC:
		case SE_CastOnFadeEffectAlways: {
			if (buff.ticsremaining == 1) {
				SpellOnTarget(spells[buff.spellid].base[i], this);
			}
			break;
		}
		case SE_LocateCorpse: {
			// This is handled by the client prior to SoD.

			if (IsClient() && (CastToClient()->GetClientVersionBit() & BIT_SoDAndLater))
				CastToClient()->LocateCorpse();
		}
		case SE_TotalHP: {
			if (spell.formula[i] > 1000 && spell.formula[i] < 1999) {
				// These formulas can affect Max HP each tick
				// Maybe there is a more efficient way to recalculate this for just Max HP each tic...
				// CalcBonuses();
				CalcSpellBonuses(&spellbonuses);
				CalcMaxHP();
			}
			break;
		}

		case SE_DistanceRemoval: {
			if (spellbonuses.DistanceRemoval) {

				int distance =
				    ((int(GetX()) - buff.caston_x) * (int(GetX()) - buff.caston_x)) +
				    ((int(GetY()) - buff.caston_y) * (int(GetY()) - buff.caston_y)) +
				    ((int(GetZ()) - buff.caston_z) * (int(GetZ()) - buff.caston_z));

				if (distance > (spells[buff.spellid].base[i] * spells[buff.spellid].base[i])) {

					if (!TryFadeEffect(slot))
						BuffFadeBySlot(slot, true);
				}
				break;
			}
		}

		case SE_AddHateOverTimePct: {
			if (IsNPC()) {
				uint32 new_hate = CastToNPC()->GetHateAmount(caster) * (100 + spell.base[i]) / 100;
				if (new_hate <= 0)
					new_hate = 1;

				CastToNPC()->SetHateAmountOnEnt(caster, new_hate);
			}
			break;
		}

		default: {
			// do we need to do anyting here?
		}
		}
		if (!IsValidSpell(buff.spellid)) // if we faded we're no longer valid!
			break;
	}
}

// removes the buff in the buff slot 'slot'
void Mob::BuffFadeBySlot(int slot, bool iRecalcBonuses)
{
	if(slot < 0 || slot > GetMaxTotalSlots())
		return;

	if(!IsValidSpell(buffs[slot].spellid))
		return;

	if (IsClient() && !CastToClient()->IsDead())
		CastToClient()->MakeBuffFadePacket(buffs[slot].spellid, slot);

	Log.Out(Logs::Detail, Logs::Spells, "Fading buff %d from slot %d", buffs[slot].spellid, slot);

	if(spells[buffs[slot].spellid].viral_targets > 0) {
		bool last_virus = true;
		for(int i = 0; i < MAX_SPELL_TRIGGER*2; i+=2)
		{
			if(viral_spells[i] && viral_spells[i] != buffs[slot].spellid)
			{
				// If we have a virus that doesn't match this one then don't stop the viral timer
				last_virus = false;
			}
		}
		// This is the last virus on us so lets stop timer
		if(last_virus) {
			viral_timer.Disable();
			has_virus = false;
		}
	}

	if(IsClient()) {
		std::vector<EQEmu::Any> args;
		args.push_back(&buffs[slot].casterid);

		parse->EventSpell(EVENT_SPELL_FADE, nullptr, CastToClient(), buffs[slot].spellid, slot, &args);
	} else if(IsNPC()) {
		std::vector<EQEmu::Any> args;
		args.push_back(&buffs[slot].casterid);

		parse->EventSpell(EVENT_SPELL_FADE, CastToNPC(), nullptr, buffs[slot].spellid, slot, &args);
	}

	for (int i=0; i < EFFECT_COUNT; i++)
	{
		if(IsBlankSpellEffect(buffs[slot].spellid, i))
			continue;

		switch (spells[buffs[slot].spellid].effectid[i])
		{
			case SE_AddMeleeProc:
			case SE_WeaponProc:
			{
				uint16 procid = GetProcID(buffs[slot].spellid, i);
				RemoveProcFromWeapon(procid, false);
				break;
			}

			case SE_DefensiveProc:
			{
				uint16 procid = GetProcID(buffs[slot].spellid, i);
				RemoveDefensiveProc(procid);
				break;
			}

			case SE_RangedProc:
			{
				uint16 procid = GetProcID(buffs[slot].spellid, i);
				RemoveRangedProc(procid);
				break;
			}

			case SE_SummonHorse:
			{
				if(IsClient())
				{
					/*Mob* horse = entity_list.GetMob(this->CastToClient()->GetHorseId());
					if (horse) horse->Depop();
					CastToClient()->SetHasMount(false);*/
					CastToClient()->SetHorseId(0);
				}
				break;
			}

			case SE_IllusionCopy:
			case SE_Illusion:
			{
				SendIllusionPacket(0, GetBaseGender());
				if(GetRace() == OGRE){
					SendAppearancePacket(AT_Size, 9);
				}
				else if(GetRace() == TROLL){
					SendAppearancePacket(AT_Size, 8);
				}
				else if(GetRace() == VAHSHIR || GetRace() == FROGLOK || GetRace() == BARBARIAN){
					SendAppearancePacket(AT_Size, 7);
				}
				else if(GetRace() == HALF_ELF || GetRace() == WOOD_ELF || GetRace() == DARK_ELF){
					SendAppearancePacket(AT_Size, 5);
				}
				else if(GetRace() == DWARF){
					SendAppearancePacket(AT_Size, 4);
				}
				else if(GetRace() == HALFLING || GetRace() == GNOME){
					SendAppearancePacket(AT_Size, 3);
				}
				else{
					SendAppearancePacket(AT_Size, 6);
				}
				for(int x = EmuConstants::MATERIAL_BEGIN; x <= EmuConstants::MATERIAL_TINT_END; x++){
					SendWearChange(x);
				}
				break;
			}

			case SE_Levitate:
			{
				if (!AffectedBySpellExcludingSlot(slot, SE_Levitate))
					SendAppearancePacket(AT_Levitate, 0);
				break;
			}

			case SE_Invisibility2:
			case SE_Invisibility:
			{
				SetInvisible(0);
				break;
			}

			case SE_InvisVsUndead2:
			case SE_InvisVsUndead:
			{
				invisible_undead = false;	// Mongrel: No longer IVU
				break;
			}

			case SE_InvisVsAnimals:
			{
				invisible_animals = false;
				break;
			}

			case SE_SeeInvis:
			{
				see_invis = 0;
				break;
			}

			case SE_Silence:
			{
				Silence(false);
				break;
			}

			case SE_Amnesia:
			{
				Amnesia(false);
				break;
			}

			case SE_DivineAura:
			{
				SetInvul(false);
				break;
			}

			case SE_Rune:
			{
				buffs[slot].melee_rune = 0;
				break;
			}

			case SE_AbsorbMagicAtt:
			{
				buffs[slot].magic_rune = 0;
				break;
			}

			case SE_Familiar:
			{
				Mob *mypet = GetPet();
				if (mypet){
					if(mypet->IsNPC())
						mypet->CastToNPC()->Depop();
					SetPetID(0);
				}
				break;
			}

			case SE_Mez:
			{
				SendAppearancePacket(AT_Anim, ANIM_STAND);	// unfreeze
				this->mezzed = false;
				break;
			}

			case SE_Charm:
			{
				if(IsNPC())
				{
					CastToNPC()->RestoreGuardSpotCharm();
				}

				SendAppearancePacket(AT_Pet, 0, true, true);
				Mob* tempmob = GetOwner();
				SetOwnerID(0);
				SetPetType(petNone);
				if(tempmob)
				{
					tempmob->SetPet(0);
				}
				if (IsAIControlled())
				{
					// clear the hate list of the mobs
					entity_list.ReplaceWithTarget(this, tempmob);
					WipeHateList();
					if(tempmob)
						AddToHateList(tempmob, 1, 0);
					SendAppearancePacket(AT_Anim, ANIM_STAND);
				}
				if(tempmob && tempmob->IsClient())
				{
					EQApplicationPacket *app = new EQApplicationPacket(OP_Charm, sizeof(Charm_Struct));
					Charm_Struct *ps = (Charm_Struct*)app->pBuffer;
					ps->owner_id = tempmob->GetID();
					ps->pet_id = this->GetID();
					ps->command = 0;
					entity_list.QueueClients(this, app);
					safe_delete(app);
				}
				if(IsClient())
				{
					InterruptSpell();
					if (this->CastToClient()->IsLD())
						CastToClient()->AI_Start(CLIENT_LD_TIMEOUT);
					else
					{
						bool feared = FindType(SE_Fear);
						if(!feared)
							CastToClient()->AI_Stop();
					}
				}
				break;
			}

			case SE_Root:
			{
				buffs[slot].RootBreakChance = 0;
				rooted = false;
				break;
			}

			case SE_Blind:
				if (curfp && !FindType(SE_Fear))
					curfp = false;
				break;

			case SE_Fear:
			{
				if(RuleB(Combat, EnableFearPathing)){
					if(IsClient())
					{
						bool charmed = FindType(SE_Charm);
						if(!charmed)
							CastToClient()->AI_Stop();
					}

					if(curfp) {
						curfp = false;
						break;
					}
				}
				else
				{
					UnStun();
				}
				break;
			}

			case SE_ImmuneFleeing:
			{
				if(RuleB(Combat, EnableFearPathing)){
					if(flee_mode) {
						curfp = true;
						CheckFlee();
						break;
					}
				}
			}

			case SE_BindSight:
			{
				if(IsClient())
				{
					CastToClient()->SetBindSightTarget(nullptr);
				}
				break;
			}

			case SE_SetBodyType:
			{
				SetBodyType(GetOrigBodyType(), false);
				break;
			}

			case SE_AlterNPCLevel:
			{
				if (IsNPC())
					SetLevel(GetOrigLevel());
				break;
			}

			case SE_MovementSpeed:
			{
				if(IsClient())
				{
					Client *my_c = CastToClient();
					uint32 cur_time = Timer::GetCurrentTime();
					if((cur_time - my_c->m_TimeSinceLastPositionCheck) > 1000)
					{
						float speed = (my_c->m_DistanceSinceLastPositionCheck * 100) / (float)(cur_time - my_c->m_TimeSinceLastPositionCheck);
						float runs = my_c->GetRunspeed();
						if(speed > (runs * RuleR(Zone, MQWarpDetectionDistanceFactor)))
						{
							if(!my_c->GetGMSpeed() && (runs >= my_c->GetBaseRunspeed() || (speed > (my_c->GetBaseRunspeed() * RuleR(Zone, MQWarpDetectionDistanceFactor)))))
							{
								printf("%s %i moving too fast! moved: %.2f in %ims, speed %.2f\n", __FILE__, __LINE__,
									my_c->m_DistanceSinceLastPositionCheck, (cur_time - my_c->m_TimeSinceLastPositionCheck), speed);
								if(my_c->IsShadowStepExempted())
								{
									if(my_c->m_DistanceSinceLastPositionCheck > 800)
									{
										my_c->CheatDetected(MQWarpShadowStep, my_c->GetX(), my_c->GetY(), my_c->GetZ());
									}
								}
								else if(my_c->IsKnockBackExempted())
								{
									//still potential to trigger this if you're knocked back off a
									//HUGE fall that takes > 2.5 seconds
									if(speed > 30.0f)
									{
										my_c->CheatDetected(MQWarpKnockBack, my_c->GetX(), my_c->GetY(), my_c->GetZ());
									}
								}
								else if(!my_c->IsPortExempted())
								{
									if(!my_c->IsMQExemptedArea(zone->GetZoneID(), my_c->GetX(), my_c->GetY(), my_c->GetZ()))
									{
										if(speed > (runs * 2 * RuleR(Zone, MQWarpDetectionDistanceFactor)))
										{
											my_c->m_TimeSinceLastPositionCheck = cur_time;
											my_c->m_DistanceSinceLastPositionCheck = 0.0f;
											my_c->CheatDetected(MQWarp, my_c->GetX(), my_c->GetY(), my_c->GetZ());
											//my_c->Death(my_c, 10000000, SPELL_UNKNOWN, _1H_BLUNT);
										}
										else
										{
											my_c->CheatDetected(MQWarpLight, my_c->GetX(), my_c->GetY(), my_c->GetZ());
										}
									}
								}
							}
						}
					}
					my_c->m_TimeSinceLastPositionCheck = cur_time;
					my_c->m_DistanceSinceLastPositionCheck = 0.0f;
				}
			}
		}
	}

	// notify caster (or their master) of buff that it's worn off
	Mob *p = entity_list.GetMob(buffs[slot].casterid);
	if (p && p != this && !IsBardSong(buffs[slot].spellid))
	{
		Mob *notify = p;
		if(p->IsPet())
			notify = p->GetOwner();
		if(p) {
			notify->Message_StringID(MT_WornOff, SPELL_WORN_OFF_OF,
				spells[buffs[slot].spellid].name, GetCleanName());
		}
	}

	if (HasNumhits()){

		uint32 buff_max = GetMaxTotalSlots();
		bool found_numhits = false;

		for(uint32 d = 0; d < buff_max; d++) {

			if(IsValidSpell(buffs[d].spellid) && (buffs[d].numhits > 0)) {
				Numhits(true);
				found_numhits = true;
			}
		}

		if (!found_numhits)
			Numhits(false);
	}

	if (spells[buffs[slot].spellid].NimbusEffect > 0)
		RemoveNimbusEffect(spells[buffs[slot].spellid].NimbusEffect);

	buffs[slot].spellid = SPELL_UNKNOWN;
	if(IsPet() && GetOwner() && GetOwner()->IsClient()) {
		SendPetBuffsToClient();
	}
	if((IsClient() && !CastToClient()->GetPVP()) || (IsPet() && GetOwner() && GetOwner()->IsClient() && !GetOwner()->CastToClient()->GetPVP()) ||
				(IsMerc() && GetOwner() && GetOwner()->IsClient() && !GetOwner()->CastToClient()->GetPVP()))
	{
		EQApplicationPacket *outapp = MakeBuffsPacket();

		entity_list.QueueClientsByTarget(this, outapp, false, nullptr, true, false, BIT_SoDAndLater);
		if(IsClient() && GetTarget() == this) {
			CastToClient()->QueuePacket(outapp);
		}

		safe_delete(outapp);
	}

	if (IsNPC()) {
		EQApplicationPacket *outapp = MakeBuffsPacket();
		entity_list.QueueClientsByTarget(this, outapp, false, nullptr, true, false, BIT_SoDAndLater, true);
		safe_delete(outapp);
	}

	if(IsClient() && CastToClient()->GetClientVersionBit() & BIT_UFAndLater)
	{
		EQApplicationPacket *outapp = MakeBuffsPacket(false);
		CastToClient()->FastQueuePacket(&outapp);
	}

	if (iRecalcBonuses)
		CalcBonuses();
}

int32 Client::GetAAEffectDataBySlot(uint32 aa_ID, uint32 slot_id, bool GetEffect, bool GetBase1, bool GetBase2)
{
	int32 aa_effects_data[3] = { 0 };
	uint32 effect = 0;
	int32 base1 = 0;
	int32 base2 = 0;
	uint32 slot = 0;


	std::map<uint32, std::map<uint32, AA_Ability> >::const_iterator find_iter = aa_effects.find(aa_ID);
	if(find_iter == aa_effects.end())
		return 0;

	for (std::map<uint32, AA_Ability>::const_iterator iter = aa_effects[aa_ID].begin(); iter != aa_effects[aa_ID].end(); ++iter)
	{
		effect = iter->second.skill_id;
		base1 = iter->second.base1;
		base2 = iter->second.base2;
		slot = iter->second.slot;

		if (slot && slot == slot_id) {

			if (GetEffect)
				return effect;

			if (GetBase1)
				return base1;

			if (GetBase2)
				return base2;
		}
	}

	return 0;
}


int16 Client::CalcAAFocus(focusType type, uint32 aa_ID, uint16 spell_id)
{
	const SPDat_Spell_Struct &spell = spells[spell_id];

	int16 value = 0;
	int lvlModifier = 100;
	int spell_level = 0;
	int lvldiff = 0;
	uint32 effect = 0;
	int32 base1 = 0;
	int32 base2 = 0;
	uint32 slot = 0;

	bool LimitFailure = false;
	bool LimitInclude[MaxLimitInclude] = { false };
	/* Certain limits require only one of several Include conditions to be true. Ie. Add damage to fire OR ice spells.
	0/1   SE_LimitResist
	2/3   SE_LimitSpell
	4/5   SE_LimitEffect
	6/7   SE_LimitTarget
	8/9   SE_LimitSpellGroup:
	10/11 SE_LimitCastingSkill:
	12/13 SE_LimitSpellClass:
	14/15 SE_LimitSpellSubClass:
	Remember: Update MaxLimitInclude in spdat.h if adding new limits that require Includes
	*/
	int FocusCount = 0;

	std::map<uint32, std::map<uint32, AA_Ability> >::const_iterator find_iter = aa_effects.find(aa_ID);
	if(find_iter == aa_effects.end())
	{
		return 0;
	}

	for (std::map<uint32, AA_Ability>::const_iterator iter = aa_effects[aa_ID].begin(); iter != aa_effects[aa_ID].end(); ++iter)
	{
		effect = iter->second.skill_id;
		base1 = iter->second.base1;
		base2 = iter->second.base2;
		slot = iter->second.slot;

		/*
		AA Foci's can contain multiple focus effects within the same AA.
		To handle this we will not automatically return zero if a limit is found.
		Instead if limit is found and multiple focus effects, we will reset the limit check
		when the next valid focus effect is found.
		*/

		if (IsFocusEffect(0, 0, true,effect) || (effect == SE_TriggerOnCast)){
			FocusCount++;
			//If limit found on prior check next, else end loop.
			if (FocusCount > 1){

				for(int e = 0; e < MaxLimitInclude; e+=2) {
					if (LimitInclude[e] && !LimitInclude[e+1])
						LimitFailure = true;
				}

				if (LimitFailure){
					value = 0;
					LimitFailure = false;

					for(int e = 0; e < MaxLimitInclude; e++) {
						LimitInclude[e] = false; //Reset array
					}
				}

				else{
					break;
				}
			}
		}


		switch (effect)
		{
			case SE_Blank:
				break;

			//Handle Focus Limits

			case SE_LimitResist:
				if(base1 < 0){
					if(spell.resisttype == -base1) //Exclude
						LimitFailure = true;
				}
				else {
				LimitInclude[0] = true;
				if (spell.resisttype == base1) //Include
					LimitInclude[1] = true;
				}
				break;

			case SE_LimitInstant:
				if(base1 == 1 && spell.buffduration) //Fail if not instant
					LimitFailure = true;
				if(base1 == 0 && (spell.buffduration == 0)) //Fail if instant
					LimitFailure = true;

				break;

			case SE_LimitMaxLevel:
				spell_level = spell.classes[(GetClass()%16) - 1];
				lvldiff = spell_level - base1;
				//every level over cap reduces the effect by base2 percent unless from a clicky when ItemCastsUseFocus is true
				if(lvldiff > 0 && (spell_level <= RuleI(Character, MaxLevel) || RuleB(Character, ItemCastsUseFocus) == false))	{
					if(base2 > 0){
						lvlModifier -= base2*lvldiff;
						if(lvlModifier < 1)
							LimitFailure = true;
					}
					else
						LimitFailure = true;
				}
				break;

			case SE_LimitMinLevel:
				if((spell.classes[(GetClass()%16) - 1]) < base1)
					LimitFailure = true;
				break;

			case SE_LimitCastTimeMin:
				if (static_cast<int32>(spell.cast_time) < base1)
					LimitFailure = true;
				break;

			case SE_LimitCastTimeMax:
				if (static_cast<int32>(spell.cast_time) > base1)
					LimitFailure = true;
				break;

			case SE_LimitSpell:
				if(base1 < 0) {	//Exclude
					if (spell_id == -base1)
						LimitFailure = true;
				}
				else {
					LimitInclude[2] = true;
					if (spell_id == base1) //Include
						LimitInclude[3] = true;
				}
				break;

			case SE_LimitMinDur:
				if (base1 > CalcBuffDuration_formula(GetLevel(), spell.buffdurationformula, spell.buffduration))
					LimitFailure = true;

				break;

			case SE_LimitEffect:
				if(base1 < 0){
					if(IsEffectInSpell(spell_id,-base1)) //Exclude
						LimitFailure = true;
				}
				else{
					LimitInclude[4] = true;
					if(IsEffectInSpell(spell_id,base1)) //Include
						LimitInclude[5] = true;
				}
				break;

			case SE_LimitSpellType:
				switch(base1)
				{
					case 0:
						if (!IsDetrimentalSpell(spell_id))
							LimitFailure = true;
						break;
					case 1:
						if (!IsBeneficialSpell(spell_id))
							LimitFailure = true;
						break;
				}
				break;

			case SE_LimitManaMin:
				if(spell.mana < base1)
					LimitFailure = true;
				break;

			case SE_LimitTarget:
				if (base1 < 0) {
					if (-base1 == spell.targettype) //Exclude
						LimitFailure = true;
				}
				else {
					LimitInclude[6] = true;
					if (base1 == spell.targettype) //Include
						LimitInclude[7] = true;
				}
				break;

			case SE_LimitCombatSkills:
				if (base1 == 0 && (IsCombatSkill(spell_id) || IsCombatProc(spell_id))) //Exclude Discs / Procs
					LimitFailure = true;
				else if (base1 == 1 && (!IsCombatSkill(spell_id) || !IsCombatProc(spell_id))) //Exclude Spells
					LimitFailure = true;

			break;

			case SE_LimitSpellGroup:
				if(base1 < 0) {
					if (-base1 == spell.spellgroup) //Exclude
						LimitFailure = true;
				}
				else {
					LimitInclude[8] = true;
					if (base1 == spell.spellgroup) //Include
						LimitInclude[9] = true;
				}
				break;

			case SE_LimitCastingSkill:
				if(base1 < 0) {
					if(-base1 == spell.skill)
						LimitFailure = true;
				}
				else {
					LimitInclude[10] = true;
					if(base1 == spell.skill)
						LimitInclude[11] = true;
				}
				break;

			case SE_LimitSpellClass:
				if(base1 < 0) {	//Exclude
					if (CheckSpellCategory(spell_id, base1, SE_LimitSpellClass))
						return(0);
				}
				else {
					LimitInclude[12] = true;
					if (CheckSpellCategory(spell_id, base1, SE_LimitSpellClass)) //Include
						LimitInclude[13] = true;
				}
				break;

			case SE_LimitSpellSubclass:
				if(base1 < 0) {	//Exclude
					if (CheckSpellCategory(spell_id, base1, SE_LimitSpellSubclass))
						return(0);
				}
				else {
					LimitInclude[14] = true;
					if (CheckSpellCategory(spell_id, base1, SE_LimitSpellSubclass)) //Include
						LimitInclude[15] = true;
				}
				break;

			case SE_LimitClass:
			//Do not use this limit more then once per spell. If multiple class, treat value like items would.
			if (!PassLimitClass(base1, GetClass()))
				LimitFailure = true;
			break;

			case SE_LimitRace:
				if (base1 != GetRace())
					LimitFailure = true;
				break;

			case SE_LimitUseMin:
				if (base1 > spell.numhits)
					LimitFailure = true;
				break;

			case SE_LimitUseType:
				if (base1 != spell.numhitstype)
					LimitFailure = true;
				break;

			//Handle Focus Effects
			case SE_ImprovedDamage:
				if (type == focusImprovedDamage && base1 > value)
					value = base1;
				break;

			case SE_ImprovedHeal:
				if (type == focusImprovedHeal && base1 > value)
					value = base1;
				break;

			case SE_ReduceManaCost:
				if (type == focusManaCost)
					value = base1;
			break;

			case SE_IncreaseSpellHaste:
				if (type == focusSpellHaste && base1 > value)
					value = base1;
				break;

			case SE_IncreaseSpellDuration:
				if (type == focusSpellDuration && base1 > value)
					value = base1;
				break;

			case SE_SpellDurationIncByTic:
				if (type == focusSpellDurByTic && base1 > value)
					value = base1;
				break;

			case SE_SwarmPetDuration:
				if (type == focusSwarmPetDuration && base1 > value)
						value = base1;
				break;

			case SE_IncreaseRange:
				if (type == focusRange && base1 > value)
					value = base1;
				break;

			case SE_ReduceReagentCost:
				if (type == focusReagentCost && base1 > value)
					value = base1;
				break;

			case SE_PetPowerIncrease:
				if (type == focusPetPower && base1 > value)
					value = base1;
				break;

			case SE_SpellResistReduction:
				if (type == focusResistRate && base1 > value)
					value = base1;
				break;

			case SE_SpellHateMod:
				if (type == focusSpellHateMod ) {
					if(value != 0) {
						if(value > 0){
							if(base1 > value)
								value = base1;
						}
						else{
							if(base1 < value)
								value = base1;
						}
					}
					else
						value = base1;
				}
				break;

			case SE_ReduceReuseTimer:
				if(type == focusReduceRecastTime)
					value = base1 / 1000;
				break;

			case SE_TriggerOnCast:
				if(type == focusTriggerOnCast){
					if(zone->random.Roll(base1)) {
						value = base2;
					} else {
						value = 0;
						LimitFailure = true;
					}
				break;
				}

			case SE_FcSpellVulnerability:
				if(type == focusSpellVulnerability)
					value = base1;
				break;

			case SE_BlockNextSpellFocus:
				if(type == focusBlockNextSpell){
					if(zone->random.Roll(base1))
						value = 1;
				}
				break;

			case SE_FcTwincast:
				if(type == focusTwincast)
					value = base1;
				break;

			//Note if using these as AA, make sure this is first focus used.
 			case SE_SympatheticProc:
				if(type == focusSympatheticProc)
					value = base2;
 				break;

			case SE_FcDamageAmt:
				if(type == focusFcDamageAmt)
					value = base1;
				break;

			case SE_FcDamageAmtCrit:
				if(type == focusFcDamageAmtCrit)
					value = base1;
				break;

			case SE_FcDamageAmtIncoming:
				if(type == focusFcDamageAmtIncoming)
					value = base1;
				break;

			case SE_FcHealAmtIncoming:
				if(type == focusFcHealAmtIncoming)
					value = base1;
				break;

			case SE_FcHealPctCritIncoming:
				if (type == focusFcHealPctCritIncoming)
					value = base1;
				break;

			case SE_FcHealAmtCrit:
				if(type == focusFcHealAmtCrit)
					value = base1;
				break;

			case  SE_FcHealAmt:
				if(type == focusFcHealAmt)
					value = base1;
				break;

			case SE_FcHealPctIncoming:
				if(type == focusFcHealPctIncoming)
					value = base1;
				break;

			case SE_FcBaseEffects:
				if (type == focusFcBaseEffects)
					value = base1;
				break;

			case SE_FcDamagePctCrit:
				if(type == focusFcDamagePctCrit)
					value = base1;
				break;

			case SE_FcIncreaseNumHits:
				if(type == focusIncreaseNumHits)
					value = base1;
				break;

			case SE_FcLimitUse:
				if(type == focusFcLimitUse)
					value = base1;
				break;

			case SE_FcMute:
				if(type == focusFcMute)
					value = base1;
				break;

			case SE_FcStunTimeMod:
				if(type == focusFcStunTimeMod)
					value = base1;
				break;

		}
	}

	for(int e = 0; e < MaxLimitInclude; e+=2) {
		if (LimitInclude[e] && !LimitInclude[e+1])
			return 0;
	}

	if (LimitFailure)
		return 0;

	return(value*lvlModifier/100);
}

//given an item/spell's focus ID and the spell being cast, determine the focus ammount, if any
//assumes that spell_id is not a bard spell and that both ids are valid spell ids
int16 Mob::CalcFocusEffect(focusType type, uint16 focus_id, uint16 spell_id, bool best_focus) {

	if(!IsValidSpell(focus_id) || !IsValidSpell(spell_id))
		return 0;


	const SPDat_Spell_Struct &focus_spell = spells[focus_id];
	const SPDat_Spell_Struct &spell = spells[spell_id];

	int16 value = 0;
	int lvlModifier = 100;
	int spell_level = 0;
	int lvldiff = 0;
	uint32 Caston_spell_id = 0;

	bool LimitInclude[MaxLimitInclude] = { false };
	/* Certain limits require only one of several Include conditions to be true. Ie. Add damage to fire OR ice spells.
	0/1   SE_LimitResist
	2/3   SE_LimitSpell
	4/5   SE_LimitEffect
	6/7   SE_LimitTarget
	8/9   SE_LimitSpellGroup:
	10/11 SE_LimitCastingSkill:
	12/13 SE_LimitSpellClass:
	14/15 SE_LimitSpellSubClass:
	Remember: Update MaxLimitInclude in spdat.h if adding new limits that require Includes
	*/

	for (int i = 0; i < EFFECT_COUNT; i++) {

		switch (focus_spell.effectid[i]) {

		case SE_Blank:
			break;

		case SE_LimitResist:
			if(focus_spell.base[i] < 0){
				if (spell.resisttype == -focus_spell.base[i]) //Exclude
					return 0;
			}
			else {
				LimitInclude[0] = true;
				if (spell.resisttype == focus_spell.base[i]) //Include
					LimitInclude[1] = true;
			}
			break;

		case SE_LimitInstant:
			if(focus_spell.base[i] == 1 && spell.buffduration) //Fail if not instant
				return 0;
			if(focus_spell.base[i] == 0 && (spell.buffduration == 0)) //Fail if instant
				return 0;

			break;

		case SE_LimitMaxLevel:
			if (IsNPC())
				break;
			spell_level = spell.classes[(GetClass()%16) - 1];
			lvldiff = spell_level - focus_spell.base[i];
			//every level over cap reduces the effect by focus_spell.base2[i] percent unless from a clicky when ItemCastsUseFocus is true
			if(lvldiff > 0 && (spell_level <= RuleI(Character, MaxLevel) || RuleB(Character, ItemCastsUseFocus) == false)){
				if(focus_spell.base2[i] > 0){
					lvlModifier -= focus_spell.base2[i]*lvldiff;
					if(lvlModifier < 1)
						return 0;
				}
				else
					return 0;
			}
			break;

		case SE_LimitMinLevel:
			if (IsNPC())
				break;
			if (spell.classes[(GetClass()%16) - 1] < focus_spell.base[i])
				return(0);
			break;

		case SE_LimitCastTimeMin:
			if (spells[spell_id].cast_time < (uint16)focus_spell.base[i])
				return(0);
			break;

		case SE_LimitCastTimeMax:
			if (spells[spell_id].cast_time > (uint16)focus_spell.base[i])
				return(0);
			break;

		case SE_LimitSpell:
			if(focus_spell.base[i] < 0) {	//Exclude
				if (spell_id == -focus_spell.base[i])
					return(0);
			}
			else {
				LimitInclude[2] = true;
				if (spell_id == focus_spell.base[i]) //Include
					LimitInclude[3] = true;
			}
			break;

		case SE_LimitMinDur:
				if (focus_spell.base[i] > CalcBuffDuration_formula(GetLevel(), spell.buffdurationformula, spell.buffduration))
					return(0);
			break;

		case SE_LimitEffect:
			if(focus_spell.base[i] < 0){
				if(IsEffectInSpell(spell_id,-focus_spell.base[i])) //Exclude
					return 0;
				}
			else{
				LimitInclude[4] = true;
				if(IsEffectInSpell(spell_id,focus_spell.base[i])) //Include
					LimitInclude[5] = true;
			}
			break;


		case SE_LimitSpellType:
			switch( focus_spell.base[i]){
				case 0:
					if (!IsDetrimentalSpell(spell_id))
						return 0;
					break;
				case 1:
					if (!IsBeneficialSpell(spell_id))
						return 0;
					break;
				default:
					Log.Out(Logs::General, Logs::Normal, "CalcFocusEffect: unknown limit spelltype %d", focus_spell.base[i]);
			}
			break;

		case SE_LimitManaMin:
			if(spell.mana < focus_spell.base[i])
				return 0;
			break;

		case SE_LimitTarget:
			if (focus_spell.base[i] < 0) {
				if (-focus_spell.base[i] == spell.targettype) //Exclude
					return 0;
			}
			else {
				LimitInclude[6] = true;
				if (focus_spell.base[i] == spell.targettype) //Include
					LimitInclude[7] = true;
			}
			break;

		case SE_LimitCombatSkills:
			if (focus_spell.base[i] == 0 && (IsCombatSkill(spell_id) || IsCombatProc(spell_id))) //Exclude Discs / Procs
				return 0;
			else if (focus_spell.base[i] == 1 && (!IsCombatSkill(spell_id) || !IsCombatProc(spell_id))) //Exclude Spells
				return 0;

			break;

		case SE_LimitSpellGroup:
			if(focus_spell.base[i] < 0) {
				if (-focus_spell.base[i] == spell.spellgroup) //Exclude
					return 0;
			}
			else {
				LimitInclude[8] = true;
				if (focus_spell.base[i] == spell.spellgroup) //Include
					LimitInclude[9] = true;
			}
			break;

		case SE_LimitCastingSkill:
			if(focus_spell.base[i] < 0) {
				if(-focus_spell.base[i] == spell.skill)
					return 0;
			}
			else {
				LimitInclude[10] = true;
				if(focus_spell.base[i] == spell.skill)
					LimitInclude[11] = true;
			}
			break;

		case SE_LimitClass:
			//Do not use this limit more then once per spell. If multiple class, treat value like items would.
			if (!PassLimitClass(focus_spell.base[i], GetClass()))
				return 0;
			break;

		case SE_LimitRace:
			if (focus_spell.base[i] != GetRace())
				return 0;
			break;

		case SE_LimitUseMin:
			if (focus_spell.base[i] > spell.numhits)
				return 0;
			break;

		case SE_LimitUseType:
			if (focus_spell.base[i] != spell.numhitstype)
				return 0;
			break;

		case SE_CastonFocusEffect:
			if (focus_spell.base[i] > 0)
				Caston_spell_id = focus_spell.base[i];
			break;

		case SE_LimitSpellClass:
			if(focus_spell.base[i] < 0) {	//Exclude
				if (CheckSpellCategory(spell_id, focus_spell.base[i], SE_LimitSpellClass))
					return(0);
			}
			else {
				LimitInclude[12] = true;
				if (CheckSpellCategory(spell_id, focus_spell.base[i], SE_LimitSpellClass)) //Include
					LimitInclude[13] = true;
			}
			break;

		case SE_LimitSpellSubclass:
			if(focus_spell.base[i] < 0) {	//Exclude
				if (CheckSpellCategory(spell_id, focus_spell.base[i], SE_LimitSpellSubclass))
					return(0);
			}
			else {
				LimitInclude[14] = true;
				if (CheckSpellCategory(spell_id, focus_spell.base[i], SE_LimitSpellSubclass)) //Include
					LimitInclude[15] = true;
			}
			break;


		//handle effects
		case SE_ImprovedDamage:
			if (type == focusImprovedDamage) {
				// This is used to determine which focus should be used for the random calculation
				if(best_focus) {
					// If the spell contains a value in the base2 field then that is the max value
					if (focus_spell.base2[i] != 0) {
						value = focus_spell.base2[i];
					}
					// If the spell does not contain a base2 value, then its a straight non random value
					else {
						value = focus_spell.base[i];
					}
				}
				// Actual focus calculation starts here
				else if (focus_spell.base2[i] == 0 || focus_spell.base[i] == focus_spell.base2[i]) {
					value = focus_spell.base[i];
				}
				else {
					value = zone->random.Int(focus_spell.base[i], focus_spell.base2[i]);
				}
			}
			break;

		case SE_ImprovedHeal:
			if (type == focusImprovedHeal) {
				if(best_focus) {
					if (focus_spell.base2[i] != 0) {
						value = focus_spell.base2[i];
					}
					else {
						value = focus_spell.base[i];
					}
				}
				else if (focus_spell.base2[i] == 0 || focus_spell.base[i] == focus_spell.base2[i]) {
					value = focus_spell.base[i];
				}
				else {
					value = zone->random.Int(focus_spell.base[i], focus_spell.base2[i]);
				}
			}
			break;

		case SE_ReduceManaCost:
			if (type == focusManaCost) {
				if(best_focus) {
					if (focus_spell.base2[i] != 0) {
						value = focus_spell.base2[i];
					}
					else {
						value = focus_spell.base[i];
					}
				}
				else if (focus_spell.base2[i] == 0 || focus_spell.base[i] == focus_spell.base2[i]) {
					value = focus_spell.base[i];
				}
				else {
					value = zone->random.Int(focus_spell.base[i], focus_spell.base2[i]);
				}
			}
			break;

		case SE_IncreaseSpellHaste:
			if (type == focusSpellHaste && focus_spell.base[i] > value)
				value = focus_spell.base[i];
			break;

		case SE_IncreaseSpellDuration:
			if (type == focusSpellDuration && focus_spell.base[i] > value)
				value = focus_spell.base[i];
			break;

		case SE_SpellDurationIncByTic:
			if (type == focusSpellDurByTic && focus_spell.base[i] > value)
				value = focus_spell.base[i];
			break;

		case SE_SwarmPetDuration:
			if (type == focusSwarmPetDuration && focus_spell.base[i] > value)
				value = focus_spell.base[i];
			break;

		case SE_IncreaseRange:
			if (type == focusRange && focus_spell.base[i] > value)
				value = focus_spell.base[i];
			break;

		case SE_ReduceReagentCost:
			if (type == focusReagentCost && focus_spell.base[i] > value)
				value = focus_spell.base[i];
			break;

		case SE_PetPowerIncrease:
			if (type == focusPetPower && focus_spell.base[i] > value)
				value = focus_spell.base[i];
			break;

		case SE_SpellResistReduction:
			if (type == focusResistRate && focus_spell.base[i] > value)
				value = focus_spell.base[i];
			break;

		case SE_SpellHateMod:
			if (type == focusSpellHateMod){
				if(value != 0){
					if(value > 0){
						if(focus_spell.base[i] > value)
							value = focus_spell.base[i];
					}
					else{
						if(focus_spell.base[i] < value)
							value = focus_spell.base[i];
					}
				}
				else
					value = focus_spell.base[i];
			}
			break;

		case SE_ReduceReuseTimer:
			if(type == focusReduceRecastTime)
				value = focus_spell.base[i] / 1000;
			break;

		case SE_TriggerOnCast:
			if(type == focusTriggerOnCast){
				if(zone->random.Roll(focus_spell.base[i]))
					value = focus_spell.base2[i];
				else
					value = 0;
			}
			break;

		case SE_BlockNextSpellFocus:
			if(type == focusBlockNextSpell){
				if(zone->random.Roll(focus_spell.base[i]))
					value = 1;
			}
			break;

		case SE_SympatheticProc:
			if(type == focusSympatheticProc) {
				value = focus_id;
			}
			break;

		case SE_FcSpellVulnerability:
			if(type == focusSpellVulnerability)
				value = focus_spell.base[i];
			break;

		case SE_FcTwincast:
			if(type == focusTwincast)
				value = focus_spell.base[i];
			break;

		case SE_FcDamageAmt:
			if(type == focusFcDamageAmt)
				value = focus_spell.base[i];
			break;

		case SE_FcDamageAmtCrit:
			if(type == focusFcDamageAmtCrit)
				value = focus_spell.base[i];
			break;

		case SE_FcDamageAmtIncoming:
			if(type == focusFcDamageAmtIncoming)
				value = focus_spell.base[i];
			break;

		case SE_FcHealAmtIncoming:
			if(type == focusFcHealAmtIncoming)
				value = focus_spell.base[i];
			break;

		case SE_FcDamagePctCrit:
			if(type == focusFcDamagePctCrit)
				value = focus_spell.base[i];
			break;

		case SE_FcHealPctCritIncoming:
			if (type == focusFcHealPctCritIncoming)
				value = focus_spell.base[i];
			break;

		case SE_FcHealAmtCrit:
			if(type == focusFcHealAmtCrit)
				value = focus_spell.base[i];
			break;

		case  SE_FcHealAmt:
			if(type == focusFcHealAmt)
				value = focus_spell.base[i];
			break;

		case SE_FcHealPctIncoming:
			if(type == focusFcHealPctIncoming)
				value = focus_spell.base[i];
			break;

		case SE_FcBaseEffects:
			if (type == focusFcBaseEffects)
				value = focus_spell.base[i];
			break;

		case SE_FcIncreaseNumHits:
			if(type == focusIncreaseNumHits)
				value = focus_spell.base[i];
			break;

		case SE_FcLimitUse:
			if(type == focusFcLimitUse)
				value = focus_spell.base[i];
			break;

		case SE_FcMute:
			if(type == focusFcMute)
				value = focus_spell.base[i];
			break;

		case SE_FcStunTimeMod:
			if(type == focusFcStunTimeMod)
				value = focus_spell.base[i];
			break;

		case SE_FcTimerRefresh:
			if(type == focusFcTimerRefresh)
				value = focus_spell.base[i];
			break;

#if EQDEBUG >= 6
		//this spits up a lot of garbage when calculating spell focuses
		//since they have all kinds of extra effects on them.
		default:
			Log.Out(Logs::General, Logs::Normal, "CalcFocusEffect: unknown effectid %d", focus_spell.effectid[i]);
#endif
		}

	}

	for(int e = 0; e < MaxLimitInclude; e+=2) {
		if (LimitInclude[e] && !LimitInclude[e+1])
			return 0;
	}

	if (Caston_spell_id){
		if(IsValidSpell(Caston_spell_id) && (Caston_spell_id != spell_id))
			SpellFinished(Caston_spell_id, this, 10, 0, -1, spells[Caston_spell_id].ResistDiff);
	}

	return(value*lvlModifier/100);
}

uint16 Client::GetSympatheticFocusEffect(focusType type, uint16 spell_id) {

	if (IsBardSong(spell_id))
		return 0;

	uint16 proc_spellid = 0;
	float ProcChance = 0.0f;

	std::vector<int> SympatheticProcList;

	//item focus
	if (itembonuses.FocusEffects[type]){

		const ItemData* TempItem = 0;

		for(int x = EmuConstants::EQUIPMENT_BEGIN; x <= EmuConstants::EQUIPMENT_END; x++)
		{
			if (SympatheticProcList.size() > MAX_SYMPATHETIC_PROCS)
				continue;

			TempItem = nullptr;
			ItemInst* ins = GetInv().GetItem(x);
			if (!ins)
				continue;
			TempItem = ins->GetItem();
			if (TempItem && TempItem->Focus.Effect > 0 && IsValidSpell(TempItem->Focus.Effect)) {

				proc_spellid = CalcFocusEffect(type, TempItem->Focus.Effect, spell_id);
				if (IsValidSpell(proc_spellid)){
					ProcChance = GetSympatheticProcChances(spell_id, spells[TempItem->Focus.Effect].base[0], TempItem->ProcRate);
					if(zone->random.Roll(ProcChance))
 						SympatheticProcList.push_back(proc_spellid);
				}
			}

			for (int y = AUG_BEGIN; y < EmuConstants::ITEM_COMMON_SIZE; ++y)
			{
				if (SympatheticProcList.size() > MAX_SYMPATHETIC_PROCS)
					continue;

				ItemInst *aug = nullptr;
				aug = ins->GetAugment(y);
				if(aug)
				{
					const ItemData* TempItemAug = aug->GetItem();
					if (TempItemAug && TempItemAug->Focus.Effect > 0 && IsValidSpell(TempItemAug->Focus.Effect)) {
						proc_spellid = CalcFocusEffect(type, TempItemAug->Focus.Effect, spell_id);
						if (IsValidSpell(proc_spellid)){
							ProcChance = GetSympatheticProcChances(spell_id, spells[TempItemAug->Focus.Effect].base[0], TempItemAug->ProcRate);
							if(zone->random.Roll(ProcChance))
								SympatheticProcList.push_back(proc_spellid);
						}
					}
				}
			}
		}
	}

	//Spell Focus
	if (spellbonuses.FocusEffects[type]){
		int buff_slot = 0;
		uint16 focusspellid = 0;
		int buff_max = GetMaxTotalSlots();
		for (buff_slot = 0; buff_slot < buff_max; buff_slot++) {

			if (SympatheticProcList.size() > MAX_SYMPATHETIC_PROCS)
				continue;

			focusspellid = buffs[buff_slot].spellid;
			if (!IsValidSpell(focusspellid))
				continue;

				proc_spellid = CalcFocusEffect(type, focusspellid, spell_id);

			if (IsValidSpell(proc_spellid)){

				ProcChance = GetSympatheticProcChances(spell_id, GetSympatheticSpellProcRate(proc_spellid));
				if(zone->random.Roll(ProcChance))
 					SympatheticProcList.push_back(proc_spellid);
			}
		}
	}

	/*Note: At present, ff designing custom AA to have a sympathetic proc effect, only use one focus
	effect within the aa_effects data for each AA*[No live AA's use this effect to my knowledge]*/
	if (aabonuses.FocusEffects[type]){

		uint32 aa_AA = 0;
		uint32 aa_value = 0;

		for (int i = 0; i < MAX_PP_AA_ARRAY; i++)
		{
			aa_AA = this->aa[i]->AA;
			aa_value = this->aa[i]->value;
			if (aa_AA < 1 || aa_value < 1)
				continue;

			if (SympatheticProcList.size() > MAX_SYMPATHETIC_PROCS)
				continue;

			proc_spellid = CalcAAFocus(type, aa_AA, spell_id);

			if (IsValidSpell(proc_spellid)){
				ProcChance = GetSympatheticProcChances(spell_id, GetAABase1(aa_AA, 1));
				if(zone->random.Roll(ProcChance))
					SympatheticProcList.push_back(proc_spellid);
			}
		}
	}

	if (SympatheticProcList.size() > 0)
	{
		uint8 random = zone->random.Int(0, SympatheticProcList.size()-1);
		int FinalSympatheticProc = SympatheticProcList[random];
		SympatheticProcList.clear();
		return FinalSympatheticProc;
	}

	return 0;
}

int16 Client::GetFocusEffect(focusType type, uint16 spell_id) {

	if (IsBardSong(spell_id) && type != focusFcBaseEffects)
		return 0;

	int16 realTotal = 0;
	int16 realTotal2 = 0;
	int16 realTotal3 = 0;
	bool rand_effectiveness = false;

	//Improved Healing, Damage & Mana Reduction are handled differently in that some are random percentages
	//In these cases we need to find the most powerful effect, so that each piece of gear wont get its own chance
	if(RuleB(Spells, LiveLikeFocusEffects) && (type == focusManaCost || type == focusImprovedHeal || type == focusImprovedDamage))
		rand_effectiveness = true;

	//Check if item focus effect exists for the client.
	if (itembonuses.FocusEffects[type]){

		const ItemData* TempItem = 0;
		const ItemData* UsedItem = 0;
		uint16 UsedFocusID = 0;
		int16 Total = 0;
		int16 focus_max = 0;
		int16 focus_max_real = 0;

		//item focus
		for(int x = EmuConstants::EQUIPMENT_BEGIN; x <= EmuConstants::EQUIPMENT_END; x++)
		{
			TempItem = nullptr;
			ItemInst* ins = GetInv().GetItem(x);
			if (!ins)
				continue;
			TempItem = ins->GetItem();
			if (TempItem && TempItem->Focus.Effect > 0 && TempItem->Focus.Effect != SPELL_UNKNOWN) {
				if(rand_effectiveness) {
					focus_max = CalcFocusEffect(type, TempItem->Focus.Effect, spell_id, true);
					if (focus_max > 0 && focus_max_real >= 0 && focus_max > focus_max_real) {
						focus_max_real = focus_max;
						UsedItem = TempItem;
						UsedFocusID = TempItem->Focus.Effect;
					} else if (focus_max < 0 && focus_max < focus_max_real) {
						focus_max_real = focus_max;
						UsedItem = TempItem;
						UsedFocusID = TempItem->Focus.Effect;
					}
				}
				else {
					Total = CalcFocusEffect(type, TempItem->Focus.Effect, spell_id);
					if (Total > 0 && realTotal >= 0 && Total > realTotal) {
						realTotal = Total;
						UsedItem = TempItem;
						UsedFocusID = TempItem->Focus.Effect;
					} else if (Total < 0 && Total < realTotal) {
						realTotal = Total;
						UsedItem = TempItem;
						UsedFocusID = TempItem->Focus.Effect;
					}
				}
			}

			for (int y = AUG_BEGIN; y < EmuConstants::ITEM_COMMON_SIZE; ++y)
			{
				ItemInst *aug = nullptr;
				aug = ins->GetAugment(y);
				if(aug)
				{
					const ItemData* TempItemAug = aug->GetItem();
					if (TempItemAug && TempItemAug->Focus.Effect > 0 && TempItemAug->Focus.Effect != SPELL_UNKNOWN) {
						if(rand_effectiveness) {
							focus_max = CalcFocusEffect(type, TempItemAug->Focus.Effect, spell_id, true);
							if (focus_max > 0 && focus_max_real >= 0 && focus_max > focus_max_real) {
								focus_max_real = focus_max;
								UsedItem = TempItem;
								UsedFocusID = TempItemAug->Focus.Effect;
							} else if (focus_max < 0 && focus_max < focus_max_real) {
								focus_max_real = focus_max;
								UsedItem = TempItem;
								UsedFocusID = TempItemAug->Focus.Effect;
							}
						}
						else {
							Total = CalcFocusEffect(type, TempItemAug->Focus.Effect, spell_id);
							if (Total > 0 && realTotal >= 0 && Total > realTotal) {
								realTotal = Total;
								UsedItem = TempItem;
								UsedFocusID = TempItemAug->Focus.Effect;
							} else if (Total < 0 && Total < realTotal) {
								realTotal = Total;
								UsedItem = TempItem;
								UsedFocusID = TempItemAug->Focus.Effect;
							}
						}
					}
				}
			}
		}

		//Tribute Focus
		for(int x = EmuConstants::TRIBUTE_BEGIN; x <= EmuConstants::TRIBUTE_END; ++x)
		{
			TempItem = nullptr;
			ItemInst* ins = GetInv().GetItem(x);
			if (!ins)
				continue;
			TempItem = ins->GetItem();
			if (TempItem && TempItem->Focus.Effect > 0 && TempItem->Focus.Effect != SPELL_UNKNOWN) {
				if(rand_effectiveness) {
					focus_max = CalcFocusEffect(type, TempItem->Focus.Effect, spell_id, true);
					if (focus_max > 0 && focus_max_real >= 0 && focus_max > focus_max_real) {
						focus_max_real = focus_max;
						UsedItem = TempItem;
						UsedFocusID = TempItem->Focus.Effect;
					} else if (focus_max < 0 && focus_max < focus_max_real) {
						focus_max_real = focus_max;
						UsedItem = TempItem;
						UsedFocusID = TempItem->Focus.Effect;
					}
				}
				else {
					Total = CalcFocusEffect(type, TempItem->Focus.Effect, spell_id);
					if (Total > 0 && realTotal >= 0 && Total > realTotal) {
						realTotal = Total;
						UsedItem = TempItem;
						UsedFocusID = TempItem->Focus.Effect;
					}
					else if (Total < 0 && Total < realTotal) {
						realTotal = Total;
						UsedItem = TempItem;
						UsedFocusID = TempItem->Focus.Effect;
					}
				}
			}
		}

		if(UsedItem && rand_effectiveness && focus_max_real != 0)
			realTotal = CalcFocusEffect(type, UsedFocusID, spell_id);

		if ((rand_effectiveness && UsedItem) || (realTotal != 0 && UsedItem)) {
			// there are a crap ton more of these, I was able to verify these ones though
			// the RNG effective ones appear to have a different message for failing to focus
			uint32 string_id = BEGINS_TO_GLOW; // this is really just clicky message ...
			switch (type) {
			case focusSpellHaste:
				string_id = SHIMMERS_BRIEFLY;
				break;
			case focusManaCost: // this might be GROWS_DIM for fail
				string_id = FLICKERS_PALE_LIGHT;
				break;
			case focusSpellDuration:
				string_id = SPARKLES;
				break;
			case focusImprovedDamage:
				if (realTotal)
					string_id = ALIVE_WITH_POWER;
				else
					string_id = SEEMS_DRAINED;
				break;
			case focusRange:
				string_id = PULSES_WITH_LIGHT;
				break;
			case focusSpellHateMod: // GLOWS_RED for increasing hate
				string_id = GLOWS_BLUE;
				break;
			case focusImprovedHeal:
				if (realTotal)
					string_id = FEEDS_WITH_POWER;
				else
					string_id = POWER_DRAIN_INTO;
				break;
			case focusReagentCost: // this might be GROWS_DIM for fail as well ...
				string_id = BEGINS_TO_SHINE;
				break;
			default:
				break;
			}
			Message_StringID(MT_Spells, string_id, UsedItem->Name);
		}
	}

	//Check if spell focus effect exists for the client.
	if (spellbonuses.FocusEffects[type]){

		//Spell Focus
		int16 Total2 = 0;
		int16 focus_max2 = 0;
		int16 focus_max_real2 = 0;

		int buff_tracker = -1;
		int buff_slot = 0;
		uint16 focusspellid = 0;
		uint16 focusspell_tracker = 0;
		int buff_max = GetMaxTotalSlots();
		for (buff_slot = 0; buff_slot < buff_max; buff_slot++) {
			focusspellid = buffs[buff_slot].spellid;
			if (focusspellid == 0 || focusspellid >= SPDAT_RECORDS)
				continue;

			if(rand_effectiveness) {
				focus_max2 = CalcFocusEffect(type, focusspellid, spell_id, true);
				if (focus_max2 > 0 && focus_max_real2 >= 0 && focus_max2 > focus_max_real2) {
					focus_max_real2 = focus_max2;
					buff_tracker = buff_slot;
					focusspell_tracker = focusspellid;
				} else if (focus_max2 < 0 && focus_max2 < focus_max_real2) {
					focus_max_real2 = focus_max2;
					buff_tracker = buff_slot;
					focusspell_tracker = focusspellid;
				}
			}
			else {
				Total2 = CalcFocusEffect(type, focusspellid, spell_id);
				if (Total2 > 0 && realTotal2 >= 0 && Total2 > realTotal2) {
					realTotal2 = Total2;
					buff_tracker = buff_slot;
					focusspell_tracker = focusspellid;
				} else if (Total2 < 0 && Total2 < realTotal2) {
					realTotal2 = Total2;
					buff_tracker = buff_slot;
					focusspell_tracker = focusspellid;
				}
			}
		}

		if(focusspell_tracker && rand_effectiveness && focus_max_real2 != 0)
			realTotal2 = CalcFocusEffect(type, focusspell_tracker, spell_id);

		// For effects like gift of mana that only fire once, save the spellid into an array that consists of all available buff slots.
		if(buff_tracker >= 0 && buffs[buff_tracker].numhits > 0) {
			m_spellHitsLeft[buff_tracker] = focusspell_tracker;
		}
	}


	// AA Focus
	if (aabonuses.FocusEffects[type]){

		int16 Total3 = 0;
		uint32 slots = 0;
		uint32 aa_AA = 0;
		uint32 aa_value = 0;

		for (int i = 0; i < MAX_PP_AA_ARRAY; i++)
		{
			aa_AA = this->aa[i]->AA;
			aa_value = this->aa[i]->value;
			if (aa_AA < 1 || aa_value < 1)
				continue;

			Total3 = CalcAAFocus(type, aa_AA, spell_id);
			if (Total3 > 0 && realTotal3 >= 0 && Total3 > realTotal3) {
				realTotal3 = Total3;
			}
			else if (Total3 < 0 && Total3 < realTotal3) {
				realTotal3 = Total3;
			}
		}
	}

	if(type == focusReagentCost && IsSummonPetSpell(spell_id) && GetAA(aaElementalPact))
		return 100;

	if(type == focusReagentCost && (IsEffectInSpell(spell_id, SE_SummonItem) || IsSacrificeSpell(spell_id)))
		return 0;
	//Summon Spells that require reagents are typically imbue type spells, enchant metal, sacrifice and shouldn't be affected
	//by reagent conservation for obvious reasons.

	//Non-Live like feature to allow for an additive focus bonus to be applied from foci that are placed in worn slot. (No limit checks)
	int16 worneffect_bonus = 0;
	if (RuleB(Spells, UseAdditiveFocusFromWornSlot))
		worneffect_bonus = itembonuses.FocusEffectsWorn[type];

	return realTotal + realTotal2 + realTotal3 + worneffect_bonus;
}

int16 NPC::GetFocusEffect(focusType type, uint16 spell_id) {

	int16 realTotal = 0;
	int16 realTotal2 = 0;
	bool rand_effectiveness = false;

	//Improved Healing, Damage & Mana Reduction are handled differently in that some are random percentages
	//In these cases we need to find the most powerful effect, so that each piece of gear wont get its own chance
	if(RuleB(Spells, LiveLikeFocusEffects) && (type == focusManaCost || type == focusImprovedHeal || type == focusImprovedDamage))
		rand_effectiveness = true;

	if (RuleB(Spells, NPC_UseFocusFromItems) && itembonuses.FocusEffects[type]){

		const ItemData* TempItem = 0;
		const ItemData* UsedItem = 0;
		uint16 UsedFocusID = 0;
		int16 Total = 0;
		int16 focus_max = 0;
		int16 focus_max_real = 0;

		//item focus
		for(int i = 0; i < EmuConstants::EQUIPMENT_SIZE; i++){
<<<<<<< HEAD
			const ItemData *cur = database.GetItem(equipment[i]);
	
=======
			const Item_Struct *cur = database.GetItem(equipment[i]);

>>>>>>> 32e880f5
			if(!cur)
				continue;

			TempItem = cur;

			if (TempItem && TempItem->Focus.Effect > 0 && TempItem->Focus.Effect != SPELL_UNKNOWN) {
				if(rand_effectiveness) {
					focus_max = CalcFocusEffect(type, TempItem->Focus.Effect, spell_id, true);
					if (focus_max > 0 && focus_max_real >= 0 && focus_max > focus_max_real) {
						focus_max_real = focus_max;
						UsedItem = TempItem;
						UsedFocusID = TempItem->Focus.Effect;
					} else if (focus_max < 0 && focus_max < focus_max_real) {
						focus_max_real = focus_max;
						UsedItem = TempItem;
						UsedFocusID = TempItem->Focus.Effect;
					}
				}
				else {
					Total = CalcFocusEffect(type, TempItem->Focus.Effect, spell_id);
					if (Total > 0 && realTotal >= 0 && Total > realTotal) {
						realTotal = Total;
						UsedItem = TempItem;
						UsedFocusID = TempItem->Focus.Effect;
					} else if (Total < 0 && Total < realTotal) {
						realTotal = Total;
						UsedItem = TempItem;
						UsedFocusID = TempItem->Focus.Effect;
					}
				}
			}
		}

		if(UsedItem && rand_effectiveness && focus_max_real != 0)
			realTotal = CalcFocusEffect(type, UsedFocusID, spell_id);
	}

	if (RuleB(Spells, NPC_UseFocusFromSpells) && spellbonuses.FocusEffects[type]){

		//Spell Focus
		int16 Total2 = 0;
		int16 focus_max2 = 0;
		int16 focus_max_real2 = 0;

		int buff_tracker = -1;
		int buff_slot = 0;
		uint16 focusspellid = 0;
		uint16 focusspell_tracker = 0;
		int buff_max = GetMaxTotalSlots();
		for (buff_slot = 0; buff_slot < buff_max; buff_slot++) {
			focusspellid = buffs[buff_slot].spellid;
			if (focusspellid == 0 || focusspellid >= SPDAT_RECORDS)
				continue;

			if(rand_effectiveness) {
				focus_max2 = CalcFocusEffect(type, focusspellid, spell_id, true);
				if (focus_max2 > 0 && focus_max_real2 >= 0 && focus_max2 > focus_max_real2) {
					focus_max_real2 = focus_max2;
					buff_tracker = buff_slot;
					focusspell_tracker = focusspellid;
				} else if (focus_max2 < 0 && focus_max2 < focus_max_real2) {
					focus_max_real2 = focus_max2;
					buff_tracker = buff_slot;
					focusspell_tracker = focusspellid;
				}
			}
			else {
				Total2 = CalcFocusEffect(type, focusspellid, spell_id);
				if (Total2 > 0 && realTotal2 >= 0 && Total2 > realTotal2) {
					realTotal2 = Total2;
					buff_tracker = buff_slot;
					focusspell_tracker = focusspellid;
				} else if (Total2 < 0 && Total2 < realTotal2) {
					realTotal2 = Total2;
					buff_tracker = buff_slot;
					focusspell_tracker = focusspellid;
				}
			}
		}

		if(focusspell_tracker && rand_effectiveness && focus_max_real2 != 0)
			realTotal2 = CalcFocusEffect(type, focusspell_tracker, spell_id);

		// For effects like gift of mana that only fire once, save the spellid into an array that consists of all available buff slots.
		if(buff_tracker >= 0 && buffs[buff_tracker].numhits > 0) {
			m_spellHitsLeft[buff_tracker] = focusspell_tracker;
		}
	}

	return realTotal + realTotal2;
}

void Mob::CheckNumHitsRemaining(NumHit type, int32 buff_slot, uint16 spell_id)
{
	/*
	Field 175 = numhits type
	1:  [Incoming Hit Attempts] (323=SE_DefensiveProc, 172=SE_AvoidMeleeChance, 1=SE_ArmorClass, 40=SE_DivineAura)
	2:  [Outgoing Hit Attempts]  (185=SE_DamageModifer, 184=SE_HitChance)
	3:  [Incoming Spells]  (180=SE_ResistSpellChance, 296=SE_FcSpellVulnerability) //Note: Determinetal spells only unless proven otherwise
	4:  [Outgoing Spells]
	5:  [Outgoing Hit Successes] (220=SE_SkillDamageAmount, 178=SE_MeleeLifetap, 121=SE_ReverseDS, ?373=SE_CastOnFadeEffectAlways)
	6:  [Incoming Hit Successes] (59=SE_DamageShield, 197=SE_SkillDamageTaken, 162=define SE_MitigateMeleeDamage)
	7:  [Matching Spells] *When focus is triggered (focus effects)
	8:  [Incoming Hits or Spells] (329=SE_ManaAbsorbPercentDamage)
	9:  [Reflected Spells] If successful
	10: [Defensive Procs] Only count down buff of the proc that executed
	11: [Melee Procs] Only count down the buff of the proc that executed
	*/

	if (!HasNumhits())
		return;

	bool bDepleted = false;
	int buff_max = GetMaxTotalSlots();

	//Spell specific procs [Type 7,10,11]
	if (IsValidSpell(spell_id)) {
		for (int d = 0; d < buff_max; d++) {
			if (buffs[d].spellid == spell_id && buffs[d].numhits > 0 &&
			    spells[buffs[d].spellid].numhitstype == static_cast<int>(type)) {
				if (--buffs[d].numhits == 0) {
					CastOnNumHitFade(buffs[d].spellid);
					if (!TryFadeEffect(d))
						BuffFadeBySlot(d, true);
				} else if (IsClient()) { // still have numhits and client, update
					CastToClient()->SendBuffNumHitPacket(buffs[d], d);
				}
			}
		}
	} else if (type == NumHit::MatchingSpells) {
		if (buff_slot >= 0) {
			if (--buffs[buff_slot].numhits == 0) {
				CastOnNumHitFade(buffs[buff_slot].spellid);
				if (!TryFadeEffect(buff_slot))
					BuffFadeBySlot(buff_slot , true);
			} else if (IsClient()) { // still have numhits and client, update
				CastToClient()->SendBuffNumHitPacket(buffs[buff_slot], buff_slot);
			}
		} else {
			for (int d = 0; d < buff_max; d++) {
				if (!m_spellHitsLeft[d])
					continue;

				if (IsValidSpell(buffs[d].spellid) && m_spellHitsLeft[d] == buffs[d].spellid) {
					if (--buffs[d].numhits == 0) {
						CastOnNumHitFade(buffs[d].spellid);
						m_spellHitsLeft[d] = 0;
						if (!TryFadeEffect(d))
							BuffFadeBySlot(d, true);
					} else if (IsClient()) { // still have numhits and client, update
						CastToClient()->SendBuffNumHitPacket(buffs[d], d);
					}
				}
			}
		}
	} else {
		for (int d = 0; d < buff_max; d++) {
			if (IsValidSpell(buffs[d].spellid) && buffs[d].numhits > 0 &&
			    spells[buffs[d].spellid].numhitstype == static_cast<int>(type)) {
				if (--buffs[d].numhits == 0) {
					CastOnNumHitFade(buffs[d].spellid);
					if (!TryFadeEffect(d))
						BuffFadeBySlot(d, true);
				} else if (IsClient()) { // still have numhits and client, update
					CastToClient()->SendBuffNumHitPacket(buffs[d], d);
				}
			}
		}
	}
}

//for some stupid reason SK procs return theirs one base off...
uint16 Mob::GetProcID(uint16 spell_id, uint8 effect_index)
{
	if (!RuleB(Spells, SHDProcIDOffByOne)) // UF+ spell files
		return spells[spell_id].base[effect_index];

	// We should actually just be checking if the mob is SHD, but to not force
	// custom servers to create new spells, we will still do this
	bool sk = false;
	bool other = false;
	for (int x = 0; x < 16; x++) {
		if (x == 4) {
			if (spells[spell_id].classes[4] < 255)
				sk = true;
		} else {
			if (spells[spell_id].classes[x] < 255)
				other = true;
		}
	}

	if (sk && !other)
		return spells[spell_id].base[effect_index] + 1;
	else
		return spells[spell_id].base[effect_index];
}

bool Mob::TryDivineSave()
{
	/*
	How Touch of the Divine AA works:
	-Gives chance to avoid death when client is killed.
	-Chance is determined by the sum of AA/item/spell chances.
	-If the chance is met a divine aura like effect 'Touch of the Divine' is applied to the client removing detrimental spell effects.
	-If desired, additional spells can be triggered from the AA/item/spell effect, generally a heal.
	*/

	int32 SuccessChance = aabonuses.DivineSaveChance[0] + itembonuses.DivineSaveChance[0] + spellbonuses.DivineSaveChance[0];
	if (SuccessChance && zone->random.Roll(SuccessChance))
	{
		SetHP(1);

		int32 EffectsToTry[] =
		{
			aabonuses.DivineSaveChance[1],
			itembonuses.DivineSaveChance[1],
			spellbonuses.DivineSaveChance[1]
		};
		//Fade the divine save effect here after saving the old effects off.
		//That way, if desired, the effect could apply SE_DivineSave again.
		BuffFadeByEffect(SE_DivineSave);
		for(size_t i = 0; i < ( sizeof(EffectsToTry) / sizeof(EffectsToTry[0]) ); ++i)
		{
			if( EffectsToTry[i] )
			{
				SpellOnTarget(EffectsToTry[i], this);
			}
		}

		SpellOnTarget(4789, this); //Touch of the Divine=4789, an Invulnerability/HoT/Purify effect
		SendHPUpdate();
		return true;
	}
	return false;
}

bool Mob::TryDeathSave() {

	/*
	How Death Save works:
	-Chance for Death Save to fire is the same for Death Pact/Divine Intervention
	-Base value of these determines amount healed (1=partial(300HP), 2='full (8000HP)) HARD CODED
	-Charisma of client who has the effect determines fire rate, parses show this clearly with ratio used.
	-Unfailing Divinity AA - Allows for a chance to give a heal for a percentage of the orginal value
	 when your innate chance fails and removes the buff. The spell effect for Unfailing Divinity gives
	 the a value of a heal modifier of the base effects heal.
	 Ie. Divine Intervention is 8000 HP Max UD1=20, therefore heal is 8000*20/100
	-No evidence of chance rate increasing between UD1-3, numbers indicate it uses same CHA rate as first DI.
	-In later expansions this SE_DeathSave was given a level limit and a heal value in its effect data.
	*/

	if (spellbonuses.DeathSave[0]){

		int SuccessChance = 0;
		int buffSlot = spellbonuses.DeathSave[1];
		int32 UD_HealMod = 0;
		int HealAmt = 300; //Death Pact max Heal

		if(buffSlot >= 0){

			UD_HealMod = buffs[buffSlot].ExtraDIChance;

			SuccessChance = ( (GetCHA() * (RuleI(Spells, DeathSaveCharismaMod))) + 1) / 10; //(CHA Mod Default = 3)

			if (SuccessChance > 95)
				SuccessChance = 95;

			if(zone->random.Roll(SuccessChance)) {

				if(spellbonuses.DeathSave[0] == 2)
					HealAmt = RuleI(Spells, DivineInterventionHeal); //8000HP is how much LIVE Divine Intervention max heals

				//Check if bonus Heal amount can be applied ([3] Bonus Heal [2] Level limit)
				if (spellbonuses.DeathSave[3] && (GetLevel() >= spellbonuses.DeathSave[2]))
					HealAmt += spellbonuses.DeathSave[3];

				if ((GetMaxHP() - GetHP()) < HealAmt)
					HealAmt = GetMaxHP() - GetHP();

				SetHP((GetHP()+HealAmt));
				Message(263, "The gods have healed you for %i points of damage.", HealAmt);

				if(spellbonuses.DeathSave[0] == 2)
					entity_list.MessageClose_StringID(this, false, 200, MT_CritMelee, DIVINE_INTERVENTION, GetCleanName());
				else
					entity_list.MessageClose_StringID(this, false, 200, MT_CritMelee, DEATH_PACT, GetCleanName());

				SendHPUpdate();
				BuffFadeBySlot(buffSlot);
				return true;
			}
			else if (UD_HealMod) {

				SuccessChance = ((GetCHA() * (RuleI(Spells, DeathSaveCharismaMod))) + 1) / 10;

				if (SuccessChance > 95)
					SuccessChance = 95;

				if(zone->random.Roll(SuccessChance)) {

					if(spellbonuses.DeathSave[0] == 2)
						HealAmt = RuleI(Spells, DivineInterventionHeal);

					//Check if bonus Heal amount can be applied ([3] Bonus Heal [2] Level limit)
					if (spellbonuses.DeathSave[3] && (GetLevel() >= spellbonuses.DeathSave[2]))
						HealAmt += spellbonuses.DeathSave[3];

					HealAmt = HealAmt*UD_HealMod/100;

					if ((GetMaxHP() - GetHP()) < HealAmt)
						HealAmt = GetMaxHP() - GetHP();

					SetHP((GetHP()+HealAmt));
					Message(263, "The gods have healed you for %i points of damage.", HealAmt);

					if(spellbonuses.DeathSave[0] == 2)
						entity_list.MessageClose_StringID(this, false, 200, MT_CritMelee, DIVINE_INTERVENTION, GetCleanName());
					else
						entity_list.MessageClose_StringID(this, false, 200, MT_CritMelee, DEATH_PACT, GetCleanName());

					SendHPUpdate();
					BuffFadeBySlot(buffSlot);
					return true;
				}
			}
		}

		BuffFadeBySlot(buffSlot);
	}
	return false;
}

bool Mob::AffectedBySpellExcludingSlot(int slot, int effect)
{
	for (int i = 0; i <= EFFECT_COUNT; i++)
	{
		if (i == slot)
			continue;

		if (IsEffectInSpell(buffs[i].spellid, effect))
			return true;
	}
	return false;
}

float Mob::GetSympatheticProcChances(uint16 spell_id, int16 ProcRateMod, int32 ItemProcRate) {

	float ProcChance = 0.0f;
	int32 total_cast_time = 0;
	float cast_time_mod = 0.0f;
	ProcRateMod -= 100;


	if (spells[spell_id].recast_time >= spells[spell_id].recovery_time)
		total_cast_time = spells[spell_id].recast_time + spells[spell_id].cast_time;
	else
		total_cast_time = spells[spell_id].recovery_time + spells[spell_id].cast_time;

	if (total_cast_time > 0 && total_cast_time <= 2500)
		cast_time_mod = 0.25f;
	 else if (total_cast_time > 2500 && total_cast_time < 7000)
		 cast_time_mod = 0.167f*((static_cast<float>(total_cast_time) - 1000.0f)/1000.0f);
	 else
		 cast_time_mod = static_cast<float>(total_cast_time) / 7000.0f;

	ProcChance = (RuleR(Casting, AvgSpellProcsPerMinute)/100.0f) * (static_cast<float>(100.0f + ProcRateMod) / 10.0f)
		* cast_time_mod * (static_cast<float>(100.0f + ItemProcRate)/100.0f);

 	return ProcChance;
 }

int16 Mob::GetSympatheticSpellProcRate(uint16 spell_id)
{
	for (int i = 0; i < EFFECT_COUNT; i++){
		if (spells[spell_id].effectid[i] == SE_SympatheticProc)
			return spells[spell_id].base[i];
	}

	return 0;
}

uint16 Mob::GetSympatheticSpellProcID(uint16 spell_id)
{
	for (int i = 0; i < EFFECT_COUNT; i++){
		if (spells[spell_id].effectid[i] == SE_SympatheticProc)
			return spells[spell_id].base2[i];
	}

	return 0;
}

bool Mob::DoHPToManaCovert(uint16 mana_cost)
{
	if (spellbonuses.HPToManaConvert){
		int hp_cost = spellbonuses.HPToManaConvert * mana_cost / 100;
		if(hp_cost) {
			SetHP(GetHP()-hp_cost);
			return true;
		}
	return false;
	}

	return false;
}

int32 Mob::GetFcDamageAmtIncoming(Mob *caster, uint32 spell_id, bool use_skill, uint16 skill )
{
	//Used to check focus derived from SE_FcDamageAmtIncoming which adds direct damage to Spells or Skill based attacks.
	int32 dmg = 0;
	bool limit_exists = false;
	bool skill_found = false;

	if (!caster)
		return 0;

	if (spellbonuses.FocusEffects[focusFcDamageAmtIncoming]){
		int buff_count = GetMaxTotalSlots();
		for(int i = 0; i < buff_count; i++){

			if( (IsValidSpell(buffs[i].spellid) && (IsEffectInSpell(buffs[i].spellid, SE_FcDamageAmtIncoming))) ){

				if (use_skill){
					int32 temp_dmg = 0;
					for (int e = 0; e < EFFECT_COUNT; e++) {

						if (spells[buffs[i].spellid].effectid[e] == SE_FcDamageAmtIncoming){
							temp_dmg += spells[buffs[i].spellid].base[e];
							continue;
						}

						if (!skill_found){
							if ((spells[buffs[i].spellid].effectid[e] == SE_LimitToSkill) ||
								(spells[buffs[i].spellid].effectid[e] == SE_LimitCastingSkill)){
								limit_exists = true;

								if (spells[buffs[i].spellid].base[e] == skill)
									skill_found = true;
							}
						}
					}
					if ((!limit_exists) || (limit_exists && skill_found)){
						dmg += temp_dmg;
						CheckNumHitsRemaining(NumHit::MatchingSpells, i);
					}
				}

				else{
					int32 focus = caster->CalcFocusEffect(focusFcDamageAmtIncoming, buffs[i].spellid, spell_id);
					if(focus){
						dmg += focus;
						CheckNumHitsRemaining(NumHit::MatchingSpells, i);
					}
				}
			}
		}
	}
	return dmg;
}

int32 Mob::GetFocusIncoming(focusType type, int effect, Mob *caster, uint32 spell_id) {

	/*
	This is a general function for calculating best focus effect values for focus effects that exist on targets but modify incoming spells.
	Should be used when checking for foci that can exist on clients or npcs ect.
	Example: When your target has a focus limited buff that increases amount of healing on them.
	*/

	if (!caster)
		return 0;

	int value = 0;

	if (spellbonuses.FocusEffects[type]){

			int32 tmp_focus = 0;
			int tmp_buffslot = -1;

			int buff_count = GetMaxTotalSlots();
			for(int i = 0; i < buff_count; i++) {

				if((IsValidSpell(buffs[i].spellid) && IsEffectInSpell(buffs[i].spellid, effect))){

					int32 focus = caster->CalcFocusEffect(type, buffs[i].spellid, spell_id);

					if (!focus)
						continue;

					if (tmp_focus && focus > tmp_focus){
						tmp_focus = focus;
						tmp_buffslot = i;
					}

					else if (!tmp_focus){
						tmp_focus = focus;
						tmp_buffslot = i;
					}
				}
			}

			value = tmp_focus;

			if (tmp_buffslot >= 0)
				CheckNumHitsRemaining(NumHit::MatchingSpells, tmp_buffslot);
		}


	return value;
}

int32 Mob::ApplySpellEffectiveness(Mob* caster, int16 spell_id, int32 value, bool IsBard) {

	// 9-17-12: This is likely causing crashes, disabled till can resolve.
	if (IsBard)
		return value;

	if (!caster)
		return value;

	int16 focus = GetFocusEffect(focusFcBaseEffects, spell_id);

	if (IsBard)
		value += focus;
	else
		value += value*focus/100;

	return value;
}

bool Mob::PassLimitClass(uint32 Classes_, uint16 Class_)
{
	//The class value for SE_LimitClass is +1 to its equivelent value in item dbase
	//Example Bard on items is '128' while Bard on SE_LimitClass is '256', keep this in mind if making custom spells.
	if (Class_ > 16)
		return false;

	Class_ += 1;

	for (int CurrentClass = 1; CurrentClass <= PLAYER_CLASS_COUNT; ++CurrentClass){
		if (Classes_ % 2 == 1){
			if (CurrentClass == Class_)
				return true;
		}
		Classes_ >>= 1;
	}
	return false;
}

uint16 Mob::GetSpellEffectResistChance(uint16 spell_id)
{

	if(!IsValidSpell(spell_id))
		return 0;

	if (!aabonuses.SEResist[1] && !spellbonuses.SEResist[1] && !itembonuses.SEResist[1])
		return 0;

	uint16 resist_chance = 0;

	for(int i = 0; i < EFFECT_COUNT; ++i)
	{
		bool found = false;

		for(int d = 0; d < MAX_RESISTABLE_EFFECTS*2; d+=2)
		{
			if (spells[spell_id].effectid[i] == aabonuses.SEResist[d]){
				resist_chance += aabonuses.SEResist[d+1];
				found = true;
			}

			if (spells[spell_id].effectid[i] == itembonuses.SEResist[d]){
				resist_chance += itembonuses.SEResist[d+1];
				found = true;
			}


			if (spells[spell_id].effectid[i] == spellbonuses.SEResist[d]){
				resist_chance += spellbonuses.SEResist[d+1];
				found = true;
			}

			if (found)
				continue;
		}
	}
	return resist_chance;
}

bool Mob::TryDispel(uint8 caster_level, uint8 buff_level, int level_modifier){

	/*Live 5-20-14 Patch Note: Updated all spells which use Remove Detrimental and
	Cancel Beneficial spell effects to use a new method. The chances for those spells to
	affect their targets have not changed unless otherwise noted.*/

	/*This should provide a somewhat accurate conversion between pre 5/14 base values and post.
	until more information is avialble - Kayen*/
	if (level_modifier >= 100)
		level_modifier = level_modifier/100;

	//Dispels - Check level of caster agianst buffs level (level of the caster who cast the buff)
	//Effect value of dispels are treated as a level modifier.
	//Values for scaling were obtain from live parses, best estimates.

	caster_level += level_modifier - 1;
	int dispel_chance = 32; //Baseline chance if no level difference and no modifier
	int level_diff = caster_level - buff_level;

	if (level_diff > 0)
		dispel_chance += level_diff * 7;

	else if (level_diff < 0)
		dispel_chance += level_diff * 2;

	if (dispel_chance >= 100)
		return true;

	else if (dispel_chance < 10)
		dispel_chance = 10;

	if (zone->random.Roll(dispel_chance))
		return true;
	else
		return false;
}


bool Mob::ImprovedTaunt(){

	if (spellbonuses.ImprovedTaunt[0]){

		if (GetLevel() > spellbonuses.ImprovedTaunt[0])
			return false;

		if (spellbonuses.ImprovedTaunt[2] >= 0){

			target = entity_list.GetMob(buffs[spellbonuses.ImprovedTaunt[2]].casterid);

			if (target){
				SetTarget(target);
				return true;
			}
			else {
				if(!TryFadeEffect(spellbonuses.ImprovedTaunt[2]))
					BuffFadeBySlot(spellbonuses.ImprovedTaunt[2], true); //If caster killed removed effect.
			}
		}
	}

	return false;
}


bool Mob::PassCastRestriction(bool UseCastRestriction,  int16 value, bool IsDamage)
{
	/*If return TRUE spell met all restrictions and can continue (this = target).
	This check is used when the spell_new field CastRestriction is defined OR spell effect '0'(DD/Heal) has a defined limit
	Range 1			: UNKNOWN
	Range 100		: *Animal OR Humanoid
	Range 101		: *Dragon
	Range 102		: *Animal OR Insect
	Range 103		: NOT USED
	Range 104		: *Animal
	Range 105		: Plant
	Range 106		: *Giant
	Range 107		: NOT USED
	Range 108		: NOT Animal or Humaniod
	Range 109		: *Bixie
	Range 111		: *Harpy
	Range 112		: *Sporali
	Range 113		: *Kobold
	Range 114		: *Shade Giant
	Range 115		: *Drakkin
	Range 116		: NOT USED
	Range 117		: *Animal OR Plant
	Range 118		: *Summoned
	Range 119		: *Firepet
	Range 120		: Undead
	Range 121		: *Living (NOT Undead)
	Range 122		: *Fairy
	Range 123		: Humanoid
	Range 124		: *Undead HP < 10%
	Range 125		: *Clockwork HP < 10%
	Range 126		: *Wisp HP < 10%
	Range 127-130	: UNKNOWN
	Range 150		: UNKNOWN
	Range 190		: No Raid boss flag *not implemented
	Range 191		: This spell will deal less damage to 'exceptionally strong targets' - Raid boss flag *not implemented
	Range 201		: Damage if HP > 75%
	Range 203		: Damage if HP < 20%
	Range 216		: TARGET NOT IN COMBAT
	Range 221 - 249	: Causing damage dependent on how many pets/swarmpets are attacking your target.
	Range 250		: Damage if HP < 35%
	Range 300 - 303	: UNKOWN *not implemented
	Range 304		: Chain + Plate class (buffs)
	Range 399 - 409	: Heal if HP within a specified range (400 = 0-25% 401 = 25 - 35% 402 = 35-45% ect)
	Range 410 - 411 : UNKOWN
	Range 500 - 599	: Heal if HP less than a specified value
	Range 600 - 699	: Limit to Body Type [base2 - 600 = Body]
	Range 700		: UNKNOWN
	Range 701		: NOT PET
	Range 800		: UKNOWN
	Range 818 - 819 : If Undead/If Not Undead
	Range 820 - 822	: UKNOWN
	Range 835 		: Unknown *not implemented
	Range 836 -	837	: Progression Server / Live Server *not implemented
	Range 839 		: Unknown *not implemented
	Range 842 - 844 : Humaniod lv MAX ((842 - 800) * 2)
	Range 845 - 847	: UNKNOWN
	Range 10000 - 11000	: Limit to Race [base2 - 10000 = Race] (*Not on live: Too useful a function to not implement)
	THIS IS A WORK IN PROGRESS
	*/

	if (value <= 0)
		return true;

	if (IsDamage || UseCastRestriction) {

		switch(value)
		{
			case 100:
				if ((GetBodyType() == BT_Animal) || (GetBodyType() == BT_Humanoid))
					return true;
				break;

			case 101:
				if (GetBodyType() == BT_Dragon || GetBodyType() == BT_VeliousDragon || GetBodyType() == BT_Dragon3)
					return true;
				break;

			case 102:
				if ((GetBodyType() == BT_Animal) || (GetBodyType() == BT_Insect))
					return true;
				break;

			case 104:
				if (GetBodyType() == BT_Animal)
					return true;
				break;

			case 105:
				if (GetBodyType() == BT_Plant)
					return true;
				break;

			case 106:
				if (GetBodyType() == BT_Giant)
					return true;
				break;

			case 108:
				if ((GetBodyType() != BT_Animal) || (GetBodyType() != BT_Humanoid))
					return true;
				break;

			case 109:
				if ((GetRace() == 520) ||(GetRace() == 79))
					return true;
				break;

			case 111:
				if ((GetRace() == 527) ||(GetRace() == 11))
					return true;
				break;

			case 112:
				if ((GetRace() == 456) ||(GetRace() == 28))
					return true;
				break;

			case 113:
				if ((GetRace() == 456) ||(GetRace() == 48))
					return true;
				break;

			case 114:
				if (GetRace() == 526)
					return true;
				break;

			case 115:
				if (GetRace() == 522)
					return true;
				break;

			case 117:
				if ((GetBodyType() == BT_Animal) || (GetBodyType() == BT_Plant))
					return true;
				break;

			case 118:
				if (GetBodyType() == BT_Summoned)
					return true;
				break;

			case 119:
				if (IsPet() && ((GetRace() == 212) || ((GetRace() == 75) && GetTexture() == 1)))
					return true;
				break;

			case 120:
				if (GetBodyType() == BT_Undead)
					return true;
				break;

			case 121:
				if (GetBodyType() != BT_Undead)
					return true;
				break;

			case 122:
				if ((GetRace() == 473) || (GetRace() == 425))
					return  true;
				break;

			case 123:
				if (GetBodyType() == BT_Humanoid)
					return true;
				break;

			case 124:
				if ((GetBodyType() == BT_Undead) && (GetHPRatio() < 10))
					return true;
				break;

			case 125:
				if ((GetRace() == 457 || GetRace() == 88) && (GetHPRatio() < 10))
					return true;
				break;

			case 126:
				if ((GetRace() == 581 || GetRace() == 69) && (GetHPRatio() < 10))
					return true;
				break;

			case 201:
				if (GetHPRatio() > 75)
					return true;
				break;

			case 204:
				if (GetHPRatio() < 20)
					return true;
				break;

			case 216:
				if (!IsEngaged())
					return true;
				break;

			case 250:
				if (GetHPRatio() < 35)
					return true;
				break;

			case 304:
				if (IsClient() &&
					((GetClass() == WARRIOR) || (GetClass() == BARD)  || (GetClass() == SHADOWKNIGHT)  || (GetClass() == PALADIN)  || (GetClass() == CLERIC)
					 || (GetClass() == RANGER) || (GetClass() == SHAMAN) || (GetClass() == ROGUE)  || (GetClass() == BERSERKER)))
					return true;
				break;

			case 701:
				if (!IsPet())
					return true;
				break;

			case 818:
				if (GetBodyType() == BT_Undead)
					return true;
				break;

			case 819:
				if (GetBodyType() != BT_Undead)
					return true;
				break;

			case 842:
				if (GetBodyType() == BT_Humanoid && GetLevel() <= 84)
					return true;
				break;

			case 843:
				if (GetBodyType() == BT_Humanoid && GetLevel() <= 86)
					return true;
				break;

			case 844:
				if (GetBodyType() == BT_Humanoid && GetLevel() <= 88)
					return true;
				break;
		}

		//Limit to amount of pets
		if (value >= 221 && value <= 249){
			int count = hate_list.GetSummonedPetCountOnHateList(this);

			for (int base2_value = 221; base2_value <= 249; ++base2_value){
				if (value == base2_value){
					if (count >= (base2_value - 220)){
						return true;
					}
				}
			}
		}

		//Limit to Body Type
		if (value >= 600 &&  value <= 699){
			if (GetBodyType() == (value - 600))
				return true;
		}

		//Limit to Race. *Not implemented on live
		if (value >= 10000 && value <= 11000){
			if (GetRace() == (value - 10000))
				return true;
		}
	} //End Damage

	if (!IsDamage || UseCastRestriction) {

		//Heal only if HP within specified range. [Doesn't follow a set forumla for all values...]
		if (value >= 400 && value <= 408){
			for (int base2_value = 400; base2_value <= 408; ++base2_value){
				if (value == base2_value){

					if (value == 400 && GetHPRatio() <= 25)
							return true;

					else if (value == base2_value){
						if (GetHPRatio() > 25+((base2_value - 401)*10) && GetHPRatio() <= 35+((base2_value - 401)*10))
							return true;
					}
				}
			}
		}

		else if (value >= 500 && value <= 549){
			for (int base2_value = 500; base2_value <= 520; ++base2_value){
				if (value == base2_value){
					if (GetHPRatio() < (base2_value - 500)*5)
						return true;
				}
			}
		}

		else if (value == 399) {
			if (GetHPRatio() > 15 && GetHPRatio() <= 25)
				return true;
		}
	} // End Heal


	return false;
}

bool Mob::TrySpellProjectile(Mob* spell_target,  uint16 spell_id, float speed){

	/*For mage 'Bolt' line and other various spells.
	-This is mostly accurate for how the modern clients handle this effect.
	-It was changed at some point to use an actual projectile as done here (opposed to a particle effect in classic)
	-There is no LOS check to prevent a bolt from being cast. If you don't have LOS your bolt simply goes into whatever barrier
	and you lose your mana. If there is LOS the bolt will lock onto your target and the damage is applied when it hits the target.
	-If your target moves the bolt moves with it in any direction or angle (consistent with other projectiles).
	-The way this is written once a bolt is cast a the distance from the initial cast to the target repeatedly
	check and if target is moving recalculates at what predicted time the bolt should hit that target in client_process
	When bolt hits its predicted point the damage is then done to target.
	Note: Projectile speed of 1 takes 3 seconds to go 100 distance units. Calculations are based on this constant.
	Live Bolt speed: Projectile speed of X takes 5 seconds to go 300 distance units.
	Pending Implementation: What this code can not do is prevent damage if the bolt hits a barrier after passing the initial LOS check
	because the target has moved while the bolt is in motion. (it is rare to actual get this to occur on live in normal game play)
	*/

	if (!spell_target)
		return false;

	uint8 anim = spells[spell_id].CastingAnim;
	int slot = -1;

	//Make sure there is an avialable bolt to be cast.
	for (int i = 0; i < MAX_SPELL_PROJECTILE; i++) {
		if (ProjectileAtk[i].target_id == 0){
			slot = i;
			break;
		}
	}

	if (slot < 0)
		return false;

	if (CheckLosFN(spell_target)) {

		float speed_mod = speed * 0.45f; //Constant for adjusting speeds to match calculated impact time.
		float distance = spell_target->CalculateDistance(GetX(), GetY(), GetZ());
		float hit = 60.0f + (distance / speed_mod);

		ProjectileAtk[slot].increment = 1;
		ProjectileAtk[slot].hit_increment = static_cast<uint16>(hit); //This projected hit time if target does NOT MOVE
		ProjectileAtk[slot].target_id = spell_target->GetID();
		ProjectileAtk[slot].wpn_dmg = spell_id; //Store spell_id in weapon damage field
		ProjectileAtk[slot].origin_x = GetX();
		ProjectileAtk[slot].origin_y = GetY();
		ProjectileAtk[slot].origin_z = GetZ();
		ProjectileAtk[slot].skill = SkillConjuration;
		ProjectileAtk[slot].speed_mod = speed_mod;

		SetProjectileAttack(true);
	}

	//This will use the correct graphic as defined in the player_1 field of spells_new table. Found in UF+ spell files.
	if (RuleB(Spells, UseLiveSpellProjectileGFX)) {
		ProjectileAnimation(spell_target,0, false, speed,0,0,0, spells[spell_id].player_1);
	}

	//This allows limited support for server using older spell files that do not contain data for bolt graphics.
	else {
		//Only use fire graphic for fire spells.
		if (spells[spell_id].resisttype == RESIST_FIRE) {

			if (IsClient()){
				if (CastToClient()->GetClientVersionBit() <= 4) //Titanium needs alternate graphic.
					ProjectileAnimation(spell_target,(RuleI(Spells, FRProjectileItem_Titanium)), false, speed);
				else
					ProjectileAnimation(spell_target,(RuleI(Spells, FRProjectileItem_SOF)), false, speed);
				}

			else
				ProjectileAnimation(spell_target,(RuleI(Spells, FRProjectileItem_NPC)), false, speed);
		}
		//Default to an arrow if not using a mage bolt (Use up to date spell file and enable above rules for best results)
		else
			ProjectileAnimation(spell_target,0, 1, speed);
	}

	if (spells[spell_id].CastingAnim == 64)
		anim = 44; //Corrects for animation error.

	DoAnim(anim, 0, true, IsClient() ? FilterPCSpells : FilterNPCSpells); //Override the default projectile animation.
	return true;
}

void Mob::ResourceTap(int32 damage, uint16 spellid)
{
	//'this' = caster
	if (!IsValidSpell(spellid))
		return;

	for (int i = 0; i < EFFECT_COUNT; i++) {
		if (spells[spellid].effectid[i] == SE_ResourceTap) {
			damage += (damage * spells[spellid].base[i]) / 100;

			if (spells[spellid].max[i] && (damage > spells[spellid].max[i]))
				damage = spells[spellid].max[i];

			if (spells[spellid].base2[i] == 0) { // HP Tap
				if (damage > 0)
					HealDamage(damage);
				else
					Damage(this, -damage, 0, SkillEvocation, false);
			}

			if (spells[spellid].base2[i] == 1) // Mana Tap
				SetMana(GetMana() + damage);

			if (spells[spellid].base2[i] == 2 && IsClient()) // Endurance Tap
				CastToClient()->SetEndurance(CastToClient()->GetEndurance() + damage);
		}
	}
}

void Mob::TryTriggerThreshHold(int32 damage, int effect_id,  Mob* attacker){

	if (damage <= 0)
		return;

	if ((SE_TriggerMeleeThreshold == effect_id) && !spellbonuses.TriggerMeleeThreshold )
		return;
	else if ((SE_TriggerSpellThreshold == effect_id) && !spellbonuses.TriggerSpellThreshold)
		return;

	int buff_count = GetMaxTotalSlots();

	for(int slot = 0; slot < buff_count; slot++) {

		if(IsValidSpell(buffs[slot].spellid)){

			for(int i = 0; i < EFFECT_COUNT; i++){

				if (spells[buffs[slot].spellid].effectid[i] == effect_id){

					uint16 spell_id = spells[buffs[slot].spellid].base[i];

					if (damage > spells[buffs[slot].spellid].base2[i]){

						BuffFadeBySlot(slot);

						if (IsValidSpell(spell_id)) {

							if (IsBeneficialSpell(spell_id))
								SpellFinished(spell_id, this, 10, 0, -1, spells[spell_id].ResistDiff);

							else if(attacker)
								SpellFinished(spell_id, attacker, 10, 0, -1, spells[spell_id].ResistDiff);
						}
					}
				}
			}
		}
	}
}

bool Mob::CheckSpellCategory(uint16 spell_id, int category_id, int effect_id){

	if (!IsValidSpell(spell_id) || !category_id)
		return false;

	int effectid = 0;
	int category = 0;

	/*Category ID SE_LimitSpellClass [(+) Include (-) Exclude]
	1 = UNK
	2 = Cures
	3 = Offensive Spells
	4 = UNK
	5 = UNK
	6 = Lifetap
	*/

	/*Category ID SE_LimitSpellSubClass [(+) Include (-) Exclude]
	5 = UNK
	8 = UNK
	*/

	if (effect_id == SE_LimitSpellClass) {

		switch(category_id)
		{
			case 2:
			if (IsCureSpell(spell_id))
				return true;
			break;

			case 3:
			if (IsDetrimentalSpell(spell_id))
				return true;
			break;

			case 6:
			if (spells[spell_id].targettype == ST_Tap || spells[spell_id].targettype == ST_TargetAETap)
				return true;
			break;
		}
	}

	else if (effect_id == SE_LimitSpellSubclass) {
		//Pending Implementation when category types are figured out.
		return false;
	}

	return false;
}

void Mob::CalcSpellPowerDistanceMod(uint16 spell_id, float range, Mob* caster)
{
	if (IsPowerDistModSpell(spell_id)){

		float distance = 0;

		if (caster && !range)
			distance = caster->CalculateDistance(GetX(), GetY(), GetZ());
		else
			distance = sqrt(range);

		float dm_range = spells[spell_id].max_dist - spells[spell_id].min_dist;
		float dm_mod_interval = spells[spell_id].max_dist_mod - spells[spell_id].min_dist_mod;
		float dist_from_min = distance -  spells[spell_id].min_dist;
		float mod = spells[spell_id].min_dist_mod + (dist_from_min * (dm_mod_interval/dm_range));
		mod *= 100.0f;

		SetSpellPowerDistanceMod(static_cast<int>(mod));
	}
}<|MERGE_RESOLUTION|>--- conflicted
+++ resolved
@@ -5558,13 +5558,8 @@
 
 		//item focus
 		for(int i = 0; i < EmuConstants::EQUIPMENT_SIZE; i++){
-<<<<<<< HEAD
 			const ItemData *cur = database.GetItem(equipment[i]);
 	
-=======
-			const Item_Struct *cur = database.GetItem(equipment[i]);
-
->>>>>>> 32e880f5
 			if(!cur)
 				continue;
 
