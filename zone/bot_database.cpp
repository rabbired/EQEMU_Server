--- conflicted
+++ resolved
@@ -1306,15 +1306,8 @@
 
 	if (!item_inst || !item_inst->GetID())
 		return true;
-<<<<<<< HEAD
-
-	uint32 augment_id[EQEmu::invaug::SOCKET_COUNT] = { 0, 0, 0, 0, 0, 0 };
-	for (int augment_iter = EQEmu::invaug::SOCKET_BEGIN; augment_iter <= EQEmu::invaug::SOCKET_END; ++augment_iter)
-=======
-	
 	uint32 augment_id[EQ::invaug::SOCKET_COUNT] = { 0, 0, 0, 0, 0, 0 };
 	for (int augment_iter = EQ::invaug::SOCKET_BEGIN; augment_iter <= EQ::invaug::SOCKET_END; ++augment_iter)
->>>>>>> 86ef1b12
 		augment_id[augment_iter] = item_inst->GetAugmentItemID(augment_iter);
 
 	uint16 item_charges = 0;
