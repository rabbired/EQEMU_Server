/*	EQEMu: Everquest Server Emulator
Copyright (C) 2001-2004 EQEMu Development Team (http://eqemu.org)

This program is free software; you can redistribute it and/or modify
it under the terms of the GNU General Public License as published by
the Free Software Foundation; version 2 of the License.

This program is distributed in the hope that it will be useful,
but WITHOUT ANY WARRANTY except by those people which sell it, which
are required to give you total support for your newly bought product;
without even the implied warranty of MERCHANTABILITY or FITNESS FOR
A PARTICULAR PURPOSE. See the GNU General Public License for more details.

You should have received a copy of the GNU General Public License
along with this program; if not, write to the Free Software
Foundation, Inc., 59 Temple Place, Suite 330, Boston, MA 02111-1307 USA
*/
#include "../common/global_define.h"
#ifdef _EQDEBUG
#include <iostream>
#endif

#include "../common/features.h"
#include "../common/rulesys.h"
#include "../common/string_util.h"
#include "../common/misc_functions.h"

#include "map.h"
#include "npc.h"
#include "quest_parser_collection.h"
#include "water_map.h"

#include <math.h>
#include <stdlib.h>

struct wp_distance
{
	float dist;
	int index;
};

void NPC::AI_SetRoambox(float iDist, float iRoamDist, uint32 iDelay, uint32 iMinDelay) {
	AI_SetRoambox(iDist, GetX() + iRoamDist, GetX() - iRoamDist, GetY() + iRoamDist, GetY() - iRoamDist, iDelay, iMinDelay);
}

void NPC::AI_SetRoambox(float iDist, float iMaxX, float iMinX, float iMaxY, float iMinY, uint32 iDelay, uint32 iMinDelay) {
	roambox_distance = iDist;
	roambox_max_x = iMaxX;
	roambox_min_x = iMinX;
	roambox_max_y = iMaxY;
	roambox_min_y = iMinY;
	roambox_movingto_x = roambox_max_x + 1; // this will trigger a recalc
	roambox_delay = iDelay;
	roambox_min_delay = iMinDelay;
}

void NPC::DisplayWaypointInfo(Client *c) {

	c->Message(0, "Mob is on grid %d, in spawn group %d, on waypoint %d/%d",
		GetGrid(),
		GetSp2(),
		GetCurWp(),
		GetMaxWp());


	std::vector<wplist>::iterator cur, end;
	cur = Waypoints.begin();
	end = Waypoints.end();
	for (; cur != end; ++cur) {
		c->Message(0, "Waypoint %d: (%.2f,%.2f,%.2f,%.2f) pause %d",
			cur->index,
			cur->x,
			cur->y,
			cur->z,
			cur->heading,
			cur->pause);
	}
}

void NPC::StopWandering()
{	// stops a mob from wandering, takes him off grid and sends him back to spawn point
	roamer = false;
	CastToNPC()->SetGrid(0);
	SendPosition();
	Log(Logs::Detail, Logs::Pathing, "Stop Wandering requested.");
	return;
}

void NPC::ResumeWandering()
{	// causes wandering to continue - overrides waypoint pause timer and PauseWandering()
	if (!IsNPC())
		return;
	if (GetGrid() != 0)
	{
		if (GetGrid() < 0)
		{	// we were paused by a quest
			AI_walking_timer->Disable();
			SetGrid(0 - GetGrid());
			if (cur_wp == -1)
			{	// got here by a MoveTo()
				cur_wp = save_wp;
				UpdateWaypoint(cur_wp);	// have him head to last destination from here
			}
			Log(Logs::Detail, Logs::Pathing, "Resume Wandering requested. Grid %d, wp %d", GetGrid(), cur_wp);
		}
		else if (AI_walking_timer->Enabled())
		{	// we are at a waypoint paused normally
			Log(Logs::Detail, Logs::Pathing, "Resume Wandering on timed pause. Grid %d, wp %d", GetGrid(), cur_wp);
			AI_walking_timer->Trigger();	// disable timer to end pause now
		}
		else
		{
			Log(Logs::General, Logs::Error, "NPC not paused - can't resume wandering: %lu", (unsigned long)GetNPCTypeID());
			return;
		}

		if (m_CurrentWayPoint.x == GetX() && m_CurrentWayPoint.y == GetY())
		{	// are we we at a waypoint? if so, trigger event and start to next
			char temp[100];
			itoa(cur_wp, temp, 10);	//do this before updating to next waypoint
			CalculateNewWaypoint();
			SetAppearance(eaStanding, false);
			parse->EventNPC(EVENT_WAYPOINT_DEPART, this, nullptr, temp, 0);
		}	// if not currently at a waypoint, we continue on to the one we were headed to before the stop
	}
	else
	{
		Log(Logs::General, Logs::Error, "NPC not on grid - can't resume wandering: %lu", (unsigned long)GetNPCTypeID());
	}
	return;
}

void NPC::PauseWandering(int pausetime)
{	// causes wandering to stop but is resumable
	// 0 pausetime means pause until resumed
	// otherwise automatically resume when time is up
	if (GetGrid() != 0) {
		moving = false;
		DistractedFromGrid = true;
		Log(Logs::Detail, Logs::Pathing, "Paused Wandering requested. Grid %d. Resuming in %d ms (0=not until told)", GetGrid(), pausetime);
		SendPosition();
		if (pausetime < 1) {	// negative grid number stops him dead in his tracks until ResumeWandering()
			SetGrid(0 - GetGrid());
		}
		else {	// specified waiting time, he'll resume after that
			AI_walking_timer->Start(pausetime * 1000); // set the timer
		}
	}
	else {
		Log(Logs::General, Logs::Error, "NPC not on grid - can't pause wandering: %lu", (unsigned long)GetNPCTypeID());
	}
	return;
}

void NPC::MoveTo(const glm::vec4& position, bool saveguardspot)
{	// makes mob walk to specified location
	if (IsNPC() && GetGrid() != 0)
	{	// he is on a grid
		if (GetGrid() < 0)
		{	// currently stopped by a quest command
			SetGrid(0 - GetGrid());	// get him moving again
			Log(Logs::Detail, Logs::AI, "MoveTo during quest wandering. Canceling quest wandering and going back to grid %d when MoveTo is done.", GetGrid());
		}
		AI_walking_timer->Disable();	// disable timer in case he is paused at a wp
		if (cur_wp >= 0)
		{	// we've not already done a MoveTo()
			save_wp = cur_wp;	// save the current waypoint
			cur_wp = -1;		// flag this move as quest controlled
		}
		Log(Logs::Detail, Logs::AI, "MoveTo %s, pausing regular grid wandering. Grid %d, save_wp %d", to_string(static_cast<glm::vec3>(position)).c_str(), -GetGrid(), save_wp);
	}
	else
	{	// not on a grid
		roamer = true;
		save_wp = 0;
		cur_wp = -2;		// flag as quest controlled w/no grid
		Log(Logs::Detail, Logs::AI, "MoveTo %s without a grid.", to_string(static_cast<glm::vec3>(position)).c_str());
	}
	if (saveguardspot)
	{
		m_GuardPoint = position;

		if (m_GuardPoint.w == 0)
			m_GuardPoint.w = 0.0001;		//hack to make IsGuarding simpler

		if (m_GuardPoint.w == -1)
			m_GuardPoint.w = this->CalculateHeadingToTarget(position.x, position.y);

		Log(Logs::Detail, Logs::AI, "Setting guard position to %s", to_string(static_cast<glm::vec3>(m_GuardPoint)).c_str());
	}

	m_CurrentWayPoint = position;
	cur_wp_pause = 0;
	pLastFightingDelayMoving = 0;
	if (AI_walking_timer->Enabled())
		AI_walking_timer->Start(100);
}

void NPC::UpdateWaypoint(int wp_index)
{
	if (wp_index >= static_cast<int>(Waypoints.size())) {
		Log(Logs::Detail, Logs::AI, "Update to waypoint %d failed. Not found.", wp_index);
		return;
	}
	std::vector<wplist>::iterator cur;
	cur = Waypoints.begin();
	cur += wp_index;

	m_CurrentWayPoint = glm::vec4(cur->x, cur->y, cur->z, cur->heading);
	cur_wp_pause = cur->pause;
	Log(Logs::Detail, Logs::AI, "Next waypoint %d: (%.3f, %.3f, %.3f, %.3f)", wp_index, m_CurrentWayPoint.x, m_CurrentWayPoint.y, m_CurrentWayPoint.z, m_CurrentWayPoint.w);

}

void NPC::CalculateNewWaypoint()
{
	int old_wp = cur_wp;
	bool reached_end = false;
	bool reached_beginning = false;
	if (cur_wp == max_wp)
		reached_end = true;
	if (cur_wp == 0)
		reached_beginning = true;

	switch (wandertype)
	{
	case 0: //circle
	{
		if (reached_end)
			cur_wp = 0;
		else
			cur_wp = cur_wp + 1;
		break;
	}
	case 1: //10 closest
	{
		std::list<wplist> closest;
		GetClosestWaypoint(closest, 10, glm::vec3(GetPosition()));
		auto iter = closest.begin();
		if (closest.size() != 0)
		{
			iter = closest.begin();
			std::advance(iter, zone->random.Int(0, closest.size() - 1));
			cur_wp = (*iter).index;
		}

		break;
	}
	case 2: //random
	{
		cur_wp = zone->random.Int(0, Waypoints.size() - 1);
		if (cur_wp == old_wp)
		{
			if (cur_wp == (Waypoints.size() - 1))
			{
				if (cur_wp > 0)
				{
					cur_wp--;
				}
			}
			else if (cur_wp == 0)
			{
				if ((Waypoints.size() - 1) > 0)
				{
					cur_wp++;
				}
			}
		}

		break;
	}
	case 3: //patrol
	{
		if (reached_end)
			patrol = 1;
		else if (reached_beginning)
			patrol = 0;
		if (patrol == 1)
			cur_wp = cur_wp - 1;
		else
			cur_wp = cur_wp + 1;

		break;
	}
	case 4: //goto the end and depop with spawn timer
	case 6: //goto the end and depop without spawn timer
	{
		cur_wp = cur_wp + 1;
		break;
	}
	case 5: //pick random closest 5 and pick one that's in sight
	{
		std::list<wplist> closest;
		GetClosestWaypoint(closest, 5, glm::vec3(GetPosition()));

		auto iter = closest.begin();
		while (iter != closest.end())
		{
			if (CheckLosFN((*iter).x, (*iter).y, (*iter).z, GetSize()))
			{
				++iter;
			}
			else
			{
				iter = closest.erase(iter);
			}
		}

		if (closest.size() != 0)
		{
			iter = closest.begin();
			std::advance(iter, zone->random.Int(0, closest.size() - 1));
			cur_wp = (*iter).index;
		}
		break;
	}
	}

	tar_ndx = 52;

	// Preserve waypoint setting for quest controlled NPCs
	if (cur_wp < 0)
		cur_wp = old_wp;

	// Check to see if we need to update the waypoint.
	if (cur_wp != old_wp)
		UpdateWaypoint(cur_wp);
}

bool wp_distance_pred(const wp_distance& left, const wp_distance& right)
{
	return left.dist < right.dist;
}

void NPC::GetClosestWaypoint(std::list<wplist> &wp_list, int count, const glm::vec3& location)
{
	wp_list.clear();
	if (Waypoints.size() <= count)
	{
		for (int i = 0; i < Waypoints.size(); ++i)
		{
			wp_list.push_back(Waypoints[i]);
		}
		return;
	}

	std::list<wp_distance> distances;
	for (int i = 0; i < Waypoints.size(); ++i)
	{
		float cur_x = (Waypoints[i].x - location.x);
		cur_x *= cur_x;
		float cur_y = (Waypoints[i].y - location.y);
		cur_y *= cur_y;
		float cur_z = (Waypoints[i].z - location.z);
		cur_z *= cur_z;
		float cur_dist = cur_x + cur_y + cur_z;
		wp_distance w_dist;
		w_dist.dist = cur_dist;
		w_dist.index = i;
		distances.push_back(w_dist);
	}
	distances.sort([](const wp_distance& a, const wp_distance& b) {
		return a.dist < b.dist;
	});

	auto iter = distances.begin();
	for (int i = 0; i < count; ++i)
	{
		wp_list.push_back(Waypoints[(*iter).index]);
		++iter;
	}
}

void NPC::SetWaypointPause()
{
	//Declare time to wait on current WP

	if (cur_wp_pause == 0) {
		AI_walking_timer->Start(100);
		AI_walking_timer->Trigger();
	}
	else
	{

		switch (pausetype)
		{
		case 0: //Random Half
			AI_walking_timer->Start((cur_wp_pause - zone->random.Int(0, cur_wp_pause - 1) / 2) * 1000);
			break;
		case 1: //Full
			AI_walking_timer->Start(cur_wp_pause * 1000);
			break;
		case 2: //Random Full
			AI_walking_timer->Start(zone->random.Int(0, cur_wp_pause - 1) * 1000);
			break;
		}
	}
}

void NPC::SaveGuardSpot(bool iClearGuardSpot) {
	if (iClearGuardSpot) {
		Log(Logs::Detail, Logs::AI, "Clearing guard order.");
		m_GuardPoint = glm::vec4();
	}
	else {
		m_GuardPoint = m_Position;

		if (m_GuardPoint.w == 0)
			m_GuardPoint.w = 0.0001;		//hack to make IsGuarding simpler
		Log(Logs::Detail, Logs::AI, "Setting guard position to %s", to_string(static_cast<glm::vec3>(m_GuardPoint)).c_str());
	}
}

void NPC::NextGuardPosition() {
	if (!CalculateNewPosition(m_GuardPoint.x, m_GuardPoint.y, m_GuardPoint.z, GetMovespeed())) {
		SetHeading(m_GuardPoint.w);
		Log(Logs::Detail, Logs::AI, "Unable to move to next guard position. Probably rooted.");
	}
	else if ((m_Position.x == m_GuardPoint.x) && (m_Position.y == m_GuardPoint.y) && (m_Position.z == m_GuardPoint.z))
	{
		if (moved)
		{
			moved = false;
			SetCurrentSpeed(0);
		}
	}
}

float Mob::CalculateDistance(float x, float y, float z) {
	return (float)sqrtf(((m_Position.x - x)*(m_Position.x - x)) + ((m_Position.y - y)*(m_Position.y - y)) + ((m_Position.z - z)*(m_Position.z - z)));
}

float Mob::CalculateHeadingToTarget(float in_x, float in_y) {
	float angle;

	if (in_x - m_Position.x > 0)
		angle = -90 + atan((float)(in_y - m_Position.y) / (float)(in_x - m_Position.x)) * 180 / M_PI;
	else if (in_x - m_Position.x < 0)
		angle = +90 + atan((float)(in_y - m_Position.y) / (float)(in_x - m_Position.x)) * 180 / M_PI;
	else // Added?
	{
		if (in_y - m_Position.y > 0)
			angle = 0;
		else
			angle = 180;
	}
	if (angle < 0)
		angle += 360;
	if (angle > 360)
		angle -= 360;
	return (256 * (360 - angle) / 360.0f);
}

bool Mob::MakeNewPositionAndSendUpdate(float x, float y, float z, int speed) {
	if (GetID() == 0)
		return true;

	if (speed <= 0)
	{
		SetCurrentSpeed(0);
		return true;
	}

	if ((m_Position.x - x == 0) && (m_Position.y - y == 0)) {//spawn is at target coords
		if (m_Position.z - z != 0) {
			m_Position.z = z;
			Log(Logs::Detail, Logs::AI, "Calc Position2 (%.3f, %.3f, %.3f): Jumping pure Z.", x, y, z);
			return true;
		}
		return false;
	}
	else if ((std::abs(m_Position.x - x) < 0.1) && (std::abs(m_Position.y - y) < 0.1)) {
		if (IsNPC()) {
			entity_list.ProcessMove(CastToNPC(), x, y, z);
		}

		m_Position.x = x;
		m_Position.y = y;
		m_Position.z = z;
		return true;
	}

	bool send_update = false;
	int compare_steps = 20;
	if (tar_ndx < compare_steps && m_TargetLocation.x == x && m_TargetLocation.y == y) {

		float new_x = m_Position.x + m_TargetV.x*tar_vector;
		float new_y = m_Position.y + m_TargetV.y*tar_vector;
		float new_z = m_Position.z + m_TargetV.z*tar_vector;
		if (IsNPC()) {
			entity_list.ProcessMove(CastToNPC(), new_x, new_y, new_z);
		}

		m_Position.x = new_x;
		m_Position.y = new_y;
		m_Position.z = new_z;

		if(fix_z_timer.Check() && 
			(!this->IsEngaged() || flee_mode || currently_fleeing))
			this->FixZ();

		tar_ndx++;
		return true;
	}


	if (tar_ndx>50) {
		tar_ndx--;
	}
	else {
		tar_ndx = 0;
	}
	m_TargetLocation = glm::vec3(x, y, z);

	float nx = this->m_Position.x;
	float ny = this->m_Position.y;
	float nz = this->m_Position.z;
	//	float nh = this->heading;

	m_TargetV.x = x - nx;
	m_TargetV.y = y - ny;
	m_TargetV.z = z - nz;
	SetCurrentSpeed((int8)speed);
	pRunAnimSpeed = speed;
#ifdef BOTS
	if (IsClient() || IsBot())
#else
	if (IsClient())
#endif
	{
		animation = speed / 2;
	}

	// --------------------------------------------------------------------------
	// 2: get unit vector
	// --------------------------------------------------------------------------
	float mag = sqrtf(m_TargetV.x*m_TargetV.x + m_TargetV.y*m_TargetV.y + m_TargetV.z*m_TargetV.z);
	tar_vector = (float)speed / mag;

	// mob move fix
	int numsteps = (int)(mag * 13.5f / (float)speed + 0.5f);


	// mob move fix

	if (numsteps<20)
	{
		if (numsteps>1)
		{
			tar_vector = 1.0f;
			m_TargetV.x = m_TargetV.x / (float)numsteps;
			m_TargetV.y = m_TargetV.y / (float)numsteps;
			m_TargetV.z = m_TargetV.z / (float)numsteps;

			float new_x = m_Position.x + m_TargetV.x;
			float new_y = m_Position.y + m_TargetV.y;
			float new_z = m_Position.z + m_TargetV.z;
			if (IsNPC()) {
				entity_list.ProcessMove(CastToNPC(), new_x, new_y, new_z);
			}

			m_Position.x = new_x;
			m_Position.y = new_y;
			m_Position.z = new_z;
			m_Position.w = CalculateHeadingToTarget(x, y);
			tar_ndx = 20 - numsteps;
		}
		else
		{
			if (IsNPC()) {
				entity_list.ProcessMove(CastToNPC(), x, y, z);
			}

			m_Position.x = x;
			m_Position.y = y;
			m_Position.z = z;
		}
	}

	else {
		tar_vector /= 13.5f;
		float dur = Timer::GetCurrentTime() - pLastChange;
		if (dur < 0.0f) {
			dur = 0.0f;
		}

		if (dur > 100.f) {
			dur = 100.f;
		}

		tar_vector *= (dur / 100.0f);

		float new_x = m_Position.x + m_TargetV.x*tar_vector;
		float new_y = m_Position.y + m_TargetV.y*tar_vector;
		float new_z = m_Position.z + m_TargetV.z*tar_vector;
		if (IsNPC()) {
			entity_list.ProcessMove(CastToNPC(), new_x, new_y, new_z);
		}

		m_Position.x = new_x;
		m_Position.y = new_y;
		m_Position.z = new_z;
		m_Position.w = CalculateHeadingToTarget(x, y);
	}

	if (fix_z_timer.Check() && !this->IsEngaged())
		this->FixZ();

	SetMoving(true);
	moved = true;

	m_Delta = glm::vec4(m_Position.x - nx, m_Position.y - ny, m_Position.z - nz, 0.0f);

	if (IsClient())
	{
		SendPositionUpdate(1);
		CastToClient()->ResetPositionTimer();
	}
	else
	{
		SendPositionUpdate();
		SetAppearance(eaStanding, false);
	}

	pLastChange = Timer::GetCurrentTime();
	return true;
}

<<<<<<< HEAD
=======
bool Mob::CalculateNewPosition2(float x, float y, float z, int speed, bool checkZ, bool calcHeading) {
	return MakeNewPositionAndSendUpdate(x, y, z, speed);
}

>>>>>>> bb8c6da0
bool Mob::CalculateNewPosition(float x, float y, float z, int speed, bool checkZ, bool calcHeading) {
	return MakeNewPositionAndSendUpdate(x, y, z, speed, checkZ);
}

void NPC::AssignWaypoints(int32 grid)
{
	if (grid == 0)
		return; // grid ID 0 not supported

	if (grid < 0) {
		// Allow setting negative grid values for pausing pathing
		this->CastToNPC()->SetGrid(grid);
		return;
	}

	Waypoints.clear();
	roamer = false;

	// Retrieve the wander and pause types for this grid
	std::string query = StringFormat("SELECT `type`, `type2` FROM `grid` WHERE `id` = %i AND `zoneid` = %i", grid,
		zone->GetZoneID());
	auto results = database.QueryDatabase(query);
	if (!results.Success()) {
		return;
	}

	if (results.RowCount() == 0)
		return;

	auto row = results.begin();

	wandertype = atoi(row[0]);
	pausetype = atoi(row[1]);

	SetGrid(grid);	// Assign grid number

					// Retrieve all waypoints for this grid
	query = StringFormat("SELECT `x`,`y`,`z`,`pause`,`heading` "
		"FROM grid_entries WHERE `gridid` = %i AND `zoneid` = %i "
		"ORDER BY `number`", grid, zone->GetZoneID());
	results = database.QueryDatabase(query);
	if (!results.Success()) {
		return;
	}

	roamer = true;
	max_wp = 0;	// Initialize it; will increment it for each waypoint successfully added to the list

	for (auto row = results.begin(); row != results.end(); ++row, ++max_wp)
	{
		wplist newwp;
		newwp.index = max_wp;
		newwp.x = atof(row[0]);
		newwp.y = atof(row[1]);
		newwp.z = atof(row[2]);

		newwp.pause = atoi(row[3]);
		newwp.heading = atof(row[4]);
		Waypoints.push_back(newwp);
	}

	UpdateWaypoint(0);
	SetWaypointPause();

	if (wandertype == 1 || wandertype == 2 || wandertype == 5)
		CalculateNewWaypoint();

	if (wandertype == 1 || wandertype == 2 || wandertype == 5)
		CalculateNewWaypoint();
}

void Mob::SendTo(float new_x, float new_y, float new_z) {
	if (IsNPC()) {
		entity_list.ProcessMove(CastToNPC(), new_x, new_y, new_z);
	}

	m_Position.x = new_x;
	m_Position.y = new_y;
	m_Position.z = new_z;
	Log(Logs::Detail, Logs::AI, "Sent To (%.3f, %.3f, %.3f)", new_x, new_y, new_z);

	if (flymode == FlyMode1)
		return;

	//fix up pathing Z, this shouldent be needed IF our waypoints
	//are corrected instead
	if (zone->HasMap() && RuleB(Map, FixPathingZOnSendTo))
	{
		if (!RuleB(Watermap, CheckForWaterOnSendTo) || !zone->HasWaterMap() ||
			(zone->HasWaterMap() && !zone->watermap->InWater(glm::vec3(m_Position))))
		{
			glm::vec3 dest(m_Position.x, m_Position.y, m_Position.z);

			float newz = zone->zonemap->FindBestZ(dest, nullptr);

			Log(Logs::Detail, Logs::AI, "BestZ returned %4.3f at %4.3f, %4.3f, %4.3f", newz, m_Position.x, m_Position.y, m_Position.z);

			if ((newz > -2000) && std::abs(newz - dest.z) < RuleR(Map, FixPathingZMaxDeltaSendTo)) // Sanity check.
				m_Position.z = newz + 1;
		}
	}
	else
		m_Position.z += 0.1;
}

void Mob::SendToFixZ(float new_x, float new_y, float new_z) {
	if (IsNPC()) {
		entity_list.ProcessMove(CastToNPC(), new_x, new_y, new_z + 0.1);
	}

	m_Position.x = new_x;
	m_Position.y = new_y;
	m_Position.z = new_z + 0.1;

	if (zone->HasMap() && RuleB(Map, FixPathingZOnSendTo))
	{
		if (!RuleB(Watermap, CheckForWaterOnSendTo) || !zone->HasWaterMap() ||
			(zone->HasWaterMap() && !zone->watermap->InWater(glm::vec3(m_Position))))
		{
			glm::vec3 dest(m_Position.x, m_Position.y, m_Position.z);

			float newz = zone->zonemap->FindBestZ(dest, nullptr);

			Log(Logs::Moderate, Logs::Pathing, "BestZ returned %4.3f at %4.3f, %4.3f, %4.3f", newz, m_Position.x, m_Position.y, m_Position.z);

			if ((newz > -2000) && std::abs(newz - dest.z) < RuleR(Map, FixPathingZMaxDeltaSendTo)) // Sanity check.
				m_Position.z = newz + 1;
		}
	}
}

void Mob::FixZ() {

	BenchTimer timer;
	timer.reset();

	if (zone->HasMap() && RuleB(Map, FixZWhenMoving) && (flymode != 1 && flymode != 2))
	{
		if (!RuleB(Watermap, CheckForWaterWhenMoving) || !zone->HasWaterMap() ||
			(zone->HasWaterMap() && !zone->watermap->InWater(glm::vec3(m_Position))))
		{
			/* Any more than 5 in the offset makes NPC's hop/snap to ceiling in small corridors */
			float new_z = this->FindGroundZ(m_Position.x, m_Position.y, 5);
			new_z += (this->GetSize() / 1.55);

			auto duration = timer.elapsed();

			Log(
				Logs::Moderate, 
				Logs::FixZ,
				"Mob::FixZ() (%s) returned %4.3f at %4.3f, %4.3f, %4.3f - Took %lf", 
				this->GetCleanName(), 
				new_z, 
				m_Position.x, 
				m_Position.y,
				m_Position.z,
				duration
			);

			if ((new_z > -2000) && new_z != -999999) {
				if (RuleB(Map, MobZVisualDebug))
					this->SendAppearanceEffect(78, 0, 0, 0, 0);
				
				m_Position.z = new_z;
			}
			else {
				if (RuleB(Map, MobZVisualDebug))
					this->SendAppearanceEffect(103, 0, 0, 0, 0);

				Log(Logs::General, Logs::FixZ, "%s is failing to find Z %f", this->GetCleanName(), std::abs(m_Position.z - new_z));
			}

			last_z = m_Position.z;
		}
	}
}

int	ZoneDatabase::GetHighestGrid(uint32 zoneid) {

	std::string query = StringFormat("SELECT COALESCE(MAX(id), 0) FROM grid WHERE zoneid = %i", zoneid);
	auto results = QueryDatabase(query);
	if (!results.Success()) {
		return 0;
	}

	if (results.RowCount() != 1)
		return 0;

	auto row = results.begin();
	return atoi(row[0]);
}

uint8 ZoneDatabase::GetGridType2(uint32 grid, uint16 zoneid) {

	int type2 = 0;
	std::string query = StringFormat("SELECT type2 FROM grid WHERE id = %i AND zoneid = %i", grid, zoneid);
	auto results = QueryDatabase(query);
	if (!results.Success()) {
		return 0;
	}

	if (results.RowCount() != 1)
		return 0;

	auto row = results.begin();

	return atoi(row[0]);
}

bool ZoneDatabase::GetWaypoints(uint32 grid, uint16 zoneid, uint32 num, wplist* wp) {

	if (wp == nullptr)
		return false;

	std::string query = StringFormat("SELECT x, y, z, pause, heading FROM grid_entries "
		"WHERE gridid = %i AND number = %i AND zoneid = %i", grid, num, zoneid);
	auto results = QueryDatabase(query);
	if (!results.Success()) {
		return false;
	}

	if (results.RowCount() != 1)
		return false;

	auto row = results.begin();

	wp->x = atof(row[0]);
	wp->y = atof(row[1]);
	wp->z = atof(row[2]);
	wp->pause = atoi(row[3]);
	wp->heading = atof(row[4]);

	return true;
}

void ZoneDatabase::AssignGrid(Client *client, int grid, int spawn2id) {
	std::string query = StringFormat("UPDATE spawn2 SET pathgrid = %d WHERE id = %d", grid, spawn2id);
	auto results = QueryDatabase(query);

	if (!results.Success())
		return;

	if (results.RowsAffected() != 1) {
		return;
	}

	client->Message(0, "Grid assign: spawn2 id = %d updated", spawn2id);
}


/******************
* ModifyGrid - Either adds an empty grid, or removes a grid and all its waypoints, for a particular zone.
*	remove:		TRUE if we are deleting the specified grid, FALSE if we are adding it
*	id:		The ID# of the grid to add or delete
*	type,type2:	The type and type2 values for the grid being created (ignored if grid is being deleted)
*	zoneid:		The ID number of the zone the grid is being created/deleted in
*/
void ZoneDatabase::ModifyGrid(Client *client, bool remove, uint32 id, uint8 type, uint8 type2, uint16 zoneid) {

	if (!remove)
	{
		std::string query = StringFormat("INSERT INTO grid(id, zoneid, type, type2) "
			"VALUES (%i, %i, %i, %i)", id, zoneid, type, type2);
		auto results = QueryDatabase(query);
		if (!results.Success()) {
			return;
		}

		return;
	}

	std::string query = StringFormat("DELETE FROM grid where id=%i", id);
	auto results = QueryDatabase(query);

	query = StringFormat("DELETE FROM grid_entries WHERE zoneid = %i AND gridid = %i", zoneid, id);
	results = QueryDatabase(query);
}

/**************************************
* AddWP - Adds a new waypoint to a specific grid for a specific zone.
*/
void ZoneDatabase::AddWP(Client *client, uint32 gridid, uint32 wpnum, const glm::vec4& position, uint32 pause, uint16 zoneid)
{
	std::string query = StringFormat("INSERT INTO grid_entries (gridid, zoneid, `number`, x, y, z, pause, heading) "
		"VALUES (%i, %i, %i, %f, %f, %f, %i, %f)",
		gridid, zoneid, wpnum, position.x, position.y, position.z, pause, position.w);
	auto results = QueryDatabase(query);
	if (!results.Success()) {
		return;
	}
}


/**********
* ModifyWP() has been obsoleted. The #wp command either uses AddWP() or DeleteWaypoint()
***********/

/******************
* DeleteWaypoint - Removes a specific waypoint from the grid
*	grid_id:	The ID number of the grid whose wp is being deleted
*	wp_num:		The number of the waypoint being deleted
*	zoneid:		The ID number of the zone that contains the waypoint being deleted
*/
void ZoneDatabase::DeleteWaypoint(Client *client, uint32 grid_num, uint32 wp_num, uint16 zoneid)
{
	std::string query = StringFormat("DELETE FROM grid_entries WHERE "
		"gridid = %i AND zoneid = %i AND `number` = %i",
		grid_num, zoneid, wp_num);
	auto results = QueryDatabase(query);
	if (!results.Success()) {
		return;
	}
}


/******************
* AddWPForSpawn - Used by the #wpadd command - for a given spawn, this will add a new waypoint to whatever grid that spawn is assigned to.
* If there is currently no grid assigned to the spawn, a new grid will be created using the next available Grid ID number for the zone
* the spawn is in.
* Returns 0 if the function didn't have to create a new grid. If the function had to create a new grid for the spawn, then the ID of
* the created grid is returned.
*/
uint32 ZoneDatabase::AddWPForSpawn(Client *client, uint32 spawn2id, const glm::vec4& position, uint32 pause, int type1, int type2, uint16 zoneid) {

	uint32 grid_num;	 // The grid number the spawn is assigned to (if spawn has no grid, will be the grid number we end up creating)
	uint32 next_wp_num;	 // The waypoint number we should be assigning to the new waypoint
	bool createdNewGrid; // Did we create a new grid in this function?

						 // See what grid number our spawn is assigned
	std::string query = StringFormat("SELECT pathgrid FROM spawn2 WHERE id = %i", spawn2id);
	auto results = QueryDatabase(query);
	if (!results.Success()) {
		// Query error
		return 0;
	}

	if (results.RowCount() == 0)
		return 0;

	auto row = results.begin();
	grid_num = atoi(row[0]);

	if (grid_num == 0)
	{ // Our spawn doesn't have a grid assigned to it -- we need to create a new grid and assign it to the spawn
		createdNewGrid = true;
		grid_num = GetFreeGrid(zoneid);
		if (grid_num == 0)	// There are no grids for the current zone -- create Grid #1
			grid_num = 1;

		query = StringFormat("INSERT INTO grid SET id = '%i', zoneid = %i, type ='%i', type2 = '%i'",
			grid_num, zoneid, type1, type2);
		QueryDatabase(query);

		query = StringFormat("UPDATE spawn2 SET pathgrid = '%i' WHERE id = '%i'", grid_num, spawn2id);
		QueryDatabase(query);

	}
	else	// NPC had a grid assigned to it
		createdNewGrid = false;

	// Find out what the next waypoint is for this grid
	query = StringFormat("SELECT max(`number`) FROM grid_entries WHERE zoneid = '%i' AND gridid = '%i'", zoneid, grid_num);

	results = QueryDatabase(query);
	if (!results.Success()) { // Query error
		return 0;
	}

	row = results.begin();
	if (row[0] != 0)
		next_wp_num = atoi(row[0]) + 1;
	else	// No waypoints in this grid yet
		next_wp_num = 1;

	query = StringFormat("INSERT INTO grid_entries(gridid, zoneid, `number`, x, y, z, pause, heading) "
		"VALUES (%i, %i, %i, %f, %f, %f, %i, %f)",
		grid_num, zoneid, next_wp_num, position.x, position.y, position.z, pause, position.w);
	results = QueryDatabase(query);

	return createdNewGrid ? grid_num : 0;
}

uint32 ZoneDatabase::GetFreeGrid(uint16 zoneid) {

	std::string query = StringFormat("SELECT max(id) FROM grid WHERE zoneid = %i", zoneid);
	auto results = QueryDatabase(query);
	if (!results.Success()) {
		return 0;
	}

	if (results.RowCount() != 1)
		return 0;

	auto row = results.begin();
	uint32 freeGridID = row[0] ? atoi(row[0]) + 1 : 1;

	return freeGridID;
}

int ZoneDatabase::GetHighestWaypoint(uint32 zoneid, uint32 gridid) {

	std::string query = StringFormat("SELECT COALESCE(MAX(number), 0) FROM grid_entries "
		"WHERE zoneid = %i AND gridid = %i", zoneid, gridid);
	auto results = QueryDatabase(query);
	if (!results.Success()) {
		return 0;
	}

	if (results.RowCount() != 1)
		return 0;

	auto row = results.begin();
	return atoi(row[0]);
}

void NPC::SaveGuardSpotCharm()
{
	m_GuardPointSaved = m_GuardPoint;
}

void NPC::RestoreGuardSpotCharm()
{
	m_GuardPoint = m_GuardPointSaved;
}<|MERGE_RESOLUTION|>--- conflicted
+++ resolved
@@ -626,13 +626,6 @@
 	return true;
 }
 
-<<<<<<< HEAD
-=======
-bool Mob::CalculateNewPosition2(float x, float y, float z, int speed, bool checkZ, bool calcHeading) {
-	return MakeNewPositionAndSendUpdate(x, y, z, speed);
-}
-
->>>>>>> bb8c6da0
 bool Mob::CalculateNewPosition(float x, float y, float z, int speed, bool checkZ, bool calcHeading) {
 	return MakeNewPositionAndSendUpdate(x, y, z, speed, checkZ);
 }
