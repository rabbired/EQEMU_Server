--- conflicted
+++ resolved
@@ -769,14 +769,8 @@
 			(zone->HasWaterMap() && !zone->watermap->InWater(glm::vec3(m_Position))))
 		{
 			/* Any more than 5 in the offset makes NPC's hop/snap to ceiling in small corridors */
-<<<<<<< HEAD
 			float new_z = this->FindGroundZ(m_Position.x, m_Position.y, 5);
 			new_z += GetModelOffset();
-=======
-			float new_z = this->FindGroundZ(m_Position.x, m_Position.y, z_find_offset);
-			new_z += this->GetZOffset();
->>>>>>> 0cf5a7ae
-
 			auto duration = timer.elapsed();
 
 			Log(
@@ -809,7 +803,6 @@
 	}
 }
 
-<<<<<<< HEAD
 float Mob::GetModelOffset() const {
 	float offset = 3.125f;
 
@@ -912,110 +905,6 @@
 		break;
 	default:
 		offset = 3.125f;
-=======
-float Mob::GetZOffset() const {
-	float offset = 3.125f;
-
-	switch (race) {
-		case 436:
-			offset = 0.577f;
-			break;
-		case 430:
-			offset = 0.5f;
-			break;
-		case 432:
-			offset = 1.9f;
-			break;
-		case 435:
-			offset = 0.93f;
-			break;
-		case 450:
-			offset = 0.938f;
-			break;
-		case 479:
-			offset = 0.8f;
-			break;
-		case 451:
-			offset = 0.816f;
-			break;
-		case 437:
-			offset = 0.527f;
-			break;
-		case 439:
-			offset = 1.536f;
-			break;
-		case 415:
-			offset = 1.0f;
-			break;
-		case 438:
-			offset = 0.776f;
-			break;
-		case 452:
-			offset = 0.776f;
-			break;
-		case 441:
-			offset = 0.816f;
-			break;
-		case 440:
-			offset = 0.938f;
-			break;
-		case 468:
-			offset = 1.0f;
-			break;
-		case 459:
-			offset = 1.0f;
-			break;
-		case 462:
-			offset = 1.5f;
-			break;
-		case 530:
-			offset = 1.2f;
-			break;
-		case 549:
-			offset = 0.5f;
-			break;
-		case 548:
-			offset = 0.5f;
-			break;
-		case 547:
-			offset = 0.5f;
-			break;
-		case 604:
-			offset = 1.2f;
-			break;
-		case 653:
-			offset = 5.9f;
-			break;
-		case 658:
-			offset = 4.0f;
-			break;
-		case 323:
-			offset = 5.0f;
-			break;
-		case 663:
-			offset = 5.0f;
-			break;
-		case 664:
-			offset = 4.0f;
-			break;
-		case 703:
-			offset = 9.0f;
-			break;
-		case 688:
-			offset = 5.0f;
-			break;
-		case 669:
-			offset = 7.0f;
-			break;
-		case 687:
-			offset = 2.0f;
-			break;
-		case 686:
-			offset = 2.0f;
-			break;
-		default:
-			offset = 3.125f;
->>>>>>> 0cf5a7ae
 	}
 
 	return 0.2 * GetSize() * offset;
