/*	EQEMu: Everquest Server Emulator
	Copyright (C) 2001-2004 EQEMu Development Team (http://eqemu.org)

	This program is free software; you can redistribute it and/or modify
	it under the terms of the GNU General Public License as published by
	the Free Software Foundation; version 2 of the License.

	This program is distributed in the hope that it will be useful,
	but WITHOUT ANY WARRANTY except by those people which sell it, which
	are required to give you total support for your newly bought product;
	without even the implied warranty of MERCHANTABILITY or FITNESS FOR
	A PARTICULAR PURPOSE. See the GNU General Public License for more details.

	You should have received a copy of the GNU General Public License
	along with this program; if not, write to the Free Software
	Foundation, Inc., 59 Temple Place, Suite 330, Boston, MA 02111-1307 USA
*/
#include "../common/global_define.h"
#ifdef _EQDEBUG
#include <iostream>
#endif

#include "../common/features.h"
#include "../common/rulesys.h"
#include "../common/string_util.h"
#include "../common/misc_functions.h"

#include "map.h"
#include "npc.h"
#include "quest_parser_collection.h"
#include "water_map.h"

#include <math.h>
#include <stdlib.h>

struct wp_distance
{
	float dist;
	int index;
};

void NPC::AI_SetRoambox(float iDist, float iRoamDist, uint32 iDelay, uint32 iMinDelay) {
	AI_SetRoambox(iDist, GetX()+iRoamDist, GetX()-iRoamDist, GetY()+iRoamDist, GetY()-iRoamDist, iDelay, iMinDelay);
}

void NPC::AI_SetRoambox(float iDist, float iMaxX, float iMinX, float iMaxY, float iMinY, uint32 iDelay, uint32 iMinDelay) {
	roambox_distance = iDist;
	roambox_max_x = iMaxX;
	roambox_min_x = iMinX;
	roambox_max_y = iMaxY;
	roambox_min_y = iMinY;
	roambox_movingto_x = roambox_max_x + 1; // this will trigger a recalc
	roambox_delay = iDelay;
	roambox_min_delay = iMinDelay;
}

void NPC::DisplayWaypointInfo(Client *c) {

	c->Message(0, "Mob is on grid %d, in spawn group %d, on waypoint %d/%d",
		GetGrid(),
		GetSp2(),
		GetCurWp(),
		GetMaxWp() );


	std::vector<wplist>::iterator cur, end;
	cur = Waypoints.begin();
	end = Waypoints.end();
	for(; cur != end; ++cur) {
		c->Message(0,"Waypoint %d: (%.2f,%.2f,%.2f,%.2f) pause %d",
				cur->index,
				cur->x,
				cur->y,
				cur->z,
				cur->heading,
				cur->pause );
	}
}

void NPC::StopWandering()
{	// stops a mob from wandering, takes him off grid and sends him back to spawn point
	roamer=false;
	CastToNPC()->SetGrid(0);
	SendPosition();
	Log.Out(Logs::Detail, Logs::Pathing, "Stop Wandering requested.");
	return;
}

void NPC::ResumeWandering()
{	// causes wandering to continue - overrides waypoint pause timer and PauseWandering()
	if(!IsNPC())
		return;
	if (GetGrid() != 0)
	{
		if (GetGrid() < 0)
		{	// we were paused by a quest
			AIwalking_timer->Disable();
			SetGrid( 0 - GetGrid());
			if (cur_wp==-1)
			{	// got here by a MoveTo()
				cur_wp=save_wp;
				UpdateWaypoint(cur_wp);	// have him head to last destination from here
			}
			Log.Out(Logs::Detail, Logs::Pathing, "Resume Wandering requested. Grid %d, wp %d", GetGrid(), cur_wp);
		}
		else if (AIwalking_timer->Enabled())
		{	// we are at a waypoint paused normally
			Log.Out(Logs::Detail, Logs::Pathing, "Resume Wandering on timed pause. Grid %d, wp %d", GetGrid(), cur_wp);
			AIwalking_timer->Trigger();	// disable timer to end pause now
		}
		else
		{
			Log.Out(Logs::General, Logs::Error, "NPC not paused - can't resume wandering: %lu", (unsigned long)GetNPCTypeID());
			return;
		}

		if (m_CurrentWayPoint.x == GetX() && m_CurrentWayPoint.y == GetY())
		{	// are we we at a waypoint? if so, trigger event and start to next
			char temp[100];
			itoa(cur_wp,temp,10);	//do this before updating to next waypoint
			CalculateNewWaypoint();
			SetAppearance(eaStanding, false);
			parse->EventNPC(EVENT_WAYPOINT_DEPART, this, nullptr, temp, 0);
		}	// if not currently at a waypoint, we continue on to the one we were headed to before the stop
	}
	else
	{
		Log.Out(Logs::General, Logs::Error, "NPC not on grid - can't resume wandering: %lu", (unsigned long)GetNPCTypeID());
	}
	return;
}

void NPC::PauseWandering(int pausetime)
{	// causes wandering to stop but is resumable
	// 0 pausetime means pause until resumed
	// otherwise automatically resume when time is up
	if (GetGrid() != 0)
	{
		DistractedFromGrid = true;
		Log.Out(Logs::Detail, Logs::Pathing, "Paused Wandering requested. Grid %d. Resuming in %d ms (0=not until told)", GetGrid(), pausetime);
		SendPosition();
		if (pausetime<1)
		{	// negative grid number stops him dead in his tracks until ResumeWandering()
			SetGrid( 0 - GetGrid());
		}
		else
		{	// specified waiting time, he'll resume after that
			AIwalking_timer->Start(pausetime*1000); // set the timer
		}
	} else {
		Log.Out(Logs::General, Logs::Error, "NPC not on grid - can't pause wandering: %lu", (unsigned long)GetNPCTypeID());
	}
	return;
}

void NPC::MoveTo(const glm::vec4& position, bool saveguardspot)
{	// makes mob walk to specified location
	if (IsNPC() && GetGrid() != 0)
	{	// he is on a grid
		if (GetGrid() < 0)
		{	// currently stopped by a quest command
			SetGrid( 0 - GetGrid());	// get him moving again
			Log.Out(Logs::Detail, Logs::AI, "MoveTo during quest wandering. Canceling quest wandering and going back to grid %d when MoveTo is done.", GetGrid());
		}
		AIwalking_timer->Disable();	// disable timer in case he is paused at a wp
		if (cur_wp>=0)
		{	// we've not already done a MoveTo()
			save_wp=cur_wp;	// save the current waypoint
			cur_wp=-1;		// flag this move as quest controlled
		}
		Log.Out(Logs::Detail, Logs::AI, "MoveTo %s, pausing regular grid wandering. Grid %d, save_wp %d",to_string(static_cast<glm::vec3>(position)).c_str(), -GetGrid(), save_wp);
	}
	else
	{	// not on a grid
		roamer=true;
		save_wp=0;
		cur_wp=-2;		// flag as quest controlled w/no grid
		Log.Out(Logs::Detail, Logs::AI, "MoveTo %s without a grid.", to_string(static_cast<glm::vec3>(position)).c_str());
	}
	if (saveguardspot)
	{
		m_GuardPoint = position;

		if(m_GuardPoint.w == 0)
			m_GuardPoint.w  = 0.0001;		//hack to make IsGuarding simpler

		if(m_GuardPoint.w  == -1)
			m_GuardPoint.w  = this->CalculateHeadingToTarget(position.x, position.y);

		Log.Out(Logs::Detail, Logs::AI, "Setting guard position to %s", to_string(static_cast<glm::vec3>(m_GuardPoint)).c_str());
	}

	m_CurrentWayPoint = position;
	cur_wp_pause = 0;
	pLastFightingDelayMoving = 0;
	if(AIwalking_timer->Enabled())
		AIwalking_timer->Start(100);
}

void NPC::UpdateWaypoint(int wp_index)
{
	if(wp_index >= static_cast<int>(Waypoints.size())) {
		Log.Out(Logs::Detail, Logs::AI, "Update to waypoint %d failed. Not found.", wp_index);
		return;
	}
	std::vector<wplist>::iterator cur;
	cur = Waypoints.begin();
	cur += wp_index;

	m_CurrentWayPoint = glm::vec4(cur->x, cur->y, cur->z, cur->heading);
	cur_wp_pause = cur->pause;
	Log.Out(Logs::Detail, Logs::AI, "Next waypoint %d: (%.3f, %.3f, %.3f, %.3f)", wp_index, m_CurrentWayPoint.x, m_CurrentWayPoint.y, m_CurrentWayPoint.z, m_CurrentWayPoint.w);

	//fix up pathing Z
	if(zone->HasMap() && RuleB(Map, FixPathingZAtWaypoints))
	{

		if(!RuleB(Watermap, CheckForWaterAtWaypoints) || !zone->HasWaterMap() ||
		   (zone->HasWaterMap() && !zone->watermap->InWater(glm::vec3(m_CurrentWayPoint))))
		{
			glm::vec3 dest(m_CurrentWayPoint.x, m_CurrentWayPoint.y, m_CurrentWayPoint.z);

			float newz = zone->zonemap->FindBestZ(dest, nullptr);

			if ((newz > -2000) && std::abs(newz - dest.z) < RuleR(Map, FixPathingZMaxDeltaWaypoint))
				m_CurrentWayPoint.z = newz + 1;
		}
	}

}

void NPC::CalculateNewWaypoint()
{
	int old_wp = cur_wp;
	bool reached_end = false;
	bool reached_beginning = false;
	if (cur_wp == max_wp)
		reached_end = true;
	if (cur_wp == 0)
		reached_beginning = true;

	switch(wandertype)
	{
	case 0: //circle
	{
		if (reached_end)
			cur_wp = 0;
		else
			cur_wp = cur_wp + 1;
		break;
	}
	case 1: //10 closest
	{
		std::list<wplist> closest;
		GetClosestWaypoint(closest, 10, glm::vec3(GetPosition()));
		std::list<wplist>::iterator iter = closest.begin();
		if(closest.size() != 0)
		{
			iter = closest.begin();
			std::advance(iter, zone->random.Int(0, closest.size() - 1));
			cur_wp = (*iter).index;
		}

		break;
	}
	case 2: //random
	{
		cur_wp = zone->random.Int(0, Waypoints.size() - 1);
		if(cur_wp == old_wp)
		{
			if(cur_wp == (Waypoints.size() - 1))
			{
				if(cur_wp > 0)
				{
					cur_wp--;
				}
			}
			else if(cur_wp == 0)
			{
				if((Waypoints.size() - 1) > 0)
				{
					cur_wp++;
				}
			}
		}

		break;
	}
	case 3: //patrol
	{
		if(reached_end)
			patrol = 1;
		else if(reached_beginning)
			patrol = 0;
		if(patrol == 1)
			cur_wp = cur_wp - 1;
		else
			cur_wp = cur_wp + 1;

		break;
	}
	case 4: //goto the end and depop with spawn timer
	case 6: //goto the end and depop without spawn timer
	{
		cur_wp = cur_wp + 1;
		break;
	}
	case 5: //pick random closest 5 and pick one that's in sight
	{
		std::list<wplist> closest;
		GetClosestWaypoint(closest, 5, glm::vec3(GetPosition()));

		std::list<wplist>::iterator iter = closest.begin();
		while(iter != closest.end())
		{
			if(CheckLosFN((*iter).x, (*iter).y, (*iter).z, GetSize()))
			{
				++iter;
			}
			else
			{
				iter = closest.erase(iter);
			}
		}

		if(closest.size() != 0)
		{
			iter = closest.begin();
			std::advance(iter, zone->random.Int(0, closest.size() - 1));
			cur_wp = (*iter).index;
		}
		break;
	}
	}

	tar_ndx = 52;

	// Preserve waypoint setting for quest controlled NPCs
	if (cur_wp < 0)
		cur_wp = old_wp;

	// Check to see if we need to update the waypoint.
	if (cur_wp != old_wp)
		UpdateWaypoint(cur_wp);
}

bool wp_distance_pred(const wp_distance& left, const wp_distance& right)
{
	return left.dist < right.dist;
}

void NPC::GetClosestWaypoint(std::list<wplist> &wp_list, int count, const glm::vec3& location)
{
	wp_list.clear();
	if(Waypoints.size() <= count)
	{
		for(int i = 0; i < Waypoints.size(); ++i)
		{
			wp_list.push_back(Waypoints[i]);
		}
		return;
	}

	std::list<wp_distance> distances;
	for(int i = 0; i < Waypoints.size(); ++i)
	{
		float cur_x = (Waypoints[i].x - location.x);
		cur_x *= cur_x;
		float cur_y = (Waypoints[i].y - location.y);
		cur_y *= cur_y;
		float cur_z = (Waypoints[i].z - location.z);
		cur_z *= cur_z;
		float cur_dist = cur_x + cur_y + cur_z;
		wp_distance w_dist;
		w_dist.dist = cur_dist;
		w_dist.index = i;
		distances.push_back(w_dist);
	}
	distances.sort([](const wp_distance& a, const wp_distance& b) {
		return a.dist < b.dist;
	});

	std::list<wp_distance>::iterator iter = distances.begin();
	for(int i = 0; i < count; ++i)
	{
		wp_list.push_back(Waypoints[(*iter).index]);
		++iter;
	}
}

void NPC::SetWaypointPause()
{
	//Declare time to wait on current WP

	if (cur_wp_pause == 0) {
		AIwalking_timer->Start(100);
	}
	else
	{

		switch (pausetype)
		{
			case 0: //Random Half
				AIwalking_timer->Start((cur_wp_pause - zone->random.Int(0, cur_wp_pause-1)/2)*1000);
				break;
			case 1: //Full
				AIwalking_timer->Start(cur_wp_pause*1000);
				break;
			case 2: //Random Full
				AIwalking_timer->Start(zone->random.Int(0, cur_wp_pause-1)*1000);
				break;
		}
	}
}

void NPC::SaveGuardSpot(bool iClearGuardSpot) {
	if (iClearGuardSpot) {
		Log.Out(Logs::Detail, Logs::AI, "Clearing guard order.");
		m_GuardPoint = glm::vec4();
	}
	else {
		m_GuardPoint = m_Position;

		if(m_GuardPoint.w == 0)
			m_GuardPoint.w = 0.0001;		//hack to make IsGuarding simpler
		Log.Out(Logs::Detail, Logs::AI, "Setting guard position to %s", to_string(static_cast<glm::vec3>(m_GuardPoint)).c_str());
	}
}

void NPC::NextGuardPosition() {
	if (!CalculateNewPosition2(m_GuardPoint.x, m_GuardPoint.y, m_GuardPoint.z, GetMovespeed())) {
		SetHeading(m_GuardPoint.w);
		Log.Out(Logs::Detail, Logs::AI, "Unable to move to next guard position. Probably rooted.");
	}
	else if((m_Position.x == m_GuardPoint.x) && (m_Position.y == m_GuardPoint.y) && (m_Position.z == m_GuardPoint.z))
	{
		if(moved)
		{
			moved=false;
			SetMoving(false);
			SendPosition();
		}
	}
}

/*
// we need this for charmed NPCs
void Mob::SaveSpawnSpot() {
	spawn_x = x_pos;
	spawn_y = y_pos;
	spawn_z = z_pos;
	spawn_heading = heading;
}*/




/*float Mob::CalculateDistanceToNextWaypoint() {
	return CalculateDistance(cur_wp_x, cur_wp_y, cur_wp_z);
}*/

float Mob::CalculateDistance(float x, float y, float z) {
	return (float)sqrtf( ((m_Position.x-x)*(m_Position.x-x)) + ((m_Position.y-y)*(m_Position.y-y)) + ((m_Position.z-z)*(m_Position.z-z)) );
}

/*
uint8 NPC::CalculateHeadingToNextWaypoint() {
	return CalculateHeadingToTarget(cur_wp_x, cur_wp_y);
}
*/
float Mob::CalculateHeadingToTarget(float in_x, float in_y) {
	float angle;

	if (in_x-m_Position.x > 0)
		angle = - 90 + atan((float)(in_y-m_Position.y) / (float)(in_x-m_Position.x)) * 180 / M_PI;
	else if (in_x-m_Position.x < 0)
		angle = + 90 + atan((float)(in_y-m_Position.y) / (float)(in_x-m_Position.x)) * 180 / M_PI;
	else // Added?
	{
		if (in_y-m_Position.y > 0)
			angle = 0;
		else
			angle = 180;
	}
	if (angle < 0)
		angle += 360;
	if (angle > 360)
		angle -= 360;
	return (256*(360-angle)/360.0f);
}

bool Mob::MakeNewPositionAndSendUpdate(float x, float y, float z, float speed, bool checkZ) {
	if(GetID()==0)
		return true;

	if ((m_Position.x-x == 0) && (m_Position.y-y == 0)) {//spawn is at target coords
		if(m_Position.z-z != 0) {
			m_Position.z = z;
			Log.Out(Logs::Detail, Logs::AI, "Calc Position2 (%.3f, %.3f, %.3f): Jumping pure Z.", x, y, z);
			return true;
		}
		Log.Out(Logs::Detail, Logs::AI, "Calc Position2 (%.3f, %.3f, %.3f) inWater=%d: We are there.", x, y, z, inWater);
		return false;
	} else if ((std::abs(m_Position.x - x) < 0.1) && (std::abs(m_Position.y - y) < 0.1)) {
		Log.Out(Logs::Detail, Logs::AI, "Calc Position2 (%.3f, %.3f, %.3f): X/Y difference <0.1, Jumping to target.", x, y, z);

		if(IsNPC()) {
			entity_list.ProcessMove(CastToNPC(), x, y, z);
		}

		m_Position.x = x;
		m_Position.y = y;
		m_Position.z = z;
		return true;
	}

	int compare_steps = IsBoat() ? 1 : 20;
	if(tar_ndx < compare_steps && m_TargetLocation.x==x && m_TargetLocation.y==y) {

		float new_x = m_Position.x + m_TargetV.x*tar_vector;
		float new_y = m_Position.y + m_TargetV.y*tar_vector;
		float new_z = m_Position.z + m_TargetV.z*tar_vector;
		if(IsNPC()) {
			entity_list.ProcessMove(CastToNPC(), new_x, new_y, new_z);
		}

		m_Position.x = new_x;
		m_Position.y = new_y;
		m_Position.z = new_z;

		Log.Out(Logs::Detail, Logs::AI, "Calculating new position2 to (%.3f, %.3f, %.3f), old vector (%.3f, %.3f, %.3f)", x, y, z, m_TargetV.x, m_TargetV.y, m_TargetV.z);

		uint8 NPCFlyMode = 0;

		if(IsNPC()) {
			if(CastToNPC()->GetFlyMode() == 1 || CastToNPC()->GetFlyMode() == 2)
				NPCFlyMode = 1;
		}

		//fix up pathing Z
		if(!NPCFlyMode && checkZ && zone->HasMap() && RuleB(Map, FixPathingZWhenMoving))
		{
			if(!RuleB(Watermap, CheckForWaterWhenMoving) || !zone->HasWaterMap() ||
			   (zone->HasWaterMap() && !zone->watermap->InWater(glm::vec3(m_Position))))
			{
				glm::vec3 dest(m_Position.x, m_Position.y, m_Position.z);

				float newz = zone->zonemap->FindBestZ(dest, nullptr) + 2.0f;

				Log.Out(Logs::Detail, Logs::AI, "BestZ returned %4.3f at %4.3f, %4.3f, %4.3f", newz,m_Position.x,m_Position.y,m_Position.z);

				if ((newz > -2000) &&
				    std::abs(newz - dest.z) < RuleR(Map, FixPathingZMaxDeltaMoving)) // Sanity check.
				{
					if ((std::abs(x - m_Position.x) < 0.5) &&
					    (std::abs(y - m_Position.y) < 0.5)) {
						if (std::abs(z - m_Position.z) <=
						    RuleR(Map, FixPathingZMaxDeltaMoving))
							m_Position.z = z;
						else
							m_Position.z = newz + 1;
					}
					else
						m_Position.z = newz + 1;
				}
			}
		}

		tar_ndx++;
		return true;
	}


	if (tar_ndx>50) {
		tar_ndx--;
	} else {
		tar_ndx=0;
	}
	m_TargetLocation = glm::vec3(x, y, z);

	float nx = this->m_Position.x;
	float ny = this->m_Position.y;
	float nz = this->m_Position.z;
//	float nh = this->heading;

	m_TargetV.x = x - nx;
	m_TargetV.y = y - ny;
	m_TargetV.z = z - nz;

	//pRunAnimSpeed = (int8)(speed*NPC_RUNANIM_RATIO);
	//speed *= NPC_SPEED_MULTIPLIER;

	Log.Out(Logs::Detail, Logs::AI, "Calculating new position2 to (%.3f, %.3f, %.3f), new vector (%.3f, %.3f, %.3f) rate %.3f, RAS %d", x, y, z, m_TargetV.x, m_TargetV.y, m_TargetV.z, speed, pRunAnimSpeed);

	// --------------------------------------------------------------------------
	// 2: get unit vector
	// --------------------------------------------------------------------------
	float mag = sqrtf (m_TargetV.x*m_TargetV.x + m_TargetV.y*m_TargetV.y + m_TargetV.z*m_TargetV.z);
	tar_vector = speed / mag;

// mob move fix
	int numsteps = (int) ( mag * 20 / speed) + 1;


// mob move fix

	if (numsteps<20)
	{
		if (numsteps>1)
		{
			tar_vector=1.0f	;
			m_TargetV.x = m_TargetV.x/numsteps;
			m_TargetV.y = m_TargetV.y/numsteps;
			m_TargetV.z = m_TargetV.z/numsteps;

			float new_x = m_Position.x + m_TargetV.x;
			float new_y = m_Position.y + m_TargetV.y;
			float new_z = m_Position.z + m_TargetV.z;
			if(IsNPC()) {
				entity_list.ProcessMove(CastToNPC(), new_x, new_y, new_z);
			}

			m_Position.x = new_x;
			m_Position.y = new_y;
			m_Position.z = new_z;
			m_Position.w = CalculateHeadingToTarget(x, y);
			tar_ndx = 22 - numsteps;
			Log.Out(Logs::Detail, Logs::AI, "Next position2 (%.3f, %.3f, %.3f) (%d steps)", m_Position.x, m_Position.y, m_Position.z, numsteps);
		}
		else
		{
			if(IsNPC()) {
				entity_list.ProcessMove(CastToNPC(), x, y, z);
			}

			m_Position.x = x;
			m_Position.y = y;
			m_Position.z = z;

			Log.Out(Logs::Detail, Logs::AI, "Only a single step to get there... jumping.");

		}
	}

	else {
		tar_vector/=20;

		float new_x = m_Position.x + m_TargetV.x*tar_vector;
		float new_y = m_Position.y + m_TargetV.y*tar_vector;
		float new_z = m_Position.z + m_TargetV.z*tar_vector;
		if(IsNPC()) {
			entity_list.ProcessMove(CastToNPC(), new_x, new_y, new_z);
		}

		m_Position.x = new_x;
		m_Position.y = new_y;
		m_Position.z = new_z;
		m_Position.w = CalculateHeadingToTarget(x, y);
		Log.Out(Logs::Detail, Logs::AI, "Next position2 (%.3f, %.3f, %.3f) (%d steps)", m_Position.x, m_Position.y, m_Position.z, numsteps);
	}

	uint8 NPCFlyMode = 0;

	if(IsNPC()) {
		if(CastToNPC()->GetFlyMode() == 1 || CastToNPC()->GetFlyMode() == 2)
			NPCFlyMode = 1;
	}

	//fix up pathing Z
	if(!NPCFlyMode && checkZ && zone->HasMap() && RuleB(Map, FixPathingZWhenMoving)) {

		if(!RuleB(Watermap, CheckForWaterWhenMoving) || !zone->HasWaterMap() ||
		   (zone->HasWaterMap() && !zone->watermap->InWater(glm::vec3(m_Position))))
		{
			glm::vec3 dest(m_Position.x, m_Position.y, m_Position.z);

			float newz = zone->zonemap->FindBestZ(dest, nullptr);

			Log.Out(Logs::Detail, Logs::AI, "BestZ returned %4.3f at %4.3f, %4.3f, %4.3f", newz,m_Position.x, m_Position.y, m_Position.z);

			if ((newz > -2000) &&
			    std::abs(newz - dest.z) < RuleR(Map, FixPathingZMaxDeltaMoving)) // Sanity check.
			{
				if (std::abs(x - m_Position.x) < 0.5 && std::abs(y - m_Position.y) < 0.5) {
					if (std::abs(z - m_Position.z) <= RuleR(Map, FixPathingZMaxDeltaMoving))
						m_Position.z = z;
					else
						m_Position.z = newz + 1;
				}
				else
					m_Position.z = newz+1;
				}
		}
	}

	SetMoving(true);
	moved=true;

	m_Delta = glm::vec4(m_Position.x - nx, m_Position.y - ny, m_Position.z - nz, 0.0f);

	if (IsClient())
		SendPosUpdate(1);
	else
		SendPosUpdate();

	SetAppearance(eaStanding, false);
	pLastChange = Timer::GetCurrentTime();
	return true;
}

bool Mob::CalculateNewPosition2(float x, float y, float z, float speed, bool checkZ) {
	if(IsNPC() || IsClient() || IsPet()) {
		pRunAnimSpeed = (int8)(speed*NPC_RUNANIM_RATIO);
		speed *= NPC_SPEED_MULTIPLIER;
	}

	return MakeNewPositionAndSendUpdate(x, y, z, speed, checkZ);
}

bool Mob::CalculateNewPosition(float x, float y, float z, float speed, bool checkZ) {
	if(GetID()==0)
		return true;

	float nx = m_Position.x;
	float ny = m_Position.y;
	float nz = m_Position.z;

	// if NPC is rooted
	if (speed == 0.0) {
		SetHeading(CalculateHeadingToTarget(x, y));
		if(moved){
			SendPosition();
			SetMoving(false);
			moved=false;
		}
		SetRunAnimSpeed(0);
		Log.Out(Logs::Detail, Logs::AI, "Rooted while calculating new position to (%.3f, %.3f, %.3f)", x, y, z);
		return true;
	}

	float old_test_vector=test_vector;
	m_TargetV.x = x - nx;
	m_TargetV.y = y - ny;
	m_TargetV.z = z - nz;

	if (m_TargetV.x == 0 && m_TargetV.y == 0)
		return false;
	pRunAnimSpeed = (uint8)(speed*NPC_RUNANIM_RATIO);
	speed *= NPC_SPEED_MULTIPLIER;

	Log.Out(Logs::Detail, Logs::AI, "Calculating new position to (%.3f, %.3f, %.3f) vector (%.3f, %.3f, %.3f) rate %.3f RAS %d", x, y, z, m_TargetV.x, m_TargetV.y, m_TargetV.z, speed, pRunAnimSpeed);

	// --------------------------------------------------------------------------
	// 2: get unit vector
	// --------------------------------------------------------------------------
	test_vector=sqrtf (x*x + y*y + z*z);
	tar_vector = speed / sqrtf (m_TargetV.x*m_TargetV.x + m_TargetV.y*m_TargetV.y + m_TargetV.z*m_TargetV.z);
	m_Position.w = CalculateHeadingToTarget(x, y);

	if (tar_vector >= 1.0) {
		if(IsNPC()) {
			entity_list.ProcessMove(CastToNPC(), x, y, z);
		}

		m_Position.x = x;
		m_Position.y = y;
		m_Position.z = z;
		Log.Out(Logs::Detail, Logs::AI, "Close enough, jumping to waypoint");
	}
	else {
		float new_x = m_Position.x + m_TargetV.x*tar_vector;
		float new_y = m_Position.y + m_TargetV.y*tar_vector;
		float new_z = m_Position.z + m_TargetV.z*tar_vector;
		if(IsNPC()) {
			entity_list.ProcessMove(CastToNPC(), new_x, new_y, new_z);
		}

		m_Position.x = new_x;
		m_Position.y = new_y;
		m_Position.z = new_z;
		Log.Out(Logs::Detail, Logs::AI, "Next position (%.3f, %.3f, %.3f)", m_Position.x, m_Position.y, m_Position.z);
	}

	uint8 NPCFlyMode = 0;

	if(IsNPC()) {
		if(CastToNPC()->GetFlyMode() == 1 || CastToNPC()->GetFlyMode() == 2)
			NPCFlyMode = 1;
	}

	//fix up pathing Z
	if(!NPCFlyMode && checkZ && zone->HasMap() && RuleB(Map, FixPathingZWhenMoving))
	{
		if(!RuleB(Watermap, CheckForWaterWhenMoving) || !zone->HasWaterMap() ||
			(zone->HasWaterMap() && !zone->watermap->InWater(glm::vec3(m_Position))))
		{
			glm::vec3 dest(m_Position.x, m_Position.y, m_Position.z);

			float newz = zone->zonemap->FindBestZ(dest, nullptr) + 2.0f;

			Log.Out(Logs::Detail, Logs::AI, "BestZ returned %4.3f at %4.3f, %4.3f, %4.3f", newz,m_Position.x,m_Position.y,m_Position.z);

			if ((newz > -2000) &&
			    std::abs(newz - dest.z) < RuleR(Map, FixPathingZMaxDeltaMoving)) // Sanity check.
			{
				if (std::abs(x - m_Position.x) < 0.5 && std::abs(y - m_Position.y) < 0.5) {
					if (std::abs(z - m_Position.z) <= RuleR(Map, FixPathingZMaxDeltaMoving))
						m_Position.z = z;
					else
						m_Position.z = newz + 1;
				}
				else
					m_Position.z = newz+1;
			}
		}
	}

	//OP_MobUpdate
	if((old_test_vector!=test_vector) || tar_ndx>20){ //send update
		tar_ndx=0;
		this->SetMoving(true);
		moved=true;
		m_Delta = glm::vec4(m_Position.x - nx, m_Position.y - ny, m_Position.z - nz, 0.0f);
		SendPosUpdate();
	}
	tar_ndx++;

	// now get new heading
	SetAppearance(eaStanding, false); // make sure they're standing
	pLastChange = Timer::GetCurrentTime();
	return true;
}

void NPC::AssignWaypoints(int32 grid)
{
	if (grid == 0)
		return; // grid ID 0 not supported

	if (grid < 0) {
		// Allow setting negative grid values for pausing pathing
		this->CastToNPC()->SetGrid(grid);
		return;
	}

	Waypoints.clear();
	roamer = false;

	// Retrieve the wander and pause types for this grid
	std::string query = StringFormat("SELECT `type`, `type2` FROM `grid` WHERE `id` = %i AND `zoneid` = %i", grid,
					 zone->GetZoneID());
	auto results = database.QueryDatabase(query);
	if (!results.Success()) {
		return;
	}

	if (results.RowCount() == 0)
		return;

	auto row = results.begin();

	wandertype = atoi(row[0]);
	pausetype = atoi(row[1]);

	SetGrid(grid);	// Assign grid number

	// Retrieve all waypoints for this grid
	query = StringFormat("SELECT `x`,`y`,`z`,`pause`,`heading` "
						"FROM grid_entries WHERE `gridid` = %i AND `zoneid` = %i "
						"ORDER BY `number`", grid, zone->GetZoneID());
	results = database.QueryDatabase(query);
	if (!results.Success()) {
		return;
	}

	roamer = true;
	max_wp = 0;	// Initialize it; will increment it for each waypoint successfully added to the list

	for (auto row = results.begin(); row != results.end(); ++row, ++max_wp)
	{
		wplist newwp;
		newwp.index = max_wp;
		newwp.x = atof(row[0]);
		newwp.y = atof(row[1]);
		newwp.z = atof(row[2]);

		if(zone->HasMap() && RuleB(Map, FixPathingZWhenLoading) )
		{
			auto positon = glm::vec3(newwp.x,newwp.y,newwp.z);
			if(!RuleB(Watermap, CheckWaypointsInWaterWhenLoading) || !zone->HasWaterMap() ||
				(zone->HasWaterMap() && !zone->watermap->InWater(positon)))
			{
				glm::vec3 dest(newwp.x, newwp.y, newwp.z);
				float newz = zone->zonemap->FindBestZ(dest, nullptr);

				if ((newz > -2000) && std::abs(newz - dest.z) < RuleR(Map, FixPathingZMaxDeltaLoading))
					newwp.z = newz + 1;
			}
		}

		newwp.pause = atoi(row[3]);
		newwp.heading = atof(row[4]);
		Waypoints.push_back(newwp);
	}

	UpdateWaypoint(0);
	SetWaypointPause();

	if (wandertype == 1 || wandertype == 2 || wandertype == 5)
		CalculateNewWaypoint();

	if (wandertype == 1 || wandertype == 2 || wandertype == 5)
		CalculateNewWaypoint();
}

void Mob::SendTo(float new_x, float new_y, float new_z) {
	if(IsNPC()) {
		entity_list.ProcessMove(CastToNPC(), new_x, new_y, new_z);
	}

	m_Position.x = new_x;
	m_Position.y = new_y;
	m_Position.z = new_z;
	Log.Out(Logs::Detail, Logs::AI, "Sent To (%.3f, %.3f, %.3f)", new_x, new_y, new_z);

	if(flymode == FlyMode1)
		return;

	//fix up pathing Z, this shouldent be needed IF our waypoints
	//are corrected instead
	if(zone->HasMap() && RuleB(Map, FixPathingZOnSendTo) )
	{
		if(!RuleB(Watermap, CheckForWaterOnSendTo) || !zone->HasWaterMap() ||
			(zone->HasWaterMap() && !zone->watermap->InWater(glm::vec3(m_Position))))
		{
			glm::vec3 dest(m_Position.x, m_Position.y, m_Position.z);

			float newz = zone->zonemap->FindBestZ(dest, nullptr);

			Log.Out(Logs::Detail, Logs::AI, "BestZ returned %4.3f at %4.3f, %4.3f, %4.3f", newz,m_Position.x,m_Position.y,m_Position.z);

			if( (newz > -2000) && std::abs(newz - dest.z) < RuleR(Map, FixPathingZMaxDeltaSendTo)) // Sanity check.
				m_Position.z = newz + 1;
		}
	}
	else
		m_Position.z += 0.1;
}

void Mob::SendToFixZ(float new_x, float new_y, float new_z) {
	if(IsNPC()) {
		entity_list.ProcessMove(CastToNPC(), new_x, new_y, new_z + 0.1);
	}

	m_Position.x = new_x;
	m_Position.y = new_y;
	m_Position.z = new_z + 0.1;

	//fix up pathing Z, this shouldent be needed IF our waypoints
	//are corrected instead

	if(zone->HasMap() && RuleB(Map, FixPathingZOnSendTo))
	{
		if(!RuleB(Watermap, CheckForWaterOnSendTo) || !zone->HasWaterMap() ||
			(zone->HasWaterMap() && !zone->watermap->InWater(glm::vec3(m_Position))))
		{
			glm::vec3 dest(m_Position.x, m_Position.y, m_Position.z);

			float newz = zone->zonemap->FindBestZ(dest, nullptr);

			Log.Out(Logs::Detail, Logs::AI, "BestZ returned %4.3f at %4.3f, %4.3f, %4.3f", newz,m_Position.x,m_Position.y,m_Position.z);

			if( (newz > -2000) && std::abs(newz-dest.z) < RuleR(Map, FixPathingZMaxDeltaSendTo)) // Sanity check.
				m_Position.z = newz + 1;
		}
	}
}

int	ZoneDatabase::GetHighestGrid(uint32 zoneid) {

	std::string query = StringFormat("SELECT COALESCE(MAX(id), 0) FROM grid WHERE zoneid = %i", zoneid);
	auto results = QueryDatabase(query);
	if (!results.Success()) {
		return 0;
	}

	if (results.RowCount() != 1)
		return 0;

	auto row = results.begin();
	return atoi(row[0]);
}

uint8 ZoneDatabase::GetGridType2(uint32 grid, uint16 zoneid) {

	int type2 = 0;
	std::string query = StringFormat("SELECT type2 FROM grid WHERE id = %i AND zoneid = %i", grid, zoneid);
	auto results = QueryDatabase(query);
	if (!results.Success()) {
		return 0;
	}

	if (results.RowCount() != 1)
		return 0;

	auto row = results.begin();

	return atoi(row[0]);
}

bool ZoneDatabase::GetWaypoints(uint32 grid, uint16 zoneid, uint32 num, wplist* wp) {

	if (wp == nullptr)
		return false;

	std::string query = StringFormat("SELECT x, y, z, pause, heading FROM grid_entries "
									"WHERE gridid = %i AND number = %i AND zoneid = %i", grid, num, zoneid);
	auto results = QueryDatabase(query);
	if (!results.Success()) {
		return false;
	}

	if (results.RowCount() != 1)
		return false;

	auto row = results.begin();

	wp->x = atof(row[0]);
	wp->y = atof(row[1]);
	wp->z = atof(row[2]);
	wp->pause = atoi(row[3]);
	wp->heading = atof(row[4]);

	return true;
}

void ZoneDatabase::AssignGrid(Client *client, const glm::vec2& location, uint32 grid)
{
	int matches = 0, fuzzy = 0, spawn2id = 0;

	// looks like most of the stuff in spawn2 is straight integers
	// so let's try that first
	std::string query = StringFormat("SELECT id, x, y FROM spawn2 WHERE zone = '%s' AND x = %i AND y = %i",
									zone->GetShortName(), (int)location.x, (int)location.y);
	auto results = QueryDatabase(query);
	if(!results.Success()) {
		return;
	}

// how much it's allowed to be off by
#define _GASSIGN_TOLERANCE 1.0
	if (results.RowCount() == 0) // try a fuzzy match if that didn't find it
	{
		query = StringFormat("SELECT id,x,y FROM spawn2 WHERE zone='%s' AND "
							"ABS( ABS(x) - ABS(%f) ) < %f AND "
							"ABS( ABS(y) - ABS(%f) ) < %f",
							zone->GetShortName(), location.x, _GASSIGN_TOLERANCE, location.y, _GASSIGN_TOLERANCE);
		results = QueryDatabase(query);
		if (!results.Success()) {
			return;
		}

		fuzzy = 1;
		matches = results.RowCount();
	}

	if (matches == 0)
	{
		client->Message(0, "ERROR: Unable to assign grid - can't find it in spawn2");
		return;
	}

	if(matches > 1)
	{
		client->Message(0, "ERROR: Unable to assign grid - multiple spawn2 rows match");
		return;
	}

	auto row = results.begin();

	spawn2id = atoi(row[0]);
	glm::vec2 dbLocation = glm::vec2(atof(row[1]), atof(row[2]));

	query = StringFormat("UPDATE spawn2 SET pathgrid = %d WHERE id = %d", grid, spawn2id);
	results = QueryDatabase(query);
	if (!results.Success()) {
		return;
	}

	if (results.RowsAffected() != 1)
	{
		client->Message(0, "ERROR: found spawn2 id %d but the update query failed", spawn2id);
		return;
	}

<<<<<<< HEAD
	if(client)
		client->LogSQL(query.c_str());
=======
	if (client)
>>>>>>> 069572fe

	if (!fuzzy)
	{
		client->Message(0, "Grid assign: spawn2 id = %d updated - exact match", spawn2id);
		return;
	}

	float difference =
		sqrtf(pow(std::abs(location.x - dbLocation.x), 2) + pow(std::abs(location.y - dbLocation.y), 2));
	client->Message(0, "Grid assign: spawn2 id = %d updated - fuzzy match: deviation %f", spawn2id, difference);
}

/******************
* ModifyGrid - Either adds an empty grid, or removes a grid and all its waypoints, for a particular zone.
*	remove:		TRUE if we are deleting the specified grid, FALSE if we are adding it
*	id:		The ID# of the grid to add or delete
*	type,type2:	The type and type2 values for the grid being created (ignored if grid is being deleted)
*	zoneid:		The ID number of the zone the grid is being created/deleted in
*/
void ZoneDatabase::ModifyGrid(Client *client, bool remove, uint32 id, uint8 type, uint8 type2, uint16 zoneid) {

	if (!remove)
	{
<<<<<<< HEAD
		std::string query = StringFormat("INSERT INTO grid(id, zoneid, type, type2) "
											"VALUES (%i, %i, %i, %i)", id, zoneid, type, type2);
		auto results = QueryDatabase(query);
		if (!results.Success()) {
			return;
		}
=======
        std::string query = StringFormat("INSERT INTO grid(id, zoneid, type, type2) "
                                            "VALUES (%i, %i, %i, %i)", id, zoneid, type, type2);
        auto results = QueryDatabase(query);
        if (!results.Success()) {
            return;
        }

        if(client)
>>>>>>> 069572fe

		return;
	}

	std::string query = StringFormat("DELETE FROM grid where id=%i", id);
	auto results = QueryDatabase(query);

	query = StringFormat("DELETE FROM grid_entries WHERE zoneid = %i AND gridid = %i", zoneid, id);
	results = QueryDatabase(query);
}

/**************************************
* AddWP - Adds a new waypoint to a specific grid for a specific zone.
*/
void ZoneDatabase::AddWP(Client *client, uint32 gridid, uint32 wpnum, const glm::vec4& position, uint32 pause, uint16 zoneid)
{
	std::string query = StringFormat("INSERT INTO grid_entries (gridid, zoneid, `number`, x, y, z, pause, heading) "
									"VALUES (%i, %i, %i, %f, %f, %f, %i, %f)",
									gridid, zoneid, wpnum, position.x, position.y, position.z, pause, position.w);
	auto results = QueryDatabase(query);
	if (!results.Success()) {
		return;
	}

<<<<<<< HEAD
	if(client)
		client->LogSQL(query.c_str());
=======
>>>>>>> 069572fe
}


/**********
* ModifyWP() has been obsoleted. The #wp command either uses AddWP() or DeleteWaypoint()
***********/

/******************
* DeleteWaypoint - Removes a specific waypoint from the grid
*	grid_id:	The ID number of the grid whose wp is being deleted
*	wp_num:		The number of the waypoint being deleted
*	zoneid:		The ID number of the zone that contains the waypoint being deleted
*/
void ZoneDatabase::DeleteWaypoint(Client *client, uint32 grid_num, uint32 wp_num, uint16 zoneid)
{
	std::string query = StringFormat("DELETE FROM grid_entries WHERE "
									"gridid = %i AND zoneid = %i AND `number` = %i",
									grid_num, zoneid, wp_num);
	auto results = QueryDatabase(query);
	if(!results.Success()) {
		return;
	}

<<<<<<< HEAD
	if(client)
		client->LogSQL(query.c_str());
=======
>>>>>>> 069572fe
}


/******************
* AddWPForSpawn - Used by the #wpadd command - for a given spawn, this will add a new waypoint to whatever grid that spawn is assigned to.
* If there is currently no grid assigned to the spawn, a new grid will be created using the next available Grid ID number for the zone
* the spawn is in.
* Returns 0 if the function didn't have to create a new grid. If the function had to create a new grid for the spawn, then the ID of
* the created grid is returned.
*/
uint32 ZoneDatabase::AddWPForSpawn(Client *client, uint32 spawn2id, const glm::vec4& position, uint32 pause, int type1, int type2, uint16 zoneid) {

	uint32 grid_num;	 // The grid number the spawn is assigned to (if spawn has no grid, will be the grid number we end up creating)
	uint32 next_wp_num;	 // The waypoint number we should be assigning to the new waypoint
	bool createdNewGrid; // Did we create a new grid in this function?

	// See what grid number our spawn is assigned
	std::string query = StringFormat("SELECT pathgrid FROM spawn2 WHERE id = %i", spawn2id);
	auto results = QueryDatabase(query);
	if (!results.Success()) {
		// Query error
		return 0;
	}

	if (results.RowCount() == 0)
		return 0;

	auto row = results.begin();
	grid_num = atoi(row[0]);

	if (grid_num == 0)
	{ // Our spawn doesn't have a grid assigned to it -- we need to create a new grid and assign it to the spawn
		createdNewGrid = true;
		grid_num = GetFreeGrid(zoneid);
		if(grid_num == 0)	// There are no grids for the current zone -- create Grid #1
			grid_num = 1;

		query = StringFormat("INSERT INTO grid SET id = '%i', zoneid = %i, type ='%i', type2 = '%i'",
							grid_num, zoneid, type1, type2);
		QueryDatabase(query);

		query = StringFormat("UPDATE spawn2 SET pathgrid = '%i' WHERE id = '%i'", grid_num, spawn2id);
		QueryDatabase(query);

	}
	else	// NPC had a grid assigned to it
		createdNewGrid = false;

	// Find out what the next waypoint is for this grid
	query = StringFormat("SELECT max(`number`) FROM grid_entries WHERE zoneid = '%i' AND gridid = '%i'", zoneid, grid_num);

	results = QueryDatabase(query);
	if(!results.Success()) { // Query error
		return 0;
	}

	row = results.begin();
	if(row[0] != 0)
		next_wp_num = atoi(row[0]) + 1;
	else	// No waypoints in this grid yet
		next_wp_num = 1;

	query = StringFormat("INSERT INTO grid_entries(gridid, zoneid, `number`, x, y, z, pause, heading) "
						"VALUES (%i, %i, %i, %f, %f, %f, %i, %f)",
						grid_num, zoneid, next_wp_num, position.x, position.y, position.z, pause, position.w);
	results = QueryDatabase(query);

	return createdNewGrid? grid_num: 0;
}

uint32 ZoneDatabase::GetFreeGrid(uint16 zoneid) {

	std::string query = StringFormat("SELECT max(id) FROM grid WHERE zoneid = %i", zoneid);
	auto results = QueryDatabase(query);
	if (!results.Success()) {
		return 0;
	}

	if (results.RowCount() != 1)
		return 0;

	auto row = results.begin();
	uint32 freeGridID = 1;
	freeGridID = atoi(row[0]) + 1;

	return freeGridID;
}

int ZoneDatabase::GetHighestWaypoint(uint32 zoneid, uint32 gridid) {

	std::string query = StringFormat("SELECT COALESCE(MAX(number), 0) FROM grid_entries "
									"WHERE zoneid = %i AND gridid = %i", zoneid, gridid);
	auto results = QueryDatabase(query);
	if (!results.Success()) {
		return 0;
	}

	if (results.RowCount() != 1)
		return 0;

	auto row = results.begin();
	return atoi(row[0]);
}

void NPC::SaveGuardSpotCharm()
{
	m_GuardPointSaved = m_GuardPoint;
}

void NPC::RestoreGuardSpotCharm()
{
	m_GuardPoint = m_GuardPointSaved;
}<|MERGE_RESOLUTION|>--- conflicted
+++ resolved
@@ -1092,13 +1092,6 @@
 		return;
 	}
 
-<<<<<<< HEAD
-	if(client)
-		client->LogSQL(query.c_str());
-=======
-	if (client)
->>>>>>> 069572fe
-
 	if (!fuzzy)
 	{
 		client->Message(0, "Grid assign: spawn2 id = %d updated - exact match", spawn2id);
@@ -1121,23 +1114,12 @@
 
 	if (!remove)
 	{
-<<<<<<< HEAD
 		std::string query = StringFormat("INSERT INTO grid(id, zoneid, type, type2) "
 											"VALUES (%i, %i, %i, %i)", id, zoneid, type, type2);
 		auto results = QueryDatabase(query);
 		if (!results.Success()) {
 			return;
 		}
-=======
-        std::string query = StringFormat("INSERT INTO grid(id, zoneid, type, type2) "
-                                            "VALUES (%i, %i, %i, %i)", id, zoneid, type, type2);
-        auto results = QueryDatabase(query);
-        if (!results.Success()) {
-            return;
-        }
-
-        if(client)
->>>>>>> 069572fe
 
 		return;
 	}
@@ -1161,12 +1143,6 @@
 	if (!results.Success()) {
 		return;
 	}
-
-<<<<<<< HEAD
-	if(client)
-		client->LogSQL(query.c_str());
-=======
->>>>>>> 069572fe
 }
 
 
@@ -1189,12 +1165,6 @@
 	if(!results.Success()) {
 		return;
 	}
-
-<<<<<<< HEAD
-	if(client)
-		client->LogSQL(query.c_str());
-=======
->>>>>>> 069572fe
 }
 
 
