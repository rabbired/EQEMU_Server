/*	EQEMu: Everquest Server Emulator
	Copyright (C) 2001-2002 EQEMu Development Team (http://eqemulator.org)

	This program is free software; you can redistribute it and/or modify
	it under the terms of the GNU General Public License as published by
	the Free Software Foundation; version 2 of the License.

	This program is distributed in the hope that it will be useful,
	but WITHOUT ANY WARRANTY except by those people which sell it, which
	are required to give you total support for your newly bought product;
	without even the implied warranty of MERCHANTABILITY or FITNESS FOR
	A PARTICULAR PURPOSE. See the GNU General Public License for more details.

	You should have received a copy of the GNU General Public License
	along with this program; if not, write to the Free Software
	Foundation, Inc., 59 Temple Place, Suite 330, Boston, MA 02111-1307 USA
*/

/*

	To add a new command 3 things must be done:

	1.	At the bottom of command.h you must add a prototype for it.
	2.	Add the function in this file.
	3.	In the command_init function you must add a call to command_add
		for your function. If you want an alias for your command, add
		a second call to command_add with the description and access args
		set to nullptr and 0 respectively since they aren't used when adding
		an alias. The function pointers being equal is makes it an alias.
		The access level you set with command_add is only a default if
		the command isn't listed in the addon.ini file.

*/

#include <string.h>
#include <stdlib.h>
#include <sstream>
#include <algorithm>

#ifdef _WINDOWS
#define strcasecmp _stricmp
#endif

#include "../common/debug.h"
#include "../common/eq_packet.h"
#include "../common/features.h"
#include "../common/guilds.h"
#include "../common/patches/patches.h"
#include "../common/ptimer.h"
#include "../common/rulesys.h"
#include "../common/serverinfo.h"
#include "../common/string_util.h"

#include "client_logs.h"
#include "command.h"
#include "guild_mgr.h"
#include "map.h"
#include "pathing.h"
#include "qglobals.h"
#include "queryserv.h"
#include "quest_parser_collection.h"
#include "string_ids.h"
#include "titles.h"
#include "water_map.h"
#include "worldserver.h"

extern QueryServ* QServ;
extern WorldServer worldserver;
extern TaskManager *taskmanager;
void CatchSignal(int sig_num);



//struct cl_struct *commandlist;	// the actual linked list of commands
int commandcount;								// how many commands we have

// this is the pointer to the dispatch function, updated once
// init has been performed to point at the real function
int (*command_dispatch)(Client *,char const *)=command_notavail;


void command_bestz(Client *c, const Seperator *message);
void command_pf(Client *c, const Seperator *message);

std::map<std::string, CommandRecord *> commandlist;

//All allocated CommandRecords get put in here so they get deleted on shutdown
LinkedList<CommandRecord *> cleanup_commandlist;


/*
 * command_notavail
 * This is the default dispatch function when commands aren't loaded.
 *
 * Parameters:
 *	not used
 *
 */
int command_notavail(Client *c, const char *message)
{
	c->Message(13, "Commands not available.");
	return -1;
}

/*****************************************************************************/
/* the rest below here could be in a dynamically loaded module eventually */
/*****************************************************************************/

/*

Access Levels:

0		Normal
10	* Steward *
20	* Apprentice Guide *
50	* Guide *
80	* QuestTroupe *
81	* Senior Guide *
85	* GM-Tester *
90	* EQ Support *
95	* GM-Staff *
100	* GM-Admin *
150	* GM-Lead Admin *
160	* QuestMaster *
170	* GM-Areas *
180	* GM-Coder *
200	* GM-Mgmt *
250	* GM-Impossible *

*/

/*
 * command_init
 * initializes the command list, call at startup
 *
 * Parameters:
 *	none
 *
 * When adding a command, if it's the first time that function pointer is
 * used it is a new command. If that function pointer is used for another
 * command, the command is added as an alias; description and access level
 * are not used and can be nullptr.
 *
 */
int command_init(void) {
	if
	(
		command_add("resetaa","- Resets a Player's AA in their profile and refunds spent AA's to unspent, disconnects player.",200,command_resetaa) ||
		command_add("bind","- Sets your targets bind spot to their current location",200,command_bind) ||
		command_add("setstat","- Sets the stats to a specific value.",255,command_setstat) ||
		command_add("incstat","- Increases or Decreases a client's stats permanently.",200,command_incstat) ||
		command_add("help","[search term] - List available commands and their description, specify partial command as argument to search",0,command_help) ||
		command_add("version","- Display current version of EQEmu server",0,command_version) ||
		command_add("setfaction","[faction number] - Sets targeted NPC's faction in the database",170,command_setfaction) ||
		command_add("wc","[wear slot] [material] - Sends an OP_WearChange for your target",200,command_wc) ||
		command_add("heromodel", "[hero model] [slot] - Full set of Hero's Forge Armor appearance. If slot is set, sends exact model just to slot.", 200, command_heromodel) ||
		command_add("hm", "[hero model] [slot] - Full set of Hero's Forge Armor appearance. If slot is set, sends exact model just to slot.)", 200, command_heromodel) ||
		command_add("setanim","[animnum] - Set target's appearance to animnum",200,command_setanim) ||
		command_add("connectworldserver","- Make zone attempt to connect to worldserver",200,command_connectworldserver) ||
		command_add("connectworld",nullptr,0,command_connectworldserver) ||
		command_add("serverinfo","- Get OS info about server host",200,command_serverinfo) ||
		command_add("getvariable","[varname] - Get the value of a variable from the database",200,command_getvariable) ||
		command_add("chat","[channel num] [message] - Send a channel message to all zones",200,command_chat) ||
		command_add("npcloot","[show/money/add/remove] [itemid/all/money: pp gp sp cp] - Manipulate the loot an NPC is carrying",80,command_npcloot) ||
		command_add("log","- Search character event log",80,command_log) ||
		command_add("gm","- Turn player target's or your GM flag on or off",80,command_gm) ||
		command_add("summon","[charname] - Summons your player/npc/corpse target, or charname if specified",80,command_summon) ||
		command_add("zone","[zonename] [x] [y] [z] - Go to specified zone (coords optional)",50,command_zone) ||
		command_add("zoneinstance","[instanceid] [x] [y] [z] - Go to specified instance zone (coords optional)",50,command_zone_instance) ||
		command_add("peqzone","[zonename] - Go to specified zone, if you have > 75% health",0,command_peqzone) ||
		command_add("showbuffs","- List buffs active on your target or you if no target",50,command_showbuffs) ||
		command_add("movechar","[charname] [zonename] - Move charname to zonename",50,command_movechar) ||
		command_add("viewpetition","[petition number] - View a petition",20,command_viewpetition) ||
		command_add("petitioninfo","[petition number] - Get info about a petition",20,command_petitioninfo) ||
		command_add("delpetition","[petition number] - Delete a petition",20,command_delpetition) ||
		command_add("listnpcs","[name/range] - Search NPCs",20,command_listnpcs) ||
		command_add("date","[yyyy] [mm] [dd] [HH] [MM] - Set EQ time",90,command_date) ||
		command_add("time","[HH] [MM] - Set EQ time",90,command_time) ||
		command_add("timezone","[HH] [MM] - Set timezone. Minutes are optional",90,command_timezone) ||
		command_add("invulnerable","[on/off] - Turn player target's or your invulnerable flag on or off",80,command_invul) ||
		command_add("invul",nullptr,0,command_invul) ||
		command_add("hideme","[on/off] - Hide yourself from spawn lists.",80,command_hideme) ||
		command_add("gmhideme",nullptr,0,command_hideme) ||
		command_add("emote","['name'/'world'/'zone'] [type] [message] - Send an emote message",80,command_emote) ||
		command_add("fov","- Check wether you're behind or in your target's field of view",80,command_fov) ||
		command_add("npcstats","- Show stats about target NPC",80,command_npcstats) ||
		command_add("zclip","[min] [max] - modifies and resends zhdr packet",80,command_zclip) ||
		command_add("npccast","[targetname/entityid] [spellid] - Causes NPC target to cast spellid on targetname/entityid",80,command_npccast) ||
		command_add("zstats","- Show info about zone header",80,command_zstats) ||
		command_add("zsave"," - Saves zheader to the database",80,command_zsave) ||
		command_add("permaclass","[classnum] - Change your or your player target's class (target is disconnected)",80,command_permaclass) ||
		command_add("permarace","[racenum] - Change your or your player target's race (zone to take effect)",80,command_permarace) ||
		command_add("permagender","[gendernum] - Change your or your player target's gender (zone to take effect)",80,command_permagender) ||
		command_add("weather","[0/1/2/3] (Off/Rain/Snow/Manual) - Change the weather",80,command_weather) ||
		command_add("zheader","[zonename] - Load zheader for zonename from the database",80,command_zheader) ||
		command_add("zsky","[skytype] - Change zone sky type",80,command_zsky) ||
		command_add("zcolor","[red] [green] [blue] - Change sky color",80,command_zcolor) ||
		command_add("zuwcoords","[z coord] - Set underworld coord",80,command_zuwcoords) ||
		command_add("zsafecoords","[x] [y] [z] - Set safe coords",80,command_zsafecoords) ||
		command_add("zunderworld","[zcoord] - Sets the underworld using zcoord",80,command_zunderworld) ||
		command_add("spon","- Sends OP_MemorizeSpell",80,command_spon) ||
		command_add("spoff","- Sends OP_ManaChange",80,command_spoff) ||
		command_add("gassign","[id] - Assign targetted NPC to predefined wandering grid id",100,command_gassign) ||
		command_add("ai","[factionid/spellslist/con/guard/roambox/stop/start] - Modify AI on NPC target",100,command_ai) ||
		command_add("showspellslist","Shows spell list of targeted NPC",100,command_showspellslist) ||
		command_add("worldshutdown","- Shut down world and all zones",200,command_worldshutdown) ||
		command_add("sendzonespawns","- Refresh spawn list for all clients in zone",150,command_sendzonespawns) ||
		command_add("dbspawn2","[spawngroup] [respawn] [variance] - Spawn an NPC from a predefined row in the spawn2 table",100,command_dbspawn2) ||
		command_add("shutdown","- Shut this zone process down",150,command_shutdown) ||
		command_add("delacct","[accountname] - Delete an account",150,command_delacct) ||
		command_add("setpass","[accountname] [password] - Set local password for accountname",150,command_setpass) ||
		command_add("setlsinfo","[email] [password] - Set login server email address and password (if supported by login server)",10,command_setlsinfo) ||
		command_add("grid","[add/delete] [grid_num] [wandertype] [pausetype] - Create/delete a wandering grid",170,command_grid) ||
		command_add("wp","[add/delete] [grid_num] [pause] [wp_num] [-h] - Add/delete a waypoint to/from a wandering grid",170,command_wp) ||
		command_add("wpadd","[pause] [-h] - Add your current location as a waypoint to your NPC target's AI path",170,command_wpadd) ||
		command_add("wpinfo","- Show waypoint info about your NPC target",170,command_wpinfo) ||
		command_add("iplookup","[charname] - Look up IP address of charname",200,command_iplookup) ||
		command_add("size","[size] - Change size of you or your target",50,command_size) ||
		command_add("mana","- Fill your or your target's mana",50,command_mana) ||
		command_add("flymode","[0/1/2] - Set your or your player target's flymode to off/on/levitate",50,command_flymode) ||
		command_add("showskills","- Show the values of your or your player target's skills",50,command_showskills) ||
		command_add("findspell","[searchstring] - Search for a spell",50,command_findspell) ||
		command_add("spfind",nullptr,0,command_findspell) ||
		command_add("castspell","[spellid] - Cast a spell",50,command_castspell) ||
		command_add("cast",nullptr,0,command_castspell) ||
		command_add("setlanguage","[language ID] [value] - Set your target's language skillnum to value",50,command_setlanguage) ||
		command_add("setskill","[skillnum] [value] - Set your target's skill skillnum to value",50,command_setskill) ||
		command_add("setskillall","[value] - Set all of your target's skills to value",50,command_setskillall) ||
		command_add("setallskill",nullptr,0,command_setskillall) ||
		command_add("setallskills",nullptr,0,command_setskillall) ||
		command_add("race","[racenum] - Change your or your target's race. Use racenum 0 to return to normal",50,command_race) ||
		command_add("gender","[0/1/2] - Change your or your target's gender to male/female/neuter",50,command_gender) ||
		command_add("makepet","[level] [class] [race] [texture] - Make a pet",50,command_makepet) ||
		command_add("level","[level] - Set your or your target's level",10,command_level) ||
		command_add("spawn","[name] [race] [level] [material] [hp] [gender] [class] [priweapon] [secweapon] [merchantid] - Spawn an NPC",10,command_spawn) ||
		command_add("texture","[texture] [helmtexture] - Change your or your target's appearance, use 255 to show equipment",10,command_texture) ||
		command_add("npctypespawn","[npctypeid] [factionid] - Spawn an NPC from the db",10,command_npctypespawn) ||
		command_add("dbspawn",nullptr,10,command_npctypespawn) ||
		command_add("heal","- Completely heal your target",10,command_heal) ||
		command_add("appearance","[type] [value] - Send an appearance packet for you or your target",150,command_appearance) ||
		command_add("nukeitem","[itemid] - Remove itemid from your player target's inventory",150,command_nukeitem) ||
		command_add("peekinv","[worn/inv/cursor/trib/bank/trade/world/all] - Print out contents of your player target's inventory",100,command_peekinv) ||
		command_add("interrogateinv","- use [help] argument for available options",0,command_interrogateinv) ||
		command_add("findnpctype","[search criteria] - Search database NPC types",100,command_findnpctype) ||
		command_add("findzone","[search criteria] - Search database zones",100,command_findzone) ||
		command_add("viewnpctype","[npctype id] - Show info about an npctype",100,command_viewnpctype) ||
		command_add("reloadstatic","- Reload Static Zone Data",150,command_reloadstatic) ||
		command_add("reloadquest"," - Clear quest cache (any argument causes it to also stop all timers)",150,command_reloadqst) ||
		command_add("reloadqst"," - Clear quest cache (any argument causes it to also stop all timers)",150,command_reloadqst) ||
		command_add("reloadworld","[0|1] - Clear quest cache (0 - no repop, 1 - repop)",255,command_reloadworld) ||
		command_add("reloadlevelmods",nullptr,255,command_reloadlevelmods) ||
		command_add("reloadzonepoints","- Reload zone points from database",150,command_reloadzps) ||
		command_add("reloadzps",nullptr,0,command_reloadzps) ||
		command_add("zoneshutdown","[shortname] - Shut down a zone server",150,command_zoneshutdown) ||
		command_add("zonebootup","[ZoneServerID] [shortname] - Make a zone server boot a specific zone",150,command_zonebootup) ||
		command_add("kick","[charname] - Disconnect charname",150,command_kick) ||
		command_add("attack","[targetname] - Make your NPC target attack targetname",150,command_attack) ||
		command_add("lock","- Lock the worldserver",150,command_lock) ||
		command_add("unlock","- Unlock the worldserver",150,command_unlock) ||
		command_add("motd","[new motd] - Set message of the day",150,command_motd) ||
		command_add("listpetition","- List petitions",50,command_listpetition) ||
		command_add("equipitem","[slotid(0-21)] - Equip the item on your cursor into the specified slot",50,command_equipitem) ||
		command_add("zonelock","[list/lock/unlock] - Set/query lock flag for zoneservers",100,command_zonelock) ||
		command_add("corpse","- Manipulate corpses, use with no arguments for help",50,command_corpse) ||
		command_add("fixmob","[race|gender|texture|helm|face|hair|haircolor|beard|beardcolor|heritage|tattoo|detail] [next|prev] - Manipulate appearance of your target",80,command_fixmob) ||
		command_add("gmspeed","[on/off] - Turn GM speed hack on/off for you or your player target",100,command_gmspeed) ||
		command_add("title","[text] [1 = create title table row] - Set your or your player target's title",50,command_title) ||
		command_add("titlesuffix","[text] [1 = create title table row] - Set your or your player target's title suffix",50,command_titlesuffix) ||
		command_add("spellinfo","[spellid] - Get detailed info about a spell",10,command_spellinfo) ||
		command_add("lastname","[new lastname] - Set your or your player target's lastname",50,command_lastname) ||
		command_add("memspell","[slotid] [spellid] - Memorize spellid in the specified slot",50,command_memspell) ||
		command_add("save","- Force your player or player corpse target to be saved to the database",50,command_save) ||
		command_add("showstats","- Show details about you or your target",50,command_showstats) ||
		command_add("mystats","- Show details about you or your pet",50,command_mystats) ||
		command_add("myskills","- Show details about your current skill levels",0,command_myskills) ||
		command_add("depop","- Depop your NPC target",50,command_depop) ||
		command_add("depopzone","- Depop the zone",100,command_depopzone) ||
		command_add("repop","[delay] - Repop the zone with optional delay",100,command_repop) ||
		command_add("spawnstatus","- Show respawn timer status",100,command_spawnstatus) ||
		command_add("nukebuffs","- Strip all buffs on you or your target",50,command_nukebuffs) ||
		command_add("freeze","- Freeze your target",80,command_freeze) ||
		command_add("unfreeze","- Unfreeze your target",80,command_unfreeze) ||
		command_add("pvp","[on/off] - Set your or your player target's PVP status",100,command_pvp) ||
		command_add("setxp","[value] - Set your or your player target's experience",100,command_setxp) ||
		command_add("setpvppoints","[value] - Set your or your player target's PVP points",100,command_setpvppoints) ||
		command_add("setexp",nullptr,0,command_setxp) ||
		command_add("setaaxp","[value] - Set your or your player target's AA experience",100,command_setaaxp) ||
		command_add("setaaexp",nullptr,0,command_setaaxp) ||
		command_add("setaapts","[value] - Set your or your player target's available AA points",100,command_setaapts) ||
		command_add("setaapoints",nullptr,0,command_setaapts) ||
		command_add("setcrystals","[value] - Set your or your player target's available radiant or ebon crystals",100,command_setcrystals) ||
		command_add("name","[newname] - Rename your player target",150,command_name) ||
		command_add("tempname","[newname] - Temporarily renames your target. Leave name blank to restore the original name.",100,command_tempname) ||
		command_add("npcspecialattk","[flagchar] [perm] - Set NPC special attack flags. Flags are E(nrage) F(lurry) R(ampage) S(ummon).",80,command_npcspecialattk) ||
		command_add("npcspecialattack",nullptr,0,command_npcspecialattk) ||
		command_add("npcspecialatk",nullptr,0,command_npcspecialattk) ||
		command_add("kill","- Kill your target",100,command_kill) ||
		command_add("haste","[percentage] - Set your haste percentage",100,command_haste) ||
		command_add("damage","[amount] - Damage your target",100,command_damage) ||
		command_add("zonespawn","- Not implemented",250,command_zonespawn) ||
		command_add("npcspawn","[create/add/update/remove/delete] - Manipulate spawn DB",170,command_npcspawn) ||
		command_add("spawnfix","- Find targeted NPC in database based on its X/Y/heading and update the database to make it spawn at your current location/heading.",170,command_spawnfix) ||
		command_add("npcedit","[column] [value] - Mega NPC editing command",100,command_npcedit) ||
		command_add("qglobal","[on/off/view] - Toggles qglobal functionality on an NPC",100,command_qglobal) ||
		command_add("loc","- Print out your or your target's current location and heading",0,command_loc) ||
		command_add("goto","[x] [y] [z] - Teleport to the provided coordinates or to your target",10,command_goto) ||
		command_add("iteminfo","- Get information about the item on your cursor",10,command_iteminfo) ||
		command_add("uptime","[zone server id] - Get uptime of worldserver, or zone server if argument provided",10,command_uptime) ||
		command_add("flag","[status] [acctname] - Refresh your admin status, or set an account's admin status if arguments provided",0,command_flag) ||
		command_add("guild","- Guild manipulation commands. Use argument help for more info.",10,command_guild) ||
		command_add("guilds",nullptr,0,command_guild) ||
		command_add("zonestatus","- Show connected zoneservers, synonymous with /servers",150,command_zonestatus) ||
		command_add("manaburn","- Use AA Wizard class skill manaburn on target",10,command_manaburn) ||
		command_add("doanim","[animnum] [type] - Send an EmoteAnim for you or your target",50,command_doanim) ||
		command_add("randomfeatures","- Temporarily randomizes the Facial Features of your target",80,command_randomfeatures) ||
		command_add("face","- Change the face of your target",80,command_face) ||
		command_add("helm","- Change the helm of your target",80,command_helm) ||
		command_add("hair","- Change the hair style of your target",80,command_hair) ||
		command_add("haircolor","- Change the hair color of your target",80,command_haircolor) ||
		command_add("beard","- Change the beard of your target",80,command_beard) ||
		command_add("beardcolor","- Change the beard color of your target",80,command_beardcolor) ||
		command_add("heritage","- Change the heritage of your target (Drakkin Only)",80,command_heritage) ||
		command_add("tattoo","- Change the tattoo of your target (Drakkin Only)",80,command_tattoo) ||
		command_add("details","- Change the details of your target (Drakkin Only)",80,command_details) ||
		command_add("scribespells","[max level] [min level] - Scribe all spells for you or your player target that are usable by them, up to level specified. (may freeze client for a few seconds)",150,command_scribespells) ||
		command_add("unscribespells","- Clear out your or your player target's spell book.",180,command_unscribespells) ||
		command_add("scribespell", "[spellid] - Scribe specified spell in your target's spell book.", 180, command_scribespell) ||
		command_add("unscribespell", "[spellid] - Unscribe specified spell from your target's spell book.", 180, command_unscribespell) ||
		command_add("interrupt","[message id] [color] - Interrupt your casting. Arguments are optional.",50,command_interrupt) ||
		command_add("summonitem","[itemid] [charges] - Summon an item onto your cursor. Charges are optional.",200,command_summonitem) ||
		command_add("si",nullptr,200,command_summonitem) ||
		command_add("giveitem","[itemid] [charges] - Summon an item onto your target's cursor. Charges are optional.",200,command_giveitem) ||
		command_add("gi",nullptr,200,command_giveitem) ||
		command_add("givemoney","[pp] [gp] [sp] [cp] - Gives specified amount of money to the target player.",200,command_givemoney) ||
		command_add("itemsearch","[search criteria] - Search for an item",10,command_itemsearch) ||
		command_add("search",nullptr,10,command_itemsearch) ||
		command_add("stun","[duration] - Stuns you or your target for duration",100,command_stun) ||
		command_add("finditem",nullptr,10,command_itemsearch) ||
		command_add("fi",nullptr,10,command_itemsearch) ||
#ifdef PACKET_PROFILER
		command_add("packetprofile","- Dump packet profile for target or self.",250,command_packetprofile) ||
#endif
#ifdef EQPROFILE
		command_add("profiledump","- Dump profiling info to logs",250,command_profiledump) ||
		command_add("profilereset","- Reset profiling info",250,command_profilereset) ||
#endif

		command_add("opcode","- opcode management",250,command_opcode) ||
		command_add("logs","[status|normal|error|debug|quest|all] - Subscribe to a log type",250,command_logs) ||
		command_add("nologs","[status|normal|error|debug|quest|all] - Unsubscribe to a log type",250,command_nologs) ||
		command_add("ban","[name] [reason]- Ban by character name",150,command_ban) ||
		command_add("suspend","[name] [days] [reason] - Suspend by character name and for specificed number of days",150,command_suspend) ||
		command_add("ipban","[IP address] - Ban IP by character name",200,command_ipban) ||
		command_add("oocmute","[1/0] - Mutes OOC chat",200,command_oocmute) ||
		command_add("revoke","[charname] [1/0] - Makes charname unable to talk on OOC",200,command_revoke) ||
		command_add("checklos","- Check for line of sight to your target",50,command_checklos) ||
		command_add("los",nullptr,0,command_checklos) ||
		command_add("setadventurepoints","- Set your or your player target's available adventure points",150,command_set_adventure_points) ||
		command_add("npcsay","[message] - Make your NPC target say a message.",150,command_npcsay) ||
		command_add("npcshout","[message] - Make your NPC target shout a message.",150,command_npcshout) ||
		command_add("timers","- Display persistent timers for target",200,command_timers) ||
		command_add("hp","- Refresh your HP bar from the server.",0,command_hp) ||
		command_add("pf","- Display additional mob coordinate and wandering data",0,command_pf) ||
		command_add("logsql","- enable SQL logging",200,command_logsql) ||
		command_add("bestz","- Ask map for a good Z coord for your x,y coords.",0,command_bestz) ||
		command_add("ginfo","- get group info on target.",20,command_ginfo) ||
		command_add("path","- view and edit pathing",200,command_path) ||
		command_add("flags","- displays the flags of you or your target",0,command_flags) ||
		command_add("flagedit","- Edit zone flags on your target",100,command_flagedit) ||
		command_add("mlog","- Manage log settings",250,command_mlog) ||
		command_add("aggro","(range) [-v] - Display aggro information for all mobs 'range' distance from your target. -v is verbose faction info.",80,command_aggro) ||
		command_add("hatelist"," - Display hate list for target.", 80,command_hatelist) ||
		command_add("aggrozone","[aggro] - Aggro every mob in the zone with X aggro. Default is 0. Not recommend if you're not invulnerable.",100,command_aggrozone) ||
		command_add("npcemote","[message] - Make your NPC target emote a message.",150,command_npcemote) ||
		command_add("serverrules","- Read this server's rules",0,command_serverrules) ||
		command_add("acceptrules","[acceptrules] - Accept the EQEmu Agreement",0,command_acceptrules) ||
		command_add("rules","(subcommand) - Manage server rules", 250, command_rules) ||
		command_add("task","(subcommand) - Task system commands", 150, command_task) ||
		command_add("reloadtitles","- Reload player titles from the database", 150, command_reloadtitles) ||
		command_add("guildcreate","[guildname] - Creates an approval setup for guild name specified",0,command_guildcreate) ||
		command_add("guildapprove","[guildapproveid] - Approve a guild with specified ID (guild creator receives the id)",0,command_guildapprove) ||
		command_add("guildlist","[guildapproveid] - Lists character names who have approved the guild specified by the approve id",0,command_guildlist) ||
		command_add("altactivate", "[argument] - activates alternate advancement abilities, use altactivate help for more information", 0, command_altactivate) ||

#ifdef BOTS
		command_add("bot","- Type \"#bot help\" to the see the list of available commands for bots.", 0, command_bot) ||
#endif

		command_add("traindisc","[level] - Trains all the disciplines usable by the target, up to level specified. (may freeze client for a few seconds)",150,command_traindisc) ||
		command_add("setgraveyard","[zone name] - Creates a graveyard for the specified zone based on your target's LOC.", 200, command_setgraveyard) ||
		command_add("deletegraveyard","[zone name] - Deletes the graveyard for the specified zone.", 200, command_deletegraveyard) ||
		command_add("getplayerburriedcorpsecount","- Get the target's total number of burried player corpses.", 100, command_getplayerburriedcorpsecount) ||
		command_add("summonburriedplayercorpse","- Summons the target's oldest burried corpse, if any exist.", 100, command_summonburriedplayercorpse) ||
		command_add("refreshgroup","- Refreshes Group.", 0, command_refreshgroup) ||
		command_add("advnpcspawn","[maketype|makegroup|addgroupentry|addgroupspawn][removegroupspawn|movespawn|editgroupbox|cleargroupbox]",150,command_advnpcspawn) ||
		command_add("advnpc","analog for advnpcspawn [maketype|makegroup|addgroupentry|addgroupspawn][removegroupspawn|movespawn|editgroupbox|cleargroupbox]",150,command_advnpcspawn) ||
		command_add("modifynpcstat","- Modifys a NPC's stats",150,command_modifynpcstat) ||
		command_add("undyeme","- Remove dye from all of your armor slots",0,command_undyeme) ||
		command_add("instance","- Modify Instances",200,command_instance) ||
		command_add("setstartzone","[zoneid] - Set target's starting zone. Set to zero to allow the player to use /setstartcity",80,command_setstartzone) ||
		command_add("netstats","- Gets the network stats for a stream.",200,command_netstats) ||
		command_add("object","List|Add|Edit|Move|Rotate|Copy|Save|Undo|Delete - Manipulate static and tradeskill objects within the zone",100,command_object) ||
		command_add("raidloot","LEADER|GROUPLEADER|SELECTED|ALL - Sets your raid loot settings if you have permission to do so.",0,command_raidloot) ||
		command_add("globalview","Lists all qglobals in cache if you were to do a quest with this target.",80,command_globalview) ||
		command_add("emoteview","Lists all NPC Emotes",80,command_emoteview) ||
		command_add("reloademote","Reloads NPC Emotes",80,command_reloademote) ||
		command_add("emotesearch","Searches NPC Emotes",80,command_emotesearch) ||
		command_add("distance","- Reports the distance between you and your target.", 80, command_distance) ||
		command_add("cvs","- Summary of client versions currently online.", 200, command_cvs) ||
		command_add("maxskills","Maxes skills for you.", 200, command_max_all_skills) ||
		command_add("showbonusstats","[item|spell|all] Shows bonus stats for target from items or spells. Shows both by default.",50, command_showbonusstats) ||
		command_add("reloadallrules","Executes a reload of all rules.",80, command_reloadallrules) ||
		command_add("reloadrulesworld","Executes a reload of all rules in world specifically.",80, command_reloadworldrules) ||
		command_add("camerashake", "Shakes the camera on everyone's screen globally.", 80, command_camerashake) ||
		command_add("disarmtrap", "Analog for ldon disarm trap for the newer clients since we still don't have it working.", 0, command_disarmtrap) ||
		command_add("sensetrap", "Analog for ldon sense trap for the newer clients since we still don't have it working.", 0, command_sensetrap) ||
		command_add("picklock", "Analog for ldon pick lock for the newer clients since we still don't have it working.", 0, command_picklock) ||
		command_add("mysql", "Mysql CLI, see 'help' for options.", 250, command_mysql) ||
		command_add("xtargets", "Show your targets Extended Targets and optionally set how many xtargets they can have.", 250, command_xtargets) ||
		command_add("zopp", "Troubleshooting command - Sends a fake item packet to you. No server reference is created.", 250, command_zopp) ||
		command_add("augmentitem", "Force augments an item. Must have the augment item window open.", 250, command_augmentitem) ||
		command_add("questerrors", "Shows quest errors.", 100, command_questerrors) ||
		command_add("enablerecipe", "[recipe_id] - Enables a recipe using the recipe id.", 80, command_enablerecipe) ||
		command_add("disablerecipe", "[recipe_id] - Disables a recipe using the recipe id.", 80, command_disablerecipe) ||
		command_add("npctype_cache", "[id] or all - Clears the npc type cache for either the id or all npcs.", 250, command_npctype_cache) ||
		command_add("merchant_open_shop", "Opens a merchants shop", 100, command_merchantopenshop) ||
		command_add("open_shop", nullptr, 100, command_merchantopenshop) ||
		command_add("merchant_close_shop", "Closes a merchant shop", 100, command_merchantcloseshop) ||
		command_add("close_shop", nullptr, 100, command_merchantcloseshop) ||
		command_add("shownumhits", "Shows buffs numhits for yourself.", 0, command_shownumhits)
		)
	{
		command_deinit();
		return -1;
	}

	std::map<std::string, CommandRecord *>::iterator cur,end;
	cur = commandlist.begin();
	end = commandlist.end();
	std::map<std::string,uint8> command_settings;
	std::map<std::string,uint8>::iterator itr;
	database.GetCommandSettings(command_settings);
	for(; cur != end; ++cur) {
		if ((itr=command_settings.find(cur->first))!=command_settings.end())
		{
			cur->second->access = itr->second;
#if EQDEBUG >=5
			LogFile->write(EQEmuLog::Debug, "command_init(): - Command '%s' set to access level %d." , cur->first.c_str(), itr->second);
#endif
		}
		else
		{
#ifdef COMMANDS_WARNINGS
			if(cur->second->access == 0)
				LogFile->write(EQEmuLog::Status, "command_init(): Warning: Command '%s' defaulting to access level 0!" , cur->first.c_str());
#endif
		}
	}

	command_dispatch = command_realdispatch;

	return commandcount;
}

/*
 * command_deinit
 * clears the command list, freeing resources
 *
 * Parameters:
 *	none
 *
 */
void command_deinit(void)
{
	commandlist.clear();

	command_dispatch = command_notavail;
	commandcount = 0;
}

/*
 * command_add
 * adds a command to the command list; used by command_init
 *
 * Parameters:
 *	command_string	- the command ex: "spawn"
 *	desc		- text description of command for #help
 *	access		- default access level required to use command
 *	function		- pointer to function that handles command
 *
 */
int command_add(const char *command_string, const char *desc, int access, CmdFuncPtr function)
{
	if(function == nullptr)
		return(-1);

	std::string cstr(command_string);

	if(commandlist.count(cstr) != 0) {
		LogFile->write(EQEmuLog::Error, "command_add() - Command '%s' is a duplicate - check command.cpp." , command_string);
		return(-1);
	}

	//look for aliases...
	std::map<std::string, CommandRecord *>::iterator cur,end,del;
	cur = commandlist.begin();
	end = commandlist.end();
	for(; cur != end; ++cur) {
		if(cur->second->function == function) {
			int r;
			for(r = 1; r < CMDALIASES; r++) {
				if(cur->second->command[r] == nullptr) {
					cur->second->command[r] = command_string;
					break;
				}
			}
			commandlist[cstr] = cur->second;
			return(0);
		}
	}

	CommandRecord *c = new CommandRecord;
	cleanup_commandlist.Append(c);
	c->desc = desc;
	c->access = access;
	c->function = function;
	memset(c->command, 0, sizeof(c->command));
	c->command[0] = command_string;

	commandlist[cstr] = c;

	commandcount++;
	return 0;
}

/*
 *
 * command_realdispatch
 * Calls the correct function to process the client's command string.
 * Called from Client::ChannelMessageReceived if message starts with
 * command character (#).
 *
 * Parameters:
 *	c			- pointer to the calling client object
 *	message		- what the client typed
 *
 */
int command_realdispatch(Client *c, const char *message)
{
	Seperator sep(message, ' ', 10, 100, true); // "three word argument" should be considered 1 arg

	command_logcommand(c, message);

	std::string cstr(sep.arg[0]+1);

	if(commandlist.count(cstr) != 1) {
		return(-2);
	}

	CommandRecord *cur = commandlist[cstr];
	if(c->Admin() < cur->access){
		c->Message(13,"Your access level is not high enough to use this command.");
		return(-1);
	}

	/* QS: Player_Log_Issued_Commands */
	if (RuleB(QueryServ, PlayerLogIssuedCommandes)){
		std::string event_desc = StringFormat("Issued command :: '%s' in zoneid:%i instid:%i", message, c->GetZoneID(), c->GetInstanceID());
		QServ->PlayerLogEvent(Player_Log_Issued_Commands, c->CharacterID(), event_desc);
	}

#ifdef COMMANDS_LOGGING
	if(cur->access >= COMMANDS_LOGGING_MIN_STATUS) {
		LogFile->write(EQEmuLog::Commands, "%s (%s) used command: %s (target=%s)", c->GetName(), c->AccountName(), message, c->GetTarget()?c->GetTarget()->GetName():"NONE");
	}
#endif

	if(cur->function == nullptr) {
		LogFile->write(EQEmuLog::Error, "Command '%s' has a null function\n", cstr.c_str());
		return(-1);
	} else {
		//dispatch C++ command
		cur->function(c, &sep);	// dispatch command
	}
	return 0;

}

void command_logcommand(Client *c, const char *message)
{
	int admin=c->Admin();

	bool continueevents=false;
	switch (zone->loglevelvar){ //catch failsafe
		case 9: { // log only LeadGM
			if ((admin>= 150) && (admin <200))
				continueevents=true;
			break;
		}
		case 8: { // log only GM
			if ((admin>= 100) && (admin <150))
				continueevents=true;
			break;
		}
		case 1: {
			if ((admin>= 200))
				continueevents=true;
			break;
		}
		case 2: {
			if ((admin>= 150))
				continueevents=true;
			break;
		}
		case 3: {
			if ((admin>= 100))
				continueevents=true;
			break;
		}
		case 4: {
			if ((admin>= 80))
				continueevents=true;
			break;
		}
		case 5: {
			if ((admin>= 20))
				continueevents=true;
			break;
		}
		case 6: {
			if ((admin>= 10))
				continueevents=true;
			break;
		}
		case 7: {
				continueevents=true;
				break;
		}
	}

	if (continueevents)
		database.logevents(
			c->AccountName(),
			c->AccountID(),
			admin,c->GetName(),
			c->GetTarget()?c->GetTarget()->GetName():"None",
			"Command",
			message,
			1
		);
}


/*
 * commands go below here
 */
void command_setstat(Client* c, const Seperator* sep){
	if(sep->arg[1][0] && sep->arg[2][0] && c->GetTarget()!=0 && c->GetTarget()->IsClient()){
		c->GetTarget()->CastToClient()->SetStats(atoi(sep->arg[1]),atoi(sep->arg[2]));
	}
	else{
		c->Message(0,"This command is used to permanently increase or decrease a players stats.");
		c->Message(0,"Usage: #setstat {type} {value the stat should be}");
		c->Message(0,"Types: Str: 0, Sta: 1, Agi: 2, Dex: 3, Int: 4, Wis: 5, Cha: 6");
	}
}

void command_incstat(Client* c, const Seperator* sep){
	if(sep->arg[1][0] && sep->arg[2][0] && c->GetTarget()!=0 && c->GetTarget()->IsClient()){
		c->GetTarget()->CastToClient()->IncStats(atoi(sep->arg[1]),atoi(sep->arg[2]));
	}
	else{
		c->Message(0,"This command is used to permanently increase or decrease a players stats.");
		c->Message(0,"Usage: #setstat {type} {value by which to increase or decrease}");
		c->Message(0,"Note: The value is in increments of 2, so a value of 3 will actually increase the stat by 6");
		c->Message(0,"Types: Str: 0, Sta: 1, Agi: 2, Dex: 3, Int: 4, Wis: 5, Cha: 6");
	}
}

void command_resetaa(Client* c,const Seperator *sep){
	if(c->GetTarget()!=0 && c->GetTarget()->IsClient()){
		c->GetTarget()->CastToClient()->ResetAA();
		c->Message(13,"Successfully reset %s's AAs",c->GetTarget()->GetName());
	}
	else
		c->Message(0,"Usage: Target a client and use #resetaa to reset the AA data in their Profile.");
}

void command_help(Client *c, const Seperator *sep)
{
	int commands_shown=0;

	c->Message(0, "Available EQEMu commands:");

	std::map<std::string, CommandRecord *>::iterator cur,end;
	cur = commandlist.begin();
	end = commandlist.end();

	for(; cur != end; ++cur) {
		if(sep->arg[1][0]) {
			if(cur->first.find(sep->arg[1]) == std::string::npos) {
				continue;
			}
		}

		if(c->Admin() < cur->second->access)
			continue;
		commands_shown++;
		c->Message(0, "	%c%s %s", COMMAND_CHAR, cur->first.c_str(), cur->second->desc == nullptr?"":cur->second->desc);
	}
	c->Message(0, "%d command%s listed.", commands_shown, commands_shown!=1?"s":"");

}

void command_version(Client *c, const Seperator *sep)
{
	c->Message(0, "Current version information.");
	c->Message(0, "	%s", CURRENT_VERSION);
	c->Message(0, "	Compiled on: %s at %s", COMPILE_DATE, COMPILE_TIME);
	c->Message(0, "	Last modified on: %s", LAST_MODIFIED);
}

void command_setfaction(Client *c, const Seperator *sep)
{
	if((sep->arg[1][0] == 0 || strcasecmp(sep->arg[1],"*")==0) || ((c->GetTarget()==0) || (c->GetTarget()->IsClient()))) {
		c->Message(0, "Usage: #setfaction [faction number]");
		return;
    }

    auto npcTypeID = c->GetTarget()->CastToNPC()->GetNPCTypeID();
    c->Message(15,"Setting NPC %u to faction %i", npcTypeID, atoi(sep->argplus[1]));

    std::string query = StringFormat("UPDATE npc_types SET npc_faction_id = %i WHERE id = %i",
                                    atoi(sep->argplus[1]), npcTypeID);
    database.QueryDatabase(query);
    c->LogSQL(query.c_str());
}

void command_serversidename(Client *c, const Seperator *sep)
{
	if(c->GetTarget())
		c->Message(0, c->GetTarget()->GetName());
	else
		c->Message(0, "Error: no target");
}

void command_wc(Client *c, const Seperator *sep)
{
	if(sep->argnum < 2)
	{
		c->Message(0, "Usage: #wc [wear slot] [material] [ [hero_forge_model] [elite_material] [unknown06] [unknown18] ]");
	}
	else if(c->GetTarget() == nullptr) {
		c->Message(13, "You must have a target to do a wear change.");
	}
	else
	{
		uint32 hero_forge_model = 0;
		uint32 wearslot = atoi(sep->arg[1]);

		if (sep->argnum > 2)
		{
			hero_forge_model = atoi(sep->arg[3]);
			if (hero_forge_model > 0)
			{
				// Conversion to simplify the command arguments
				// Hero's Forge model is actually model * 1000 + texture * 100 + wearslot
				hero_forge_model *= 1000;
				hero_forge_model += (atoi(sep->arg[2]) * 100);
				hero_forge_model += wearslot;

				// For Hero's Forge, slot 7 is actually for Robes, but it still needs to use slot 1 in the packet
				if (wearslot == 7)
				{
					wearslot = 1;
				}
			}

		}
		/*
		// Leaving here to add color option to the #wc command eventually
		uint32 Color;
		if (c->GetTarget()->IsClient())
			Color = c->GetTarget()->GetEquipmentColor(atoi(sep->arg[1]));
		else
			Color = c->GetTarget()->GetArmorTint(atoi(sep->arg[1]));
		*/
		c->GetTarget()->SendTextureWC(wearslot, atoi(sep->arg[2]), hero_forge_model, atoi(sep->arg[4]), atoi(sep->arg[5]), atoi(sep->arg[6]));
	}
}

void command_heromodel(Client *c, const Seperator *sep)
{
	if (sep->argnum < 1)
	{
		c->Message(0, "Usage: #heromodel [hero forge model] [ [slot] ] (example: #heromodel 63)");
	}
	else if (c->GetTarget() == nullptr)
	{
		c->Message(13, "You must have a target to do a wear change for Hero's Forge Models.");
	}
	else
	{
		uint32 hero_forge_model = atoi(sep->arg[1]);

		if (sep->argnum > 1)
		{
			uint8 wearslot = (uint8)atoi(sep->arg[2]);
			c->GetTarget()->SendTextureWC(wearslot, 0, hero_forge_model, 0, 0, 0);
		}
		else
		{
			if (hero_forge_model > 0)
			{
				// Conversion to simplify the command arguments
				// Hero's Forge model is actually model * 1000 + texture * 100 + wearslot
				// Hero's Forge Model slot 7 is actually for Robes, but it still needs to use wearslot 1 in the packet
				hero_forge_model *= 100;

				for (uint8 wearslot = 0; wearslot < 7; wearslot++)
				{
					c->GetTarget()->SendTextureWC(wearslot, 0, (hero_forge_model + wearslot), 0, 0, 0);
				}
			}
			else
			{
				c->Message(13, "Hero's Forge Model must be greater than 0.");
			}
		}
	}
}

void command_setanim(Client *c, const Seperator *sep)
{
	if (c->GetTarget() && sep->IsNumber(1)) {
		int num = atoi(sep->arg[1]);
		if(num < 0 || num >= _eaMaxAppearance) {
		c->Message(0, "Invalid animation number, between 0 and %d", _eaMaxAppearance-1);
		}
		c->GetTarget()->SetAppearance(EmuAppearance(num));
	} else
		c->Message(0, "Usage: #setanim [animnum]");
}

void command_connectworldserver(Client *c, const Seperator *sep)
{
	if(worldserver.Connected())
		c->Message(0, "Error: Already connected to world server");
	else
	{
		c->Message(0, "Attempting to connect to world server...");
		worldserver.AsyncConnect();
	}
}

void command_serverinfo(Client *c, const Seperator *sep)
{
#ifdef _WINDOWS
	char intbuffer [sizeof(unsigned long)];
	c->Message(0, "Operating system information.");
	c->Message(0, "	%s", Ver_name);
	c->Message(0, "	Build number: %s", ultoa(Ver_build, intbuffer, 10));
	c->Message(0, "	Minor version: %s", ultoa(Ver_min, intbuffer, 10));
	c->Message(0, "	Major version: %s", ultoa(Ver_maj, intbuffer, 10));
	c->Message(0, "	Platform Id: %s", ultoa(Ver_pid, intbuffer, 10));
#else
char buffer[255];
	c->Message(0, "Operating system information: %s",GetOS(buffer));
#endif
}

void command_getvariable(Client *c, const Seperator *sep)
{
	char tmp[512];
	if (database.GetVariable(sep->argplus[1], tmp, sizeof(tmp)))
		c->Message(0, "%s = %s", sep->argplus[1], tmp);
	else
		c->Message(0, "GetVariable(%s) returned false", sep->argplus[1]);
}

void command_chat(Client *c, const Seperator *sep)
{
	if (sep->arg[2][0] == 0)
		c->Message(0, "Usage: #chat [channum] [message]");
	else
		if (!worldserver.SendChannelMessage(0, 0, (uint8) atoi(sep->arg[1]), 0, 0, sep->argplus[2]))
			c->Message(0, "Error: World server disconnected");
}

void command_npcloot(Client *c, const Seperator *sep)
{
	if (c->GetTarget() == 0)
		c->Message(0, "Error: No target");
	// #npcloot show
	else if (strcasecmp(sep->arg[1], "show") == 0)
	{
		if (c->GetTarget()->IsNPC())
			c->GetTarget()->CastToNPC()->QueryLoot(c);
		else if (c->GetTarget()->IsCorpse())
			c->GetTarget()->CastToCorpse()->QueryLoot(c);
		else
			c->Message(0, "Error: Target's type doesnt have loot");
	}
	// These 2 types are *BAD* for the next few commands
	else if (c->GetTarget()->IsClient() || c->GetTarget()->IsCorpse())
		c->Message(0, "Error: Invalid target type, try a NPC =).");
	// #npcloot add
	else if (strcasecmp(sep->arg[1], "add") == 0)
	{
		// #npcloot add item
		if (c->GetTarget()->IsNPC() && sep->IsNumber(2))
		{
			uint32 item = atoi(sep->arg[2]);
			if (database.GetItem(item))
			{
				if (sep->arg[3][0] != 0 && sep->IsNumber(3))
					c->GetTarget()->CastToNPC()->AddItem(item, atoi(sep->arg[3]), 0);
				else
					c->GetTarget()->CastToNPC()->AddItem(item, 1, 0);
				c->Message(0, "Added item(%i) to the %s's loot.", item, c->GetTarget()->GetName());
			}
			else
				c->Message(0, "Error: #npcloot add: Item(%i) does not exist!", item);
		}
		else if (!sep->IsNumber(2))
			c->Message(0, "Error: #npcloot add: Itemid must be a number.");
		else
			c->Message(0, "Error: #npcloot add: This is not a valid target.");
	}
	// #npcloot remove
	else if (strcasecmp(sep->arg[1], "remove") == 0)
	{
		//#npcloot remove all
		if (strcasecmp(sep->arg[2], "all") == 0)
			c->Message(0, "Error: #npcloot remove all: Not yet implemented.");
		//#npcloot remove itemid
		else
		{
			if(c->GetTarget()->IsNPC() && sep->IsNumber(2))
			{
				uint32 item = atoi(sep->arg[2]);
				c->GetTarget()->CastToNPC()->RemoveItem(item);
				c->Message(0, "Removed item(%i) from the %s's loot.", item, c->GetTarget()->GetName());
			}
			else if (!sep->IsNumber(2))
				c->Message(0, "Error: #npcloot remove: Item must be a number.");
			else
				c->Message(0, "Error: #npcloot remove: This is not a valid target.");
		}
	}
	// #npcloot money
	else if (strcasecmp(sep->arg[1], "money") == 0)
	{
		if (c->GetTarget()->IsNPC() && sep->IsNumber(2) && sep->IsNumber(3) && sep->IsNumber(4) && sep->IsNumber(5))
		{
			if ((atoi(sep->arg[2]) < 34465 && atoi(sep->arg[2]) >= 0) && (atoi(sep->arg[3]) < 34465 && atoi(sep->arg[3]) >= 0) && (atoi(sep->arg[4]) < 34465 && atoi(sep->arg[4]) >= 0) && (atoi(sep->arg[5]) < 34465 && atoi(sep->arg[5]) >= 0))
			{
				c->GetTarget()->CastToNPC()->AddCash(atoi(sep->arg[5]), atoi(sep->arg[4]), atoi(sep->arg[3]), atoi(sep->arg[2]));
				c->Message(0, "Set %i Platinum, %i Gold, %i Silver, and %i Copper as %s's money.", atoi(sep->arg[2]), atoi(sep->arg[3]), atoi(sep->arg[4]), atoi(sep->arg[5]), c->GetTarget()->GetName());
			}
			else
				c->Message(0, "Error: #npcloot money: Values must be between 0-34465.");
		}
		else
			c->Message(0, "Usage: #npcloot money platinum gold silver copper");
	}
	else
		c->Message(0, "Usage: #npcloot [show/money/add/remove] [itemid/all/money: pp gp sp cp]");
}

void command_log(Client *c, const Seperator *sep)
{
	if(strlen(sep->arg[4]) == 0 || strlen(sep->arg[1]) == 0 || strlen(sep->arg[2]) == 0 || (strlen(sep->arg[3]) == 0 && atoi(sep->arg[3]) == 0))
	{
		c->Message(0,"#log <type> <byaccountid/bycharname> <querytype> <details> <target/none> <timestamp>");
		c->Message(0,"(Req.) Types: 1) Command, 2) Merchant Buying, 3) Merchant Selling, 4) Loot, 5) Money Loot 6) Trade");
		c->Message(0,"(Req.) byaccountid/bycharname: choose either byaccountid or bycharname and then set querytype to effect it");
		c->Message(0,"(Req.) Details are information about the event, for example, partially an items name, or item id.");
		c->Message(0,"Timestamp allows you to set a date to when the event occured: YYYYMMDDHHMMSS (Year,Month,Day,Hour,Minute,Second). It can be a partial timestamp.");
		c->Message(0,"Note: when specifying a target, spaces in EQEMu use '_'");
		return;
		// help
	}
	CharacterEventLog_Struct* cel = new CharacterEventLog_Struct;
	memset(cel,0,sizeof(CharacterEventLog_Struct));
	if(strcasecmp(sep->arg[2], "byaccountid") == 0)
		database.GetEventLogs("",sep->arg[5],atoi(sep->arg[3]),atoi(sep->arg[1]),sep->arg[4],sep->arg[6],cel);
	else if(strcasecmp(sep->arg[2], "bycharname") == 0)
		database.GetEventLogs(sep->arg[3],sep->arg[5],0,atoi(sep->arg[1]),sep->arg[4],sep->arg[6],cel);
	else
	{
		c->Message(0,"Incorrect query type, use either byaccountid or bycharname");
		safe_delete(cel);
		return;
	}
	if(cel->count != 0)
	{
		uint32 count = 0;
		bool cont = true;
		while(cont)
		{
			if(count >= cel->count)
				cont = false;
			else if(cel->eld[count].id != 0)
			{
				c->Message(0,"ID: %i AccountName: %s AccountID: %i Status: %i CharacterName: %s TargetName: %s",cel->eld[count].id,cel->eld[count].accountname,cel->eld[count].account_id,cel->eld[count].status,cel->eld[count].charactername,cel->eld[count].targetname);

				c->Message(0,"LogType: %s Timestamp: %s LogDetails: %s",cel->eld[count].descriptiontype,cel->eld[count].timestamp,cel->eld[count].details);
			}
			else
				cont = false;
			count++;
			if(count > 20)
			{
				c->Message(0,"Please refine search.");
				cont = false;
			}
		}
	}
	c->Message(0,"End of Query");
	safe_delete(cel);
}

void command_gm(Client *c, const Seperator *sep)
{
	bool state=atobool(sep->arg[1]);
	Client *t=c;

	if(c->GetTarget() && c->GetTarget()->IsClient())
		t=c->GetTarget()->CastToClient();

	if(sep->arg[1][0] != 0) {
		t->SetGM(state);
		c->Message(0, "%s is %s a GM.", t->GetName(), state?"now":"no longer");
	}
	else
		c->Message(0, "Usage: #gm [on/off]");
}

// there's no need for this, as /summon already takes care of it
// this command is here for reference but it is not added to the
// list above

//To whoever wrote the above: And what about /kill, /zone, /zoneserver, etc?
//There is a reason for the # commands: so that admins can specifically enable certain
//commands for their users. Some might want users to #summon but not to /kill. Cant do that if they are a GM
void command_summon(Client *c, const Seperator *sep)
{
	Mob *t;

	if(sep->arg[1][0] != 0)		// arg specified
	{
		Client* client = entity_list.GetClientByName(sep->arg[1]);
		if (client != 0)	// found player in zone
			t=client->CastToMob();
		else
		{
			if (!worldserver.Connected())
				c->Message(0, "Error: World server disconnected.");
			else
			{ // player is in another zone
				//Taking this command out until we test the factor of 8 in ServerOP_ZonePlayer
				//c->Message(0, "Summoning player from another zone not yet implemented.");
				//return;

				ServerPacket* pack = new ServerPacket(ServerOP_ZonePlayer, sizeof(ServerZonePlayer_Struct));
				ServerZonePlayer_Struct* szp = (ServerZonePlayer_Struct*) pack->pBuffer;
				strcpy(szp->adminname, c->GetName());
				szp->adminrank = c->Admin();
				szp->ignorerestrictions = 2;
				strcpy(szp->name, sep->arg[1]);
				strcpy(szp->zone, zone->GetShortName());
				szp->x_pos = c->GetX(); // May need to add a factor of 8 in here..
				szp->y_pos = c->GetY();
				szp->z_pos = c->GetZ();
				worldserver.SendPacket(pack);
				safe_delete(pack);
			}
			return;
		}
	}
	else if(c->GetTarget())		// have target
		t=c->GetTarget();
	else
	{
		/*if(c->Admin() < 150)
			c->Message(0, "You need a NPC/corpse target for this command");
		else*/
			c->Message(0, "Usage: #summon [charname] Either target or charname is required");
		return;
	}

	if(!t)
		return;

	if (t->IsNPC())
	{ // npc target
		c->Message(0, "Summoning NPC %s to %1.1f, %1.1f, %1.1f", t->GetName(), c->GetX(), c->GetY(), c->GetZ());
		t->CastToNPC()->GMMove(c->GetX(), c->GetY(), c->GetZ(), c->GetHeading());
		t->CastToNPC()->SaveGuardSpot(true);
	}
	else if (t->IsCorpse())
	{ // corpse target
		c->Message(0, "Summoning corpse %s to %1.1f, %1.1f, %1.1f", t->GetName(), c->GetX(), c->GetY(), c->GetZ());
		t->CastToCorpse()->GMMove(c->GetX(), c->GetY(), c->GetZ(), c->GetHeading());
	}
	else if (t->IsClient())
	{
		/*if(c->Admin() < 150)
		{
			c->Message(0, "You may not summon a player.");
			return;
		}*/
		c->Message(0, "Summoning player %s to %1.1f, %1.1f, %1.1f", t->GetName(), c->GetX(), c->GetY(), c->GetZ());
		t->CastToClient()->MovePC(zone->GetZoneID(), zone->GetInstanceID(), c->GetX(), c->GetY(), c->GetZ(), c->GetHeading(), 2, GMSummon);
	}
}

void command_zone(Client *c, const Seperator *sep)
{
	if(c->Admin() < commandZoneToCoords &&
		(sep->IsNumber(2) || sep->IsNumber(3) || sep->IsNumber(4))) {
		c->Message(0, "Your status is not high enough to zone to specific coordinates.");
		return;
	}

	uint16 zoneid = 0;

	if (sep->IsNumber(1))
	{
		if(atoi(sep->arg[1])==26 && (c->Admin() < commandZoneToSpecials)){ //cshome
				c->Message(0, "Only Guides and above can goto that zone.");
				return;
		}
		zoneid = atoi(sep->arg[1]);
	}
	else if (sep->arg[1][0] == 0)
	{
		c->Message(0, "Usage: #zone [zonename]");
		c->Message(0, "Optional Usage: #zone [zonename] y x z");
		return;
	}
	else if (zone->GetZoneID() == 184 && c->Admin() < commandZoneToSpecials) {	// Zone: 'Load'
		c->Message(0, "The Gods brought you here, only they can send you away.");
		return;
	} else {
		if((strcasecmp(sep->arg[1], "cshome")==0) && (c->Admin() < commandZoneToSpecials)){
			c->Message(0, "Only Guides and above can goto that zone.");
			return;
		}

		zoneid = database.GetZoneID(sep->arg[1]);
		if(zoneid == 0) {
			c->Message(0, "Unable to locate zone '%s'", sep->arg[1]);
			return;
		}
	}

#ifdef BOTS
	// This block is necessary to clean up any bot objects owned by a Client
	if(zoneid != c->GetZoneID())
		Bot::ProcessClientZoneChange(c);
#endif

	if (sep->IsNumber(2) || sep->IsNumber(3) || sep->IsNumber(4)){
		//zone to specific coords
		c->MovePC(zoneid, (float)atof(sep->arg[2]), atof(sep->arg[3]), atof(sep->arg[4]), 0.0f, 0);
		}
	else
		//zone to safe coords
		c->MovePC(zoneid, 0.0f, 0.0f, 0.0f, 0.0f, 0, ZoneToSafeCoords);
}

//todo: fix this so it checks if you're in the instance set
void command_zone_instance(Client *c, const Seperator *sep)
{
	if(c->Admin() < commandZoneToCoords &&
		(sep->IsNumber(2) || sep->IsNumber(3) || sep->IsNumber(4))) {
		c->Message(0, "Your status is not high enough to zone to specific coordinates.");
		return;
	}

	if (sep->arg[1][0] == 0)
	{
		c->Message(0, "Usage: #zoneinstance [instance id]");
		c->Message(0, "Optional Usage: #zoneinstance [instance id] y x z");
		return;
	}

	uint16 zoneid = 0;
	uint16 instanceid = 0;

	if(sep->IsNumber(1))
	{
		instanceid = atoi(sep->arg[1]);
		if(!instanceid)
		{
			c->Message(0, "Must enter a valid instance id.");
			return;
		}

		zoneid = database.ZoneIDFromInstanceID(instanceid);
		if(!zoneid)
		{
			c->Message(0, "Instance not found or zone is set to null.");
			return;
		}
	}
	else
	{
		c->Message(0, "Must enter a valid instance id.");
		return;
	}

	if(!database.VerifyInstanceAlive(instanceid, c->CharacterID()))
	{
		c->Message(0, "Instance ID expiried or you are not apart of this instance.");
		return;
	}

	if (sep->IsNumber(2) || sep->IsNumber(3) || sep->IsNumber(4)){
		//zone to specific coords
		c->MovePC(zoneid, instanceid, atof(sep->arg[2]), atof(sep->arg[3]), atof(sep->arg[4]), 0.0f, 0);
	}
	else{
		c->MovePC(zoneid, instanceid, 0.0f, 0.0f, 0.0f, 0.0f, 0, ZoneToSafeCoords);
	}
}

void command_showbuffs(Client *c, const Seperator *sep)
{
	if (c->GetTarget() == 0)
		c->CastToMob()->ShowBuffs(c);
	else
		c->GetTarget()->CastToMob()->ShowBuffs(c);
}

void command_peqzone(Client *c, const Seperator *sep)
{
	uint32 timeleft = c->GetPTimers().GetRemainingTime(pTimerPeqzoneReuse)/60;

	if(!c->GetPTimers().Expired(&database, pTimerPeqzoneReuse, false)) {
		c->Message(13,"You must wait %i minute(s) before using this ability again.", timeleft);
		return;
	}

	if(c->GetHPRatio() < 75) {
		c->Message(0, "You cannot use this command with less than 75 percent health.");
		return;
	}

	//this isnt perfect, but its better...
	if(
		c->IsInvisible(c)
		|| c->IsRooted()
		|| c->IsStunned()
		|| c->IsMezzed()
		|| c->AutoAttackEnabled()
		|| c->GetInvul()
	) {
		c->Message(0, "You cannot use this command in your current state. Settle down and wait.");
		return;
	}

	uint16 zoneid = 0;
	uint8 destzone = 0;
	if (sep->IsNumber(1))
	{
		zoneid = atoi(sep->arg[1]);
		destzone = database.GetPEQZone(zoneid, 0);
		if(destzone == 0){
			c->Message(13, "You cannot use this command to enter that zone!");
			return;
		}
		if(zoneid == zone->GetZoneID()) {
			c->Message(13, "You cannot use this command on the zone you are in!");
			return;
		}
	}
	else if (sep->arg[1][0] == 0 || sep->IsNumber(2) || sep->IsNumber(3) || sep->IsNumber(4) || sep->IsNumber(5))
	{
		c->Message(0, "Usage: #peqzone [zonename]");
		c->Message(0, "Optional Usage: #peqzone [zoneid]");
		return;
	}
	else {
		zoneid = database.GetZoneID(sep->arg[1]);
		destzone = database.GetPEQZone(zoneid, 0);
		if(zoneid == 0) {
			c->Message(0, "Unable to locate zone '%s'", sep->arg[1]);
			return;
		}
		if(destzone == 0){
			c->Message(13, "You cannot use this command to enter that zone!");
			return;
		}
		if(zoneid == zone->GetZoneID()) {
			c->Message(13, "You cannot use this command on the zone you are in!");
			return;
		}
	}

	if(RuleB (Zone, UsePEQZoneDebuffs)){
		c->SpellOnTarget(RuleI(Zone, PEQZoneDebuff1), c);
		c->SpellOnTarget(RuleI(Zone, PEQZoneDebuff2), c);
	}

	//zone to safe coords
	c->GetPTimers().Start(pTimerPeqzoneReuse, RuleI(Zone, PEQZoneReuseTime));
	c->MovePC(zoneid, 0.0f, 0.0f, 0.0f, 0.0f, 0, ZoneToSafeCoords);
}

void command_movechar(Client *c, const Seperator *sep)
{
	if(sep->arg[1][0]==0 || sep->arg[2][0] == 0)
		c->Message(0, "Usage: #movechar [charactername] [zonename]");
	else if (c->Admin() < commandMovecharToSpecials && strcasecmp(sep->arg[2], "cshome") == 0 || strcasecmp(sep->arg[2], "load") == 0 || strcasecmp(sep->arg[2], "load2") == 0)
		c->Message(0, "Invalid zone name");
	else
	{
		uint32 tmp = database.GetAccountIDByChar(sep->arg[1]);
		if (tmp)
		{
			if (c->Admin() >= commandMovecharSelfOnly || tmp == c->AccountID())
				if (!database.MoveCharacterToZone((char*) sep->arg[1], (char*) sep->arg[2]))
					c->Message(0, "Character Move Failed!");
				else
					c->Message(0, "Character has been moved.");
			else
				c->Message(13,"You cannot move characters that are not on your account.");
		}
		else
			c->Message(0, "Character Does Not Exist");
	}
}

void command_viewpetition(Client *c, const Seperator *sep)
{
	if (sep->arg[1][0] == 0) {
		c->Message(0, "Usage: #viewpetition (petition number) Type #listpetition for a list");
		return;
    }

    c->Message(13,"	ID : Character Name , Petition Text");

    std::string query = "SELECT petid, charname, petitiontext FROM petitions ORDER BY petid";
    auto results = database.QueryDatabase(query);
    if (!results.Success())
        return;

    LogFile->write(EQEmuLog::Normal,"View petition request from %s, petition number: %i", c->GetName(), atoi(sep->argplus[1]) );

    if (results.RowCount() == 0) {
        c->Message(13,"There was an error in your request: ID not found! Please check the Id and try again.");
        return;
    }

    for (auto row = results.begin(); row != results.end(); ++row)
        if (strcasecmp(row[0], sep->argplus[1]) == 0)
			c->Message(15, " %s:	%s , %s ", row[0], row[1], row[2]);

}

void command_petitioninfo(Client *c, const Seperator *sep)
{
	if (sep->arg[1][0] == 0) {
		c->Message(0, "Usage: #petitioninfo (petition number) Type #listpetition for a list");
		return;
    }

    std::string query = "SELECT petid, charname, accountname, zone, charclass, charrace, charlevel FROM petitions ORDER BY petid";
    auto results = database.QueryDatabase(query);
    if (!results.Success())
        return;

    LogFile->write(EQEmuLog::Normal,"Petition information request from %s, petition number:", c->GetName(), atoi(sep->argplus[1]) );

    if (results.RowCount() == 0) {
		c->Message(13,"There was an error in your request: ID not found! Please check the Id and try again.");
        return;
    }

	for (auto row = results.begin(); row != results.end(); ++row)
		if (strcasecmp(row[0],sep->argplus[1])== 0)
			c->Message(13,"	ID : %s Character Name: %s Account Name: %s Zone: %s Character Class: %s Character Race: %s Character Level: %s",row[0],row[1],row[2],row[3],row[4],row[5],row[6]);

}

void command_delpetition(Client *c, const Seperator *sep)
{
	if (sep->arg[1][0] == 0 || strcasecmp(sep->arg[1],"*") == 0) {
		c->Message(0, "Usage: #delpetition (petition number) Type #listpetition for a list");
		return;
    }

	c->Message(13,"Attempting to delete petition number: %i",atoi(sep->argplus[1]));
	std::string query = StringFormat("DELETE FROM petitions WHERE petid = %i", atoi(sep->argplus[1]));
	auto results = database.QueryDatabase(query);
	if (!results.Success())
        return;

    LogFile->write(EQEmuLog::Normal,"Delete petition request from %s, petition number:", c->GetName(), atoi(sep->argplus[1]) );

}

void command_listnpcs(Client *c, const Seperator *sep)
{
	if (strcasecmp(sep->arg[1], "all") == 0)
		entity_list.ListNPCs(c,sep->arg[1],sep->arg[2],0);
	else if(sep->IsNumber(1) && sep->IsNumber(2))
		entity_list.ListNPCs(c,sep->arg[1],sep->arg[2],2);
	else if(sep->arg[1][0] != 0)
		entity_list.ListNPCs(c,sep->arg[1],sep->arg[2],1);
	else {
		c->Message(0, "Usage of #listnpcs:");
		c->Message(0, "#listnpcs [#] [#] (Each number would search by ID, ex. #listnpcs 1 30, searches 1-30)");
		c->Message(0, "#listnpcs [name] (Would search for a npc with [name])");
	}
}

void command_date(Client *c, const Seperator *sep)
{
	//yyyy mm dd hh mm local
	if(sep->arg[3][0]==0 || !sep->IsNumber(1) || !sep->IsNumber(2) || !sep->IsNumber(3)) {
		c->Message(13, "Usage: #date yyyy mm dd [HH MM]");
	}
	else {
		int h=0, m=0;
		TimeOfDay_Struct eqTime;
		zone->zone_time.getEQTimeOfDay( time(0), &eqTime);
		if(!sep->IsNumber(4))
		h=eqTime.hour;
		else
			h=atoi(sep->arg[4]);
		if(!sep->IsNumber(5))
			m=eqTime.minute;
		else
			m=atoi(sep->arg[5]);
		c->Message(13, "Setting world time to %s-%s-%s %i:%i...", sep->arg[1], sep->arg[2], sep->arg[3], h, m);
		zone->SetDate(atoi(sep->arg[1]), atoi(sep->arg[2]), atoi(sep->arg[3]), h, m);
	}
}

void command_timezone(Client *c, const Seperator *sep)
{
	if(sep->arg[1][0]==0 && !sep->IsNumber(1)) {
		c->Message(13, "Usage: #timezone HH [MM]");
		c->Message(13, "Current timezone is: %ih %im", zone->zone_time.getEQTimeZoneHr(), zone->zone_time.getEQTimeZoneMin());
	}
	else {
		uint8 hours = atoi(sep->arg[1]);
		uint8 minutes = atoi(sep->arg[2]);
		if(!sep->IsNumber(2))
			minutes = 0;
		c->Message(13, "Setting timezone to %i h %i m", hours, minutes);
		uint32 ntz=(hours*60)+minutes;
		zone->zone_time.setEQTimeZone(ntz);
		database.SetZoneTZ(zone->GetZoneID(), zone->GetInstanceVersion(), ntz);

		// Update all clients with new TZ.
		EQApplicationPacket* outapp = new EQApplicationPacket(OP_TimeOfDay, sizeof(TimeOfDay_Struct));
		TimeOfDay_Struct* tod = (TimeOfDay_Struct*)outapp->pBuffer;
		zone->zone_time.getEQTimeOfDay(time(0), tod);
		entity_list.QueueClients(c, outapp);
		safe_delete(outapp);
	}
}

void command_invul(Client *c, const Seperator *sep)
{
	bool state=atobool(sep->arg[1]);
	Client *t=c;

	if(c->GetTarget() && c->GetTarget()->IsClient())
		t=c->GetTarget()->CastToClient();

	if(sep->arg[1][0] != 0) {
		t->SetInvul(state);
		c->Message(0, "%s is %s invulnerable from attack.", t->GetName(), state?"now":"no longer");
	}
	else
		c->Message(0, "Usage: #invulnerable [on/off]");
}

void command_hideme(Client *c, const Seperator *sep)
{
	bool state=atobool(sep->arg[1]);

	if(sep->arg[1][0]==0)
		c->Message(0, "Usage: #hideme [on/off]");
	else
	{
		c->SetHideMe(state);
		c->Message_StringID(MT_Broadcasts, c->GetHideMe() ? NOW_INVISIBLE : NOW_VISIBLE, c->GetName());
	}
}

void command_emote(Client *c, const Seperator *sep)
{
	if (sep->arg[3][0] == 0)
		c->Message(0, "Usage: #emote [name | world | zone] type# message");
	else {
		if (strcasecmp(sep->arg[1], "zone") == 0){
			char* newmessage=0;
			if(strstr(sep->arg[3],"^")==0)
				entity_list.Message(0, atoi(sep->arg[2]), sep->argplus[3]);
			else{
				for(newmessage = strtok((char*)sep->arg[3],"^");newmessage!=nullptr;newmessage=strtok(nullptr, "^"))
					entity_list.Message(0, atoi(sep->arg[2]), newmessage);
			}
		}
		else if (!worldserver.Connected())
			c->Message(0, "Error: World server disconnected");
		else if (strcasecmp(sep->arg[1], "world") == 0)
			worldserver.SendEmoteMessage(0, 0, atoi(sep->arg[2]), sep->argplus[3]);
		else
			worldserver.SendEmoteMessage(sep->arg[1], 0, atoi(sep->arg[2]), sep->argplus[3]);
	}
}

void command_fov(Client *c, const Seperator *sep)
{
	if(c->GetTarget())
		if(c->BehindMob(c->GetTarget(), c->GetX(), c->GetY()))
			c->Message(0, "You are behind mob %s, it is looking to %d", c->GetTarget()->GetName(), c->GetTarget()->GetHeading());
		else
			c->Message(0, "You are NOT behind mob %s, it is looking to %d", c->GetTarget()->GetName(), c->GetTarget()->GetHeading());
	else
		c->Message(0, "I Need a target!");
}

void command_npcstats(Client *c, const Seperator *sep)
{
	if (c->GetTarget() == 0)
		c->Message(0, "ERROR: No target!");
	else if (!c->GetTarget()->IsNPC())
		c->Message(0, "ERROR: Target is not a NPC!");
	else {
		c->Message(0, "NPC Stats:");
		c->Message(0, "Name: %s   NpcID: %u", c->GetTarget()->GetName(), c->GetTarget()->GetNPCTypeID());
		c->Message(0, "Race: %i  Level: %i  Class: %i  Material: %i", c->GetTarget()->GetRace(), c->GetTarget()->GetLevel(), c->GetTarget()->GetClass(), c->GetTarget()->GetTexture());
		c->Message(0, "Current HP: %i  Max HP: %i", c->GetTarget()->GetHP(), c->GetTarget()->GetMaxHP());
		//c->Message(0, "Weapon Item Number: %s",c->GetTarget()->GetWeapNo());
		c->Message(0, "Gender: %i  Size: %f  Bodytype: %d", c->GetTarget()->GetGender(), c->GetTarget()->GetSize(), c->GetTarget()->GetBodyType());
		c->Message(0, "Runspeed: %f  Walkspeed: %f", c->GetTarget()->GetRunspeed(), c->GetTarget()->GetWalkspeed());
		c->Message(0, "Spawn Group: %i  Grid: %i", c->GetTarget()->CastToNPC()->GetSp2(), c->GetTarget()->CastToNPC()->GetGrid());
		c->Message(0, "EmoteID: %i", c->GetTarget()->CastToNPC()->GetEmoteID());
		c->GetTarget()->CastToNPC()->QueryLoot(c);
	}
}

void command_zclip(Client *c, const Seperator *sep)
{
	// modifys and resends zhdr packet
	if(sep->arg[2][0]==0)
		c->Message(0, "Usage: #zclip <min clip> <max clip>");
	else if(atoi(sep->arg[1])<=0)
		c->Message(0, "ERROR: Min clip can not be zero or less!");
	else if(atoi(sep->arg[2])<=0)
		c->Message(0, "ERROR: Max clip can not be zero or less!");
	else if(atoi(sep->arg[1])>atoi(sep->arg[2]))
		c->Message(0, "ERROR: Min clip is greater than max clip!");
	else {
		zone->newzone_data.minclip = atof(sep->arg[1]);
		zone->newzone_data.maxclip = atof(sep->arg[2]);
		if(sep->arg[3][0]!=0)
			zone->newzone_data.fog_minclip[0]=atof(sep->arg[3]);
		if(sep->arg[4][0]!=0)
			zone->newzone_data.fog_minclip[1]=atof(sep->arg[4]);
		if(sep->arg[5][0]!=0)
			zone->newzone_data.fog_maxclip[0]=atof(sep->arg[5]);
		if(sep->arg[6][0]!=0)
			zone->newzone_data.fog_maxclip[1]=atof(sep->arg[6]);
		EQApplicationPacket* outapp = new EQApplicationPacket(OP_NewZone, sizeof(NewZone_Struct));
		memcpy(outapp->pBuffer, &zone->newzone_data, outapp->size);
		entity_list.QueueClients(c, outapp);
		safe_delete(outapp);
	}
}

void command_npccast(Client *c, const Seperator *sep)
{
	if (c->GetTarget() && c->GetTarget()->IsNPC() && !sep->IsNumber(1) && sep->arg[1] != 0 && sep->IsNumber(2)) {
		Mob* spelltar = entity_list.GetMob(sep->arg[1]);
		if (spelltar)
			c->GetTarget()->CastSpell(atoi(sep->arg[2]), spelltar->GetID());
		else
			c->Message(0, "Error: %s not found", sep->arg[1]);
	}
	else if (c->GetTarget() && c->GetTarget()->IsNPC() && sep->IsNumber(1) && sep->IsNumber(2) ) {
		Mob* spelltar = entity_list.GetMob(atoi(sep->arg[1]));
		if (spelltar)
			c->GetTarget()->CastSpell(atoi(sep->arg[2]), spelltar->GetID());
		else
			c->Message(0, "Error: target ID %i not found", atoi(sep->arg[1]));
	}
	else
		c->Message(0, "Usage: (needs NPC targeted) #npccast targetname/entityid spellid");
}

void command_zstats(Client *c, const Seperator *sep)
{
	c->Message(0, "Zone Header Data:");
	c->Message(0, "Sky Type: %i", zone->newzone_data.sky);
	c->Message(0, "Fog Colour: Red: %i; Blue: %i; Green %i", zone->newzone_data.fog_red[0], zone->newzone_data.fog_green[0], zone->newzone_data.fog_blue[0]);
	c->Message(0, "Safe Coords: %f, %f, %f", zone->newzone_data.safe_x, zone->newzone_data.safe_y, zone->newzone_data.safe_z);
	c->Message(0, "Underworld Coords: %f", zone->newzone_data.underworld);
	c->Message(0, "Clip Plane: %f - %f", zone->newzone_data.minclip, zone->newzone_data.maxclip);
}

void command_permaclass(Client *c, const Seperator *sep)
{
	Client *t=c;

	if(c->GetTarget() && c->GetTarget()->IsClient())
		t=c->GetTarget()->CastToClient();

	if(sep->arg[1][0]==0) {
		c->Message(0,"Usage: #permaclass <classnum>");
	}
	else if(!t->IsClient())
		c->Message(0,"Target is not a client.");
	else {
		c->Message(0, "Setting %s's class...Sending to char select.", t->GetName());
		LogFile->write(EQEmuLog::Normal,"Class change request from %s for %s, requested class:%i", c->GetName(), t->GetName(), atoi(sep->arg[1]) );
		t->SetBaseClass(atoi(sep->arg[1]));
		t->Save();
		t->Kick();
	}
}

void command_permarace(Client *c, const Seperator *sep)
{
	Client *t=c;

	if(c->GetTarget() && c->GetTarget()->IsClient())
		t=c->GetTarget()->CastToClient();

	if(sep->arg[1][0]==0) {
		c->Message(0,"Usage: #permarace <racenum>");
		c->Message(0,"NOTE: Not all models are global. If a model is not global, it will appear as a human on character select and in zones without the model.");
	}
	else if(!t->IsClient())
		c->Message(0,"Target is not a client.");
	else {
		c->Message(0, "Setting %s's race - zone to take effect",t->GetName());
		LogFile->write(EQEmuLog::Normal,"Permanant race change request from %s for %s, requested race:%i", c->GetName(), t->GetName(), atoi(sep->arg[1]) );
		uint32 tmp = Mob::GetDefaultGender(atoi(sep->arg[1]), t->GetBaseGender());
		t->SetBaseRace(atoi(sep->arg[1]));
		t->SetBaseGender(tmp);
		t->Save();
		t->SendIllusionPacket(atoi(sep->arg[1]));
	}
}

void command_permagender(Client *c, const Seperator *sep)
{
	Client *t=c;

	if(c->GetTarget() && c->GetTarget()->IsClient())
		t=c->GetTarget()->CastToClient();

	if(sep->arg[1][0]==0) {
		c->Message(0,"Usage: #permagender <gendernum>");
		c->Message(0,"Gender Numbers: 0=Male, 1=Female, 2=Neuter");
	}
	else if(!t->IsClient())
		c->Message(0,"Target is not a client.");
	else {
		c->Message(0, "Setting %s's gender - zone to take effect",t->GetName());
		LogFile->write(EQEmuLog::Normal,"Permanant gender change request from %s for %s, requested gender:%i", c->GetName(), t->GetName(), atoi(sep->arg[1]) );
		t->SetBaseGender(atoi(sep->arg[1]));
		t->Save();
		t->SendIllusionPacket(atoi(sep->arg[1]));
	}
}

void command_weather(Client *c, const Seperator *sep)
{
	if (!(sep->arg[1][0] == '0' || sep->arg[1][0] == '1' || sep->arg[1][0] == '2' || sep->arg[1][0] == '3')) {
		c->Message(0, "Usage: #weather <0/1/2/3> - Off/Rain/Snow/Manual.");
	}
	else if(zone->zone_weather == 0) {
		if(sep->arg[1][0] == '3')	{ // Put in modifications here because it had a very good chance at screwing up the client's weather system if rain was sent during snow -T7
			if(sep->arg[2][0] != 0 && sep->arg[3][0] != 0) {
				c->Message(0, "Sending weather packet... TYPE=%s, INTENSITY=%s", sep->arg[2], sep->arg[3]);
				zone->zone_weather = atoi(sep->arg[2]);
				EQApplicationPacket* outapp = new EQApplicationPacket(OP_Weather, 8);
				outapp->pBuffer[0] = atoi(sep->arg[2]);
				outapp->pBuffer[4] = atoi(sep->arg[3]); // This number changes in the packets, intensity?
				entity_list.QueueClients(c, outapp);
				safe_delete(outapp);
			}
			else {
				c->Message(0, "Manual Usage: #weather 3 <type> <intensity>");
			}
		}
		else if(sep->arg[1][0] == '2')	{
			entity_list.Message(0, 0, "Snowflakes begin to fall from the sky.");
			zone->zone_weather = 2;
			EQApplicationPacket* outapp = new EQApplicationPacket(OP_Weather, 8);
			outapp->pBuffer[0] = 0x01;
			outapp->pBuffer[4] = 0x02; // This number changes in the packets, intensity?
			entity_list.QueueClients(c, outapp);
			safe_delete(outapp);
		}
		else if(sep->arg[1][0] == '1')	{
			entity_list.Message(0, 0, "Raindrops begin to fall from the sky.");
			zone->zone_weather = 1;
			EQApplicationPacket* outapp = new EQApplicationPacket(OP_Weather, 8);
			outapp->pBuffer[4] = 0x01; // This is how it's done in Fear, and you can see a decent distance with it at this value
			entity_list.QueueClients(c, outapp);
			safe_delete(outapp);
		}
	}
	else {
		if(zone->zone_weather == 1)	{ // Doing this because if you have rain/snow on, you can only turn one off.
			entity_list.Message(0, 0, "The sky clears as the rain ceases to fall.");
			zone->zone_weather = 0;
			EQApplicationPacket* outapp = new EQApplicationPacket(OP_Weather, 8);
			// To shutoff weather you send an empty 8 byte packet (You get this everytime you zone even if the sky is clear)
			entity_list.QueueClients(c, outapp);
			safe_delete(outapp);
		}
		else if(zone->zone_weather == 2) {
			entity_list.Message(0, 0, "The sky clears as the snow stops falling.");
			zone->zone_weather = 0;
			EQApplicationPacket* outapp = new EQApplicationPacket(OP_Weather, 8);
			// To shutoff weather you send an empty 8 byte packet (You get this everytime you zone even if the sky is clear)
			outapp->pBuffer[0] = 0x01; // Snow has it's own shutoff packet
			entity_list.QueueClients(c, outapp);
			safe_delete(outapp);
		}
		else {
			entity_list.Message(0, 0, "The sky clears.");
			zone->zone_weather = 0;
			EQApplicationPacket* outapp = new EQApplicationPacket(OP_Weather, 8);
			// To shutoff weather you send an empty 8 byte packet (You get this everytime you zone even if the sky is clear)
			entity_list.QueueClients(c, outapp);
			safe_delete(outapp);
		}
	}
}

void command_zheader(Client *c, const Seperator *sep)
{
	// sends zhdr packet
	if(sep->arg[1][0]==0) {
		c->Message(0, "Usage: #zheader <zone name>");
	}
	else if(database.GetZoneID(sep->argplus[1])==0)
		c->Message(0, "Invalid Zone Name: %s", sep->argplus[1]);
	else {

		if (zone->LoadZoneCFG(sep->argplus[1], true))
			c->Message(0, "Successfully loaded zone header for %s from database.", sep->argplus[1]);
		else
			c->Message(0, "Failed to load zone header %s from database", sep->argplus[1]);
		EQApplicationPacket* outapp = new EQApplicationPacket(OP_NewZone, sizeof(NewZone_Struct));
		memcpy(outapp->pBuffer, &zone->newzone_data, outapp->size);
		entity_list.QueueClients(c, outapp);
		safe_delete(outapp);
	}
}

void command_zsky(Client *c, const Seperator *sep)
{
	// modifys and resends zhdr packet
	if(sep->arg[1][0]==0)
		c->Message(0, "Usage: #zsky <sky type>");
	else if(atoi(sep->arg[1])<0||atoi(sep->arg[1])>255)
		c->Message(0, "ERROR: Sky type can not be less than 0 or greater than 255!");
	else {
		zone->newzone_data.sky = atoi(sep->arg[1]);
		EQApplicationPacket* outapp = new EQApplicationPacket(OP_NewZone, sizeof(NewZone_Struct));
		memcpy(outapp->pBuffer, &zone->newzone_data, outapp->size);
		entity_list.QueueClients(c, outapp);
		safe_delete(outapp);
	}
}

void command_zcolor(Client *c, const Seperator *sep)
{
	// modifys and resends zhdr packet
	if (sep->arg[3][0]==0)
		c->Message(0, "Usage: #zcolor <red> <green> <blue>");
	else if (atoi(sep->arg[1])<0||atoi(sep->arg[1])>255)
		c->Message(0, "ERROR: Red can not be less than 0 or greater than 255!");
	else if (atoi(sep->arg[2])<0||atoi(sep->arg[2])>255)
		c->Message(0, "ERROR: Green can not be less than 0 or greater than 255!");
	else if (atoi(sep->arg[3])<0||atoi(sep->arg[3])>255)
		c->Message(0, "ERROR: Blue can not be less than 0 or greater than 255!");
	else {
		for (int z=0; z<4; z++) {
			zone->newzone_data.fog_red[z] = atoi(sep->arg[1]);
			zone->newzone_data.fog_green[z] = atoi(sep->arg[2]);
			zone->newzone_data.fog_blue[z] = atoi(sep->arg[3]);
		}
		EQApplicationPacket* outapp = new EQApplicationPacket(OP_NewZone, sizeof(NewZone_Struct));
		memcpy(outapp->pBuffer, &zone->newzone_data, outapp->size);
		entity_list.QueueClients(c, outapp);
		safe_delete(outapp);
	}
}

void command_spon(Client *c, const Seperator *sep)
{
	c->MemorizeSpell(0, SPELLBAR_UNLOCK, memSpellSpellbar);
}

void command_spoff(Client *c, const Seperator *sep)
{
	EQApplicationPacket* outapp = new EQApplicationPacket(OP_ManaChange, 0);
	outapp->priority = 5;
	c->QueuePacket(outapp);
	safe_delete(outapp);
}

void command_itemtest(Client *c, const Seperator *sep)
{
	char chBuffer[8192] = {0};
	//Using this to determine new item layout
	FILE* f = nullptr;
	if (!(f = fopen("c:\\EQEMUcvs\\ItemDump.txt", "rb"))) {
		c->Message(13, "Error: Could not open c:\\EQEMUcvs\\ItemDump.txt");
		return;
	}

	fread(chBuffer, sizeof(chBuffer), sizeof(char), f);
	fclose(f);

	EQApplicationPacket* outapp = new EQApplicationPacket(OP_ItemLinkResponse, strlen(chBuffer)+5);
	memcpy(&outapp->pBuffer[4], chBuffer, strlen(chBuffer));
	c->QueuePacket(outapp);
	safe_delete(outapp);
}

void command_gassign(Client *c, const Seperator *sep)
{
	if (sep->IsNumber(1) && c->GetTarget() && c->GetTarget()->IsNPC())
		database.AssignGrid(c, c->GetTarget()->CastToNPC()->m_SpawnPoint, atoi(sep->arg[1]));
	else
		c->Message(0,"Usage: #gassign [num] - must have an npc target!");
}

void command_ai(Client *c, const Seperator *sep)
{
	Mob *target=c->GetTarget();

	if (strcasecmp(sep->arg[1], "factionid") == 0) {
		if (target && sep->IsNumber(2)) {
			if (target->IsNPC())
				target->CastToNPC()->SetNPCFactionID(atoi(sep->arg[2]));
			else
				c->Message(0, "%s is not an NPC.", target->GetName());
		}
		else
			c->Message(0, "Usage: (targeted) #ai factionid [factionid]");
	}
	else if (strcasecmp(sep->arg[1], "spellslist") == 0) {
		if (target && sep->IsNumber(2) && atoi(sep->arg[2]) >= 0) {
			if (target->IsNPC())
				target->CastToNPC()->AI_AddNPCSpells(atoi(sep->arg[2]));
			else
				c->Message(0, "%s is not an NPC.", target->GetName());
		}
		else
			c->Message(0, "Usage: (targeted) #ai spellslist [npc_spells_id]");
	}
	else if (strcasecmp(sep->arg[1], "con") == 0) {
		if (target && sep->arg[2][0] != 0) {
			Mob* tar2 = entity_list.GetMob(sep->arg[2]);
			if (tar2)
				c->Message(0, "%s considering %s: %i", target->GetName(), tar2->GetName(), tar2->GetReverseFactionCon(target));
			else
				c->Message(0, "Error: %s not found.", sep->arg[2]);
		}
		else
			c->Message(0, "Usage: (targeted) #ai con [mob name]");
	}
	else if (strcasecmp(sep->arg[1], "guard") == 0) {
		if (target && target->IsNPC())
			target->CastToNPC()->SaveGuardSpot();
		else
			c->Message(0, "Usage: (targeted) #ai guard - sets npc to guard the current location (use #summon to move)");
	}
	else if (strcasecmp(sep->arg[1], "roambox") == 0) {
		if (target && target->IsAIControlled() && target->IsNPC()) {
			if ((sep->argnum == 6 || sep->argnum == 7 || sep->argnum == 8) && sep->IsNumber(2) && sep->IsNumber(3) && sep->IsNumber(4) && sep->IsNumber(5) && sep->IsNumber(6)) {
				uint32 tmp = 2500;
				uint32 tmp2 = 2500;
				if (sep->IsNumber(7))
					tmp = atoi(sep->arg[7]);
				if (sep->IsNumber(8))
					tmp2 = atoi(sep->arg[8]);
				target->CastToNPC()->AI_SetRoambox(atof(sep->arg[2]), atof(sep->arg[3]), atof(sep->arg[4]), atof(sep->arg[5]), atof(sep->arg[6]), tmp, tmp2);
			}
			else if ((sep->argnum == 3 || sep->argnum == 4) && sep->IsNumber(2) && sep->IsNumber(3)) {
				uint32 tmp = 2500;
				uint32 tmp2 = 2500;
				if (sep->IsNumber(4))
					tmp = atoi(sep->arg[4]);
				if (sep->IsNumber(5))
					tmp2 = atoi(sep->arg[5]);
				target->CastToNPC()->AI_SetRoambox(atof(sep->arg[2]), atof(sep->arg[3]), tmp, tmp2);
			}
			else {
				c->Message(0, "Usage: #ai roambox dist max_x min_x max_y min_y [delay] [mindelay]");
				c->Message(0, "Usage: #ai roambox dist roamdist [delay] [mindelay]");
			}
		}
		else
			c->Message(0, "You need a AI NPC targeted");
	}
	else if (strcasecmp(sep->arg[1], "stop") == 0 && c->Admin() >= commandToggleAI) {
		if (target) {
			if (target->IsAIControlled())
				target->AI_Stop();
			else
				c->Message(0, "Error: Target is not AI controlled");
		}
		else
			c->Message(0, "Usage: Target a Mob with AI enabled and use this to turn off their AI.");
	}
	else if (strcasecmp(sep->arg[1], "start") == 0 && c->Admin() >= commandToggleAI) {
		if (target) {
			if (!target->IsAIControlled())
				target->AI_Start();
			else
				c->Message(0, "Error: Target is already AI controlled");
		}
		else
			c->Message(0, "Usage: Target a Mob with AI disabled and use this to turn on their AI.");
	}
	else {
		c->Message(0, "#AI Sub-commands");
		c->Message(0, "  factionid");
		c->Message(0, "  spellslist");
		c->Message(0, "  con");
		c->Message(0, "  guard");
	}
}

void command_worldshutdown(Client *c, const Seperator *sep)
{
	// GM command to shutdown world server and all zone servers
	uint32 time=0;
	uint32 interval=0;
	if (worldserver.Connected()) {
		if(sep->IsNumber(1) && sep->IsNumber(2) && ((time=atoi(sep->arg[1]))>0) && ((interval=atoi(sep->arg[2]))>0)) {
			worldserver.SendEmoteMessage(0,0,15,"<SYSTEMWIDE MESSAGE>:SYSTEM MSG:World coming down in %i minutes, everyone log out before this time.", (time / 60 ));
			c->Message(0, "Sending shutdown packet now, World will shutdown in: %i minutes with an interval of: %i seconds", (time / 60), interval);
			ServerPacket* pack = new ServerPacket(ServerOP_ShutdownAll,sizeof(WorldShutDown_Struct));
			WorldShutDown_Struct* wsd = (WorldShutDown_Struct*)pack->pBuffer;
			wsd->time=time*1000;
			wsd->interval=(interval*1000);
			worldserver.SendPacket(pack);
			safe_delete(pack);
		}
		else if(strcasecmp(sep->arg[1], "now") == 0){
			worldserver.SendEmoteMessage(0,0,15,"<SYSTEMWIDE MESSAGE>:SYSTEM MSG:World coming down, everyone log out now.");
			c->Message(0, "Sending shutdown packet");
			ServerPacket* pack = new ServerPacket;
			pack->opcode = ServerOP_ShutdownAll;
			pack->size=0;
			worldserver.SendPacket(pack);
			safe_delete(pack);
		}
		else if(strcasecmp(sep->arg[1], "disable") == 0){
			c->Message(0, "Shutdown prevented, next time I may not be so forgiving...");
			ServerPacket* pack = new ServerPacket(ServerOP_ShutdownAll,sizeof(WorldShutDown_Struct));
			WorldShutDown_Struct* wsd = (WorldShutDown_Struct*)pack->pBuffer;
			wsd->time=0;
			wsd->interval=0;
			worldserver.SendPacket(pack);
			safe_delete(pack);
		}
		else{
			c->Message(0,"#worldshutdown - Shuts down the server and all zones.");
			c->Message(0,"Usage: #worldshutdown now - Shuts down the server and all zones immediately.");
			c->Message(0,"Usage: #worldshutdown disable - Stops the server from a previously scheduled shut down.");
			c->Message(0,"Usage: #worldshutdown [timer] [interval] - Shuts down the server and all zones after [timer] seconds and sends warning every [interval] seconds.");
		}
	}
	else
		c->Message(0, "Error: World server disconnected");
}

void command_sendzonespawns(Client *c, const Seperator *sep)
{
	entity_list.SendZoneSpawns(c);
}

void command_zsave(Client *c, const Seperator *sep)
{
	if(zone->SaveZoneCFG())
		c->Message(13, "Zone header saved successfully.");
		else
		c->Message(13, "ERROR: Zone header data was NOT saved.");
}

void command_dbspawn2(Client *c, const Seperator *sep)
{

	if (sep->IsNumber(1) && sep->IsNumber(2) && sep->IsNumber(3)) {
		LogFile->write(EQEmuLog::Normal,"Spawning database spawn");
		uint16 cond = 0;
		int16 cond_min = 0;
		if(sep->IsNumber(4)) {
			cond = atoi(sep->arg[4]);
			if(sep->IsNumber(5))
				cond_min = atoi(sep->arg[5]);
		}
		database.CreateSpawn2(c, atoi(sep->arg[1]), zone->GetShortName(), c->GetPosition(), atoi(sep->arg[2]), atoi(sep->arg[3]), cond, cond_min);
	}
	else {
		c->Message(0, "Usage: #dbspawn2 spawngroup respawn variance [condition_id] [condition_min]");
	}
}

void command_shutdown(Client *c, const Seperator *sep)
{
	CatchSignal(2);
}

void command_delacct(Client *c, const Seperator *sep)
{
	if(sep->arg[1][0] == 0)
		c->Message(0, "Format: #delacct accountname");
	else
		if (database.DeleteAccount(sep->arg[1]))
			c->Message(0, "The account was deleted.");
		else
			c->Message(0, "Unable to delete account.");
}

void command_setpass(Client *c, const Seperator *sep)
{
	if(sep->argnum != 2)
		c->Message(0, "Format: #setpass accountname password");
	else {
		int16 tmpstatus = 0;
		uint32 tmpid = database.GetAccountIDByName(sep->arg[1], &tmpstatus);
		if (!tmpid)
			c->Message(0, "Error: Account not found");
		else if (tmpstatus > c->Admin())
			c->Message(0, "Cannot change password: Account's status is higher than yours");
		else if (database.SetLocalPassword(tmpid, sep->arg[2]))
			c->Message(0, "Password changed.");
		else
			c->Message(0, "Error changing password.");
	}
}

void command_setlsinfo(Client *c, const Seperator *sep)
{
	if(sep->argnum != 2)
		c->Message(0, "Format: #setlsinfo email password");
	else {
		ServerPacket* pack = new ServerPacket(ServerOP_LSAccountUpdate, sizeof(ServerLSAccountUpdate_Struct));
		ServerLSAccountUpdate_Struct* s = (ServerLSAccountUpdate_Struct *) pack->pBuffer;
		s->useraccountid = c->LSAccountID();
		strn0cpy(s->useraccount, c->AccountName(), 30);
		strn0cpy(s->useremail, sep->arg[1], 100);
		strn0cpy(s->userpassword, sep->arg[2], 50);
		worldserver.SendPacket(pack);
		c->Message(0, "Login Server update packet sent.");
	}
}

void command_grid(Client *c, const Seperator *sep)
{
	if (strcasecmp("max",sep->arg[1]) == 0)
		c->Message(0, "Highest grid ID in this zone: %d", database.GetHighestGrid(zone->GetZoneID()));
	else if (strcasecmp("add",sep->arg[1]) == 0)
		database.ModifyGrid(c, false,atoi(sep->arg[2]),atoi(sep->arg[3]), atoi(sep->arg[4]),zone->GetZoneID());
	else if (strcasecmp("delete",sep->arg[1]) == 0)
		database.ModifyGrid(c, true,atoi(sep->arg[2]),0,0,zone->GetZoneID());
	else {
		c->Message(0,"Usage: #grid add/delete grid_num wandertype pausetype");
		c->Message(0,"Usage: #grid max - displays the highest grid ID used in this zone (for add)");
	}
}

void command_wp(Client *c, const Seperator *sep)
{
	int wp = atoi(sep->arg[4]);

	if (strcasecmp("add",sep->arg[1]) == 0) {
		if (wp == 0) //default to highest if it's left blank, or we enter 0
			wp = database.GetHighestWaypoint(zone->GetZoneID(), atoi(sep->arg[2])) + 1;
		if (strcasecmp("-h",sep->arg[5]) == 0) {
			database.AddWP(c, atoi(sep->arg[2]),wp, c->GetPosition(), atoi(sep->arg[3]),zone->GetZoneID());
		}
		else {
            auto position = c->GetPosition();
            position.m_Heading = -1;
			database.AddWP(c, atoi(sep->arg[2]),wp, position, atoi(sep->arg[3]),zone->GetZoneID());
		}
	}
	else if (strcasecmp("delete",sep->arg[1]) == 0)
		database.DeleteWaypoint(c, atoi(sep->arg[2]),wp,zone->GetZoneID());
	else
		c->Message(0,"Usage: #wp add/delete grid_num pause wp_num [-h]");
}

void command_iplookup(Client *c, const Seperator *sep)
{
	ServerPacket* pack = new ServerPacket(ServerOP_IPLookup, sizeof(ServerGenericWorldQuery_Struct) + strlen(sep->argplus[1]) + 1);
	ServerGenericWorldQuery_Struct* s = (ServerGenericWorldQuery_Struct *) pack->pBuffer;
	strcpy(s->from, c->GetName());
	s->admin = c->Admin();
	if (sep->argplus[1][0] != 0)
		strcpy(s->query, sep->argplus[1]);
	worldserver.SendPacket(pack);
	safe_delete(pack);
}

void command_size(Client *c, const Seperator *sep)
{
	Mob *target=c->GetTarget();
	if (!sep->IsNumber(1))
		c->Message(0, "Usage: #size [0 - 255] (Decimal increments are allowed)");
	else {
		float newsize = atof(sep->arg[1]);
		if (newsize > 255)
			c->Message(0, "Error: #size: Size can not be greater than 255.");
		else if (newsize < 0)
			c->Message(0, "Error: #size: Size can not be less than 0.");
		else if (!target)
			c->Message(0,"Error: this command requires a target");
		else {
			uint16 Race = target->GetRace();
			uint8 Gender = target->GetGender();
			uint8 Texture = 0xFF;
			uint8 HelmTexture = 0xFF;
			uint8 HairColor = target->GetHairColor();
			uint8 BeardColor = target->GetBeardColor();
			uint8 EyeColor1 = target->GetEyeColor1();
			uint8 EyeColor2 = target->GetEyeColor2();
			uint8 HairStyle = target->GetHairStyle();
			uint8 LuclinFace = target->GetLuclinFace();
			uint8 Beard = target->GetBeard();
			uint32 DrakkinHeritage = target->GetDrakkinHeritage();
			uint32 DrakkinTattoo = target->GetDrakkinTattoo();
			uint32 DrakkinDetails = target->GetDrakkinDetails();

			target->SendIllusionPacket(Race, Gender, Texture, HelmTexture, HairColor, BeardColor,
										EyeColor1, EyeColor2, HairStyle, LuclinFace, Beard, 0xFF,
										DrakkinHeritage, DrakkinTattoo, DrakkinDetails, newsize);

			c->Message(0,"Size = %f", atof(sep->arg[1]));
		}
	}
}

void command_mana(Client *c, const Seperator *sep)
{
	Mob *t;

	t = c->GetTarget() ? c->GetTarget() : c;

	if(t->IsClient())
		t->CastToClient()->SetMana(t->CastToClient()->CalcMaxMana());
	else
		t->SetMana(t->CalcMaxMana());
}

void command_flymode(Client *c, const Seperator *sep)
{
	Client *t=c;

	if (strlen(sep->arg[1]) == 1 && !(sep->arg[1][0] == '0' || sep->arg[1][0] == '1' || sep->arg[1][0] == '2'))
		c->Message(0, "#flymode [0/1/2]");
	else {
		if(c->GetTarget() && c->GetTarget()->IsClient())
			t=c->GetTarget()->CastToClient();
		t->SendAppearancePacket(AT_Levitate, atoi(sep->arg[1]));
		if (sep->arg[1][0] == '1')
			c->Message(0, "Turning %s's Flymode ON", t->GetName());
		else if (sep->arg[1][0] == '2')
			c->Message(0, "Turning %s's Flymode LEV", t->GetName());
		else
			c->Message(0, "Turning %s's Flymode OFF", t->GetName());
	}
}

void command_showskills(Client *c, const Seperator *sep)
{
	Client *t=c;

	if(c->GetTarget() && c->GetTarget()->IsClient())
		t=c->GetTarget()->CastToClient();

	c->Message(0, "Skills for %s", t->GetName());
	for (SkillUseTypes i=Skill1HBlunt; i <= HIGHEST_SKILL; i=(SkillUseTypes)(i+1))
		c->Message(0, "Skill [%d] is at [%d] - %u", i, t->GetSkill(i), t->GetRawSkill(i));
}

void command_findspell(Client *c, const Seperator *sep)
{
	if (sep->arg[1][0] == 0)
		c->Message(0, "Usage: #FindSpell [spellname]");
	else if (SPDAT_RECORDS <= 0)
		c->Message(0, "Spells not loaded");
	else if (Seperator::IsNumber(sep->argplus[1])) {
		int spellid = atoi(sep->argplus[1]);
		if (spellid <= 0 || spellid >= SPDAT_RECORDS) {
			c->Message(0, "Error: Number out of range");
		}
		else {
			c->Message(0, "  %i: %s", spellid, spells[spellid].name);
		}
	}
	else {
		int count=0;
		//int iSearchLen = strlen(sep->argplus[1])+1;
		char sName[64];
		char sCriteria[65];
		strn0cpy(sCriteria, sep->argplus[1], 64);
		strupr(sCriteria);
		for (int i=0; i<SPDAT_RECORDS; i++) {
			if (spells[i].name[0] != 0) {
				strcpy(sName, spells[i].name);

				strupr(sName);
				char* pdest = strstr(sName, sCriteria);
				if ((pdest != nullptr) && (count <=20)) {
					c->Message(0, "  %i: %s", i, spells[i].name);
					count++;
				}
				else if (count > 20)
					break;
			}
		}
		if (count > 20)
			c->Message(0, "20 spells found... max reached.");
		else
			c->Message(0, "%i spells found.", count);
	}
}

void command_castspell(Client *c, const Seperator *sep)
{
	if (!sep->IsNumber(1))
		c->Message(0, "Usage: #CastSpell spellid");
	else {
		uint16 spellid = atoi(sep->arg[1]);
		/*
		Spell restrictions.
		*/
		if (((spellid == 2859) || (spellid == 841) || (spellid == 300) || (spellid == 2314) ||
			(spellid == 3716) || (spellid == 911) || (spellid == 3014) || (spellid == 982) ||
			(spellid == 905) || (spellid == 2079) || (spellid == 1218) || (spellid == 819) ||
			((spellid >= 780) && (spellid <= 785)) || ((spellid >= 1200) && (spellid <= 1205)) ||
			((spellid >= 1342) && (spellid <= 1348)) || (spellid == 1923) || (spellid == 1924) ||
			(spellid == 3355)) &&
			c->Admin() < commandCastSpecials)
			c->Message(13, "Unable to cast spell.");
		else if (spellid >= SPDAT_RECORDS)
			c->Message(0, "Error: #CastSpell: Argument out of range");
		else
			if (c->GetTarget() == 0)
				if(c->Admin() >= commandInstacast)
					c->SpellFinished(spellid, 0, USE_ITEM_SPELL_SLOT, 0, -1, spells[spellid].ResistDiff);
				else
					c->CastSpell(spellid, 0, USE_ITEM_SPELL_SLOT, 0);
			else
				if(c->Admin() >= commandInstacast)
					c->SpellFinished(spellid, c->GetTarget(), 10, 0, -1, spells[spellid].ResistDiff);
				else
					c->CastSpell(spellid, c->GetTarget()->GetID(), USE_ITEM_SPELL_SLOT, 0);
	}
}

void command_setlanguage(Client *c, const Seperator *sep)
{
	if (strcasecmp(sep->arg[1], "list" ) == 0 )
	{
		c->Message(0, "Languages:");
		c->Message(0, "(0) Common Tongue");
		c->Message(0, "(1) Barbarian");
		c->Message(0, "(2) Erudian");
		c->Message(0, "(3) Elvish");
		c->Message(0, "(4) Dark Elvish");
		c->Message(0, "(5) Dwarvish");
		c->Message(0, "(6) Troll");
		c->Message(0, "(7) Ogre");
		c->Message(0, "(8) Gnomish");
		c->Message(0, "(9) Halfling");
		c->Message(0, "(10) Thieves Cant");
		c->Message(0, "(11) Old Erudian");
		c->Message(0, "(12) Elder Elvish");
		c->Message(0, "(13) Froglok");
		c->Message(0, "(14) Goblin");
		c->Message(0, "(15) Gnoll");
		c->Message(0, "(16) Combine Tongue");
		c->Message(0, "(17) Elder Teir`Dal");
		c->Message(0, "(18) Lizardman");
		c->Message(0, "(19) Orcish");
		c->Message(0, "(20) Faerie");
		c->Message(0, "(21) Dragon");
		c->Message(0, "(22) Elder Dragon");
		c->Message(0, "(23) Dark Speech");
		c->Message(0, "(24) Vah Shir");
		c->Message(0, "(25) Alaran");
		c->Message(0, "(26) Hadal");
		c->Message(0, "(27) Unknown1");
	}
	else if( c->GetTarget() == 0 )
	{
		c->Message(0, "Error: #setlanguage: No target.");
	}
	else if( !c->GetTarget()->IsClient() )
	{
		c->Message(0, "Error: Target must be a player.");
	}
	else if (
				!sep->IsNumber(1) || atoi(sep->arg[1]) < 0 || atoi(sep->arg[1]) > 27 ||
				!sep->IsNumber(2) || atoi(sep->arg[2]) < 0 || atoi(sep->arg[2]) > 100
			)
	{
		c->Message(0, "Usage: #setlanguage [language ID] [value] (0-27, 0-100)");
		c->Message(0, "Try #setlanguage list for a list of language IDs");
	}
	else
	{
		LogFile->write(EQEmuLog::Normal,"Set language request from %s, target:%s lang_id:%i value:%i", c->GetName(), c->GetTarget()->GetName(), atoi(sep->arg[1]), atoi(sep->arg[2]) );
		uint8 langid = (uint8)atoi(sep->arg[1]);
		uint8 value = (uint8)atoi(sep->arg[2]);
		c->GetTarget()->CastToClient()->SetLanguageSkill( langid, value );
	}
}

void command_setskill(Client *c, const Seperator *sep)
{
	if (c->GetTarget() == nullptr) {
		c->Message(0, "Error: #setskill: No target.");
	}
	else if (!c->GetTarget()->IsClient()) {
		c->Message(0, "Error: #setskill: Target must be a client.");
	}
	else if (
						!sep->IsNumber(1) || atoi(sep->arg[1]) < 0 || atoi(sep->arg[1]) > HIGHEST_SKILL ||
						!sep->IsNumber(2) || atoi(sep->arg[2]) < 0 || atoi(sep->arg[2]) > HIGHEST_CAN_SET_SKILL
					)
	{
		c->Message(0, "Usage: #setskill skill x ");
		c->Message(0, "       skill = 0 to %d", HIGHEST_SKILL);
		c->Message(0, "       x = 0 to %d", HIGHEST_CAN_SET_SKILL);
	}
	else {
		LogFile->write(EQEmuLog::Normal,"Set skill request from %s, target:%s skill_id:%i value:%i", c->GetName(), c->GetTarget()->GetName(), atoi(sep->arg[1]), atoi(sep->arg[2]) );
		int skill_num = atoi(sep->arg[1]);
		uint16 skill_value = atoi(sep->arg[2]);
		if(skill_num < HIGHEST_SKILL)
			c->GetTarget()->CastToClient()->SetSkill((SkillUseTypes)skill_num, skill_value);
	}
}

void command_setskillall(Client *c, const Seperator *sep)
{
	if (c->GetTarget() == 0)
		c->Message(0, "Error: #setallskill: No target.");
	else if (!c->GetTarget()->IsClient())
		c->Message(0, "Error: #setskill: Target must be a client.");
	else if (!sep->IsNumber(1) || atoi(sep->arg[1]) < 0 || atoi(sep->arg[1]) > HIGHEST_CAN_SET_SKILL) {
		c->Message(0, "Usage: #setskillall value ");
		c->Message(0, "       value = 0 to %d", HIGHEST_CAN_SET_SKILL);
	}
	else {
		if (c->Admin() >= commandSetSkillsOther || c->GetTarget()==c || c->GetTarget()==0) {
			LogFile->write(EQEmuLog::Normal,"Set ALL skill request from %s, target:%s", c->GetName(), c->GetTarget()->GetName());
			uint16 level = atoi(sep->arg[1]);
			for(SkillUseTypes skill_num=Skill1HBlunt;skill_num <= HIGHEST_SKILL;skill_num=(SkillUseTypes)(skill_num+1)) {
				c->GetTarget()->CastToClient()->SetSkill(skill_num, level);
			}
		}
		else
			c->Message(0, "Error: Your status is not high enough to set anothers skills");
	}
}

void command_race(Client *c, const Seperator *sep)
{
	Mob *t=c->CastToMob();

	// Need to figure out max race for LoY/LDoN: going with upper bound of 500 now for testing
	if (sep->IsNumber(1) && atoi(sep->arg[1]) >= 0 && atoi(sep->arg[1]) <= 724) {
		if ((c->GetTarget()) && c->Admin() >= commandRaceOthers)
			t=c->GetTarget();
		t->SendIllusionPacket(atoi(sep->arg[1]));
	}
	else
		c->Message(0, "Usage: #race [0-724] (0 for back to normal)");
}

void command_gender(Client *c, const Seperator *sep)
{
	Mob *t=c->CastToMob();

	if (sep->IsNumber(1) && atoi(sep->arg[1]) >= 0 && atoi(sep->arg[1]) <= 500) {
		if ((c->GetTarget()) && c->Admin() >= commandGenderOthers)
			t=c->GetTarget();
		t->SendIllusionPacket(t->GetRace(), atoi(sep->arg[1]));
	}
	else
		c->Message(0, "Usage: #gender [0/1/2]");
}

void command_makepet(Client *c, const Seperator *sep)
{
	if (sep->arg[1][0] == '\0')
		c->Message(0, "Usage: #makepet pet_type_name (will not survive across zones)");
	else
		c->MakePet(0, sep->arg[1]);
}

void command_level(Client *c, const Seperator *sep)
{
	uint16 level = atoi(sep->arg[1]);

	if ((level <= 0) || ((level > RuleI(Character, MaxLevel)) && (c->Admin() < commandLevelAboveCap))) {
		c->Message(0, "Error: #Level: Invalid Level");
	}
	else if (c->Admin() < 100) {
		c->SetLevel(level, true);
#ifdef BOTS
		if(RuleB(Bots, BotLevelsWithOwner))
			Bot::LevelBotWithClient(c, level, true);
#endif
	}
	else if (!c->GetTarget()) {
		c->Message(0, "Error: #Level: No target");
	}
	else {
		if (!c->GetTarget()->IsNPC() && ((c->Admin() < commandLevelNPCAboveCap) && (level > RuleI(Character, MaxLevel)))) {
			c->Message(0, "Error: #Level: Invalid Level");
		}
		else {
			c->GetTarget()->SetLevel(level, true);
			if(c->GetTarget()->IsClient()) {
				c->GetTarget()->CastToClient()->SendLevelAppearance();
#ifdef BOTS
				if(RuleB(Bots, BotLevelsWithOwner))
					Bot::LevelBotWithClient(c->GetTarget()->CastToClient(), level, true);
#endif
			}
		}
	}
}

void command_spawn(Client *c, const Seperator *sep)
{
	if (sep->arg[1][0] != 0){
		Client* client = entity_list.GetClientByName(sep->arg[1]);
		if(client){
				c->Message(0,"You cannot spawn a mob with the same name as a character!");
				return;
		}
	}
	#if EQDEBUG >= 11
		LogFile->write(EQEmuLog::Debug,"#spawn Spawning:");
	#endif

	NPC* npc = NPC::SpawnNPC(sep->argplus[1], c->GetPosition(), c);
	if (!npc) {
		c->Message(0, "Format: #spawn name race level material hp gender class priweapon secweapon merchantid bodytype - spawns a npc those parameters.");
		c->Message(0, "Name Format: NPCFirstname_NPCLastname - All numbers in a name are stripped and \"_\" characters become a space.");
		c->Message(0, "Note: Using \"-\" for gender will autoselect the gender for the race. Using \"-\" for HP will use the calculated maximum HP.");
	}
}

void command_texture(Client *c, const Seperator *sep)
{

	uint16 texture;
	if (sep->IsNumber(1) && atoi(sep->arg[1]) >= 0 && atoi(sep->arg[1]) <= 255) {
		texture = atoi(sep->arg[1]);
		uint8 helm = 0xFF;

		// Player Races Wear Armor, so Wearchange is sent instead
		int i;
		if (!c->GetTarget())
			for (i = EmuConstants::MATERIAL_BEGIN; i <= EmuConstants::MATERIAL_TINT_END; i++)
			{
				c->SendTextureWC(i, texture);
			}
		else if ((c->GetTarget()->GetRace() > 0 && c->GetTarget()->GetRace() <= 12) ||
			c->GetTarget()->GetRace() == 128 || c->GetTarget()->GetRace() == 130 ||
			c->GetTarget()->GetRace() == 330 || c->GetTarget()->GetRace() == 522) {
			for (i = EmuConstants::MATERIAL_BEGIN; i <= EmuConstants::MATERIAL_TINT_END; i++)
			{
				c->GetTarget()->SendTextureWC(i, texture);
			}
		}
		else	// Non-Player Races only need Illusion Packets to be sent for texture
		{
			if (sep->IsNumber(2) && atoi(sep->arg[2]) >= 0 && atoi(sep->arg[2]) <= 255)
				helm = atoi(sep->arg[2]);
			else
				helm = texture;

			if (texture == 255) {
				texture = 0xFFFF;	// Should be pulling these from the database instead
				helm = 0xFF;
			}

			if ((c->GetTarget()) && (c->Admin() >= commandTextureOthers))
				c->GetTarget()->SendIllusionPacket(c->GetTarget()->GetRace(), 0xFF, texture, helm);
			else
				c->SendIllusionPacket(c->GetRace(), 0xFF, texture, helm);
		}
	}
	else
		c->Message(0, "Usage: #texture [texture] [helmtexture] (0-255, 255 for show equipment)");
}

void command_npctypespawn(Client *c, const Seperator *sep)
{
	if (sep->IsNumber(1)) {
		const NPCType* tmp = 0;
		if ((tmp = database.GetNPCType(atoi(sep->arg[1])))) {
			//tmp->fixedZ = 1;
			NPC* npc = new NPC(tmp, 0, c->GetPosition(), FlyMode3);
			if (npc && sep->IsNumber(2))
				npc->SetNPCFactionID(atoi(sep->arg[2]));

				npc->AddLootTable();
			entity_list.AddNPC(npc);
		}
		else
			c->Message(0, "NPC Type %i not found", atoi(sep->arg[1]));
	}
	else
		c->Message(0, "Usage: #npctypespawn npctypeid factionid");

}

void command_heal(Client *c, const Seperator *sep)
{
	if (c->GetTarget()==0)
		c->Message(0, "Error: #Heal: No Target.");
	else
		c->GetTarget()->Heal();
}

void command_appearance(Client *c, const Seperator *sep)
{
	Mob *t=c->CastToMob();

	// sends any appearance packet
	// Dev debug command, for appearance types
	if (sep->arg[2][0] == 0)
		c->Message(0, "Usage: #appearance type value");
	else {
		if ((c->GetTarget()))
			t=c->GetTarget();
		t->SendAppearancePacket(atoi(sep->arg[1]), atoi(sep->arg[2]));
		c->Message(0, "Sending appearance packet: target=%s, type=%s, value=%s", t->GetName(), sep->arg[1], sep->arg[2]);
	}
}

void command_nukeitem(Client *c, const Seperator *sep)
{
	int numitems, itemid;

	if (c->GetTarget() && c->GetTarget()->IsClient() && (sep->IsNumber(1) || sep->IsHexNumber(1))) {
		itemid=sep->IsNumber(1)?atoi(sep->arg[1]):hextoi(sep->arg[1]);
		numitems = c->GetTarget()->CastToClient()->NukeItem(itemid);
		c->Message(0, " %u items deleted", numitems);
	}
	else
		c->Message(0, "Usage: (targted) #nukeitem itemnum - removes the item from the player's inventory");
}

void command_peekinv(Client *c, const Seperator *sep)
{
	enum {
		peekWorn = 0x01,
		peekInv = 0x02,
		peekCursor = 0x04,
		peekTrib = 0x08,
		peekBank = 0x10,
		peekTrade = 0x20,
		peekWorld = 0x40
	} ;

	if (!c->GetTarget() || !c->GetTarget()->IsClient()) {
		c->Message(0, "You must have a PC target selected for this command");
		return;
	}

	int scopeWhere = 0;

	if (strcasecmp(sep->arg[1], "all") == 0) { scopeWhere = ~0; }
	else if (strcasecmp(sep->arg[1], "worn") == 0) { scopeWhere |= peekWorn; }
	else if (strcasecmp(sep->arg[1], "inv") == 0) { scopeWhere |= peekInv; }
	else if (strcasecmp(sep->arg[1], "cursor") == 0) { scopeWhere |= peekCursor; }
	else if (strcasecmp(sep->arg[1], "trib") == 0) { scopeWhere |= peekTrib; }
	else if (strcasecmp(sep->arg[1], "bank") == 0) { scopeWhere |= peekBank; }
	else if (strcasecmp(sep->arg[1], "trade") == 0) { scopeWhere |= peekTrade; }
	else if (strcasecmp(sep->arg[1], "world") == 0) { scopeWhere |= peekWorld; }

	if (scopeWhere == 0) {
		c->Message(0, "Usage: #peekinv [worn|inv|cursor|trib|bank|trade|world|all]");
		c->Message(0, "  Displays a portion of the targeted user's inventory");
		c->Message(0, "  Caution: 'all' is a lot of information!");
		return;
	}

	Client* targetClient = c->GetTarget()->CastToClient();
	const ItemInst* inst_main = nullptr;
	const ItemInst* inst_sub = nullptr;
	const Item_Struct* item_data = nullptr;
	std::string item_link;
	Client::TextLink linker;
	linker.SetLinkType(linker.linkItemInst);

	c->Message(0, "Displaying inventory for %s...", targetClient->GetName());

	// worn
	for (int16 indexMain = EmuConstants::EQUIPMENT_BEGIN; (scopeWhere & peekWorn) && (indexMain <= EmuConstants::EQUIPMENT_END); ++indexMain) {
		inst_main = targetClient->GetInv().GetItem(indexMain);
		item_data = (inst_main == nullptr) ? nullptr : inst_main->GetItem();
		linker.SetItemInst(inst_main);

		item_link = linker.GenerateLink();

		c->Message((item_data == nullptr), "WornSlot: %i, Item: %i (%s), Charges: %i",
			indexMain, ((item_data == nullptr) ? 0 : item_data->ID), item_link.c_str(), ((inst_main == nullptr) ? 0 : inst_main->GetCharges()));
	}

	if ((scopeWhere & peekWorn) && (targetClient->GetClientVersion() >= EQClientSoF)) {
<<<<<<< HEAD
		instMain = targetClient->GetInv().GetItem(MainPowerSource);
		itemData = (instMain ? instMain->GetItem() : nullptr);
		itemLinkCore = nullptr;

		if (itemData)
			c->MakeItemLink(itemLinkCore, instMain);

		itemLink = (itemLinkCore ? StringFormat("%c%s%s%c", 0x12, itemLinkCore, instMain->GetItem()->Name, 0x12) : "null");
=======
		inst_main = targetClient->GetInv().GetItem(MainPowerSource);
		item_data = (inst_main == nullptr) ? nullptr : inst_main->GetItem();
		linker.SetItemInst(inst_main);
>>>>>>> 732fa17a

		item_link = linker.GenerateLink();

		c->Message((item_data == nullptr), "WornSlot: %i, Item: %i (%s), Charges: %i",
			MainPowerSource, ((item_data == nullptr) ? 0 : item_data->ID), item_link.c_str(), ((inst_main == nullptr) ? 0 : inst_main->GetCharges()));
	}

	// inv
	for (int16 indexMain = EmuConstants::GENERAL_BEGIN; (scopeWhere & peekInv) && (indexMain <= EmuConstants::GENERAL_END); ++indexMain) {
		inst_main = targetClient->GetInv().GetItem(indexMain);
		item_data = (inst_main == nullptr) ? nullptr : inst_main->GetItem();
		linker.SetItemInst(inst_main);

<<<<<<< HEAD
		if (itemData)
			c->MakeItemLink(itemLinkCore, instMain);

		itemLink = (itemLinkCore ? StringFormat("%c%s%s%c", 0x12, itemLinkCore, instMain->GetItem()->Name, 0x12) : "null");

		c->Message((itemData == 0), "InvSlot: %i, Item: %i (%s), Charges: %i",
			indexMain, ((itemData == 0) ? 0 : itemData->ID), itemLink.c_str(), ((itemData == 0) ? 0 : instMain->GetCharges()));
=======
		item_link = linker.GenerateLink();
>>>>>>> 732fa17a

		c->Message((item_data == nullptr), "InvSlot: %i, Item: %i (%s), Charges: %i",
			indexMain, ((item_data == nullptr) ? 0 : item_data->ID), item_link.c_str(), ((inst_main == nullptr) ? 0 : inst_main->GetCharges()));

		for (uint8 indexSub = SUB_BEGIN; inst_main && inst_main->IsType(ItemClassContainer) && (indexSub < EmuConstants::ITEM_CONTAINER_SIZE); ++indexSub) {
			inst_sub = inst_main->GetItem(indexSub);
			item_data = (inst_sub == nullptr) ? nullptr : inst_sub->GetItem();
			linker.SetItemInst(inst_sub);

<<<<<<< HEAD
			if (itemData)
				c->MakeItemLink(itemLinkCore, instSub);

			itemLink = (itemLinkCore ? StringFormat("%c%s%s%c", 0x12, itemLinkCore, instSub->GetItem()->Name, 0x12) : "null");

			c->Message((itemData == 0), "  InvBagSlot: %i (Slot #%i, Bag #%i), Item: %i (%s), Charges: %i",
				Inventory::CalcSlotId(indexMain, indexSub), indexMain, indexSub, ((itemData == 0) ? 0 : itemData->ID), itemLink.c_str(), ((itemData == 0) ? 0 : instSub->GetCharges()));
=======
			item_link = linker.GenerateLink();
>>>>>>> 732fa17a

			c->Message((item_data == nullptr), "  InvBagSlot: %i (Slot #%i, Bag #%i), Item: %i (%s), Charges: %i",
				Inventory::CalcSlotId(indexMain, indexSub), indexMain, indexSub, ((item_data == nullptr) ? 0 : item_data->ID), item_link.c_str(), ((inst_sub == nullptr) ? 0 : inst_sub->GetCharges()));
		}
	}

	// cursor
	if (scopeWhere & peekCursor) {
		if (targetClient->GetInv().CursorEmpty()) {
			linker.SetItemInst(nullptr);

			item_link = linker.GenerateLink();

			c->Message(1, "CursorSlot: %i, Item: %i (%s), Charges: %i",
				MainCursor, 0, item_link.c_str(), 0);
		}
		else {
			int cursorDepth = 0;
			for (iter_queue it = targetClient->GetInv().cursor_begin(); (it != targetClient->GetInv().cursor_end()); ++it, ++cursorDepth) {
<<<<<<< HEAD
				instMain = *it;
				itemData = (instMain ? instMain->GetItem() : nullptr);
				itemLinkCore = nullptr;

				if (itemData)
					c->MakeItemLink(itemLinkCore, instMain);

				itemLink = (itemLinkCore ? StringFormat("%c%s%s%c", 0x12, itemLinkCore, instMain->GetItem()->Name, 0x12) : "null");

				c->Message((itemData == 0), "CursorSlot: %i, Depth: %i, Item: %i (%s), Charges: %i",
					MainCursor, cursorDepth, ((itemData == 0) ? 0 : itemData->ID), itemLink.c_str(), ((itemData == 0) ? 0 : instMain->GetCharges()));

				safe_delete_array(itemLinkCore);

				for (uint8 indexSub = SUB_BEGIN; (cursorDepth == 0) && instMain && instMain->IsType(ItemClassContainer) && (indexSub < EmuConstants::ITEM_CONTAINER_SIZE); ++indexSub) {
					instSub = instMain->GetItem(indexSub);
					itemData = (instSub ? instSub->GetItem() : nullptr);
					itemLinkCore = nullptr;

					if (itemData)
						c->MakeItemLink(itemLinkCore, instSub);

					itemLink = (itemLinkCore ? StringFormat("%c%s%s%c", 0x12, itemLinkCore, instSub->GetItem()->Name, 0x12) : "null");

					c->Message((itemData == 0), "  CursorBagSlot: %i (Slot #%i, Bag #%i), Item: %i (%s), Charges: %i",
						Inventory::CalcSlotId(MainCursor, indexSub), MainCursor, indexSub, ((itemData == 0) ? 0 : itemData->ID), itemLink.c_str(), ((itemData == 0) ? 0 : instSub->GetCharges()));

					safe_delete_array(itemLinkCore);
=======
				inst_main = *it;
				item_data = (inst_main == nullptr) ? nullptr : inst_main->GetItem();
				linker.SetItemInst(inst_main);

				item_link = linker.GenerateLink();

				c->Message((item_data == nullptr), "CursorSlot: %i, Depth: %i, Item: %i (%s), Charges: %i",
					MainCursor, cursorDepth, ((item_data == nullptr) ? 0 : item_data->ID), item_link.c_str(), ((inst_main == nullptr) ? 0 : inst_main->GetCharges()));

				for (uint8 indexSub = SUB_BEGIN; (cursorDepth == 0) && inst_main && inst_main->IsType(ItemClassContainer) && (indexSub < EmuConstants::ITEM_CONTAINER_SIZE); ++indexSub) {
					inst_sub = inst_main->GetItem(indexSub);
					item_data = (inst_sub == nullptr) ? nullptr : inst_sub->GetItem();
					linker.SetItemInst(inst_sub);

					item_link = linker.GenerateLink();

					c->Message((item_data == nullptr), "  CursorBagSlot: %i (Slot #%i, Bag #%i), Item: %i (%s), Charges: %i",
						Inventory::CalcSlotId(MainCursor, indexSub), MainCursor, indexSub, ((item_data == nullptr) ? 0 : item_data->ID), item_link.c_str(), ((inst_sub == nullptr) ? 0 : inst_sub->GetCharges()));
>>>>>>> 732fa17a
				}
			}
		}
	}

	// trib
	for (int16 indexMain = EmuConstants::TRIBUTE_BEGIN; (scopeWhere & peekTrib) && (indexMain <= EmuConstants::TRIBUTE_END); ++indexMain) {
		inst_main = targetClient->GetInv().GetItem(indexMain);
		item_data = (inst_main == nullptr) ? nullptr : inst_main->GetItem();
		linker.SetItemInst(inst_main);

<<<<<<< HEAD
		if (itemData)
			c->MakeItemLink(itemLinkCore, instMain);

		itemLink = (itemLinkCore ? StringFormat("%c%s%s%c", 0x12, itemLinkCore, instMain->GetItem()->Name, 0x12) : "null");

		c->Message((itemData == 0), "TributeSlot: %i, Item: %i (%s), Charges: %i",
			indexMain, ((itemData == 0) ? 0 : itemData->ID), itemLink.c_str(), ((itemData == 0) ? 0 : instMain->GetCharges()));
=======
		item_link = linker.GenerateLink();
>>>>>>> 732fa17a

		c->Message((item_data == nullptr), "TributeSlot: %i, Item: %i (%s), Charges: %i",
			indexMain, ((item_data == nullptr) ? 0 : item_data->ID), item_link.c_str(), ((inst_main == nullptr) ? 0 : inst_main->GetCharges()));
	}

	// bank
	for (int16 indexMain = EmuConstants::BANK_BEGIN; (scopeWhere & peekBank) && (indexMain <= EmuConstants::BANK_END); ++indexMain) {
		inst_main = targetClient->GetInv().GetItem(indexMain);
		item_data = (inst_main == nullptr) ? nullptr : inst_main->GetItem();
		linker.SetItemInst(inst_main);

<<<<<<< HEAD
		if (itemData)
			c->MakeItemLink(itemLinkCore, instMain);

		itemLink = (itemLinkCore ? StringFormat("%c%s%s%c", 0x12, itemLinkCore, instMain->GetItem()->Name, 0x12) : "null" );

		c->Message((itemData == 0), "BankSlot: %i, Item: %i (%s), Charges: %i",
			indexMain, ((itemData == 0) ? 0 : itemData->ID), itemLink.c_str(), ((itemData == 0) ? 0 : instMain->GetCharges()));
=======
		item_link = linker.GenerateLink();
>>>>>>> 732fa17a

		c->Message((item_data == nullptr), "BankSlot: %i, Item: %i (%s), Charges: %i",
			indexMain, ((item_data == nullptr) ? 0 : item_data->ID), item_link.c_str(), ((inst_main == nullptr) ? 0 : inst_main->GetCharges()));

		for (uint8 indexSub = SUB_BEGIN; inst_main && inst_main->IsType(ItemClassContainer) && (indexSub < EmuConstants::ITEM_CONTAINER_SIZE); ++indexSub) {
			inst_sub = inst_main->GetItem(indexSub);
			item_data = (inst_sub == nullptr) ? nullptr : inst_sub->GetItem();
			linker.SetItemInst(inst_sub);

<<<<<<< HEAD
			if (itemData)
				c->MakeItemLink(itemLinkCore, instSub);

			itemLink = (itemLinkCore ? StringFormat("%c%s%s%c", 0x12, itemLinkCore, instSub->GetItem()->Name, 0x12) : "null");

			c->Message((itemData == 0), "  BankBagSlot: %i (Slot #%i, Bag #%i), Item: %i (%s), Charges: %i",
				Inventory::CalcSlotId(indexMain, indexSub), indexMain, indexSub, ((itemData == 0) ? 0 : itemData->ID), itemLink.c_str(), ((itemData == 0) ? 0 : instSub->GetCharges()));
=======
			item_link = linker.GenerateLink();
>>>>>>> 732fa17a

			c->Message((item_data == nullptr), "  BankBagSlot: %i (Slot #%i, Bag #%i), Item: %i (%s), Charges: %i",
				Inventory::CalcSlotId(indexMain, indexSub), indexMain, indexSub, ((item_data == nullptr) ? 0 : item_data->ID), item_link.c_str(), ((inst_sub == nullptr) ? 0 : inst_sub->GetCharges()));
		}
	}

	for (int16 indexMain = EmuConstants::SHARED_BANK_BEGIN; (scopeWhere & peekBank) && (indexMain <= EmuConstants::SHARED_BANK_END); ++indexMain) {
		inst_main = targetClient->GetInv().GetItem(indexMain);
		item_data = (inst_main == nullptr) ? nullptr : inst_main->GetItem();
		linker.SetItemInst(inst_main);

<<<<<<< HEAD
		if (itemData)
			c->MakeItemLink(itemLinkCore, instMain);

		itemLink = (itemLinkCore ? StringFormat("%c%s%s%c", 0x12, itemLinkCore, instMain->GetItem()->Name, 0x12) : "null");

		c->Message((itemData == 0), "SharedBankSlot: %i, Item: %i (%s), Charges: %i",
			indexMain, ((itemData == 0) ? 0 : itemData->ID), itemLink.c_str(), ((itemData == 0) ? 0 : instMain->GetCharges()));

		safe_delete_array(itemLinkCore);
=======
		item_link = linker.GenerateLink();
		
		c->Message((item_data == nullptr), "SharedBankSlot: %i, Item: %i (%s), Charges: %i",
			indexMain, ((item_data == nullptr) ? 0 : item_data->ID), item_link.c_str(), ((inst_main == nullptr) ? 0 : inst_main->GetCharges()));
>>>>>>> 732fa17a

		for (uint8 indexSub = SUB_BEGIN; inst_main && inst_main->IsType(ItemClassContainer) && (indexSub < EmuConstants::ITEM_CONTAINER_SIZE); ++indexSub) {
			inst_sub = inst_main->GetItem(indexSub);
			item_data = (inst_sub == nullptr) ? nullptr : inst_sub->GetItem();
			linker.SetItemInst(inst_sub);

<<<<<<< HEAD
			if (itemData)
				c->MakeItemLink(itemLinkCore, instSub);

			itemLink = (itemLinkCore ? StringFormat("%c%s%s%c", 0x12, itemLinkCore, instSub->GetItem()->Name, 0x12) : "null");

			c->Message((itemData == 0), "  SharedBankBagSlot: %i (Slot #%i, Bag #%i), Item: %i (%s), Charges: %i",
				Inventory::CalcSlotId(indexMain, indexSub), indexMain, indexSub, ((itemData == 0) ? 0 : itemData->ID), itemLink.c_str(), ((itemData == 0) ? 0 : instSub->GetCharges()));
=======
			item_link = linker.GenerateLink();
>>>>>>> 732fa17a

			c->Message((item_data == nullptr), "  SharedBankBagSlot: %i (Slot #%i, Bag #%i), Item: %i (%s), Charges: %i",
				Inventory::CalcSlotId(indexMain, indexSub), indexMain, indexSub, ((item_data == nullptr) ? 0 : item_data->ID), item_link.c_str(), ((inst_sub == nullptr) ? 0 : inst_sub->GetCharges()));
		}
	}

	// trade
	for (int16 indexMain = EmuConstants::TRADE_BEGIN; (scopeWhere & peekTrade) && (indexMain <= EmuConstants::TRADE_END); ++indexMain) {
		inst_main = targetClient->GetInv().GetItem(indexMain);
		item_data = (inst_main == nullptr) ? nullptr : inst_main->GetItem();
		linker.SetItemInst(inst_main);

<<<<<<< HEAD
		if (itemData)
			c->MakeItemLink(itemLinkCore, instMain);

		itemLink = (itemLinkCore ? StringFormat("%c%s%s%c", 0x12, itemLinkCore, instMain->GetItem()->Name, 0x12) : "null");

		c->Message((itemData == 0), "TradeSlot: %i, Item: %i (%s), Charges: %i",
			indexMain, ((itemData == 0) ? 0 : itemData->ID), itemLink.c_str(), ((itemData == 0) ? 0 : instMain->GetCharges()));
=======
		item_link = linker.GenerateLink();
>>>>>>> 732fa17a

		c->Message((item_data == nullptr), "TradeSlot: %i, Item: %i (%s), Charges: %i",
			indexMain, ((item_data == nullptr) ? 0 : item_data->ID), item_link.c_str(), ((inst_main == nullptr) ? 0 : inst_main->GetCharges()));

		for (uint8 indexSub = SUB_BEGIN; inst_main && inst_main->IsType(ItemClassContainer) && (indexSub < EmuConstants::ITEM_CONTAINER_SIZE); ++indexSub) {
			inst_sub = inst_main->GetItem(indexSub);
			item_data = (inst_sub == nullptr) ? nullptr : inst_sub->GetItem();
			linker.SetItemInst(inst_sub);

<<<<<<< HEAD
			if (itemData)
				c->MakeItemLink(itemLinkCore, instSub);

			itemLink = (itemLinkCore ? StringFormat("%c%s%s%c", 0x12, itemLinkCore, instSub->GetItem()->Name, 0x12) : "null");

			c->Message((itemData == 0), "  TradeBagSlot: %i (Slot #%i, Bag #%i), Item: %i (%s), Charges: %i",
				Inventory::CalcSlotId(indexMain, indexSub), indexMain, indexSub, ((itemData == 0) ? 0 : itemData->ID), itemLink.c_str(), ((itemData == 0) ? 0 : instSub->GetCharges()));
=======
			item_link = linker.GenerateLink();
>>>>>>> 732fa17a

			c->Message((item_data == nullptr), "  TradeBagSlot: %i (Slot #%i, Bag #%i), Item: %i (%s), Charges: %i",
				Inventory::CalcSlotId(indexMain, indexSub), indexMain, indexSub, ((item_data == nullptr) ? 0 : item_data->ID), item_link.c_str(), ((inst_sub == nullptr) ? 0 : inst_sub->GetCharges()));
		}
	}

	// world
	if (scopeWhere & peekWorld) {
		Object* objectTradeskill = targetClient->GetTradeskillObject();

		if (objectTradeskill == nullptr) {
			c->Message(1, "No world tradeskill object selected...");
		}
		else {
			c->Message(0, "[WorldObject DBID: %i (entityid: %i)]", objectTradeskill->GetDBID(), objectTradeskill->GetID());

			for (int16 indexMain = MAIN_BEGIN; indexMain < EmuConstants::MAP_WORLD_SIZE; ++indexMain) {
<<<<<<< HEAD
				instMain = objectTradeskill->GetItem(indexMain);
				itemData = (instMain ? instMain->GetItem() : nullptr);
				itemLinkCore = nullptr;

				if (itemData)
					c->MakeItemLink(itemLinkCore, instMain);

				itemLink = (itemLinkCore ? StringFormat("%c%s%s%c", 0x12, itemLinkCore, instMain->GetItem()->Name, 0x12) : "null");

				c->Message((itemData == 0), "WorldSlot: %i, Item: %i (%s), Charges: %i",
					(EmuConstants::WORLD_BEGIN + indexMain), ((itemData == 0) ? 0 : itemData->ID), itemLink.c_str(), ((itemData == 0) ? 0 : instMain->GetCharges()));

				safe_delete_array(itemLinkCore);

				for (uint8 indexSub = SUB_BEGIN; instMain && instMain->IsType(ItemClassContainer) && (indexSub < EmuConstants::ITEM_CONTAINER_SIZE); ++indexSub) {
					instSub = instMain->GetItem(indexSub);
					itemData = (instSub ? instSub->GetItem() : nullptr);
					itemLinkCore = nullptr;

					if (itemData)
						c->MakeItemLink(itemLinkCore, instSub);

					itemLink = (itemLinkCore ? StringFormat("%c%s%s%c", 0x12, itemLinkCore, instSub->GetItem()->Name, 0x12) : "null");

					c->Message((itemData == 0), "  WorldBagSlot: %i (Slot #%i, Bag #%i), Item: %i (%s), Charges: %i",
						INVALID_INDEX, indexMain, indexSub, ((itemData == 0) ? 0 : itemData->ID), itemLink.c_str(), ((itemData == 0) ? 0 : instSub->GetCharges()));

					safe_delete_array(itemLinkCore);
=======
				inst_main = objectTradeskill->GetItem(indexMain);
				item_data = (inst_main == nullptr) ? nullptr : inst_main->GetItem();
				linker.SetItemInst(inst_main);

				item_link = linker.GenerateLink();

				c->Message((item_data == nullptr), "WorldSlot: %i, Item: %i (%s), Charges: %i",
					(EmuConstants::WORLD_BEGIN + indexMain), ((item_data == nullptr) ? 0 : item_data->ID), item_link.c_str(), ((inst_main == nullptr) ? 0 : inst_main->GetCharges()));

				for (uint8 indexSub = SUB_BEGIN; inst_main && inst_main->IsType(ItemClassContainer) && (indexSub < EmuConstants::ITEM_CONTAINER_SIZE); ++indexSub) {
					inst_sub = inst_main->GetItem(indexSub);
					item_data = (inst_sub == nullptr) ? nullptr : inst_sub->GetItem();
					linker.SetItemInst(inst_sub);

					item_link = linker.GenerateLink();

					c->Message((item_data == nullptr), "  WorldBagSlot: %i (Slot #%i, Bag #%i), Item: %i (%s), Charges: %i",
						INVALID_INDEX, indexMain, indexSub, ((item_data == nullptr) ? 0 : item_data->ID), item_link.c_str(), ((inst_sub == nullptr) ? 0 : inst_sub->GetCharges()));
>>>>>>> 732fa17a
				}
			}
		}
	}
}

void command_interrogateinv(Client *c, const Seperator *sep)
{
	// 'command_interrogateinv' is an in-memory inventory interrogation tool only.
	//
	// it does not verify against actual database entries..but, the output can be
	// used to verify that something has been corrupted in a player's inventory.
	// any error condition should be assumed that the item in question will be
	// lost when the player logs out or zones (or incurrs any action that will
	// consume the Client-Inventory object instance in question.)
	//
	// any item instances located at a greater depth than a reported error should
	// be treated as an error themselves regardless of whether they report as the
	// same or not.

	if (strcasecmp(sep->arg[1], "help") == 0) {
		if (c->Admin() < commandInterrogateInv) {
			c->Message(0, "Usage: #interrogateinv");
			c->Message(0, "  Displays your inventory's current in-memory nested storage references");
		}
		else {
			c->Message(0, "Usage: #interrogateinv [log] [silent]");
			c->Message(0, "  Displays your or your Player target inventory's current in-memory nested storage references");
			c->Message(0, "  [log] - Logs interrogation to file");
			c->Message(0, "  [silent] - Omits the in-game message portion of the interrogation");
		}
		return;
	}

	Client* target = nullptr;
	std::map<int16, const ItemInst*> instmap;
	bool log = false;
	bool silent = false;
	bool error = false;
	bool allowtrip = false;

	if (c->Admin() < commandInterrogateInv) {
		if (c->GetInterrogateInvState()) {
			c->Message(13, "The last use of #interrogateinv on this inventory instance discovered an error...");
			c->Message(13, "Logging out, zoning or re-arranging items at this point will result in item loss!");
			return;
		}
		target = c;
		allowtrip = true;
	}
	else {
		if (c->GetTarget() == nullptr) {
			target = c;
		}
		else if (c->GetTarget()->IsClient()) {
			target = c->GetTarget()->CastToClient();
		}
		else {
			c->Message(1, "Use of this command is limited to Client entities");
			return;
		}

		if (strcasecmp(sep->arg[1], "log") == 0)
			log = true;
		if (strcasecmp(sep->arg[2], "silent") == 0)
			silent = true;
	}

	bool success = target->InterrogateInventory(c, log, silent, allowtrip, error);

	if (!success)
		c->Message(13, "An unknown error occurred while processing Client::InterrogateInventory()");
}

void command_findnpctype(Client *c, const Seperator *sep)
{
	if(sep->arg[1][0] == 0) {
		c->Message(0, "Usage: #findnpctype [search criteria]");
		return;
    }

	std::string query;

	int id = atoi((const char *)sep->arg[1]);
	if (id == 0) // If id evaluates to 0, then search as if user entered a string.
		query = StringFormat("SELECT id, name FROM npc_types WHERE name LIKE '%%%s%%'", sep->arg[1]);
	else // Otherwise, look for just that npc id.
		query = StringFormat("SELECT id, name FROM npc_types WHERE id = %i", id);

    auto results = database.QueryDatabase(query);
    if (!results.Success()) {
        c->Message (0, "Error querying database.");
		c->Message (0, query.c_str());
    }

    if (results.RowCount() == 0) // No matches found.
        c->Message (0, "No matches found for %s.", sep->arg[1]);

    // If query runs successfully.
	int count = 0;
    const int maxrows = 20;

    // Process each row returned.
	for (auto row = results.begin(); row != results.end(); ++row) {
		// Limit to returning maxrows rows.
        if (++count > maxrows) {
            c->Message (0, "%i npc types shown. Too many results.", maxrows);
            break;
        }

        c->Message (0, "  %s: %s", row[0], row[1]);
    }

    // If we did not hit the maxrows limit.
    if (count <= maxrows)
        c->Message (0, "Query complete. %i rows shown.", count);

}

void command_findzone(Client *c, const Seperator *sep)
{
	if(sep->arg[1][0] == 0) {
		c->Message(0, "Usage: #findzone [search criteria]");
        return;
    }

    std::string query;
    int id = atoi((const char *)sep->arg[1]);
    if (id == 0) { // If id evaluates to 0, then search as if user entered a string.
        char *escName = new char[strlen(sep->arg[1]) * 2 + 1];
		database.DoEscapeString(escName, sep->arg[1], strlen(sep->arg[1]));

        query = StringFormat("SELECT zoneidnumber, short_name, long_name FROM zone "
                            "WHERE long_name RLIKE '%s' AND version = 0", escName);
		safe_delete_array(escName);
    }
    else // Otherwise, look for just that zoneidnumber.
		query = StringFormat("SELECT zoneidnumber, short_name, long_name FROM zone "
                            "WHERE zoneidnumber = %i AND version = 0", id);

    auto results = database.QueryDatabase(query);
    if (!results.Success()) {
        c->Message (0, "Error querying database.");
        c->Message (0, query.c_str());
        return;
    }

    int count = 0;
    const int maxrows = 20;

    for(auto row = results.begin(); row != results.end(); ++row) {
        if (++count > maxrows) {
            c->Message (0, "%i zones shown. Too many results.", maxrows);
            break;
        }

        c->Message (0, "  %s: %s, %s", row[0], row[1], row[2]);
    }

    if (count <= maxrows)
        c->Message (0, "Query complete. %i rows shown.", count);
    else if (count == 0)
        c->Message (0, "No matches found for %s.", sep->arg[1]);
}

void command_viewnpctype(Client *c, const Seperator *sep)
{
	if (!sep->IsNumber(1))
		c->Message(0, "Usage: #viewnpctype [npctype id]");
	else
	{
		uint32 npctypeid=atoi(sep->arg[1]);
		const NPCType* npct = database.GetNPCType(npctypeid);
		if (npct) {
			c->Message(0, " NPCType Info, ");
			c->Message(0, "  NPCTypeID: %u", npct->npc_id);
			c->Message(0, "  Name: %s", npct->name);
			c->Message(0, "  Level: %i", npct->level);
			c->Message(0, "  Race: %i", npct->race);
			c->Message(0, "  Class: %i", npct->class_);
			c->Message(0, "  MinDmg: %i", npct->min_dmg);
			c->Message(0, "  MaxDmg: %i", npct->max_dmg);
			c->Message(0, "  Special Abilities: %s", npct->special_abilities);
			c->Message(0, "  Spells: %i", npct->npc_spells_id);
			c->Message(0, "  Loot Table: %i", npct->loottable_id);
			c->Message(0, "  NPCFactionID: %i", npct->npc_faction_id);
		}
		else
			c->Message(0, "NPC #%d not found", npctypeid);
	}
}

void command_reloadqst(Client *c, const Seperator *sep)
{
	if (sep->arg[1][0] == 0)
	{
		c->Message(0, "Clearing quest memory cache.");
		entity_list.ClearAreas();
		parse->ReloadQuests();
	}
	else
	{
		c->Message(0, "Clearing quest memory cache and stopping timers.");
		entity_list.ClearAreas();
		parse->ReloadQuests(true);
	}

}

void command_reloadworld(Client *c, const Seperator *sep)
{
	c->Message(0, "Reloading quest cache and repopping zones worldwide.");
	ServerPacket* pack = new ServerPacket(ServerOP_ReloadWorld, sizeof(ReloadWorld_Struct));
	ReloadWorld_Struct* RW = (ReloadWorld_Struct*) pack->pBuffer;
	RW->Option = ((atoi(sep->arg[1]) == 1) ? 1 : 0);
	worldserver.SendPacket(pack);
	safe_delete(pack);
}

void command_reloadlevelmods(Client *c, const Seperator *sep)
{
	if (sep->arg[1][0] == 0)
	{
		if(RuleB(Zone, LevelBasedEXPMods)){
			zone->LoadLevelEXPMods();
			c->Message(15, "Level based EXP Mods have been reloaded zonewide");
		}else{
			c->Message(15, "Level based EXP Mods are disabled in rules!");
		}
	}
}

void command_reloadzps(Client *c, const Seperator *sep)
{
	database.LoadStaticZonePoints(&zone->zone_point_list, zone->GetShortName(), zone->GetInstanceVersion());
	c->Message(0, "Reloading server zone_points.");
}

void command_zoneshutdown(Client *c, const Seperator *sep)
{
	if (!worldserver.Connected())
		c->Message(0, "Error: World server disconnected");
	else if (sep->arg[1][0] == 0)
		c->Message(0, "Usage: #zoneshutdown zoneshortname");
	else {
		ServerPacket* pack = new ServerPacket(ServerOP_ZoneShutdown, sizeof(ServerZoneStateChange_struct));
		ServerZoneStateChange_struct* s = (ServerZoneStateChange_struct *) pack->pBuffer;
		strcpy(s->adminname, c->GetName());
		if (sep->arg[1][0] >= '0' && sep->arg[1][0] <= '9')
			s->ZoneServerID = atoi(sep->arg[1]);
		else
			s->zoneid = database.GetZoneID(sep->arg[1]);
		worldserver.SendPacket(pack);
		safe_delete(pack);
	}
}

void command_zonebootup(Client *c, const Seperator *sep)
{
	if (!worldserver.Connected())
		c->Message(0, "Error: World server disconnected");
	else if (sep->arg[2][0] == 0) {
		c->Message(0, "Usage: #zonebootup ZoneServerID# zoneshortname");
	}
	else {
		ServerPacket* pack = new ServerPacket(ServerOP_ZoneBootup, sizeof(ServerZoneStateChange_struct));
		ServerZoneStateChange_struct* s = (ServerZoneStateChange_struct *) pack->pBuffer;
		s->ZoneServerID = atoi(sep->arg[1]);
		strcpy(s->adminname, c->GetName());
		s->zoneid = database.GetZoneID(sep->arg[2]);
		s->makestatic = (bool) (strcasecmp(sep->arg[3], "static") == 0);
		worldserver.SendPacket(pack);
		safe_delete(pack);
	}
}

void command_kick(Client *c, const Seperator *sep)
{
	if (sep->arg[1][0] == 0)
		c->Message(0, "Usage: #kick [charname]");
	else {
		Client* client = entity_list.GetClientByName(sep->arg[1]);
		if (client != 0) {
			if (client->Admin() <= c->Admin()) {
				client->Message(0, "You have been kicked by %s",c->GetName());
				EQApplicationPacket* outapp = new EQApplicationPacket(OP_GMKick,0);
				client->QueuePacket(outapp);
				client->Kick();
				c->Message(0, "Kick: local: kicking %s", sep->arg[1]);
			}
		}
		else if (!worldserver.Connected())
			c->Message(0, "Error: World server disconnected");
		else {
			ServerPacket* pack = new ServerPacket(ServerOP_KickPlayer, sizeof(ServerKickPlayer_Struct));
			ServerKickPlayer_Struct* skp = (ServerKickPlayer_Struct*) pack->pBuffer;
			strcpy(skp->adminname, c->GetName());
			strcpy(skp->name, sep->arg[1]);
			skp->adminrank = c->Admin();
			worldserver.SendPacket(pack);
			safe_delete(pack);
		}
	}
}

void command_attack(Client *c, const Seperator *sep)
{
	if (c->GetTarget() && c->GetTarget()->IsNPC() && sep->arg[1] != 0) {
		Mob* sictar = entity_list.GetMob(sep->argplus[1]);
		if (sictar)
			c->GetTarget()->CastToNPC()->AddToHateList(sictar, 1, 0);
		else
			c->Message(0, "Error: %s not found", sep->arg[1]);
	}
	else
		c->Message(0, "Usage: (needs NPC targeted) #attack targetname");
}

void command_lock(Client *c, const Seperator *sep)
{
	ServerPacket* outpack = new ServerPacket(ServerOP_Lock, sizeof(ServerLock_Struct));
	ServerLock_Struct* lss = (ServerLock_Struct*) outpack->pBuffer;
	strcpy(lss->myname, c->GetName());
	lss->mode = 1;
	worldserver.SendPacket(outpack);
	safe_delete(outpack);
}

void command_unlock(Client *c, const Seperator *sep)
{
	ServerPacket* outpack = new ServerPacket(ServerOP_Lock, sizeof(ServerLock_Struct));
	ServerLock_Struct* lss = (ServerLock_Struct*) outpack->pBuffer;
	strcpy(lss->myname, c->GetName());
	lss->mode = 0;
	worldserver.SendPacket(outpack);
	safe_delete(outpack);
}

void command_motd(Client *c, const Seperator *sep)
{
	ServerPacket* outpack = new ServerPacket(ServerOP_Motd, sizeof(ServerMotd_Struct));
	ServerMotd_Struct* mss = (ServerMotd_Struct*) outpack->pBuffer;
	strn0cpy(mss->myname, c->GetName(),64);
	strn0cpy(mss->motd, sep->argplus[1],512);
	worldserver.SendPacket(outpack);
	safe_delete(outpack);
}

void command_listpetition(Client *c, const Seperator *sep)
{
	std::string query = "SELECT petid, charname, accountname FROM petitions ORDER BY petid";
	auto results = database.QueryDatabase(query);
	if (!results.Success())
        return;

    LogFile->write(EQEmuLog::Normal,"Petition list requested by %s", c->GetName());

    if (results.RowCount() == 0)
        return;

    c->Message(13,"	ID : Character Name , Account Name");

    for (auto row = results.begin(); row != results.end(); ++row)
        c->Message(15, " %s:	%s , %s ",row[0],row[1],row[2]);
}

void command_equipitem(Client *c, const Seperator *sep)
{
	uint32 slot_id = atoi(sep->arg[1]);
	if (sep->IsNumber(1) && ((slot_id >= EmuConstants::EQUIPMENT_BEGIN) && (slot_id <= EmuConstants::EQUIPMENT_END) || (slot_id == MainPowerSource))) {
		const ItemInst* from_inst = c->GetInv().GetItem(MainCursor);
		const ItemInst* to_inst = c->GetInv().GetItem(slot_id); // added (desync issue when forcing stack to stack)
		bool partialmove = false;
		int16 movecount;

		if (from_inst && from_inst->IsType(ItemClassCommon)) {
			EQApplicationPacket* outapp = new EQApplicationPacket(OP_MoveItem, sizeof(MoveItem_Struct));
			MoveItem_Struct* mi	= (MoveItem_Struct*)outapp->pBuffer;
			mi->from_slot		= MainCursor;
			mi->to_slot			= slot_id;
			// mi->number_in_stack	= from_inst->GetCharges(); // replaced with con check for stacking

			// crude stackable check to only 'move' the difference count on client instead of entire stack when applicable
			if (to_inst && to_inst->IsStackable() &&
				(to_inst->GetItem()->ID == from_inst->GetItem()->ID) &&
				(to_inst->GetCharges() < to_inst->GetItem()->StackSize) &&
				(from_inst->GetCharges() > to_inst->GetItem()->StackSize - to_inst->GetCharges())) {
					movecount = to_inst->GetItem()->StackSize - to_inst->GetCharges();
					mi->number_in_stack = (uint32)movecount;
					partialmove = true;
			}
			else
				mi->number_in_stack = from_inst->GetCharges();

			// Save move changes
			// Added conditional check to packet send..would have sent change even on a swap failure..whoops!

			if (partialmove) { // remove this con check if someone can figure out removing charges from cursor stack issue below
				// mi->number_in_stack is always from_inst->GetCharges() when partialmove is false
				c->Message(13, "Error: Partial stack added to existing stack exceeds allowable stacksize");
				return;
			}
			else if(c->SwapItem(mi)) {
				c->FastQueuePacket(&outapp);

				// if the below code is still needed..just send an an item trade packet to each slot..it should overwrite the client instance

				// below code has proper logic, but client does not like to have cursor charges changed
				// (we could delete the cursor item and resend, but issues would arise if there are queued items)
				//if (partialmove) {
				//	EQApplicationPacket* outapp2 = new EQApplicationPacket(OP_DeleteItem, sizeof(DeleteItem_Struct));
				//	DeleteItem_Struct* di	= (DeleteItem_Struct*)outapp2->pBuffer;
				//	di->from_slot			= SLOT_CURSOR;
				//	di->to_slot				= 0xFFFFFFFF;
				//	di->number_in_stack		= 0xFFFFFFFF;

				//	c->Message(0, "Deleting %i charges from stack", movecount); // debug line..delete

				//	for (int16 deletecount=0; deletecount < movecount; deletecount++)
						// have to use 'movecount' because mi->number_in_stack is 'ENCODED' at this point (i.e., 99 charges returns 22...)
				//		c->QueuePacket(outapp2);

				//	safe_delete(outapp2);
				//}
			}
			else {
				c->Message(13, "Error: Unable to equip current item");
			}
			safe_delete(outapp);

			// also send out a wear change packet?
		}
		else if (from_inst == nullptr)
			c->Message(13, "Error: There is no item on your cursor");
		else
			c->Message(13, "Error: Item on your cursor cannot be equipped");
	}
	else
		c->Message(0, "Usage: #equipitem slotid[0-21] - equips the item on your cursor to the position");
}

void command_zonelock(Client *c, const Seperator *sep)
{
	ServerPacket* pack = new ServerPacket(ServerOP_LockZone, sizeof(ServerLockZone_Struct));
	ServerLockZone_Struct* s = (ServerLockZone_Struct*) pack->pBuffer;
	strn0cpy(s->adminname, c->GetName(), sizeof(s->adminname));
	if (strcasecmp(sep->arg[1], "list") == 0) {
		s->op = 0;
		worldserver.SendPacket(pack);
	}
	else if (strcasecmp(sep->arg[1], "lock") == 0 && c->Admin() >= commandLockZones) {
		uint16 tmp = database.GetZoneID(sep->arg[2]);
		if (tmp) {
			s->op = 1;
			s->zoneID = tmp;
			worldserver.SendPacket(pack);
		}
		else
			c->Message(0, "Usage: #zonelock lock [zonename]");
	}
	else if (strcasecmp(sep->arg[1], "unlock") == 0 && c->Admin() >= commandLockZones) {
		uint16 tmp = database.GetZoneID(sep->arg[2]);
		if (tmp) {
			s->op = 2;
			s->zoneID = tmp;
			worldserver.SendPacket(pack);
		}
		else
			c->Message(0, "Usage: #zonelock unlock [zonename]");
	}
	else {
		c->Message(0, "#zonelock sub-commands");
		c->Message(0, "  list");
		if(c->Admin() >= commandLockZones)
		{
			c->Message(0, "  lock [zonename]");
			c->Message(0, "  unlock [zonename]");
		}
	}
	safe_delete(pack);
}

void command_corpse(Client *c, const Seperator *sep)
{
	Mob *target=c->GetTarget();

	if (strcasecmp(sep->arg[1], "DeletePlayerCorpses") == 0 && c->Admin() >= commandEditPlayerCorpses) {
		int32 tmp = entity_list.DeletePlayerCorpses();
		if (tmp >= 0)
			c->Message(0, "%i corpses deleted.", tmp);
		else
			c->Message(0, "DeletePlayerCorpses Error #%i", tmp);
	}
	else if (strcasecmp(sep->arg[1], "delete") == 0) {
		if (target == 0 || !target->IsCorpse())
			c->Message(0, "Error: Target the corpse you wish to delete");
		else if (target->IsNPCCorpse()) {

			c->Message(0, "Depoping %s.", target->GetName());
			target->CastToCorpse()->Delete();
		}
		else if (c->Admin() >= commandEditPlayerCorpses) {
			c->Message(0, "Deleting %s.", target->GetName());
			target->CastToCorpse()->Delete();
		}
		else
			c->Message(0, "Insufficient status to delete player corpse.");
	}
	else if (strcasecmp(sep->arg[1], "ListNPC") == 0) {
		entity_list.ListNPCCorpses(c);
	}
	else if (strcasecmp(sep->arg[1], "ListPlayer") == 0) {
		entity_list.ListPlayerCorpses(c);
	}
	else if (strcasecmp(sep->arg[1], "DeleteNPCCorpses") == 0) {
		int32 tmp = entity_list.DeleteNPCCorpses();
		if (tmp >= 0)
			c->Message(0, "%d corpses deleted.", tmp);
		else
			c->Message(0, "DeletePlayerCorpses Error #%d", tmp);
	}
	else if (strcasecmp(sep->arg[1], "charid") == 0 && c->Admin() >= commandEditPlayerCorpses) {
		if (target == 0 || !target->IsPlayerCorpse())
			c->Message(0, "Error: Target must be a player corpse.");
		else if (!sep->IsNumber(2))
			c->Message(0, "Error: charid must be a number.");
		else
			c->Message(0, "Setting CharID=%u on PlayerCorpse '%s'", target->CastToCorpse()->SetCharID(atoi(sep->arg[2])), target->GetName());
	}
	else if (strcasecmp(sep->arg[1], "ResetLooter") == 0) {
		if (target == 0 || !target->IsCorpse())
			c->Message(0, "Error: Target the corpse you wish to reset");
		else
			target->CastToCorpse()->ResetLooter();
	}
	else if (strcasecmp(sep->arg[1], "RemoveCash") == 0) {
		if (target == 0 || !target->IsCorpse())
			c->Message(0, "Error: Target the corpse you wish to remove the cash from");
		else if (!target->IsPlayerCorpse() || c->Admin() >= commandEditPlayerCorpses) {
			c->Message(0, "Removing Cash from %s.", target->GetName());
			target->CastToCorpse()->RemoveCash();
		}
		else
			c->Message(0, "Insufficient status to modify player corpse.");
	}
	else if (strcasecmp(sep->arg[1], "InspectLoot") == 0) {
		if (target == 0 || !target->IsCorpse())
			c->Message(0, "Error: Target must be a corpse.");
		else
			target->CastToCorpse()->QueryLoot(c);
	}
	else if (strcasecmp(sep->arg[1], "lock") == 0) {
		if (target == 0 || !target->IsCorpse())
			c->Message(0, "Error: Target must be a corpse.");
		else {
			target->CastToCorpse()->Lock();
			c->Message(0, "Locking %s...", target->GetName());
		}
	}
	else if (strcasecmp(sep->arg[1], "unlock") == 0) {
		if (target == 0 || !target->IsCorpse())
			c->Message(0, "Error: Target must be a corpse.");
		else {
			target->CastToCorpse()->UnLock();
			c->Message(0, "Unlocking %s...", target->GetName());
		}
	}
	else if (strcasecmp(sep->arg[1], "depop") == 0) {
		if (target == 0 || !target->IsPlayerCorpse())
			c->Message(0, "Error: Target must be a player corpse.");
		else if (c->Admin() >= commandEditPlayerCorpses && target->IsPlayerCorpse()) {
			c->Message(0, "Depoping %s.", target->GetName());
			target->CastToCorpse()->DepopPlayerCorpse();
			if(!sep->arg[2][0] || atoi(sep->arg[2]) != 0)
				target->CastToCorpse()->Bury();
		}
		else
			c->Message(0, "Insufficient status to depop player corpse.");
	}
	else if (strcasecmp(sep->arg[1], "depopall") == 0) {
		if (target == 0 || !target->IsClient())
			c->Message(0, "Error: Target must be a player.");
		else if (c->Admin() >= commandEditPlayerCorpses && target->IsClient()) {
			c->Message(0, "Depoping %s\'s corpses.", target->GetName());
			target->CastToClient()->DepopAllCorpses();
			if(!sep->arg[2][0] || atoi(sep->arg[2]) != 0)
				target->CastToClient()->BuryPlayerCorpses();
		}
		else
			c->Message(0, "Insufficient status to depop player corpse.");

	}
	else if (sep->arg[1][0] == 0 || strcasecmp(sep->arg[1], "help") == 0) {
		c->Message(0, "#Corpse Sub-Commands:");
		c->Message(0, "  DeleteNPCCorpses");
		c->Message(0, "  Delete - Delete targetted corpse");
		c->Message(0, "  ListNPC");
		c->Message(0, "  ListPlayer");
		c->Message(0, "  Lock - GM locks the corpse - cannot be looted by non-GM");
		c->Message(0, "  UnLock");
		c->Message(0, "  RemoveCash");
		c->Message(0, "  InspectLoot");
		c->Message(0, "  [to remove items from corpses, loot them]");
		c->Message(0, "Lead-GM status required to delete/modify player corpses");
		c->Message(0, "  DeletePlayerCorpses");
		c->Message(0, "  CharID [charid] - change player corpse's owner");
		c->Message(0, "  Depop [bury] - Depops single target corpse.");
		c->Message(0, "  Depopall [bury] - Depops all target player's corpses.");
		c->Message(0, "Set bury to 0 to skip burying the corpses.");
	}
	else
		c->Message(0, "Error, #corpse sub-command not found");
}

void command_fixmob(Client *c, const Seperator *sep)
{
	Mob *target=c->GetTarget();
	const char* Usage = "Usage: #fixmob [race|gender|texture|helm|face|hair|haircolor|beard|beardcolor|heritage|tattoo|detail] [next|prev]";

	if (!sep->arg[1])
		c->Message(0,Usage);
	else if (!target)
		c->Message(0,"Error: this command requires a target");
	else
	{

		uint32 Adjustment = 1;	// Previous or Next
		char codeMove = 0;

		if (sep->arg[2])
		{
			char* command2 = sep->arg[2];
			codeMove = (command2[0] | 0x20); // First character, lower-cased
			if (codeMove == 'n')
				Adjustment = 1;
			else if (codeMove == 'p')
				Adjustment = -1;
		}

		uint16 Race = target->GetRace();
		uint8 Gender = target->GetGender();
		uint8 Texture = 0xFF;
		uint8 HelmTexture = 0xFF;
		uint8 HairColor = target->GetHairColor();
		uint8 BeardColor = target->GetBeardColor();
		uint8 EyeColor1 = target->GetEyeColor1();
		uint8 EyeColor2 = target->GetEyeColor2();
		uint8 HairStyle = target->GetHairStyle();
		uint8 LuclinFace = target->GetLuclinFace();
		uint8 Beard = target->GetBeard();
		uint32 DrakkinHeritage = target->GetDrakkinHeritage();
		uint32 DrakkinTattoo = target->GetDrakkinTattoo();
		uint32 DrakkinDetails = target->GetDrakkinDetails();

		const char* ChangeType = nullptr; // If it's still nullptr after processing, they didn't send a valid command
		uint32 ChangeSetting;
		char* command = sep->arg[1];

		if (strcasecmp(command, "race") == 0)
		{
			if (Race == 1 && codeMove == 'p')
				Race = 724;
			else if (Race >= 724 && codeMove != 'p')
				Race = 1;
			else
				Race += Adjustment;
			ChangeType = "Race";
			ChangeSetting = Race;
		}
		else if (strcasecmp(command, "gender") == 0)
		{
			if (Gender == 0 && codeMove == 'p')
				Gender = 2;
			else if (Gender >= 2 && codeMove != 'p')
				Gender = 0;
			else
				Gender += Adjustment;
			ChangeType = "Gender";
			ChangeSetting = Gender;
		}
		else if (strcasecmp(command, "texture") == 0)
		{
			Texture = target->GetTexture();

			if (Texture == 0 && codeMove == 'p')
				Texture = 25;
			else if (Texture >= 25 && codeMove != 'p')
				Texture = 0;
			else
				Texture += Adjustment;
			ChangeType = "Texture";
			ChangeSetting = Texture;
		}
		else if (strcasecmp(command, "helm") == 0)
		{
			HelmTexture = target->GetHelmTexture();
			if (HelmTexture == 0 && codeMove == 'p')
				HelmTexture = 25;
			else if (HelmTexture >= 25 && codeMove != 'p')
				HelmTexture = 0;
			else
				HelmTexture += Adjustment;
			ChangeType = "HelmTexture";
			ChangeSetting = HelmTexture;
		}
		else if (strcasecmp(command, "face") == 0)
		{
			if (LuclinFace == 0 && codeMove == 'p')
				LuclinFace = 87;
			else if (LuclinFace >= 87 && codeMove != 'p')
				LuclinFace = 0;
			else
				LuclinFace += Adjustment;
			ChangeType = "LuclinFace";
			ChangeSetting = LuclinFace;
		}
		else if (strcasecmp(command, "hair") == 0)
		{
			if (HairStyle == 0 && codeMove == 'p')
				HairStyle = 8;
			else if (HairStyle >= 8 && codeMove != 'p')
				HairStyle = 0;
			else
				HairStyle += Adjustment;
			ChangeType = "HairStyle";
			ChangeSetting = HairStyle;
		}
		else if (strcasecmp(command, "haircolor") == 0)
		{
			if (HairColor == 0 && codeMove == 'p')
				HairColor = 24;
			else if (HairColor >= 24 && codeMove != 'p')
				HairColor = 0;
			else
				HairColor += Adjustment;
			ChangeType = "HairColor";
			ChangeSetting = HairColor;
		}
		else if (strcasecmp(command, "beard") == 0)
		{
			if (Beard == 0 && codeMove == 'p')
				Beard = 11;
			else if (Beard >= 11 && codeMove != 'p')
				Beard = 0;
			else
				Beard += Adjustment;
			ChangeType = "Beard";
			ChangeSetting = Beard;
		}
		else if (strcasecmp(command, "beardcolor") == 0)
		{
			if (BeardColor == 0 && codeMove == 'p')
				BeardColor = 24;
			else if (BeardColor >= 24 && codeMove != 'p')
				BeardColor = 0;
			else
				BeardColor += Adjustment;
			ChangeType = "BeardColor";
			ChangeSetting = BeardColor;
		}
		else if (strcasecmp(command, "heritage") == 0)
		{
			if (DrakkinHeritage == 0 && codeMove == 'p')
				DrakkinHeritage = 6;
			else if (DrakkinHeritage >= 6 && codeMove != 'p')
				DrakkinHeritage = 0;
			else
				DrakkinHeritage += Adjustment;
			ChangeType = "DrakkinHeritage";
			ChangeSetting = DrakkinHeritage;
		}
		else if (strcasecmp(command, "tattoo") == 0)
		{
			if (DrakkinTattoo == 0 && codeMove == 'p')
				DrakkinTattoo = 8;
			else if (DrakkinTattoo >= 8 && codeMove != 'p')
				DrakkinTattoo = 0;
			else
				DrakkinTattoo += Adjustment;
			ChangeType = "DrakkinTattoo";
			ChangeSetting = DrakkinTattoo;
		}
		else if (strcasecmp(command, "detail") == 0)
		{
			if (DrakkinDetails == 0 && codeMove == 'p')
				DrakkinDetails = 7;
			else if (DrakkinDetails >= 7 && codeMove != 'p')
				DrakkinDetails = 0;
			else
				DrakkinDetails += Adjustment;
			ChangeType = "DrakkinDetails";
			ChangeSetting = DrakkinDetails;
		}

		// Hack to fix some races that base features from face
		switch (Race)
		{
			case 2:	// Barbarian
				if (LuclinFace > 10) {
					LuclinFace -= ((DrakkinTattoo - 1) * 10);
				}
				LuclinFace += (DrakkinTattoo * 10);
				break;
			case 3: // Erudite
				if (LuclinFace > 10) {
					LuclinFace -= ((HairStyle - 1) * 10);
				}
				LuclinFace += (HairStyle * 10);
				break;
			case 5: // HighElf
			case 6: // DarkElf
			case 7: // HalfElf
				if (LuclinFace > 10) {
					LuclinFace -= ((Beard - 1) * 10);
				}
				LuclinFace += (Beard * 10);
				break;
			default:
				break;
		}


		if (ChangeType == nullptr)
		{
			c->Message(0,Usage);
		}
		else
		{
			target->SendIllusionPacket(Race, Gender, Texture, HelmTexture, HairColor, BeardColor,
										EyeColor1, EyeColor2, HairStyle, LuclinFace, Beard, 0xFF,
										DrakkinHeritage, DrakkinTattoo, DrakkinDetails);

			c->Message(0, "%s=%i", ChangeType, ChangeSetting);
		}
	}
}

void command_gmspeed(Client *c, const Seperator *sep)
{
	bool state=atobool(sep->arg[1]);
	Client *t=c;

	if(c->GetTarget() && c->GetTarget()->IsClient())
		t=c->GetTarget()->CastToClient();

	if(sep->arg[1][0] != 0) {
		database.SetGMSpeed(t->AccountID(), state?1:0);
		c->Message(0, "Turning GMSpeed %s for %s (zone to take effect)", state?"On":"Off",t->GetName());
	}
	else
		c->Message(0, "Usage: #gmspeed [on/off]");
}

void command_title(Client *c, const Seperator *sep)
{
	if (sep->arg[1][0]==0)
		c->Message(0, "Usage: #title [remove|text] [1 = Create row in title table] - remove or set title to 'text'");
	else {
		bool Save = (atoi(sep->arg[2]) == 1);

		Mob *target_mob = c->GetTarget();
		if(!target_mob)
			target_mob = c;
		if(!target_mob->IsClient()) {
			c->Message(13, "#title only works on players.");
			return;
		}
		Client *t = target_mob->CastToClient();

		if(strlen(sep->arg[1]) > 31) {
			c->Message(13, "Title must be 31 characters or less.");
			return;
		}

		bool removed = false;
		if(!strcasecmp(sep->arg[1], "remove")) {
			t->SetAATitle("");
			removed = true;
		} else {
			for(unsigned int i=0; i<strlen(sep->arg[1]); i++)
				if(sep->arg[1][i]=='_')
					sep->arg[1][i] = ' ';
			if(!Save)
				t->SetAATitle(sep->arg[1]);
			else
				title_manager.CreateNewPlayerTitle(t, sep->arg[1]);
		}

		t->Save();

		if(removed) {
			c->Message(13, "%s's title has been removed.", t->GetName(), sep->arg[1]);
			if(t != c)
				t->Message(13, "Your title has been removed.", sep->arg[1]);
		} else {
			c->Message(13, "%s's title has been changed to '%s'.", t->GetName(), sep->arg[1]);
			if(t != c)
				t->Message(13, "Your title has been changed to '%s'.", sep->arg[1]);
		}
	}
}


void command_titlesuffix(Client *c, const Seperator *sep)
{
	if (sep->arg[1][0]==0)
		c->Message(0, "Usage: #titlesuffix [remove|text] [1 = create row in title table] - remove or set title suffix to 'text'");
	else {
		bool Save = (atoi(sep->arg[2]) == 1);

		Mob *target_mob = c->GetTarget();
		if(!target_mob)
			target_mob = c;
		if(!target_mob->IsClient()) {
			c->Message(13, "#titlesuffix only works on players.");
			return;
		}
		Client *t = target_mob->CastToClient();

		if(strlen(sep->arg[1]) > 31) {
			c->Message(13, "Title suffix must be 31 characters or less.");
			return;
		}

		bool removed = false;
		if(!strcasecmp(sep->arg[1], "remove")) {
			t->SetTitleSuffix("");
			removed = true;
		} else {
			for(unsigned int i=0; i<strlen(sep->arg[1]); i++)
				if(sep->arg[1][i]=='_')
					sep->arg[1][i] = ' ';

			if(!Save)
				t->SetTitleSuffix(sep->arg[1]);
			else
				title_manager.CreateNewPlayerSuffix(t, sep->arg[1]);
		}

		t->Save();

		if(removed) {
			c->Message(13, "%s's title suffix has been removed.", t->GetName(), sep->arg[1]);
			if(t != c)
				t->Message(13, "Your title suffix has been removed.", sep->arg[1]);
		} else {
			c->Message(13, "%s's title suffix has been changed to '%s'.", t->GetName(), sep->arg[1]);
			if(t != c)
				t->Message(13, "Your title suffix has been changed to '%s'.", sep->arg[1]);
		}
	}
}

void command_spellinfo(Client *c, const Seperator *sep)
{
	if(sep->arg[1][0]==0)
		c->Message(0, "Usage: #spellinfo [spell_id]");
	else {
		short int spell_id=atoi(sep->arg[1]);
		const struct SPDat_Spell_Struct *s=&spells[spell_id];
		c->Message(0, "Spell info for spell #%d:", spell_id);
		c->Message(0, "  name: %s", s->name);
		c->Message(0, "  player_1: %s", s->player_1);
		c->Message(0, "  teleport_zone: %s", s->teleport_zone);
		c->Message(0, "  you_cast: %s", s->you_cast);
		c->Message(0, "  other_casts: %s", s->other_casts);
		c->Message(0, "  cast_on_you: %s", s->cast_on_you);
		c->Message(0, "  spell_fades: %s", s->spell_fades);
		c->Message(0, "  range: %f", s->range);
		c->Message(0, "  aoerange: %f", s->aoerange);
		c->Message(0, "  pushback: %f", s->pushback);
		c->Message(0, "  pushup: %f", s->pushup);
		c->Message(0, "  cast_time: %d", s->cast_time);
		c->Message(0, "  recovery_time: %d", s->recovery_time);
		c->Message(0, "  recast_time: %d", s->recast_time);
		c->Message(0, "  buffdurationformula: %d", s->buffdurationformula);
		c->Message(0, "  buffduration: %d", s->buffduration);
		c->Message(0, "  AEDuration: %d", s->AEDuration);
		c->Message(0, "  mana: %d", s->mana);
		c->Message(0, "  base[12]: %d, %d, %d, %d, %d, %d, %d, %d, %d, %d, %d, %d", s->base[0], s->base[1], s->base[2], s->base[3], s->base[4], s->base[5], s->base[6], s->base[7], s->base[8], s->base[9], s->base[10], s->base[11]);
		c->Message(0, "  base22[12]: %d, %d, %d, %d, %d, %d, %d, %d, %d, %d, %d, %d", s->base2[0], s->base2[1], s->base2[2], s->base2[3], s->base2[4], s->base2[5], s->base2[6], s->base2[7], s->base2[8], s->base2[9], s->base2[10], s->base2[11]);
		c->Message(0, "  max[12]: %d, %d, %d, %d, %d, %d, %d, %d, %d, %d, %d, %d", s->max[0], s->max[1], s->max[2], s->max[3], s->max[4], s->max[5], s->max[6], s->max[7], s->max[8], s->max[9], s->max[10], s->max[11]);
		c->Message(0, "  components[4]: %d, %d, %d, %d", s->components[0], s->components[1], s->components[2], s->components[3]);
		c->Message(0, "  component_counts[4]: %d, %d, %d, %d", s->component_counts[0], s->component_counts[1], s->component_counts[2], s->component_counts[3]);
		c->Message(0, "  NoexpendReagent[4]: %d, %d, %d, %d", s->NoexpendReagent[0], s->NoexpendReagent[1], s->NoexpendReagent[2], s->NoexpendReagent[3]);
		c->Message(0, "  formula[12]: 0x%02x, 0x%02x, 0x%02x, 0x%02x, 0x%02x, 0x%02x, 0x%02x, 0x%02x, 0x%02x, 0x%02x, 0x%02x, 0x%02x", s->formula[0], s->formula[1], s->formula[2], s->formula[3], s->formula[4], s->formula[5], s->formula[6], s->formula[7], s->formula[8], s->formula[9], s->formula[10], s->formula[11]);
		c->Message(0, "  goodEffect: %d", s->goodEffect);
		c->Message(0, "  Activated: %d", s->Activated);
		c->Message(0, "  resisttype: %d", s->resisttype);
		c->Message(0, "  effectid[12]: 0x%02x, 0x%02x, 0x%02x, 0x%02x, 0x%02x, 0x%02x, 0x%02x, 0x%02x, 0x%02x, 0x%02x, 0x%02x, 0x%02x", s->effectid[0], s->effectid[1], s->effectid[2], s->effectid[3], s->effectid[4], s->effectid[5], s->effectid[6], s->effectid[7], s->effectid[8], s->effectid[9], s->effectid[10], s->effectid[11]);
		c->Message(0, "  targettype: %d", s->targettype);
		c->Message(0, "  basediff: %d", s->basediff);
		c->Message(0, "  skill: %d", s->skill);
		c->Message(0, "  zonetype: %d", s->zonetype);
		c->Message(0, "  EnvironmentType: %d", s->EnvironmentType);
		c->Message(0, "  TimeOfDay: %d", s->TimeOfDay);
		c->Message(0, "  classes[15]: %d, %d, %d, %d, %d, %d, %d, %d, %d, %d, %d, %d, %d, %d, %d",
			s->classes[0], s->classes[1], s->classes[2], s->classes[3], s->classes[4],
			s->classes[5], s->classes[6], s->classes[7], s->classes[8], s->classes[9],
			s->classes[10], s->classes[11], s->classes[12], s->classes[13], s->classes[14]);
		c->Message(0, "  CastingAnim: %d", s->CastingAnim);
		c->Message(0, "  SpellAffectIndex: %d", s->SpellAffectIndex);
		c->Message(0, " RecourseLink: %d", s->RecourseLink);
	}
}

void command_lastname(Client *c, const Seperator *sep)
{
	Client *t=c;

	if(c->GetTarget() && c->GetTarget()->IsClient())
		t=c->GetTarget()->CastToClient();
	LogFile->write(EQEmuLog::Normal,"#lastname request from %s for %s", c->GetName(), t->GetName());

	if(strlen(sep->arg[1]) <= 70)
		t->ChangeLastName(sep->arg[1]);
	else
		c->Message(0, "Usage: #lastname <lastname> where <lastname> is less than 70 chars long");
}

void command_memspell(Client *c, const Seperator *sep)
{
	uint32 slot;
	uint16 spell_id;

	if (!(sep->IsNumber(1) && sep->IsNumber(2)))
	{
		c->Message(0, "Usage: #MemSpell slotid spellid");
	}
	else
	{
		slot = atoi(sep->arg[1]) - 1;
		spell_id = atoi(sep->arg[2]);
		if (slot > MAX_PP_MEMSPELL || spell_id >= SPDAT_RECORDS)
		{
			c->Message(0, "Error: #MemSpell: Arguement out of range");
		}
		else
		{
			c->MemSpell(spell_id, slot);
			c->Message(0, "Spell slot changed, have fun!");
		}
	}
}

void command_save(Client *c, const Seperator *sep)
{
	if (c->GetTarget() == 0)
		c->Message(0, "Error: no target");
	else if (c->GetTarget()->IsClient()) {
		if (c->GetTarget()->CastToClient()->Save(2))
			c->Message(0, "%s successfully saved.", c->GetTarget()->GetName());
		else
			c->Message(0, "Manual save for %s failed.", c->GetTarget()->GetName());
	}
	else if (c->GetTarget()->IsPlayerCorpse()) {
		if (c->GetTarget()->CastToMob()->Save())
			c->Message(0, "%s successfully saved. (dbid=%u)", c->GetTarget()->GetName(), c->GetTarget()->CastToCorpse()->GetCorpseDBID());
		else
			c->Message(0, "Manual save for %s failed.", c->GetTarget()->GetName());
	}
	else
		c->Message(0, "Error: target not a Client/PlayerCorpse");
}

void command_showstats(Client *c, const Seperator *sep)
{
	if (c->GetTarget() != 0 )
		c->GetTarget()->ShowStats(c);
	else
		c->ShowStats(c);
}

void command_mystats(Client *c, const Seperator *sep)
{
	if (c->GetTarget() && c->GetPet()) {
		if (c->GetTarget()->IsPet() && c->GetTarget() == c->GetPet())
			c->GetTarget()->ShowStats(c);
		else
			c->ShowStats(c);
	}
	else
		c->ShowStats(c);
}

void command_myskills(Client *c, const Seperator *sep)
{
	c->ShowSkillsWindow();
}

void command_bind(Client *c, const Seperator *sep)
{
	if (c->GetTarget() != 0 ) {
		if (c->GetTarget()->IsClient())
			c->GetTarget()->CastToClient()->SetBindPoint();
		else
			c->Message(0, "Error: target not a Player");
	} else
		c->SetBindPoint();
}

void command_depop(Client *c, const Seperator *sep)
{
	if (c->GetTarget() == 0 || !(c->GetTarget()->IsNPC() || c->GetTarget()->IsNPCCorpse()))
		c->Message(0, "You must have a NPC target for this command. (maybe you meant #depopzone?)");
	else {
		c->Message(0, "Depoping '%s'.", c->GetTarget()->GetName());
		c->GetTarget()->Depop();
	}
}

void command_depopzone(Client *c, const Seperator *sep)
{
	zone->Depop();
	c->Message(0, "Zone depoped.");
}

void command_repop(Client *c, const Seperator *sep)
{
	int timearg = 1;
	if (sep->arg[1] && strcasecmp(sep->arg[1], "force") == 0) {
		timearg++;

		LinkedListIterator<Spawn2*> iterator(zone->spawn2_list);
		iterator.Reset();
		while (iterator.MoreElements()) {
			std::string query = StringFormat("DELETE FROM respawn_times WHERE id = %lu AND instance_id = %lu",
                                            (unsigned long)iterator.GetData()->GetID(),
                                            (unsigned long)zone->GetInstanceID());
			auto results = database.QueryDatabase(query);
			iterator.Advance();
		}
		c->Message(0, "Zone depop: Force resetting spawn timers.");
	}

	if (!sep->IsNumber(timearg)) {
        c->Message(0, "Zone depoped. Repoping now.");
		zone->Repop();
		return;
	}

    c->Message(0, "Zone depoped. Repop in %i seconds", atoi(sep->arg[timearg]));
	zone->Repop(atoi(sep->arg[timearg])*1000);
}

void command_spawnstatus(Client *c, const Seperator *sep)
{
	if((sep->arg[1][0] == 'e') | (sep->arg[1][0] == 'E'))
	{
		// show only enabled spawns
		zone->ShowEnabledSpawnStatus(c);
	}
	else if((sep->arg[1][0] == 'd') | (sep->arg[1][0] == 'D'))
	{
		// show only disabled spawns
		zone->ShowDisabledSpawnStatus(c);
	}
	else if((sep->arg[1][0] == 'a') | (sep->arg[1][0] == 'A'))
	{
		// show all spawn staus with no filters
		zone->SpawnStatus(c);
	}
	else if(sep->IsNumber(1))
	{
		// show spawn status by spawn2 id
		zone->ShowSpawnStatusByID(c, atoi(sep->arg[1]));
	}
	else if(strcmp(sep->arg[1], "help") == 0)
	{
		c->Message(0, "Usage: #spawnstatus <[a]ll | [d]isabled | [e]nabled | {Spawn2 ID}>");
	}
	else {
		zone->SpawnStatus(c);
	}
}

void command_nukebuffs(Client *c, const Seperator *sep)
{
	if (c->GetTarget() == 0)
		c->BuffFadeAll();
	else
		c->GetTarget()->BuffFadeAll();
}

void command_zuwcoords(Client *c, const Seperator *sep)
{
	// modifys and resends zhdr packet
	if(sep->arg[1][0]==0)
		c->Message(0, "Usage: #zuwcoords <under world coords>");
	else {
		zone->newzone_data.underworld = atof(sep->arg[1]);
		//float newdata = atof(sep->arg[1]);
		//memcpy(&zone->zone_header_data[130], &newdata, sizeof(float));
		EQApplicationPacket* outapp = new EQApplicationPacket(OP_NewZone, sizeof(NewZone_Struct));
		memcpy(outapp->pBuffer, &zone->newzone_data, outapp->size);
		entity_list.QueueClients(c, outapp);
		safe_delete(outapp);
	}
}

void command_zunderworld(Client *c, const Seperator *sep)
{
	if(sep->arg[1][0]==0)
		c->Message(0, "Usage: #zunderworld <zcoord>");
	else {
		zone->newzone_data.underworld = atof(sep->arg[1]);
	}
}

void command_zsafecoords(Client *c, const Seperator *sep)
{
	// modifys and resends zhdr packet
	if(sep->arg[3][0]==0)
		c->Message(0, "Usage: #zsafecoords <safe x> <safe y> <safe z>");
	else {
		zone->newzone_data.safe_x = atof(sep->arg[1]);
		zone->newzone_data.safe_y = atof(sep->arg[2]);
		zone->newzone_data.safe_z = atof(sep->arg[3]);
		//float newdatax = atof(sep->arg[1]);
		//float newdatay = atof(sep->arg[2]);
		//float newdataz = atof(sep->arg[3]);
		//memcpy(&zone->zone_header_data[114], &newdatax, sizeof(float));
		//memcpy(&zone->zone_header_data[118], &newdatay, sizeof(float));
		//memcpy(&zone->zone_header_data[122], &newdataz, sizeof(float));
		//zone->SetSafeCoords();
		EQApplicationPacket* outapp = new EQApplicationPacket(OP_NewZone, sizeof(NewZone_Struct));
		memcpy(outapp->pBuffer, &zone->newzone_data, outapp->size);
		entity_list.QueueClients(c, outapp);
		safe_delete(outapp);
	}
}

void command_freeze(Client *c, const Seperator *sep)
{
	if (c->GetTarget() != 0)
		c->GetTarget()->SendAppearancePacket(AT_Anim, ANIM_FREEZE);
	else
		c->Message(0, "ERROR: Freeze requires a target.");
}

void command_unfreeze(Client *c, const Seperator *sep)
{
	if (c->GetTarget() != 0)
		c->GetTarget()->SendAppearancePacket(AT_Anim, ANIM_STAND);
	else
		c->Message(0, "ERROR: Unfreeze requires a target.");
}

void command_pvp(Client *c, const Seperator *sep)
{
	bool state=atobool(sep->arg[1]);
	Client *t=c;

	if(c->GetTarget() && c->GetTarget()->IsClient())
		t=c->GetTarget()->CastToClient();

	if(sep->arg[1][0] != 0) {
		t->SetPVP(state);
		c->Message(0, "%s now follows the ways of %s.", t->GetName(), state?"discord":"order");
	}
	else
		c->Message(0, "Usage: #pvp [on/off]");
}

void command_setxp(Client *c, const Seperator *sep)
{
	Client *t=c;

	if(c->GetTarget() && c->GetTarget()->IsClient())
		t=c->GetTarget()->CastToClient();

	if (sep->IsNumber(1)) {
		if (atoi(sep->arg[1]) > 9999999)
			c->Message(0, "Error: Value too high.");
		else
			t->AddEXP(atoi(sep->arg[1]));
	}
	else
		c->Message(0, "Usage: #setxp number");
}

void command_setpvppoints(Client *c, const Seperator *sep)
{
	Client *t=c;

	if(c->GetTarget() && c->GetTarget()->IsClient())
		t=c->GetTarget()->CastToClient();

	if (sep->IsNumber(1)) {
		if (atoi(sep->arg[1]) > 9999999)
			c->Message(0, "Error: Value too high.");
		else
		{
			t->SetPVPPoints(atoi(sep->arg[1]));
			t->Save();
			t->SendPVPStats();
		}
	}
	else
		c->Message(0, "Usage: #setpvppoints number");
}

void command_name(Client *c, const Seperator *sep)
{
	Client *target;

	if( (strlen(sep->arg[1]) == 0) || (!(c->GetTarget() && c->GetTarget()->IsClient())) )
		c->Message(0, "Usage: #name newname (requires player target)");
	else
	{
		target = c->GetTarget()->CastToClient();
		char *oldname = strdup(target->GetName());
		if(target->ChangeFirstName(sep->arg[1], c->GetName()))
		{
			c->Message(0, "Successfully renamed %s to %s", oldname, sep->arg[1]);
			// until we get the name packet working right this will work
			c->Message(0, "Sending player to char select.");
			target->Kick();
		}
		else
			c->Message(13, "ERROR: Unable to rename %s. Check that the new name '%s' isn't already taken.", oldname, sep->arg[2]);
		free(oldname);
	}
}

void command_tempname(Client *c, const Seperator *sep)
{
	Mob *target;
	target = c->GetTarget();

	if(!target)
		c->Message(0, "Usage: #tempname newname (requires a target)");
	else if(strlen(sep->arg[1]) > 0)
	{
		char *oldname = strdup(target->GetName());
		target->TempName(sep->arg[1]);
		c->Message(0, "Renamed %s to %s", oldname, sep->arg[1]);
		free(oldname);
	}
	else {
		target->TempName();
		c->Message(0, "Restored the original name");
	}
}

void command_npcspecialattk(Client *c, const Seperator *sep)
{
	if (c->GetTarget()==0 || c->GetTarget()->IsClient() || strlen(sep->arg[1]) <= 0 || strlen(sep->arg[2]) <= 0)
		c->Message(0, "Usage: #npcspecialattk *flagchar* *permtag* (Flags are E(nrage) F(lurry) R(ampage) S(ummon), permtag is 1 = True, 0 = False).");
	else {
		c->GetTarget()->CastToNPC()->NPCSpecialAttacks(sep->arg[1],atoi(sep->arg[2]));
		c->Message(0, "NPC Special Attack set.");
	}
}

void command_kill(Client *c, const Seperator *sep)
{
	if (!c->GetTarget()) {
		c->Message(0, "Error: #Kill: No target.");
	}
	else
		if (!c->GetTarget()->IsClient() || c->GetTarget()->CastToClient()->Admin() <= c->Admin())
			c->GetTarget()->Kill();
}

void command_haste(Client *c, const Seperator *sep)
{
	// #haste command to set client attack speed. Takes a percentage (100 = twice normal attack speed)
	if(sep->arg[1][0] != 0) {
		uint16 Haste = atoi(sep->arg[1]);
		if(Haste > 85)
			Haste = 85;
		c->SetExtraHaste(Haste);
		// SetAttackTimer must be called to make this take effect, so player needs to change
		// the primary weapon.
		c->Message(0, "Haste set to %d%% - Need to re-equip primary weapon before it takes effect", Haste);
	}
	else
		c->Message(0, "Usage: #haste [percentage]");
}

void command_damage(Client *c, const Seperator *sep)
{
	if (c->GetTarget()==0)
		c->Message(0, "Error: #Damage: No Target.");
	else if (!sep->IsNumber(1)) {
		c->Message(0, "Usage: #damage x");
	}
	else {
		int32 nkdmg = atoi(sep->arg[1]);
		if (nkdmg > 2100000000)
			c->Message(0, "Enter a value less then 2,100,000,000.");
		else
			c->GetTarget()->Damage(c, nkdmg, SPELL_UNKNOWN, SkillHandtoHand, false);
	}
}

void command_zonespawn(Client *c, const Seperator *sep)
{
	c->Message(0, "This command is not yet implemented.");
	return;

/* this was kept from client.cpp verbatim (it was commented out) */
	//	if (target && target->IsNPC()) {
	//		Message(0, "Inside main if.");
	//		if (strcasecmp(sep->arg[1], "add")==0) {
	//			Message(0, "Inside add if.");
	//			database.DBSpawn(1, StaticGetZoneName(this->GetPP().current_zone), target->CastToNPC());
	//		}
	//		else if (strcasecmp(sep->arg[1], "update")==0) {
	//			database.DBSpawn(2, StaticGetZoneName(this->GetPP().current_zone), target->CastToNPC());
	//		}
	//		else if (strcasecmp(sep->arg[1], "remove")==0) {
	//			if (strcasecmp(sep->arg[2], "all")==0) {
	//				database.DBSpawn(4, StaticGetZoneName(this->GetPP().current_zone));
	//			}
	//			else {
	//				if (database.DBSpawn(3, StaticGetZoneName(this->GetPP().current_zone), target->CastToNPC())) {
	//					Message(0, "#zonespawn: %s removed successfully!", target->GetName());
	//					target->CastToNPC()->Death(target, target->GetHP());
	//				}
	//			}
	//		}
	//		else
	//			Message(0, "Error: #dbspawn: Invalid command. (Note: EDIT and REMOVE are NOT in yet.)");
	//		if (target->CastToNPC()->GetNPCTypeID() > 0) {
	//			Message(0, "Spawn is type %i", target->CastToNPC()->GetNPCTypeID());
	//		}
	//	}
	//	else if(!target || !target->IsNPC())
	//		Message(0, "Error: #zonespawn: You must have a NPC targeted!");
	//	else
	//		Message(0, "Usage: #zonespawn [add|edit|remove|remove all]");
}

void command_npcspawn(Client *c, const Seperator *sep)
{
	Mob *target=c->GetTarget();
	uint32 extra = 0;

	if (target && target->IsNPC()) {
		if (strcasecmp(sep->arg[1], "create") == 0) {
			if (atoi(sep->arg[2]))
			{
				// Option to try to create the npc_type ID within the range for the current zone (zone_id * 1000)
				extra = 1;
			}
			database.NPCSpawnDB(0, zone->GetShortName(), zone->GetInstanceVersion(), c, target->CastToNPC(), extra);
			c->Message(0, "%s created successfully!", target->GetName());
		}
		else if (strcasecmp(sep->arg[1], "add") == 0) {
			if (atoi(sep->arg[2]))
			{
				extra = atoi(sep->arg[2]);
			}
			else
			{
				// Respawn Timer default if not set
				extra = 1200;
			}
			database.NPCSpawnDB(1, zone->GetShortName(), zone->GetInstanceVersion(), c, target->CastToNPC(), extra);
			c->Message(0, "%s added successfully!", target->GetName());
		}
		else if (strcasecmp(sep->arg[1], "update") == 0) {
			database.NPCSpawnDB(2, zone->GetShortName(), zone->GetInstanceVersion(), c, target->CastToNPC());
			c->Message(0, "%s updated!", target->GetName());
		}
		else if (strcasecmp(sep->arg[1], "remove") == 0) {
			database.NPCSpawnDB(3, zone->GetShortName(), zone->GetInstanceVersion(), c, target->CastToNPC());
			c->Message(0, "%s removed successfully from database!", target->GetName());
			target->Depop(false);
		}
		else if (strcasecmp(sep->arg[1], "delete") == 0) {
			database.NPCSpawnDB(4, zone->GetShortName(), zone->GetInstanceVersion(), c, target->CastToNPC());
			c->Message(0, "%s deleted from database!", target->GetName());
			target->Depop(false);
		}
		else {
			c->Message(0, "Error: #npcspawn: Invalid command.");
			c->Message(0, "Usage: #npcspawn [create|add|update|remove|delete]");
		}
	}
	else
		c->Message(0, "Error: #npcspawn: You must have a NPC targeted!");
}

void command_spawnfix(Client *c, const Seperator *sep) {
	Mob *targetMob = c->GetTarget();
	if (!targetMob || !targetMob->IsNPC()) {
		c->Message(0, "Error: #spawnfix: Need an NPC target.");
		return;
    }

    Spawn2* s2 = targetMob->CastToNPC()->respawn2;

    if(!s2) {
        c->Message(0, "#spawnfix FAILED -- cannot determine which spawn entry in the database this mob came from.");
        return;
    }

    std::string query = StringFormat("UPDATE spawn2 SET x = '%f', y = '%f', z = '%f', heading = '%f' WHERE id = '%i'",
                                    c->GetX(), c->GetY(), c->GetZ(), c->GetHeading(),s2->GetID());
    auto results = database.QueryDatabase(query);
    if (!results.Success()) {
        c->Message(13, "Update failed! MySQL gave the following error:");
        c->Message(13, results.ErrorMessage().c_str());
        return;
    }

    c->LogSQL(query.c_str());
    c->Message(0, "Updating coordinates successful.");
    targetMob->Depop(false);
}

void command_loc(Client *c, const Seperator *sep)
{
	Mob *t=c->GetTarget()?c->GetTarget():c->CastToMob();

	c->Message(0, "%s's Location (XYZ): %1.2f, %1.2f, %1.2f; heading=%1.1f", t->GetName(), t->GetX(), t->GetY(), t->GetZ(), t->GetHeading());
}

void command_goto(Client *c, const Seperator *sep)
{
	// goto function
	if (sep->arg[1][0] == '\0' && c->GetTarget())
		c->MovePC(zone->GetZoneID(), zone->GetInstanceID(), c->GetTarget()->GetX(), c->GetTarget()->GetY(), c->GetTarget()->GetZ(), c->GetTarget()->GetHeading());
	else if (!(sep->IsNumber(1) && sep->IsNumber(2) && sep->IsNumber(3)))
		c->Message(0, "Usage: #goto [x y z]");
	else
		c->MovePC(zone->GetZoneID(), zone->GetInstanceID(), atof(sep->arg[1]), atof(sep->arg[2]), atof(sep->arg[3]), 0.0f);
}

void command_iteminfo(Client *c, const Seperator *sep)
{
	const ItemInst* inst = c->GetInv()[MainCursor];

	if (!inst)
		c->Message(13, "Error: You need an item on your cursor for this command");
	else {
		const Item_Struct* item = inst->GetItem();
		c->Message(0, "ID: %i Name: %s", item->ID, item->Name);
		c->Message(0, "  Lore: %s  ND: %i  NS: %i  Type: %i", (item->LoreFlag) ? "true":"false", item->NoDrop, item->NoRent, item->ItemClass);
		c->Message(0, "  IDF: %s  Size: %i  Weight: %i  icon_id: %i  Price: %i", item->IDFile, item->Size, item->Weight, item->Icon, item->Price);
		if (c->Admin() >= 200)
			c->Message(0, "MinStatus: %i", item->MinStatus);
		if (item->ItemClass==ItemClassBook)
			c->Message(0, "  This item is a Book: %s", item->Filename);
		else if (item->ItemClass==ItemClassContainer)
			c->Message(0, "  This item is a container with %i slots", item->BagSlots);
		else {
			c->Message(0, "  equipableSlots: %u equipable Classes: %u", item->Slots, item->Classes);
			c->Message(0, "  Magic: %i  SpellID: %i  Proc Level: %i DBCharges: %i  CurCharges: %i", item->Magic, item->Click.Effect, item->Click.Level, item->MaxCharges, inst->GetCharges());
			c->Message(0, "  EffectType: 0x%02x  CastTime: %.2f", (uint8) item->Click.Type, (double) item->CastTime/1000);
			c->Message(0, "  Material: 0x%02x  Color: 0x%08x  Skill: %i", item->Material, item->Color, item->ItemType);
			c->Message(0, " Required level: %i Required skill: %i Recommended level:%i", item->ReqLevel, item->RecSkill, item->RecLevel);
			c->Message(0, " Skill mod: %i percent: %i", item->SkillModType, item->SkillModValue);
			c->Message(0, " BaneRace: %i BaneBody: %i BaneDMG: %i", item->BaneDmgRace, item->BaneDmgBody, item->BaneDmgAmt);
		}
	}
}

void command_uptime(Client *c, const Seperator *sep)
{
	if (!worldserver.Connected())
		c->Message(0, "Error: World server disconnected");
	else
	{
		ServerPacket* pack = new ServerPacket(ServerOP_Uptime, sizeof(ServerUptime_Struct));
		ServerUptime_Struct* sus = (ServerUptime_Struct*) pack->pBuffer;
		strcpy(sus->adminname, c->GetName());
		if (sep->IsNumber(1) && atoi(sep->arg[1]) > 0)
			sus->zoneserverid = atoi(sep->arg[1]);
		worldserver.SendPacket(pack);
		safe_delete(pack);
	}
}

void command_flag(Client *c, const Seperator *sep)
{
	if(sep->arg[2][0] == 0) {
		c->UpdateAdmin();
		c->Message(0, "Refreshed your admin flag from DB.");
	}
	else if (!sep->IsNumber(1) || atoi(sep->arg[1]) < -2 || atoi(sep->arg[1]) > 255 || strlen(sep->arg[2]) == 0)
		c->Message(0, "Usage: #flag [status] [acctname]");

	else if (c->Admin() < commandChangeFlags) {
//this check makes banning players by less than this level
//impossible, but i'll leave it in anyways
		c->Message(0, "You may only refresh your own flag, doing so now.");
		c->UpdateAdmin();
	}
	else {
		if (atoi(sep->arg[1]) > c->Admin())
			c->Message(0, "You cannot set people's status to higher than your own");
		else if (atoi(sep->arg[1]) < 0 && c->Admin() < commandBanPlayers)
			c->Message(0, "You have too low of status to suspend/ban");
		else if (!database.SetAccountStatus(sep->argplus[2], atoi(sep->arg[1])))
			c->Message(0, "Unable to set GM Flag.");
		else {
			c->Message(0, "Set GM Flag on account.");
			ServerPacket* pack = new ServerPacket(ServerOP_FlagUpdate, 6);
			*((uint32*) pack->pBuffer) = database.GetAccountIDByName(sep->argplus[2]);
			*((int16*) &pack->pBuffer[4]) = atoi(sep->arg[1]);
			worldserver.SendPacket(pack);
			delete pack;
		}
	}
}

void command_time(Client *c, const Seperator *sep)
{
	char timeMessage[255];
	int minutes=0;
	if(sep->IsNumber(1)) {
		if(sep->IsNumber(2)) {
			minutes=atoi(sep->arg[2]);
		}
		c->Message(13, "Setting world time to %s:%i (Timezone: 0)...", sep->arg[1], minutes);
		zone->SetTime(atoi(sep->arg[1])+1, minutes);
	}
	else {
		c->Message(13, "To set the Time: #time HH [MM]");
		TimeOfDay_Struct eqTime;
		zone->zone_time.getEQTimeOfDay( time(0), &eqTime);
		sprintf(timeMessage,"%02d:%s%d %s (Timezone: %ih %im)",
			((eqTime.hour - 1) % 12) == 0 ? 12 : ((eqTime.hour - 1) % 12),
			(eqTime.minute < 10) ? "0" : "",
			eqTime.minute,
			(eqTime.hour >= 13) ? "pm" : "am",
			zone->zone_time.getEQTimeZoneHr(),
			zone->zone_time.getEQTimeZoneMin()
			);
		c->Message(13, "It is now %s.", timeMessage);
#if EQDEBUG >= 11
		LogFile->write(EQEmuLog::Debug,"Recieved timeMessage:%s", timeMessage);
#endif
	}
}

void command_guild(Client *c, const Seperator *sep)
{
	int admin=c->Admin();
	Mob *target=c->GetTarget();

	if (strcasecmp(sep->arg[1], "help") == 0) {
		/*
		c->Message(0, "Guild commands:");
		c->Message(0, "  #guild status [name] - shows guild and rank of target");
		c->Message(0, "  #guild info guildnum - shows info/current structure");
		c->Message(0, "  #guild invite [charname]");
		c->Message(0, "  #guild remove [charname]");
		c->Message(0, "  #guild promote rank [charname]");
		c->Message(0, "  #guild demote rank [charname]");
		c->Message(0, "  /guildmotd [newmotd] (use 'none' to clear)");
		c->Message(0, "  #guild edit rank title newtitle");
		c->Message(0, "  #guild edit rank permission 0/1");
		c->Message(0, "  #guild leader newleader (they must be rank0)");
		*/
			c->Message(0, "GM Guild commands:");
			c->Message(0, "  #guild list - lists all guilds on the server");
			c->Message(0, "  #guild create {guildleader charname or CharID} guildname");
			c->Message(0, "  #guild delete guildID");
			c->Message(0, "  #guild rename guildID newname");
			c->Message(0, "  #guild set charname guildID    (0=no guild)");
			c->Message(0, "  #guild setrank charname rank");
			//c->Message(0, "  #guild gmedit guilddbid rank title newtitle");
			//c->Message(0, "  #guild gmedit guilddbid rank permission 0/1");
			c->Message(0, "  #guild setleader guildID {guildleader charname or CharID}");
			//c->Message(0, "  #guild setdoor guildEQID");
	}
	else if (strcasecmp(sep->arg[1], "status") == 0 || strcasecmp(sep->arg[1], "stat") == 0) {
		Client* client = 0;
		if (sep->arg[2][0] != 0)
			client = entity_list.GetClientByName(sep->argplus[2]);
		else if (target != 0 && target->IsClient())
			client = target->CastToClient();
		if (client == 0)
			c->Message(0, "You must target someone or specify a character name");
		else if ((client->Admin() >= minStatusToEditOtherGuilds && admin < minStatusToEditOtherGuilds) && client->GuildID() != c->GuildID()) // no peeping for GMs, make sure tell message stays the same
			c->Message(0, "You must target someone or specify a character name.");
		else {
			if (client->IsInAGuild())
				c->Message(0, "%s is not in a guild.", client->GetName());
			else if (guild_mgr.IsGuildLeader(client->GuildID(), client->CharacterID()))
				c->Message(0, "%s is the leader of <%s> rank: %s", client->GetName(), guild_mgr.GetGuildName(client->GuildID()), guild_mgr.GetRankName(client->GuildID(), client->GuildRank()));
			else
				c->Message(0, "%s is a member of <%s> rank: %s", client->GetName(), guild_mgr.GetGuildName(client->GuildID()), guild_mgr.GetRankName(client->GuildID(), client->GuildRank()));
		}
	}
	else if (strcasecmp(sep->arg[1], "info") == 0) {
		if (sep->arg[2][0] == 0 && c->IsInAGuild()) {
			if (admin >= minStatusToEditOtherGuilds)
				c->Message(0, "Usage: #guildinfo guild_id");
			else
				c->Message(0, "You're not in a guild");
		}
		else {
			uint32 tmp = GUILD_NONE;
			if (sep->arg[2][0] == 0)
				tmp = c->GuildID();
			else if (admin >= minStatusToEditOtherGuilds)
				tmp = atoi(sep->arg[2]);

			if(tmp != GUILD_NONE)
				guild_mgr.DescribeGuild(c, tmp);
		}
	}
	/*
	else if (strcasecmp(sep->arg[1], "edit") == 0) {
		if (c->GuildDBID() == 0)
			c->Message(0, "You arent in a guild!");
		else if (!sep->IsNumber(2))
			c->Message(0, "Error: invalid rank #.");
		else if (atoi(sep->arg[2]) < 0 || atoi(sep->arg[2]) > GUILD_MAX_RANK)
			c->Message(0, "Error: invalid rank #.");
		else if (!c->GuildRank() == 0)
			c->Message(0, "You must be rank %s to use edit.", guilds[c->GuildEQID()].rank[0].rankname);
		else if (!worldserver.Connected())
			c->Message(0, "Error: World server dirconnected");
		else {
			if (!helper_guild_edit(c, c->GuildDBID(), c->GuildEQID(), atoi(sep->arg[2]), sep->arg[3], sep->argplus[4])) {
				c->Message(0, "  #guild edit rank title newtitle");
				c->Message(0, "  #guild edit rank permission 0/1");
			}
			else {
				ServerPacket* pack = new ServerPacket(ServerOP_RefreshGuild, 5);
				int32 geqid=c->GuildEQID();
				memcpy(pack->pBuffer, &geqid, 4);
				worldserver.SendPacket(pack);
				safe_delete(pack);
			}
		}
	}
	else if (strcasecmp(sep->arg[1], "gmedit") == 0 && admin >= 100) {
		if (!sep->IsNumber(2))
			c->Message(0, "Error: invalid guilddbid.");
		else if (!sep->IsNumber(3))
			c->Message(0, "Error: invalid rank #.");
		else if (atoi(sep->arg[3]) < 0 || atoi(sep->arg[3]) > GUILD_MAX_RANK)
			c->Message(0, "Error: invalid rank #.");
		else if (!worldserver.Connected())
			c->Message(0, "Error: World server dirconnected");
		else {
			uint32 eqid = database.GetGuildEQID(atoi(sep->arg[2]));
			if (eqid == GUILD_NONE)
				c->Message(0, "Error: Guild not found");
			else if (!helper_guild_edit(c, atoi(sep->arg[2]), eqid, atoi(sep->arg[3]), sep->arg[4], sep->argplus[5])) {
				c->Message(0, "  #guild gmedit guilddbid rank title newtitle");
				c->Message(0, "  #guild gmedit guilddbid rank permission 0/1");
			}
			else {
				ServerPacket* pack = new ServerPacket(ServerOP_RefreshGuild, 5);
				memcpy(pack->pBuffer, &eqid, 4);
				worldserver.SendPacket(pack);
				safe_delete(pack);
			}
		}
	}
	*/
	else if (strcasecmp(sep->arg[1], "set") == 0) {
		if (!sep->IsNumber(3))
			c->Message(0, "Usage: #guild set charname guildgbid (0 = clear guildtag)");
		else {
			uint32 guild_id = atoi(sep->arg[3]);

			if(guild_id == 0)
				guild_id = GUILD_NONE;
			else if(!guild_mgr.GuildExists(guild_id)) {
				c->Message(13, "Guild %d does not exist.", guild_id);
				return;
			}

			uint32 charid = database.GetCharacterID(sep->arg[2]);
			if(charid == 0) {
				c->Message(13, "Unable to find character '%s'", charid);
				return;
			}

			//we could do the checking we need for guild_mgr.CheckGMStatus, but im lazy right now
			if(admin < minStatusToEditOtherGuilds) {
				c->Message(13, "Access denied.");
				return;
			}

			if(guild_id == GUILD_NONE) {
				_log(GUILDS__ACTIONS, "%s: Removing %s (%d) from guild with GM command.", c->GetName(),
					sep->arg[2], charid);
			} else {
				_log(GUILDS__ACTIONS, "%s: Putting %s (%d) into guild %s (%d) with GM command.", c->GetName(),
					sep->arg[2], charid,
					guild_mgr.GetGuildName(guild_id), guild_id);
			}

			if(!guild_mgr.SetGuild(charid, guild_id, GUILD_MEMBER)) {
				c->Message(13, "Error putting '%s' into guild %d", sep->arg[2], guild_id);
			} else {
				c->Message(0, "%s has been put into guild %d", sep->arg[2], guild_id);
			}
		}
	}
	/*else if (strcasecmp(sep->arg[1], "setdoor") == 0 && admin >= minStatusToEditOtherGuilds) {

		if (!sep->IsNumber(2))
			c->Message(0, "Usage: #guild setdoor guildEQid (0 = delete guilddoor)");
		else {
// guild doors
			if((!guilds[atoi(sep->arg[2])].databaseID) && (atoi(sep->arg[2])!=0) )
			{

				c->Message(0, "These is no guild with this guildEQid");
			}
			else {
				c->SetIsSettingGuildDoor(true);
				c->Message(0, "Click on a door you want to become a guilddoor");
				c->SetSetGuildDoorID(atoi(sep->arg[2]));
			}
		}
	}*/
	else if (strcasecmp(sep->arg[1], "setrank") == 0) {
		int rank = atoi(sep->arg[3]);
		if (!sep->IsNumber(3))
			c->Message(0, "Usage: #guild setrank charname rank");
		else if (rank < 0 || rank > GUILD_MAX_RANK)
			c->Message(0, "Error: invalid rank #.");
		else {
			uint32 charid = database.GetCharacterID(sep->arg[2]);
			if(charid == 0) {
				c->Message(13, "Unable to find character '%s'", charid);
				return;
			}

			//we could do the checking we need for guild_mgr.CheckGMStatus, but im lazy right now
			if(admin < minStatusToEditOtherGuilds) {
				c->Message(13, "Access denied.");
				return;
			}

			_log(GUILDS__ACTIONS, "%s: Setting %s (%d)'s guild rank to %d with GM command.", c->GetName(),
				sep->arg[2], charid, rank);

			if(!guild_mgr.SetGuildRank(charid, rank))
				c->Message(13, "Error while setting rank %d on '%s'.", rank, sep->arg[2]);
			else
				c->Message(0, "%s has been set to rank %d", sep->arg[2], rank);
		}
	}
	else if (strcasecmp(sep->arg[1], "create") == 0) {
		if (sep->arg[3][0] == 0)
			c->Message(0, "Usage: #guild create {guildleader charname or CharID} guild name");
		else if (!worldserver.Connected())
			c->Message(0, "Error: World server dirconnected");
		else {
			uint32 leader = 0;
			if (sep->IsNumber(2)) {
				leader = atoi(sep->arg[2]);
			} else if((leader=database.GetCharacterID(sep->arg[2])) != 0) {
				//got it from the db..
			} else {
				c->Message(13, "Unable to find char '%s'", sep->arg[2]);
				return;
			}
			if (leader == 0) {
				c->Message(0, "Guild leader not found.");
				return;
			}

			uint32 tmp = guild_mgr.FindGuildByLeader(leader);
			if (tmp != GUILD_NONE) {
				c->Message(0, "Error: %s already is the leader of DB# %i '%s'.", sep->arg[2], tmp, guild_mgr.GetGuildName(tmp));
			}
			else {

				if(admin < minStatusToEditOtherGuilds) {
					c->Message(13, "Access denied.");
					return;
				}

				uint32 id = guild_mgr.CreateGuild(sep->argplus[3], leader);

				_log(GUILDS__ACTIONS, "%s: Creating guild %s with leader %d with GM command. It was given id %lu.", c->GetName(),
					sep->argplus[3], leader, (unsigned long)id);

				if (id == GUILD_NONE)
					c->Message(0, "Guild creation failed.");
				else {
					c->Message(0, "Guild created: Leader: %i, number %i: %s", leader, id, sep->argplus[3]);

					if(!guild_mgr.SetGuild(leader, id, GUILD_LEADER))
						c->Message(0, "Unable to set guild leader's guild in the database. Your going to have to run #guild set");
				}

			}
		}
	}
	else if (strcasecmp(sep->arg[1], "delete") == 0) {
		if (!sep->IsNumber(2))
			c->Message(0, "Usage: #guild delete guildID");
		else if (!worldserver.Connected())
			c->Message(0, "Error: World server dirconnected");
		else {
			uint32 id = atoi(sep->arg[2]);

			if(!guild_mgr.GuildExists(id)) {
				c->Message(0, "Guild %d does not exist!", id);
				return;
			}

			if(admin < minStatusToEditOtherGuilds) {
				//this person is not allowed to just edit any guild, check this guild's min status.
				if(c->GuildID() != id) {
					c->Message(13, "Access denied to edit other people's guilds");
					return;
				} else if(!guild_mgr.CheckGMStatus(id, admin)) {
					c->Message(13, "Access denied to edit your guild with GM commands.");
					return;
				}
			}

			_log(GUILDS__ACTIONS, "%s: Deleting guild %s (%d) with GM command.", c->GetName(),
				guild_mgr.GetGuildName(id), id);

			if (!guild_mgr.DeleteGuild(id))
				c->Message(0, "Guild delete failed.");
			else {
				c->Message(0, "Guild %d deleted.", id);
			}
		}
	}
	else if (strcasecmp(sep->arg[1], "rename") == 0) {
		if ((!sep->IsNumber(2)) || sep->arg[3][0] == 0)
			c->Message(0, "Usage: #guild rename guildID newname");
		else if (!worldserver.Connected())
			c->Message(0, "Error: World server dirconnected");
		else {
			uint32 id = atoi(sep->arg[2]);

			if(!guild_mgr.GuildExists(id)) {
				c->Message(0, "Guild %d does not exist!", id);
				return;
			}

			if(admin < minStatusToEditOtherGuilds) {
				//this person is not allowed to just edit any guild, check this guild's min status.
				if(c->GuildID() != id) {
					c->Message(13, "Access denied to edit other people's guilds");
					return;
				} else if(!guild_mgr.CheckGMStatus(id, admin)) {
					c->Message(13, "Access denied to edit your guild with GM commands.");
					return;
				}
			}

			_log(GUILDS__ACTIONS, "%s: Renaming guild %s (%d) to '%s' with GM command.", c->GetName(),
				guild_mgr.GetGuildName(id), id, sep->argplus[3]);

			if (!guild_mgr.RenameGuild(id, sep->argplus[3]))
				c->Message(0, "Guild rename failed.");
			else {
				c->Message(0, "Guild %d renamed to %s", id, sep->argplus[3]);
			}
		}
	}
	else if (strcasecmp(sep->arg[1], "setleader") == 0) {
		if (sep->arg[3][0] == 0 || !sep->IsNumber(2))
			c->Message(0, "Usage: #guild setleader guild_id {guildleader charname or CharID}");
		else if (!worldserver.Connected())
			c->Message(0, "Error: World server dirconnected");
		else {
			uint32 leader = 0;
			if (sep->IsNumber(2)) {
				leader = atoi(sep->arg[2]);
			} else if((leader=database.GetCharacterID(sep->arg[2])) != 0) {
				//got it from the db..
			} else {
				c->Message(13, "Unable to find char '%s'", sep->arg[2]);
				return;
			}

			uint32 tmpdb = guild_mgr.FindGuildByLeader(leader);
			if (leader == 0)
				c->Message(0, "New leader not found.");
			else if (tmpdb != 0) {
				c->Message(0, "Error: %s already is the leader of guild # %i", sep->arg[2], tmpdb);
			}
			else {
				uint32 id = atoi(sep->arg[2]);

				if(!guild_mgr.GuildExists(id)) {
					c->Message(0, "Guild %d does not exist!", id);
					return;
				}

				if(admin < minStatusToEditOtherGuilds) {
					//this person is not allowed to just edit any guild, check this guild's min status.
					if(c->GuildID() != id) {
						c->Message(13, "Access denied to edit other people's guilds");
						return;
					} else if(!guild_mgr.CheckGMStatus(id, admin)) {
						c->Message(13, "Access denied to edit your guild with GM commands.");
						return;
					}
				}

				_log(GUILDS__ACTIONS, "%s: Setting leader of guild %s (%d) to %d with GM command.", c->GetName(),
					guild_mgr.GetGuildName(id), id, leader);

				if(!guild_mgr.SetGuildLeader(id, leader))
					c->Message(0, "Guild leader change failed.");
				else {
					c->Message(0, "Guild leader changed: guild # %d, Leader: %s", id, sep->argplus[3]);
				}
			}
		}
	}
	else if (strcasecmp(sep->arg[1], "list") == 0) {
		if(admin < minStatusToEditOtherGuilds) {
			c->Message(13, "Access denied.");
			return;
		}
		guild_mgr.ListGuilds(c);
	}
	else {
		c->Message(0, "Unknown guild command, try #guild help");
	}
}
/*
bool helper_guild_edit(Client *c, uint32 dbid, uint32 eqid, uint8 rank, const char* what, const char* value) {
	struct GuildRankLevel_Struct grl;
	strcpy(grl.rankname, guild_mgr.GetRankName(eqid, rank));
	grl.demote = guilds[eqid].rank[rank].demote;
	grl.heargu = guilds[eqid].rank[rank].heargu;
	grl.invite = guilds[eqid].rank[rank].invite;
	grl.motd = guilds[eqid].rank[rank].motd;
	grl.promote = guilds[eqid].rank[rank].promote;
	grl.remove = guilds[eqid].rank[rank].remove;
	grl.speakgu = guilds[eqid].rank[rank].speakgu;
	grl.warpeace = guilds[eqid].rank[rank].warpeace;

	if (strcasecmp(what, "title") == 0) {
		if (strlen(value) > 100)
			c->Message(0, "Error: Title has a maxium length of 100 characters.");
		else
			strcpy(grl.rankname, value);
	}
	else if (rank == 0)
		c->Message(0, "Error: Rank 0's permissions can not be changed.");
	else {
		if (!(strlen(value) == 1 && (value[0] == '0' || value[0] == '1')))

			return false;
		if (strcasecmp(what, "demote") == 0)
			grl.demote = (value[0] == '1');
		else if (strcasecmp(what, "heargu") == 0)
			grl.heargu = (value[0] == '1');
		else if (strcasecmp(what, "invite") == 0)
			grl.invite = (value[0] == '1');
		else if (strcasecmp(what, "motd") == 0)
			grl.motd = (value[0] == '1');
		else if (strcasecmp(what, "promote") == 0)
			grl.promote = (value[0] == '1');
		else if (strcasecmp(what, "remove") == 0)

			grl.remove = (value[0] == '1');
		else if (strcasecmp(what, "speakgu") == 0)
			grl.speakgu = (value[0] == '1');
		else if (strcasecmp(what, "warpeace") == 0)
			grl.warpeace = (value[0] == '1');
		else
			c->Message(0, "Error: Permission name not recognized.");
	}
	if (!database.EditGuild(dbid, rank, &grl))
		c->Message(0, "Error: database.EditGuild() failed");
	return true;
}*/

void command_zonestatus(Client *c, const Seperator *sep)
{
	if (!worldserver.Connected())
		c->Message(0, "Error: World server disconnected");
	else {
		ServerPacket* pack = new ServerPacket(ServerOP_ZoneStatus, strlen(c->GetName())+2);
		memset(pack->pBuffer, (uint8) c->Admin(), 1);
		strcpy((char *) &pack->pBuffer[1], c->GetName());
		worldserver.SendPacket(pack);
		delete pack;
	}
}

void command_manaburn(Client *c, const Seperator *sep)
{
	Mob* target=c->GetTarget();

	if (c->GetTarget() == 0)
		c->Message(0, "#Manaburn needs a target.");
	else {
		int cur_level=c->GetAA(MANA_BURN);//ManaBurn ID
		if (c->DistNoRootNoZ(*target) > 200)
			c->Message(0,"You are too far away from your target.");
		else {
			if(cur_level == 1) {
				if(c->IsAttackAllowed(target))
				{
					c->SetMana(0);
					int nukedmg=(c->GetMana())*2;
					if (nukedmg>0)
					{
						target->Damage(c, nukedmg, 2751, SkillAbjuration/*hackish*/);
						c->Message(4,"You unleash an enormous blast of magical energies.");
					}
					LogFile->write(EQEmuLog::Normal,"Manaburn request from %s, damage: %d", c->GetName(), nukedmg);
				}
			}
			else
				c->Message(0, "You have not learned this skill.");
		}
	}
}

void command_doanim(Client *c, const Seperator *sep)
{
	if (!sep->IsNumber(1))
		c->Message(0, "Usage: #DoAnim [number]");
	else
		if (c->Admin() >= commandDoAnimOthers)
			if (c->GetTarget() == 0)
				c->Message(0, "Error: You need a target.");
			else
				c->GetTarget()->DoAnim(atoi(sep->arg[1]),atoi(sep->arg[2]));
		else
			c->DoAnim(atoi(sep->arg[1]),atoi(sep->arg[2]));
}

void command_randomfeatures(Client *c, const Seperator *sep)
{
	Mob *target=c->GetTarget();
	if (!target)
		c->Message(0,"Error: This command requires a target");
	else
	{
		if (target->RandomizeFeatures())
			c->Message(0,"Features Randomized");
		else
			c->Message(0,"This command requires a Playable Race as the target");
	}
}

void command_face(Client *c, const Seperator *sep)
{
	Mob *target=c->GetTarget();
	if (!sep->IsNumber(1))
		c->Message(0,"Usage: #face [number of face]");
	else if (!target)
		c->Message(0,"Error: this command requires a target");
	else {
		uint16 Race = target->GetRace();
		uint8 Gender = target->GetGender();
		uint8 Texture = 0xFF;
		uint8 HelmTexture = 0xFF;
		uint8 HairColor = target->GetHairColor();
		uint8 BeardColor = target->GetBeardColor();
		uint8 EyeColor1 = target->GetEyeColor1();
		uint8 EyeColor2 = target->GetEyeColor2();
		uint8 HairStyle = target->GetHairStyle();
		uint8 LuclinFace = atoi(sep->arg[1]);
		uint8 Beard = target->GetBeard();
		uint32 DrakkinHeritage = target->GetDrakkinHeritage();
		uint32 DrakkinTattoo = target->GetDrakkinTattoo();
		uint32 DrakkinDetails = target->GetDrakkinDetails();

		target->SendIllusionPacket(Race, Gender, Texture, HelmTexture, HairColor, BeardColor,
									EyeColor1, EyeColor2, HairStyle, LuclinFace, Beard, 0xFF,
									DrakkinHeritage, DrakkinTattoo, DrakkinDetails);

		c->Message(0,"Face = %i", atoi(sep->arg[1]));
	}
}

void command_details(Client *c, const Seperator *sep)
{
	Mob *target=c->GetTarget();
	if (!sep->IsNumber(1))
		c->Message(0,"Usage: #details [number of drakkin detail]");
	else if (!target)
		c->Message(0,"Error: this command requires a target");
	else {
		uint16 Race = target->GetRace();
		uint8 Gender = target->GetGender();
		uint8 Texture = 0xFF;
		uint8 HelmTexture = 0xFF;
		uint8 HairColor = target->GetHairColor();
		uint8 BeardColor = target->GetBeardColor();
		uint8 EyeColor1 = target->GetEyeColor1();
		uint8 EyeColor2 = target->GetEyeColor2();
		uint8 HairStyle = target->GetHairStyle();
		uint8 LuclinFace = target->GetLuclinFace();
		uint8 Beard = target->GetBeard();
		uint32 DrakkinHeritage = target->GetDrakkinHeritage();
		uint32 DrakkinTattoo = target->GetDrakkinTattoo();
		uint32 DrakkinDetails = atoi(sep->arg[1]);

		target->SendIllusionPacket(Race, Gender, Texture, HelmTexture, HairColor, BeardColor,
									EyeColor1, EyeColor2, HairStyle, LuclinFace, Beard, 0xFF,
									DrakkinHeritage, DrakkinTattoo, DrakkinDetails);

		c->Message(0,"Details = %i", atoi(sep->arg[1]));
	}
}

void command_heritage(Client *c, const Seperator *sep)
{
	Mob *target=c->GetTarget();
	if (!sep->IsNumber(1))
		c->Message(0,"Usage: #heritage [number of Drakkin heritage]");
	else if (!target)
		c->Message(0,"Error: this command requires a target");
	else {
		uint16 Race = target->GetRace();
		uint8 Gender = target->GetGender();
		uint8 Texture = 0xFF;
		uint8 HelmTexture = 0xFF;
		uint8 HairColor = target->GetHairColor();
		uint8 BeardColor = target->GetBeardColor();
		uint8 EyeColor1 = target->GetEyeColor1();
		uint8 EyeColor2 = target->GetEyeColor2();
		uint8 HairStyle = target->GetHairStyle();
		uint8 LuclinFace = target->GetLuclinFace();
		uint8 Beard = target->GetBeard();
		uint32 DrakkinHeritage = atoi(sep->arg[1]);
		uint32 DrakkinTattoo = target->GetDrakkinTattoo();
		uint32 DrakkinDetails = target->GetDrakkinDetails();

		target->SendIllusionPacket(Race, Gender, Texture, HelmTexture, HairColor, BeardColor,
									EyeColor1, EyeColor2, HairStyle, LuclinFace, Beard, 0xFF,
									DrakkinHeritage, DrakkinTattoo, DrakkinDetails);

		c->Message(0,"Heritage = %i", atoi(sep->arg[1]));
	}
}

void command_tattoo(Client *c, const Seperator *sep)
{
	Mob *target=c->GetTarget();
	if (!sep->IsNumber(1))
		c->Message(0,"Usage: #tattoo [number of Drakkin tattoo]");
	else if (!target)
		c->Message(0,"Error: this command requires a target");
	else {
		uint16 Race = target->GetRace();
		uint8 Gender = target->GetGender();
		uint8 Texture = 0xFF;
		uint8 HelmTexture = 0xFF;
		uint8 HairColor = target->GetHairColor();
		uint8 BeardColor = target->GetBeardColor();
		uint8 EyeColor1 = target->GetEyeColor1();
		uint8 EyeColor2 = target->GetEyeColor2();
		uint8 HairStyle = target->GetHairStyle();
		uint8 LuclinFace = target->GetLuclinFace();
		uint8 Beard = target->GetBeard();
		uint32 DrakkinHeritage = target->GetDrakkinHeritage();
		uint32 DrakkinTattoo = atoi(sep->arg[1]);
		uint32 DrakkinDetails = target->GetDrakkinDetails();

		target->SendIllusionPacket(Race, Gender, Texture, HelmTexture, HairColor, BeardColor,
									EyeColor1, EyeColor2, HairStyle, LuclinFace, Beard, 0xFF,
									DrakkinHeritage, DrakkinTattoo, DrakkinDetails);

		c->Message(0,"Tattoo = %i", atoi(sep->arg[1]));
	}
}

void command_helm(Client *c, const Seperator *sep)
{
	Mob *target=c->GetTarget();
	if (!sep->IsNumber(1))
		c->Message(0,"Usage: #helm [number of helm texture]");
	else if (!target)
		c->Message(0,"Error: this command requires a target");
	else {
		uint16 Race = target->GetRace();
		uint8 Gender = target->GetGender();
		uint8 Texture = 0xFF;
		uint8 HelmTexture = atoi(sep->arg[1]);
		uint8 HairColor = target->GetHairColor();
		uint8 BeardColor = target->GetBeardColor();
		uint8 EyeColor1 = target->GetEyeColor1();
		uint8 EyeColor2 = target->GetEyeColor2();
		uint8 HairStyle = target->GetHairStyle();
		uint8 LuclinFace = target->GetLuclinFace();
		uint8 Beard = target->GetBeard();
		uint32 DrakkinHeritage = target->GetDrakkinHeritage();
		uint32 DrakkinTattoo = target->GetDrakkinTattoo();
		uint32 DrakkinDetails = target->GetDrakkinDetails();

		target->SendIllusionPacket(Race, Gender, Texture, HelmTexture, HairColor, BeardColor,
									EyeColor1, EyeColor2, HairStyle, LuclinFace, Beard, 0xFF,
									DrakkinHeritage, DrakkinTattoo, DrakkinDetails);

		c->Message(0,"Helm = %i", atoi(sep->arg[1]));
	}
}

void command_hair(Client *c, const Seperator *sep)
{
	Mob *target=c->GetTarget();
	if (!sep->IsNumber(1))
		c->Message(0,"Usage: #hair [number of hair style]");
	else if (!target)
		c->Message(0,"Error: this command requires a target");
	else {
		uint16 Race = target->GetRace();
		uint8 Gender = target->GetGender();
		uint8 Texture = 0xFF;
		uint8 HelmTexture = 0xFF;
		uint8 HairColor = target->GetHairColor();
		uint8 BeardColor = target->GetBeardColor();
		uint8 EyeColor1 = target->GetEyeColor1();
		uint8 EyeColor2 = target->GetEyeColor2();
		uint8 HairStyle = atoi(sep->arg[1]);
		uint8 LuclinFace = target->GetLuclinFace();
		uint8 Beard = target->GetBeard();
		uint32 DrakkinHeritage = target->GetDrakkinHeritage();
		uint32 DrakkinTattoo = target->GetDrakkinTattoo();
		uint32 DrakkinDetails = target->GetDrakkinDetails();

		target->SendIllusionPacket(Race, Gender, Texture, HelmTexture, HairColor, BeardColor,
									EyeColor1, EyeColor2, HairStyle, LuclinFace, Beard, 0xFF,
									DrakkinHeritage, DrakkinTattoo, DrakkinDetails);

		c->Message(0,"Hair = %i", atoi(sep->arg[1]));
	}
}

void command_haircolor(Client *c, const Seperator *sep)
{
	Mob *target=c->GetTarget();
	if (!sep->IsNumber(1))
		c->Message(0,"Usage: #haircolor [number of hair color]");
	else if (!target)
		c->Message(0,"Error: this command requires a target");
	else {
		uint16 Race = target->GetRace();
		uint8 Gender = target->GetGender();
		uint8 Texture = 0xFF;
		uint8 HelmTexture = 0xFF;
		uint8 HairColor = atoi(sep->arg[1]);
		uint8 BeardColor = target->GetBeardColor();
		uint8 EyeColor1 = target->GetEyeColor1();
		uint8 EyeColor2 = target->GetEyeColor2();
		uint8 HairStyle = target->GetHairStyle();
		uint8 LuclinFace = target->GetLuclinFace();
		uint8 Beard = target->GetBeard();
		uint32 DrakkinHeritage = target->GetDrakkinHeritage();
		uint32 DrakkinTattoo = target->GetDrakkinTattoo();
		uint32 DrakkinDetails = target->GetDrakkinDetails();

		target->SendIllusionPacket(Race, Gender, Texture, HelmTexture, HairColor, BeardColor,
									EyeColor1, EyeColor2, HairStyle, LuclinFace, Beard, 0xFF,
									DrakkinHeritage, DrakkinTattoo, DrakkinDetails);

		c->Message(0,"Hair Color = %i", atoi(sep->arg[1]));
	}
}

void command_beard(Client *c, const Seperator *sep)
{
	Mob *target=c->GetTarget();
	if (!sep->IsNumber(1))
		c->Message(0,"Usage: #beard [number of beard style]");
	else if (!target)
		c->Message(0,"Error: this command requires a target");
	else {
		uint16 Race = target->GetRace();
		uint8 Gender = target->GetGender();
		uint8 Texture = 0xFF;
		uint8 HelmTexture = 0xFF;
		uint8 HairColor = target->GetHairColor();
		uint8 BeardColor = target->GetBeardColor();
		uint8 EyeColor1 = target->GetEyeColor1();
		uint8 EyeColor2 = target->GetEyeColor2();
		uint8 HairStyle = target->GetHairStyle();
		uint8 LuclinFace = target->GetLuclinFace();
		uint8 Beard = atoi(sep->arg[1]);
		uint32 DrakkinHeritage = target->GetDrakkinHeritage();
		uint32 DrakkinTattoo = target->GetDrakkinTattoo();
		uint32 DrakkinDetails = target->GetDrakkinDetails();

		target->SendIllusionPacket(Race, Gender, Texture, HelmTexture, HairColor, BeardColor,
									EyeColor1, EyeColor2, HairStyle, LuclinFace, Beard, 0xFF,
									DrakkinHeritage, DrakkinTattoo, DrakkinDetails);

		c->Message(0,"Beard = %i", atoi(sep->arg[1]));
	}
}

void command_beardcolor(Client *c, const Seperator *sep)
{
	Mob *target=c->GetTarget();
	if (!sep->IsNumber(1))
		c->Message(0,"Usage: #beardcolor [number of beard color]");
	else if (!target)
		c->Message(0,"Error: this command requires a target");
	else {
		uint16 Race = target->GetRace();
		uint8 Gender = target->GetGender();
		uint8 Texture = 0xFF;
		uint8 HelmTexture = 0xFF;
		uint8 HairColor = target->GetHairColor();
		uint8 BeardColor = atoi(sep->arg[1]);
		uint8 EyeColor1 = target->GetEyeColor1();
		uint8 EyeColor2 = target->GetEyeColor2();
		uint8 HairStyle = target->GetHairStyle();
		uint8 LuclinFace = target->GetLuclinFace();
		uint8 Beard = target->GetBeard();
		uint32 DrakkinHeritage = target->GetDrakkinHeritage();
		uint32 DrakkinTattoo = target->GetDrakkinTattoo();
		uint32 DrakkinDetails = target->GetDrakkinDetails();

		target->SendIllusionPacket(Race, Gender, Texture, HelmTexture, HairColor, BeardColor,
									EyeColor1, EyeColor2, HairStyle, LuclinFace, Beard, 0xFF,
									DrakkinHeritage, DrakkinTattoo, DrakkinDetails);

		c->Message(0,"Beard Color = %i", atoi(sep->arg[1]));
	}
}

void command_scribespells(Client *c, const Seperator *sep)
{
	uint8 max_level, min_level;
	uint16 book_slot, curspell, count;
	Client *t=c;

	if(c->GetTarget() && c->GetTarget()->IsClient() && c->GetGM())
		t=c->GetTarget()->CastToClient();

	if(!sep->arg[1][0])
	{
		c->Message(0, "FORMAT: #scribespells <max level> <min level>");
		return;
	}

	max_level = (uint8)atoi(sep->arg[1]);
	if (!c->GetGM() && max_level > RuleI(Character, MaxLevel))
		max_level = RuleI(Character, MaxLevel);	//default to Character:MaxLevel if we're not a GM & it's higher than the max level
	min_level = sep->arg[2][0] ? (uint8)atoi(sep->arg[2]) : 1;	//default to 1 if there isn't a 2nd argument
	if (!c->GetGM() && min_level > RuleI(Character, MaxLevel))
		min_level = RuleI(Character, MaxLevel);	//default to Character:MaxLevel if we're not a GM & it's higher than the max level


	if(max_level < 1 || min_level < 1)
	{
		c->Message(0, "ERROR: Level must be greater than 1.");
		return;
	}
	if (min_level > max_level) {
		c->Message(0, "Error: Min Level must be less than or equal to Max Level.");
		return;
	}

	t->Message(0, "Scribing spells to spellbook.");
	if(t != c)
		c->Message(0, "Scribing spells for %s.", t->GetName());
	LogFile->write(EQEmuLog::Normal, "Scribe spells request for %s from %s, levels: %u -> %u", t->GetName(), c->GetName(), min_level, max_level);

	for(curspell = 0, book_slot = t->GetNextAvailableSpellBookSlot(), count = 0; curspell < SPDAT_RECORDS && book_slot < MAX_PP_SPELLBOOK; curspell++, book_slot = t->GetNextAvailableSpellBookSlot(book_slot))
	{
		if
		(
			spells[curspell].classes[WARRIOR] != 0 && // check if spell exists
			spells[curspell].classes[t->GetPP().class_-1] <= max_level &&	//maximum level
			spells[curspell].classes[t->GetPP().class_-1] >= min_level &&	//minimum level
			spells[curspell].skill != 52
		)
		{
			if (book_slot == -1) {	//no more book slots
				t->Message(13, "Unable to scribe spell %s (%u) to spellbook: no more spell book slots available.", spells[curspell].name, curspell);
				if (t != c)
					c->Message(13, "Error scribing spells: %s ran out of spell book slots on spell %s (%u)", t->GetName(), spells[curspell].name, curspell);
				break;
			}
			if(!IsDiscipline(curspell) && !t->HasSpellScribed(curspell)) {	//isn't a discipline & we don't already have it scribed
				t->ScribeSpell(curspell, book_slot);
				count++;
			}
		}
	}

	if (count > 0) {
		t->Message(0, "Successfully scribed %u spells.", count);
		if (t != c)
			c->Message(0, "Successfully scribed %u spells for %s.", count, t->GetName());
	} else {
		t->Message(0, "No spells scribed.");
		if (t != c)
			c->Message(0, "No spells scribed for %s.", t->GetName());
	}
}

void command_scribespell(Client *c, const Seperator *sep) {
	uint16 spell_id = 0;
	uint16 book_slot = -1;
	Client *t=c;

	if(c->GetTarget() && c->GetTarget()->IsClient() && c->GetGM())
		t=c->GetTarget()->CastToClient();

	if(!sep->arg[1][0]) {
		c->Message(0, "FORMAT: #scribespell <spellid>");
		return;
	}

	spell_id = atoi(sep->arg[1]);

	if(IsValidSpell(spell_id)) {
		t->Message(0, "Scribing spell: %s (%i) to spellbook.", spells[spell_id].name, spell_id);

		if(t != c)
			c->Message(0, "Scribing spell: %s (%i) for %s.", spells[spell_id].name, spell_id, t->GetName());

		LogFile->write(EQEmuLog::Normal, "Scribe spell: %s (%i) request for %s from %s.", spells[spell_id].name, spell_id, t->GetName(), c->GetName());

		if (spells[spell_id].classes[WARRIOR] != 0 && spells[spell_id].skill != 52 && spells[spell_id].classes[t->GetPP().class_ - 1] > 0 && !IsDiscipline(spell_id)) {
			book_slot = t->GetNextAvailableSpellBookSlot();

			if(book_slot >= 0 && t->FindSpellBookSlotBySpellID(spell_id) < 0)
				t->ScribeSpell(spell_id, book_slot);
			else {
				t->Message(13, "Unable to scribe spell: %s (%i) to your spellbook.", spells[spell_id].name, spell_id);

				if(t != c)
					c->Message(13, "Unable to scribe spell: %s (%i) for %s.", spells[spell_id].name, spell_id, t->GetName());
			}
		}
		else
			c->Message(13, "Your target can not scribe this spell.");
	}
	else
		c->Message(13, "Spell ID: %i is an unknown spell and cannot be scribed.", spell_id);
}

void command_unscribespell(Client *c, const Seperator *sep) {
	uint16 spell_id = 0;
	uint16 book_slot = -1;
	Client *t=c;

	if(c->GetTarget() && c->GetTarget()->IsClient() && c->GetGM())
		t=c->GetTarget()->CastToClient();

	if(!sep->arg[1][0]) {
		c->Message(0, "FORMAT: #unscribespell <spellid>");
		return;
	}

	spell_id = atoi(sep->arg[1]);

	if(IsValidSpell(spell_id)) {
		book_slot = t->FindSpellBookSlotBySpellID(spell_id);

		if(book_slot >= 0) {
			t->UnscribeSpell(book_slot);

			t->Message(0, "Unscribing spell: %s (%i) from spellbook.", spells[spell_id].name, spell_id);

			if(t != c)
				c->Message(0, "Unscribing spell: %s (%i) for %s.", spells[spell_id].name, spell_id, t->GetName());

			LogFile->write(EQEmuLog::Normal, "Unscribe spell: %s (%i) request for %s from %s.", spells[spell_id].name, spell_id, t->GetName(), c->GetName());
		}
		else {
			t->Message(13, "Unable to unscribe spell: %s (%i) from your spellbook. This spell is not scribed.", spells[spell_id].name, spell_id);

			if(t != c)
				c->Message(13, "Unable to unscribe spell: %s (%i) for %s due to spell not scribed.", spells[spell_id].name, spell_id, t->GetName());
		}
	}
}

void command_unscribespells(Client *c, const Seperator *sep)
{
	Client *t=c;

	if(c->GetTarget() && c->GetTarget()->IsClient() && c->GetGM())
		t=c->GetTarget()->CastToClient();

	t->UnscribeSpellAll();
}

void command_wpinfo(Client *c, const Seperator *sep)
{
	Mob *t=c->GetTarget();

	if (t == nullptr || !t->IsNPC()) {
		c->Message(0,"You must target an NPC to use this.");
		return;
	}

	NPC *n = t->CastToNPC();
	n->DisplayWaypointInfo(c);
}

void command_wpadd(Client *c, const Seperator *sep)
{
	int	type1=0,
		type2=0,
		pause=0;	// Defaults for a new grid

	Mob *t=c->GetTarget();
	if (t && t->IsNPC())
	{
		Spawn2* s2info = t->CastToNPC()->respawn2;

		if(s2info == nullptr)	// Can't figure out where this mob's spawn came from... maybe a dynamic mob created by #spawn
		{
			c->Message(0,"#wpadd FAILED -- Can't determine which spawn record in the database this mob came from!");
			return;
		}

		if (sep->arg[1][0])
		{
			if (atoi(sep->arg[1]) >= 0)
				pause=atoi(sep->arg[1]);
			else
			{
				c->Message(0,"Usage: #wpadd [pause] [-h]");
				return;
			}
		}
		auto position = c->GetPosition();
		if (strcmp("-h",sep->arg[2]) != 0)
			position.m_Heading = -1;

		uint32 tmp_grid = database.AddWPForSpawn(c, s2info->GetID(), position, pause, type1, type2, zone->GetZoneID());
		if (tmp_grid)
			t->CastToNPC()->SetGrid(tmp_grid);

		t->CastToNPC()->AssignWaypoints(t->CastToNPC()->GetGrid());
		c->Message(0,"Waypoint added. Use #wpinfo to see waypoints for this NPC (may need to #repop first).");
	}
	else
		c->Message(0,"You must target an NPC to use this.");
}


void command_interrupt(Client *c, const Seperator *sep)
{
	uint16 ci_message=0x01b7, ci_color=0x0121;

	if(sep->arg[1][0])
		ci_message=atoi(sep->arg[1]);
	if(sep->arg[2][0])
		ci_color=atoi(sep->arg[2]);

	c->InterruptSpell(ci_message, ci_color);
}

void command_summonitem(Client *c, const Seperator *sep)
{
	if (!sep->IsNumber(1))
		c->Message(0, "Usage: #summonitem [item id] [charges], charges are optional");
	else {
		uint32 itemid = atoi(sep->arg[1]);
		int16 item_status = 0;
		const Item_Struct* item = database.GetItem(itemid);
		if(item) {
			item_status = static_cast<int16>(item->MinStatus);
		}

		if (item_status > c->Admin())
			c->Message(13, "Error: Insufficient status to summon this item.");
		else if (sep->argnum==2 && sep->IsNumber(2))
			c->SummonItem(itemid, atoi(sep->arg[2]));
		else if (sep->argnum==3)
			c->SummonItem(itemid, atoi(sep->arg[2]), atoi(sep->arg[3]));
		else if (sep->argnum==4)
			c->SummonItem(itemid, atoi(sep->arg[2]), atoi(sep->arg[3]), atoi(sep->arg[4]));
		else if (sep->argnum==5)
			c->SummonItem(itemid, atoi(sep->arg[2]), atoi(sep->arg[3]), atoi(sep->arg[4]), atoi(sep->arg[5]));
		else if (sep->argnum==6)
			c->SummonItem(itemid, atoi(sep->arg[2]), atoi(sep->arg[3]), atoi(sep->arg[4]), atoi(sep->arg[5]), atoi(sep->arg[6]));
		else if (sep->argnum==7)
			c->SummonItem(itemid, atoi(sep->arg[2]), atoi(sep->arg[3]), atoi(sep->arg[4]), atoi(sep->arg[5]), atoi(sep->arg[6]), atoi(sep->arg[7]));
		else if (sep->argnum==8)
			c->SummonItem(itemid, atoi(sep->arg[2]), atoi(sep->arg[3]), atoi(sep->arg[4]), atoi(sep->arg[5]), atoi(sep->arg[6]), atoi(sep->arg[7]), atoi(sep->arg[8]));
		else {
			c->SummonItem(itemid);
		}
	}
}

void command_giveitem(Client *c, const Seperator *sep)
{
	if (!sep->IsNumber(1)) {
		c->Message(13, "Usage: #summonitem [item id] [charges], charges are optional");
	} else if(c->GetTarget() == nullptr) {
		c->Message(13, "You must target a client to give the item to.");
	} else if(!c->GetTarget()->IsClient()) {
		c->Message(13, "You can only give items to players with this command.");
	} else {
		Client *t = c->GetTarget()->CastToClient();
		uint32 itemid = atoi(sep->arg[1]);
		int16 item_status = 0;
		const Item_Struct* item = database.GetItem(itemid);
		if(item) {
			item_status = static_cast<int16>(item->MinStatus);
		}

		if (item_status > c->Admin())
			c->Message(13, "Error: Insufficient status to summon this item.");
		else if (sep->argnum==2 && sep->IsNumber(2))
			t->SummonItem(itemid, atoi(sep->arg[2]));
		else if (sep->argnum==3)
			t->SummonItem(itemid, atoi(sep->arg[2]), atoi(sep->arg[3]));
		else if (sep->argnum==4)
			t->SummonItem(itemid, atoi(sep->arg[2]), atoi(sep->arg[3]), atoi(sep->arg[4]));
		else if (sep->argnum==5)
			t->SummonItem(itemid, atoi(sep->arg[2]), atoi(sep->arg[3]), atoi(sep->arg[4]), atoi(sep->arg[5]));
		else if (sep->argnum==6)
			t->SummonItem(itemid, atoi(sep->arg[2]), atoi(sep->arg[3]), atoi(sep->arg[4]), atoi(sep->arg[5]), atoi(sep->arg[6]));
		else if (sep->argnum==7)
			t->SummonItem(itemid, atoi(sep->arg[2]), atoi(sep->arg[3]), atoi(sep->arg[4]), atoi(sep->arg[5]), atoi(sep->arg[6]), atoi(sep->arg[7]));
		else if (sep->argnum == 7)
			t->SummonItem(itemid, atoi(sep->arg[2]), atoi(sep->arg[3]), atoi(sep->arg[4]), atoi(sep->arg[5]), atoi(sep->arg[6]), atoi(sep->arg[7]), atoi(sep->arg[8]));
		else {
			t->SummonItem(itemid);
		}
	}
}

void command_givemoney(Client *c, const Seperator *sep)
{
	if (!sep->IsNumber(1)) {	//as long as the first one is a number, we'll just let atoi convert the rest to 0 or a number
		c->Message(13, "Usage: #Usage: #givemoney [pp] [gp] [sp] [cp]");
	}
	else if(c->GetTarget() == nullptr) {
		c->Message(13, "You must target a player to give money to.");
	}
	else if(!c->GetTarget()->IsClient()) {
		c->Message(13, "You can only give money to players with this command.");
	}
	else {
		//TODO: update this to the client, otherwise the client doesn't show any weight change until you zone, move an item, etc
		c->GetTarget()->CastToClient()->AddMoneyToPP(atoi(sep->arg[4]), atoi(sep->arg[3]), atoi(sep->arg[2]), atoi(sep->arg[1]), true);
		c->Message(0, "Added %i Platinum, %i Gold, %i Silver, and %i Copper to %s's inventory.", atoi(sep->arg[1]), atoi(sep->arg[2]), atoi(sep->arg[3]), atoi(sep->arg[4]), c->GetTarget()->GetName());
	}
}

void command_itemsearch(Client *c, const Seperator *sep)
{
	if (sep->arg[1][0] == 0) {
		c->Message(0, "Usage: #itemsearch [search string]");
	}
	else
	{
		const char *search_criteria=sep->argplus[1];

		const Item_Struct* item = nullptr;
		std::string item_link;
		Client::TextLink linker;
		linker.SetLinkType(linker.linkItemData);

		if (Seperator::IsNumber(search_criteria)) {
			item = database.GetItem(atoi(search_criteria));
			if (item) {
				linker.SetItemData(item);

				item_link = linker.GenerateLink();

				c->Message(0, "%u: %s", item->ID, item_link.c_str());
			}
			else {
				c->Message(0, "Item #%s not found", search_criteria);
			}

			return;
		}

		int count = NOT_USED;
		char sName[64];
		char sCriteria[255];
		strn0cpy(sCriteria, search_criteria, sizeof(sCriteria));
		strupr(sCriteria);
		char* pdest;
		uint32 it = NOT_USED;
		while ((item = database.IterateItems(&it))) {
			strn0cpy(sName, item->Name, sizeof(sName));
			strupr(sName);
			pdest = strstr(sName, sCriteria);
			if (pdest != nullptr) {
				linker.SetItemData(item);

				item_link = linker.GenerateLink();

				c->Message(0, "%u: %s", item->ID, item_link.c_str());

				++count;
			}

			if (count == 50)
				break;
		}

		if (count == 50)
			c->Message(0, "50 items shown...too many results.");
		else
			c->Message(0, "%i items found", count);
	}
}

void command_setaaxp(Client *c, const Seperator *sep)
{
	Client *t=c;

	if(c->GetTarget() && c->GetTarget()->IsClient())
		t=c->GetTarget()->CastToClient();

	if (sep->IsNumber(1)) {
		t->SetEXP(t->GetEXP(), atoi(sep->arg[1]), false);
		if(sep->IsNumber(2) && sep->IsNumber(3)) {
			t->SetLeadershipEXP(atoi(sep->arg[2]), atoi(sep->arg[3]));
		}
	} else
		c->Message(0, "Usage: #setaaxp <new AA XP value> (<new Group AA XP value> <new Raid XP value>)");
}

void command_setaapts(Client *c, const Seperator *sep)
{
	Client *t=c;

	if(c->GetTarget() && c->GetTarget()->IsClient())
		t=c->GetTarget()->CastToClient();

	if(sep->arg[1][0] == '\0' || sep->arg[2][0] == '\0')
		c->Message(0, "Usage: #setaapts <AA|group|raid> <new AA points value>");
	else if(atoi(sep->arg[2]) <= 0 || atoi(sep->arg[2]) > 200)
		c->Message(0, "You must have a number greater than 0 for points and no more than 200.");
	else if(!strcasecmp(sep->arg[1], "group")) {
		t->SetLeadershipEXP(atoi(sep->arg[2])*GROUP_EXP_PER_POINT, t->GetRaidEXP());
	} else if(!strcasecmp(sep->arg[1], "raid")) {
		t->SetLeadershipEXP(t->GetGroupEXP(), atoi(sep->arg[2])*RAID_EXP_PER_POINT);
	} else {
		t->SetEXP(t->GetEXP(),t->GetMaxAAXP()*atoi(sep->arg[2]),false);
		t->SendAAStats();
		t->SendAATable();
	}
}

void command_setcrystals(Client *c, const Seperator *sep)
{
	Client *t=c;

	if(c->GetTarget() && c->GetTarget()->IsClient())
		t=c->GetTarget()->CastToClient();

	if(sep->arg[1][0] == '\0' || sep->arg[2][0] == '\0')
		c->Message(0, "Usage: #setcrystals <radiant|ebon> <new crystal count value>");
	else if(atoi(sep->arg[2]) <= 0 || atoi(sep->arg[2]) > 100000)
		c->Message(0, "You must have a number greater than 0 for crystals and no more than 100000.");
	else if(!strcasecmp(sep->arg[1], "radiant"))
	{
		t->SetRadiantCrystals(atoi(sep->arg[2]));
		t->SendCrystalCounts();
		t->SaveCurrency();
	}
	else if(!strcasecmp(sep->arg[1], "ebon"))
	{
		t->SetEbonCrystals(atoi(sep->arg[2]));
		t->SendCrystalCounts();
		t->SaveCurrency();
	}
	else
	{
		c->Message(0, "Usage: #setcrystals <radiant|ebon> <new crystal count value>");
	}
}

void command_stun(Client *c, const Seperator *sep)
{
	Mob *t=c->CastToMob();
	uint32 duration;

	if(sep->arg[1][0])
	{
		duration = atoi(sep->arg[1]);
		if(c->GetTarget())
			t=c->GetTarget();
		if(t->IsClient())
			t->CastToClient()->Stun(duration);
		else
			t->CastToNPC()->Stun(duration);
	}
	else
		c->Message(0, "Usage: #stun [duration]");
}


void command_ban(Client *c, const Seperator *sep)
{
if(sep->arg[1][0] == 0 || sep->arg[2][0] == 0) {
		c->Message(0, "Usage: #ban <charname> <message>");
		return;
	}

    auto account_id = database.GetAccountIDByChar(sep->arg[1]);

    std::string message;
    int i = 2;
    while(1) {
        if(sep->arg[i][0] == 0) {
            break;
        }

        if(message.length() > 0) {
            message.push_back(' ');
        }

        message += sep->arg[i];
        ++i;
    }

    if(message.length() == 0) {
        c->Message(0, "Usage: #ban <charname> <message>");
        return;
    }

    if(account_id == 0) {
        c->Message(13, "Character does not exist.");
        return;
    }

    std::string query = StringFormat("UPDATE account SET status = -2, ban_reason = '%s' "
                                    "WHERE id = %i", EscapeString(message).c_str(), account_id);
    auto results = database.QueryDatabase(query);

    c->Message(13, "Account number %i with the character %s has been banned with message: \"%s\"", account_id, sep->arg[1], message.c_str());

    ServerPacket flagUpdatePack(ServerOP_FlagUpdate, 6);
    *((uint32*)&flagUpdatePack.pBuffer[0]) = account_id;
    *((int16*)&flagUpdatePack.pBuffer[4]) = -2;
    worldserver.SendPacket(&flagUpdatePack);

    Client *client = nullptr;
    client = entity_list.GetClientByName(sep->arg[1]);
    if(client) {
        client->WorldKick();
        return;
    }

    ServerPacket kickPlayerPack(ServerOP_KickPlayer, sizeof(ServerKickPlayer_Struct));
    ServerKickPlayer_Struct* skp = (ServerKickPlayer_Struct*)kickPlayerPack.pBuffer;
    strcpy(skp->adminname, c->GetName());
    strcpy(skp->name, sep->arg[1]);
    skp->adminrank = c->Admin();
    worldserver.SendPacket(&kickPlayerPack);
}

void command_suspend(Client *c, const Seperator *sep)
{
	if((sep->arg[1][0] == 0) || (sep->arg[2][0] == 0)) {
		c->Message(0, "Usage: #suspend <charname> <days> (Specify 0 days to lift the suspension immediately) <message>");
		return;
    }

    int duration = atoi(sep->arg[2]);

	if(duration < 0)
		duration = 0;

    std::string message;

    if(duration > 0) {
        int i = 3;
        while(1) {
            if(sep->arg[i][0] == 0) {
                break;
            }

            if(message.length() > 0) {
                message.push_back(' ');
            }

            message += sep->arg[i];
            ++i;
        }

        if(message.length() == 0) {
            c->Message(0, "Usage: #suspend <charname> <days>(Specify 0 days to lift the suspension immediately) <message>");
            return;
        }
    }

    char *escName = new char[strlen(sep->arg[1]) * 2 + 1];
    database.DoEscapeString(escName, sep->arg[1], strlen(sep->arg[1]));
    int accountID = database.GetAccountIDByChar(escName);
    safe_delete_array(escName);

    if (accountID <= 0) {
        c->Message(13,"Character does not exist.");
        return;
    }

	std::string query = StringFormat("UPDATE `account` SET `suspendeduntil` = DATE_ADD(NOW(), INTERVAL %i DAY), "
                                    "suspend_reason = '%s' WHERE `id` = %i",
                                    duration, EscapeString(message).c_str(), accountID);
    auto results = database.QueryDatabase(query);

    if(duration)
        c->Message(13,"Account number %i with the character %s has been temporarily suspended for %i day(s).", accountID, sep->arg[1], duration);
    else
        c->Message(13,"Account number %i with the character %s is no longer suspended.", accountID, sep->arg[1]);

    Client *bannedClient = entity_list.GetClientByName(sep->arg[1]);

    if(bannedClient) {
        bannedClient->WorldKick();
        return;
    }

    ServerPacket* pack = new ServerPacket(ServerOP_KickPlayer, sizeof(ServerKickPlayer_Struct));
	ServerKickPlayer_Struct* sks = (ServerKickPlayer_Struct*) pack->pBuffer;

	strn0cpy(sks->adminname, c->GetName(), sizeof(sks->adminname));
	strn0cpy(sks->name, sep->arg[1], sizeof(sks->name));
	sks->adminrank = c->Admin();

	worldserver.SendPacket(pack);

	safe_delete(pack);
}

void command_ipban(Client *c, const Seperator *sep)
{
	if(sep->arg[1] == 0)
	{
		c->Message(0, "Usage: #ipban [xxx.xxx.xxx.xxx]");
	} else {
		if(database.AddBannedIP(sep->arg[1], c->GetName())) {
			c->Message(0, "%s has been successfully added to the Banned_IPs table by %s",sep->arg[1], c->GetName());
		} else {
			c->Message(0, "IPBan Failed (IP address is possibly already in the table?)");
		}
	}
}

void command_revoke(Client *c, const Seperator *sep)
{
	if(sep->arg[1][0] == 0 || sep->arg[2][0] == 0) {
		c->Message(0, "Usage: #revoke [charname] [1/0]");
		return;
	}

    uint32 characterID = database.GetAccountIDByChar(sep->arg[1]);
    if(characterID == 0) {
        c->Message(13,"Character does not exist.");
        return;
    }

    int flag = sep->arg[2][0] == '1' ? true : false;
    std::string query = StringFormat("UPDATE account SET revoked = %d WHERE id = %i", flag, characterID);
    auto results = database.QueryDatabase(query);

    c->Message(13,"%s account number %i with the character %s.", flag? "Revoking": "Unrevoking", characterID, sep->arg[1]);

    Client* revokee = entity_list.GetClientByAccID(characterID);
    if(revokee) {
        c->Message(0, "Found %s in this zone.", revokee->GetName());
        revokee->SetRevoked(flag);
        return;
    }

#if EQDEBUG >= 6
    c->Message(0, "Couldn't find %s in this zone, passing request to worldserver.", sep->arg[1]);
#endif

    ServerPacket * outapp = new ServerPacket (ServerOP_Revoke,sizeof(RevokeStruct));
    RevokeStruct* revoke = (RevokeStruct*)outapp->pBuffer;
    strn0cpy(revoke->adminname, c->GetName(), 64);
    strn0cpy(revoke->name, sep->arg[1], 64);
    revoke->toggle = flag;
    worldserver.SendPacket(outapp);
    safe_delete(outapp);
}

void command_oocmute(Client *c, const Seperator *sep)
{
	if(sep->arg[1][0] == 0 || !(sep->arg[1][0] == '1' || sep->arg[1][0] == '0'))
		c->Message(0, "Usage: #oocmute [1/0]");
	else {
	ServerPacket * outapp = new ServerPacket (ServerOP_OOCMute,1);
	*(outapp->pBuffer)=atoi(sep->arg[1]);
	worldserver.SendPacket(outapp);
	safe_delete(outapp);
	}
}

void command_checklos(Client *c, const Seperator *sep)
{
	if(c->GetTarget())
	{
//		if(c->CheckLos(c->GetTarget()))
		if(c->CheckLosFN(c->GetTarget()))
			c->Message(0, "You have LOS to %s", c->GetTarget()->GetName());
		else
			c->Message(0, "You do not have LOS to %s", c->GetTarget()->GetName());
	}
	else
	{
		c->Message(0, "ERROR: Target required");
	}
}

void command_set_adventure_points(Client *c, const Seperator *sep)
{
	Client *t=c;

	if(c->GetTarget() && c->GetTarget()->IsClient())
		t=c->GetTarget()->CastToClient();

	if(!sep->arg[1][0])
	{
		c->Message(0, "Usage: #setadventurepoints [points] [theme]");
		return;
	}

	if(!sep->IsNumber(1) || !sep->IsNumber(2))
	{
		c->Message(0, "Usage: #setadventurepoints [points] [theme]");
		return;
	}

	c->Message(0, "Updating adventure points for %s", t->GetName());
	t->UpdateLDoNPoints(atoi(sep->arg[1]), atoi(sep->arg[2]));
}

void command_npcsay(Client *c, const Seperator *sep)
{
	if(c->GetTarget() && c->GetTarget()->IsNPC() && sep->arg[1][0])
	{
		c->GetTarget()->Say(sep->argplus[1]);
	}
	else
	{
		c->Message(0, "Usage: #npcsay message (requires NPC target");
	}
}

void command_npcshout(Client *c, const Seperator *sep)
{
	if(c->GetTarget() && c->GetTarget()->IsNPC() && sep->arg[1][0])
	{
		c->GetTarget()->Shout(sep->argplus[1]);
	}
	else
	{
		c->Message(0, "Usage: #npcshout message (requires NPC target");
	}
}

void command_timers(Client *c, const Seperator *sep) {
	if(!c->GetTarget() || !c->GetTarget()->IsClient()) {
		c->Message(0,"Need a player target for timers.");
		return;
	}
	Client *them = c->GetTarget()->CastToClient();

	std::vector< std::pair<pTimerType, PersistentTimer *> > res;
	them->GetPTimers().ToVector(res);

	c->Message(0,"Timers for target:");

	int r;
	int l = res.size();
	for(r = 0; r < l; r++) {
		c->Message(0,"Timer %d: %d seconds remain.", res[r].first, res[r].second->GetRemainingTime());
	}
}

void command_npcemote(Client *c, const Seperator *sep)
{
	if(c->GetTarget() && c->GetTarget()->IsNPC() && sep->arg[1][0])
	{
		c->GetTarget()->Emote(sep->argplus[1]);
	}
	else
	{
		c->Message(0, "Usage: #npcemote message (requires NPC target");
	}
}

void command_npcedit(Client *c, const Seperator *sep)
{	if (!c->GetTarget() || !c->GetTarget()->IsNPC()) {
		c->Message(0, "Error: Must have NPC targeted");
		return;
	}

	if (strcasecmp(sep->arg[1], "help") == 0) {

		c->Message(0, "Help File for #npcedit. Syntax for commands are:");
		c->Message(0, "#npcedit Name - Sets an NPC's name");
		c->Message(0, "#npcedit Lastname - Sets an NPC's lastname");
		c->Message(0, "#npcedit Level - Sets an NPC's level");
		c->Message(0, "#npcedit Maxlevel - Sets an NPC's maximum level");
		c->Message(0, "#npcedit Race - Sets an NPC's race");
		c->Message(0, "#npcedit Class - Sets an NPC's class");
		c->Message(0, "#npcedit Bodytype - Sets an NPC's bodytype");
		c->Message(0, "#npcedit HP - Sets an NPC's hitpoints");
		c->Message(0, "#npcedit Gender - Sets an NPC's gender");
		c->Message(0, "#npcedit Texture - Sets an NPC's texture");
		c->Message(0, "#npcedit Helmtexture - Sets an NPC's helmet texture");
		c->Message(0, "#npcedit Armtexture - Sets an NPC's arm texture");
		c->Message(0, "#npcedit Bracertexture - Sets an NPC's bracer texture");
		c->Message(0, "#npcedit Handtexture - Sets an NPC's hand texture");
		c->Message(0, "#npcedit Legtexture - Sets an NPC's leg texture");
		c->Message(0, "#npcedit Feettexture - Sets an NPC's feettexture");
		c->Message(0, "#npcedit Herosforgemodel - Sets an NPC's Hero's Forge Model");
		c->Message(0, "#npcedit Size - Sets an NPC's size");
		c->Message(0, "#npcedit Hpregen - Sets an NPC's hitpoint regen rate per tick");
		c->Message(0, "#npcedit Manaregen - Sets an NPC's mana regen rate per tick");
		c->Message(0, "#npcedit Loottable - Sets the loottable ID for an NPC ");
		c->Message(0, "#npcedit Merchantid - Sets the merchant ID for an NPC");
		c->Message(0, "#npcedit alt_currency_id - Sets the Alternate Currency ID for an alterative currency Merchant");
		c->Message(0, "#npcedit npc_spells_effects_id - Sets the NPC Spell Effects ID");
		c->Message(0, "#npcedit adventure_template_id - Sets the NPC's Adventure Template ID");
		c->Message(0, "#npcedit trap_template - Sets the NPC's Trap Template ID");
		c->Message(0, "#npcedit special_abilities - Sets the NPC's Special Abilities");
		c->Message(0, "#npcedit Spell - Sets the npc spells list ID for an NPC");
		c->Message(0, "#npcedit Faction - Sets the NPC's faction id");
		c->Message(0, "#npcedit Damage - Sets an NPC's damage");
		c->Message(0, "#npcedit Meleetype - Sets an NPC's melee types");
		c->Message(0, "#npcedit Rangedtype - Sets an NPC's ranged type");
		c->Message(0, "#npcedit Ammoidfile - Sets an NPC's ammo id file");
		c->Message(0, "#npcedit Aggroradius - Sets an NPC's aggro radius");
		c->Message(0, "#npcedit Assistradius - Sets an NPC's assist radius");
		c->Message(0, "#npcedit Social - Set to 1 if an NPC should assist others on its faction");
		c->Message(0, "#npcedit Runspeed - Sets an NPC's run speed");
		c->Message(0, "#npcedit Walkspeed - Sets an NPC's walk speed");
		c->Message(0, "#npcedit AGI - Sets an NPC's Agility");
		c->Message(0, "#npcedit CHA - Sets an NPC's Charisma");
		c->Message(0, "#npcedit DEX - Sets an NPC's Dexterity");
		c->Message(0, "#npcedit INT - Sets an NPC's Intelligence");
		c->Message(0, "#npcedit STA - Sets an NPC's Stamina");
		c->Message(0, "#npcedit STR - Sets an NPC's Strength");
		c->Message(0, "#npcedit WIS - Sets an NPC's Wisdom");
		c->Message(0, "#npcedit MR - Sets an NPC's Magic Resistance");
		c->Message(0, "#npcedit PR - Sets an NPC's Poison Resistance");
		c->Message(0, "#npcedit DR - Sets an NPC's Disease Resistance");
		c->Message(0, "#npcedit FR - Sets an NPC's Fire Resistance");
		c->Message(0, "#npcedit CR - Sets an NPC's Cold Resistance");
		c->Message(0, "#npcedit Corrup - Sets an NPC's Corruption Resistance");
		c->Message(0, "#npcedit PhR - Sets and NPC's Physical Resistance");
		c->Message(0, "#npcedit Seeinvis - Sets an NPC's ability to see invis");
		c->Message(0, "#npcedit Seeinvisundead - Sets an NPC's ability to see through invis vs. undead");
		c->Message(0, "#npcedit Seehide - Sets an NPC's ability to see through hide");
		c->Message(0, "#npcedit Seeimprovedhide - Sets an NPC's ability to see through improved hide");
		c->Message(0, "#npcedit AC - Sets an NPC's Armor Class");
		c->Message(0, "#npcedit ATK - Sets an NPC's Attack");
		c->Message(0, "#npcedit Accuracy - Sets an NPC's Accuracy");
		c->Message(0, "#npcedit Avoidance - Sets an NPC's Avoidance");
		c->Message(0, "#npcedit npcaggro - Sets an NPC's npc_aggro flag");
		c->Message(0, "#npcedit qglobal - Sets an NPC's quest global flag");
		c->Message(0, "#npcedit spawn_limit - Sets an NPC's spawn limit counter");
		c->Message(0, "#npcedit Attackspeed - Sets an NPC's attack speed modifier");
		c->Message(0, "#npcedit Attackdelay - Sets an NPC's attack delay");
		c->Message(0, "#npcedit Attackcount - Sets an NPC's attack count");
		c->Message(0, "#npcedit findable - Sets an NPC's findable flag");
		c->Message(0, "#npcedit trackable - Sets an NPC's trackable flag");
		c->Message(0, "#npcedit weapon - Sets an NPC's primary and secondary weapon model");
		c->Message(0, "#npcedit featuresave - Saves all current facial features to the database");
		c->Message(0, "#npcedit color - Sets an NPC's red, green, and blue armor tint");
		c->Message(0, "#npcedit armortint_id - Set an NPC's Armor tint ID");
		c->Message(0, "#npcedit setanimation - Set an NPC's animation on spawn (Stored in spawn2 table)");
		c->Message(0, "#npcedit scalerate - Set an NPC's scaling rate");
		c->Message(0, "#npcedit healscale - Set an NPC's heal scaling rate");
		c->Message(0, "#npcedit spellscale - Set an NPC's spell scaling rate");
		c->Message(0, "#npcedit no_target - Set an NPC's ability to be targeted with the target hotkey");
		c->Message(0, "#npcedit version - Set an NPC's version");
		c->Message(0, "#npcedit slow_mitigation - Set an NPC's slow mitigation");

	}

	uint32 npcTypeID = c->GetTarget()->CastToNPC()->GetNPCTypeID();
	if (strcasecmp(sep->arg[1], "name") == 0) {
        c->Message(15,"NPCID %u now has the name %s.",npcTypeID, sep->argplus[2]);
		std::string query = StringFormat("UPDATE npc_types SET name = '%s' WHERE id = %i", sep->argplus[2],npcTypeID);
		database.QueryDatabase(query);
		c->LogSQL(query.c_str());
		return;
	}

	if (strcasecmp(sep->arg[1], "lastname") == 0) {
        c->Message(15,"NPCID %u now has the lastname %s.",npcTypeID, sep->argplus[2]);
		std::string query = StringFormat("UPDATE npc_types SET lastname = '%s' WHERE id = %i", sep->argplus[2],npcTypeID);
		database.QueryDatabase(query);
		c->LogSQL(query.c_str());
		return;
	}

	if (strcasecmp(sep->arg[1], "race") == 0) {
        c->Message(15,"NPCID %u now has the race %i.",npcTypeID, atoi(sep->argplus[2]));
		std::string query = StringFormat("UPDATE npc_types SET race = %i WHERE id = %i", atoi(sep->argplus[2]),npcTypeID);
		database.QueryDatabase(query);
		c->LogSQL(query.c_str());
		return;
	}

	if (strcasecmp(sep->arg[1], "class") == 0) {
        c->Message(15,"NPCID %u is now class %i.",npcTypeID, atoi(sep->argplus[2]));
		std::string query = StringFormat("UPDATE npc_types SET class = %i WHERE id = %i", atoi(sep->argplus[2]),npcTypeID);
		database.QueryDatabase(query);
		c->LogSQL(query.c_str());
		return;
	}

	if (strcasecmp(sep->arg[1], "bodytype") == 0) {
        c->Message(15,"NPCID %u now has type %i bodytype.", npcTypeID, atoi(sep->argplus[2]));
		std::string query = StringFormat("UPDATE npc_types SET bodytype = %i WHERE id = %i", atoi(sep->argplus[2]),npcTypeID);
		database.QueryDatabase(query);
		c->LogSQL(query.c_str());
		return;
	}

	if (strcasecmp(sep->arg[1], "hp") == 0) {
        c->Message(15,"NPCID %u now has %i Hitpoints.", npcTypeID, atoi(sep->argplus[2]));
		std::string query = StringFormat("UPDATE npc_types SET hp = %i WHERE id = %i", atoi(sep->argplus[2]),npcTypeID);
		database.QueryDatabase(query);
		c->LogSQL(query.c_str());
		return;
	}

	if (strcasecmp(sep->arg[1], "gender") == 0) {
        c->Message(15,"NPCID %u is now gender %i.", npcTypeID, atoi(sep->argplus[2]));
		std::string query = StringFormat("UPDATE npc_types SET gender = %i WHERE id = %i", atoi(sep->argplus[2]),npcTypeID);
		database.QueryDatabase(query);
		c->LogSQL(query.c_str());
		return;
	}

	if (strcasecmp(sep->arg[1], "texture") == 0) {
        c->Message(15,"NPCID %u now uses texture %i.", npcTypeID, atoi(sep->argplus[2]));
		std::string query = StringFormat("UPDATE npc_types SET texture = %i WHERE id = %i", atoi(sep->argplus[2]),npcTypeID);
		database.QueryDatabase(query);
		c->LogSQL(query.c_str());
		return;
	}

	if (strcasecmp(sep->arg[1], "helmtexture") == 0) {
        c->Message(15,"NPCID %u now uses helmtexture %i.", npcTypeID, atoi(sep->argplus[2]));
		std::string query = StringFormat("UPDATE npc_types SET helmtexture = %i WHERE id = %i", atoi(sep->argplus[2]),npcTypeID);
		database.QueryDatabase(query);
		c->LogSQL(query.c_str());
		return;
	}

	if (strcasecmp(sep->arg[1], "armtexture") == 0) {
        c->Message(15,"NPCID %u now uses armtexture %i.", npcTypeID, atoi(sep->argplus[2]));
		std::string query = StringFormat("UPDATE npc_types SET armtexture = %i WHERE id = %i", atoi(sep->argplus[2]),npcTypeID);
		database.QueryDatabase(query);
		c->LogSQL(query.c_str());
		return;
	}

	if (strcasecmp(sep->arg[1], "bracertexture") == 0) {
        c->Message(15,"NPCID %u now uses bracertexture %i.", npcTypeID, atoi(sep->argplus[2]));
		std::string query = StringFormat("UPDATE npc_types SET bracertexture = %i WHERE id = %i", atoi(sep->argplus[2]),npcTypeID);
		database.QueryDatabase(query);
		c->LogSQL(query.c_str());
		return;
	}

	if (strcasecmp(sep->arg[1], "handtexture") == 0) {
        c->Message(15,"NPCID %u now uses handtexture %i.", npcTypeID, atoi(sep->argplus[2]));
		std::string query = StringFormat("UPDATE npc_types SET handtexture = %i WHERE id = %i", atoi(sep->argplus[2]),npcTypeID);
		database.QueryDatabase(query);
		c->LogSQL(query.c_str());
		return;
	}

	if (strcasecmp(sep->arg[1], "legtexture") == 0) {
        c->Message(15,"NPCID %u now uses legtexture %i.", npcTypeID, atoi(sep->argplus[2]));
		std::string query = StringFormat("UPDATE npc_types SET legtexture = %i WHERE id = %i", atoi(sep->argplus[2]), npcTypeID);
		database.QueryDatabase(query);
		c->LogSQL(query.c_str());
		return;
	}

	if (strcasecmp(sep->arg[1], "feettexture") == 0) {
        c->Message(15,"NPCID %u now uses feettexture %i.", npcTypeID, atoi(sep->argplus[2]));
		std::string query = StringFormat("UPDATE npc_types SET feettexture = %i WHERE id = %i", atoi(sep->argplus[2]),npcTypeID);
		database.QueryDatabase(query);
		c->LogSQL(query.c_str());
		return;
	}

	if (strcasecmp(sep->arg[1], "herosforgemodel") == 0) {
        c->Message(15,"NPCID %u now uses herosforgemodel %i.", npcTypeID, atoi(sep->argplus[2]));
		std::string query = StringFormat("UPDATE npc_types SET herosforgemodel = %i WHERE id = %i", atoi(sep->argplus[2]),npcTypeID);
		database.QueryDatabase(query);
		c->LogSQL(query.c_str());
		return;
	}

	if (strcasecmp(sep->arg[1], "size") == 0) {
        c->Message(15,"NPCID %u is now size %i.", npcTypeID, atoi(sep->argplus[2]));
		std::string query = StringFormat("UPDATE npc_types SET size = %i WHERE id = %i", atoi(sep->argplus[2]),npcTypeID);
		database.QueryDatabase(query);
		c->LogSQL(query.c_str());
		return;
	}

	if (strcasecmp(sep->arg[1], "hpregen") == 0) {
        c->Message(15,"NPCID %u now regens %i hitpoints per tick.", npcTypeID, atoi(sep->argplus[2]));
		std::string query = StringFormat("UPDATE npc_types SET hp_regen_rate = %i WHERE id = %i", atoi(sep->argplus[2]),npcTypeID);
		database.QueryDatabase(query);
		c->LogSQL(query.c_str());
		return;
	}

	if (strcasecmp(sep->arg[1], "manaregen") == 0) {
        c->Message(15,"NPCID %u now regens %i mana per tick.", npcTypeID, atoi(sep->argplus[2]));
		std::string query = StringFormat("UPDATE npc_types SET mana_regen_rate = %i WHERE id = %i", atoi(sep->argplus[2]),npcTypeID);
		database.QueryDatabase(query);
		c->LogSQL(query.c_str());
		return;
	}

    if (strcasecmp(sep->arg[1], "loottable") == 0) {
        c->Message(15,"NPCID %u is now on loottable_id %i.", npcTypeID, atoi(sep->argplus[2]));
		std::string query = StringFormat("UPDATE npc_types SET loottable_id = %i WHERE id = %i", atoi(sep->argplus[2]),npcTypeID);
		database.QueryDatabase(query);
		c->LogSQL(query.c_str());
		return;
	}

	if (strcasecmp(sep->arg[1], "merchantid") == 0) {
        c->Message(15,"NPCID %u is now merchant_id %i.", npcTypeID, atoi(sep->argplus[2]));
		std::string query = StringFormat("UPDATE npc_types SET merchant_id = %i WHERE id = %i", atoi(sep->argplus[2]),npcTypeID);
		database.QueryDatabase(query);
		c->LogSQL(query.c_str());
		return;
	}

	if (strcasecmp(sep->arg[1], "alt_currency_id") == 0) {
        c->Message(15,"NPCID %u now has field 'alt_currency_id' set to %s.", npcTypeID, atoi(sep->argplus[2]));
		std::string query = StringFormat("UPDATE npc_types SET alt_currency_id = '%s' WHERE id = %i", sep->argplus[2],npcTypeID);
		database.QueryDatabase(query);
		c->LogSQL(query.c_str());
		return;
	}

	if (strcasecmp(sep->arg[1], "npc_spells_effects_id") == 0) {
        c->Message(15,"NPCID %u now has field 'npc_spells_effects_id' set to %s.", npcTypeID, sep->argplus[2]);
		std::string query = StringFormat("UPDATE npc_types SET npc_spells_effects_id = '%s' WHERE id = %i", sep->argplus[2],npcTypeID);
		database.QueryDatabase(query);
		c->LogSQL(query.c_str());
		return;
	}

	if (strcasecmp(sep->arg[1], "adventure_template_id") == 0) {
        c->Message(15,"NPCID %u now has field 'adventure_template_id' set to %s.", npcTypeID, sep->argplus[2]);
		std::string query = StringFormat("UPDATE npc_types SET adventure_template_id = '%s' WHERE id = %i", sep->argplus[2],npcTypeID);
		database.QueryDatabase(query);
		c->LogSQL(query.c_str());
		return;
	}

	if (strcasecmp(sep->arg[1], "trap_template") == 0) {
        c->Message(15,"NPCID %u now has field 'trap_template' set to %s.", npcTypeID, sep->argplus[2]);
		std::string query = StringFormat("UPDATE npc_types SET trap_template = '%s' WHERE id = %i", sep->argplus[2],npcTypeID);
		database.QueryDatabase(query);
		c->LogSQL(query.c_str());
		return;
	}

	if (strcasecmp(sep->arg[1], "special_abilities") == 0) {
        c->Message(15,"NPCID %u now has field 'special_abilities' set to %s.", npcTypeID, sep->argplus[2]);
		std::string query = StringFormat("UPDATE npc_types SET special_abilities = '%s' WHERE id = %i", sep->argplus[2],npcTypeID);
		database.QueryDatabase(query);
		c->LogSQL(query.c_str());
		return;
	}

	if (strcasecmp(sep->arg[1], "spell") == 0) {
        c->Message(15,"NPCID %u now uses spell list %i", npcTypeID, atoi(sep->argplus[2]));
		std::string query = StringFormat("UPDATE npc_types SET npc_spells_id = %i WHERE id = %i", atoi(sep->argplus[2]),npcTypeID);
		database.QueryDatabase(query);
		c->LogSQL(query.c_str());
		return;
	}

	if (strcasecmp(sep->arg[1], "faction") == 0) {
        c->Message(15,"NPCID %u is now faction %i", npcTypeID, atoi(sep->argplus[2]));
		std::string query = StringFormat("UPDATE npc_types SET npc_faction_id = %i WHERE id = %i", atoi(sep->argplus[2]),npcTypeID);
		database.QueryDatabase(query);
		c->LogSQL(query.c_str());
		return;
	}

	if (strcasecmp(sep->arg[1], "damage") == 0) {
        c->Message(15,"NPCID %u now hits from %i to %i", npcTypeID, atoi(sep->arg[2]), atoi(sep->arg[3]));
		std::string query = StringFormat("UPDATE npc_types SET mindmg = %i, maxdmg = %i WHERE id = %i", atoi(sep->arg[2]), atoi(sep->arg[3]), npcTypeID);
		database.QueryDatabase(query);
		c->LogSQL(query.c_str());
		return;
	}
	
	if (strcasecmp(sep->arg[1], "meleetype") == 0) {
        c->Message(15,"NPCID %u now has a primary melee type of %i and a secondary melee type of %i.", npcTypeID, atoi(sep->arg[2]), atoi(sep->arg[3]));
		std::string query = StringFormat("UPDATE npc_types SET prim_melee_type = %i, sec_melee_type = %i WHERE id = %i", atoi(sep->arg[2]), atoi(sep->arg[3]), npcTypeID);
		database.QueryDatabase(query);
		c->LogSQL(query.c_str());
		return;
	}
	
	if (strcasecmp(sep->arg[1], "rangedtype") == 0) {
        c->Message(15,"NPCID %u now has a ranged type of %i.", npcTypeID, atoi(sep->argplus[2]));
		std::string query = StringFormat("UPDATE npc_types SET rangedtype = %i WHERE id = %i", atoi(sep->argplus[2]), npcTypeID);
		database.QueryDatabase(query);
		c->LogSQL(query.c_str());
		return;
	}
	
	if (strcasecmp(sep->arg[1], "ammoidfile") == 0) {
        c->Message(15,"NPCID %u's ammo id file is now %i", npcTypeID, atoi(sep->argplus[2]));
		std::string query = StringFormat("UPDATE npc_types SET ammoidfile = %i WHERE id = %i", atoi(sep->argplus[2]), npcTypeID);
		database.QueryDatabase(query);
		c->LogSQL(query.c_str());
		return;
	}

	if (strcasecmp(sep->arg[1], "aggroradius") == 0) {
        c->Message(15,"NPCID %u now has an aggro radius of %i", npcTypeID, atoi(sep->argplus[2]));
		std::string query = StringFormat("UPDATE npc_types SET aggroradius = %i WHERE id = %i", atoi(sep->argplus[2]), npcTypeID);
		database.QueryDatabase(query);
		c->LogSQL(query.c_str());
		return;
	}

	if (strcasecmp(sep->arg[1], "assistradius") == 0) {
        c->Message(15,"NPCID %u now has an assist radius of %i", npcTypeID, atoi(sep->argplus[2]));
		std::string query = StringFormat("UPDATE npc_types SET assistradius = %i WHERE id = %i", atoi(sep->argplus[2]), npcTypeID);
		database.QueryDatabase(query);
		c->LogSQL(query.c_str());
		return;
	}

	if (strcasecmp(sep->arg[1], "social") == 0) {
        c->Message(15,"NPCID %u social status is now %i", npcTypeID, atoi(sep->argplus[2]));
		std::string query = StringFormat("UPDATE npc_types SET social = %i WHERE id = %i", atoi(sep->argplus[2]), npcTypeID);
		database.QueryDatabase(query);
		c->LogSQL(query.c_str());
		return;
	}

	if (strcasecmp(sep->arg[1], "runspeed") == 0) {
        c->Message(15,"NPCID %u now runs at %f", npcTypeID, atof(sep->argplus[2]));
		std::string query = StringFormat("UPDATE npc_types SET runspeed = %f WHERE id = %i", atof(sep->argplus[2]), npcTypeID);
		database.QueryDatabase(query);
		c->LogSQL(query.c_str());
		return;
	}
	
	if (strcasecmp(sep->arg[1], "walkspeed") == 0) {
        c->Message(15,"NPCID %u now walks at %f", npcTypeID, atof(sep->argplus[2]));
		std::string query = StringFormat("UPDATE npc_types SET walkspeed = %f WHERE id = %i", atof(sep->argplus[2]), npcTypeID);
		database.QueryDatabase(query);
		c->LogSQL(query.c_str());
		return;
	}

	if (strcasecmp(sep->arg[1], "AGI") == 0) {
        c->Message(15,"NPCID %u now has %i Agility.", npcTypeID, atoi(sep->argplus[2]));
		std::string query = StringFormat("UPDATE npc_types SET AGI = %i WHERE id = %i", atoi(sep->argplus[2]), npcTypeID);
		database.QueryDatabase(query);
		c->LogSQL(query.c_str());
		return;
	}

	if (strcasecmp(sep->arg[1], "CHA") == 0) {
        c->Message(15,"NPCID %u now has %i Charisma.", npcTypeID, atoi(sep->argplus[2]));
		std::string query = StringFormat("UPDATE npc_types SET CHA = %i WHERE id = %i", atoi(sep->argplus[2]), npcTypeID);
		database.QueryDatabase(query);
		c->LogSQL(query.c_str());
		return;
	}

	if (strcasecmp(sep->arg[1], "DEX") == 0) {
        c->Message(15,"NPCID %u now has %i Dexterity.", npcTypeID, atoi(sep->argplus[2]));
		std::string query = StringFormat("UPDATE npc_types SET DEX = %i WHERE id = %i", atoi(sep->argplus[2]), npcTypeID);
		database.QueryDatabase(query);
		c->LogSQL(query.c_str());
		return;
	}

	if (strcasecmp(sep->arg[1], "INT") == 0) {
        c->Message(15,"NPCID %u now has %i Intelligence.", npcTypeID, atoi(sep->argplus[2]));
		std::string query = StringFormat("UPDATE npc_types SET _INT = %i WHERE id = %i", atoi(sep->argplus[2]), npcTypeID);
		database.QueryDatabase(query);
		c->LogSQL(query.c_str());
		return;
	}

	if (strcasecmp(sep->arg[1], "STA") == 0) {
        c->Message(15,"NPCID %u now has %i Stamina.", npcTypeID, atoi(sep->argplus[2]));
		std::string query = StringFormat("UPDATE npc_types SET STA = %i WHERE id = %i", atoi(sep->argplus[2]), npcTypeID);
		database.QueryDatabase(query);
		c->LogSQL(query.c_str());
		return;
	}

	if (strcasecmp(sep->arg[1], "STR") == 0) {
        c->Message(15,"NPCID %u now has %i Strength.", npcTypeID, atoi(sep->argplus[2]));
		std::string query = StringFormat("UPDATE npc_types SET STR = %i WHERE id = %i", atoi(sep->argplus[2]), npcTypeID);
		database.QueryDatabase(query);
		c->LogSQL(query.c_str());
		return;
	}

	if (strcasecmp(sep->arg[1], "WIS") == 0) {
        c->Message(15,"NPCID %u now has a Magic Resistance of %i.", npcTypeID, atoi(sep->argplus[2]));
		std::string query = StringFormat("UPDATE npc_types SET WIS = %i WHERE id = %i", atoi(sep->argplus[2]), npcTypeID);
		database.QueryDatabase(query);
		c->LogSQL(query.c_str());
		return;
	}

	if (strcasecmp(sep->arg[1], "MR") == 0) {
        c->Message(15,"NPCID %u now has a Magic Resistance of %i.", npcTypeID, atoi(sep->argplus[2]));
		std::string query = StringFormat("UPDATE npc_types SET MR = %i WHERE id = %i", atoi(sep->argplus[2]), npcTypeID);
		database.QueryDatabase(query);
		c->LogSQL(query.c_str());
		return;
	}

	if (strcasecmp(sep->arg[1], "DR") == 0) {
        c->Message(15,"NPCID %u now has a Disease Resistance of %i.", npcTypeID, atoi(sep->argplus[2]));
		std::string query = StringFormat("UPDATE npc_types SET DR = %i WHERE id = %i", atoi(sep->argplus[2]), npcTypeID);
		database.QueryDatabase(query);
		c->LogSQL(query.c_str());
		return;
	}

	if (strcasecmp(sep->arg[1], "CR") == 0) {
        c->Message(15,"NPCID %u now has a Cold Resistance of %i.", npcTypeID, atoi(sep->argplus[2]));
		std::string query = StringFormat("UPDATE npc_types SET CR = %i WHERE id = %i", atoi(sep->argplus[2]), npcTypeID);
		database.QueryDatabase(query);
		c->LogSQL(query.c_str());
		return;
	}

    if (strcasecmp(sep->arg[1], "FR") == 0) {
        c->Message(15,"NPCID %u now has a Fire Resistance of %i.", npcTypeID, atoi(sep->argplus[2]));
		std::string query = StringFormat("UPDATE npc_types SET FR = %i WHERE id = %i", atoi(sep->argplus[2]), npcTypeID);
		database.QueryDatabase(query);
		c->LogSQL(query.c_str());
		return;
	}

    if (strcasecmp(sep->arg[1], "PR") == 0) {
        c->Message(15,"NPCID %u now has a Poison Resistance of %i.", npcTypeID, atoi(sep->argplus[2]));
		std::string query = StringFormat("UPDATE npc_types SET PR = %i WHERE id = %i", atoi(sep->argplus[2]), npcTypeID);
		database.QueryDatabase(query);
		c->LogSQL(query.c_str());
		return;
	}

	if (strcasecmp(sep->arg[1], "Corrup") == 0) {
        c->Message(15,"NPCID %u now has a Corruption Resistance of %i.", npcTypeID, atoi(sep->argplus[2]));
		std::string query = StringFormat("UPDATE npc_types SET corrup = %i WHERE id = %i", atoi(sep->argplus[2]), npcTypeID);
		database.QueryDatabase(query);
		c->LogSQL(query.c_str());
		return;
	}

	if (strcasecmp(sep->arg[1], "PhR") == 0) {
        c->Message(15,"NPCID %u now has a Physical Resistance of %i.", npcTypeID, atoi(sep->argplus[2]));
		std::string query = StringFormat("UPDATE npc_types SET PhR = %i WHERE id = %i", atoi(sep->argplus[2]), npcTypeID);
		database.QueryDatabase(query);
		c->LogSQL(query.c_str());
		return;
	}

	if (strcasecmp(sep->arg[1], "seeinvis") == 0) {
        c->Message(15,"NPCID %u now has seeinvis set to %i.", npcTypeID, atoi(sep->argplus[2]));
		std::string query = StringFormat("UPDATE npc_types SET see_invis = %i WHERE id = %i", atoi(sep->argplus[2]), npcTypeID);
		database.QueryDatabase(query);
		c->LogSQL(query.c_str());
		return;
	}

	if (strcasecmp(sep->arg[1], "seeinvisundead") == 0) {
        c->Message(15,"NPCID %u now has seeinvisundead set to %i.", npcTypeID, atoi(sep->argplus[2]));
		std::string query = StringFormat("UPDATE npc_types SET see_invis_undead = %i WHERE id = %i", atoi(sep->argplus[2]), npcTypeID);
		database.QueryDatabase(query);
		c->LogSQL(query.c_str());
		return;
	}

	if (strcasecmp(sep->arg[1], "seehide") == 0) {
        c->Message(15,"NPCID %u now has seehide set to %i.", npcTypeID, atoi(sep->argplus[2]));
		std::string query = StringFormat("UPDATE npc_types SET see_hide = %i WHERE id = %i", atoi(sep->argplus[2]), npcTypeID);
		database.QueryDatabase(query);
		c->LogSQL(query.c_str());
		return;
	}

	if (strcasecmp(sep->arg[1], "seeimprovedhide") == 0) {
        c->Message(15,"NPCID %u now has seeimprovedhide set to %i.", npcTypeID, atoi(sep->argplus[2]));
		std::string query = StringFormat("UPDATE npc_types SET see_improved_hide = %i WHERE id = %i", atoi(sep->argplus[2]), npcTypeID);
		database.QueryDatabase(query);
		c->LogSQL(query.c_str());
		return;
	}

	if (strcasecmp(sep->arg[1], "AC") == 0) {
        c->Message(15,"NPCID %u now has %i Armor Class.", npcTypeID, atoi(sep->argplus[2]));
		std::string query = StringFormat("UPDATE npc_types SET ac = %i WHERE id = %i", atoi(sep->argplus[2]), npcTypeID);
		database.QueryDatabase(query);
		c->LogSQL(query.c_str());
		return;
	}

	if (strcasecmp(sep->arg[1], "ATK") == 0) {
        c->Message(15,"NPCID %u now has %i Attack.", npcTypeID, atoi(sep->argplus[2]));
		std::string query = StringFormat("UPDATE npc_types SET atk = %i WHERE id = %i", atoi(sep->argplus[2]), npcTypeID);
		database.QueryDatabase(query);
		c->LogSQL(query.c_str());
		return;
	}

	if (strcasecmp(sep->arg[1], "Accuracy") == 0) {
        c->Message(15,"NPCID %u now has %i Accuracy.", npcTypeID, atoi(sep->argplus[2]));
		std::string query = StringFormat("UPDATE npc_types SET accuracy = %i WHERE id = %i", atoi(sep->argplus[2]), npcTypeID);
		database.QueryDatabase(query);
		c->LogSQL(query.c_str());
		return;
	}
	
	if (strcasecmp(sep->arg[1], "Avoidance") == 0) {
        c->Message(15,"NPCID %u now has %i Avoidance.", npcTypeID, atoi(sep->argplus[2]));
		std::string query = StringFormat("UPDATE npc_types SET avoidance = %i WHERE id = %i", atoi(sep->argplus[2]), npcTypeID);
		database.QueryDatabase(query);
		c->LogSQL(query.c_str());
		return;
	}

	if (strcasecmp(sep->arg[1], "level") == 0) {
        c->Message(15,"NPCID %u is now level %i.", npcTypeID, atoi(sep->argplus[2]));
		std::string query = StringFormat("UPDATE npc_types SET level = %i WHERE id = %i", atoi(sep->argplus[2]), npcTypeID);
		database.QueryDatabase(query);
		c->LogSQL(query.c_str());
		return;
	}

	if (strcasecmp(sep->arg[1], "maxlevel") == 0) {
        c->Message(15,"NPCID %u now has a maximum level of %i.", npcTypeID, atoi(sep->argplus[2]));
		std::string query = StringFormat("UPDATE npc_types SET maxlevel = %i WHERE id = %i", atoi(sep->argplus[2]), npcTypeID);
		database.QueryDatabase(query);
		c->LogSQL(query.c_str());
		return;
	}

	if (strcasecmp(sep->arg[1], "qglobal") == 0) {
        c->Message(15,"Quest globals have been %s for NPCID %u", atoi(sep->arg[2]) == 0 ? "disabled" : "enabled", npcTypeID);
		std::string query = StringFormat("UPDATE npc_types SET qglobal = %i WHERE id = %i", atoi(sep->argplus[2]), npcTypeID);
		database.QueryDatabase(query);
		c->LogSQL(query.c_str());
		return;
	}

	if (strcasecmp(sep->arg[1], "npcaggro") == 0) {
        c->Message(15,"NPCID %u will now %s other NPCs with negative faction npc_value", npcTypeID, atoi(sep->arg[2]) == 0? "not aggro": "aggro");
		std::string query = StringFormat("UPDATE npc_types SET npc_aggro = %i WHERE id = %i", atoi(sep->argplus[2]) == 0? 0: 1, npcTypeID);
		database.QueryDatabase(query);
		c->LogSQL(query.c_str());
		return;
	}

	if (strcasecmp(sep->arg[1], "spawn_limit") == 0) {
        c->Message(15,"NPCID %u now has a spawn limit of %i", npcTypeID, atoi(sep->arg[2]));
		std::string query = StringFormat("UPDATE npc_types SET spawn_limit = %i WHERE id = %i", atoi(sep->argplus[2]), npcTypeID);
		database.QueryDatabase(query);
		c->LogSQL(query.c_str());
		return;
	}

	if (strcasecmp(sep->arg[1], "Attackspeed") == 0) {
        c->Message(15,"NPCID %u now has attack_speed set to %f", npcTypeID, atof(sep->arg[2]));
		std::string query = StringFormat("UPDATE npc_types SET attack_speed = %f WHERE id = %i", atof(sep->argplus[2]), npcTypeID);
		database.QueryDatabase(query);
		c->LogSQL(query.c_str());
		return;
	}

	if (strcasecmp(sep->arg[1], "Attackdelay") == 0) {
		c->Message(15,"NPCID %u now has attack_delay set to %i",npcTypeID,atoi(sep->arg[2]));
		std::string query = StringFormat("UPDATE npc_types SET attack_delay = %i WHERE id = %i",atoi(sep->argplus[2]),npcTypeID);
		database.QueryDatabase(query);
		c->LogSQL(query.c_str());
		return;
	}
	
	if (strcasecmp(sep->arg[1], "Attackcount") == 0) {
		c->Message(15,"NPCID %u now has attack_count set to %i",npcTypeID,atoi(sep->arg[2]));
		std::string query = StringFormat("UPDATE npc_types SET attack_count = %i WHERE id = %i",atoi(sep->argplus[2]),npcTypeID);
		database.QueryDatabase(query);
		c->LogSQL(query.c_str());
		return;
	}

	if (strcasecmp(sep->arg[1], "findable") == 0) {
        c->Message(15,"NPCID %u is now %s", npcTypeID, atoi(sep->arg[2]) == 0? "not findable": "findable");
		std::string query = StringFormat("UPDATE npc_types SET findable = %i WHERE id = %i", atoi(sep->argplus[2]) == 0? 0: 1, npcTypeID);
		database.QueryDatabase(query);
		c->LogSQL(query.c_str());
		return;
	}

	if (strcasecmp(sep->arg[1], "trackable") == 0) {
        c->Message(15,"NPCID %u is now %s", npcTypeID, atoi(sep->arg[2]) == 0? "not trackable": "trackable");
		std::string query = StringFormat("UPDATE npc_types SET trackable = %i WHERE id = %i", atoi(sep->argplus[2]) == 0? 0: 1, npcTypeID);
		database.QueryDatabase(query);
		c->LogSQL(query.c_str());
		return;
	}

	if (strcasecmp(sep->arg[1], "weapon") == 0) {
        c->Message(15,"NPCID %u will have item graphic %i set to his primary and item graphic %i set to his secondary on repop.",  npcTypeID, atoi(sep->arg[2]), atoi(sep->arg[3]));
		std::string query = StringFormat("UPDATE npc_types SET d_melee_texture1 = %i, d_melee_texture2 = %i WHERE id = %i", atoi(sep->arg[2]), atoi(sep->arg[3]), npcTypeID);
		database.QueryDatabase(query);
		c->LogSQL(query.c_str());
		return;
	}

	if (strcasecmp(sep->arg[1], "featuresave") == 0) {
        c->Message(15,"NPCID %u saved with all current facial feature settings", npcTypeID);
        Mob* target = c->GetTarget();
		std::string query = StringFormat("UPDATE npc_types "
                                        "SET luclin_haircolor = %i, luclin_beardcolor = %i, "
                                        "luclin_hairstyle = %i, luclin_beard = %i, "
                                        "face = %i, drakkin_heritage = %i, "
                                        "drakkin_tattoo = %i, drakkin_details = %i, "
                                        "WHERE id = %i",
                                        target->GetHairColor(), target->GetBeardColor(),
                                        target->GetHairStyle(), target->GetBeard(),
                                        target->GetLuclinFace(), target->GetDrakkinHeritage(),
                                        target->GetDrakkinTattoo(), target->GetDrakkinDetails(),
                                        npcTypeID);
		database.QueryDatabase(query);
		c->LogSQL(query.c_str());
		return;
	}

	if (strcasecmp(sep->arg[1], "color") == 0) {
        c->Message(15,"NPCID %u now has %i red, %i green, and %i blue tinting on their armor.", npcTypeID, atoi(sep->arg[2]), atoi(sep->arg[3]), atoi(sep->arg[4]));
		std::string query = StringFormat("UPDATE npc_types SET armortint_red = %i, armortint_green = %i, armortint_blue = %i WHERE id = %i", atoi(sep->arg[2]), atoi(sep->arg[3]), atoi(sep->arg[4]), npcTypeID);
		database.QueryDatabase(query);
		c->LogSQL(query.c_str());
		return;
	}

	if (strcasecmp(sep->arg[1], "armortint_id") == 0) {
        c->Message(15,"NPCID %u now has field 'armortint_id' set to %s", npcTypeID, sep->arg[2]);
		std::string query = StringFormat("UPDATE npc_types SET armortint_id = '%s' WHERE id = %i", sep->argplus[2], npcTypeID);
		database.QueryDatabase(query);
		c->LogSQL(query.c_str());
		return;
	}

	if (strcasecmp(sep->arg[1], "setanimation") == 0) {
		int animation = 0;
		if(sep->arg[2] && atoi(sep->arg[2]) <= 4) {
			if((strcasecmp(sep->arg[2], "stand" ) == 0) || atoi(sep->arg[2]) == 0)
				animation = 0; //Stand
			if((strcasecmp(sep->arg[2], "sit" ) == 0) || atoi(sep->arg[2]) == 1)
				animation = 1; //Sit
			if((strcasecmp(sep->arg[2], "crouch" ) == 0) || atoi(sep->arg[2]) == 2)
				animation = 2; //Crouch
			if((strcasecmp(sep->arg[2], "dead" ) == 0) || atoi(sep->arg[2]) == 3)
				animation = 3; //Dead
			if((strcasecmp(sep->arg[2], "loot" ) == 0) || atoi(sep->arg[2]) == 4)
				animation = 4; //Looting Animation
		} else {
			c->Message(0, "You must specifiy an animation stand, sit, crouch, dead, loot (0-4)");
			c->Message(0, "Example: #npcedit setanimation sit");
			c->Message(0, "Example: #npcedit setanimation 0");
			return;
		}

		c->Message(15,"NPCID %u now has the animation set to %i on spawn with spawngroup %i", npcTypeID, animation, c->GetTarget()->CastToNPC()->GetSp2() );
		std::string query = StringFormat("UPDATE spawn2 SET animation = %i " "WHERE spawngroupID = %i", animation, c->GetTarget()->CastToNPC()->GetSp2());
		database.QueryDatabase(query);
		c->LogSQL(query.c_str());

		c->GetTarget()->SetAppearance(EmuAppearance(animation));
		return;
	}

	if (strcasecmp(sep->arg[1], "scalerate") == 0) {
        c->Message(15,"NPCID %u now has a scaling rate of %i.", npcTypeID, atoi(sep->arg[2]));
		std::string query = StringFormat("UPDATE npc_types SET scalerate = %i WHERE id = %i", atoi(sep->argplus[2]), npcTypeID);
		database.QueryDatabase(query);
		c->LogSQL(query.c_str());
		return;
	}

	if (strcasecmp(sep->arg[1], "healscale") == 0) {
        c->Message(15, "NPCID %u now has a heal scaling rate of %i.", npcTypeID, atoi(sep->arg[2]));
		std::string query = StringFormat("UPDATE npc_types SET healscale = %i WHERE id = %i", atoi(sep->argplus[2]), npcTypeID);
		database.QueryDatabase(query);
		c->LogSQL(query.c_str());
		return;
	}

	if (strcasecmp(sep->arg[1], "spellscale") == 0) {
        c->Message(15, "NPCID %u now has a spell scaling rate of %i.", npcTypeID, atoi(sep->arg[2]));
		std::string query = StringFormat("UPDATE npc_types SET spellscale = %i WHERE id = %i", atoi(sep->argplus[2]), npcTypeID);
		database.QueryDatabase(query);
		c->LogSQL(query.c_str());
		return;
	}

	if (strcasecmp(sep->arg[1], "no_target") == 0) {
        c->Message(15, "NPCID %u is now %s.", npcTypeID, atoi(sep->arg[2]) == 0? "targetable": "untargetable");
		std::string query = StringFormat("UPDATE npc_types SET no_target_hotkey = %i WHERE id = %i", atoi(sep->argplus[2]), npcTypeID);
		database.QueryDatabase(query);
		c->LogSQL(query.c_str());
		return;
	}

	if (strcasecmp(sep->arg[1], "version") == 0) {
        c->Message(15, "NPCID %u is now version %i.", npcTypeID, atoi(sep->arg[2]));
		std::string query = StringFormat("UPDATE npc_types SET version = %i WHERE id = %i", atoi(sep->argplus[2]), npcTypeID);
		database.QueryDatabase(query);
		c->LogSQL(query.c_str());
		return;
	}
	
	if (strcasecmp(sep->arg[1], "slow_mitigation") == 0) {
        c->Message(15, "NPCID %u's slow mitigation limit is now %i.", npcTypeID, atoi(sep->arg[2]));
		std::string query = StringFormat("UPDATE npc_types SET slow_mitigation = %i WHERE id = %i", atoi(sep->argplus[2]), npcTypeID);
		database.QueryDatabase(query);
		c->LogSQL(query.c_str());
		return;
	}

	if((sep->arg[1][0] == 0 || strcasecmp(sep->arg[1],"*")==0) || ((c->GetTarget()==0) || (c->GetTarget()->IsClient())))
		c->Message(0, "Type #npcedit help for more info");

}

#ifdef PACKET_PROFILER
void command_packetprofile(Client *c, const Seperator *sep) {
	Client *t = c;
	if(c->GetTarget() && c->GetTarget()->IsClient()) {
		t = c->GetTarget()->CastToClient();
	}
	c->DumpPacketProfile();
}
#endif

#ifdef EQPROFILE
void command_profiledump(Client *c, const Seperator *sep) {
	DumpZoneProfile();
}

void command_profilereset(Client *c, const Seperator *sep) {
	ResetZoneProfile();
}
#endif

void command_opcode(Client *c, const Seperator *sep) {
	if(!strcasecmp(sep->arg[1], "reload" )) {
		ReloadAllPatches();
		c->Message(0, "Opcodes for all patches have been reloaded");
	}
}

void command_logsql(Client *c, const Seperator *sep) {
	if(!strcasecmp(sep->arg[1], "off" )) {
		c->ChangeSQLLog(nullptr);
	} else if(sep->arg[1][0] != '\0') {
		c->ChangeSQLLog(sep->argplus[1]);
	} else {
		c->Message(0, "Usage: #logsql (file name)");
	}
}

void command_logs(Client *c, const Seperator *sep)
{
#ifdef CLIENT_LOGS
	Client *t = c;
	if(c->GetTarget() && c->GetTarget()->IsClient()) {
		t = c->GetTarget()->CastToClient();
	}

	if(!strcasecmp(sep->arg[1], "status" ) )
		client_logs.subscribe(EQEmuLog::Status, t);
	else if(!strcasecmp(sep->arg[1], "normal" ) )
		client_logs.subscribe(EQEmuLog::Normal, t);
	else if(!strcasecmp(sep->arg[1], "error" ) )
		client_logs.subscribe(EQEmuLog::Error, t);
	else if(!strcasecmp(sep->arg[1], "debug" ) )
		client_logs.subscribe(EQEmuLog::Debug, t);
	else if(!strcasecmp(sep->arg[1], "quest" ) )
		client_logs.subscribe(EQEmuLog::Quest, t);
	else if(!strcasecmp(sep->arg[1], "all" ) )
		client_logs.subscribeAll(t);
	else {
		c->Message(0, "Usage: #logs [status|normal|error|debug|quest|all]");
		return;
	}
	if(c != t)
		c->Message(0, "%s have been subscribed to %s logs.", t->GetName(), sep->arg[1]);
	t->Message(0, "You have been subscribed to %s logs.", sep->arg[1]);
#else
	c->Message(0, "Client logs are disabled in this server's build.");
#endif
}

void command_nologs(Client *c, const Seperator *sep)
{
#ifdef CLIENT_LOGS
	Client *t = c;
	if(c->GetTarget() && c->GetTarget()->IsClient()) {
		t = c;
	}

	if(!strcasecmp(sep->arg[1], "status" ) )
		client_logs.unsubscribe(EQEmuLog::Status, t);
	else if(!strcasecmp(sep->arg[1], "normal" ) )
		client_logs.unsubscribe(EQEmuLog::Normal, t);
	else if(!strcasecmp(sep->arg[1], "error" ) )
		client_logs.unsubscribe(EQEmuLog::Error, t);
	else if(!strcasecmp(sep->arg[1], "debug" ) )
		client_logs.unsubscribe(EQEmuLog::Debug, t);
	else if(!strcasecmp(sep->arg[1], "quest" ) )
		client_logs.unsubscribe(EQEmuLog::Quest, t);
	else if(!strcasecmp(sep->arg[1], "all" ) )
		client_logs.unsubscribeAll(t);
	else {
		c->Message(0, "Usage: #logs [status|normal|error|debug|quest|all]");
		return;
	}

	c->Message(0, "You have been unsubscribed from %s logs.", sep->arg[1]);
#else
	c->Message(0, "Client logs are disabled in this server's build.");
#endif
}

void command_qglobal(Client *c, const Seperator *sep) {
	//In-game switch for qglobal column
	if(sep->arg[1][0] == 0) {
		c->Message(0, "Syntax: #qglobal [on/off/view]. Requires NPC target.");
		return;
	}

	Mob *target = c->GetTarget();

	if(!target || !target->IsNPC()) {
		c->Message(13, "NPC Target Required!");
		return;
	}

	if(!strcasecmp(sep->arg[1], "on")) {
        std::string query = StringFormat("UPDATE npc_types SET qglobal = 1 WHERE id = '%i'",
                                        target->GetNPCTypeID());
        auto results = database.QueryDatabase(query);
		if(!results.Success()) {
			c->Message(15, "Could not update database.");
			return;
		}

        c->LogSQL(query.c_str());
        c->Message(15, "Success! Changes take effect on zone reboot.");
		return;
	}

	if(!strcasecmp(sep->arg[1], "off")) {
        std::string query = StringFormat("UPDATE npc_types SET qglobal = 0 WHERE id = '%i'",
                                        target->GetNPCTypeID());
        auto results = database.QueryDatabase(query);
		if(!results.Success()) {
			c->Message(15, "Could not update database.");
			return;
		}

		c->LogSQL(query.c_str());
        c->Message(15, "Success! Changes take effect on zone reboot.");
		return;
	}

	if(!strcasecmp(sep->arg[1], "view")) {
		const NPCType *type = database.GetNPCType(target->GetNPCTypeID());
		if(!type)
			c->Message(15, "Invalid NPC type.");
		else if(type->qglobal)
			c->Message(15, "This NPC has quest globals active.");
		else
			c->Message(15, "This NPC has quest globals disabled.");
		return;
	}

    c->Message(15, "Invalid action specified.");
}

void command_path(Client *c, const Seperator *sep)
{
	if(sep->arg[1][0] == '\0' || !strcasecmp(sep->arg[1], "help"))
	{
		c->Message(0, "Syntax: #path shownodes: Spawns a npc to represent every npc node.");
		c->Message(0, "#path info node_id: Gives information about node info (requires shownode target).");
		c->Message(0, "#path dump file_name: Dumps the current zone->pathing to a file of your naming.");
		c->Message(0, "#path add [requested_id]: Adds a node at your current location will try to take the requested id if possible.");
		c->Message(0, "#path connect connect_to_id [is_teleport] [door_id]: Connects the currently targeted node to connect_to_id's node and connects that node back (requires shownode target).");
		c->Message(0, "#path sconnect connect_to_id [is_teleport] [door_id]: Connects the currently targeted node to connect_to_id's node (requires shownode target).");
		c->Message(0, "#path qconnect [set]: short cut connect, connects the targeted node to the node you set with #path qconnect set (requires shownode target).");
		c->Message(0, "#path disconnect [all]/disconnect_from_id: Disconnects the currently targeted node to disconnect from disconnect from id's node (requires shownode target), if passed all as the second argument it will disconnect this node from every other node.");
		c->Message(0, "#path move: Moves your targeted node to your current position");
		c->Message(0, "#path process file_name: processes the map file and tries to automatically generate a rudimentary path setup and then dumps the current zone->pathing to a file of your naming.");
		c->Message(0, "#path resort [nodes]: resorts the connections/nodes after you've manually altered them so they'll work.");
		return;
	}
	if(!strcasecmp(sep->arg[1], "shownodes"))
	{
		if(zone->pathing)
			zone->pathing->SpawnPathNodes();

		return;
	}

	if(!strcasecmp(sep->arg[1], "info"))
	{
		if(zone->pathing)
		{
			zone->pathing->NodeInfo(c);
		}
		return;
	}

	if(!strcasecmp(sep->arg[1], "dump"))
	{
		if(zone->pathing)
		{
			if(sep->arg[2][0] == '\0')
				return;

			zone->pathing->DumpPath(sep->arg[2]);
		}
		return;
	}

	if(!strcasecmp(sep->arg[1], "add"))
	{
		if(zone->pathing)
		{
			float px = c->GetX();
			float py = c->GetY();
			float pz = c->GetZ();
			float best_z;

			if(zone->zonemap)
			{
				Map::Vertex loc(px, py, pz);
				best_z = zone->zonemap->FindBestZ(loc, nullptr);
			}
			else
			{
				best_z = pz;
			}
			int32 res = zone->pathing->AddNode(px, py, pz, best_z, atoi(sep->arg[2]));
			if(res >= 0)
			{
				c->Message(0, "Added Path Node: %i", res);
			}
			else
			{
				c->Message(0, "Failed to add Path Node");
			}
		}
		else
		{
			zone->pathing = new PathManager();
			float px = c->GetX();
			float py = c->GetY();
			float pz = c->GetZ();
			float best_z;

			if(zone->zonemap)
			{
				Map::Vertex loc(px, py, pz);
				best_z = zone->zonemap->FindBestZ(loc, nullptr);
			}
			else
			{
				best_z = pz;
			}
			int32 res = zone->pathing->AddNode(px, py, pz, best_z, atoi(sep->arg[2]));
			if(res >= 0)
			{
				c->Message(0, "Added Path Node: %i", res);
			}
			else
			{
				c->Message(0, "Failed to add Path Node");
			}
		}
		return;
	}

	if(!strcasecmp(sep->arg[1], "remove"))
	{
		if(zone->pathing)
		{
			if(zone->pathing->DeleteNode(c))
			{
				c->Message(0, "Removed Node.");
			}
			else
			{
				c->Message(0, "Unable to Remove Node.");
			}
		}
		return;
	}

	if(!strcasecmp(sep->arg[1], "connect"))
	{
		if(zone->pathing)
		{
			zone->pathing->ConnectNodeToNode(c, atoi(sep->arg[2]), atoi(sep->arg[3]), atoi(sep->arg[4]));
		}
		return;
	}

	if(!strcasecmp(sep->arg[1], "sconnect"))
	{
		if(zone->pathing)
		{
			zone->pathing->ConnectNode(c, atoi(sep->arg[2]), atoi(sep->arg[3]), atoi(sep->arg[4]));
		}
		return;
	}

	if(!strcasecmp(sep->arg[1], "qconnect"))
	{
		if(zone->pathing)
		{
			if(!strcasecmp(sep->arg[2], "set"))
			{
				zone->pathing->QuickConnect(c, true);
			}
			else
			{
				zone->pathing->QuickConnect(c, false);
			}
		}
		return;
	}

	if(!strcasecmp(sep->arg[1], "disconnect"))
	{
		if(zone->pathing)
		{
			if(!strcasecmp(sep->arg[2], "all"))
			{
				zone->pathing->DisconnectAll(c);
			}
			else
			{
				zone->pathing->DisconnectNodeToNode(c, atoi(sep->arg[2]));
			}
		}
		return;
	}


	if(!strcasecmp(sep->arg[1], "move"))
	{
		if(zone->pathing)
		{
			zone->pathing->MoveNode(c);
		}
		return;
	}

	if(!strcasecmp(sep->arg[1], "process"))
	{
		if(zone->pathing)
		{
			if(sep->arg[2][0] == '\0')
				return;

			zone->pathing->ProcessNodesAndSave(sep->arg[2]);
			c->Message(0, "Path processed...");
		}
		return;
	}

	if(!strcasecmp(sep->arg[1], "resort"))
	{
		if(zone->pathing)
		{
			if(!strcasecmp(sep->arg[2], "nodes"))
			{
				zone->pathing->SortNodes();
				c->Message(0, "Nodes resorted...");
			}
			else
			{
				zone->pathing->ResortConnections();
				c->Message(0, "Connections resorted...");
			}
		}
		return;
	}

	if(!strcasecmp(sep->arg[1], "hazard"))
	{
		if(zone->pathing)
		{
			if(c && c->GetTarget())
			{
				if (zone->pathing->NoHazardsAccurate(Map::Vertex(c->GetX(), c->GetY(), c->GetZ()),
					Map::Vertex(c->GetTarget()->GetX(), c->GetTarget()->GetY(), c->GetTarget()->GetZ())))
				{
					c->Message(0, "No hazards.");
				}
				else
				{
					c->Message(0, "Hazard Detected...");
				}
			}
		}
		return;
	}

	if(!strcasecmp(sep->arg[1], "print"))
	{
		if(zone->pathing)
		{
			zone->pathing->PrintPathing();
		}
		return;
	}

	if(!strcasecmp(sep->arg[1], "showneighbours") || !strcasecmp(sep->arg[1], "showneighbors"))
	{
		if(!c->GetTarget())
		{
			c->Message(0, "First #path shownodes to spawn the pathnodes, and then target one of them.");
			return;
		}
		if(zone->pathing)
		{
			zone->pathing->ShowPathNodeNeighbours(c);
			return;
		}
	}
	if(!strcasecmp(sep->arg[1], "meshtest"))
	{
		if(zone->pathing)
		{
			if(!strcasecmp(sep->arg[2], "simple"))
			{
				c->Message(0, "You may go linkdead. Results will be in the log file.");
				zone->pathing->SimpleMeshTest();
				return;
			}
			else
			{
				c->Message(0, "You may go linkdead. Results will be in the log file.");
				zone->pathing->MeshTest();
				return;
			}
		}
	}

	if(!strcasecmp(sep->arg[1], "allspawns"))
	{
		if(zone->pathing)
		{
			c->Message(0, "You may go linkdead. Results will be in the log file.");
			entity_list.FindPathsToAllNPCs();
			return;
		}
	}

	if(!strcasecmp(sep->arg[1], "nearest"))
	{
		if(!c->GetTarget() || !c->GetTarget()->IsMob())
		{
			c->Message(0, "You must target something.");
			return;
		}

		if(zone->pathing)
		{
			Mob *m = c->GetTarget();

			Map::Vertex Position(m->GetX(), m->GetY(), m->GetZ());

			int Node = zone->pathing->FindNearestPathNode(Position);

			if(Node == -1)
				c->Message(0, "Unable to locate a path node within range.");
			else
				c->Message(0, "Nearest path node is %i", Node);

			return;
		}
	}

	c->Message(0, "Unknown path command.");
}

void Client::Undye() {
	for (int cur_slot = EmuConstants::MATERIAL_BEGIN; cur_slot <= EmuConstants::MATERIAL_END; cur_slot++ ) {
		uint8 slot2=SlotConvert(cur_slot);
		ItemInst* inst = m_inv.GetItem(slot2);

		if(inst != nullptr) {
			inst->SetColor(inst->GetItem()->Color);
			database.SaveInventory(CharacterID(), inst, slot2);
		}

		m_pp.item_tint[cur_slot].color = 0;
		SendWearChange(cur_slot);
	}

	database.DeleteCharacterDye(this->CharacterID());
}

void command_undye(Client *c, const Seperator *sep)
{
	if(c->GetTarget() && c->GetTarget()->IsClient())
	{
		c->GetTarget()->CastToClient()->Undye();
	}
	else
	{
		c->Message(0, "ERROR: Client target required");
	}
}

void command_undyeme(Client *c, const Seperator *sep)
{
	if(c) {
		c->Undye();
		c->Message(13, "Dye removed from all slots. Please zone for the process to complete.");
	}
}

void command_ginfo(Client *c, const Seperator *sep)
{
	Client *t;

	if(c->GetTarget() && c->GetTarget()->IsClient())
		t = c->GetTarget()->CastToClient();
	else
		t = c;

	Group *g = t->GetGroup();
	if(!g) {
		c->Message(0, "This client is not in a group");
		return;
	}

	c->Message(0, "Player: %s is in Group #%lu: with %i members", t->GetName(), (unsigned long)g->GetID(), g->GroupCount());

	uint32 r;
	for(r = 0; r < MAX_GROUP_MEMBERS; r++) {
		if(g->members[r] == nullptr) {
			if(g->membername[r][0] == '\0')
				continue;
			c->Message(0, "...Zoned Member: %s, Roles: %s %s %s", g->membername[r],
				(g->MemberRoles[r] & RoleAssist) ? "Assist" : "",
				(g->MemberRoles[r] & RoleTank) ? "Tank" : "",
				(g->MemberRoles[r] & RolePuller) ? "Puller" : "");
		} else {
			c->Message(0, "...In-Zone Member: %s (0x%x) Roles: %s %s %s", g->membername[r], g->members[r],
				(g->MemberRoles[r] & RoleAssist) ? "Assist" : "",
				(g->MemberRoles[r] & RoleTank) ? "Tank" : "",
				(g->MemberRoles[r] & RolePuller) ? "Puller" : "");

		}
	}
}

void command_hp(Client *c, const Seperator *sep)
{
	c->SendHPUpdate();
	c->SendManaUpdatePacket();
}

void command_aggro(Client *c, const Seperator *sep)
{
	if(c->GetTarget() == nullptr || !c->GetTarget()->IsNPC()) {
		c->Message(0, "Error: you must have an NPC target.");
		return;
	}
	float d = atof(sep->arg[1]);
	if(d == 0.0f) {
		c->Message(13, "Error: distance argument required.");
		return;
	}
	bool verbose = false;
	if(sep->arg[2][0] == '-' && sep->arg[2][1] == 'v' && sep->arg[2][2] == '\0') {
		verbose = true;
	}

	entity_list.DescribeAggro(c, c->GetTarget()->CastToNPC(), d, verbose);
}

void command_pf(Client *c, const Seperator *sep)
{
	if(c->GetTarget())
	{
		Mob *who = c->GetTarget();
		c->Message(0, "POS: (%.2f, %.2f, %.2f)", who->GetX(), who->GetY(), who->GetZ());
		c->Message(0, "WP: %s (%d/%d)", to_string(who->GetCurrentWayPoint()).c_str(), who->IsNPC()?who->CastToNPC()->GetMaxWp():-1);
		c->Message(0, "TAR: (%.2f, %.2f, %.2f)", who->GetTarX(), who->GetTarY(), who->GetTarZ());
		c->Message(0, "TARV: (%.2f, %.2f, %.2f)", who->GetTarVX(), who->GetTarVY(), who->GetTarVZ());
		c->Message(0, "|TV|=%.2f index=%d", who->GetTarVector(), who->GetTarNDX());
		c->Message(0, "pause=%d RAspeed=%d", who->GetCWPP(), who->GetRunAnimSpeed());
	} else {
		c->Message(0, "ERROR: target required");
	}
}

void command_bestz(Client *c, const Seperator *sep) {
	if (zone->zonemap == nullptr) {
		c->Message(0,"Map not loaded for this zone");
	} else {
		Map::Vertex me;
		me.x = c->GetX();
		me.y = c->GetY();
		me.z = c->GetZ() + (c->GetSize() == 0.0 ? 6 : c->GetSize()) * HEAD_POSITION;
		Map::Vertex hit;
		Map::Vertex bme(me);
		bme.z -= 500;

		float best_z = zone->zonemap->FindBestZ(me, &hit);

		if (best_z != -999999)
		{
			c->Message(0, "Z is %.3f at (%.3f, %.3f).", best_z, me.x, me.y);
		}
		else
		{
			c->Message(0, "Found no Z.");
		}
	}

	if(zone->watermap == nullptr) {
		c->Message(0,"Water Region Map not loaded for this zone");
	} else {
		WaterRegionType RegionType;
		float z;

		if(c->GetTarget()) {
			z=c->GetTarget()->GetZ();
			auto position = xyz_location(c->GetTarget()->GetX(), c->GetTarget()->GetY(), z);
			RegionType = zone->watermap->ReturnRegionType(position);
			c->Message(0,"InWater returns %d", zone->watermap->InWater(position));
			c->Message(0,"InLava returns %d", zone->watermap->InLava(position));

		}
		else {
			z=c->GetZ();
			auto position = xyz_location(c->GetX(), c->GetY(), z);
			RegionType = zone->watermap->ReturnRegionType(position);
			c->Message(0,"InWater returns %d", zone->watermap->InWater(position));
			c->Message(0,"InLava returns %d", zone->watermap->InLava(position));

		}

		switch(RegionType) {
			case RegionTypeNormal:	{ c->Message(0,"There is nothing special about the region you are in!"); break; }
			case RegionTypeWater:	{ c->Message(0,"You/your target are in Water."); break; }
			case RegionTypeLava:	{ c->Message(0,"You/your target are in Lava."); break; }
			case RegionTypeVWater:	{ c->Message(0,"You/your target are in VWater (Icy Water?)."); break; }
			case RegionTypePVP:	{ c->Message(0, "You/your target are in a pvp enabled area."); break; }
			case RegionTypeSlime:	{ c->Message(0, "You/your target are in slime."); break; }
			case RegionTypeIce:	{ c->Message(0, "You/your target are in ice."); break; }
			default: c->Message(0,"You/your target are in an unknown region type.");
		}
	}


}


void command_reloadstatic(Client *c, const Seperator *sep) {
	c->Message(0, "Reloading zone static data...");
	zone->ReloadStaticData();
}

void command_flags(Client *c, const Seperator *sep) {
	Client *t = c;

	if(c->Admin() >= minStatusToSeeOthersZoneFlags) {
		Mob *tgt = c->GetTarget();
		if(tgt != nullptr && tgt->IsClient())
			t = tgt->CastToClient();
	}

	t->SendZoneFlagInfo(c);
}

void command_flagedit(Client *c, const Seperator *sep) {
	//super-command for editing zone flags
	if(sep->arg[1][0] == '\0' || !strcasecmp(sep->arg[1], "help")) {
		c->Message(0, "Syntax: #flagedit [lockzone|unlockzone|listzones|give|take].");
		c->Message(0, "...lockzone [zone id/short] [flag name] - Set the specified flag name on the zone, locking the zone");
		c->Message(0, "...unlockzone [zone id/short] - Removes the flag requirement from the specified zone");
		c->Message(0, "...listzones - List all zones which require a flag, and their flag's name");
		c->Message(0, "...give [zone id/short] - Give your target the zone flag for the specified zone.");
		c->Message(0, "...take [zone id/short] - Take the zone flag for the specified zone away from your target");
		c->Message(0, "...Note: use #flags to view flags on a person");
		return;
	}

	if(!strcasecmp(sep->arg[1], "lockzone")) {
		uint32 zoneid = 0;
		if(sep->arg[2][0] != '\0') {
			zoneid = atoi(sep->arg[2]);
			if(zoneid < 1) {
				zoneid = database.GetZoneID(sep->arg[2]);
			}
		}
		if(zoneid < 1) {
			c->Message(13, "zone required. see help.");
			return;
		}

		char flag_name[128];
		if(sep->argplus[3][0] == '\0') {
			c->Message(13, "flag name required. see help.");
			return;
		}
		database.DoEscapeString(flag_name, sep->argplus[3], 64);
		flag_name[127] = '\0';

        std::string query = StringFormat("UPDATE zone SET flag_needed = '%s' "
                                        "WHERE zoneidnumber = %d AND version = %d",
                                        flag_name, zoneid, zone->GetInstanceVersion());
        auto results = database.QueryDatabase(query);
		if(!results.Success()) {
			c->Message(13, "Error updating zone: %s", results.ErrorMessage().c_str());
			return;
		}

        c->LogSQL(query.c_str());
        c->Message(15, "Success! Zone %s now requires a flag, named %s", database.GetZoneName(zoneid), flag_name);
        return;
	}

	if(!strcasecmp(sep->arg[1], "unlockzone")) {
		uint32 zoneid = 0;
		if(sep->arg[2][0] != '\0') {
			zoneid = atoi(sep->arg[2]);
			if(zoneid < 1) {
				zoneid = database.GetZoneID(sep->arg[2]);
			}
		}

		if(zoneid < 1) {
			c->Message(13, "zone required. see help.");
			return;
		}

        std::string query = StringFormat("UPDATE zone SET flag_needed = '' "
                                        "WHERE zoneidnumber = %d AND version = %d",
                                        zoneid, zone->GetInstanceVersion());
        auto results = database.QueryDatabase(query);
		if(!results.Success()) {
			c->Message(15, "Error updating zone: %s", results.ErrorMessage().c_str());
			return;
		}

        c->LogSQL(query.c_str());
        c->Message(15, "Success! Zone %s no longer requires a flag.", database.GetZoneName(zoneid));
        return;
	}

	if(!strcasecmp(sep->arg[1], "listzones")) {
        std::string query = "SELECT zoneidnumber, short_name, long_name, version, flag_needed "
                            "FROM zone WHERE flag_needed != ''";
        auto results = database.QueryDatabase(query);
		if (!results.Success()) {
            c->Message(13, "Unable to query zone flags: %s", results.ErrorMessage().c_str());
            return;
        }

        c->Message(0, "Zones which require flags:");
        for (auto row = results.begin(); row != results.end(); ++row)
            c->Message(0, "Zone %s (%s,%s) version %s requires key %s", row[2], row[0], row[1], row[3], row[4]);

        return;
	}

	if(!strcasecmp(sep->arg[1], "give")) {
		uint32 zoneid = 0;
		if(sep->arg[2][0] != '\0') {
			zoneid = atoi(sep->arg[2]);
			if(zoneid < 1) {
				zoneid = database.GetZoneID(sep->arg[2]);
			}
		}
		if(zoneid < 1) {
			c->Message(13, "zone required. see help.");
			return;
		}

		Mob *t = c->GetTarget();
		if(t == nullptr || !t->IsClient()) {
			c->Message(13, "client target required");
			return;
		}

		t->CastToClient()->SetZoneFlag(zoneid);
		return;
	}

	if(!strcasecmp(sep->arg[1], "give")) {
		uint32 zoneid = 0;
		if(sep->arg[2][0] != '\0') {
			zoneid = atoi(sep->arg[2]);
			if(zoneid < 1) {
				zoneid = database.GetZoneID(sep->arg[2]);
			}
		}
		if(zoneid < 1) {
			c->Message(13, "zone required. see help.");
			return;
		}

		Mob *t = c->GetTarget();
		if(t == nullptr || !t->IsClient()) {
			c->Message(13, "client target required");
			return;
		}

		t->CastToClient()->ClearZoneFlag(zoneid);
		return;
	}

    c->Message(15, "Invalid action specified. use '#flagedit help' for help");
}

void command_mlog(Client *c, const Seperator *sep) {
	//super-command for managing log settings
	if(sep->arg[1][0] == '\0' || !strcasecmp(sep->arg[1], "help")) {
		c->Message(0, "Syntax: #mlog [subcommand].");
		c->Message(0, "-- Mob Logging Togglers --");
		c->Message(0, "...target [on|off] - Set logging enabled for your target");
		c->Message(0, "...all [on|off] - Set logging enabled for all mobs and clients (prolly a bad idea)");
		c->Message(0, "...mobs [on|off] - Set logging enabled for all mobs");
		c->Message(0, "...clients [on|off] - Set logging enabled for all clients");
		c->Message(0, "...radius [on|off] [radius] - Set logging enable for all mobs and clients within `radius`");
		c->Message(0, "-------------");
		c->Message(0, "-- Log Settings --");
		c->Message(0, "...list [category] - List all log types in specified category, or all categories if none specified.");
		c->Message(0, "...setcat [category] [on|off] - Enable/Disable all types in a specified category");
		c->Message(0, "...set [type] [on|off] - Enable/Disable the specified log type");
		c->Message(0, "...load [filename] - Load log type settings from the file `filename`");
		return;
	}
	bool onoff;
	std::string on("on");
	std::string off("off");

	if(!strcasecmp(sep->arg[1], "target")) {
		if(on == sep->arg[2]) onoff = true;
		else if(off == sep->arg[2]) onoff = false;
		else { c->Message(13, "Invalid argument. Expected on/off."); return; }

		Mob *tgt = c->GetTarget();
		if(tgt == nullptr) {
			c->Message(13, "You must have a target for this command.");
			return;
		}

		if(onoff)
			tgt->EnableLogging();
		else
			tgt->DisableLogging();

		c->Message(0, "Logging has been enabled on %s", tgt->GetName());
	} else if(!strcasecmp(sep->arg[1], "all")) {
		if(on == sep->arg[2]) onoff = true;
		else if(off == sep->arg[2]) onoff = false;
		else { c->Message(13, "Invalid argument '%s'. Expected on/off.", sep->arg[2]); return; }

		entity_list.RadialSetLogging(c, onoff, true, true);

		c->Message(0, "Logging has been enabled for all entities");
	} else if(!strcasecmp(sep->arg[1], "mobs")) {
		if(on == sep->arg[2]) onoff = true;
		else if(off == sep->arg[2]) onoff = false;
		else { c->Message(13, "Invalid argument '%s'. Expected on/off.", sep->arg[2]); return; }

		entity_list.RadialSetLogging(c, onoff, false, true);

		c->Message(0, "Logging has been enabled for all mobs");
	} else if(!strcasecmp(sep->arg[1], "clients")) {
		if(on == sep->arg[2]) onoff = true;
		else if(off == sep->arg[2]) onoff = false;
		else { c->Message(13, "Invalid argument '%s'. Expected on/off.", sep->arg[2]); return; }

		entity_list.RadialSetLogging(c, onoff, true, false);

		c->Message(0, "Logging has been enabled for all clients");
	} else if(!strcasecmp(sep->arg[1], "radius")) {
		if(on == sep->arg[2]) onoff = true;
		else if(off == sep->arg[2]) onoff = false;
		else { c->Message(13, "Invalid argument '%s'. Expected on/off.", sep->arg[2]); return; }

		float radius = atof(sep->arg[3]);
		if(radius <= 0) {
			c->Message(13, "Invalid radius %f", radius);
			return;
		}

		entity_list.RadialSetLogging(c, onoff, false, true, radius);

		c->Message(0, "Logging has been enabled for all entities within %f", radius);
	} else if(!strcasecmp(sep->arg[1], "list")) {
		int r;
		if(sep->arg[2][0] == '\0') {
			c->Message(0, "Listing all log categories:");
			for(r = 0; r < NUMBER_OF_LOG_CATEGORIES; r++) {
				c->Message(0, "Category %d: %s", r, log_category_names[r]);
			}
		} else {
			//first we have to find the category ID.
			for(r = 0; r < NUMBER_OF_LOG_CATEGORIES; r++) {
				if(!strcasecmp(log_category_names[r], sep->arg[2]))
					break;
			}
			if(r == NUMBER_OF_LOG_CATEGORIES) {
				c->Message(13, "Unable to find category '%s'", sep->arg[2]);
				return;
			}
			int logcat = r;
			c->Message(0, "Types for category %d: %s", logcat, log_category_names[logcat]);
			for(r = 0; r < NUMBER_OF_LOG_TYPES; r++) {
				if(log_type_info[r].category != logcat)
					continue;
				c->Message(0, "...%d: %s (%s)", r, log_type_info[r].name, is_log_enabled(LogType(r))?"enabled":"disabled");
			}
		}
	} else if(!strcasecmp(sep->arg[1], "setcat")) {
		if(on == sep->arg[3]) onoff = true;
		else if(off == sep->arg[3]) onoff = false;
		else { c->Message(13, "Invalid argument %s. Expected on/off.", sep->arg[3]); return; }

		int r;
		//first we have to find the category ID.
		for(r = 0; r < NUMBER_OF_LOG_CATEGORIES; r++) {
			if(!strcasecmp(log_category_names[r], sep->arg[2]))
				break;
		}
		if(r == NUMBER_OF_LOG_CATEGORIES) {
			c->Message(13, "Unable to find category '%s'", sep->arg[2]);
			return;
		}

		LogCategory logcat = LogCategory(r);
		for(r = 0; r < NUMBER_OF_LOG_TYPES; r++) {
			if(log_type_info[r].category != logcat)
				continue;

			if(onoff) {
				log_enable(LogType(r));
				c->Message(0, "Log type %s (%d) has been enabled", log_type_info[r].name, r);
			} else {
				log_disable(LogType(r));
				c->Message(0, "Log type %s (%d) has been disabled", log_type_info[r].name, r);
			}
		}
	} else if(!strcasecmp(sep->arg[1], "set")) {
		if(on == sep->arg[3]) onoff = true;
		else if(off == sep->arg[3]) onoff = false;
		else { c->Message(13, "Invalid argument %s. Expected on/off.", sep->arg[3]); return; }

		//first we have to find the category ID.
		int r;
		for(r = 0; r < NUMBER_OF_LOG_TYPES; r++) {
			if(!strcasecmp(log_type_info[r].name, sep->arg[2]))
				break;
		}
		if(r == NUMBER_OF_LOG_TYPES) {
			c->Message(13, "Unable to find log type %s", sep->arg[2]);
			return;
		}

		if(onoff) {
			log_enable(LogType(r));
			c->Message(0, "Log type %s (%d) has been enabled", log_type_info[r].name, r);
		} else {
			log_disable(LogType(r));
			c->Message(0, "Log type %s (%d) has been disabled", log_type_info[r].name, r);
		}
	} else {
		c->Message(15, "Invalid action specified. use '#mlog help' for help");
	}
}

void command_serverrules(Client *c, const Seperator *sep)
{
	c->SendRules(c);
}

void command_acceptrules(Client *c, const Seperator *sep)
{
	if(!database.GetAgreementFlag(c->AccountID()))
	{
		database.SetAgreementFlag(c->AccountID());
		c->SendAppearancePacket(AT_Anim, ANIM_STAND);
		c->Message(0,"It is recorded you have agreed to the rules.");
	}
}

void command_guildcreate(Client *c, const Seperator *sep)
{
	if(strlen(sep->argplus[1])>4 && strlen(sep->argplus[1])<16)
	{
		guild_mgr.AddGuildApproval(sep->argplus[1],c);
	}
	else
	{
		c->Message(0,"Guild name must be more than 4 characters and less than 16.");
	}
}

void command_guildapprove(Client *c, const Seperator *sep)
{
	guild_mgr.AddMemberApproval(atoi(sep->arg[1]),c);
}

void command_guildlist(Client *c, const Seperator *sep)
{
	GuildApproval* tmp = guild_mgr.FindGuildByIDApproval(atoi(sep->arg[1]));
	if(tmp)
	{
		tmp->ApprovedMembers(c);
	}
	else
		c->Message(0,"Could not find reference id.");
}

void command_hatelist(Client *c, const Seperator *sep) {
	Mob *target = c->GetTarget();
	if(target == nullptr) {
		c->Message(0, "Error: you must have a target.");
		return;
	}

	c->Message(0, "Display hate list for %s..", target->GetName());
	target->PrintHateListToClient(c);
}


void command_rules(Client *c, const Seperator *sep) {
	//super-command for managing rules settings
	if(sep->arg[1][0] == '\0' || !strcasecmp(sep->arg[1], "help")) {
		c->Message(0, "Syntax: #rules [subcommand].");
		c->Message(0, "-- Rule Set Manipulation --");
		c->Message(0, "...listsets - List avaliable rule sets");
		c->Message(0, "...current - gives the name of the ruleset currently running in this zone");
		c->Message(0, "...reload - Reload the selected ruleset in this zone");
		c->Message(0, "...switch (ruleset name) - Change the selected ruleset and load it");
		c->Message(0, "...load (ruleset name) - Load a ruleset in just this zone without changing the selected set");
//too lazy to write this right now:
//		c->Message(0, "...wload (ruleset name) - Load a ruleset in all zones without changing the selected set");
		c->Message(0, "...store [ruleset name] - Store the running ruleset as the specified name");
		c->Message(0, "---------------------");
		c->Message(0, "-- Running Rule Manipulation --");
		c->Message(0, "...reset - Reset all rules to their default values");
		c->Message(0, "...get [rule] - Get the specified rule's local value");
		c->Message(0, "...set (rule) (value) - Set the specified rule to the specified value locally only");
		c->Message(0, "...setdb (rule) (value) - Set the specified rule to the specified value locally and in the DB");
		c->Message(0, "...list [catname] - List all rules in the specified category (or all categiries if omitted)");
		c->Message(0, "...values [catname] - List the value of all rules in the specified category");
		return;
	}

	if(!strcasecmp(sep->arg[1], "current")) {
		c->Message(0, "Currently running ruleset '%s' (%d)", RuleManager::Instance()->GetActiveRuleset(),
			RuleManager::Instance()->GetActiveRulesetID());
	} else if(!strcasecmp(sep->arg[1], "listsets")) {
		std::map<int, std::string> sets;
		if(!RuleManager::Instance()->ListRulesets(&database, sets)) {
			c->Message(13, "Failed to list rule sets!");
			return;
		}

		c->Message(0, "Avaliable rule sets:");
		std::map<int, std::string>::iterator cur, end;
		cur = sets.begin();
		end = sets.end();
		for(; cur != end; ++cur) {
			c->Message(0, "(%d) %s", cur->first, cur->second.c_str());
		}
	} else if(!strcasecmp(sep->arg[1], "reload")) {
		RuleManager::Instance()->LoadRules(&database, RuleManager::Instance()->GetActiveRuleset());
		c->Message(0, "The active ruleset (%s (%d)) has been reloaded", RuleManager::Instance()->GetActiveRuleset(),
			RuleManager::Instance()->GetActiveRulesetID());
	} else if(!strcasecmp(sep->arg[1], "switch")) {
		//make sure this is a valid rule set..
		int rsid = RuleManager::Instance()->GetRulesetID(&database, sep->arg[2]);
		if(rsid < 0) {
			c->Message(13, "Unknown rule set '%s'", sep->arg[2]);
			return;
		}
		if(!database.SetVariable("RuleSet", sep->arg[2])) {
			c->Message(13, "Failed to update variables table to change selected rule set");
			return;
		}

		//TODO: we likely want to reload this ruleset everywhere...
		RuleManager::Instance()->LoadRules(&database, sep->arg[2]);

		c->Message(0, "The selected ruleset has been changed to (%s (%d)) and reloaded locally", sep->arg[2], rsid);
	} else if(!strcasecmp(sep->arg[1], "load")) {
		//make sure this is a valid rule set..
		int rsid = RuleManager::Instance()->GetRulesetID(&database, sep->arg[2]);
		if(rsid < 0) {
			c->Message(13, "Unknown rule set '%s'", sep->arg[2]);
			return;
		}
		RuleManager::Instance()->LoadRules(&database, sep->arg[2]);
		c->Message(0, "Loaded ruleset '%s' (%d) locally", sep->arg[2], rsid);
	} else if(!strcasecmp(sep->arg[1], "store")) {
		if(sep->argnum == 1) {
			//store current rule set.
			RuleManager::Instance()->SaveRules(&database);
			c->Message(0, "Rules saved");
		} else if(sep->argnum == 2) {
			RuleManager::Instance()->SaveRules(&database, sep->arg[2]);
			int prersid = RuleManager::Instance()->GetActiveRulesetID();
			int rsid = RuleManager::Instance()->GetRulesetID(&database, sep->arg[2]);
			if(rsid < 0) {
				c->Message(13, "Unable to query ruleset ID after store, it most likely failed.");
			} else {
				c->Message(0, "Stored rules as ruleset '%s' (%d)", sep->arg[2], rsid);
				if(prersid != rsid) {
					c->Message(0, "Rule set %s (%d) is now active in this zone", sep->arg[2], rsid);
				}
			}
		} else {
			c->Message(13, "Invalid argument count, see help.");
			return;
		}
	} else if(!strcasecmp(sep->arg[1], "reset")) {
		RuleManager::Instance()->ResetRules();
		c->Message(0, "The running ruleset has been set to defaults");

	} else if(!strcasecmp(sep->arg[1], "get")) {
		if(sep->argnum != 2) {
			c->Message(13, "Invalid argument count, see help.");
			return;
		}
		std::string value;
		if(!RuleManager::Instance()->GetRule(sep->arg[2], value))
			c->Message(13, "Unable to find rule %s", sep->arg[2]);
		else
			c->Message(0, "%s - %s", sep->arg[2], value.c_str());

	} else if(!strcasecmp(sep->arg[1], "set")) {
		if(sep->argnum != 3) {
			c->Message(13, "Invalid argument count, see help.");
			return;
		}
		if(!RuleManager::Instance()->SetRule(sep->arg[2], sep->arg[3])) {
			c->Message(13, "Failed to modify rule");
		} else {
			c->Message(0, "Rule modified locally.");
		}
	} else if(!strcasecmp(sep->arg[1], "setdb")) {
		if(sep->argnum != 3) {
			c->Message(13, "Invalid argument count, see help.");
			return;
		}
		if(!RuleManager::Instance()->SetRule(sep->arg[2], sep->arg[3], &database, true)) {
			c->Message(13, "Failed to modify rule");
		} else {
			c->Message(0, "Rule modified locally and in the database.");
		}
	} else if(!strcasecmp(sep->arg[1], "list")) {
		if(sep->argnum == 1) {
			std::vector<const char *> rule_list;
			if(!RuleManager::Instance()->ListCategories(rule_list)) {
				c->Message(13, "Failed to list categories!");
				return;
			}
			c->Message(0, "Rule Categories:");
			std::vector<const char *>::iterator cur, end;
			cur = rule_list.begin();
			end = rule_list.end();
			for(; cur != end; ++cur) {
				c->Message(0, " %s", *cur);
			}
		} else if(sep->argnum == 2) {
			const char *catfilt = nullptr;
			if(std::string("all") != sep->arg[2])
				catfilt = sep->arg[2];
			std::vector<const char *> rule_list;
			if(!RuleManager::Instance()->ListRules(catfilt, rule_list)) {
				c->Message(13, "Failed to list rules!");
				return;
			}
			c->Message(0, "Rules in category %s:", sep->arg[2]);
			std::vector<const char *>::iterator cur, end;
			cur = rule_list.begin();
			end = rule_list.end();
			for(; cur != end; ++cur) {
				c->Message(0, " %s", *cur);
			}
		} else {
			c->Message(13, "Invalid argument count, see help.");
		}
	} else if(!strcasecmp(sep->arg[1], "values")) {
		if(sep->argnum != 2) {
			c->Message(13, "Invalid argument count, see help.");
			return;
		} else {
			const char *catfilt = nullptr;
			if(std::string("all") != sep->arg[2])
				catfilt = sep->arg[2];
			std::vector<const char *> rule_list;
			if(!RuleManager::Instance()->ListRules(catfilt, rule_list)) {
				c->Message(13, "Failed to list rules!");
				return;
			}
			c->Message(0, "Rules & values in category %s:", sep->arg[2]);
			std::vector<const char *>::iterator cur, end;
			cur = rule_list.begin();
			end = rule_list.end();
			for(std::string tmp_value; cur != end; ++cur) {
				if (RuleManager::Instance()->GetRule(*cur, tmp_value))
					c->Message(0, " %s - %s", *cur, tmp_value.c_str());
			}
		}

	} else {
		c->Message(15, "Invalid action specified. use '#rules help' for help");
	}
}


void command_task(Client *c, const Seperator *sep) {
	//super-command for managing tasks
	if(sep->arg[1][0] == '\0' || !strcasecmp(sep->arg[1], "help")) {
		c->Message(0, "Syntax: #task [subcommand].");
		c->Message(0, "-- Task System Commands --");
		c->Message(0, "...show - List active tasks for a client");
		c->Message(0, "...update <TaskID> <ActivityID> [Count]");
		c->Message(0, "...reloadall - Reload all Task information from the database");
		c->Message(0, "...reload task <TaskID> - Reload Task and Activity informnation for a single task");
		c->Message(0, "...reload lists - Reload goal/reward list information");
		c->Message(0, "...reload prox - Reload proximity information");
		c->Message(0, "...reload sets - Reload task set information");
		return;
	}

	if(!strcasecmp(sep->arg[1], "show")) {
		if(c->GetTarget() && c->GetTarget()->IsClient())
			c->GetTarget()->CastToClient()->ShowClientTasks();
		else
			c->ShowClientTasks();

		return;
	}

	if(!strcasecmp(sep->arg[1], "update")) {
		if(sep->argnum>=3) {
			int TaskID = atoi(sep->arg[2]);
			int ActivityID = atoi(sep->arg[3]);
			int Count=1;

			if(sep->argnum>=4) {
				Count = atoi(sep->arg[4]);
				if(Count <= 0)
					Count = 1;
			}
			c->Message(15, "Updating Task %i, Activity %i, Count %i", TaskID, ActivityID, Count);
			c->UpdateTaskActivity(TaskID, ActivityID, Count);
		}
		return;
	}
	if(!strcasecmp(sep->arg[1], "reloadall")) {
		c->Message(15, "Sending reloadtasks to world");
		worldserver.SendReloadTasks(RELOADTASKS);
		c->Message(15, "Back again");
		return;
	}

	if(!strcasecmp(sep->arg[1], "reload")) {
		if(sep->arg[2][0] != '\0') {
			if(!strcasecmp(sep->arg[2], "lists")) {
				c->Message(15, "Sending reload lists to world");
				worldserver.SendReloadTasks(RELOADTASKGOALLISTS);
				c->Message(15, "Back again");
				return;
			}
			if(!strcasecmp(sep->arg[2], "prox")) {
				c->Message(15, "Sending reload proximities to world");
				worldserver.SendReloadTasks(RELOADTASKPROXIMITIES);
				c->Message(15, "Back again");
				return;
			}
			if(!strcasecmp(sep->arg[2], "sets")) {
				c->Message(15, "Sending reload task sets to world");
				worldserver.SendReloadTasks(RELOADTASKSETS);
				c->Message(15, "Back again");
				return;
			}
			if(!strcasecmp(sep->arg[2], "task") && (sep->arg[3][0] != '\0')) {
				int TaskID = atoi(sep->arg[3]);
				if((TaskID > 0) && (TaskID < MAXTASKS)) {
					c->Message(15, "Sending reload task %i to world");
					worldserver.SendReloadTasks(RELOADTASKS, TaskID);
					c->Message(15, "Back again");
					return;
				}
			}
		}

	}
	c->Message(0, "Unable to interpret command. Type #task help");

}
void command_reloadtitles(Client *c, const Seperator *sep)
{
	ServerPacket* pack = new ServerPacket(ServerOP_ReloadTitles, 0);
	worldserver.SendPacket(pack);
	safe_delete(pack);
	c->Message(15, "Player Titles Reloaded.");

}

void command_altactivate(Client *c, const Seperator *sep){
	if(sep->arg[1][0] == '\0'){
		c->Message(10, "Invalid argument, usage:");
		c->Message(10, "#altactivate list - lists the AA ID numbers that are available to you");
		c->Message(10, "#altactivate time [argument] - returns the time left until you can use the AA with the ID that matches the argument.");
		c->Message(10, "#altactivate [argument] - activates the AA with the ID that matches the argument.");
		return;
	}
	if(!strcasecmp(sep->arg[1], "help")){
		c->Message(10, "Usage:");
		c->Message(10, "#altactivate list - lists the AA ID numbers that are available to you");
		c->Message(10, "#altactivate time [argument] - returns the time left until you can use the AA with the ID that matches the argument.");
		c->Message(10, "#altactivate [argument] - activates the AA with the ID that matches the argument.");
		return;
	}
	if(!strcasecmp(sep->arg[1], "list")){
		c->Message(10, "You have access to the following AA Abilities:");
		int x, val;
		SendAA_Struct* saa = nullptr;
		for(x = 0; x < aaHighestID; x++){
			if(AA_Actions[x][0].spell_id || AA_Actions[x][0].action){ //if there's an action or spell associated we assume it's a valid
				val = 0;					//and assume if they don't have a value for the first rank then it isn't valid for any rank
				saa = nullptr;
				val = c->GetAA(x);
				if(val){
					saa = zone->FindAA(x);
					c->Message(10, "%d: %s %d", x, saa->name, val);
				}
			}
		}
	}
	else if(!strcasecmp(sep->arg[1], "time")){
		int ability = atoi(sep->arg[2]);
		if(c->GetAA(ability)){
			int remain = c->GetPTimers().GetRemainingTime(pTimerAAStart + ability);
			if(remain)
				c->Message(10, "You may use that ability in %d minutes and %d seconds.", (remain/60), (remain%60));
			else
				c->Message(10, "You may use that ability now.");
		}
		else{
			c->Message(10, "You do not have access to that ability.");
		}
	}
	else
	{
		c->ActivateAA((aaID) atoi(sep->arg[1]));
	}
}

void command_traindisc(Client *c, const Seperator *sep)
{
	uint8 max_level, min_level;
	uint16 curspell, count;
	Client *t=c;

	if(c->GetTarget() && c->GetTarget()->IsClient() && c->GetGM())
		t=c->GetTarget()->CastToClient();

	if(!sep->arg[1][0])
	{
		c->Message(0, "FORMAT: #traindisc <max level> <min level>");
		return;
	}

	max_level = (uint8)atoi(sep->arg[1]);
	if (!c->GetGM() && max_level > RuleI(Character, MaxLevel))
		max_level = RuleI(Character, MaxLevel);	//default to Character:MaxLevel if we're not a GM & it's higher than the max level
	min_level = sep->arg[2][0] ? (uint8)atoi(sep->arg[2]) : 1;	//default to 1 if there isn't a 2nd argument
	if (!c->GetGM() && min_level > RuleI(Character, MaxLevel))
		min_level = RuleI(Character, MaxLevel);	//default to Character:MaxLevel if we're not a GM & it's higher than the max level

	if(max_level < 1 || min_level < 1)
	{
		c->Message(0, "ERROR: Level must be greater than 1.");
		return;
	}
	if (min_level > max_level) {
		c->Message(0, "Error: Min Level must be less than or equal to Max Level.");
		return;
	}

	t->Message(0, "Training disciplines");
	if(t != c)
		c->Message(0, "Training disciplines for %s.", t->GetName());
	LogFile->write(EQEmuLog::Normal, "Train disciplines request for %s from %s, levels: %u -> %u", t->GetName(), c->GetName(), min_level, max_level);

	for(curspell = 0, count = 0; curspell < SPDAT_RECORDS; curspell++)
	{
		if
		(
			spells[curspell].classes[WARRIOR] != 0 && // check if spell exists
			spells[curspell].classes[t->GetPP().class_-1] <= max_level &&	//maximum level
			spells[curspell].classes[t->GetPP().class_-1] >= min_level &&	//minimum level
			spells[curspell].skill != 52
		)
		{
			if(IsDiscipline(curspell)){
				//we may want to come up with a function like Client::GetNextAvailableSpellBookSlot() to help speed this up a little
				for(int r = 0; r < MAX_PP_DISCIPLINES; r++) {
					if(t->GetPP().disciplines.values[r] == curspell) {
						t->Message(13, "You already know this discipline.");
						break;	//continue the 1st loop
					} else if(t->GetPP().disciplines.values[r] == 0) {
						t->GetPP().disciplines.values[r] = curspell;
						database.SaveCharacterDisc(c->CharacterID(), r, curspell);
						t->SendDisciplineUpdate();
						t->Message(0, "You have learned a new discipline!");
						count++;	//success counter
						break;	//continue the 1st loop
					}	//if we get to this point, there's already a discipline in this slot, so we continue onto the next slot
				}
			}
		}
	}

	if (count > 0) {
		t->Message(0, "Successfully trained %u disciplines.", count);
		if (t != c)
			c->Message(0, "Successfully trained %u disciplines for %s.", count, t->GetName());
	} else {
		t->Message(0, "No disciplines trained.");
		if (t != c)
			c->Message(0, "No disciplines trained for %s.", t->GetName());
	}
}

void command_setgraveyard(Client *c, const Seperator *sep)
{
	uint32 zoneid = 0;
	uint32 graveyard_id = 0;
	Client *t=c;

	if(c->GetTarget() && c->GetTarget()->IsClient() && c->GetGM())
		t=c->GetTarget()->CastToClient();

	if(!sep->arg[1][0]) {
		c->Message(0, "Usage: #setgraveyard [zonename]");
		return;
	}

	zoneid = database.GetZoneID(sep->arg[1]);

	if(zoneid > 0) {
		graveyard_id = database.CreateGraveyardRecord(zoneid, t->GetPosition());

		if(graveyard_id > 0) {
			c->Message(0, "Successfuly added a new record for this graveyard!");
			if(database.AddGraveyardIDToZone(zoneid, graveyard_id) > 0) {
				c->Message(0, "Successfuly added this new graveyard for the zone %s.", sep->arg[1]);
				// TODO: Set graveyard data to the running zone process.
				c->Message(0, "Done!");
			}
			else
				c->Message(0, "Unable to add this new graveyard to the zone %s.", sep->arg[1]);
		}
		else {
			c->Message(0, "Unable to create a new graveyard record in the database.");
		}
	}
	else {
		c->Message(0, "Unable to retrieve a ZoneID for the zone: %s", sep->arg[1]);
	}

	return;
}

void command_deletegraveyard(Client *c, const Seperator *sep)
{
	uint32 zoneid = 0;
	uint32 graveyard_id = 0;

	if(!sep->arg[1][0]) {
		c->Message(0, "Usage: #deletegraveyard [zonename]");
		return;
	}

	zoneid = database.GetZoneID(sep->arg[1]);
	graveyard_id = database.GetZoneGraveyardID(zoneid, 0);

	if(zoneid > 0 && graveyard_id > 0) {
		if(database.DeleteGraveyard(zoneid, graveyard_id))
			c->Message(0, "Successfuly deleted graveyard %u for zone %s.", graveyard_id, sep->arg[1]);
		else
			c->Message(0, "Unable to delete graveyard %u for zone %s.", graveyard_id, sep->arg[1]);
	}
	else {
		if(zoneid <= 0)
			c->Message(0, "Unable to retrieve a ZoneID for the zone: %s", sep->arg[1]);
		else if(graveyard_id <= 0)
			c->Message(0, "Unable to retrieve a valid GraveyardID for the zone: %s", sep->arg[1]);
	}

	return;
}

void command_summonburriedplayercorpse(Client *c, const Seperator *sep)
{
	Client *t=c;

	if(c->GetTarget() && c->GetTarget()->IsClient() && c->GetGM())
		t = c->GetTarget()->CastToClient();
	else {
		c->Message(0, "You must first select a target!");
		return;
	}

	Corpse* PlayerCorpse = database.SummonBuriedCharacterCorpses(t->CharacterID(), t->GetZoneID(), zone->GetInstanceID(), t->GetPosition());

	if(!PlayerCorpse)
		c->Message(0, "Your target doesn't have any burried corpses.");

	return;
}

void command_getplayerburriedcorpsecount(Client *c, const Seperator *sep)
{
	Client *t=c;

	if(c->GetTarget() && c->GetTarget()->IsClient() && c->GetGM())
		t = c->GetTarget()->CastToClient();
	else {
		c->Message(0, "You must first select a target!");
		return;
	}

	uint32 CorpseCount = database.GetCharacterBuriedCorpseCount(t->CharacterID());

	if(CorpseCount > 0)
		c->Message(0, "Your target has a total of %u burried corpses.", CorpseCount);
	else
		c->Message(0, "Your target doesn't have any burried corpses.");

	return;
}

void command_refreshgroup(Client *c, const Seperator *sep)
{
	if(!c)
		return;

	Group *g = c->GetGroup();

	if(!g)
		return;

	database.RefreshGroupFromDB(c);
	//g->SendUpdate(7, c);
}

void command_advnpcspawn(Client *c, const Seperator *sep)
{
	Mob *target=c->GetTarget();

    if (strcasecmp(sep->arg[1], "maketype") == 0) {
        if(!target || !target->IsNPC()) {
            c->Message(0, "Target Required!");
            return;
        }

        database.NPCSpawnDB(6, zone->GetShortName(), zone->GetInstanceVersion(), c, target->CastToNPC());
        return;
    }

    if (strcasecmp(sep->arg[1], "makegroup") == 0) {
        if(!sep->arg[2]) {
            c->Message(0, "Format: #advnpdspawn makegroup <name> [spawn limit] [dist] [max x] [min x] [max y] [min y] [delay]");
            return;
        }

        std::string query = StringFormat("INSERT INTO spawngroup "
                                        "(name, spawn_limit, dist, max_x, min_x, max_y, min_y, delay) "
                                        "VALUES (\"%s\", %i, %f, %f, %f, %f, %f, %i)",
                                        sep->arg[2],
                                        (sep->arg[3]? atoi(sep->arg[3]): 0),
                                        (sep->arg[4]? atof(sep->arg[4]): 0),
                                        (sep->arg[5]? atof(sep->arg[5]): 0),
                                        (sep->arg[6]? atof(sep->arg[6]): 0),
                                        (sep->arg[7]? atof(sep->arg[7]): 0),
                                        (sep->arg[8]? atof(sep->arg[8]): 0),
                                        (sep->arg[9]? atoi(sep->arg[9]): 0));
        auto results = database.QueryDatabase(query);
        if (!results.Success()) {
            c->Message(0, "Invalid Arguments -- MySQL gave the following error:");
            c->Message(13, results.ErrorMessage().c_str());
            return;
        }

        c->LogSQL(query.c_str());
        c->Message(0, "Group ID %i created successfully!", results.LastInsertedID());
        return;
    }

	if (strcasecmp(sep->arg[1], "addgroupentry") == 0) {
        if(!atoi(sep->arg[2]) || !atoi(sep->arg[3]) || !atoi(sep->arg[4])) {
            c->Message(0, "Format: #advnpdspawn addgroupentry <spawnggroupID> <npcID> <chance>");
            return;
        }

        std::string query = StringFormat("INSERT INTO spawnentry (spawngroupID, npcID, chance) "
                                        "VALUES (%i, %i, %i)",
                                        atoi(sep->arg[2]), atoi(sep->arg[3]), atoi(sep->arg[4]));
        auto results = database.QueryDatabase(query);
        if (!results.Success()) {
            c->Message(0, "Invalid Arguments -- MySQL gave the following error:");
            c->Message(13, results.ErrorMessage().c_str());
            return;
        }

        c->LogSQL(query.c_str());
        c->Message(0, "NPC %i added to group %i with %i chance!", atoi(sep->arg[3]), atoi(sep->arg[2]), atoi(sep->arg[4]) );

        return;
    }

    if (strcasecmp(sep->arg[1], "editgroupbox") == 0) {
        if(!atof(sep->arg[2]) || !atof(sep->arg[3]) || !atof(sep->arg[4]) || !atof(sep->arg[5]) || !atof(sep->arg[6]) || !atof(sep->arg[7]) || !atof(sep->arg[8])) {
            c->Message(0, "Format: #advnpdspawn editgroupbox <spawngroupID> <dist> <max x> <min x> <max y> <min y> <delay>");
            return;
        }

        std::string query = StringFormat("UPDATE spawngroup SET dist = '%f', max_x = '%f', min_x = '%f', "
                                        "max_y = '%f', min_y = '%f', delay = '%i' WHERE id = '%i'",
                                        atof(sep->arg[3]), atof(sep->arg[4]), atof(sep->arg[5]),
                                        atof(sep->arg[6]), atof(sep->arg[7]), atoi(sep->arg[8]),
                                        atoi(sep->arg[2]));
        auto results = database.QueryDatabase(query);
        if (!results.Success()) {
            c->Message(0, "Invalid Arguments -- MySQL gave the following error:");
            c->Message(13, results.ErrorMessage().c_str());
            return;
        }

        c->LogSQL(query.c_str());
        c->Message(0, "Group ID %i created successfully!", results.LastInsertedID());

        return;
    }

	if (strcasecmp(sep->arg[1], "cleargroupbox") == 0) {
        if(!atoi(sep->arg[2])) {
            c->Message(0, "Format: #advnpdspawn cleargroupbox <spawngroupID>");
            return;
        }

        std::string query = StringFormat("UPDATE spawngroup "
                                        "SET dist = '0', max_x = '0', min_x = '0', "
                                        "max_y = '0', min_y = '0', delay = '0' "
                                        "WHERE id = '%i' ", atoi(sep->arg[2]));
        auto results = database.QueryDatabase(query);
        if (!results.Success()) {
            c->Message(0, "Invalid Arguments -- MySQL gave the following error:");
            c->Message(13, results.ErrorMessage().c_str());
            return;
        }

        c->LogSQL(query.c_str());
        c->Message(0, "Group ID %i created successfully!", results.LastInsertedID());

        return;
    }

	if (strcasecmp(sep->arg[1], "addgroupspawn") == 0 && atoi(sep->arg[2])!=0) {
        database.NPCSpawnDB(5, zone->GetShortName(), zone->GetInstanceVersion(), c, 0, atoi(sep->arg[2]));
        c->Message(0, "Mob of group %i added successfully!", atoi(sep->arg[2]));
        return;
    }

	if (strcasecmp(sep->arg[1], "removegroupspawn") == 0) {
        if (!target || !target->IsNPC()) {
            c->Message(0, "Error: Need an NPC target.");
            return;
        }

        Spawn2* s2 = target->CastToNPC()->respawn2;

        if(!s2) {
            c->Message(0, "removegroupspawn FAILED -- cannot determine which spawn entry in the database this mob came from.");
            return;
        }

        std::string query = StringFormat("DELETE FROM spawn2 WHERE id = '%i'", s2->GetID());
        auto results = database.QueryDatabase(query);
        if(!results.Success()) {
            c->Message(13, "Update failed! MySQL gave the following error:");
            c->Message(13, results.ErrorMessage().c_str());
            return;
        }

        c->LogSQL(query.c_str());
        c->Message(0, "Spawnpoint Removed successfully.");
        target->Depop(false);

        return;
    }

	if (strcasecmp(sep->arg[1], "movespawn") == 0) {
        if (!target || !target->IsNPC()) {
            c->Message(0, "Error: Need an NPC target.");
            return;
        }

        Spawn2* s2 = target->CastToNPC()->respawn2;

        if(!s2) {
            c->Message(0, "movespawn FAILED -- cannot determine which spawn entry in the database this mob came from.");
            return;
        }

        std::string query = StringFormat("UPDATE spawn2 SET x = '%f', y = '%f', z = '%f', heading = '%f' "
                                        "WHERE id = '%i'",
                                        c->GetX(), c->GetY(), c->GetZ(), c->GetHeading(),s2->GetID());
        auto results = database.QueryDatabase(query);
        if (!results.Success()) {
            c->Message(13, "Update failed! MySQL gave the following error:");
            c->Message(13, results.ErrorMessage().c_str());
            return;
        }

        c->LogSQL(query.c_str());
        c->Message(0, "Updating coordinates successful.");
        target->CastToNPC()->GMMove(c->GetX(), c->GetY(), c->GetZ(), c->GetHeading());
        target->CastToNPC()->SaveGuardSpot(true);
        target->SendPosition();

        return;
    }

	if (strcasecmp(sep->arg[1], "editrespawn") == 0) {
        if (!target || !target->IsNPC()) {
            c->Message(0, "Error: Need an NPC target.");
            return;
        }

        Spawn2* s2 = target->CastToNPC()->respawn2;

        uint32 new_rs = 0;
        uint32 new_var = s2->GetVariance();
        if(!sep->IsNumber(2)) {
            c->Message(0, "editrespawn FAILED -- cannot set respawn to be 0");
            return;
        }

        new_rs = atoi(sep->arg[2]);

        if(sep->IsNumber(3))
            new_var = atoi(sep->arg[3]);

        if(!s2) {
            c->Message(0, "editrespawn FAILED -- cannot determine which spawn entry in the database this mob came from.");
            return;
        }

        std::string query = StringFormat("UPDATE spawn2 SET respawntime = %u, variance = %u "
                                        "WHERE id = '%i'", new_rs, new_var, s2->GetID());
        auto results = database.QueryDatabase(query);
        if (!results.Success()) {
            c->Message(13, "Update failed! MySQL gave the following error:");
            c->Message(13, results.ErrorMessage().c_str());
            return;
        }

        c->LogSQL(query.c_str());
        c->Message(0, "Updating respawn timer successful.");
        s2->SetRespawnTimer(new_rs);
        s2->SetVariance(new_var);

        return;
    }

	if (strcasecmp(sep->arg[1], "setversion") == 0) {
        if (!target || !target->IsNPC()) {
            c->Message(0, "Error: Need an NPC target.");
            return;
        }

        if(!sep->IsNumber(2)) {
            c->Message(0, "setversion FAILED -- You must set a version number");
            return;
        }

        int16 version = atoi(sep->arg[2]);
        std::string query = StringFormat("UPDATE spawn2 SET version = %i "
                                        "WHERE spawngroupID = '%i'",
                                        version, c->GetTarget()->CastToNPC()->GetSp2());
        auto results = database.QueryDatabase(query);
        if (!results.Success()) {
            c->Message(13, "Update failed! MySQL gave the following error:");
            c->Message(13, results.ErrorMessage().c_str());
            return;
        }

        c->LogSQL(query.c_str());
        c->Message(0, "Version change to %i was successful from SpawnGroupID %i", version, c->GetTarget()->CastToNPC()->GetSp2());
        c->GetTarget()->Depop(false);

        return;
    }

	if (strcasecmp(sep->arg[1], "testload") == 0 && atoi(sep->arg[2])!=0) {
        database.LoadSpawnGroupsByID(atoi(sep->arg[2]),&zone->spawn_group_list);
        c->Message(0, "Group %i loaded successfully!", atoi(sep->arg[2]));
        return;
    }

    c->Message(0, "Error: #advnpcspawn: Invalid command.");
    c->Message(0, "Usage: #advnpcspawn [maketype|makegroup|addgroupentry|addgroupspawn|setversion]");
    c->Message(0, "Usage: #advnpcspawn [removegroupspawn|movespawn|editrespawn|editgroupbox|cleargroupbox]");
}

void command_aggrozone(Client *c, const Seperator *sep) {
	if(!c)
		return;

	Mob *m = c->CastToMob();

	if (!m)
		return;

	uint32 hate = atoi(sep->arg[1]); //should default to 0 if we don't enter anything
	entity_list.AggroZone(m, hate);
	c->Message(0, "Train to you! Last chance to go invulnerable...");
}

void command_modifynpcstat(Client *c, const Seperator *sep)
{
	if(!c)
		return;

	if(sep->arg[1][0] == '\0')
	{
		c->Message(0, "usage #modifynpcstat arg value");
		c->Message(0, "Args: ac, str, sta, agi, dex, wis, _int, cha, max_hp, mr, fr, cr, pr, dr, runspeed, special_attacks, "
			"attack_speed, atk, accuracy, trackable, min_hit, max_hit, see_invis_undead, see_hide, see_improved_hide, "
			"hp_regen, mana_regen, aggro, assist, slow_mitigation, loottable_id, healscale, spellscale");
		return;
	}

	if(!c->GetTarget())
		return;

	if(!c->GetTarget()->IsNPC())
		return;

	c->GetTarget()->CastToNPC()->ModifyNPCStat(sep->arg[1], sep->arg[2]);
}

void command_instance(Client *c, const Seperator *sep)
{
	if(!c)
		return;

	//options:
	//help
	//create [zone_id] [version]
	//destroy [instance_id]
	//add [instance_id] [player_name]
	//remove [instance_id] [player_name]
	//list [player_name]

	if(strcasecmp(sep->arg[1], "help") == 0)
	{
		c->Message(0, "#instance usage:");
		c->Message(0, "#instance create zone_id version duration - Creates an instance of version 'version' in the "
			"zone with id matching zone_id, will last for duration seconds.");
		c->Message(0, "#instance destroy instance_id - Destroys the instance with id matching instance_id.");
		c->Message(0, "#instance add instance_id player_name - adds the player 'player_name' to the instance "
			"with id matching instance_id.");
		c->Message(0, "#instance remove instance_id player_name - removes the player 'player_name' from the "
			"instance with id matching instance_id.");
		c->Message(0, "#instance list player_name - lists all the instances 'player_name' is apart of.");
		return;
	}
	else if(strcasecmp(sep->arg[1], "create") == 0)
	{
		if(!sep->IsNumber(3) || !sep->IsNumber(4))
		{
			c->Message(0, "#instance create zone_id version duration - Creates an instance of version 'version' in the "
				"zone with id matching zone_id, will last for duration seconds.");
			return;
		}

		const char * zn = nullptr;
		uint32 zone_id = 0;

		if(sep->IsNumber(2))
		{
			zone_id = atoi(sep->arg[2]);
		}
		else
		{
			zone_id = database.GetZoneID(sep->arg[2]);
		}

		uint32 version = atoi(sep->arg[3]);
		uint32 duration = atoi(sep->arg[4]);
		zn = database.GetZoneName(zone_id);

		if(!zn)
		{
			c->Message(0, "Zone with id %lu was not found by the server.", (unsigned long)zone_id);
			return;
		}

		uint16 id = 0;
		if(!database.GetUnusedInstanceID(id))
		{
			c->Message(0, "Server was unable to find a free instance id.");
			return;
		}

		if(!database.CreateInstance(id, zone_id, version, duration))
		{
			c->Message(0, "Server was unable to create a new instance.");
			return;
		}

		c->Message(0, "New instance %s was created with id %lu.", zn, (unsigned long)id);
	}
	else if(strcasecmp(sep->arg[1], "destroy") == 0)
	{
		if(!sep->IsNumber(2))
		{
			c->Message(0, "#instance destroy instance_id - Destroys the instance with id matching instance_id.");
			return;
		}

		uint16 id = atoi(sep->arg[2]);
		database.DeleteInstance(id);
		c->Message(0, "Destroyed instance with id %lu.", (unsigned long)id);
	}
	else if(strcasecmp(sep->arg[1], "add") == 0)
	{
		if(!sep->IsNumber(2))
		{
			c->Message(0, "#instance add instance_id player_name - adds the player 'player_name' to the instance "
				"with id matching instance_id.");
			return;
		}

		uint16 id = atoi(sep->arg[2]);
		uint32 charid = database.GetCharacterID(sep->arg[3]);

		if(id <= 0 || charid <= 0)
		{
			c->Message(0, "Must enter a valid instance id and player name.");
			return;
		}

		if(!database.CheckInstanceExists(id))
		{
			c->Message(0, "Instance does not exist.");
			return;
		}

		uint32 zone_id = database.ZoneIDFromInstanceID(id);
		uint32 version = database.VersionFromInstanceID(id);
		uint32 cur_id = database.GetInstanceID(zone_id, charid, version);
		if(cur_id == 0)
		{
			if(database.AddClientToInstance(id, charid))
			{
				c->Message(0, "Added client to instance.");
			}
			else
			{
				c->Message(0, "Failed to add client to instance.");
			}
		}
		else
		{
			c->Message(0, "Client was already saved to %u which has uses the same zone and version as that instance.", cur_id);
		}
	}
	else if(strcasecmp(sep->arg[1], "remove") == 0)
	{
		if(!sep->IsNumber(2))
		{
			c->Message(0, "#instance remove instance_id player_name - removes the player 'player_name' from the "
				"instance with id matching instance_id.");
			return;
		}

		uint16 id = atoi(sep->arg[2]);
		uint32 charid = database.GetCharacterID(sep->arg[3]);

		if(id <= 0 || charid <= 0)
		{
			c->Message(0, "Must enter a valid instance id and player name.");
		}

		if(database.RemoveClientFromInstance(id, charid))
		{
			c->Message(0, "Removed client from instance.");
		}
		else
		{
			c->Message(0, "Failed to remove client from instance.");
		}
	}
	else if(strcasecmp(sep->arg[1], "list") == 0)
	{
		uint32 charid = database.GetCharacterID(sep->arg[2]);
		if(charid <= 0)
		{
			if(c->GetTarget() == nullptr || (c->GetTarget() && !c->GetTarget()->IsClient()))
			{
				c->Message(0, "Character not found.");
				return;
			}
			else
				charid = c->GetTarget()->CastToClient()->CharacterID();
		}

		database.ListAllInstances(c, charid);
	}
	else
	{
		c->Message(0, "Invalid Argument.");
		c->Message(0, "#instance usage:");
		c->Message(0, "#instance create zone_id version duration - Creates an instance of version 'version' in the "
			"zone with id matching zone_id, will last for duration seconds.");
		c->Message(0, "#instance destroy instance_id - Destroys the instance with id matching instance_id.");
		c->Message(0, "#instance add instance_id player_name - adds the player 'player_name' to the instance "
			"with id matching instance_id.");
		c->Message(0, "#instance remove instance_id player_name - removes the player 'player_name' from the "
			"instance with id matching instance_id.");
		c->Message(0, "#instance list player_name - lists all the instances 'player_name' is apart of.");
		return;
	}
}

void command_setstartzone(Client *c, const Seperator *sep)
{
	uint32 startzone = 0;
	Client* target = nullptr;
	if(c->GetTarget() && c->GetTarget()->IsClient() && sep->arg[1][0] != 0)
		target = c->GetTarget()->CastToClient();
	else {
		c->Message(0, "Usage: (needs PC target) #setstartzone zonename");
		c->Message(0, "Optional Usage: Use '#setstartzone reset' or '#setstartzone 0' to clear a starting zone. Player can select a starting zone using /setstartcity");
		return;
	}

	if(sep->IsNumber(1)) {
		startzone = atoi(sep->arg[1]);
	}
	else if(strcasecmp(sep->arg[1],"reset") == 0) {
		startzone = 0;
	}
	else {
		startzone = database.GetZoneID(sep->arg[1]);
		if(startzone == 0) {
			c->Message(0, "Unable to locate zone '%s'", sep->arg[1]);
			return;
		}
	}

	target->SetStartZone(startzone);
}

void command_netstats(Client *c, const Seperator *sep)
{
	if(c)
	{
		if(c->GetTarget() && c->GetTarget()->IsClient())
		{
			c->Message(0, "Sent:");
			c->Message(0, "Total: %u, per second: %u", c->GetTarget()->CastToClient()->Connection()->GetBytesSent(),
				c->GetTarget()->CastToClient()->Connection()->GetBytesSentPerSecond());
			c->Message(0, "Recieved:");
			c->Message(0, "Total: %u, per second: %u", c->GetTarget()->CastToClient()->Connection()->GetBytesRecieved(),
				c->GetTarget()->CastToClient()->Connection()->GetBytesRecvPerSecond());

		}
		else
		{
			c->Message(0, "Sent:");
			c->Message(0, "Total: %u, per second: %u", c->Connection()->GetBytesSent(), c->Connection()->GetBytesSentPerSecond());
			c->Message(0, "Recieved:");
			c->Message(0, "Total: %u, per second: %u", c->Connection()->GetBytesRecieved(), c->Connection()->GetBytesRecvPerSecond());
		}
	}
}

void command_object(Client *c, const Seperator *sep)
{
	if (!c)
		return; // Crash Suppressant: No client. How did we get here?

	// Save it here. We sometimes have need to refer to it in multiple places.
	const char* usage_string = "Usage: #object List|Add|Edit|Move|Rotate|Save|Copy|Delete|Undo";

	if ((!sep) || (sep->argnum == 0)) {
		c->Message(0, usage_string);
		return;
    }

	Object* o = nullptr;
	Object_Struct od;
	Door door;
	Doors* doors;
	Door_Struct* ds;
	uint32 id = 0;
	uint32 itemid = 0;
	uint32 icon = 0;
	uint32 instance = 0;
	uint32 newid = 0;
	uint16 radius;
	EQApplicationPacket* app;

	bool bNewObject = false;

	float x2;
	float y2;

	// Temporary object type for static objects to allow manipulation
	// NOTE: Zone::LoadZoneObjects() currently loads this as an uint8, so max value is 255!
	static const uint32 staticType = 255;

	// Case insensitive commands (List == list == LIST)
	strlwr(sep->arg[1]);

	if (strcasecmp(sep->arg[1], "list") == 0) {
        // Insufficient or invalid args
		if ((sep->argnum < 2) || (sep->arg[2][0] < '0') || ((sep->arg[2][0] > '9') && ((sep->arg[2][0] & 0xDF) != 'A'))) {
			c->Message(0, "Usage: #object List All|(radius)");
			return;
		}

		if ((sep->arg[2][0] & 0xDF) == 'A')
			radius = 0; // List All
		else if ((radius = atoi(sep->arg[2])) <= 0)
			radius = 500; // Invalid radius. Default to 500 units.

		if (radius == 0)
			c->Message(0, "Objects within this zone:");
		else
			c->Message(0, "Objects within %u units of your current location:", radius);

        std::string query;
		if (radius)
			query = StringFormat("SELECT id, xpos, ypos, zpos, heading, itemid, "
                                "objectname, type, icon, unknown08, unknown10, unknown20 "
                                "FROM object WHERE zoneid = %u AND version = %u "
                                "AND (xpos BETWEEN %.1f AND %.1f) "
                                "AND (ypos BETWEEN %.1f AND %.1f) "
                                "AND (zpos BETWEEN %.1f AND %.1f) "
                                "ORDER BY id",
                                zone->GetZoneID(), zone->GetInstanceVersion(),
                                c->GetX() - radius, // Yes, we're actually using a bounding box instead of a radius.
                                c->GetX() + radius,	// Much less processing power used this way.
                                c->GetY() - radius,
                                c->GetY() + radius,
                                c->GetZ() - radius,
                                c->GetZ() + radius);
        else
            query = StringFormat("SELECT id, xpos, ypos, zpos, heading, itemid, "
                                "objectname, type, icon, unknown08, unknown10, unknown20 "
                                "FROM object WHERE zoneid = %u AND version = %u "
                                "ORDER BY id",
                                zone->GetZoneID(), zone->GetInstanceVersion());

        auto results = database.QueryDatabase(query);
        if (!results.Success()) {
            c->Message(0, "Error in objects query");
            return;
        }

        for (auto row = results.begin(); row != results.end(); ++row) {
            id = atoi(row[0]);
            od.x = atof(row[1]);
            od.y = atof(row[2]);
            od.z = atof(row[3]);
            od.heading = atof(row[4]);
            itemid = atoi(row[5]);
            strn0cpy(od.object_name, row[6], sizeof(od.object_name));
            od.object_name[sizeof(od.object_name) - 1] = '\0'; // Required if strlen(row[col++]) exactly == sizeof(object_name)

            od.object_type = atoi(row[7]);
            icon = atoi(row[8]);
            od.unknown008 = atoi(row[9]);
            od.unknown010 = atoi(row[10]);
            od.unknown020 = atoi(row[11]);

            switch (od.object_type)
            {
                case 0: // Static Object
                case staticType: // Static Object unlocked for changes
                    if (od.unknown008 == 0) // Unknown08 field is optional Size parameter for static objects
                            od.unknown008 = 100;	// Static object default Size is 100%

                    c->Message(0,"- STATIC Object (%s): id %u, x %.1f, y %.1f, z %.1f, h %.1f, model %s, size %u, solidtype %u, incline %u", (od.object_type == 0) ? "locked" : "unlocked", id, od.x, od.y, od.z, od.heading, od.object_name, od.unknown008, od.unknown010, od.unknown020);
                    break;

                case OT_DROPPEDITEM: // Ground Spawn
                    c->Message(0,"- TEMPORARY Object: id %u, x %.1f, y %.1f, z %.1f, h %.1f, itemid %u, model %s, icon %u",id, od.x, od.y, od.z, od.heading, itemid, od.object_name, icon);
                    break;

                default: // All others == Tradeskill Objects
                    c->Message(0, "- TRADESKILL Object: id %u, x %.1f, y %.1f, z %.1f, h %.1f, model %s, type %u, icon %u",id, od.x, od.y, od.z, od.heading, od.object_name, od.object_type, icon);
                    break;
            }
        }

        c->Message(0, "%u object%s found", results.RowCount(), (results.RowCount() == 1)? "": "s");
        return;
    }

	if (strcasecmp(sep->arg[1], "add") == 0) {
        // Insufficient or invalid arguments
        if ((sep->argnum < 3) || ((sep->arg[3][0] == '\0') && (sep->arg[4][0] < '0') && (sep->arg[4][0] > '9'))) {
            c->Message(0, "Usage: (Static Object): #object Add [ObjectID] 0 Model [SizePercent] [SolidType] [Incline]");
            c->Message(0, "Usage: (Tradeskill Object): #object Add [ObjectID] TypeNum Model Icon");
            c->Message(0, "- Notes: Model must start with a letter, max length 16. SolidTypes = 0 (Solid), 1 (Sometimes Non-Solid)");
            return;
        }

        int col;

        if (sep->argnum > 3) { // Model name in arg3?
            if ((sep->arg[3][0] <= '9') && (sep->arg[3][0] >= '0')) {
                // Nope, user must have specified ObjectID. Extract it.
                id = atoi(sep->arg[2]);
                col = 1; // Bump all other arguments one to the right. Model is in arg4.
            }
            else {
                // Yep, arg3 is non-numeric, ObjectID must be omitted and model must be arg3
                id = 0;
                col = 0;
            }
        }
        else {
            // Nope, only 3 args. Object ID must be omitted and arg3 must be model.
            id = 0;
            col = 0;
        }

        memset(&od, 0, sizeof(od));

        od.object_type = atoi(sep->arg[2 + col]);

        switch (od.object_type) {
            case 0: // Static Object
                if ((sep->argnum - col) > 3) {
                    od.unknown008 = atoi(sep->arg[4 + col]); // Size specified

                    if ((sep->argnum - col) > 4) {
                        od.unknown010 = atoi(sep->arg[5 + col]); // SolidType specified

                        if ((sep->argnum - col) > 5)
                            od.unknown020 = atoi(sep->arg[6 + col]); // Incline specified
                    }
                }
                break;

            case 1: // Ground Spawn
                c->Message(0, "ERROR: Object Type 1 is used for temporarily spawned ground spawns and dropped items, which are not supported with #object. See the 'ground_spawns' table in the database.");
                return;

            default: // Everything else == Tradeskill Object
                icon = ((sep->argnum - col) > 3) ? atoi(sep->arg[4 + col]) : 0;

                if (icon == 0) {
                    c->Message(0, "ERROR: Required property 'Icon' not specified for Tradeskill Object");
                    return;
                }

                break;
        }

        od.x = c->GetX();
        od.y = c->GetY();
        od.z = c->GetZ() - (c->GetSize() * 0.625f);
        od.heading = c->GetHeading() * 2.0f; // GetHeading() is half of actual. Compensate by doubling.

        std::string query;
        if (id) {
            // ID specified. Verify that it doesn't already exist.
            query = StringFormat("SELECT COUNT(*) FROM object WHERE ID = %u", id);
            auto results = database.QueryDatabase(query);
            if (results.Success() && results.RowCount() != 0) {
                auto row = results.begin();
                if (atoi(row[0]) > 0) // Yep, in database already.
                    id = 0;
            }

            // Not in database. Already spawned, just not saved?
            // Yep, already spawned.
            if (id && entity_list.FindObject(id))
                id = 0;

            if (id == 0) {
                c->Message(0, "ERROR: An object already exists with the id %u", atoi(sep->arg[2]));
                return;
            }
        }

        int objectsFound = 0;
        // Verify no other objects already in this spot (accidental double-click of Hotkey?)
        query = StringFormat("SELECT COUNT(*) FROM object WHERE zoneid = %u "
                            "AND version=%u AND (posx BETWEEN %.1f AND %.1f) "
                            "AND (posy BETWEEN %.1f AND %.1f) "
                            "AND (posz BETWEEN %.1f AND %.1f)",
                            zone->GetZoneID(), zone->GetInstanceVersion(),
                            od.x - 0.2f, od.x + 0.2f,		// Yes, we're actually using a bounding box instead of a radius.
                            od.y - 0.2f, od.y + 0.2f,		// Much less processing power used this way.
                            od.z - 0.2f, od.z + 0.2f);		// It's pretty forgiving, though, allowing for close-proximity objects

        auto results = database.QueryDatabase(query);
        if (results.Success() && results.RowCount() != 0) {
            auto row = results.begin();
            objectsFound = atoi(row[0]); // Number of nearby objects from database
        }

        // No objects found in database too close. How about spawned but not yet saved?
        if (objectsFound == 0 && entity_list.FindNearbyObject(od.x, od.y, od.z, 0.2f))
            objectsFound = 1;

        if (objectsFound) {
            c->Message(0, "ERROR: Object already at this location.");
            return;
        }

        // Strip any single quotes from objectname (SQL injection FTL!)
        strn0cpy(od.object_name, sep->arg[3 + col], sizeof(od.object_name));

        uint32 len = strlen(od.object_name);
        for (col = 0; col < (uint32)len; col++) {
            if (od.object_name[col] != '\'')
                continue;

            // Uh oh, 1337 h4x0r monkeying around! Strip that apostrophe!
            memcpy(&od.object_name[col], &od.object_name[col + 1], len - col);
            len--;
            col--;
        }

        strupr(od.object_name);	// Model names are always upper-case.

        if ((od.object_name[0] < 'A') || (od.object_name[0] > 'Z')) {
            c->Message(0, "ERROR: Model name must start with a letter.");
            return;
        }

        if (id == 0) {
            // No ID specified. Get a best-guess next number from the database
            // If there's a problem retrieving an ID from the database, it'll end up being object # 1. No biggie.

            query = "SELECT MAX(id) FROM object";
            results = database.QueryDatabase(query);
            if (results.Success() && results.RowCount() != 0) {
                auto row = results.begin();
                id = atoi(row[0]);
            }

            id++;
        }

        // Make sure not to overwrite already-spawned objects that haven't been saved yet.
        while (o = entity_list.FindObject(id))
            id++;

        // Static object
        if (od.object_type == 0)
            od.object_type = staticType; // Temporary. We'll make it 0 when we Save

        od.zone_id = zone->GetZoneID();
        od.zone_instance = zone->GetInstanceVersion();

        o = new Object(id, od.object_type, icon, od, nullptr);

        // Add to our zone entity list and spawn immediately for all clients
        entity_list.AddObject(o, true);

        // Bump player back to avoid getting stuck inside new object

        // GetHeading() returns half of the actual heading, for some reason, so we'll double it here for computation
        x2 = 10.0f * sin(c->GetHeading() * 2.0f / 256.0f * 3.14159265f);
        y2 = 10.0f * cos(c->GetHeading() * 2.0f / 256.0f * 3.14159265f);
        c->MovePC(c->GetX() - x2, c->GetY() - y2, c->GetZ(), c->GetHeading() * 2);

        c->Message(0, "Spawning object with tentative id %u at location (%.1f, %.1f, %.1f heading %.1f). Use '#object Save' to save to database when satisfied with placement.", id, od.x, od.y, od.z, od.heading);

        // Temporary Static Object
        if (od.object_type == staticType)
            c->Message(0, "- Note: Static Object will act like a tradeskill container and will not reflect size, solidtype, or incline values until you commit with '#object Save', after which it will be unchangeable until you use '#object Edit' and zone back in.");

        return;
    }

    if (strcasecmp(sep->arg[1], "edit") == 0) {

		if ((sep->argnum < 2) || ((id = atoi(sep->arg[2])) < 1)) {
            c->Message(0, "Usage: #object Edit (ObjectID) [PropertyName] [NewValue]");
            c->Message(0, "- Static Object (Type 0) Properties: model, type, size, solidtype, incline");
            c->Message(0, "- Tradeskill Object (Type 2+) Properties: model, type, icon");

            return;
        }

        o = entity_list.FindObject(id);

        // Object already available in-zone?
        if (o) {
            // Yep, looks like we can make real-time changes.
            if (sep->argnum < 4) {
                // Or not. '#object Edit (ObjectID)' called without PropertyName and NewValue
                c->Message(0, "Note: Object %u already unlocked and ready for changes", id);
                return;
            }
        }
        else {
            // Object not found in-zone in a modifiable form. Check for valid matching circumstances.
            std::string query = StringFormat("SELECT zoneid, version, type FROM object WHERE id = %u", id);
            auto results = database.QueryDatabase(query);
            if (!results.Success() || results.RowCount() == 0) {
                c->Message(0, "ERROR: Object %u not found", id);
                return;
            }

            auto row = results.begin();
            od.zone_id = atoi(row[0]);
            od.zone_instance = atoi(row[1]);
            od.object_type = atoi(row[2]);
            uint32 objectsFound = 1;

            // Object not in this zone?
            if (od.zone_id != zone->GetZoneID()) {
                c->Message(0, "ERROR: Object %u not in this zone.", id);
                return;
            }

            // Object not in this instance?
            if (od.zone_instance != zone->GetInstanceVersion()) {
                c->Message(0, "ERROR: Object %u not part of this instance version.", id);
                return;
            }

            switch (od.object_type)
            {
                case 0: // Static object needing unlocking
						// Convert to tradeskill object temporarily for changes
                    query = StringFormat("UPDATE object SET type = %u WHERE id = %u", staticType, id);

                    database.QueryDatabase(query);

                    c->Message(0, "Static Object %u unlocked for editing. You must zone out and back in to make your changes, then commit them with '#object Save'.", id);
                    if (sep->argnum >= 4)
                        c->Message(0, "NOTE: The change you specified has not been applied, since the static object had not been unlocked for editing yet.");
                    return;

                case OT_DROPPEDITEM:
                    c->Message(0, "ERROR: Object %u is a temporarily spawned ground spawn or dropped item, which cannot be manipulated with #object. See the 'ground_spawns' table in the database.", id);
                    return;

                case staticType:
                    c->Message(0, "ERROR: Object %u has been unlocked for editing, but you must zone out and back in for your client to refresh its object table before you can make changes to it.", id);
                    return;

                default:
                    // Unknown error preventing us from seeing the object in the zone.
                    c->Message(0, "ERROR: Unknown problem attempting to manipulate object %u", id);
                    return;
            }
        }

        // If we're here, we have a manipulable object ready for changes.
        strlwr(sep->arg[3]); // Case insensitive PropertyName
        strupr(sep->arg[4]); // In case it's model name, which should always be upper-case

        // Read current object info for reference
        icon = o->GetIcon();
        o->GetObjectData(&od);

        // We'll be a little more picky with property names, to prevent errors. Check against the whole word.
        if (strcmp(sep->arg[3], "model") == 0) {

            if ((sep->arg[4][0] < 'A') || (sep->arg[4][0] > 'Z')) {
                c->Message(0, "ERROR: Model names must begin with a letter.");
                return;
            }

            strn0cpy(od.object_name, sep->arg[4], sizeof(od.object_name));

            o->SetObjectData(&od);

            c->Message(0, "Object %u now being rendered with model '%s'", id, od.object_name);
        }
        else if (strcmp(sep->arg[3], "type") == 0) {
            if ((sep->arg[4][0] < '0') || (sep->arg[4][0] > '9')) {
                c->Message(0, "ERROR: Invalid type number");
                return;
            }

            od.object_type = atoi(sep->arg[4]);

            switch (od.object_type) {
                case 0:
                    // Convert Static Object to temporary changeable type
                    od.object_type = staticType;
                    c->Message(0, "Note: Static Object will still act like tradeskill object and will not reflect size, solidtype, or incline settings until committed to the database with '#object Save', after which it will be unchangeable until it is unlocked again with '#object Edit'.");
                    break;

                case OT_DROPPEDITEM:
                    c->Message(0, "ERROR: Object Type 1 is used for temporarily spawned ground spawns and dropped items, which are not supported with #object. See the 'ground_spawns' table in the database.");
                    return;

                default:
                    c->Message(0, "Object %u changed to Tradeskill Object Type %u", id, od.object_type);
                    break;
            }

            o->SetType(od.object_type);
        }
        else if (strcmp(sep->arg[3], "size") == 0) {
            if (od.object_type != staticType) {
                c->Message(0, "ERROR: Object %u is not a Static Object and does not support the Size property", id);
                return;
            }

            if ((sep->arg[4][0] < '0') || (sep->arg[4][0] > '9')) {
                    c->Message(0, "ERROR: Invalid size specified. Please enter a number.");
                    return;
            }

            od.unknown008 = atoi(sep->arg[4]);
            o->SetObjectData(&od);

            if (od.unknown008 == 0) // 0 == unspecified == 100%
                od.unknown008 = 100;

            c->Message(0, "Static Object %u set to %u%% size. Size will take effect when you commit to the database with '#object Save', after which the object will be unchangeable until you unlock it again with '#object Edit' and zone out and back in.", id, od.unknown008);
        }
        else if (strcmp(sep->arg[3], "solidtype") == 0)	{

            if (od.object_type != staticType) {
                c->Message(0, "ERROR: Object %u is not a Static Object and does not support the SolidType property", id);
                return;
            }

            if ((sep->arg[4][0] < '0') || (sep->arg[4][0] > '9')) {
                c->Message(0, "ERROR: Invalid solidtype specified. Please enter a number.");
                return;
            }

            od.unknown010 = atoi(sep->arg[4]);
            o->SetObjectData(&od);

            c->Message(0, "Static Object %u set to SolidType %u. Change will take effect when you commit to the database with '#object Save'. Support for this property is on a per-model basis, mostly seen in smaller objects such as chests and tables.", id, od.unknown010);
        }
        else if (strcmp(sep->arg[3], "icon") == 0) {

            if ((od.object_type < 2) || (od.object_type == staticType)) {
                c->Message(0, "ERROR: Object %u is not a Tradeskill Object and does not support the Icon property", id);
                return;
            }

            if ((icon = atoi(sep->arg[4])) == 0) {
                c->Message(0, "ERROR: Invalid Icon specified. Please enter an icon number.");
                return;
            }

            o->SetIcon(icon);
            c->Message(0, "Tradeskill Object %u icon set to %u", id, icon);
        }
        else if (strcmp(sep->arg[3], "incline") == 0) {
            if (od.object_type != staticType) {
                c->Message(0, "ERROR: Object %u is not a Static Object and does not support the Incline property", id);
                return;
            }

            if ((sep->arg[4][0] < '0') || (sep->arg[4][0] > '9')) {
                c->Message(0, "ERROR: Invalid Incline specified. Please enter a number. Normal range is 0-512.");
                return;
            }

            od.unknown020 = atoi(sep->arg[4]);
            o->SetObjectData(&od);

            c->Message(0, "Static Object %u set to %u incline. Incline will take effect when you commit to the database with '#object Save', after which the object will be unchangeable until you unlock it again with '#object Edit' and zone out and back in.", id, od.unknown020);
        }
        else {
            c->Message(0, "ERROR: Unrecognized property name: %s", sep->arg[3]);
            return;
        }

        // Repop object to have it reflect the change.
        app = new EQApplicationPacket();
        o->CreateDeSpawnPacket(app);
        entity_list.QueueClients(0, app);
        safe_delete(app);

        app = new EQApplicationPacket();
        o->CreateSpawnPacket(app);
        entity_list.QueueClients(0, app);
        safe_delete(app);
        return;
    }

    if (strcasecmp(sep->arg[1], "move") == 0) {

        if ((sep->argnum < 2) || // Not enough arguments
                ((id = atoi(sep->arg[2])) == 0) || // ID not specified
                (((sep->arg[3][0] < '0') || (sep->arg[3][0] > '9')) &&
                ((sep->arg[3][0] & 0xDF) != 'T') &&
                (sep->arg[3][0] != '-') && (sep->arg[3][0] != '.'))) { // Location argument not specified correctly
            c->Message(0, "Usage: #object Move (ObjectID) ToMe|(x y z [h])");
            return;
        }

        if (!(o = entity_list.FindObject(id))) {
            std::string query = StringFormat("SELECT zoneid, version, type FROM object WHERE id = %u", id);
            auto results = database.QueryDatabase(query);
            if (!results.Success() || results.RowCount() == 0) {
                c->Message(0, "ERROR: Object %u not found", id);
                return;
            }

            auto row = results.begin();
            od.zone_id = atoi(row[0]);
            od.zone_instance = atoi(row[1]);
            od.object_type = atoi(row[2]);


            if (od.zone_id != zone->GetZoneID()) {
                c->Message(0, "ERROR: Object %u is not in this zone", id);
                return;
            }

            if (od.zone_instance != zone->GetInstanceVersion()) {
                c->Message(0, "ERROR: Object %u is not in this instance version", id);
                return;
            }

            switch (od.object_type) {
                case 0:
                    c->Message(0, "ERROR: Object %u is not yet unlocked for editing. Use '#object Edit' then zone out and back in to move it.", id);
                    return;

                case staticType:
                    c->Message(0, "ERROR: Object %u has been unlocked for editing, but you must zone out and back in before your client sees the change and will allow you to move it.", id);
                    return;

                case 1:
                    c->Message(0, "ERROR: Object %u is a temporary spawned object and cannot be manipulated with #object. See the 'ground_spawns' table in the database.", id);
                    return;

                default:
                    c->Message(0, "ERROR: Object %u not located in zone.", id);
                    return;
            }
        }

        // Move To Me
        if ((sep->arg[3][0] & 0xDF) == 'T')  {
            od.x = c->GetX();
            od.y = c->GetY();
            od.z = c->GetZ() - (c->GetSize() * 0.625f); // Compensate for #loc bumping up Z coordinate by 62.5% of character's size.

            o->SetHeading(c->GetHeading() * 2.0f); // Compensate for GetHeading() returning half of actual

            // Bump player back to avoid getting stuck inside object

            // GetHeading() returns half of the actual heading, for some reason
            x2 = 10.0f * sin(c->GetHeading() * 2.0f / 256.0f * 3.14159265f);
            y2 = 10.0f * cos(c->GetHeading() * 2.0f / 256.0f * 3.14159265f);
            c->MovePC(c->GetX() - x2, c->GetY() - y2, c->GetZ(), c->GetHeading() * 2.0f);
        } // Move to x, y, z [h]
        else {
            od.x = atof(sep->arg[3]);
            if (sep->argnum > 3)
                od.y = atof(sep->arg[4]);
            else
                o->GetLocation(nullptr, &od.y, nullptr);

            if (sep->argnum > 4)
                od.z = atof(sep->arg[5]);
            else
                o->GetLocation(nullptr, nullptr, &od.z);

            if (sep->argnum > 5)
                o->SetHeading(atof(sep->arg[6]));
        }

        o->SetLocation(od.x, od.y, od.z);

        // Despawn and respawn object to reflect change
        app = new EQApplicationPacket();
        o->CreateDeSpawnPacket(app);
        entity_list.QueueClients(0, app);
        safe_delete(app);

        app = new EQApplicationPacket();
        o->CreateSpawnPacket(app);
        entity_list.QueueClients(0, app);
        safe_delete(app);
        return;
    }

    if (strcasecmp(sep->arg[1], "rotate") == 0) {
        // Insufficient or invalid arguments
        if ((sep->argnum < 3) || ((id = atoi(sep->arg[2])) == 0)) {
            c->Message(0, "Usage: #object Rotate (ObjectID) (Heading, 0-512)");
            return;
        }

        if ((o = entity_list.FindObject(id)) == nullptr) {
            c->Message(0, "ERROR: Object %u not found in zone, or is a static object not yet unlocked with '#object Edit' for editing.", id);
            return;
        }

        o->SetHeading(atof(sep->arg[3]));

        // Despawn and respawn object to reflect change
        app = new EQApplicationPacket();
        o->CreateDeSpawnPacket(app);
        entity_list.QueueClients(0, app);
        safe_delete(app);

        app = new EQApplicationPacket();
        o->CreateSpawnPacket(app);
        entity_list.QueueClients(0, app);
        safe_delete(app);
        return;
    }

    if (strcasecmp(sep->arg[1], "save") == 0) {
        // Insufficient or invalid arguments
        if ((sep->argnum < 2) || ((id = atoi(sep->arg[2])) == 0)) {
            c->Message(0, "Usage: #object Save (ObjectID)");
            return;
        }

        o = entity_list.FindObject(id);

        od.zone_id = 0;
        od.zone_instance = 0;
        od.object_type = 0;

        // If this ID isn't in the database yet, it's a new object
        bNewObject = true;
        std::string query = StringFormat("SELECT zoneid, version, type FROM object WHERE id = %u", id);
        auto results = database.QueryDatabase(query);
        if (results.Success() && results.RowCount() != 0) {
            auto row = results.begin();
            od.zone_id = atoi(row[0]);
            od.zone_instance = atoi(row[1]);
            od.object_type = atoi(row[2]);

            // ID already in database. Not a new object.
            bNewObject = false;
        }

        if (!o) {
            // Object not found in zone. Can't save an object we can't see.

            if (bNewObject) {
                c->Message(0, "ERROR: Object %u not found", id);
                return;
            }

            if (od.zone_id != zone->GetZoneID()) {
                c->Message(0, "ERROR: Wrong Object ID. %u is not part of this zone.", id);
                return;
            }

            if (od.zone_instance != zone->GetInstanceVersion()) {
                c->Message(0, "ERROR: Wrong Object ID. %u is not part of this instance version.", id);
                return;
            }

            if (od.object_type == 0) {
                c->Message(0, "ERROR: Static Object %u has already been committed. Use '#object Edit %u' and zone out and back in to make changes.", id, id);
                return;
            }

            if (od.object_type == 1) {
                c->Message(0, "ERROR: Object %u is a temporarily spawned ground spawn or dropped item, which is not supported with #object. See the 'ground_spawns' table in the database.", id);
                return;
            }

            c->Message(0, "ERROR: Object %u not found.", id);
            return;
        }

        // Oops! Another GM already saved an object with our id from another zone.
        // We'll have to get a new one.
        if ((od.zone_id > 0) && (od.zone_id != zone->GetZoneID()))
            id = 0;

        // Oops! Another GM already saved an object with our id from another instance.
        // We'll have to get a new one.
        if ((id > 0) && (od.zone_instance != zone->GetInstanceVersion()))
            id = 0;

        // If we're asking for a new ID, it's a new object.
        bNewObject |= (id == 0);

        o->GetObjectData(&od);
        od.object_type = o->GetType();
        icon = o->GetIcon();

        // We're committing to the database now. Return temporary object type to actual.
        if (od.object_type == staticType)
            od.object_type = 0;

        if (!bNewObject)
            query = StringFormat("UPDATE object SET zoneid = %u, version = %u, "
                                "xpos = %.1f, ypos=%.1f, zpos=%.1f, heading=%.1f, "
                                "objectname = '%s', type = %u, icon = %u, "
                                "unknown08 = %u, unknown10 = %u, unknown20 = %u "
                                "WHERE ID = %u",
                                zone->GetZoneID(), zone->GetInstanceVersion(),
                                od.x, od.y, od.z, od.heading,
                                od.object_name, od.object_type, icon,
                                od.unknown008, od.unknown010, od.unknown020, id);
        else if (id == 0)
            query = StringFormat("INSERT INTO object "
                                "(zoneid, version, xpos, ypos, zpos, heading, objectname, "
                                "type, icon, unknown08, unknown10, unknown20) "
                                "VALUES (%u, %u, %.1f, %.1f, %.1f, %.1f, '%s', %u, %u, %u, %u, %u)",
                                zone->GetZoneID(), zone->GetInstanceVersion(),
                                od.x, od.y, od.z, od.heading,
                                od.object_name, od.object_type, icon,
                                od.unknown008, od.unknown010, od.unknown020);
        else
            query = StringFormat("INSERT INTO object "
                                "(id, zoneid, version, xpos, ypos, zpos, heading, objectname, "
                                "type, icon, unknown08, unknown10, unknown20) "
                                "VALUES (%u, %u, %u, %.1f, %.1f, %.1f, %.1f, '%s', %u, %u, %u, %u, %u)",
                                id, zone->GetZoneID(), zone->GetInstanceVersion(),
                                od.x, od.y, od.z, od.heading,
                                od.object_name, od.object_type, icon,
                                od.unknown008, od.unknown010, od.unknown020);

        results = database.QueryDatabase(query);
        if (!results.Success()) {
            c->Message(0, "Database Error: %s", results.ErrorMessage().c_str());
            return;
        }

        if (results.RowsAffected() == 0) {
            // No change made, but no error message given
            c->Message(0, "Database Error: Could not save change to Object %u", id);
            return;
        }

        if (bNewObject) {
                if (newid == results.LastInsertedID()) {
                    c->Message(0, "Saved new Object %u to database", id);
                    return;
                }

                c->Message(0, "Saved Object. NOTE: Database returned a new ID number for object: %u", newid);
                id = newid;
                return;
        }

        c->Message(0, "Saved changes to Object %u", id);
        newid = id;

        if (od.object_type == 0) {
            // Static Object - Respawn as nonfunctional door

            app = new EQApplicationPacket();
            o->CreateDeSpawnPacket(app);
            entity_list.QueueClients(0, app);
            safe_delete(app);

            entity_list.RemoveObject(o->GetID());

            memset(&door, 0, sizeof(door));

            strn0cpy(door.zone_name, zone->GetShortName(), sizeof(door.zone_name));

            door.db_id = 1000000000 + id; // Out of range of normal use for doors.id
            door.door_id = -1; // Client doesn't care if these are all the same door_id
            door.pos_x = od.x; // xpos
            door.pos_y = od.y; // ypos
            door.pos_z = od.z; // zpos
            door.heading = od.heading; // heading

            strn0cpy(door.door_name, od.object_name, sizeof(door.door_name)); // objectname

            // Strip trailing "_ACTORDEF" if present. Client won't accept it for doors.
            uint32 len = strlen(door.door_name);
            if ((len > 9) && (memcmp(&door.door_name[len - 9], "_ACTORDEF", 10) == 0))
                door.door_name[len - 9] = '\0';

            memcpy(door.dest_zone, "NONE", 5);

            if ((door.size = od.unknown008) == 0) // unknown08 = optional size percentage
                door.size = 100;

            switch (door.opentype = od.unknown010) // unknown10 = optional request_nonsolid (0 or 1 or experimental number)
            {
                case 0:
                    door.opentype = 31;
                    break;

                case 1:
                    door.opentype = 9;
                    break;

            }

            door.incline = od.unknown020; // unknown20 = optional incline value
            door.client_version_mask = 0xFFFFFFFF;

            doors = new Doors(&door);
            entity_list.AddDoor(doors);

            app = new EQApplicationPacket(OP_SpawnDoor, sizeof(Door_Struct));
            ds = (Door_Struct*)app->pBuffer;

            memset(ds, 0, sizeof(Door_Struct));
            memcpy(ds->name, door.door_name, 32);
            ds->xPos = door.pos_x;
            ds->yPos = door.pos_y;
            ds->zPos = door.pos_z;
            ds->heading = door.heading;
            ds->incline = door.incline;
            ds->size = door.size;
            ds->doorId = door.door_id;
            ds->opentype = door.opentype;
            ds->unknown0052[9] = 1; // *ptr-1 and *ptr-3 from EntityList::MakeDoorSpawnPacket()
            ds->unknown0052[11] = 1;

            entity_list.QueueClients(0, app);
            safe_delete(app);

            c->Message(0, "NOTE: Object %u is now a static object, and is unchangeable. To make future changes, use '#object Edit' to convert it to a changeable form, then zone out and back in.", id);
        }
        return;
    }

    if (strcasecmp(sep->arg[1], "copy") == 0) {
        // Insufficient or invalid arguments
        if ((sep->argnum < 3) || (((sep->arg[2][0] & 0xDF) != 'A') && ((sep->arg[2][0] < '0') || (sep->arg[2][0] > '9')))) {
            c->Message(0, "Usage: #object Copy All|(ObjectID) (InstanceVersion)");
            c->Message(0, "- Note: Only objects saved in the database can be copied to another instance.");
            return;
        }

        od.zone_instance = atoi(sep->arg[3]);

        if (od.zone_instance == zone->GetInstanceVersion()) {
            c->Message(0, "ERROR: Source and destination instance versions are the same.");
            return;
        }

        if ((sep->arg[2][0] & 0xDF) == 'A') {
            // Copy All

            std::string query = StringFormat("INSERT INTO object "
                                            "(zoneid, version, xpos, ypos, zpos, heading, itemid, "
                                            "objectname, type, icon, unknown08, unknown10, unknown20) "
                                            "SELECT zoneid, %u, xpos, ypos, zpos, heading, itemid, "
                                            "objectname, type, icon, unknown08, unknown10, unknown20 "
                                            "FROM object WHERE zoneid = %u) AND version = %u",
                                            od.zone_instance, zone->GetZoneID(), zone->GetInstanceVersion());
            auto results = database.QueryDatabase(query);
            if (!results.Success()) {
                c->Message(0, "Database Error: %s", results.ErrorMessage().c_str());
                return;
            }

            c->Message(0, "Copied %u object%s into instance version %u", results.RowCount(), (results.RowCount() == 1) ? "" : "s", od.zone_instance);
            return;
        }

        id = atoi(sep->arg[2]);

        std::string query = StringFormat("INSERT INTO object "
                                        "(zoneid, version, xpos, ypos, zpos, heading, itemid, "
                                        "objectname, type, icon, unknown08, unknown10, unknown20) "
                                        "SELECT zoneid, %u, xpos, ypos, zpos, heading, itemid, "
                                        "objectname, type, icon, unknown08, unknown10, unknown20 "
                                        "FROM object WHERE id = %u AND zoneid = %u AND version = %u",
                                        od.zone_instance, id, zone->GetZoneID(), zone->GetInstanceVersion());
        auto results = database.QueryDatabase(query);
        if (results.Success() && results.RowsAffected() > 0) {
            c->Message(0, "Copied Object %u into instance version %u", id, od.zone_instance);
            return;
        }

        // Couldn't copy the object.

        // got an error message
        if (!results.Success()) {
            c->Message(0, "Database Error: %s", results.ErrorMessage().c_str());
            return;
        }

        // No database error returned. See if we can figure out why.

        query = StringFormat("SELECT zoneid, version FROM object WHERE id = %u", id);
        results = database.QueryDatabase(query);
        if (!results.Success())
            return;

        if (results.RowCount() == 0) {
            c->Message(0, "ERROR: Object %u not found", id);
            return;
        }

        auto row = results.begin();
        // Wrong ZoneID?
        if (atoi(row[0]) != zone->GetZoneID()) {
            c->Message(0, "ERROR: Object %u is not part of this zone.", id);
            return;
        }

        // Wrong Instance Version?
        if (atoi(row[1]) != zone->GetInstanceVersion()) {
            c->Message(0, "ERROR: Object %u is not part of this instance version.", id);
            return;
        }

        // Well, NO clue at this point. Just let 'em know something screwed up.
        c->Message(0, "ERROR: Unknown database error copying Object %u to instance version %u", id, od.zone_instance);
        return;
    }

    if (strcasecmp(sep->arg[1], "delete") == 0) {

        if ((sep->argnum < 2) || ((id = atoi(sep->arg[2])) <= 0)) {
            c->Message(0, "Usage: #object Delete (ObjectID) -- NOTE: Object deletions are permanent and cannot be undone!");
            return;
        }

        o = entity_list.FindObject(id);

        if (o) {
            // Object found in zone.

            app = new EQApplicationPacket();
            o->CreateDeSpawnPacket(app);
            entity_list.QueueClients(nullptr, app);

            entity_list.RemoveObject(o->GetID());

            // Verifying ZoneID and Version in case someone else ended up adding an object with our ID
            // from a different zone/version. Don't want to delete someone else's work.
            std::string query = StringFormat("DELETE FROM object "
                                            "WHERE id = %u AND zoneid = %u "
                                            "AND version = %u LIMIT 1",
                                            id, zone->GetZoneID(), zone->GetInstanceVersion());
            auto results = database.QueryDatabase(query);

            c->Message(0, "Object %u deleted", id);
            return;
        }


        // Object not found in zone.
        std::string query = StringFormat("SELECT type FROM object "
                                        "WHERE id = %u AND zoneid = %u "
                                        "AND version = %u LIMIT 1",
                                        id, zone->GetZoneID(), zone->GetInstanceVersion());
        auto results = database.QueryDatabase(query);
        if (!results.Success())
            return;

        if (results.RowCount() == 0) {
            c->Message(0, "ERROR: Object %u not found in this zone or instance!", id);
            return;
        }

        auto row = results.begin();

        switch (atoi(row[0])) {
            case 0: // Static Object
                query = StringFormat("DELETE FROM object WHERE id = %u "
                                    "AND zoneid = %u AND version = %u LIMIT 1",
                                    id, zone->GetZoneID(), zone->GetInstanceVersion());
                results = database.QueryDatabase(query);

                c->Message(0, "Object %u deleted. NOTE: This static object will remain for anyone currently in the zone until they next zone out and in.", id);
                return;

            case 1: // Temporary Spawn
                c->Message(0, "ERROR: Object %u is a temporarily spawned ground spawn or dropped item, which is not supported with #object. See the 'ground_spawns' table in the database.", id);
                return;

        }

        return;
    }

    if (strcasecmp(sep->arg[1], "undo") == 0) {
        // Insufficient or invalid arguments
        if ((sep->argnum < 2) || ((id = atoi(sep->arg[2])) == 0)) {
            c->Message(0, "Usage: #object Undo (ObjectID) -- Reload object from database, undoing any changes you have made");
            return;
        }

        o = entity_list.FindObject(id);

        if (!o) {
            c->Message(0, "ERROR: Object %u not found in zone in a manipulable form. No changes to undo.", id);
            return;
        }

        if (o->GetType() == OT_DROPPEDITEM) {
            c->Message(0, "ERROR: Object %u is a temporary spawned item and cannot be manipulated with #object. See the 'ground_spawns' table in the database.", id);
            return;
        }

        // Despawn current item for reloading from database
        app = new EQApplicationPacket();
        o->CreateDeSpawnPacket(app);
        entity_list.QueueClients(0, app);
        entity_list.RemoveObject(o->GetID());
        safe_delete(app);

        std::string query = StringFormat("SELECT xpos, ypos, zpos, "
                                        "heading, objectname, type, icon, "
                                        "unknown08, unknown10, unknown20 "
                                        "FROM object WHERE id = %u", id);
        auto results = database.QueryDatabase(query);
        if (!results.Success() || results.RowCount() == 0) {
            c->Message(0, "Database Error: %s", results.ErrorMessage().c_str());
            return;
        }

        memset(&od, 0, sizeof(od));

        auto row = results.begin();

        od.x = atof(row[0]);
        od.y = atof(row[1]);
        od.z = atof(row[2]);
        od.heading = atof(row[3]);
        strn0cpy(od.object_name, row[4], sizeof(od.object_name));
        od.object_type = atoi(row[5]);
        icon = atoi(row[6]);
        od.unknown008 = atoi(row[7]);
        od.unknown010 = atoi(row[8]);
        od.unknown020 = atoi(row[9]);

        if (od.object_type == 0)
            od.object_type = staticType;

        o = new Object(id, od.object_type, icon, od, nullptr);
        entity_list.AddObject(o, true);

        c->Message(0, "Object %u reloaded from database.", id);
        return;
    }

    c->Message(0, usage_string);
}

void command_showspellslist(Client *c, const Seperator *sep)
{
	Mob *target = c->GetTarget();

	if (!target) {
		c->Message(0, "Must target an NPC.");
		return;
	}

	if (!target->IsNPC()) {
		c->Message(0, "%s is not an NPC.", target->GetName());
		return;
	}

	target->CastToNPC()->AISpellsList(c);

	return;
}

// All new code added to command.cpp ought to be BEFORE this comment line. Do no append code to this file below the BOTS code block.
#ifdef BOTS
// Function delegate to support the command interface for Bots with the client.
void command_bot(Client *c, const Seperator *sep) {
	Bot::ProcessBotCommands(c, sep);
}
#endif

void command_raidloot(Client *c, const Seperator *sep)
{
	if(!sep->arg[1][0]) {
		c->Message(0, "Usage: #raidloot [LEADER/GROUPLEADER/SELECTED/ALL]");
		return;
	}

	Raid *r = c->GetRaid();
	if(r)
	{
		for(int x = 0; x < 72; ++x)
		{
			if(r->members[x].member == c)
			{
				if(r->members[x].IsRaidLeader == 0)
				{
					c->Message(0, "You must be the raid leader to use this command.");
				}
				else
				{
					break;
				}
			}
		}

		if(strcasecmp(sep->arg[1], "LEADER") == 0)
		{
			c->Message(15, "Loot type changed to: 1");
			r->ChangeLootType(1);
		}
		else if(strcasecmp(sep->arg[1], "GROUPLEADER") == 0)
		{
			c->Message(15, "Loot type changed to: 2");
			r->ChangeLootType(2);
		}
		else if(strcasecmp(sep->arg[1], "SELECTED") == 0)
		{
			c->Message(15, "Loot type changed to: 3");
			r->ChangeLootType(3);
		}
		else if(strcasecmp(sep->arg[1], "ALL") == 0)
		{
			c->Message(15, "Loot type changed to: 4");
			r->ChangeLootType(4);
		}
		else
		{
			c->Message(0, "Usage: #raidloot [LEADER/GROUPLEADER/SELECTED/ALL]");
		}
	}
	else
	{
		c->Message(0, "You must be in a raid to use that command.");
	}
}

void command_emoteview(Client *c, const Seperator *sep)
{
	if(!c->GetTarget() || !c->GetTarget()->IsNPC())
	{
		c->Message(0, "You must target a NPC to view their emotes.");
		return;
	}

	if(c->GetTarget() && c->GetTarget()->IsNPC())
	{
		int count=0;
		int emoteid = c->GetTarget()->CastToNPC()->GetEmoteID();

		LinkedListIterator<NPC_Emote_Struct*> iterator(zone->NPCEmoteList);
		iterator.Reset();
		while(iterator.MoreElements())
		{
			NPC_Emote_Struct* nes = iterator.GetData();
			if(emoteid == nes->emoteid)
			{
				c->Message(0, "EmoteID: %i Event: %i Type: %i Text: %s", nes->emoteid, nes->event_, nes->type, nes->text);
				count++;
			}
			iterator.Advance();
		}
		if (count == 0)
			c->Message(0, "No emotes found.");
		else
			c->Message(0, "%i emote(s) found", count);
	}
}

void command_emotesearch(Client *c, const Seperator *sep)
{
	if (sep->arg[1][0] == 0)
		c->Message(0, "Usage: #emotesearch [search string or emoteid]");
	else
	{
		const char *search_criteria=sep->argplus[1];
		int count=0;

		if (Seperator::IsNumber(search_criteria))
		{
			uint16 emoteid = atoi(search_criteria);
			LinkedListIterator<NPC_Emote_Struct*> iterator(zone->NPCEmoteList);
			iterator.Reset();
			while(iterator.MoreElements())
			{
			NPC_Emote_Struct* nes = iterator.GetData();
				if(emoteid == nes->emoteid)
				{
					c->Message(0, "EmoteID: %i Event: %i Type: %i Text: %s", nes->emoteid, nes->event_, nes->type, nes->text);
					count++;
				}
				iterator.Advance();
			}
			if (count == 0)
				c->Message(0, "No emotes found.");
			else
				c->Message(0, "%i emote(s) found", count);
		}
		else
		{
			char sText[64];
			char sCriteria[515];
			strn0cpy(sCriteria, search_criteria, sizeof(sCriteria));
			strupr(sCriteria);
			char* pdest;

			LinkedListIterator<NPC_Emote_Struct*> iterator(zone->NPCEmoteList);
			iterator.Reset();
			while(iterator.MoreElements())
			{
			NPC_Emote_Struct* nes = iterator.GetData();
			strn0cpy(sText, nes->text, sizeof(sText));
			strupr(sText);
			pdest = strstr(sText, sCriteria);
				if (pdest != nullptr)
				{
					c->Message(0, "EmoteID: %i Event: %i Type: %i Text: %s", nes->emoteid, nes->event_, nes->type, nes->text);
					count++;
				}
				if (count == 50)
					break;

				iterator.Advance();
			}
			if (count == 50)
				c->Message(0, "50 emotes shown...too many results.");
			else
				c->Message(0, "%i emote(s) found", count);
		}
	}
}

void command_reloademote(Client *c, const Seperator *sep)
{
	zone->NPCEmoteList.Clear();
	zone->LoadNPCEmotes(&zone->NPCEmoteList);
	c->Message(0, "NPC emotes reloaded.");
}

void command_globalview(Client *c, const Seperator *sep)
{
	NPC * npcmob = nullptr;

	if(c->GetTarget() && c->GetTarget()->IsNPC())
	{
		npcmob = c->GetTarget()->CastToNPC();
		QGlobalCache *npc_c = nullptr;
		QGlobalCache *char_c = nullptr;
		QGlobalCache *zone_c = nullptr;

		if(npcmob)
			npc_c = npcmob->GetQGlobals();

		char_c = c->GetQGlobals();
		zone_c = zone->GetQGlobals();

		std::list<QGlobal> globalMap;
		uint32 ntype = 0;

		if(npcmob)
			ntype = npcmob->GetNPCTypeID();

		if(npc_c)
		{
			QGlobalCache::Combine(globalMap, npc_c->GetBucket(), ntype, c->CharacterID(), zone->GetZoneID());
		}

		if(char_c)
		{
			QGlobalCache::Combine(globalMap, char_c->GetBucket(), ntype, c->CharacterID(), zone->GetZoneID());
		}

		if(zone_c)
		{
			QGlobalCache::Combine(globalMap, zone_c->GetBucket(), ntype, c->CharacterID(), zone->GetZoneID());
		}

		std::list<QGlobal>::iterator iter = globalMap.begin();
		uint32 gcount = 0;

		c->Message(0, "Name, Value");
		while(iter != globalMap.end())
		{
			c->Message(0, "%s %s", (*iter).name.c_str(), (*iter).value.c_str());
			++iter;
			++gcount;
		}
		c->Message(0, "%u globals loaded.", gcount);
	}
	else
	{
		QGlobalCache *char_c = nullptr;
		QGlobalCache *zone_c = nullptr;

		char_c = c->GetQGlobals();
		zone_c = zone->GetQGlobals();

		std::list<QGlobal> globalMap;
		uint32 ntype = 0;

		if(char_c)
		{
			QGlobalCache::Combine(globalMap, char_c->GetBucket(), ntype, c->CharacterID(), zone->GetZoneID());
		}

		if(zone_c)
		{
			QGlobalCache::Combine(globalMap, zone_c->GetBucket(), ntype, c->CharacterID(), zone->GetZoneID());
		}

		std::list<QGlobal>::iterator iter = globalMap.begin();
		uint32 gcount = 0;

		c->Message(0, "Name, Value");
		while(iter != globalMap.end())
		{
			c->Message(0, "%s %s", (*iter).name.c_str(), (*iter).value.c_str());
			++iter;
			++gcount;
		}
		c->Message(0, "%u globals loaded.", gcount);
	}
}

void command_distance(Client *c, const Seperator *sep) {
	if(c && c->GetTarget()) {
		Mob* target = c->GetTarget();

		c->Message(0, "Your target, %s, is %1.1f units from you.", c->GetTarget()->GetName(), c->Dist(*target));
	}
}

void command_cvs(Client *c, const Seperator *sep)
{
	if(c)
	{
		ServerPacket *pack = new ServerPacket(ServerOP_ClientVersionSummary, sizeof(ServerRequestClientVersionSummary_Struct));

		ServerRequestClientVersionSummary_Struct *srcvss = (ServerRequestClientVersionSummary_Struct*)pack->pBuffer;

		strn0cpy(srcvss->Name, c->GetName(), sizeof(srcvss->Name));

		worldserver.SendPacket(pack);

		safe_delete(pack);

	}
}

void command_max_all_skills(Client *c, const Seperator *sep)
{
	if(c)
	{
		for(int i = 0; i <= HIGHEST_SKILL; ++i)
		{
			if(i >= SkillSpecializeAbjure && i <= SkillSpecializeEvocation)
			{
				c->SetSkill((SkillUseTypes)i, 50);
			}
			else
			{
				int max_skill_level = database.GetSkillCap(c->GetClass(), (SkillUseTypes)i, c->GetLevel());
				c->SetSkill((SkillUseTypes)i, max_skill_level);
			}
		}
	}
}

void command_showbonusstats(Client *c, const Seperator *sep)
{
	if (c->GetTarget() == 0)
		c->Message(0, "ERROR: No target!");
	else if (!c->GetTarget()->IsMob() && !c->GetTarget()->IsClient())
		c->Message(0, "ERROR: Target is not a Mob or Player!");
	else {
		bool bAll = false;
		if(sep->arg[1][0] == '\0' || strcasecmp(sep->arg[1], "all") == 0)
			bAll = true;
		if (bAll || (strcasecmp(sep->arg[1], "item")==0)) {
			c->Message(0, "Target Item Bonuses:");
			c->Message(0, "  Accuracy: %i%%   Divine Save: %i%%",c->GetTarget()->GetItemBonuses().Accuracy, c->GetTarget()->GetItemBonuses().DivineSaveChance);
			c->Message(0, "  Flurry: %i%%     HitChance: %i%%",c->GetTarget()->GetItemBonuses().FlurryChance, c->GetTarget()->GetItemBonuses().HitChance / 15);
		}
		if (bAll || (strcasecmp(sep->arg[1], "spell")==0)) {
			c->Message(0, "  Target Spell Bonuses:");
			c->Message(0, "  Accuracy: %i%%   Divine Save: %i%%",c->GetTarget()->GetSpellBonuses().Accuracy, c->GetTarget()->GetSpellBonuses().DivineSaveChance);
			c->Message(0, "  Flurry: %i%%     HitChance: %i%% ",c->GetTarget()->GetSpellBonuses().FlurryChance, c->GetTarget()->GetSpellBonuses().HitChance / 15);
		}
		c->Message(0, "  Effective Casting Level: %i",c->GetTarget()->GetCasterLevel(0));
	}
}

void command_reloadallrules(Client *c, const Seperator *sep)
{
	if(c)
	{
		ServerPacket *pack = new ServerPacket(ServerOP_ReloadRules, 0);
		worldserver.SendPacket(pack);
		c->Message(13, "Successfully sent the packet to world to reload rules globally. (including world)");
		safe_delete(pack);

	}
}

void command_reloadworldrules(Client *c, const Seperator *sep)
{
	if(c)
	{
		ServerPacket *pack = new ServerPacket(ServerOP_ReloadRulesWorld, 0);
		worldserver.SendPacket(pack);
		c->Message(13, "Successfully sent the packet to world to reload rules. (only world)");
		safe_delete(pack);
	}
}

void command_camerashake(Client *c, const Seperator *sep)
{
	if(c)
	{
		if(sep->arg[1][0] && sep->arg[2][0])
		{
			ServerPacket *pack = new ServerPacket(ServerOP_CameraShake, sizeof(ServerCameraShake_Struct));
			memset(pack->pBuffer, 0, sizeof(pack->pBuffer));
			ServerCameraShake_Struct* scss = (ServerCameraShake_Struct*) pack->pBuffer;
			scss->duration = atoi(sep->arg[1]);
			scss->intensity = atoi(sep->arg[2]);
			worldserver.SendPacket(pack);
			c->Message(13, "Successfully sent the packet to world! Shake it, world, shake it!");
			safe_delete(pack);
		}
		else {
			c->Message(13, "Usage -- #camerashake [duration], [intensity [1-10])");
		}
	}
	return;
}

void command_disarmtrap(Client *c, const Seperator *sep)
{
	Mob *target = c->GetTarget();

	if(!target)
	{
		c->Message(13, "You must have a target.");
		return;
	}

	if(target->IsNPC())
	{
		if(c->HasSkill(SkillDisarmTraps))
		{
			if(c->DistNoRootNoZ(*target) > RuleI(Adventure, LDoNTrapDistanceUse))
			{
				c->Message(13, "%s is too far away.", target->GetCleanName());
				return;
			}
			c->HandleLDoNDisarm(target->CastToNPC(), c->GetSkill(SkillDisarmTraps), LDoNTypeMechanical);
		}
		else
			c->Message(13, "You do not have the disarm trap skill.");
	}
}

void command_sensetrap(Client *c, const Seperator *sep)
{
	Mob * target = c->GetTarget();
	if(!target)
	{
		c->Message(13, "You must have a target.");
		return;
	}

	if(target->IsNPC())
	{
		if(c->HasSkill(SkillSenseTraps))
		{
			if(c->DistNoRootNoZ(*target) > RuleI(Adventure, LDoNTrapDistanceUse))
			{
				c->Message(13, "%s is too far away.", target->GetCleanName());
				return;
			}
			c->HandleLDoNSenseTraps(target->CastToNPC(), c->GetSkill(SkillSenseTraps), LDoNTypeMechanical);
		}
		else
			c->Message(13, "You do not have the sense traps skill.");
	}
}

void command_picklock(Client *c, const Seperator *sep)
{
	Mob * target = c->GetTarget();
	if(!target)
	{
		c->Message(13, "You must have a target.");
		return;
	}

	if(target->IsNPC())
	{
		if(c->HasSkill(SkillPickLock))
		{
			if(c->DistNoRootNoZ(*target) > RuleI(Adventure, LDoNTrapDistanceUse))
			{
				c->Message(13, "%s is too far away.", target->GetCleanName());
				return;
			}
			c->HandleLDoNPickLock(target->CastToNPC(), c->GetSkill(SkillPickLock), LDoNTypeMechanical);
		}
		else
			c->Message(13, "You do not have the pick locks skill.");
	}
}

void command_mysql(Client *c, const Seperator *sep)
{
	if(!sep->arg[1][0] || !sep->arg[2][0]) {
		c->Message(0, "Usage: #mysql query \"Query here\"");
		return;
	}

	if (strcasecmp(sep->arg[1], "help") == 0) {
		c->Message(0, "MYSQL In-Game CLI Interface:");
		c->Message(0, "Example: #mysql query \"Query goes here quoted\" -s -h");
		c->Message(0, "To use 'like \"%%something%%\" replace the %% with #");
		c->Message(0, "Example: #mysql query \"select * from table where name like \"#something#\"");
		c->Message(0, "-s - Spaces select entries apart");
		c->Message(0, "-h - Colors every other select result");
		return;
	}

	if (strcasecmp(sep->arg[1], "query") == 0) {
		///Parse switches here
		int argnum = 3;
		bool optionS = false;
		bool optionH = false;
		while(sep->arg[argnum] && strlen(sep->arg[argnum]) > 1){
			switch(sep->arg[argnum][1]){
				case 's': optionS = true; break;
				case 'h': optionH = true; break;
				default:
                    c->Message(15, "%s, there is no option '%c'", c->GetName(), sep->arg[argnum][1]);
                    return;
			}
			++argnum;
		}

        int highlightTextIndex = 0;
        std::string query(sep->arg[2]);
        //swap # for % so like queries can work
        std::replace(query.begin(), query.end(), '#', '%');
        auto results = database.QueryDatabase(query);
        if (!results.Success()) {
            c->Message(0, "Invalid query: '%s', '%s'", sep->arg[2], results.ErrorMessage().c_str());
            return;
        }

        //Using sep->arg[2] again, replace # with %% so it doesn't screw up when sent through vsnprintf in Message
        query = sep->arg[2];
        int pos = query.find('#');
        while(pos != std::string::npos) {
            query.erase(pos,1);
            query.insert(pos, "%%");
            pos = query.find('#');
        }
        c->Message(15, "---Running query: '%s'", query.c_str());

        for (auto row = results.begin(); row != results.end(); ++row) {
            std::stringstream lineText;
            std::vector<std::string> lineVec;
            for(int i = 0; i < results.RowCount(); i++) {
                //split lines that could overflow the buffer in Client::Message and get cut off
                //This will crash MQ2 @ 4000 since their internal buffer is only 2048.
                //Reducing it to 2000 fixes that but splits more results from tables with a lot of columns.
                if(lineText.str().length() > 4000) {
                    lineVec.push_back(lineText.str());
                    lineText.str("");
                }
                lineText << results.FieldName(i) << ":" << "[" << (row[i] ? row[i] : "nullptr") << "] ";
            }

            lineVec.push_back(lineText.str());

            if(optionS) //This provides spacing for the space switch
                c->Message(0, " ");
            if(optionH) //This option will highlight every other row
                highlightTextIndex = 1 - highlightTextIndex;

            for(int lineNum = 0; lineNum < lineVec.size(); ++lineNum)
                    c->Message(highlightTextIndex, lineVec[lineNum].c_str());
        }
    }
}

void command_xtargets(Client *c, const Seperator *sep)
{
	Client *t;

	if(c->GetTarget() && c->GetTarget()->IsClient())
		t = c->GetTarget()->CastToClient();
	else
		t = c;

	if(sep->arg[1][0])
	{
		uint8 NewMax = atoi(sep->arg[1]);

		if((NewMax < 5) || (NewMax > XTARGET_HARDCAP))
		{
			c->Message(13, "Number of XTargets must be between 5 and %i", XTARGET_HARDCAP);
			return;
		}
		t->SetMaxXTargets(NewMax);
		c->Message(0, "Max number of XTargets set to %i", NewMax);
	}
	else
		t->ShowXTargets(c);
}

void command_zopp(Client *c, const Seperator *sep)
{ // - Owner only command..non-targetable to eliminate malicious or mischievious activities.
	if (!c)
		return;
	else if (sep->argnum < 3 || sep->argnum > 4)
		c->Message(0, "Usage: #zopp [trade/summon] [slot id] [item id] [*charges]");
	else if (!strcasecmp(sep->arg[1], "trade") == 0 && !strcasecmp(sep->arg[1], "t") == 0 && !strcasecmp(sep->arg[1], "summon") == 0 && !strcasecmp(sep->arg[1], "s") == 0)
		c->Message(0, "Usage: #zopp [trade/summon] [slot id] [item id] [*charges]");
	else if (!sep->IsNumber(2) || !sep->IsNumber(3) || (sep->argnum == 4 && !sep->IsNumber(4)))
		c->Message(0, "Usage: #zopp [trade/summon] [slot id] [item id] [*charges]");
	else {
		ItemPacketType packettype;

		if (strcasecmp(sep->arg[1], "trade") == 0 || strcasecmp(sep->arg[1], "t") == 0) {
			packettype = ItemPacketTrade;
		}
		else {
			packettype = ItemPacketSummonItem;
		}

		int16 slotid = atoi(sep->arg[2]);
		uint32 itemid = atoi(sep->arg[3]);
		int16 charges = sep->argnum == 4 ? atoi(sep->arg[4]) : 1; // defaults to 1 charge if not specified

		const Item_Struct* FakeItem = database.GetItem(itemid);

		if (!FakeItem) {
			c->Message(13, "Error: Item [%u] is not a valid item id.", itemid);
			return;
		}

		int16 item_status = 0;
		const Item_Struct* item = database.GetItem(itemid);
		if(item) {
			item_status = static_cast<int16>(item->MinStatus);
		}
		if (item_status > c->Admin()) {
			c->Message(13, "Error: Insufficient status to use this command.");
			return;
		}

		if (charges < 0 || charges > FakeItem->StackSize) {
			c->Message(13, "Warning: The specified charge count does not meet expected criteria!");
			c->Message(0, "Processing request..results may cause unpredictable behavior.");
		}

		ItemInst* FakeItemInst = database.CreateItem(FakeItem, charges);
		c->SendItemPacket(slotid, FakeItemInst, packettype);
		c->Message(0, "Sending zephyr op packet to client - [%s] %s (%u) with %i %s to slot %i.", packettype==ItemPacketTrade?"Trade":"Summon", FakeItem->Name, itemid, charges, abs(charges==1)?"charge":"charges", slotid);
		safe_delete(FakeItemInst);
	}
}

void command_augmentitem(Client *c, const Seperator *sep)
{
	if (!c)
		return;

		AugmentItem_Struct* in_augment = new AugmentItem_Struct[sizeof(AugmentItem_Struct)];
		in_augment->container_slot = 1000; // <watch>
		in_augment->augment_slot = -1;
		if(c->GetTradeskillObject() != nullptr)
		Object::HandleAugmentation(c, in_augment, c->GetTradeskillObject());
		safe_delete_array(in_augment);
}

void command_questerrors(Client *c, const Seperator *sep)
{
	std::list<std::string> err;
	parse->GetErrors(err);
	c->Message(0, "Current Quest Errors:");

	auto iter = err.begin();
	int i = 0;
	while(iter != err.end()) {
		if(i >= 30) {
			c->Message(0, "Maximum of 30 Errors shown...");
			break;
		}

		c->Message(0, iter->c_str());
		++i;
		++iter;
	}
}

void command_enablerecipe(Client *c, const Seperator *sep)
{
	uint32 recipe_id = 0;
	bool success = false;
	if (c) {
		if (sep->argnum == 1) {
			recipe_id = atoi(sep->arg[1]);
		}
		else {
			c->Message(0, "Invalid number of arguments.\nUsage: #enablerecipe recipe_id");
			return;
		}
		if (recipe_id > 0) {
			success = database.EnableRecipe(recipe_id);
			if (success) {
				c->Message(0, "Recipe enabled.");
			}
			else {
				c->Message(0, "Recipe not enabled.");
			}
		}
		else {
			c->Message(0, "Invalid recipe id.\nUsage: #enablerecipe recipe_id");
		}
	}
}

void command_disablerecipe(Client *c, const Seperator *sep)
{
	uint32 recipe_id = 0;
	bool success = false;
	if (c) {
		if (sep->argnum == 1) {
			recipe_id = atoi(sep->arg[1]);
		}
		else {
			c->Message(0, "Invalid number of arguments.\nUsage: #disablerecipe recipe_id");
			return;
		}
		if (recipe_id > 0) {
			success = database.DisableRecipe(recipe_id);
			if (success) {
				c->Message(0, "Recipe disabled.");
			}
			else {
				c->Message(0, "Recipe not disabled.");
			}
		}
		else {
			c->Message(0, "Invalid recipe id.\nUsage: #disablerecipe recipe_id");
		}
	}
}

void command_npctype_cache(Client *c, const Seperator *sep)
{
	if (sep->argnum > 0) {
		for (int i = 0; i < sep->argnum; ++i) {
			if (strcasecmp(sep->arg[i + 1], "all") == 0) {
				c->Message(0, "Clearing all npc types from the cache.");
				zone->ClearNPCTypeCache(-1);
			}
			else {
				int id = atoi(sep->arg[i + 1]);
				if (id > 0) {
					c->Message(0, "Clearing npc type %d from the cache.", id);
					zone->ClearNPCTypeCache(id);
					return;
				}
			}
		}
	}
	else {
		c->Message(0, "Usage:");
		c->Message(0, "#npctype_cache [npctype_id] ...");
		c->Message(0, "#npctype_cache all");
	}
}

void command_merchantopenshop(Client *c, const Seperator *sep)
{
	Mob *merchant = c->GetTarget();
	if (!merchant || merchant->GetClass() != MERCHANT) {
		c->Message(0, "You must target a merchant to open their shop.");
		return;
	}

	merchant->CastToNPC()->MerchantOpenShop();
}

void command_merchantcloseshop(Client *c, const Seperator *sep)
{
	Mob *merchant = c->GetTarget();
	if (!merchant || merchant->GetClass() != MERCHANT) {
		c->Message(0, "You must target a merchant to close their shop.");
		return;
	}

	merchant->CastToNPC()->MerchantCloseShop();
}

void command_shownumhits(Client *c, const Seperator *sep)
{
	c->ShowNumHits();
	return;
}<|MERGE_RESOLUTION|>--- conflicted
+++ resolved
@@ -2632,20 +2632,9 @@
 	}
 
 	if ((scopeWhere & peekWorn) && (targetClient->GetClientVersion() >= EQClientSoF)) {
-<<<<<<< HEAD
-		instMain = targetClient->GetInv().GetItem(MainPowerSource);
-		itemData = (instMain ? instMain->GetItem() : nullptr);
-		itemLinkCore = nullptr;
-
-		if (itemData)
-			c->MakeItemLink(itemLinkCore, instMain);
-
-		itemLink = (itemLinkCore ? StringFormat("%c%s%s%c", 0x12, itemLinkCore, instMain->GetItem()->Name, 0x12) : "null");
-=======
 		inst_main = targetClient->GetInv().GetItem(MainPowerSource);
 		item_data = (inst_main == nullptr) ? nullptr : inst_main->GetItem();
 		linker.SetItemInst(inst_main);
->>>>>>> 732fa17a
 
 		item_link = linker.GenerateLink();
 
@@ -2659,17 +2648,7 @@
 		item_data = (inst_main == nullptr) ? nullptr : inst_main->GetItem();
 		linker.SetItemInst(inst_main);
 
-<<<<<<< HEAD
-		if (itemData)
-			c->MakeItemLink(itemLinkCore, instMain);
-
-		itemLink = (itemLinkCore ? StringFormat("%c%s%s%c", 0x12, itemLinkCore, instMain->GetItem()->Name, 0x12) : "null");
-
-		c->Message((itemData == 0), "InvSlot: %i, Item: %i (%s), Charges: %i",
-			indexMain, ((itemData == 0) ? 0 : itemData->ID), itemLink.c_str(), ((itemData == 0) ? 0 : instMain->GetCharges()));
-=======
 		item_link = linker.GenerateLink();
->>>>>>> 732fa17a
 
 		c->Message((item_data == nullptr), "InvSlot: %i, Item: %i (%s), Charges: %i",
 			indexMain, ((item_data == nullptr) ? 0 : item_data->ID), item_link.c_str(), ((inst_main == nullptr) ? 0 : inst_main->GetCharges()));
@@ -2679,17 +2658,7 @@
 			item_data = (inst_sub == nullptr) ? nullptr : inst_sub->GetItem();
 			linker.SetItemInst(inst_sub);
 
-<<<<<<< HEAD
-			if (itemData)
-				c->MakeItemLink(itemLinkCore, instSub);
-
-			itemLink = (itemLinkCore ? StringFormat("%c%s%s%c", 0x12, itemLinkCore, instSub->GetItem()->Name, 0x12) : "null");
-
-			c->Message((itemData == 0), "  InvBagSlot: %i (Slot #%i, Bag #%i), Item: %i (%s), Charges: %i",
-				Inventory::CalcSlotId(indexMain, indexSub), indexMain, indexSub, ((itemData == 0) ? 0 : itemData->ID), itemLink.c_str(), ((itemData == 0) ? 0 : instSub->GetCharges()));
-=======
 			item_link = linker.GenerateLink();
->>>>>>> 732fa17a
 
 			c->Message((item_data == nullptr), "  InvBagSlot: %i (Slot #%i, Bag #%i), Item: %i (%s), Charges: %i",
 				Inventory::CalcSlotId(indexMain, indexSub), indexMain, indexSub, ((item_data == nullptr) ? 0 : item_data->ID), item_link.c_str(), ((inst_sub == nullptr) ? 0 : inst_sub->GetCharges()));
@@ -2709,36 +2678,6 @@
 		else {
 			int cursorDepth = 0;
 			for (iter_queue it = targetClient->GetInv().cursor_begin(); (it != targetClient->GetInv().cursor_end()); ++it, ++cursorDepth) {
-<<<<<<< HEAD
-				instMain = *it;
-				itemData = (instMain ? instMain->GetItem() : nullptr);
-				itemLinkCore = nullptr;
-
-				if (itemData)
-					c->MakeItemLink(itemLinkCore, instMain);
-
-				itemLink = (itemLinkCore ? StringFormat("%c%s%s%c", 0x12, itemLinkCore, instMain->GetItem()->Name, 0x12) : "null");
-
-				c->Message((itemData == 0), "CursorSlot: %i, Depth: %i, Item: %i (%s), Charges: %i",
-					MainCursor, cursorDepth, ((itemData == 0) ? 0 : itemData->ID), itemLink.c_str(), ((itemData == 0) ? 0 : instMain->GetCharges()));
-
-				safe_delete_array(itemLinkCore);
-
-				for (uint8 indexSub = SUB_BEGIN; (cursorDepth == 0) && instMain && instMain->IsType(ItemClassContainer) && (indexSub < EmuConstants::ITEM_CONTAINER_SIZE); ++indexSub) {
-					instSub = instMain->GetItem(indexSub);
-					itemData = (instSub ? instSub->GetItem() : nullptr);
-					itemLinkCore = nullptr;
-
-					if (itemData)
-						c->MakeItemLink(itemLinkCore, instSub);
-
-					itemLink = (itemLinkCore ? StringFormat("%c%s%s%c", 0x12, itemLinkCore, instSub->GetItem()->Name, 0x12) : "null");
-
-					c->Message((itemData == 0), "  CursorBagSlot: %i (Slot #%i, Bag #%i), Item: %i (%s), Charges: %i",
-						Inventory::CalcSlotId(MainCursor, indexSub), MainCursor, indexSub, ((itemData == 0) ? 0 : itemData->ID), itemLink.c_str(), ((itemData == 0) ? 0 : instSub->GetCharges()));
-
-					safe_delete_array(itemLinkCore);
-=======
 				inst_main = *it;
 				item_data = (inst_main == nullptr) ? nullptr : inst_main->GetItem();
 				linker.SetItemInst(inst_main);
@@ -2757,7 +2696,6 @@
 
 					c->Message((item_data == nullptr), "  CursorBagSlot: %i (Slot #%i, Bag #%i), Item: %i (%s), Charges: %i",
 						Inventory::CalcSlotId(MainCursor, indexSub), MainCursor, indexSub, ((item_data == nullptr) ? 0 : item_data->ID), item_link.c_str(), ((inst_sub == nullptr) ? 0 : inst_sub->GetCharges()));
->>>>>>> 732fa17a
 				}
 			}
 		}
@@ -2769,17 +2707,7 @@
 		item_data = (inst_main == nullptr) ? nullptr : inst_main->GetItem();
 		linker.SetItemInst(inst_main);
 
-<<<<<<< HEAD
-		if (itemData)
-			c->MakeItemLink(itemLinkCore, instMain);
-
-		itemLink = (itemLinkCore ? StringFormat("%c%s%s%c", 0x12, itemLinkCore, instMain->GetItem()->Name, 0x12) : "null");
-
-		c->Message((itemData == 0), "TributeSlot: %i, Item: %i (%s), Charges: %i",
-			indexMain, ((itemData == 0) ? 0 : itemData->ID), itemLink.c_str(), ((itemData == 0) ? 0 : instMain->GetCharges()));
-=======
 		item_link = linker.GenerateLink();
->>>>>>> 732fa17a
 
 		c->Message((item_data == nullptr), "TributeSlot: %i, Item: %i (%s), Charges: %i",
 			indexMain, ((item_data == nullptr) ? 0 : item_data->ID), item_link.c_str(), ((inst_main == nullptr) ? 0 : inst_main->GetCharges()));
@@ -2791,17 +2719,7 @@
 		item_data = (inst_main == nullptr) ? nullptr : inst_main->GetItem();
 		linker.SetItemInst(inst_main);
 
-<<<<<<< HEAD
-		if (itemData)
-			c->MakeItemLink(itemLinkCore, instMain);
-
-		itemLink = (itemLinkCore ? StringFormat("%c%s%s%c", 0x12, itemLinkCore, instMain->GetItem()->Name, 0x12) : "null" );
-
-		c->Message((itemData == 0), "BankSlot: %i, Item: %i (%s), Charges: %i",
-			indexMain, ((itemData == 0) ? 0 : itemData->ID), itemLink.c_str(), ((itemData == 0) ? 0 : instMain->GetCharges()));
-=======
 		item_link = linker.GenerateLink();
->>>>>>> 732fa17a
 
 		c->Message((item_data == nullptr), "BankSlot: %i, Item: %i (%s), Charges: %i",
 			indexMain, ((item_data == nullptr) ? 0 : item_data->ID), item_link.c_str(), ((inst_main == nullptr) ? 0 : inst_main->GetCharges()));
@@ -2811,17 +2729,7 @@
 			item_data = (inst_sub == nullptr) ? nullptr : inst_sub->GetItem();
 			linker.SetItemInst(inst_sub);
 
-<<<<<<< HEAD
-			if (itemData)
-				c->MakeItemLink(itemLinkCore, instSub);
-
-			itemLink = (itemLinkCore ? StringFormat("%c%s%s%c", 0x12, itemLinkCore, instSub->GetItem()->Name, 0x12) : "null");
-
-			c->Message((itemData == 0), "  BankBagSlot: %i (Slot #%i, Bag #%i), Item: %i (%s), Charges: %i",
-				Inventory::CalcSlotId(indexMain, indexSub), indexMain, indexSub, ((itemData == 0) ? 0 : itemData->ID), itemLink.c_str(), ((itemData == 0) ? 0 : instSub->GetCharges()));
-=======
 			item_link = linker.GenerateLink();
->>>>>>> 732fa17a
 
 			c->Message((item_data == nullptr), "  BankBagSlot: %i (Slot #%i, Bag #%i), Item: %i (%s), Charges: %i",
 				Inventory::CalcSlotId(indexMain, indexSub), indexMain, indexSub, ((item_data == nullptr) ? 0 : item_data->ID), item_link.c_str(), ((inst_sub == nullptr) ? 0 : inst_sub->GetCharges()));
@@ -2833,39 +2741,17 @@
 		item_data = (inst_main == nullptr) ? nullptr : inst_main->GetItem();
 		linker.SetItemInst(inst_main);
 
-<<<<<<< HEAD
-		if (itemData)
-			c->MakeItemLink(itemLinkCore, instMain);
-
-		itemLink = (itemLinkCore ? StringFormat("%c%s%s%c", 0x12, itemLinkCore, instMain->GetItem()->Name, 0x12) : "null");
-
-		c->Message((itemData == 0), "SharedBankSlot: %i, Item: %i (%s), Charges: %i",
-			indexMain, ((itemData == 0) ? 0 : itemData->ID), itemLink.c_str(), ((itemData == 0) ? 0 : instMain->GetCharges()));
-
-		safe_delete_array(itemLinkCore);
-=======
 		item_link = linker.GenerateLink();
 		
 		c->Message((item_data == nullptr), "SharedBankSlot: %i, Item: %i (%s), Charges: %i",
 			indexMain, ((item_data == nullptr) ? 0 : item_data->ID), item_link.c_str(), ((inst_main == nullptr) ? 0 : inst_main->GetCharges()));
->>>>>>> 732fa17a
 
 		for (uint8 indexSub = SUB_BEGIN; inst_main && inst_main->IsType(ItemClassContainer) && (indexSub < EmuConstants::ITEM_CONTAINER_SIZE); ++indexSub) {
 			inst_sub = inst_main->GetItem(indexSub);
 			item_data = (inst_sub == nullptr) ? nullptr : inst_sub->GetItem();
 			linker.SetItemInst(inst_sub);
 
-<<<<<<< HEAD
-			if (itemData)
-				c->MakeItemLink(itemLinkCore, instSub);
-
-			itemLink = (itemLinkCore ? StringFormat("%c%s%s%c", 0x12, itemLinkCore, instSub->GetItem()->Name, 0x12) : "null");
-
-			c->Message((itemData == 0), "  SharedBankBagSlot: %i (Slot #%i, Bag #%i), Item: %i (%s), Charges: %i",
-				Inventory::CalcSlotId(indexMain, indexSub), indexMain, indexSub, ((itemData == 0) ? 0 : itemData->ID), itemLink.c_str(), ((itemData == 0) ? 0 : instSub->GetCharges()));
-=======
 			item_link = linker.GenerateLink();
->>>>>>> 732fa17a
 
 			c->Message((item_data == nullptr), "  SharedBankBagSlot: %i (Slot #%i, Bag #%i), Item: %i (%s), Charges: %i",
 				Inventory::CalcSlotId(indexMain, indexSub), indexMain, indexSub, ((item_data == nullptr) ? 0 : item_data->ID), item_link.c_str(), ((inst_sub == nullptr) ? 0 : inst_sub->GetCharges()));
@@ -2878,17 +2764,7 @@
 		item_data = (inst_main == nullptr) ? nullptr : inst_main->GetItem();
 		linker.SetItemInst(inst_main);
 
-<<<<<<< HEAD
-		if (itemData)
-			c->MakeItemLink(itemLinkCore, instMain);
-
-		itemLink = (itemLinkCore ? StringFormat("%c%s%s%c", 0x12, itemLinkCore, instMain->GetItem()->Name, 0x12) : "null");
-
-		c->Message((itemData == 0), "TradeSlot: %i, Item: %i (%s), Charges: %i",
-			indexMain, ((itemData == 0) ? 0 : itemData->ID), itemLink.c_str(), ((itemData == 0) ? 0 : instMain->GetCharges()));
-=======
 		item_link = linker.GenerateLink();
->>>>>>> 732fa17a
 
 		c->Message((item_data == nullptr), "TradeSlot: %i, Item: %i (%s), Charges: %i",
 			indexMain, ((item_data == nullptr) ? 0 : item_data->ID), item_link.c_str(), ((inst_main == nullptr) ? 0 : inst_main->GetCharges()));
@@ -2898,17 +2774,7 @@
 			item_data = (inst_sub == nullptr) ? nullptr : inst_sub->GetItem();
 			linker.SetItemInst(inst_sub);
 
-<<<<<<< HEAD
-			if (itemData)
-				c->MakeItemLink(itemLinkCore, instSub);
-
-			itemLink = (itemLinkCore ? StringFormat("%c%s%s%c", 0x12, itemLinkCore, instSub->GetItem()->Name, 0x12) : "null");
-
-			c->Message((itemData == 0), "  TradeBagSlot: %i (Slot #%i, Bag #%i), Item: %i (%s), Charges: %i",
-				Inventory::CalcSlotId(indexMain, indexSub), indexMain, indexSub, ((itemData == 0) ? 0 : itemData->ID), itemLink.c_str(), ((itemData == 0) ? 0 : instSub->GetCharges()));
-=======
 			item_link = linker.GenerateLink();
->>>>>>> 732fa17a
 
 			c->Message((item_data == nullptr), "  TradeBagSlot: %i (Slot #%i, Bag #%i), Item: %i (%s), Charges: %i",
 				Inventory::CalcSlotId(indexMain, indexSub), indexMain, indexSub, ((item_data == nullptr) ? 0 : item_data->ID), item_link.c_str(), ((inst_sub == nullptr) ? 0 : inst_sub->GetCharges()));
@@ -2926,36 +2792,6 @@
 			c->Message(0, "[WorldObject DBID: %i (entityid: %i)]", objectTradeskill->GetDBID(), objectTradeskill->GetID());
 
 			for (int16 indexMain = MAIN_BEGIN; indexMain < EmuConstants::MAP_WORLD_SIZE; ++indexMain) {
-<<<<<<< HEAD
-				instMain = objectTradeskill->GetItem(indexMain);
-				itemData = (instMain ? instMain->GetItem() : nullptr);
-				itemLinkCore = nullptr;
-
-				if (itemData)
-					c->MakeItemLink(itemLinkCore, instMain);
-
-				itemLink = (itemLinkCore ? StringFormat("%c%s%s%c", 0x12, itemLinkCore, instMain->GetItem()->Name, 0x12) : "null");
-
-				c->Message((itemData == 0), "WorldSlot: %i, Item: %i (%s), Charges: %i",
-					(EmuConstants::WORLD_BEGIN + indexMain), ((itemData == 0) ? 0 : itemData->ID), itemLink.c_str(), ((itemData == 0) ? 0 : instMain->GetCharges()));
-
-				safe_delete_array(itemLinkCore);
-
-				for (uint8 indexSub = SUB_BEGIN; instMain && instMain->IsType(ItemClassContainer) && (indexSub < EmuConstants::ITEM_CONTAINER_SIZE); ++indexSub) {
-					instSub = instMain->GetItem(indexSub);
-					itemData = (instSub ? instSub->GetItem() : nullptr);
-					itemLinkCore = nullptr;
-
-					if (itemData)
-						c->MakeItemLink(itemLinkCore, instSub);
-
-					itemLink = (itemLinkCore ? StringFormat("%c%s%s%c", 0x12, itemLinkCore, instSub->GetItem()->Name, 0x12) : "null");
-
-					c->Message((itemData == 0), "  WorldBagSlot: %i (Slot #%i, Bag #%i), Item: %i (%s), Charges: %i",
-						INVALID_INDEX, indexMain, indexSub, ((itemData == 0) ? 0 : itemData->ID), itemLink.c_str(), ((itemData == 0) ? 0 : instSub->GetCharges()));
-
-					safe_delete_array(itemLinkCore);
-=======
 				inst_main = objectTradeskill->GetItem(indexMain);
 				item_data = (inst_main == nullptr) ? nullptr : inst_main->GetItem();
 				linker.SetItemInst(inst_main);
@@ -2974,7 +2810,6 @@
 
 					c->Message((item_data == nullptr), "  WorldBagSlot: %i (Slot #%i, Bag #%i), Item: %i (%s), Charges: %i",
 						INVALID_INDEX, indexMain, indexSub, ((item_data == nullptr) ? 0 : item_data->ID), item_link.c_str(), ((inst_sub == nullptr) ? 0 : inst_sub->GetCharges()));
->>>>>>> 732fa17a
 				}
 			}
 		}
@@ -5723,9 +5558,8 @@
 
 void command_itemsearch(Client *c, const Seperator *sep)
 {
-	if (sep->arg[1][0] == 0) {
+	if (sep->arg[1][0] == 0)
 		c->Message(0, "Usage: #itemsearch [search string]");
-	}
 	else
 	{
 		const char *search_criteria=sep->argplus[1];
@@ -5780,6 +5614,7 @@
 			c->Message(0, "50 items shown...too many results.");
 		else
 			c->Message(0, "%i items found", count);
+
 	}
 }
 
