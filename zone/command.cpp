--- conflicted
+++ resolved
@@ -739,7 +739,6 @@
 /*
  * commands go below here
  */
-<<<<<<< HEAD
 void command_wwcast(Client *c, const Seperator *sep)
 {
 	if (sep->arg[1][0] && Seperator::IsNumber(sep->arg[1])) {
@@ -749,7 +748,7 @@
 	}
 	else
 		c->Message(Chat::Yellow, "Usage: #wwcast <spellid>");
-=======
+}
 void command_endurance(Client *c, const Seperator *sep)
 {
 	Mob *t;
@@ -762,7 +761,6 @@
 		t->SetEndurance(t->GetMaxEndurance());
 
 	t->Message(Chat::White, "Your endurance has been refilled.");
->>>>>>> b7d002dd
 }
 void command_setstat(Client* c, const Seperator* sep){
 	if(sep->arg[1][0] && sep->arg[2][0] && c->GetTarget()!=0 && c->GetTarget()->IsClient()){
