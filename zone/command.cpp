/*	EQEMu: Everquest Server Emulator
	Copyright (C) 2001-2002 EQEMu Development Team (http://eqemulator.org)

	This program is free software; you can redistribute it and/or modify
	it under the terms of the GNU General Public License as published by
	the Free Software Foundation; version 2 of the License.

	This program is distributed in the hope that it will be useful,
	but WITHOUT ANY WARRANTY except by those people which sell it, which
	are required to give you total support for your newly bought product;
	without even the implied warranty of MERCHANTABILITY or FITNESS FOR
	A PARTICULAR PURPOSE. See the GNU General Public License for more details.

	You should have received a copy of the GNU General Public License
	along with this program; if not, write to the Free Software
	Foundation, Inc., 59 Temple Place, Suite 330, Boston, MA 02111-1307 USA
*/

/*

	To add a new command 3 things must be done:

	1.	At the bottom of command.h you must add a prototype for it.
	2.	Add the function in this file.
	3.	In the command_init function you must add a call to command_add
		for your function. If you want an alias for your command, add
		a second call to command_add with the description and access args
		set to nullptr and 0 respectively since they aren't used when adding
		an alias. The function pointers being equal is makes it an alias.
		The access level you set with command_add is only a default if
		the command isn't listed in the addon.ini file.

*/

#include <string.h>
#include <stdlib.h>
#include <sstream>
#include <algorithm>
#include <ctime>

#ifdef _WINDOWS
#define strcasecmp _stricmp
#endif

#include "../common/global_define.h"
#include "../common/eq_packet.h"
#include "../common/features.h"
#include "../common/guilds.h"
#include "../common/patches/patches.h"
#include "../common/ptimer.h"
#include "../common/rulesys.h"
#include "../common/serverinfo.h"
#include "../common/string_util.h"
#include "../common/eqemu_logsys.h"


#include "command.h"
#include "guild_mgr.h"
#include "map.h"
#include "pathing.h"
#include "qglobals.h"
#include "queryserv.h"
#include "quest_parser_collection.h"
#include "string_ids.h"
#include "titles.h"
#include "water_map.h"
#include "worldserver.h"

extern QueryServ* QServ;
extern WorldServer worldserver;
extern TaskManager *taskmanager;
void CatchSignal(int sig_num);



//struct cl_struct *commandlist;	// the actual linked list of commands
int commandcount;								// how many commands we have

// this is the pointer to the dispatch function, updated once
// init has been performed to point at the real function
int (*command_dispatch)(Client *,char const *)=command_notavail;


void command_bestz(Client *c, const Seperator *message);
void command_pf(Client *c, const Seperator *message);

std::map<std::string, CommandRecord *> commandlist;

//All allocated CommandRecords get put in here so they get deleted on shutdown
LinkedList<CommandRecord *> cleanup_commandlist;


/*
 * command_notavail
 * This is the default dispatch function when commands aren't loaded.
 *
 * Parameters:
 *	not used
 *
 */
int command_notavail(Client *c, const char *message)
{
	c->Message(13, "Commands not available.");
	return -1;
}

/*****************************************************************************/
/* the rest below here could be in a dynamically loaded module eventually */
/*****************************************************************************/

/*

Access Levels:

0		Normal
10	* Steward *
20	* Apprentice Guide *
50	* Guide *
80	* QuestTroupe *
81	* Senior Guide *
85	* GM-Tester *
90	* EQ Support *
95	* GM-Staff *
100	* GM-Admin *
150	* GM-Lead Admin *
160	* QuestMaster *
170	* GM-Areas *
180	* GM-Coder *
200	* GM-Mgmt *
250	* GM-Impossible *

*/

/*
 * command_init
 * initializes the command list, call at startup
 *
 * Parameters:
 *	none
 *
 * When adding a command, if it's the first time that function pointer is
 * used it is a new command. If that function pointer is used for another
 * command, the command is added as an alias; description and access level
 * are not used and can be nullptr.
 *
 */
int command_init(void) {
	if
	(
		command_add("resetaa","- Resets a Player's AA in their profile and refunds spent AA's to unspent, disconnects player.",200,command_resetaa) ||
		command_add("bind","- Sets your targets bind spot to their current location",200,command_bind) ||
		command_add("setstat","- Sets the stats to a specific value.",255,command_setstat) ||
		command_add("incstat","- Increases or Decreases a client's stats permanently.",200,command_incstat) ||
		command_add("help","[search term] - List available commands and their description, specify partial command as argument to search",0,command_help) ||
		command_add("version","- Display current version of EQEmu server",0,command_version) ||
		command_add("setfaction","[faction number] - Sets targeted NPC's faction in the database",170,command_setfaction) ||
		command_add("wc","[wear slot] [material] - Sends an OP_WearChange for your target",200,command_wc) ||
		command_add("heromodel", "[hero model] [slot] - Full set of Hero's Forge Armor appearance. If slot is set, sends exact model just to slot.", 200, command_heromodel) ||
		command_add("hm", "[hero model] [slot] - Full set of Hero's Forge Armor appearance. If slot is set, sends exact model just to slot.)", 200, command_heromodel) ||
		command_add("setanim","[animnum] - Set target's appearance to animnum",200,command_setanim) ||
		command_add("connectworldserver","- Make zone attempt to connect to worldserver",200,command_connectworldserver) ||
		command_add("connectworld",nullptr,0,command_connectworldserver) ||
		command_add("serverinfo","- Get OS info about server host",200,command_serverinfo) ||
		command_add("getvariable","[varname] - Get the value of a variable from the database",200,command_getvariable) ||
		command_add("chat","[channel num] [message] - Send a channel message to all zones",200,command_chat) ||
		command_add("npcloot","[show/money/add/remove] [itemid/all/money: pp gp sp cp] - Manipulate the loot an NPC is carrying",80,command_npcloot) ||
		command_add("gm","- Turn player target's or your GM flag on or off",80,command_gm) ||
		command_add("summon","[charname] - Summons your player/npc/corpse target, or charname if specified",80,command_summon) ||
		command_add("zone","[zonename] [x] [y] [z] - Go to specified zone (coords optional)",50,command_zone) ||
		command_add("zoneinstance","[instanceid] [x] [y] [z] - Go to specified instance zone (coords optional)",50,command_zone_instance) ||
		command_add("peqzone","[zonename] - Go to specified zone, if you have > 75% health",0,command_peqzone) ||
		command_add("showbuffs","- List buffs active on your target or you if no target",50,command_showbuffs) ||
		command_add("movechar","[charname] [zonename] - Move charname to zonename",50,command_movechar) ||
		command_add("viewpetition","[petition number] - View a petition",20,command_viewpetition) ||
		command_add("petitioninfo","[petition number] - Get info about a petition",20,command_petitioninfo) ||
		command_add("delpetition","[petition number] - Delete a petition",20,command_delpetition) ||
		command_add("listnpcs","[name/range] - Search NPCs",20,command_listnpcs) ||
		command_add("date","[yyyy] [mm] [dd] [HH] [MM] - Set EQ time",90,command_date) ||
		command_add("time","[HH] [MM] - Set EQ time",90,command_time) ||
		command_add("timezone","[HH] [MM] - Set timezone. Minutes are optional",90,command_timezone) ||
		command_add("invulnerable","[on/off] - Turn player target's or your invulnerable flag on or off",80,command_invul) ||
		command_add("invul",nullptr,0,command_invul) ||
		command_add("hideme","[on/off] - Hide yourself from spawn lists.",80,command_hideme) ||
		command_add("gmhideme",nullptr,0,command_hideme) ||
		command_add("emote","['name'/'world'/'zone'] [type] [message] - Send an emote message",80,command_emote) ||
		command_add("fov","- Check wether you're behind or in your target's field of view",80,command_fov) ||
		command_add("npcstats","- Show stats about target NPC",80,command_npcstats) ||
		command_add("zclip","[min] [max] - modifies and resends zhdr packet",80,command_zclip) ||
		command_add("npccast","[targetname/entityid] [spellid] - Causes NPC target to cast spellid on targetname/entityid",80,command_npccast) ||
		command_add("zstats","- Show info about zone header",80,command_zstats) ||
		command_add("zsave"," - Saves zheader to the database",80,command_zsave) ||
		command_add("permaclass","[classnum] - Change your or your player target's class (target is disconnected)",80,command_permaclass) ||
		command_add("permarace","[racenum] - Change your or your player target's race (zone to take effect)",80,command_permarace) ||
		command_add("permagender","[gendernum] - Change your or your player target's gender (zone to take effect)",80,command_permagender) ||
		command_add("weather","[0/1/2/3] (Off/Rain/Snow/Manual) - Change the weather",80,command_weather) ||
		command_add("zheader","[zonename] - Load zheader for zonename from the database",80,command_zheader) ||
		command_add("zsky","[skytype] - Change zone sky type",80,command_zsky) ||
		command_add("zcolor","[red] [green] [blue] - Change sky color",80,command_zcolor) ||
		command_add("zuwcoords","[z coord] - Set underworld coord",80,command_zuwcoords) ||
		command_add("zsafecoords","[x] [y] [z] - Set safe coords",80,command_zsafecoords) ||
		command_add("zunderworld","[zcoord] - Sets the underworld using zcoord",80,command_zunderworld) ||
		command_add("spon","- Sends OP_MemorizeSpell",80,command_spon) ||
		command_add("spoff","- Sends OP_ManaChange",80,command_spoff) ||
		command_add("gassign","[id] - Assign targetted NPC to predefined wandering grid id",100,command_gassign) ||
		command_add("ai","[factionid/spellslist/con/guard/roambox/stop/start] - Modify AI on NPC target",100,command_ai) ||
		command_add("showspellslist","Shows spell list of targeted NPC",100,command_showspellslist) ||
		command_add("worldshutdown","- Shut down world and all zones",200,command_worldshutdown) ||
		command_add("sendzonespawns","- Refresh spawn list for all clients in zone",150,command_sendzonespawns) ||
		command_add("dbspawn2","[spawngroup] [respawn] [variance] - Spawn an NPC from a predefined row in the spawn2 table",100,command_dbspawn2) ||
		command_add("shutdown","- Shut this zone process down",150,command_shutdown) ||
		command_add("delacct","[accountname] - Delete an account",150,command_delacct) ||
		command_add("setpass","[accountname] [password] - Set local password for accountname",150,command_setpass) ||
		command_add("setlsinfo","[email] [password] - Set login server email address and password (if supported by login server)",10,command_setlsinfo) ||
		command_add("grid","[add/delete] [grid_num] [wandertype] [pausetype] - Create/delete a wandering grid",170,command_grid) ||
		command_add("wp","[add/delete] [grid_num] [pause] [wp_num] [-h] - Add/delete a waypoint to/from a wandering grid",170,command_wp) ||
		command_add("wpadd","[pause] [-h] - Add your current location as a waypoint to your NPC target's AI path",170,command_wpadd) ||
		command_add("wpinfo","- Show waypoint info about your NPC target",170,command_wpinfo) ||
		command_add("iplookup","[charname] - Look up IP address of charname",200,command_iplookup) ||
		command_add("size","[size] - Change size of you or your target",50,command_size) ||
		command_add("mana","- Fill your or your target's mana",50,command_mana) ||
		command_add("flymode","[0/1/2] - Set your or your player target's flymode to off/on/levitate",50,command_flymode) ||
		command_add("showskills","- Show the values of your or your player target's skills",50,command_showskills) ||
		command_add("findspell","[searchstring] - Search for a spell",50,command_findspell) ||
		command_add("spfind",nullptr,0,command_findspell) ||
		command_add("castspell","[spellid] - Cast a spell",50,command_castspell) ||
		command_add("cast",nullptr,0,command_castspell) ||
		command_add("setlanguage","[language ID] [value] - Set your target's language skillnum to value",50,command_setlanguage) ||
		command_add("setskill","[skillnum] [value] - Set your target's skill skillnum to value",50,command_setskill) ||
		command_add("setskillall","[value] - Set all of your target's skills to value",50,command_setskillall) ||
		command_add("setallskill",nullptr,0,command_setskillall) ||
		command_add("setallskills",nullptr,0,command_setskillall) ||
		command_add("race","[racenum] - Change your or your target's race. Use racenum 0 to return to normal",50,command_race) ||
		command_add("gender","[0/1/2] - Change your or your target's gender to male/female/neuter",50,command_gender) ||
		command_add("makepet","[level] [class] [race] [texture] - Make a pet",50,command_makepet) ||
		command_add("level","[level] - Set your or your target's level",10,command_level) ||
		command_add("spawn","[name] [race] [level] [material] [hp] [gender] [class] [priweapon] [secweapon] [merchantid] - Spawn an NPC",10,command_spawn) ||
		command_add("texture","[texture] [helmtexture] - Change your or your target's appearance, use 255 to show equipment",10,command_texture) ||
		command_add("npctypespawn","[npctypeid] [factionid] - Spawn an NPC from the db",10,command_npctypespawn) ||
		command_add("dbspawn",nullptr,10,command_npctypespawn) ||
		command_add("heal","- Completely heal your target",10,command_heal) ||
		command_add("appearance","[type] [value] - Send an appearance packet for you or your target",150,command_appearance) ||
		command_add("nukeitem","[itemid] - Remove itemid from your player target's inventory",150,command_nukeitem) ||
		command_add("peekinv","[worn/inv/cursor/trib/bank/trade/world/all] - Print out contents of your player target's inventory",100,command_peekinv) ||
		command_add("interrogateinv","- use [help] argument for available options",0,command_interrogateinv) ||
		command_add("findnpctype","[search criteria] - Search database NPC types",100,command_findnpctype) ||
		command_add("findzone","[search criteria] - Search database zones",100,command_findzone) ||
		command_add("viewnpctype","[npctype id] - Show info about an npctype",100,command_viewnpctype) ||
		command_add("reloadstatic","- Reload Static Zone Data",150,command_reloadstatic) ||
		command_add("reloadquest"," - Clear quest cache (any argument causes it to also stop all timers)",150,command_reloadqst) ||
		command_add("reloadqst"," - Clear quest cache (any argument causes it to also stop all timers)",150,command_reloadqst) ||
		command_add("reloadworld","[0|1] - Clear quest cache (0 - no repop, 1 - repop)",255,command_reloadworld) ||
		command_add("reloadlevelmods",nullptr,255,command_reloadlevelmods) ||
		command_add("reloadzonepoints","- Reload zone points from database",150,command_reloadzps) ||
		command_add("reloadzps",nullptr,0,command_reloadzps) ||
		command_add("zoneshutdown","[shortname] - Shut down a zone server",150,command_zoneshutdown) ||
		command_add("zonebootup","[ZoneServerID] [shortname] - Make a zone server boot a specific zone",150,command_zonebootup) ||
		command_add("kick","[charname] - Disconnect charname",150,command_kick) ||
		command_add("attack","[targetname] - Make your NPC target attack targetname",150,command_attack) ||
		command_add("lock","- Lock the worldserver",150,command_lock) ||
		command_add("unlock","- Unlock the worldserver",150,command_unlock) ||
		command_add("motd","[new motd] - Set message of the day",150,command_motd) ||
		command_add("listpetition","- List petitions",50,command_listpetition) ||
		command_add("equipitem","[slotid(0-21)] - Equip the item on your cursor into the specified slot",50,command_equipitem) ||
		command_add("zonelock","[list/lock/unlock] - Set/query lock flag for zoneservers",100,command_zonelock) ||
		command_add("corpse","- Manipulate corpses, use with no arguments for help",50,command_corpse) ||
		command_add("fixmob","[race|gender|texture|helm|face|hair|haircolor|beard|beardcolor|heritage|tattoo|detail] [next|prev] - Manipulate appearance of your target",80,command_fixmob) ||
		command_add("gmspeed","[on/off] - Turn GM speed hack on/off for you or your player target",100,command_gmspeed) ||
		command_add("title","[text] [1 = create title table row] - Set your or your player target's title",50,command_title) ||
		command_add("titlesuffix","[text] [1 = create title table row] - Set your or your player target's title suffix",50,command_titlesuffix) ||
		command_add("spellinfo","[spellid] - Get detailed info about a spell",10,command_spellinfo) ||
		command_add("lastname","[new lastname] - Set your or your player target's lastname",50,command_lastname) ||
		command_add("memspell","[slotid] [spellid] - Memorize spellid in the specified slot",50,command_memspell) ||
		command_add("save","- Force your player or player corpse target to be saved to the database",50,command_save) ||
		command_add("showstats","- Show details about you or your target",50,command_showstats) ||
		command_add("mystats","- Show details about you or your pet",50,command_mystats) ||
		command_add("myskills","- Show details about your current skill levels",0,command_myskills) ||
		command_add("depop","- Depop your NPC target",50,command_depop) ||
		command_add("depopzone","- Depop the zone",100,command_depopzone) ||
		command_add("repop","[delay] - Repop the zone with optional delay",100,command_repop) ||
		command_add("spawnstatus","- Show respawn timer status",100,command_spawnstatus) ||
		command_add("nukebuffs","- Strip all buffs on you or your target",50,command_nukebuffs) ||
		command_add("freeze","- Freeze your target",80,command_freeze) ||
		command_add("unfreeze","- Unfreeze your target",80,command_unfreeze) ||
		command_add("pvp","[on/off] - Set your or your player target's PVP status",100,command_pvp) ||
		command_add("setxp","[value] - Set your or your player target's experience",100,command_setxp) ||
		command_add("setpvppoints","[value] - Set your or your player target's PVP points",100,command_setpvppoints) ||
		command_add("setexp",nullptr,0,command_setxp) ||
		command_add("setaaxp","[value] - Set your or your player target's AA experience",100,command_setaaxp) ||
		command_add("setaaexp",nullptr,0,command_setaaxp) ||
		command_add("setaapts","[value] - Set your or your player target's available AA points",100,command_setaapts) ||
		command_add("setaapoints",nullptr,0,command_setaapts) ||
		command_add("setcrystals","[value] - Set your or your player target's available radiant or ebon crystals",100,command_setcrystals) ||
		command_add("name","[newname] - Rename your player target",150,command_name) ||
		command_add("tempname","[newname] - Temporarily renames your target. Leave name blank to restore the original name.",100,command_tempname) ||
		command_add("npcspecialattk","[flagchar] [perm] - Set NPC special attack flags. Flags are E(nrage) F(lurry) R(ampage) S(ummon).",80,command_npcspecialattk) ||
		command_add("npcspecialattack",nullptr,0,command_npcspecialattk) ||
		command_add("npcspecialatk",nullptr,0,command_npcspecialattk) ||
		command_add("kill","- Kill your target",100,command_kill) ||
		command_add("haste","[percentage] - Set your haste percentage",100,command_haste) ||
		command_add("damage","[amount] - Damage your target",100,command_damage) ||
		command_add("zonespawn","- Not implemented",250,command_zonespawn) ||
		command_add("npcspawn","[create/add/update/remove/delete] - Manipulate spawn DB",170,command_npcspawn) ||
		command_add("spawnfix","- Find targeted NPC in database based on its X/Y/heading and update the database to make it spawn at your current location/heading.",170,command_spawnfix) ||
		command_add("npcedit","[column] [value] - Mega NPC editing command",100,command_npcedit) ||
		command_add("qglobal","[on/off/view] - Toggles qglobal functionality on an NPC",100,command_qglobal) ||
		command_add("loc","- Print out your or your target's current location and heading",0,command_loc) ||
		command_add("goto","[x] [y] [z] - Teleport to the provided coordinates or to your target",10,command_goto) ||
		command_add("iteminfo","- Get information about the item on your cursor",10,command_iteminfo) ||
		command_add("uptime","[zone server id] - Get uptime of worldserver, or zone server if argument provided",10,command_uptime) ||
		command_add("flag","[status] [acctname] - Refresh your admin status, or set an account's admin status if arguments provided",0,command_flag) ||
		command_add("guild","- Guild manipulation commands. Use argument help for more info.",10,command_guild) ||
		command_add("guilds",nullptr,0,command_guild) ||
		command_add("zonestatus","- Show connected zoneservers, synonymous with /servers",150,command_zonestatus) ||
		command_add("manaburn","- Use AA Wizard class skill manaburn on target",10,command_manaburn) ||
		command_add("doanim","[animnum] [type] - Send an EmoteAnim for you or your target",50,command_doanim) ||
		command_add("randomfeatures","- Temporarily randomizes the Facial Features of your target",80,command_randomfeatures) ||
		command_add("face","- Change the face of your target",80,command_face) ||
		command_add("helm","- Change the helm of your target",80,command_helm) ||
		command_add("hair","- Change the hair style of your target",80,command_hair) ||
		command_add("haircolor","- Change the hair color of your target",80,command_haircolor) ||
		command_add("beard","- Change the beard of your target",80,command_beard) ||
		command_add("beardcolor","- Change the beard color of your target",80,command_beardcolor) ||
		command_add("heritage","- Change the heritage of your target (Drakkin Only)",80,command_heritage) ||
		command_add("tattoo","- Change the tattoo of your target (Drakkin Only)",80,command_tattoo) ||
		command_add("details","- Change the details of your target (Drakkin Only)",80,command_details) ||
		command_add("scribespells","[max level] [min level] - Scribe all spells for you or your player target that are usable by them, up to level specified. (may freeze client for a few seconds)",150,command_scribespells) ||
		command_add("unscribespells","- Clear out your or your player target's spell book.",180,command_unscribespells) ||
		command_add("scribespell", "[spellid] - Scribe specified spell in your target's spell book.", 180, command_scribespell) ||
		command_add("unscribespell", "[spellid] - Unscribe specified spell from your target's spell book.", 180, command_unscribespell) ||
		command_add("interrupt","[message id] [color] - Interrupt your casting. Arguments are optional.",50,command_interrupt) ||
		command_add("summonitem","[itemid] [charges] - Summon an item onto your cursor. Charges are optional.",200,command_summonitem) ||
		command_add("si",nullptr,200,command_summonitem) ||
		command_add("giveitem","[itemid] [charges] - Summon an item onto your target's cursor. Charges are optional.",200,command_giveitem) ||
		command_add("gi",nullptr,200,command_giveitem) ||
		command_add("givemoney","[pp] [gp] [sp] [cp] - Gives specified amount of money to the target player.",200,command_givemoney) ||
		command_add("itemsearch","[search criteria] - Search for an item",10,command_itemsearch) ||
		command_add("search",nullptr,10,command_itemsearch) ||
		command_add("stun","[duration] - Stuns you or your target for duration",100,command_stun) ||
		command_add("finditem",nullptr,10,command_itemsearch) ||
		command_add("fi",nullptr,10,command_itemsearch) ||
#ifdef PACKET_PROFILER
		command_add("packetprofile","- Dump packet profile for target or self.",250,command_packetprofile) ||
#endif
#ifdef EQPROFILE
		command_add("profiledump","- Dump profiling info to logs",250,command_profiledump) ||
		command_add("profilereset","- Reset profiling info",250,command_profilereset) ||
#endif

		command_add("opcode","- opcode management",250,command_opcode) ||
		command_add("ban","[name] [reason]- Ban by character name",150,command_ban) ||
		command_add("suspend","[name] [days] [reason] - Suspend by character name and for specificed number of days",150,command_suspend) ||
		command_add("ipban","[IP address] - Ban IP by character name",200,command_ipban) ||
		command_add("oocmute","[1/0] - Mutes OOC chat",200,command_oocmute) ||
		command_add("revoke","[charname] [1/0] - Makes charname unable to talk on OOC",200,command_revoke) ||
		command_add("checklos","- Check for line of sight to your target",50,command_checklos) ||
		command_add("los",nullptr,0,command_checklos) ||
		command_add("setadventurepoints","- Set your or your player target's available adventure points",150,command_set_adventure_points) ||
		command_add("npcsay","[message] - Make your NPC target say a message.",150,command_npcsay) ||
		command_add("npcshout","[message] - Make your NPC target shout a message.",150,command_npcshout) ||
		command_add("timers","- Display persistent timers for target",200,command_timers) ||
		command_add("hp","- Refresh your HP bar from the server.",0,command_hp) ||
		command_add("pf","- Display additional mob coordinate and wandering data",0,command_pf) ||
		command_add("logsql","- enable SQL logging",200,command_logsql) ||
		command_add("bestz","- Ask map for a good Z coord for your x,y coords.",0,command_bestz) ||
		command_add("ginfo","- get group info on target.",20,command_ginfo) ||
		command_add("path","- view and edit pathing",200,command_path) ||
		command_add("flags","- displays the flags of you or your target",0,command_flags) ||
		command_add("flagedit","- Edit zone flags on your target",100,command_flagedit) ||
		command_add("aggro","(range) [-v] - Display aggro information for all mobs 'range' distance from your target. -v is verbose faction info.",80,command_aggro) ||
		command_add("hatelist"," - Display hate list for target.", 80,command_hatelist) ||
		command_add("aggrozone","[aggro] - Aggro every mob in the zone with X aggro. Default is 0. Not recommend if you're not invulnerable.",100,command_aggrozone) ||
		command_add("npcemote","[message] - Make your NPC target emote a message.",150,command_npcemote) ||
		command_add("serverrules","- Read this server's rules",0,command_serverrules) ||
		command_add("acceptrules","[acceptrules] - Accept the EQEmu Agreement",0,command_acceptrules) ||
		command_add("rules","(subcommand) - Manage server rules", 250, command_rules) ||
		command_add("task","(subcommand) - Task system commands", 150, command_task) ||
		command_add("reloadtitles","- Reload player titles from the database", 150, command_reloadtitles) ||
		command_add("guildcreate","[guildname] - Creates an approval setup for guild name specified",0,command_guildcreate) ||
		command_add("guildapprove","[guildapproveid] - Approve a guild with specified ID (guild creator receives the id)",0,command_guildapprove) ||
		command_add("guildlist","[guildapproveid] - Lists character names who have approved the guild specified by the approve id",0,command_guildlist) ||
		command_add("altactivate", "[argument] - activates alternate advancement abilities, use altactivate help for more information", 0, command_altactivate) ||

#ifdef BOTS
		command_add("bot","- Type \"#bot help\" to the see the list of available commands for bots.", 0, command_bot) ||
#endif

		command_add("traindisc","[level] - Trains all the disciplines usable by the target, up to level specified. (may freeze client for a few seconds)",150,command_traindisc) ||
		command_add("setgraveyard","[zone name] - Creates a graveyard for the specified zone based on your target's LOC.", 200, command_setgraveyard) ||
		command_add("deletegraveyard","[zone name] - Deletes the graveyard for the specified zone.", 200, command_deletegraveyard) ||
		command_add("getplayerburriedcorpsecount","- Get the target's total number of burried player corpses.", 100, command_getplayerburriedcorpsecount) ||
		command_add("summonburriedplayercorpse","- Summons the target's oldest burried corpse, if any exist.", 100, command_summonburriedplayercorpse) ||
		command_add("refreshgroup","- Refreshes Group.", 0, command_refreshgroup) ||
		command_add("advnpcspawn","[maketype|makegroup|addgroupentry|addgroupspawn][removegroupspawn|movespawn|editgroupbox|cleargroupbox]",150,command_advnpcspawn) ||
		command_add("advnpc","analog for advnpcspawn [maketype|makegroup|addgroupentry|addgroupspawn][removegroupspawn|movespawn|editgroupbox|cleargroupbox]",150,command_advnpcspawn) ||
		command_add("modifynpcstat","- Modifys a NPC's stats",150,command_modifynpcstat) ||
		command_add("undyeme","- Remove dye from all of your armor slots",0,command_undyeme) ||
		command_add("instance","- Modify Instances",200,command_instance) ||
		command_add("setstartzone","[zoneid] - Set target's starting zone. Set to zero to allow the player to use /setstartcity",80,command_setstartzone) ||
		command_add("netstats","- Gets the network stats for a stream.",200,command_netstats) ||
		command_add("object","List|Add|Edit|Move|Rotate|Copy|Save|Undo|Delete - Manipulate static and tradeskill objects within the zone",100,command_object) ||
		command_add("raidloot","LEADER|GROUPLEADER|SELECTED|ALL - Sets your raid loot settings if you have permission to do so.",0,command_raidloot) ||
		command_add("globalview","Lists all qglobals in cache if you were to do a quest with this target.",80,command_globalview) ||
		command_add("emoteview","Lists all NPC Emotes",80,command_emoteview) ||
		command_add("reloademote","Reloads NPC Emotes",80,command_reloademote) ||
		command_add("emotesearch","Searches NPC Emotes",80,command_emotesearch) ||
		command_add("distance","- Reports the distance between you and your target.", 80, command_distance) ||
		command_add("cvs","- Summary of client versions currently online.", 200, command_cvs) ||
		command_add("maxskills","Maxes skills for you.", 200, command_max_all_skills) ||
		command_add("showbonusstats","[item|spell|all] Shows bonus stats for target from items or spells. Shows both by default.",50, command_showbonusstats) ||
		command_add("reloadallrules","Executes a reload of all rules.",80, command_reloadallrules) ||
		command_add("reloadrulesworld","Executes a reload of all rules in world specifically.",80, command_reloadworldrules) ||
		command_add("camerashake", "Shakes the camera on everyone's screen globally.", 80, command_camerashake) ||
		command_add("disarmtrap", "Analog for ldon disarm trap for the newer clients since we still don't have it working.", 0, command_disarmtrap) ||
		command_add("sensetrap", "Analog for ldon sense trap for the newer clients since we still don't have it working.", 0, command_sensetrap) ||
		command_add("picklock", "Analog for ldon pick lock for the newer clients since we still don't have it working.", 0, command_picklock) ||
		command_add("mysql", "Mysql CLI, see 'help' for options.", 250, command_mysql) ||
		command_add("xtargets", "Show your targets Extended Targets and optionally set how many xtargets they can have.", 250, command_xtargets) ||
		command_add("zopp", "Troubleshooting command - Sends a fake item packet to you. No server reference is created.", 250, command_zopp) ||
		command_add("augmentitem", "Force augments an item. Must have the augment item window open.", 250, command_augmentitem) ||
		command_add("questerrors", "Shows quest errors.", 100, command_questerrors) ||
		command_add("enablerecipe", "[recipe_id] - Enables a recipe using the recipe id.", 80, command_enablerecipe) ||
		command_add("disablerecipe", "[recipe_id] - Disables a recipe using the recipe id.", 80, command_disablerecipe) ||
		command_add("npctype_cache", "[id] or all - Clears the npc type cache for either the id or all npcs.", 250, command_npctype_cache) ||
		command_add("merchant_open_shop", "Opens a merchants shop", 100, command_merchantopenshop) ||
		command_add("open_shop", nullptr, 100, command_merchantopenshop) ||
		command_add("merchant_close_shop", "Closes a merchant shop", 100, command_merchantcloseshop) ||
		command_add("close_shop", nullptr, 100, command_merchantcloseshop) ||
<<<<<<< HEAD
		command_add("shownumhits", "Shows buffs numhits for yourself.", 0, command_shownumhits) || 
		command_add("crashtest", "- Crash the zoneserver", 255, command_crashtest) ||
		command_add("logtest", "Performs log performance testing.", 250, command_logtest) ||
		command_add("logs", "Manage anything to do with logs", 250, command_logs)
=======
		command_add("shownumhits", "Shows buffs numhits for yourself.", 0, command_shownumhits) ||
		command_add("tune", "Calculate ideal statical values related to combat.", 100, command_tune)
>>>>>>> bd4e1560
		)
	{
		command_deinit();
		return -1;
	}

	std::map<std::string, CommandRecord *>::iterator cur,end;
	cur = commandlist.begin();
	end = commandlist.end();
	std::map<std::string,uint8> command_settings;
	std::map<std::string,uint8>::iterator itr;
	database.GetCommandSettings(command_settings);
	for(; cur != end; ++cur) {
		if ((itr=command_settings.find(cur->first))!=command_settings.end())
		{
			cur->second->access = itr->second;
			Log.Out(Logs::General, Logs::Commands, "command_init(): - Command '%s' set to access level %d.", cur->first.c_str(), itr->second);
		}
		else
		{
#ifdef COMMANDS_WARNINGS
			if(cur->second->access == 0)
				Log.Out(Logs::General, Logs::Status, "command_init(): Warning: Command '%s' defaulting to access level 0!" , cur->first.c_str());
#endif
		}
	}

	command_dispatch = command_realdispatch;

	return commandcount;
}

/*
 * command_deinit
 * clears the command list, freeing resources
 *
 * Parameters:
 *	none
 *
 */
void command_deinit(void)
{
	commandlist.clear();

	command_dispatch = command_notavail;
	commandcount = 0;
}

/*
 * command_add
 * adds a command to the command list; used by command_init
 *
 * Parameters:
 *	command_string	- the command ex: "spawn"
 *	desc		- text description of command for #help
 *	access		- default access level required to use command
 *	function		- pointer to function that handles command
 *
 */
int command_add(const char *command_string, const char *desc, int access, CmdFuncPtr function)
{
	if(function == nullptr)
		return(-1);

	std::string cstr(command_string);

	if(commandlist.count(cstr) != 0) {
		Log.Out(Logs::General, Logs::Error, "command_add() - Command '%s' is a duplicate - check command.cpp." , command_string);
		return(-1);
	}

	//look for aliases...
	std::map<std::string, CommandRecord *>::iterator cur,end,del;
	cur = commandlist.begin();
	end = commandlist.end();
	for(; cur != end; ++cur) {
		if(cur->second->function == function) {
			int r;
			for(r = 1; r < CMDALIASES; r++) {
				if(cur->second->command[r] == nullptr) {
					cur->second->command[r] = command_string;
					break;
				}
			}
			commandlist[cstr] = cur->second;
			return(0);
		}
	}

	CommandRecord *c = new CommandRecord;
	cleanup_commandlist.Append(c);
	c->desc = desc;
	c->access = access;
	c->function = function;
	memset(c->command, 0, sizeof(c->command));
	c->command[0] = command_string;

	commandlist[cstr] = c;

	commandcount++;
	return 0;
}

/*
 *
 * command_realdispatch
 * Calls the correct function to process the client's command string.
 * Called from Client::ChannelMessageReceived if message starts with
 * command character (#).
 *
 * Parameters:
 *	c			- pointer to the calling client object
 *	message		- what the client typed
 *
 */
int command_realdispatch(Client *c, const char *message)
{
	Seperator sep(message, ' ', 10, 100, true); // "three word argument" should be considered 1 arg

	command_logcommand(c, message);

	std::string cstr(sep.arg[0]+1);

	if(commandlist.count(cstr) != 1) {
		return(-2);
	}

	CommandRecord *cur = commandlist[cstr];
	if(c->Admin() < cur->access){
		c->Message(13,"Your access level is not high enough to use this command.");
		return(-1);
	}

	/* QS: Player_Log_Issued_Commands */
	if (RuleB(QueryServ, PlayerLogIssuedCommandes)){
		std::string event_desc = StringFormat("Issued command :: '%s' in zoneid:%i instid:%i", message, c->GetZoneID(), c->GetInstanceID());
		QServ->PlayerLogEvent(Player_Log_Issued_Commands, c->CharacterID(), event_desc);
	}

#ifdef COMMANDS_LOGGING
	if(cur->access >= COMMANDS_LOGGING_MIN_STATUS) {
		Log.Out(Logs::General, Logs::Commands, "%s (%s) used command: %s (target=%s)", c->GetName(), c->AccountName(), message, c->GetTarget()?c->GetTarget()->GetName():"NONE");
	}
#endif

	if(cur->function == nullptr) {
		Log.Out(Logs::General, Logs::Error, "Command '%s' has a null function\n", cstr.c_str());
		return(-1);
	} else {
		//dispatch C++ command
		cur->function(c, &sep);	// dispatch command
	}
	return 0;

}

void command_logcommand(Client *c, const char *message)
{
	int admin=c->Admin();

	bool continueevents=false;
	switch (zone->loglevelvar){ //catch failsafe
		case 9: { // log only LeadGM
			if ((admin>= 150) && (admin <200))
				continueevents=true;
			break;
		}
		case 8: { // log only GM
			if ((admin>= 100) && (admin <150))
				continueevents=true;
			break;
		}
		case 1: {
			if ((admin>= 200))
				continueevents=true;
			break;
		}
		case 2: {
			if ((admin>= 150))
				continueevents=true;
			break;
		}
		case 3: {
			if ((admin>= 100))
				continueevents=true;
			break;
		}
		case 4: {
			if ((admin>= 80))
				continueevents=true;
			break;
		}
		case 5: {
			if ((admin>= 20))
				continueevents=true;
			break;
		}
		case 6: {
			if ((admin>= 10))
				continueevents=true;
			break;
		}
		case 7: {
				continueevents=true;
				break;
		}
	}

	if (continueevents)
		database.logevents(
			c->AccountName(),
			c->AccountID(),
			admin,c->GetName(),
			c->GetTarget()?c->GetTarget()->GetName():"None",
			"Command",
			message,
			1
		);
}


/*
 * commands go below here
 */
void command_setstat(Client* c, const Seperator* sep){
	if(sep->arg[1][0] && sep->arg[2][0] && c->GetTarget()!=0 && c->GetTarget()->IsClient()){
		c->GetTarget()->CastToClient()->SetStats(atoi(sep->arg[1]),atoi(sep->arg[2]));
	}
	else{
		c->Message(0,"This command is used to permanently increase or decrease a players stats.");
		c->Message(0,"Usage: #setstat {type} {value the stat should be}");
		c->Message(0,"Types: Str: 0, Sta: 1, Agi: 2, Dex: 3, Int: 4, Wis: 5, Cha: 6");
	}
}

void command_incstat(Client* c, const Seperator* sep){
	if(sep->arg[1][0] && sep->arg[2][0] && c->GetTarget()!=0 && c->GetTarget()->IsClient()){
		c->GetTarget()->CastToClient()->IncStats(atoi(sep->arg[1]),atoi(sep->arg[2]));
	}
	else{
		c->Message(0,"This command is used to permanently increase or decrease a players stats.");
		c->Message(0,"Usage: #setstat {type} {value by which to increase or decrease}");
		c->Message(0,"Note: The value is in increments of 2, so a value of 3 will actually increase the stat by 6");
		c->Message(0,"Types: Str: 0, Sta: 1, Agi: 2, Dex: 3, Int: 4, Wis: 5, Cha: 6");
	}
}

void command_resetaa(Client* c,const Seperator *sep){
	if(c->GetTarget()!=0 && c->GetTarget()->IsClient()){
		c->GetTarget()->CastToClient()->ResetAA();
		c->Message(13,"Successfully reset %s's AAs",c->GetTarget()->GetName());
	}
	else
		c->Message(0,"Usage: Target a client and use #resetaa to reset the AA data in their Profile.");
}

void command_help(Client *c, const Seperator *sep)
{
	int commands_shown=0;

	c->Message(0, "Available EQEMu commands:");

	std::map<std::string, CommandRecord *>::iterator cur,end;
	cur = commandlist.begin();
	end = commandlist.end();

	for(; cur != end; ++cur) {
		if(sep->arg[1][0]) {
			if(cur->first.find(sep->arg[1]) == std::string::npos) {
				continue;
			}
		}

		if(c->Admin() < cur->second->access)
			continue;
		commands_shown++;
		c->Message(0, "	%c%s %s", COMMAND_CHAR, cur->first.c_str(), cur->second->desc == nullptr?"":cur->second->desc);
	}
	c->Message(0, "%d command%s listed.", commands_shown, commands_shown!=1?"s":"");

}

void command_version(Client *c, const Seperator *sep)
{
	c->Message(0, "Current version information.");
	c->Message(0, "	%s", CURRENT_VERSION);
	c->Message(0, "	Compiled on: %s at %s", COMPILE_DATE, COMPILE_TIME);
	c->Message(0, "	Last modified on: %s", LAST_MODIFIED);
}

void command_setfaction(Client *c, const Seperator *sep)
{
	if((sep->arg[1][0] == 0 || strcasecmp(sep->arg[1],"*")==0) || ((c->GetTarget()==0) || (c->GetTarget()->IsClient()))) {
		c->Message(0, "Usage: #setfaction [faction number]");
		return;
    }

    auto npcTypeID = c->GetTarget()->CastToNPC()->GetNPCTypeID();
    c->Message(15,"Setting NPC %u to faction %i", npcTypeID, atoi(sep->argplus[1]));

    std::string query = StringFormat("UPDATE npc_types SET npc_faction_id = %i WHERE id = %i",
                                    atoi(sep->argplus[1]), npcTypeID);
    database.QueryDatabase(query);
    c->LogSQL(query.c_str());
}

void command_serversidename(Client *c, const Seperator *sep)
{
	if(c->GetTarget())
		c->Message(0, c->GetTarget()->GetName());
	else
		c->Message(0, "Error: no target");
}

void command_wc(Client *c, const Seperator *sep)
{
	if(sep->argnum < 2)
	{
		c->Message(0, "Usage: #wc [wear slot] [material] [ [hero_forge_model] [elite_material] [unknown06] [unknown18] ]");
	}
	else if(c->GetTarget() == nullptr) {
		c->Message(13, "You must have a target to do a wear change.");
	}
	else
	{
		uint32 hero_forge_model = 0;
		uint32 wearslot = atoi(sep->arg[1]);

		if (sep->argnum > 2)
		{
			hero_forge_model = atoi(sep->arg[3]);
			if (hero_forge_model > 0)
			{
				// Conversion to simplify the command arguments
				// Hero's Forge model is actually model * 1000 + texture * 100 + wearslot
				hero_forge_model *= 1000;
				hero_forge_model += (atoi(sep->arg[2]) * 100);
				hero_forge_model += wearslot;

				// For Hero's Forge, slot 7 is actually for Robes, but it still needs to use slot 1 in the packet
				if (wearslot == 7)
				{
					wearslot = 1;
				}
			}

		}
		/*
		// Leaving here to add color option to the #wc command eventually
		uint32 Color;
		if (c->GetTarget()->IsClient())
			Color = c->GetTarget()->GetEquipmentColor(atoi(sep->arg[1]));
		else
			Color = c->GetTarget()->GetArmorTint(atoi(sep->arg[1]));
		*/
		c->GetTarget()->SendTextureWC(wearslot, atoi(sep->arg[2]), hero_forge_model, atoi(sep->arg[4]), atoi(sep->arg[5]), atoi(sep->arg[6]));
	}
}

void command_heromodel(Client *c, const Seperator *sep)
{
	if (sep->argnum < 1)
	{
		c->Message(0, "Usage: #heromodel [hero forge model] [ [slot] ] (example: #heromodel 63)");
	}
	else if (c->GetTarget() == nullptr)
	{
		c->Message(13, "You must have a target to do a wear change for Hero's Forge Models.");
	}
	else
	{
		uint32 hero_forge_model = atoi(sep->arg[1]);

		if (sep->argnum > 1)
		{
			uint8 wearslot = (uint8)atoi(sep->arg[2]);
			c->GetTarget()->SendTextureWC(wearslot, 0, hero_forge_model, 0, 0, 0);
		}
		else
		{
			if (hero_forge_model > 0)
			{
				// Conversion to simplify the command arguments
				// Hero's Forge model is actually model * 1000 + texture * 100 + wearslot
				// Hero's Forge Model slot 7 is actually for Robes, but it still needs to use wearslot 1 in the packet
				hero_forge_model *= 100;

				for (uint8 wearslot = 0; wearslot < 7; wearslot++)
				{
					c->GetTarget()->SendTextureWC(wearslot, 0, (hero_forge_model + wearslot), 0, 0, 0);
				}
			}
			else
			{
				c->Message(13, "Hero's Forge Model must be greater than 0.");
			}
		}
	}
}

void command_setanim(Client *c, const Seperator *sep)
{
	if (c->GetTarget() && sep->IsNumber(1)) {
		int num = atoi(sep->arg[1]);
		if(num < 0 || num >= _eaMaxAppearance) {
		c->Message(0, "Invalid animation number, between 0 and %d", _eaMaxAppearance-1);
		}
		c->GetTarget()->SetAppearance(EmuAppearance(num));
	} else
		c->Message(0, "Usage: #setanim [animnum]");
}

void command_connectworldserver(Client *c, const Seperator *sep)
{
	if(worldserver.Connected())
		c->Message(0, "Error: Already connected to world server");
	else
	{
		c->Message(0, "Attempting to connect to world server...");
		worldserver.AsyncConnect();
	}
}

void command_serverinfo(Client *c, const Seperator *sep)
{
#ifdef _WINDOWS
	char intbuffer [sizeof(unsigned long)];
	c->Message(0, "Operating system information.");
	c->Message(0, "	%s", Ver_name);
	c->Message(0, "	Build number: %s", ultoa(Ver_build, intbuffer, 10));
	c->Message(0, "	Minor version: %s", ultoa(Ver_min, intbuffer, 10));
	c->Message(0, "	Major version: %s", ultoa(Ver_maj, intbuffer, 10));
	c->Message(0, "	Platform Id: %s", ultoa(Ver_pid, intbuffer, 10));
#else
char buffer[255];
	c->Message(0, "Operating system information: %s",GetOS(buffer));
#endif
}

void command_getvariable(Client *c, const Seperator *sep)
{
	char tmp[512];
	if (database.GetVariable(sep->argplus[1], tmp, sizeof(tmp)))
		c->Message(0, "%s = %s", sep->argplus[1], tmp);
	else
		c->Message(0, "GetVariable(%s) returned false", sep->argplus[1]);
}

void command_chat(Client *c, const Seperator *sep)
{
	if (sep->arg[2][0] == 0)
		c->Message(0, "Usage: #chat [channum] [message]");
	else
		if (!worldserver.SendChannelMessage(0, 0, (uint8) atoi(sep->arg[1]), 0, 0, sep->argplus[2]))
			c->Message(0, "Error: World server disconnected");
}

void command_npcloot(Client *c, const Seperator *sep)
{
	if (c->GetTarget() == 0)
		c->Message(0, "Error: No target");
	// #npcloot show
	else if (strcasecmp(sep->arg[1], "show") == 0)
	{
		if (c->GetTarget()->IsNPC())
			c->GetTarget()->CastToNPC()->QueryLoot(c);
		else if (c->GetTarget()->IsCorpse())
			c->GetTarget()->CastToCorpse()->QueryLoot(c);
		else
			c->Message(0, "Error: Target's type doesnt have loot");
	}
	// These 2 types are *BAD* for the next few commands
	else if (c->GetTarget()->IsClient() || c->GetTarget()->IsCorpse())
		c->Message(0, "Error: Invalid target type, try a NPC =).");
	// #npcloot add
	else if (strcasecmp(sep->arg[1], "add") == 0)
	{
		// #npcloot add item
		if (c->GetTarget()->IsNPC() && sep->IsNumber(2))
		{
			uint32 item = atoi(sep->arg[2]);
			if (database.GetItem(item))
			{
				if (sep->arg[3][0] != 0 && sep->IsNumber(3))
					c->GetTarget()->CastToNPC()->AddItem(item, atoi(sep->arg[3]), 0);
				else
					c->GetTarget()->CastToNPC()->AddItem(item, 1, 0);
				c->Message(0, "Added item(%i) to the %s's loot.", item, c->GetTarget()->GetName());
			}
			else
				c->Message(0, "Error: #npcloot add: Item(%i) does not exist!", item);
		}
		else if (!sep->IsNumber(2))
			c->Message(0, "Error: #npcloot add: Itemid must be a number.");
		else
			c->Message(0, "Error: #npcloot add: This is not a valid target.");
	}
	// #npcloot remove
	else if (strcasecmp(sep->arg[1], "remove") == 0)
	{
		//#npcloot remove all
		if (strcasecmp(sep->arg[2], "all") == 0)
			c->Message(0, "Error: #npcloot remove all: Not yet implemented.");
		//#npcloot remove itemid
		else
		{
			if(c->GetTarget()->IsNPC() && sep->IsNumber(2))
			{
				uint32 item = atoi(sep->arg[2]);
				c->GetTarget()->CastToNPC()->RemoveItem(item);
				c->Message(0, "Removed item(%i) from the %s's loot.", item, c->GetTarget()->GetName());
			}
			else if (!sep->IsNumber(2))
				c->Message(0, "Error: #npcloot remove: Item must be a number.");
			else
				c->Message(0, "Error: #npcloot remove: This is not a valid target.");
		}
	}
	// #npcloot money
	else if (strcasecmp(sep->arg[1], "money") == 0)
	{
		if (c->GetTarget()->IsNPC() && sep->IsNumber(2) && sep->IsNumber(3) && sep->IsNumber(4) && sep->IsNumber(5))
		{
			if ((atoi(sep->arg[2]) < 34465 && atoi(sep->arg[2]) >= 0) && (atoi(sep->arg[3]) < 34465 && atoi(sep->arg[3]) >= 0) && (atoi(sep->arg[4]) < 34465 && atoi(sep->arg[4]) >= 0) && (atoi(sep->arg[5]) < 34465 && atoi(sep->arg[5]) >= 0))
			{
				c->GetTarget()->CastToNPC()->AddCash(atoi(sep->arg[5]), atoi(sep->arg[4]), atoi(sep->arg[3]), atoi(sep->arg[2]));
				c->Message(0, "Set %i Platinum, %i Gold, %i Silver, and %i Copper as %s's money.", atoi(sep->arg[2]), atoi(sep->arg[3]), atoi(sep->arg[4]), atoi(sep->arg[5]), c->GetTarget()->GetName());
			}
			else
				c->Message(0, "Error: #npcloot money: Values must be between 0-34465.");
		}
		else
			c->Message(0, "Usage: #npcloot money platinum gold silver copper");
	}
	else
		c->Message(0, "Usage: #npcloot [show/money/add/remove] [itemid/all/money: pp gp sp cp]");
}

void command_gm(Client *c, const Seperator *sep)
{
	bool state=atobool(sep->arg[1]);
	Client *t=c;

	if(c->GetTarget() && c->GetTarget()->IsClient())
		t=c->GetTarget()->CastToClient();

	if(sep->arg[1][0] != 0) {
		t->SetGM(state);
		c->Message(0, "%s is %s a GM.", t->GetName(), state?"now":"no longer");
	}
	else
		c->Message(0, "Usage: #gm [on/off]");
}

// there's no need for this, as /summon already takes care of it
// this command is here for reference but it is not added to the
// list above

//To whoever wrote the above: And what about /kill, /zone, /zoneserver, etc?
//There is a reason for the # commands: so that admins can specifically enable certain
//commands for their users. Some might want users to #summon but not to /kill. Cant do that if they are a GM
void command_summon(Client *c, const Seperator *sep)
{
	Mob *t;

	if(sep->arg[1][0] != 0)		// arg specified
	{
		Client* client = entity_list.GetClientByName(sep->arg[1]);
		if (client != 0)	// found player in zone
			t=client->CastToMob();
		else
		{
			if (!worldserver.Connected())
				c->Message(0, "Error: World server disconnected.");
			else
			{ // player is in another zone
				//Taking this command out until we test the factor of 8 in ServerOP_ZonePlayer
				//c->Message(0, "Summoning player from another zone not yet implemented.");
				//return;

				ServerPacket* pack = new ServerPacket(ServerOP_ZonePlayer, sizeof(ServerZonePlayer_Struct));
				ServerZonePlayer_Struct* szp = (ServerZonePlayer_Struct*) pack->pBuffer;
				strcpy(szp->adminname, c->GetName());
				szp->adminrank = c->Admin();
				szp->ignorerestrictions = 2;
				strcpy(szp->name, sep->arg[1]);
				strcpy(szp->zone, zone->GetShortName());
				szp->x_pos = c->GetX(); // May need to add a factor of 8 in here..
				szp->y_pos = c->GetY();
				szp->z_pos = c->GetZ();
				worldserver.SendPacket(pack);
				safe_delete(pack);
			}
			return;
		}
	}
	else if(c->GetTarget())		// have target
		t=c->GetTarget();
	else
	{
		/*if(c->Admin() < 150)
			c->Message(0, "You need a NPC/corpse target for this command");
		else*/
			c->Message(0, "Usage: #summon [charname] Either target or charname is required");
		return;
	}

	if(!t)
		return;

	if (t->IsNPC())
	{ // npc target
		c->Message(0, "Summoning NPC %s to %1.1f, %1.1f, %1.1f", t->GetName(), c->GetX(), c->GetY(), c->GetZ());
		t->CastToNPC()->GMMove(c->GetX(), c->GetY(), c->GetZ(), c->GetHeading());
		t->CastToNPC()->SaveGuardSpot(true);
	}
	else if (t->IsCorpse())
	{ // corpse target
		c->Message(0, "Summoning corpse %s to %1.1f, %1.1f, %1.1f", t->GetName(), c->GetX(), c->GetY(), c->GetZ());
		t->CastToCorpse()->GMMove(c->GetX(), c->GetY(), c->GetZ(), c->GetHeading());
	}
	else if (t->IsClient())
	{
		/*if(c->Admin() < 150)
		{
			c->Message(0, "You may not summon a player.");
			return;
		}*/
		c->Message(0, "Summoning player %s to %1.1f, %1.1f, %1.1f", t->GetName(), c->GetX(), c->GetY(), c->GetZ());
		t->CastToClient()->MovePC(zone->GetZoneID(), zone->GetInstanceID(), c->GetX(), c->GetY(), c->GetZ(), c->GetHeading(), 2, GMSummon);
	}
}

void command_zone(Client *c, const Seperator *sep)
{
	if(c->Admin() < commandZoneToCoords &&
		(sep->IsNumber(2) || sep->IsNumber(3) || sep->IsNumber(4))) {
		c->Message(0, "Your status is not high enough to zone to specific coordinates.");
		return;
	}

	uint16 zoneid = 0;

	if (sep->IsNumber(1))
	{
		if(atoi(sep->arg[1])==26 && (c->Admin() < commandZoneToSpecials)){ //cshome
				c->Message(0, "Only Guides and above can goto that zone.");
				return;
		}
		zoneid = atoi(sep->arg[1]);
	}
	else if (sep->arg[1][0] == 0)
	{
		c->Message(0, "Usage: #zone [zonename]");
		c->Message(0, "Optional Usage: #zone [zonename] y x z");
		return;
	}
	else if (zone->GetZoneID() == 184 && c->Admin() < commandZoneToSpecials) {	// Zone: 'Load'
		c->Message(0, "The Gods brought you here, only they can send you away.");
		return;
	} else {
		if((strcasecmp(sep->arg[1], "cshome")==0) && (c->Admin() < commandZoneToSpecials)){
			c->Message(0, "Only Guides and above can goto that zone.");
			return;
		}

		zoneid = database.GetZoneID(sep->arg[1]);
		if(zoneid == 0) {
			c->Message(0, "Unable to locate zone '%s'", sep->arg[1]);
			return;
		}
	}

#ifdef BOTS
	// This block is necessary to clean up any bot objects owned by a Client
	if(zoneid != c->GetZoneID())
		Bot::ProcessClientZoneChange(c);
#endif

	if (sep->IsNumber(2) || sep->IsNumber(3) || sep->IsNumber(4)){
		//zone to specific coords
		c->MovePC(zoneid, (float)atof(sep->arg[2]), atof(sep->arg[3]), atof(sep->arg[4]), 0.0f, 0);
		}
	else
		//zone to safe coords
		c->MovePC(zoneid, 0.0f, 0.0f, 0.0f, 0.0f, 0, ZoneToSafeCoords);
}

//todo: fix this so it checks if you're in the instance set
void command_zone_instance(Client *c, const Seperator *sep)
{
	if(c->Admin() < commandZoneToCoords &&
		(sep->IsNumber(2) || sep->IsNumber(3) || sep->IsNumber(4))) {
		c->Message(0, "Your status is not high enough to zone to specific coordinates.");
		return;
	}

	if (sep->arg[1][0] == 0)
	{
		c->Message(0, "Usage: #zoneinstance [instance id]");
		c->Message(0, "Optional Usage: #zoneinstance [instance id] y x z");
		return;
	}

	uint16 zoneid = 0;
	uint16 instanceid = 0;

	if(sep->IsNumber(1))
	{
		instanceid = atoi(sep->arg[1]);
		if(!instanceid)
		{
			c->Message(0, "Must enter a valid instance id.");
			return;
		}

		zoneid = database.ZoneIDFromInstanceID(instanceid);
		if(!zoneid)
		{
			c->Message(0, "Instance not found or zone is set to null.");
			return;
		}
	}
	else
	{
		c->Message(0, "Must enter a valid instance id.");
		return;
	}

	if(!database.VerifyInstanceAlive(instanceid, c->CharacterID()))
	{
		c->Message(0, "Instance ID expiried or you are not apart of this instance.");
		return;
	}

	if (sep->IsNumber(2) || sep->IsNumber(3) || sep->IsNumber(4)){
		//zone to specific coords
		c->MovePC(zoneid, instanceid, atof(sep->arg[2]), atof(sep->arg[3]), atof(sep->arg[4]), 0.0f, 0);
	}
	else{
		c->MovePC(zoneid, instanceid, 0.0f, 0.0f, 0.0f, 0.0f, 0, ZoneToSafeCoords);
	}
}

void command_showbuffs(Client *c, const Seperator *sep)
{
	if (c->GetTarget() == 0)
		c->CastToMob()->ShowBuffs(c);
	else
		c->GetTarget()->CastToMob()->ShowBuffs(c);
}

void command_peqzone(Client *c, const Seperator *sep)
{
	uint32 timeleft = c->GetPTimers().GetRemainingTime(pTimerPeqzoneReuse)/60;

	if(!c->GetPTimers().Expired(&database, pTimerPeqzoneReuse, false)) {
		c->Message(13,"You must wait %i minute(s) before using this ability again.", timeleft);
		return;
	}

	if(c->GetHPRatio() < 75) {
		c->Message(0, "You cannot use this command with less than 75 percent health.");
		return;
	}

	//this isnt perfect, but its better...
	if(
		c->IsInvisible(c)
		|| c->IsRooted()
		|| c->IsStunned()
		|| c->IsMezzed()
		|| c->AutoAttackEnabled()
		|| c->GetInvul()
	) {
		c->Message(0, "You cannot use this command in your current state. Settle down and wait.");
		return;
	}

	uint16 zoneid = 0;
	uint8 destzone = 0;
	if (sep->IsNumber(1))
	{
		zoneid = atoi(sep->arg[1]);
		destzone = database.GetPEQZone(zoneid, 0);
		if(destzone == 0){
			c->Message(13, "You cannot use this command to enter that zone!");
			return;
		}
		if(zoneid == zone->GetZoneID()) {
			c->Message(13, "You cannot use this command on the zone you are in!");
			return;
		}
	}
	else if (sep->arg[1][0] == 0 || sep->IsNumber(2) || sep->IsNumber(3) || sep->IsNumber(4) || sep->IsNumber(5))
	{
		c->Message(0, "Usage: #peqzone [zonename]");
		c->Message(0, "Optional Usage: #peqzone [zoneid]");
		return;
	}
	else {
		zoneid = database.GetZoneID(sep->arg[1]);
		destzone = database.GetPEQZone(zoneid, 0);
		if(zoneid == 0) {
			c->Message(0, "Unable to locate zone '%s'", sep->arg[1]);
			return;
		}
		if(destzone == 0){
			c->Message(13, "You cannot use this command to enter that zone!");
			return;
		}
		if(zoneid == zone->GetZoneID()) {
			c->Message(13, "You cannot use this command on the zone you are in!");
			return;
		}
	}

	if(RuleB (Zone, UsePEQZoneDebuffs)){
		c->SpellOnTarget(RuleI(Zone, PEQZoneDebuff1), c);
		c->SpellOnTarget(RuleI(Zone, PEQZoneDebuff2), c);
	}

	//zone to safe coords
	c->GetPTimers().Start(pTimerPeqzoneReuse, RuleI(Zone, PEQZoneReuseTime));
	c->MovePC(zoneid, 0.0f, 0.0f, 0.0f, 0.0f, 0, ZoneToSafeCoords);
}

void command_movechar(Client *c, const Seperator *sep)
{
	if(sep->arg[1][0]==0 || sep->arg[2][0] == 0)
		c->Message(0, "Usage: #movechar [charactername] [zonename]");
	else if (c->Admin() < commandMovecharToSpecials && strcasecmp(sep->arg[2], "cshome") == 0 || strcasecmp(sep->arg[2], "load") == 0 || strcasecmp(sep->arg[2], "load2") == 0)
		c->Message(0, "Invalid zone name");
	else
	{
		uint32 tmp = database.GetAccountIDByChar(sep->arg[1]);
		if (tmp)
		{
			if (c->Admin() >= commandMovecharSelfOnly || tmp == c->AccountID())
				if (!database.MoveCharacterToZone((char*) sep->arg[1], (char*) sep->arg[2]))
					c->Message(0, "Character Move Failed!");
				else
					c->Message(0, "Character has been moved.");
			else
				c->Message(13,"You cannot move characters that are not on your account.");
		}
		else
			c->Message(0, "Character Does Not Exist");
	}
}

void command_viewpetition(Client *c, const Seperator *sep)
{
	if (sep->arg[1][0] == 0) {
		c->Message(0, "Usage: #viewpetition (petition number) Type #listpetition for a list");
		return;
    }

    c->Message(13,"	ID : Character Name , Petition Text");

    std::string query = "SELECT petid, charname, petitiontext FROM petitions ORDER BY petid";
    auto results = database.QueryDatabase(query);
    if (!results.Success())
        return;

    Log.Out(Logs::General, Logs::Normal, "View petition request from %s, petition number: %i", c->GetName(), atoi(sep->argplus[1]) );

    if (results.RowCount() == 0) {
        c->Message(13,"There was an error in your request: ID not found! Please check the Id and try again.");
        return;
    }

    for (auto row = results.begin(); row != results.end(); ++row)
        if (strcasecmp(row[0], sep->argplus[1]) == 0)
			c->Message(15, " %s:	%s , %s ", row[0], row[1], row[2]);

}

void command_petitioninfo(Client *c, const Seperator *sep)
{
	if (sep->arg[1][0] == 0) {
		c->Message(0, "Usage: #petitioninfo (petition number) Type #listpetition for a list");
		return;
    }

    std::string query = "SELECT petid, charname, accountname, zone, charclass, charrace, charlevel FROM petitions ORDER BY petid";
    auto results = database.QueryDatabase(query);
    if (!results.Success())
        return;

    Log.Out(Logs::General, Logs::Normal, "Petition information request from %s, petition number:", c->GetName(), atoi(sep->argplus[1]) );

    if (results.RowCount() == 0) {
		c->Message(13,"There was an error in your request: ID not found! Please check the Id and try again.");
        return;
    }

	for (auto row = results.begin(); row != results.end(); ++row)
		if (strcasecmp(row[0],sep->argplus[1])== 0)
			c->Message(13,"	ID : %s Character Name: %s Account Name: %s Zone: %s Character Class: %s Character Race: %s Character Level: %s",row[0],row[1],row[2],row[3],row[4],row[5],row[6]);

}

void command_delpetition(Client *c, const Seperator *sep)
{
	if (sep->arg[1][0] == 0 || strcasecmp(sep->arg[1],"*") == 0) {
		c->Message(0, "Usage: #delpetition (petition number) Type #listpetition for a list");
		return;
    }

	c->Message(13,"Attempting to delete petition number: %i",atoi(sep->argplus[1]));
	std::string query = StringFormat("DELETE FROM petitions WHERE petid = %i", atoi(sep->argplus[1]));
	auto results = database.QueryDatabase(query);
	if (!results.Success())
        return;

    Log.Out(Logs::General, Logs::Normal, "Delete petition request from %s, petition number:", c->GetName(), atoi(sep->argplus[1]) );

}

void command_listnpcs(Client *c, const Seperator *sep)
{
	if (strcasecmp(sep->arg[1], "all") == 0)
		entity_list.ListNPCs(c,sep->arg[1],sep->arg[2],0);
	else if(sep->IsNumber(1) && sep->IsNumber(2))
		entity_list.ListNPCs(c,sep->arg[1],sep->arg[2],2);
	else if(sep->arg[1][0] != 0)
		entity_list.ListNPCs(c,sep->arg[1],sep->arg[2],1);
	else {
		c->Message(0, "Usage of #listnpcs:");
		c->Message(0, "#listnpcs [#] [#] (Each number would search by ID, ex. #listnpcs 1 30, searches 1-30)");
		c->Message(0, "#listnpcs [name] (Would search for a npc with [name])");
	}
}

void command_date(Client *c, const Seperator *sep)
{
	//yyyy mm dd hh mm local
	if(sep->arg[3][0]==0 || !sep->IsNumber(1) || !sep->IsNumber(2) || !sep->IsNumber(3)) {
		c->Message(13, "Usage: #date yyyy mm dd [HH MM]");
	}
	else {
		int h=0, m=0;
		TimeOfDay_Struct eqTime;
		zone->zone_time.getEQTimeOfDay( time(0), &eqTime);
		if(!sep->IsNumber(4))
		h=eqTime.hour;
		else
			h=atoi(sep->arg[4]);
		if(!sep->IsNumber(5))
			m=eqTime.minute;
		else
			m=atoi(sep->arg[5]);
		c->Message(13, "Setting world time to %s-%s-%s %i:%i...", sep->arg[1], sep->arg[2], sep->arg[3], h, m);
		zone->SetDate(atoi(sep->arg[1]), atoi(sep->arg[2]), atoi(sep->arg[3]), h, m);
	}
}

void command_timezone(Client *c, const Seperator *sep)
{
	if(sep->arg[1][0]==0 && !sep->IsNumber(1)) {
		c->Message(13, "Usage: #timezone HH [MM]");
		c->Message(13, "Current timezone is: %ih %im", zone->zone_time.getEQTimeZoneHr(), zone->zone_time.getEQTimeZoneMin());
	}
	else {
		uint8 hours = atoi(sep->arg[1]);
		uint8 minutes = atoi(sep->arg[2]);
		if(!sep->IsNumber(2))
			minutes = 0;
		c->Message(13, "Setting timezone to %i h %i m", hours, minutes);
		uint32 ntz=(hours*60)+minutes;
		zone->zone_time.setEQTimeZone(ntz);
		database.SetZoneTZ(zone->GetZoneID(), zone->GetInstanceVersion(), ntz);

		// Update all clients with new TZ.
		EQApplicationPacket* outapp = new EQApplicationPacket(OP_TimeOfDay, sizeof(TimeOfDay_Struct));
		TimeOfDay_Struct* tod = (TimeOfDay_Struct*)outapp->pBuffer;
		zone->zone_time.getEQTimeOfDay(time(0), tod);
		entity_list.QueueClients(c, outapp);
		safe_delete(outapp);
	}
}

void command_invul(Client *c, const Seperator *sep)
{
	bool state=atobool(sep->arg[1]);
	Client *t=c;

	if(c->GetTarget() && c->GetTarget()->IsClient())
		t=c->GetTarget()->CastToClient();

	if(sep->arg[1][0] != 0) {
		t->SetInvul(state);
		c->Message(0, "%s is %s invulnerable from attack.", t->GetName(), state?"now":"no longer");
	}
	else
		c->Message(0, "Usage: #invulnerable [on/off]");
}

void command_hideme(Client *c, const Seperator *sep)
{
	bool state=atobool(sep->arg[1]);

	if(sep->arg[1][0]==0)
		c->Message(0, "Usage: #hideme [on/off]");
	else
	{
		c->SetHideMe(state);
		c->Message_StringID(MT_Broadcasts, c->GetHideMe() ? NOW_INVISIBLE : NOW_VISIBLE, c->GetName());
	}
}

void command_emote(Client *c, const Seperator *sep)
{
	if (sep->arg[3][0] == 0)
		c->Message(0, "Usage: #emote [name | world | zone] type# message");
	else {
		if (strcasecmp(sep->arg[1], "zone") == 0){
			char* newmessage=0;
			if(strstr(sep->arg[3],"^")==0)
				entity_list.Message(0, atoi(sep->arg[2]), sep->argplus[3]);
			else{
				for(newmessage = strtok((char*)sep->arg[3],"^");newmessage!=nullptr;newmessage=strtok(nullptr, "^"))
					entity_list.Message(0, atoi(sep->arg[2]), newmessage);
			}
		}
		else if (!worldserver.Connected())
			c->Message(0, "Error: World server disconnected");
		else if (strcasecmp(sep->arg[1], "world") == 0)
			worldserver.SendEmoteMessage(0, 0, atoi(sep->arg[2]), sep->argplus[3]);
		else
			worldserver.SendEmoteMessage(sep->arg[1], 0, atoi(sep->arg[2]), sep->argplus[3]);
	}
}

void command_fov(Client *c, const Seperator *sep)
{
	if(c->GetTarget())
		if(c->BehindMob(c->GetTarget(), c->GetX(), c->GetY()))
			c->Message(0, "You are behind mob %s, it is looking to %d", c->GetTarget()->GetName(), c->GetTarget()->GetHeading());
		else
			c->Message(0, "You are NOT behind mob %s, it is looking to %d", c->GetTarget()->GetName(), c->GetTarget()->GetHeading());
	else
		c->Message(0, "I Need a target!");
}

void command_npcstats(Client *c, const Seperator *sep)
{
	if (c->GetTarget() == 0)
		c->Message(0, "ERROR: No target!");
	else if (!c->GetTarget()->IsNPC())
		c->Message(0, "ERROR: Target is not a NPC!");
	else {
		c->Message(0, "NPC Stats:");
		c->Message(0, "Name: %s   NpcID: %u", c->GetTarget()->GetName(), c->GetTarget()->GetNPCTypeID());
		c->Message(0, "Race: %i  Level: %i  Class: %i  Material: %i", c->GetTarget()->GetRace(), c->GetTarget()->GetLevel(), c->GetTarget()->GetClass(), c->GetTarget()->GetTexture());
		c->Message(0, "Current HP: %i  Max HP: %i", c->GetTarget()->GetHP(), c->GetTarget()->GetMaxHP());
		//c->Message(0, "Weapon Item Number: %s",c->GetTarget()->GetWeapNo());
		c->Message(0, "Gender: %i  Size: %f  Bodytype: %d", c->GetTarget()->GetGender(), c->GetTarget()->GetSize(), c->GetTarget()->GetBodyType());
		c->Message(0, "Runspeed: %f  Walkspeed: %f", c->GetTarget()->GetRunspeed(), c->GetTarget()->GetWalkspeed());
		c->Message(0, "Spawn Group: %i  Grid: %i", c->GetTarget()->CastToNPC()->GetSp2(), c->GetTarget()->CastToNPC()->GetGrid());
		c->Message(0, "EmoteID: %i", c->GetTarget()->CastToNPC()->GetEmoteID());
		c->GetTarget()->CastToNPC()->QueryLoot(c);
	}
}

void command_zclip(Client *c, const Seperator *sep)
{
	// modifys and resends zhdr packet
	if(sep->arg[2][0]==0)
		c->Message(0, "Usage: #zclip <min clip> <max clip>");
	else if(atoi(sep->arg[1])<=0)
		c->Message(0, "ERROR: Min clip can not be zero or less!");
	else if(atoi(sep->arg[2])<=0)
		c->Message(0, "ERROR: Max clip can not be zero or less!");
	else if(atoi(sep->arg[1])>atoi(sep->arg[2]))
		c->Message(0, "ERROR: Min clip is greater than max clip!");
	else {
		zone->newzone_data.minclip = atof(sep->arg[1]);
		zone->newzone_data.maxclip = atof(sep->arg[2]);
		if(sep->arg[3][0]!=0)
			zone->newzone_data.fog_minclip[0]=atof(sep->arg[3]);
		if(sep->arg[4][0]!=0)
			zone->newzone_data.fog_minclip[1]=atof(sep->arg[4]);
		if(sep->arg[5][0]!=0)
			zone->newzone_data.fog_maxclip[0]=atof(sep->arg[5]);
		if(sep->arg[6][0]!=0)
			zone->newzone_data.fog_maxclip[1]=atof(sep->arg[6]);
		EQApplicationPacket* outapp = new EQApplicationPacket(OP_NewZone, sizeof(NewZone_Struct));
		memcpy(outapp->pBuffer, &zone->newzone_data, outapp->size);
		entity_list.QueueClients(c, outapp);
		safe_delete(outapp);
	}
}

void command_npccast(Client *c, const Seperator *sep)
{
	if (c->GetTarget() && c->GetTarget()->IsNPC() && !sep->IsNumber(1) && sep->arg[1] != 0 && sep->IsNumber(2)) {
		Mob* spelltar = entity_list.GetMob(sep->arg[1]);
		if (spelltar)
			c->GetTarget()->CastSpell(atoi(sep->arg[2]), spelltar->GetID());
		else
			c->Message(0, "Error: %s not found", sep->arg[1]);
	}
	else if (c->GetTarget() && c->GetTarget()->IsNPC() && sep->IsNumber(1) && sep->IsNumber(2) ) {
		Mob* spelltar = entity_list.GetMob(atoi(sep->arg[1]));
		if (spelltar)
			c->GetTarget()->CastSpell(atoi(sep->arg[2]), spelltar->GetID());
		else
			c->Message(0, "Error: target ID %i not found", atoi(sep->arg[1]));
	}
	else
		c->Message(0, "Usage: (needs NPC targeted) #npccast targetname/entityid spellid");
}

void command_zstats(Client *c, const Seperator *sep)
{
	c->Message(0, "Zone Header Data:");
	c->Message(0, "Sky Type: %i", zone->newzone_data.sky);
	c->Message(0, "Fog Colour: Red: %i; Blue: %i; Green %i", zone->newzone_data.fog_red[0], zone->newzone_data.fog_green[0], zone->newzone_data.fog_blue[0]);
	c->Message(0, "Safe Coords: %f, %f, %f", zone->newzone_data.safe_x, zone->newzone_data.safe_y, zone->newzone_data.safe_z);
	c->Message(0, "Underworld Coords: %f", zone->newzone_data.underworld);
	c->Message(0, "Clip Plane: %f - %f", zone->newzone_data.minclip, zone->newzone_data.maxclip);
}

void command_permaclass(Client *c, const Seperator *sep)
{
	Client *t=c;

	if(c->GetTarget() && c->GetTarget()->IsClient())
		t=c->GetTarget()->CastToClient();

	if(sep->arg[1][0]==0) {
		c->Message(0,"Usage: #permaclass <classnum>");
	}
	else if(!t->IsClient())
		c->Message(0,"Target is not a client.");
	else {
		c->Message(0, "Setting %s's class...Sending to char select.", t->GetName());
		Log.Out(Logs::General, Logs::Normal, "Class change request from %s for %s, requested class:%i", c->GetName(), t->GetName(), atoi(sep->arg[1]) );
		t->SetBaseClass(atoi(sep->arg[1]));
		t->Save();
		t->Kick();
	}
}

void command_permarace(Client *c, const Seperator *sep)
{
	Client *t=c;

	if(c->GetTarget() && c->GetTarget()->IsClient())
		t=c->GetTarget()->CastToClient();

	if(sep->arg[1][0]==0) {
		c->Message(0,"Usage: #permarace <racenum>");
		c->Message(0,"NOTE: Not all models are global. If a model is not global, it will appear as a human on character select and in zones without the model.");
	}
	else if(!t->IsClient())
		c->Message(0,"Target is not a client.");
	else {
		c->Message(0, "Setting %s's race - zone to take effect",t->GetName());
		Log.Out(Logs::General, Logs::Normal, "Permanant race change request from %s for %s, requested race:%i", c->GetName(), t->GetName(), atoi(sep->arg[1]) );
		uint32 tmp = Mob::GetDefaultGender(atoi(sep->arg[1]), t->GetBaseGender());
		t->SetBaseRace(atoi(sep->arg[1]));
		t->SetBaseGender(tmp);
		t->Save();
		t->SendIllusionPacket(atoi(sep->arg[1]));
	}
}

void command_permagender(Client *c, const Seperator *sep)
{
	Client *t=c;

	if(c->GetTarget() && c->GetTarget()->IsClient())
		t=c->GetTarget()->CastToClient();

	if(sep->arg[1][0]==0) {
		c->Message(0,"Usage: #permagender <gendernum>");
		c->Message(0,"Gender Numbers: 0=Male, 1=Female, 2=Neuter");
	}
	else if(!t->IsClient())
		c->Message(0,"Target is not a client.");
	else {
		c->Message(0, "Setting %s's gender - zone to take effect",t->GetName());
		Log.Out(Logs::General, Logs::Normal, "Permanant gender change request from %s for %s, requested gender:%i", c->GetName(), t->GetName(), atoi(sep->arg[1]) );
		t->SetBaseGender(atoi(sep->arg[1]));
		t->Save();
		t->SendIllusionPacket(atoi(sep->arg[1]));
	}
}

void command_weather(Client *c, const Seperator *sep)
{
	if (!(sep->arg[1][0] == '0' || sep->arg[1][0] == '1' || sep->arg[1][0] == '2' || sep->arg[1][0] == '3')) {
		c->Message(0, "Usage: #weather <0/1/2/3> - Off/Rain/Snow/Manual.");
	}
	else if(zone->zone_weather == 0) {
		if(sep->arg[1][0] == '3')	{ // Put in modifications here because it had a very good chance at screwing up the client's weather system if rain was sent during snow -T7
			if(sep->arg[2][0] != 0 && sep->arg[3][0] != 0) {
				c->Message(0, "Sending weather packet... TYPE=%s, INTENSITY=%s", sep->arg[2], sep->arg[3]);
				zone->zone_weather = atoi(sep->arg[2]);
				EQApplicationPacket* outapp = new EQApplicationPacket(OP_Weather, 8);
				outapp->pBuffer[0] = atoi(sep->arg[2]);
				outapp->pBuffer[4] = atoi(sep->arg[3]); // This number changes in the packets, intensity?
				entity_list.QueueClients(c, outapp);
				safe_delete(outapp);
			}
			else {
				c->Message(0, "Manual Usage: #weather 3 <type> <intensity>");
			}
		}
		else if(sep->arg[1][0] == '2')	{
			entity_list.Message(0, 0, "Snowflakes begin to fall from the sky.");
			zone->zone_weather = 2;
			EQApplicationPacket* outapp = new EQApplicationPacket(OP_Weather, 8);
			outapp->pBuffer[0] = 0x01;
			outapp->pBuffer[4] = 0x02; // This number changes in the packets, intensity?
			entity_list.QueueClients(c, outapp);
			safe_delete(outapp);
		}
		else if(sep->arg[1][0] == '1')	{
			entity_list.Message(0, 0, "Raindrops begin to fall from the sky.");
			zone->zone_weather = 1;
			EQApplicationPacket* outapp = new EQApplicationPacket(OP_Weather, 8);
			outapp->pBuffer[4] = 0x01; // This is how it's done in Fear, and you can see a decent distance with it at this value
			entity_list.QueueClients(c, outapp);
			safe_delete(outapp);
		}
	}
	else {
		if(zone->zone_weather == 1)	{ // Doing this because if you have rain/snow on, you can only turn one off.
			entity_list.Message(0, 0, "The sky clears as the rain ceases to fall.");
			zone->zone_weather = 0;
			EQApplicationPacket* outapp = new EQApplicationPacket(OP_Weather, 8);
			// To shutoff weather you send an empty 8 byte packet (You get this everytime you zone even if the sky is clear)
			entity_list.QueueClients(c, outapp);
			safe_delete(outapp);
		}
		else if(zone->zone_weather == 2) {
			entity_list.Message(0, 0, "The sky clears as the snow stops falling.");
			zone->zone_weather = 0;
			EQApplicationPacket* outapp = new EQApplicationPacket(OP_Weather, 8);
			// To shutoff weather you send an empty 8 byte packet (You get this everytime you zone even if the sky is clear)
			outapp->pBuffer[0] = 0x01; // Snow has it's own shutoff packet
			entity_list.QueueClients(c, outapp);
			safe_delete(outapp);
		}
		else {
			entity_list.Message(0, 0, "The sky clears.");
			zone->zone_weather = 0;
			EQApplicationPacket* outapp = new EQApplicationPacket(OP_Weather, 8);
			// To shutoff weather you send an empty 8 byte packet (You get this everytime you zone even if the sky is clear)
			entity_list.QueueClients(c, outapp);
			safe_delete(outapp);
		}
	}
}

void command_zheader(Client *c, const Seperator *sep)
{
	// sends zhdr packet
	if(sep->arg[1][0]==0) {
		c->Message(0, "Usage: #zheader <zone name>");
	}
	else if(database.GetZoneID(sep->argplus[1])==0)
		c->Message(0, "Invalid Zone Name: %s", sep->argplus[1]);
	else {

		if (zone->LoadZoneCFG(sep->argplus[1], true))
			c->Message(0, "Successfully loaded zone header for %s from database.", sep->argplus[1]);
		else
			c->Message(0, "Failed to load zone header %s from database", sep->argplus[1]);
		EQApplicationPacket* outapp = new EQApplicationPacket(OP_NewZone, sizeof(NewZone_Struct));
		memcpy(outapp->pBuffer, &zone->newzone_data, outapp->size);
		entity_list.QueueClients(c, outapp);
		safe_delete(outapp);
	}
}

void command_zsky(Client *c, const Seperator *sep)
{
	// modifys and resends zhdr packet
	if(sep->arg[1][0]==0)
		c->Message(0, "Usage: #zsky <sky type>");
	else if(atoi(sep->arg[1])<0||atoi(sep->arg[1])>255)
		c->Message(0, "ERROR: Sky type can not be less than 0 or greater than 255!");
	else {
		zone->newzone_data.sky = atoi(sep->arg[1]);
		EQApplicationPacket* outapp = new EQApplicationPacket(OP_NewZone, sizeof(NewZone_Struct));
		memcpy(outapp->pBuffer, &zone->newzone_data, outapp->size);
		entity_list.QueueClients(c, outapp);
		safe_delete(outapp);
	}
}

void command_zcolor(Client *c, const Seperator *sep)
{
	// modifys and resends zhdr packet
	if (sep->arg[3][0]==0)
		c->Message(0, "Usage: #zcolor <red> <green> <blue>");
	else if (atoi(sep->arg[1])<0||atoi(sep->arg[1])>255)
		c->Message(0, "ERROR: Red can not be less than 0 or greater than 255!");
	else if (atoi(sep->arg[2])<0||atoi(sep->arg[2])>255)
		c->Message(0, "ERROR: Green can not be less than 0 or greater than 255!");
	else if (atoi(sep->arg[3])<0||atoi(sep->arg[3])>255)
		c->Message(0, "ERROR: Blue can not be less than 0 or greater than 255!");
	else {
		for (int z=0; z<4; z++) {
			zone->newzone_data.fog_red[z] = atoi(sep->arg[1]);
			zone->newzone_data.fog_green[z] = atoi(sep->arg[2]);
			zone->newzone_data.fog_blue[z] = atoi(sep->arg[3]);
		}
		EQApplicationPacket* outapp = new EQApplicationPacket(OP_NewZone, sizeof(NewZone_Struct));
		memcpy(outapp->pBuffer, &zone->newzone_data, outapp->size);
		entity_list.QueueClients(c, outapp);
		safe_delete(outapp);
	}
}

void command_spon(Client *c, const Seperator *sep)
{
	c->MemorizeSpell(0, SPELLBAR_UNLOCK, memSpellSpellbar);
}

void command_spoff(Client *c, const Seperator *sep)
{
	EQApplicationPacket* outapp = new EQApplicationPacket(OP_ManaChange, 0);
	outapp->priority = 5;
	c->QueuePacket(outapp);
	safe_delete(outapp);
}

void command_itemtest(Client *c, const Seperator *sep)
{
	char chBuffer[8192] = {0};
	//Using this to determine new item layout
	FILE* f = nullptr;
	if (!(f = fopen("c:\\EQEMUcvs\\ItemDump.txt", "rb"))) {
		c->Message(13, "Error: Could not open c:\\EQEMUcvs\\ItemDump.txt");
		return;
	}

	fread(chBuffer, sizeof(chBuffer), sizeof(char), f);
	fclose(f);

	EQApplicationPacket* outapp = new EQApplicationPacket(OP_ItemLinkResponse, strlen(chBuffer)+5);
	memcpy(&outapp->pBuffer[4], chBuffer, strlen(chBuffer));
	c->QueuePacket(outapp);
	safe_delete(outapp);
}

void command_gassign(Client *c, const Seperator *sep)
{
	if (sep->IsNumber(1) && c->GetTarget() && c->GetTarget()->IsNPC())
	{
		database.AssignGrid(
			c,
			(c->GetTarget()->CastToNPC()->org_x),
			(c->GetTarget()->CastToNPC()->org_y),
			atoi(sep->arg[1])
		);
	}
	else
		c->Message(0,"Usage: #gassign [num] - must have an npc target!");
}

void command_ai(Client *c, const Seperator *sep)
{
	Mob *target=c->GetTarget();

	if (strcasecmp(sep->arg[1], "factionid") == 0) {
		if (target && sep->IsNumber(2)) {
			if (target->IsNPC())
				target->CastToNPC()->SetNPCFactionID(atoi(sep->arg[2]));
			else
				c->Message(0, "%s is not an NPC.", target->GetName());
		}
		else
			c->Message(0, "Usage: (targeted) #ai factionid [factionid]");
	}
	else if (strcasecmp(sep->arg[1], "spellslist") == 0) {
		if (target && sep->IsNumber(2) && atoi(sep->arg[2]) >= 0) {
			if (target->IsNPC())
				target->CastToNPC()->AI_AddNPCSpells(atoi(sep->arg[2]));
			else
				c->Message(0, "%s is not an NPC.", target->GetName());
		}
		else
			c->Message(0, "Usage: (targeted) #ai spellslist [npc_spells_id]");
	}
	else if (strcasecmp(sep->arg[1], "con") == 0) {
		if (target && sep->arg[2][0] != 0) {
			Mob* tar2 = entity_list.GetMob(sep->arg[2]);
			if (tar2)
				c->Message(0, "%s considering %s: %i", target->GetName(), tar2->GetName(), tar2->GetReverseFactionCon(target));
			else
				c->Message(0, "Error: %s not found.", sep->arg[2]);
		}
		else
			c->Message(0, "Usage: (targeted) #ai con [mob name]");
	}
	else if (strcasecmp(sep->arg[1], "guard") == 0) {
		if (target && target->IsNPC())
			target->CastToNPC()->SaveGuardSpot();
		else
			c->Message(0, "Usage: (targeted) #ai guard - sets npc to guard the current location (use #summon to move)");
	}
	else if (strcasecmp(sep->arg[1], "roambox") == 0) {
		if (target && target->IsAIControlled() && target->IsNPC()) {
			if ((sep->argnum == 6 || sep->argnum == 7 || sep->argnum == 8) && sep->IsNumber(2) && sep->IsNumber(3) && sep->IsNumber(4) && sep->IsNumber(5) && sep->IsNumber(6)) {
				uint32 tmp = 2500;
				uint32 tmp2 = 2500;
				if (sep->IsNumber(7))
					tmp = atoi(sep->arg[7]);
				if (sep->IsNumber(8))
					tmp2 = atoi(sep->arg[8]);
				target->CastToNPC()->AI_SetRoambox(atof(sep->arg[2]), atof(sep->arg[3]), atof(sep->arg[4]), atof(sep->arg[5]), atof(sep->arg[6]), tmp, tmp2);
			}
			else if ((sep->argnum == 3 || sep->argnum == 4) && sep->IsNumber(2) && sep->IsNumber(3)) {
				uint32 tmp = 2500;
				uint32 tmp2 = 2500;
				if (sep->IsNumber(4))
					tmp = atoi(sep->arg[4]);
				if (sep->IsNumber(5))
					tmp2 = atoi(sep->arg[5]);
				target->CastToNPC()->AI_SetRoambox(atof(sep->arg[2]), atof(sep->arg[3]), tmp, tmp2);
			}
			else {
				c->Message(0, "Usage: #ai roambox dist max_x min_x max_y min_y [delay] [mindelay]");
				c->Message(0, "Usage: #ai roambox dist roamdist [delay] [mindelay]");
			}
		}
		else
			c->Message(0, "You need a AI NPC targeted");
	}
	else if (strcasecmp(sep->arg[1], "stop") == 0 && c->Admin() >= commandToggleAI) {
		if (target) {
			if (target->IsAIControlled())
				target->AI_Stop();
			else
				c->Message(0, "Error: Target is not AI controlled");
		}
		else
			c->Message(0, "Usage: Target a Mob with AI enabled and use this to turn off their AI.");
	}
	else if (strcasecmp(sep->arg[1], "start") == 0 && c->Admin() >= commandToggleAI) {
		if (target) {
			if (!target->IsAIControlled())
				target->AI_Start();
			else
				c->Message(0, "Error: Target is already AI controlled");
		}
		else
			c->Message(0, "Usage: Target a Mob with AI disabled and use this to turn on their AI.");
	}
	else {
		c->Message(0, "#AI Sub-commands");
		c->Message(0, "  factionid");
		c->Message(0, "  spellslist");
		c->Message(0, "  con");
		c->Message(0, "  guard");
	}
}

void command_worldshutdown(Client *c, const Seperator *sep)
{
	// GM command to shutdown world server and all zone servers
	uint32 time=0;
	uint32 interval=0;
	if (worldserver.Connected()) {
		if(sep->IsNumber(1) && sep->IsNumber(2) && ((time=atoi(sep->arg[1]))>0) && ((interval=atoi(sep->arg[2]))>0)) {
			worldserver.SendEmoteMessage(0,0,15,"<SYSTEMWIDE MESSAGE>:SYSTEM MSG:World coming down in %i minutes, everyone log out before this time.", (time / 60 ));
			c->Message(0, "Sending shutdown packet now, World will shutdown in: %i minutes with an interval of: %i seconds", (time / 60), interval);
			ServerPacket* pack = new ServerPacket(ServerOP_ShutdownAll,sizeof(WorldShutDown_Struct));
			WorldShutDown_Struct* wsd = (WorldShutDown_Struct*)pack->pBuffer;
			wsd->time=time*1000;
			wsd->interval=(interval*1000);
			worldserver.SendPacket(pack);
			safe_delete(pack);
		}
		else if(strcasecmp(sep->arg[1], "now") == 0){
			worldserver.SendEmoteMessage(0,0,15,"<SYSTEMWIDE MESSAGE>:SYSTEM MSG:World coming down, everyone log out now.");
			c->Message(0, "Sending shutdown packet");
			ServerPacket* pack = new ServerPacket;
			pack->opcode = ServerOP_ShutdownAll;
			pack->size=0;
			worldserver.SendPacket(pack);
			safe_delete(pack);
		}
		else if(strcasecmp(sep->arg[1], "disable") == 0){
			c->Message(0, "Shutdown prevented, next time I may not be so forgiving...");
			ServerPacket* pack = new ServerPacket(ServerOP_ShutdownAll,sizeof(WorldShutDown_Struct));
			WorldShutDown_Struct* wsd = (WorldShutDown_Struct*)pack->pBuffer;
			wsd->time=0;
			wsd->interval=0;
			worldserver.SendPacket(pack);
			safe_delete(pack);
		}
		else{
			c->Message(0,"#worldshutdown - Shuts down the server and all zones.");
			c->Message(0,"Usage: #worldshutdown now - Shuts down the server and all zones immediately.");
			c->Message(0,"Usage: #worldshutdown disable - Stops the server from a previously scheduled shut down.");
			c->Message(0,"Usage: #worldshutdown [timer] [interval] - Shuts down the server and all zones after [timer] seconds and sends warning every [interval] seconds.");
		}
	}
	else
		c->Message(0, "Error: World server disconnected");
}

void command_sendzonespawns(Client *c, const Seperator *sep)
{
	entity_list.SendZoneSpawns(c);
}

void command_zsave(Client *c, const Seperator *sep)
{
	if(zone->SaveZoneCFG())
		c->Message(13, "Zone header saved successfully.");
		else
		c->Message(13, "ERROR: Zone header data was NOT saved.");
}

void command_dbspawn2(Client *c, const Seperator *sep)
{

	if (sep->IsNumber(1) && sep->IsNumber(2) && sep->IsNumber(3)) {
		Log.Out(Logs::General, Logs::Normal, "Spawning database spawn");
		uint16 cond = 0;
		int16 cond_min = 0;
		if(sep->IsNumber(4)) {
			cond = atoi(sep->arg[4]);
			if(sep->IsNumber(5))
				cond_min = atoi(sep->arg[5]);
		}
		database.CreateSpawn2(c, atoi(sep->arg[1]), zone->GetShortName(), c->GetHeading(), c->GetX(), c->GetY(), c->GetZ(), atoi(sep->arg[2]), atoi(sep->arg[3]), cond, cond_min);
	}
	else {
		c->Message(0, "Usage: #dbspawn2 spawngroup respawn variance [condition_id] [condition_min]");
	}
}

void command_shutdown(Client *c, const Seperator *sep)
{
	CatchSignal(2);
}

void command_delacct(Client *c, const Seperator *sep)
{
	if(sep->arg[1][0] == 0)
		c->Message(0, "Format: #delacct accountname");
	else
		if (database.DeleteAccount(sep->arg[1]))
			c->Message(0, "The account was deleted.");
		else
			c->Message(0, "Unable to delete account.");
}

void command_setpass(Client *c, const Seperator *sep)
{
	if(sep->argnum != 2)
		c->Message(0, "Format: #setpass accountname password");
	else {
		int16 tmpstatus = 0;
		uint32 tmpid = database.GetAccountIDByName(sep->arg[1], &tmpstatus);
		if (!tmpid)
			c->Message(0, "Error: Account not found");
		else if (tmpstatus > c->Admin())
			c->Message(0, "Cannot change password: Account's status is higher than yours");
		else if (database.SetLocalPassword(tmpid, sep->arg[2]))
			c->Message(0, "Password changed.");
		else
			c->Message(0, "Error changing password.");
	}
}

void command_setlsinfo(Client *c, const Seperator *sep)
{
	if(sep->argnum != 2)
		c->Message(0, "Format: #setlsinfo email password");
	else {
		ServerPacket* pack = new ServerPacket(ServerOP_LSAccountUpdate, sizeof(ServerLSAccountUpdate_Struct));
		ServerLSAccountUpdate_Struct* s = (ServerLSAccountUpdate_Struct *) pack->pBuffer;
		s->useraccountid = c->LSAccountID();
		strn0cpy(s->useraccount, c->AccountName(), 30);
		strn0cpy(s->useremail, sep->arg[1], 100);
		strn0cpy(s->userpassword, sep->arg[2], 50);
		worldserver.SendPacket(pack);
		c->Message(0, "Login Server update packet sent.");
	}
}

void command_grid(Client *c, const Seperator *sep)
{
	if (strcasecmp("max",sep->arg[1]) == 0)
		c->Message(0, "Highest grid ID in this zone: %d", database.GetHighestGrid(zone->GetZoneID()));
	else if (strcasecmp("add",sep->arg[1]) == 0)
		database.ModifyGrid(c, false,atoi(sep->arg[2]),atoi(sep->arg[3]), atoi(sep->arg[4]),zone->GetZoneID());
	else if (strcasecmp("delete",sep->arg[1]) == 0)
		database.ModifyGrid(c, true,atoi(sep->arg[2]),0,0,zone->GetZoneID());
	else {
		c->Message(0,"Usage: #grid add/delete grid_num wandertype pausetype");
		c->Message(0,"Usage: #grid max - displays the highest grid ID used in this zone (for add)");
	}
}

void command_wp(Client *c, const Seperator *sep)
{
	int wp = atoi(sep->arg[4]);

	if (strcasecmp("add",sep->arg[1]) == 0) {
		if (wp == 0) //default to highest if it's left blank, or we enter 0
			wp = database.GetHighestWaypoint(zone->GetZoneID(), atoi(sep->arg[2])) + 1;
		if (strcasecmp("-h",sep->arg[5]) == 0) {
			database.AddWP(c, atoi(sep->arg[2]),wp, c->GetX(), c->GetY(), c->GetZ(), atoi(sep->arg[3]),zone->GetZoneID(), c->GetHeading());
		}
		else {
			database.AddWP(c, atoi(sep->arg[2]),wp, c->GetX(), c->GetY(), c->GetZ(), atoi(sep->arg[3]),zone->GetZoneID(), -1);
		}
	}
	else if (strcasecmp("delete",sep->arg[1]) == 0)
		database.DeleteWaypoint(c, atoi(sep->arg[2]),wp,zone->GetZoneID());
	else
		c->Message(0,"Usage: #wp add/delete grid_num pause wp_num [-h]");
}

void command_iplookup(Client *c, const Seperator *sep)
{
	ServerPacket* pack = new ServerPacket(ServerOP_IPLookup, sizeof(ServerGenericWorldQuery_Struct) + strlen(sep->argplus[1]) + 1);
	ServerGenericWorldQuery_Struct* s = (ServerGenericWorldQuery_Struct *) pack->pBuffer;
	strcpy(s->from, c->GetName());
	s->admin = c->Admin();
	if (sep->argplus[1][0] != 0)
		strcpy(s->query, sep->argplus[1]);
	worldserver.SendPacket(pack);
	safe_delete(pack);
}

void command_size(Client *c, const Seperator *sep)
{
	Mob *target=c->GetTarget();
	if (!sep->IsNumber(1))
		c->Message(0, "Usage: #size [0 - 255] (Decimal increments are allowed)");
	else {
		float newsize = atof(sep->arg[1]);
		if (newsize > 255)
			c->Message(0, "Error: #size: Size can not be greater than 255.");
		else if (newsize < 0)
			c->Message(0, "Error: #size: Size can not be less than 0.");
		else if (!target)
			c->Message(0,"Error: this command requires a target");
		else {
			uint16 Race = target->GetRace();
			uint8 Gender = target->GetGender();
			uint8 Texture = 0xFF;
			uint8 HelmTexture = 0xFF;
			uint8 HairColor = target->GetHairColor();
			uint8 BeardColor = target->GetBeardColor();
			uint8 EyeColor1 = target->GetEyeColor1();
			uint8 EyeColor2 = target->GetEyeColor2();
			uint8 HairStyle = target->GetHairStyle();
			uint8 LuclinFace = target->GetLuclinFace();
			uint8 Beard = target->GetBeard();
			uint32 DrakkinHeritage = target->GetDrakkinHeritage();
			uint32 DrakkinTattoo = target->GetDrakkinTattoo();
			uint32 DrakkinDetails = target->GetDrakkinDetails();

			target->SendIllusionPacket(Race, Gender, Texture, HelmTexture, HairColor, BeardColor,
										EyeColor1, EyeColor2, HairStyle, LuclinFace, Beard, 0xFF,
										DrakkinHeritage, DrakkinTattoo, DrakkinDetails, newsize);

			c->Message(0,"Size = %f", atof(sep->arg[1]));
		}
	}
}

void command_mana(Client *c, const Seperator *sep)
{
	Mob *t;

	t = c->GetTarget() ? c->GetTarget() : c;

	if(t->IsClient())
		t->CastToClient()->SetMana(t->CastToClient()->CalcMaxMana());
	else
		t->SetMana(t->CalcMaxMana());
}

void command_flymode(Client *c, const Seperator *sep)
{
	Client *t=c;

	if (strlen(sep->arg[1]) == 1 && !(sep->arg[1][0] == '0' || sep->arg[1][0] == '1' || sep->arg[1][0] == '2'))
		c->Message(0, "#flymode [0/1/2]");
	else {
		if(c->GetTarget() && c->GetTarget()->IsClient())
			t=c->GetTarget()->CastToClient();
		t->SendAppearancePacket(AT_Levitate, atoi(sep->arg[1]));
		if (sep->arg[1][0] == '1')
			c->Message(0, "Turning %s's Flymode ON", t->GetName());
		else if (sep->arg[1][0] == '2')
			c->Message(0, "Turning %s's Flymode LEV", t->GetName());
		else
			c->Message(0, "Turning %s's Flymode OFF", t->GetName());
	}
}

void command_showskills(Client *c, const Seperator *sep)
{
	Client *t=c;

	if(c->GetTarget() && c->GetTarget()->IsClient())
		t=c->GetTarget()->CastToClient();

	c->Message(0, "Skills for %s", t->GetName());
	for (SkillUseTypes i=Skill1HBlunt; i <= HIGHEST_SKILL; i=(SkillUseTypes)(i+1))
		c->Message(0, "Skill [%d] is at [%d] - %u", i, t->GetSkill(i), t->GetRawSkill(i));
}

void command_findspell(Client *c, const Seperator *sep)
{
	if (sep->arg[1][0] == 0)
		c->Message(0, "Usage: #FindSpell [spellname]");
	else if (SPDAT_RECORDS <= 0)
		c->Message(0, "Spells not loaded");
	else if (Seperator::IsNumber(sep->argplus[1])) {
		int spellid = atoi(sep->argplus[1]);
		if (spellid <= 0 || spellid >= SPDAT_RECORDS) {
			c->Message(0, "Error: Number out of range");
		}
		else {
			c->Message(0, "  %i: %s", spellid, spells[spellid].name);
		}
	}
	else {
		int count=0;
		//int iSearchLen = strlen(sep->argplus[1])+1;
		char sName[64];
		char sCriteria[65];
		strn0cpy(sCriteria, sep->argplus[1], 64);
		strupr(sCriteria);
		for (int i=0; i<SPDAT_RECORDS; i++) {
			if (spells[i].name[0] != 0) {
				strcpy(sName, spells[i].name);

				strupr(sName);
				char* pdest = strstr(sName, sCriteria);
				if ((pdest != nullptr) && (count <=20)) {
					c->Message(0, "  %i: %s", i, spells[i].name);
					count++;
				}
				else if (count > 20)
					break;
			}
		}
		if (count > 20)
			c->Message(0, "20 spells found... max reached.");
		else
			c->Message(0, "%i spells found.", count);
	}
}

void command_castspell(Client *c, const Seperator *sep)
{
	if (!sep->IsNumber(1))
		c->Message(0, "Usage: #CastSpell spellid");
	else {
		uint16 spellid = atoi(sep->arg[1]);
		/*
		Spell restrictions.
		*/
		if (((spellid == 2859) || (spellid == 841) || (spellid == 300) || (spellid == 2314) ||
			(spellid == 3716) || (spellid == 911) || (spellid == 3014) || (spellid == 982) ||
			(spellid == 905) || (spellid == 2079) || (spellid == 1218) || (spellid == 819) ||
			((spellid >= 780) && (spellid <= 785)) || ((spellid >= 1200) && (spellid <= 1205)) ||
			((spellid >= 1342) && (spellid <= 1348)) || (spellid == 1923) || (spellid == 1924) ||
			(spellid == 3355)) &&
			c->Admin() < commandCastSpecials)
			c->Message(13, "Unable to cast spell.");
		else if (spellid >= SPDAT_RECORDS)
			c->Message(0, "Error: #CastSpell: Argument out of range");
		else
			if (c->GetTarget() == 0)
				if(c->Admin() >= commandInstacast)
					c->SpellFinished(spellid, 0, USE_ITEM_SPELL_SLOT, 0, -1, spells[spellid].ResistDiff);
				else
					c->CastSpell(spellid, 0, USE_ITEM_SPELL_SLOT, 0);
			else
				if(c->Admin() >= commandInstacast)
					c->SpellFinished(spellid, c->GetTarget(), 10, 0, -1, spells[spellid].ResistDiff);
				else
					c->CastSpell(spellid, c->GetTarget()->GetID(), USE_ITEM_SPELL_SLOT, 0);
	}
}

void command_setlanguage(Client *c, const Seperator *sep)
{
	if (strcasecmp(sep->arg[1], "list" ) == 0 )
	{
		c->Message(0, "Languages:");
		c->Message(0, "(0) Common Tongue");
		c->Message(0, "(1) Barbarian");
		c->Message(0, "(2) Erudian");
		c->Message(0, "(3) Elvish");
		c->Message(0, "(4) Dark Elvish");
		c->Message(0, "(5) Dwarvish");
		c->Message(0, "(6) Troll");
		c->Message(0, "(7) Ogre");
		c->Message(0, "(8) Gnomish");
		c->Message(0, "(9) Halfling");
		c->Message(0, "(10) Thieves Cant");
		c->Message(0, "(11) Old Erudian");
		c->Message(0, "(12) Elder Elvish");
		c->Message(0, "(13) Froglok");
		c->Message(0, "(14) Goblin");
		c->Message(0, "(15) Gnoll");
		c->Message(0, "(16) Combine Tongue");
		c->Message(0, "(17) Elder Teir`Dal");
		c->Message(0, "(18) Lizardman");
		c->Message(0, "(19) Orcish");
		c->Message(0, "(20) Faerie");
		c->Message(0, "(21) Dragon");
		c->Message(0, "(22) Elder Dragon");
		c->Message(0, "(23) Dark Speech");
		c->Message(0, "(24) Vah Shir");
		c->Message(0, "(25) Alaran");
		c->Message(0, "(26) Hadal");
		c->Message(0, "(27) Unknown1");
	}
	else if( c->GetTarget() == 0 )
	{
		c->Message(0, "Error: #setlanguage: No target.");
	}
	else if( !c->GetTarget()->IsClient() )
	{
		c->Message(0, "Error: Target must be a player.");
	}
	else if (
				!sep->IsNumber(1) || atoi(sep->arg[1]) < 0 || atoi(sep->arg[1]) > 27 ||
				!sep->IsNumber(2) || atoi(sep->arg[2]) < 0 || atoi(sep->arg[2]) > 100
			)
	{
		c->Message(0, "Usage: #setlanguage [language ID] [value] (0-27, 0-100)");
		c->Message(0, "Try #setlanguage list for a list of language IDs");
	}
	else
	{
		Log.Out(Logs::General, Logs::Normal, "Set language request from %s, target:%s lang_id:%i value:%i", c->GetName(), c->GetTarget()->GetName(), atoi(sep->arg[1]), atoi(sep->arg[2]) );
		uint8 langid = (uint8)atoi(sep->arg[1]);
		uint8 value = (uint8)atoi(sep->arg[2]);
		c->GetTarget()->CastToClient()->SetLanguageSkill( langid, value );
	}
}

void command_setskill(Client *c, const Seperator *sep)
{
	if (c->GetTarget() == nullptr) {
		c->Message(0, "Error: #setskill: No target.");
	}
	else if (!c->GetTarget()->IsClient()) {
		c->Message(0, "Error: #setskill: Target must be a client.");
	}
	else if (
						!sep->IsNumber(1) || atoi(sep->arg[1]) < 0 || atoi(sep->arg[1]) > HIGHEST_SKILL ||
						!sep->IsNumber(2) || atoi(sep->arg[2]) < 0 || atoi(sep->arg[2]) > HIGHEST_CAN_SET_SKILL
					)
	{
		c->Message(0, "Usage: #setskill skill x ");
		c->Message(0, "       skill = 0 to %d", HIGHEST_SKILL);
		c->Message(0, "       x = 0 to %d", HIGHEST_CAN_SET_SKILL);
	}
	else {
		Log.Out(Logs::General, Logs::Normal, "Set skill request from %s, target:%s skill_id:%i value:%i", c->GetName(), c->GetTarget()->GetName(), atoi(sep->arg[1]), atoi(sep->arg[2]) );
		int skill_num = atoi(sep->arg[1]);
		uint16 skill_value = atoi(sep->arg[2]);
		if(skill_num < HIGHEST_SKILL)
			c->GetTarget()->CastToClient()->SetSkill((SkillUseTypes)skill_num, skill_value);
	}
}

void command_setskillall(Client *c, const Seperator *sep)
{
	if (c->GetTarget() == 0)
		c->Message(0, "Error: #setallskill: No target.");
	else if (!c->GetTarget()->IsClient())
		c->Message(0, "Error: #setskill: Target must be a client.");
	else if (!sep->IsNumber(1) || atoi(sep->arg[1]) < 0 || atoi(sep->arg[1]) > HIGHEST_CAN_SET_SKILL) {
		c->Message(0, "Usage: #setskillall value ");
		c->Message(0, "       value = 0 to %d", HIGHEST_CAN_SET_SKILL);
	}
	else {
		if (c->Admin() >= commandSetSkillsOther || c->GetTarget()==c || c->GetTarget()==0) {
			Log.Out(Logs::General, Logs::Normal, "Set ALL skill request from %s, target:%s", c->GetName(), c->GetTarget()->GetName());
			uint16 level = atoi(sep->arg[1]);
			for(SkillUseTypes skill_num=Skill1HBlunt;skill_num <= HIGHEST_SKILL;skill_num=(SkillUseTypes)(skill_num+1)) {
				c->GetTarget()->CastToClient()->SetSkill(skill_num, level);
			}
		}
		else
			c->Message(0, "Error: Your status is not high enough to set anothers skills");
	}
}

void command_race(Client *c, const Seperator *sep)
{
	Mob *t=c->CastToMob();

	// Need to figure out max race for LoY/LDoN: going with upper bound of 500 now for testing
	if (sep->IsNumber(1) && atoi(sep->arg[1]) >= 0 && atoi(sep->arg[1]) <= 724) {
		if ((c->GetTarget()) && c->Admin() >= commandRaceOthers)
			t=c->GetTarget();
		t->SendIllusionPacket(atoi(sep->arg[1]));
	}
	else
		c->Message(0, "Usage: #race [0-724] (0 for back to normal)");
}

void command_gender(Client *c, const Seperator *sep)
{
	Mob *t=c->CastToMob();

	if (sep->IsNumber(1) && atoi(sep->arg[1]) >= 0 && atoi(sep->arg[1]) <= 500) {
		if ((c->GetTarget()) && c->Admin() >= commandGenderOthers)
			t=c->GetTarget();
		t->SendIllusionPacket(t->GetRace(), atoi(sep->arg[1]));
	}
	else
		c->Message(0, "Usage: #gender [0/1/2]");
}

void command_makepet(Client *c, const Seperator *sep)
{
	if (sep->arg[1][0] == '\0')
		c->Message(0, "Usage: #makepet pet_type_name (will not survive across zones)");
	else
		c->MakePet(0, sep->arg[1]);
}

void command_level(Client *c, const Seperator *sep)
{
	uint16 level = atoi(sep->arg[1]);

	if ((level <= 0) || ((level > RuleI(Character, MaxLevel)) && (c->Admin() < commandLevelAboveCap))) {
		c->Message(0, "Error: #Level: Invalid Level");
	}
	else if (c->Admin() < 100) {
		c->SetLevel(level, true);
#ifdef BOTS
		if(RuleB(Bots, BotLevelsWithOwner))
			Bot::LevelBotWithClient(c, level, true);
#endif
	}
	else if (!c->GetTarget()) {
		c->Message(0, "Error: #Level: No target");
	}
	else {
		if (!c->GetTarget()->IsNPC() && ((c->Admin() < commandLevelNPCAboveCap) && (level > RuleI(Character, MaxLevel)))) {
			c->Message(0, "Error: #Level: Invalid Level");
		}
		else {
			c->GetTarget()->SetLevel(level, true);
			if(c->GetTarget()->IsClient()) {
				c->GetTarget()->CastToClient()->SendLevelAppearance();
#ifdef BOTS
				if(RuleB(Bots, BotLevelsWithOwner))
					Bot::LevelBotWithClient(c->GetTarget()->CastToClient(), level, true);
#endif
			}
		}
	}
}

void command_spawn(Client *c, const Seperator *sep)
{
	if (sep->arg[1][0] != 0){
		Client* client = entity_list.GetClientByName(sep->arg[1]);
		if(client){
				c->Message(0,"You cannot spawn a mob with the same name as a character!");
				return;
		}
	}
	#if EQDEBUG >= 11
		Log.LogDebug(Logs::General,"#spawn Spawning:");
	#endif

	NPC* npc = NPC::SpawnNPC(sep->argplus[1], c->GetX(), c->GetY(), c->GetZ(), c->GetHeading(), c);
	if (!npc) {
		c->Message(0, "Format: #spawn name race level material hp gender class priweapon secweapon merchantid bodytype - spawns a npc those parameters.");
		c->Message(0, "Name Format: NPCFirstname_NPCLastname - All numbers in a name are stripped and \"_\" characters become a space.");
		c->Message(0, "Note: Using \"-\" for gender will autoselect the gender for the race. Using \"-\" for HP will use the calculated maximum HP.");
	}
}

void command_texture(Client *c, const Seperator *sep)
{

	uint16 texture;
	if (sep->IsNumber(1) && atoi(sep->arg[1]) >= 0 && atoi(sep->arg[1]) <= 255) {
		texture = atoi(sep->arg[1]);
		uint8 helm = 0xFF;

		// Player Races Wear Armor, so Wearchange is sent instead
		int i;
		if (!c->GetTarget())
			for (i = EmuConstants::MATERIAL_BEGIN; i <= EmuConstants::MATERIAL_TINT_END; i++)
			{
				c->SendTextureWC(i, texture);
			}
		else if ((c->GetTarget()->GetRace() > 0 && c->GetTarget()->GetRace() <= 12) ||
			c->GetTarget()->GetRace() == 128 || c->GetTarget()->GetRace() == 130 ||
			c->GetTarget()->GetRace() == 330 || c->GetTarget()->GetRace() == 522) {
			for (i = EmuConstants::MATERIAL_BEGIN; i <= EmuConstants::MATERIAL_TINT_END; i++)
			{
				c->GetTarget()->SendTextureWC(i, texture);
			}
		}
		else	// Non-Player Races only need Illusion Packets to be sent for texture
		{
			if (sep->IsNumber(2) && atoi(sep->arg[2]) >= 0 && atoi(sep->arg[2]) <= 255)
				helm = atoi(sep->arg[2]);
			else
				helm = texture;

			if (texture == 255) {
				texture = 0xFFFF;	// Should be pulling these from the database instead
				helm = 0xFF;
			}

			if ((c->GetTarget()) && (c->Admin() >= commandTextureOthers))
				c->GetTarget()->SendIllusionPacket(c->GetTarget()->GetRace(), 0xFF, texture, helm);
			else
				c->SendIllusionPacket(c->GetRace(), 0xFF, texture, helm);
		}
	}
	else
		c->Message(0, "Usage: #texture [texture] [helmtexture] (0-255, 255 for show equipment)");
}

void command_npctypespawn(Client *c, const Seperator *sep)
{
	if (sep->IsNumber(1)) {
		const NPCType* tmp = 0;
		if ((tmp = database.GetNPCType(atoi(sep->arg[1])))) {
			//tmp->fixedZ = 1;
			NPC* npc = new NPC(tmp, 0, c->GetX(), c->GetY(), c->GetZ(), c->GetHeading(), FlyMode3);
			if (npc && sep->IsNumber(2))
				npc->SetNPCFactionID(atoi(sep->arg[2]));

				npc->AddLootTable();
			entity_list.AddNPC(npc);
		}
		else
			c->Message(0, "NPC Type %i not found", atoi(sep->arg[1]));
	}
	else
		c->Message(0, "Usage: #npctypespawn npctypeid factionid");

}

void command_heal(Client *c, const Seperator *sep)
{
	if (c->GetTarget()==0)
		c->Message(0, "Error: #Heal: No Target.");
	else
		c->GetTarget()->Heal();
}

void command_appearance(Client *c, const Seperator *sep)
{
	Mob *t=c->CastToMob();

	// sends any appearance packet
	// Dev debug command, for appearance types
	if (sep->arg[2][0] == 0)
		c->Message(0, "Usage: #appearance type value");
	else {
		if ((c->GetTarget()))
			t=c->GetTarget();
		t->SendAppearancePacket(atoi(sep->arg[1]), atoi(sep->arg[2]));
		c->Message(0, "Sending appearance packet: target=%s, type=%s, value=%s", t->GetName(), sep->arg[1], sep->arg[2]);
	}
}

void command_nukeitem(Client *c, const Seperator *sep)
{
	int numitems, itemid;

	if (c->GetTarget() && c->GetTarget()->IsClient() && (sep->IsNumber(1) || sep->IsHexNumber(1))) {
		itemid=sep->IsNumber(1)?atoi(sep->arg[1]):hextoi(sep->arg[1]);
		numitems = c->GetTarget()->CastToClient()->NukeItem(itemid);
		c->Message(0, " %u items deleted", numitems);
	}
	else
		c->Message(0, "Usage: (targted) #nukeitem itemnum - removes the item from the player's inventory");
}

void command_peekinv(Client *c, const Seperator *sep)
{
	enum {
		peekWorn = 0x01,
		peekInv = 0x02,
		peekCursor = 0x04,
		peekTrib = 0x08,
		peekBank = 0x10,
		peekTrade = 0x20,
		peekWorld = 0x40
	} ;
	
	if (!c->GetTarget() || !c->GetTarget()->IsClient()) {
		c->Message(0, "You must have a PC target selected for this command");
		return;
	}

	int scopeWhere = 0;

	if (strcasecmp(sep->arg[1], "all") == 0) { scopeWhere = ~0; }
	else if (strcasecmp(sep->arg[1], "worn") == 0) { scopeWhere |= peekWorn; }
	else if (strcasecmp(sep->arg[1], "inv") == 0) { scopeWhere |= peekInv; }
	else if (strcasecmp(sep->arg[1], "cursor") == 0) { scopeWhere |= peekCursor; }
	else if (strcasecmp(sep->arg[1], "trib") == 0) { scopeWhere |= peekTrib; }
	else if (strcasecmp(sep->arg[1], "bank") == 0) { scopeWhere |= peekBank; }
	else if (strcasecmp(sep->arg[1], "trade") == 0) { scopeWhere |= peekTrade; }
	else if (strcasecmp(sep->arg[1], "world") == 0) { scopeWhere |= peekWorld; }

	if (scopeWhere == 0) {
		c->Message(0, "Usage: #peekinv [worn|inv|cursor|trib|bank|trade|world|all]");
		c->Message(0, "  Displays a portion of the targeted user's inventory");
		c->Message(0, "  Caution: 'all' is a lot of information!");
		return;
	}

	Client* targetClient = c->GetTarget()->CastToClient();
	const ItemInst* inst_main = nullptr;
	const ItemInst* inst_sub = nullptr;
	const Item_Struct* item_data = nullptr;
	std::string item_link;
	Client::TextLink linker;
	linker.SetLinkType(linker.linkItemInst);

	c->Message(0, "Displaying inventory for %s...", targetClient->GetName());

	// worn
	for (int16 indexMain = EmuConstants::EQUIPMENT_BEGIN; (scopeWhere & peekWorn) && (indexMain <= EmuConstants::EQUIPMENT_END); ++indexMain) {
		inst_main = targetClient->GetInv().GetItem(indexMain);
		item_data = (inst_main == nullptr) ? nullptr : inst_main->GetItem();
		linker.SetItemInst(inst_main);

		item_link = linker.GenerateLink();

		c->Message((item_data == nullptr), "WornSlot: %i, Item: %i (%s), Charges: %i",
			indexMain, ((item_data == nullptr) ? 0 : item_data->ID), item_link.c_str(), ((inst_main == nullptr) ? 0 : inst_main->GetCharges()));
	}

	if ((scopeWhere & peekWorn) && (targetClient->GetClientVersion() >= EQClientSoF)) {
		inst_main = targetClient->GetInv().GetItem(MainPowerSource);
		item_data = (inst_main == nullptr) ? nullptr : inst_main->GetItem();
		linker.SetItemInst(inst_main);

		item_link = linker.GenerateLink();

		c->Message((item_data == nullptr), "WornSlot: %i, Item: %i (%s), Charges: %i",
			MainPowerSource, ((item_data == nullptr) ? 0 : item_data->ID), item_link.c_str(), ((inst_main == nullptr) ? 0 : inst_main->GetCharges()));
	}

	// inv
	for (int16 indexMain = EmuConstants::GENERAL_BEGIN; (scopeWhere & peekInv) && (indexMain <= EmuConstants::GENERAL_END); ++indexMain) {
		inst_main = targetClient->GetInv().GetItem(indexMain);
		item_data = (inst_main == nullptr) ? nullptr : inst_main->GetItem();
		linker.SetItemInst(inst_main);

		item_link = linker.GenerateLink();

		c->Message((item_data == nullptr), "InvSlot: %i, Item: %i (%s), Charges: %i",
			indexMain, ((item_data == nullptr) ? 0 : item_data->ID), item_link.c_str(), ((inst_main == nullptr) ? 0 : inst_main->GetCharges()));

		for (uint8 indexSub = SUB_BEGIN; inst_main && inst_main->IsType(ItemClassContainer) && (indexSub < EmuConstants::ITEM_CONTAINER_SIZE); ++indexSub) {
			inst_sub = inst_main->GetItem(indexSub);
			item_data = (inst_sub == nullptr) ? nullptr : inst_sub->GetItem();
			linker.SetItemInst(inst_sub);

			item_link = linker.GenerateLink();

			c->Message((item_data == nullptr), "  InvBagSlot: %i (Slot #%i, Bag #%i), Item: %i (%s), Charges: %i",
				Inventory::CalcSlotId(indexMain, indexSub), indexMain, indexSub, ((item_data == nullptr) ? 0 : item_data->ID), item_link.c_str(), ((inst_sub == nullptr) ? 0 : inst_sub->GetCharges()));
		}
	}

	// cursor
	if (scopeWhere & peekCursor) {
		if (targetClient->GetInv().CursorEmpty()) {
			linker.SetItemInst(nullptr);

			item_link = linker.GenerateLink();

			c->Message(1, "CursorSlot: %i, Item: %i (%s), Charges: %i",
				MainCursor, 0, item_link.c_str(), 0);
		}
		else {
			int cursorDepth = 0;
			for (auto it = targetClient->GetInv().cursor_begin(); (it != targetClient->GetInv().cursor_end()); ++it, ++cursorDepth) {
				inst_main = *it;
				item_data = (inst_main == nullptr) ? nullptr : inst_main->GetItem();
				linker.SetItemInst(inst_main);

				item_link = linker.GenerateLink();

				c->Message((item_data == nullptr), "CursorSlot: %i, Depth: %i, Item: %i (%s), Charges: %i",
					MainCursor, cursorDepth, ((item_data == nullptr) ? 0 : item_data->ID), item_link.c_str(), ((inst_main == nullptr) ? 0 : inst_main->GetCharges()));

				for (uint8 indexSub = SUB_BEGIN; (cursorDepth == 0) && inst_main && inst_main->IsType(ItemClassContainer) && (indexSub < EmuConstants::ITEM_CONTAINER_SIZE); ++indexSub) {
					inst_sub = inst_main->GetItem(indexSub);
					item_data = (inst_sub == nullptr) ? nullptr : inst_sub->GetItem();
					linker.SetItemInst(inst_sub);

					item_link = linker.GenerateLink();

					c->Message((item_data == nullptr), "  CursorBagSlot: %i (Slot #%i, Bag #%i), Item: %i (%s), Charges: %i",
						Inventory::CalcSlotId(MainCursor, indexSub), MainCursor, indexSub, ((item_data == nullptr) ? 0 : item_data->ID), item_link.c_str(), ((inst_sub == nullptr) ? 0 : inst_sub->GetCharges()));
				}
			}
		}
	}

	// trib
	for (int16 indexMain = EmuConstants::TRIBUTE_BEGIN; (scopeWhere & peekTrib) && (indexMain <= EmuConstants::TRIBUTE_END); ++indexMain) {
		inst_main = targetClient->GetInv().GetItem(indexMain);
		item_data = (inst_main == nullptr) ? nullptr : inst_main->GetItem();
		linker.SetItemInst(inst_main);

		item_link = linker.GenerateLink();

		c->Message((item_data == nullptr), "TributeSlot: %i, Item: %i (%s), Charges: %i",
			indexMain, ((item_data == nullptr) ? 0 : item_data->ID), item_link.c_str(), ((inst_main == nullptr) ? 0 : inst_main->GetCharges()));
	}

	// bank
	for (int16 indexMain = EmuConstants::BANK_BEGIN; (scopeWhere & peekBank) && (indexMain <= EmuConstants::BANK_END); ++indexMain) {
		inst_main = targetClient->GetInv().GetItem(indexMain);
		item_data = (inst_main == nullptr) ? nullptr : inst_main->GetItem();
		linker.SetItemInst(inst_main);

		item_link = linker.GenerateLink();

		c->Message((item_data == nullptr), "BankSlot: %i, Item: %i (%s), Charges: %i",
			indexMain, ((item_data == nullptr) ? 0 : item_data->ID), item_link.c_str(), ((inst_main == nullptr) ? 0 : inst_main->GetCharges()));

		for (uint8 indexSub = SUB_BEGIN; inst_main && inst_main->IsType(ItemClassContainer) && (indexSub < EmuConstants::ITEM_CONTAINER_SIZE); ++indexSub) {
			inst_sub = inst_main->GetItem(indexSub);
			item_data = (inst_sub == nullptr) ? nullptr : inst_sub->GetItem();
			linker.SetItemInst(inst_sub);

			item_link = linker.GenerateLink();

			c->Message((item_data == nullptr), "  BankBagSlot: %i (Slot #%i, Bag #%i), Item: %i (%s), Charges: %i",
				Inventory::CalcSlotId(indexMain, indexSub), indexMain, indexSub, ((item_data == nullptr) ? 0 : item_data->ID), item_link.c_str(), ((inst_sub == nullptr) ? 0 : inst_sub->GetCharges()));
		}
	}

	for (int16 indexMain = EmuConstants::SHARED_BANK_BEGIN; (scopeWhere & peekBank) && (indexMain <= EmuConstants::SHARED_BANK_END); ++indexMain) {
		inst_main = targetClient->GetInv().GetItem(indexMain);
		item_data = (inst_main == nullptr) ? nullptr : inst_main->GetItem();
		linker.SetItemInst(inst_main);

		item_link = linker.GenerateLink();
		
		c->Message((item_data == nullptr), "SharedBankSlot: %i, Item: %i (%s), Charges: %i",
			indexMain, ((item_data == nullptr) ? 0 : item_data->ID), item_link.c_str(), ((inst_main == nullptr) ? 0 : inst_main->GetCharges()));

		for (uint8 indexSub = SUB_BEGIN; inst_main && inst_main->IsType(ItemClassContainer) && (indexSub < EmuConstants::ITEM_CONTAINER_SIZE); ++indexSub) {
			inst_sub = inst_main->GetItem(indexSub);
			item_data = (inst_sub == nullptr) ? nullptr : inst_sub->GetItem();
			linker.SetItemInst(inst_sub);

			item_link = linker.GenerateLink();

			c->Message((item_data == nullptr), "  SharedBankBagSlot: %i (Slot #%i, Bag #%i), Item: %i (%s), Charges: %i",
				Inventory::CalcSlotId(indexMain, indexSub), indexMain, indexSub, ((item_data == nullptr) ? 0 : item_data->ID), item_link.c_str(), ((inst_sub == nullptr) ? 0 : inst_sub->GetCharges()));
		}
	}

	// trade
	for (int16 indexMain = EmuConstants::TRADE_BEGIN; (scopeWhere & peekTrade) && (indexMain <= EmuConstants::TRADE_END); ++indexMain) {
		inst_main = targetClient->GetInv().GetItem(indexMain);
		item_data = (inst_main == nullptr) ? nullptr : inst_main->GetItem();
		linker.SetItemInst(inst_main);

		item_link = linker.GenerateLink();

		c->Message((item_data == nullptr), "TradeSlot: %i, Item: %i (%s), Charges: %i",
			indexMain, ((item_data == nullptr) ? 0 : item_data->ID), item_link.c_str(), ((inst_main == nullptr) ? 0 : inst_main->GetCharges()));

		for (uint8 indexSub = SUB_BEGIN; inst_main && inst_main->IsType(ItemClassContainer) && (indexSub < EmuConstants::ITEM_CONTAINER_SIZE); ++indexSub) {
			inst_sub = inst_main->GetItem(indexSub);
			item_data = (inst_sub == nullptr) ? nullptr : inst_sub->GetItem();
			linker.SetItemInst(inst_sub);

			item_link = linker.GenerateLink();

			c->Message((item_data == nullptr), "  TradeBagSlot: %i (Slot #%i, Bag #%i), Item: %i (%s), Charges: %i",
				Inventory::CalcSlotId(indexMain, indexSub), indexMain, indexSub, ((item_data == nullptr) ? 0 : item_data->ID), item_link.c_str(), ((inst_sub == nullptr) ? 0 : inst_sub->GetCharges()));
		}
	}

	// world
	if (scopeWhere & peekWorld) {
		Object* objectTradeskill = targetClient->GetTradeskillObject();

		if (objectTradeskill == nullptr) {
			c->Message(1, "No world tradeskill object selected...");
		}
		else {
			c->Message(0, "[WorldObject DBID: %i (entityid: %i)]", objectTradeskill->GetDBID(), objectTradeskill->GetID());

			for (int16 indexMain = MAIN_BEGIN; indexMain < EmuConstants::MAP_WORLD_SIZE; ++indexMain) {
				inst_main = objectTradeskill->GetItem(indexMain);
				item_data = (inst_main == nullptr) ? nullptr : inst_main->GetItem();
				linker.SetItemInst(inst_main);

				item_link = linker.GenerateLink();

				c->Message((item_data == nullptr), "WorldSlot: %i, Item: %i (%s), Charges: %i",
					(EmuConstants::WORLD_BEGIN + indexMain), ((item_data == nullptr) ? 0 : item_data->ID), item_link.c_str(), ((inst_main == nullptr) ? 0 : inst_main->GetCharges()));

				for (uint8 indexSub = SUB_BEGIN; inst_main && inst_main->IsType(ItemClassContainer) && (indexSub < EmuConstants::ITEM_CONTAINER_SIZE); ++indexSub) {
					inst_sub = inst_main->GetItem(indexSub);
					item_data = (inst_sub == nullptr) ? nullptr : inst_sub->GetItem();
					linker.SetItemInst(inst_sub);

					item_link = linker.GenerateLink();

					c->Message((item_data == nullptr), "  WorldBagSlot: %i (Slot #%i, Bag #%i), Item: %i (%s), Charges: %i",
						INVALID_INDEX, indexMain, indexSub, ((item_data == nullptr) ? 0 : item_data->ID), item_link.c_str(), ((inst_sub == nullptr) ? 0 : inst_sub->GetCharges()));
				}
			}
		}
	}
}

void command_interrogateinv(Client *c, const Seperator *sep)
{
	// 'command_interrogateinv' is an in-memory inventory interrogation tool only.
	//
	// it does not verify against actual database entries..but, the output can be
	// used to verify that something has been corrupted in a player's inventory.
	// any error condition should be assumed that the item in question will be
	// lost when the player logs out or zones (or incurrs any action that will
	// consume the Client-Inventory object instance in question.)
	//
	// any item instances located at a greater depth than a reported error should
	// be treated as an error themselves regardless of whether they report as the
	// same or not.

	if (strcasecmp(sep->arg[1], "help") == 0) {
		if (c->Admin() < commandInterrogateInv) {
			c->Message(0, "Usage: #interrogateinv");
			c->Message(0, "  Displays your inventory's current in-memory nested storage references");
		}
		else {
			c->Message(0, "Usage: #interrogateinv [log] [silent]");
			c->Message(0, "  Displays your or your Player target inventory's current in-memory nested storage references");
			c->Message(0, "  [log] - Logs interrogation to file");
			c->Message(0, "  [silent] - Omits the in-game message portion of the interrogation");
		}
		return;
	}

	Client* target = nullptr;
	std::map<int16, const ItemInst*> instmap;
	bool log = false;
	bool silent = false;
	bool error = false;
	bool allowtrip = false;

	if (c->Admin() < commandInterrogateInv) {
		if (c->GetInterrogateInvState()) {
			c->Message(13, "The last use of #interrogateinv on this inventory instance discovered an error...");
			c->Message(13, "Logging out, zoning or re-arranging items at this point will result in item loss!");
			return;
		}
		target = c;
		allowtrip = true;
	}
	else {
		if (c->GetTarget() == nullptr) {
			target = c;
		}
		else if (c->GetTarget()->IsClient()) {
			target = c->GetTarget()->CastToClient();
		}
		else {
			c->Message(1, "Use of this command is limited to Client entities");
			return;
		}

		if (strcasecmp(sep->arg[1], "log") == 0)
			log = true;
		if (strcasecmp(sep->arg[2], "silent") == 0)
			silent = true;
	}

	bool success = target->InterrogateInventory(c, log, silent, allowtrip, error);

	if (!success)
		c->Message(13, "An unknown error occurred while processing Client::InterrogateInventory()");
}

void command_findnpctype(Client *c, const Seperator *sep)
{
	if(sep->arg[1][0] == 0) {
		c->Message(0, "Usage: #findnpctype [search criteria]");
		return;
    }

	std::string query;

	int id = atoi((const char *)sep->arg[1]);
	if (id == 0) // If id evaluates to 0, then search as if user entered a string.
		query = StringFormat("SELECT id, name FROM npc_types WHERE name LIKE '%%%s%%'", sep->arg[1]);
	else // Otherwise, look for just that npc id.
		query = StringFormat("SELECT id, name FROM npc_types WHERE id = %i", id);

    auto results = database.QueryDatabase(query);
    if (!results.Success()) {
        c->Message (0, "Error querying database.");
		c->Message (0, query.c_str());
    }

    if (results.RowCount() == 0) // No matches found.
        c->Message (0, "No matches found for %s.", sep->arg[1]);

    // If query runs successfully.
	int count = 0;
    const int maxrows = 20;

    // Process each row returned.
	for (auto row = results.begin(); row != results.end(); ++row) {
		// Limit to returning maxrows rows.
        if (++count > maxrows) {
            c->Message (0, "%i npc types shown. Too many results.", maxrows);
            break;
        }

        c->Message (0, "  %s: %s", row[0], row[1]);
    }

    // If we did not hit the maxrows limit.
    if (count <= maxrows)
        c->Message (0, "Query complete. %i rows shown.", count);

}

void command_findzone(Client *c, const Seperator *sep)
{
	if(sep->arg[1][0] == 0) {
		c->Message(0, "Usage: #findzone [search criteria]");
        return;
    }

    std::string query;
    int id = atoi((const char *)sep->arg[1]);
    if (id == 0) { // If id evaluates to 0, then search as if user entered a string.
        char *escName = new char[strlen(sep->arg[1]) * 2 + 1];
		database.DoEscapeString(escName, sep->arg[1], strlen(sep->arg[1]));

        query = StringFormat("SELECT zoneidnumber, short_name, long_name FROM zone "
                            "WHERE long_name RLIKE '%s' AND version = 0", escName);
		safe_delete_array(escName);
    }
    else // Otherwise, look for just that zoneidnumber.
		query = StringFormat("SELECT zoneidnumber, short_name, long_name FROM zone "
                            "WHERE zoneidnumber = %i AND version = 0", id);

    auto results = database.QueryDatabase(query);
    if (!results.Success()) {
        c->Message (0, "Error querying database.");
        c->Message (0, query.c_str());
        return;
    }

    int count = 0;
    const int maxrows = 20;

    for(auto row = results.begin(); row != results.end(); ++row) {
        if (++count > maxrows) {
            c->Message (0, "%i zones shown. Too many results.", maxrows);
            break;
        }

        c->Message (0, "  %s: %s, %s", row[0], row[1], row[2]);
    }

    if (count <= maxrows)
        c->Message (0, "Query complete. %i rows shown.", count);
    else if (count == 0)
        c->Message (0, "No matches found for %s.", sep->arg[1]);
}

void command_viewnpctype(Client *c, const Seperator *sep)
{
	if (!sep->IsNumber(1))
		c->Message(0, "Usage: #viewnpctype [npctype id]");
	else
	{
		uint32 npctypeid=atoi(sep->arg[1]);
		const NPCType* npct = database.GetNPCType(npctypeid);
		if (npct) {
			c->Message(0, " NPCType Info, ");
			c->Message(0, "  NPCTypeID: %u", npct->npc_id);
			c->Message(0, "  Name: %s", npct->name);
			c->Message(0, "  Level: %i", npct->level);
			c->Message(0, "  Race: %i", npct->race);
			c->Message(0, "  Class: %i", npct->class_);
			c->Message(0, "  MinDmg: %i", npct->min_dmg);
			c->Message(0, "  MaxDmg: %i", npct->max_dmg);
			c->Message(0, "  Special Abilities: %s", npct->special_abilities);
			c->Message(0, "  Spells: %i", npct->npc_spells_id);
			c->Message(0, "  Loot Table: %i", npct->loottable_id);
			c->Message(0, "  NPCFactionID: %i", npct->npc_faction_id);
		}
		else
			c->Message(0, "NPC #%d not found", npctypeid);
	}
}

void command_reloadqst(Client *c, const Seperator *sep)
{
	if (sep->arg[1][0] == 0)
	{
		c->Message(0, "Clearing quest memory cache.");
		entity_list.ClearAreas();
		parse->ReloadQuests();
	}
	else
	{
		c->Message(0, "Clearing quest memory cache and stopping timers.");
		entity_list.ClearAreas();
		parse->ReloadQuests(true);
	}

}

void command_reloadworld(Client *c, const Seperator *sep)
{
	c->Message(0, "Reloading quest cache and repopping zones worldwide.");
	ServerPacket* pack = new ServerPacket(ServerOP_ReloadWorld, sizeof(ReloadWorld_Struct));
	ReloadWorld_Struct* RW = (ReloadWorld_Struct*) pack->pBuffer;
	RW->Option = ((atoi(sep->arg[1]) == 1) ? 1 : 0);
	worldserver.SendPacket(pack);
	safe_delete(pack);
}

void command_reloadlevelmods(Client *c, const Seperator *sep)
{
	if (sep->arg[1][0] == 0)
	{
		if(RuleB(Zone, LevelBasedEXPMods)){
			zone->LoadLevelEXPMods();
			c->Message(15, "Level based EXP Mods have been reloaded zonewide");
		}else{
			c->Message(15, "Level based EXP Mods are disabled in rules!");
		}
	}
}

void command_reloadzps(Client *c, const Seperator *sep)
{
	database.LoadStaticZonePoints(&zone->zone_point_list, zone->GetShortName(), zone->GetInstanceVersion());
	c->Message(0, "Reloading server zone_points.");
}

void command_zoneshutdown(Client *c, const Seperator *sep)
{
	if (!worldserver.Connected())
		c->Message(0, "Error: World server disconnected");
	else if (sep->arg[1][0] == 0)
		c->Message(0, "Usage: #zoneshutdown zoneshortname");
	else {
		ServerPacket* pack = new ServerPacket(ServerOP_ZoneShutdown, sizeof(ServerZoneStateChange_struct));
		ServerZoneStateChange_struct* s = (ServerZoneStateChange_struct *) pack->pBuffer;
		strcpy(s->adminname, c->GetName());
		if (sep->arg[1][0] >= '0' && sep->arg[1][0] <= '9')
			s->ZoneServerID = atoi(sep->arg[1]);
		else
			s->zoneid = database.GetZoneID(sep->arg[1]);
		worldserver.SendPacket(pack);
		safe_delete(pack);
	}
}

void command_zonebootup(Client *c, const Seperator *sep)
{
	if (!worldserver.Connected())
		c->Message(0, "Error: World server disconnected");
	else if (sep->arg[2][0] == 0) {
		c->Message(0, "Usage: #zonebootup ZoneServerID# zoneshortname");
	}
	else {
		ServerPacket* pack = new ServerPacket(ServerOP_ZoneBootup, sizeof(ServerZoneStateChange_struct));
		ServerZoneStateChange_struct* s = (ServerZoneStateChange_struct *) pack->pBuffer;
		s->ZoneServerID = atoi(sep->arg[1]);
		strcpy(s->adminname, c->GetName());
		s->zoneid = database.GetZoneID(sep->arg[2]);
		s->makestatic = (bool) (strcasecmp(sep->arg[3], "static") == 0);
		worldserver.SendPacket(pack);
		safe_delete(pack);
	}
}

void command_kick(Client *c, const Seperator *sep)
{
	if (sep->arg[1][0] == 0)
		c->Message(0, "Usage: #kick [charname]");
	else {
		Client* client = entity_list.GetClientByName(sep->arg[1]);
		if (client != 0) {
			if (client->Admin() <= c->Admin()) {
				client->Message(0, "You have been kicked by %s",c->GetName());
				EQApplicationPacket* outapp = new EQApplicationPacket(OP_GMKick,0);
				client->QueuePacket(outapp);
				client->Kick();
				c->Message(0, "Kick: local: kicking %s", sep->arg[1]);
			}
		}
		else if (!worldserver.Connected())
			c->Message(0, "Error: World server disconnected");
		else {
			ServerPacket* pack = new ServerPacket(ServerOP_KickPlayer, sizeof(ServerKickPlayer_Struct));
			ServerKickPlayer_Struct* skp = (ServerKickPlayer_Struct*) pack->pBuffer;
			strcpy(skp->adminname, c->GetName());
			strcpy(skp->name, sep->arg[1]);
			skp->adminrank = c->Admin();
			worldserver.SendPacket(pack);
			safe_delete(pack);
		}
	}
}

void command_attack(Client *c, const Seperator *sep)
{
	if (c->GetTarget() && c->GetTarget()->IsNPC() && sep->arg[1] != 0) {
		Mob* sictar = entity_list.GetMob(sep->argplus[1]);
		if (sictar)
			c->GetTarget()->CastToNPC()->AddToHateList(sictar, 1, 0);
		else
			c->Message(0, "Error: %s not found", sep->arg[1]);
	}
	else
		c->Message(0, "Usage: (needs NPC targeted) #attack targetname");
}

void command_lock(Client *c, const Seperator *sep)
{
	ServerPacket* outpack = new ServerPacket(ServerOP_Lock, sizeof(ServerLock_Struct));
	ServerLock_Struct* lss = (ServerLock_Struct*) outpack->pBuffer;
	strcpy(lss->myname, c->GetName());
	lss->mode = 1;
	worldserver.SendPacket(outpack);
	safe_delete(outpack);
}

void command_unlock(Client *c, const Seperator *sep)
{
	ServerPacket* outpack = new ServerPacket(ServerOP_Lock, sizeof(ServerLock_Struct));
	ServerLock_Struct* lss = (ServerLock_Struct*) outpack->pBuffer;
	strcpy(lss->myname, c->GetName());
	lss->mode = 0;
	worldserver.SendPacket(outpack);
	safe_delete(outpack);
}

void command_motd(Client *c, const Seperator *sep)
{
	ServerPacket* outpack = new ServerPacket(ServerOP_Motd, sizeof(ServerMotd_Struct));
	ServerMotd_Struct* mss = (ServerMotd_Struct*) outpack->pBuffer;
	strn0cpy(mss->myname, c->GetName(),64);
	strn0cpy(mss->motd, sep->argplus[1],512);
	worldserver.SendPacket(outpack);
	safe_delete(outpack);
}

void command_listpetition(Client *c, const Seperator *sep)
{
	std::string query = "SELECT petid, charname, accountname FROM petitions ORDER BY petid";
	auto results = database.QueryDatabase(query);
	if (!results.Success())
        return;

    Log.Out(Logs::General, Logs::Normal, "Petition list requested by %s", c->GetName());

    if (results.RowCount() == 0)
        return;

    c->Message(13,"	ID : Character Name , Account Name");

    for (auto row = results.begin(); row != results.end(); ++row)
        c->Message(15, " %s:	%s , %s ",row[0],row[1],row[2]);
}

void command_equipitem(Client *c, const Seperator *sep)
{
	uint32 slot_id = atoi(sep->arg[1]);
	if (sep->IsNumber(1) && ((slot_id >= EmuConstants::EQUIPMENT_BEGIN) && (slot_id <= EmuConstants::EQUIPMENT_END) || (slot_id == MainPowerSource))) {
		const ItemInst* from_inst = c->GetInv().GetItem(MainCursor);
		const ItemInst* to_inst = c->GetInv().GetItem(slot_id); // added (desync issue when forcing stack to stack)
		bool partialmove = false;
		int16 movecount;

		if (from_inst && from_inst->IsType(ItemClassCommon)) {
			EQApplicationPacket* outapp = new EQApplicationPacket(OP_MoveItem, sizeof(MoveItem_Struct));
			MoveItem_Struct* mi	= (MoveItem_Struct*)outapp->pBuffer;
			mi->from_slot		= MainCursor;
			mi->to_slot			= slot_id;
			// mi->number_in_stack	= from_inst->GetCharges(); // replaced with con check for stacking

			// crude stackable check to only 'move' the difference count on client instead of entire stack when applicable
			if (to_inst && to_inst->IsStackable() &&
				(to_inst->GetItem()->ID == from_inst->GetItem()->ID) &&
				(to_inst->GetCharges() < to_inst->GetItem()->StackSize) &&
				(from_inst->GetCharges() > to_inst->GetItem()->StackSize - to_inst->GetCharges())) {
					movecount = to_inst->GetItem()->StackSize - to_inst->GetCharges();
					mi->number_in_stack = (uint32)movecount;
					partialmove = true;
			}
			else
				mi->number_in_stack = from_inst->GetCharges();

			// Save move changes
			// Added conditional check to packet send..would have sent change even on a swap failure..whoops!

			if (partialmove) { // remove this con check if someone can figure out removing charges from cursor stack issue below
				// mi->number_in_stack is always from_inst->GetCharges() when partialmove is false
				c->Message(13, "Error: Partial stack added to existing stack exceeds allowable stacksize");
				return;
			}
			else if(c->SwapItem(mi)) {
				c->FastQueuePacket(&outapp);

				// if the below code is still needed..just send an an item trade packet to each slot..it should overwrite the client instance

				// below code has proper logic, but client does not like to have cursor charges changed
				// (we could delete the cursor item and resend, but issues would arise if there are queued items)
				//if (partialmove) {
				//	EQApplicationPacket* outapp2 = new EQApplicationPacket(OP_DeleteItem, sizeof(DeleteItem_Struct));
				//	DeleteItem_Struct* di	= (DeleteItem_Struct*)outapp2->pBuffer;
				//	di->from_slot			= SLOT_CURSOR;
				//	di->to_slot				= 0xFFFFFFFF;
				//	di->number_in_stack		= 0xFFFFFFFF;

				//	c->Message(0, "Deleting %i charges from stack", movecount); // debug line..delete

				//	for (int16 deletecount=0; deletecount < movecount; deletecount++)
						// have to use 'movecount' because mi->number_in_stack is 'ENCODED' at this point (i.e., 99 charges returns 22...)
				//		c->QueuePacket(outapp2);

				//	safe_delete(outapp2);
				//}
			}
			else {
				c->Message(13, "Error: Unable to equip current item");
			}
			safe_delete(outapp);

			// also send out a wear change packet?
		}
		else if (from_inst == nullptr)
			c->Message(13, "Error: There is no item on your cursor");
		else
			c->Message(13, "Error: Item on your cursor cannot be equipped");
	}
	else
		c->Message(0, "Usage: #equipitem slotid[0-21] - equips the item on your cursor to the position");
}

void command_zonelock(Client *c, const Seperator *sep)
{
	ServerPacket* pack = new ServerPacket(ServerOP_LockZone, sizeof(ServerLockZone_Struct));
	ServerLockZone_Struct* s = (ServerLockZone_Struct*) pack->pBuffer;
	strn0cpy(s->adminname, c->GetName(), sizeof(s->adminname));
	if (strcasecmp(sep->arg[1], "list") == 0) {
		s->op = 0;
		worldserver.SendPacket(pack);
	}
	else if (strcasecmp(sep->arg[1], "lock") == 0 && c->Admin() >= commandLockZones) {
		uint16 tmp = database.GetZoneID(sep->arg[2]);
		if (tmp) {
			s->op = 1;
			s->zoneID = tmp;
			worldserver.SendPacket(pack);
		}
		else
			c->Message(0, "Usage: #zonelock lock [zonename]");
	}
	else if (strcasecmp(sep->arg[1], "unlock") == 0 && c->Admin() >= commandLockZones) {
		uint16 tmp = database.GetZoneID(sep->arg[2]);
		if (tmp) {
			s->op = 2;
			s->zoneID = tmp;
			worldserver.SendPacket(pack);
		}
		else
			c->Message(0, "Usage: #zonelock unlock [zonename]");
	}
	else {
		c->Message(0, "#zonelock sub-commands");
		c->Message(0, "  list");
		if(c->Admin() >= commandLockZones)
		{
			c->Message(0, "  lock [zonename]");
			c->Message(0, "  unlock [zonename]");
		}
	}
	safe_delete(pack);
}

void command_corpse(Client *c, const Seperator *sep)
{
	Mob *target=c->GetTarget();

	if (strcasecmp(sep->arg[1], "DeletePlayerCorpses") == 0 && c->Admin() >= commandEditPlayerCorpses) {
		int32 tmp = entity_list.DeletePlayerCorpses();
		if (tmp >= 0)
			c->Message(0, "%i corpses deleted.", tmp);
		else
			c->Message(0, "DeletePlayerCorpses Error #%i", tmp);
	}
	else if (strcasecmp(sep->arg[1], "delete") == 0) {
		if (target == 0 || !target->IsCorpse())
			c->Message(0, "Error: Target the corpse you wish to delete");
		else if (target->IsNPCCorpse()) {

			c->Message(0, "Depoping %s.", target->GetName());
			target->CastToCorpse()->Delete();
		}
		else if (c->Admin() >= commandEditPlayerCorpses) {
			c->Message(0, "Deleting %s.", target->GetName());
			target->CastToCorpse()->Delete();
		}
		else
			c->Message(0, "Insufficient status to delete player corpse.");
	}
	else if (strcasecmp(sep->arg[1], "ListNPC") == 0) {
		entity_list.ListNPCCorpses(c);
	}
	else if (strcasecmp(sep->arg[1], "ListPlayer") == 0) {
		entity_list.ListPlayerCorpses(c);
	}
	else if (strcasecmp(sep->arg[1], "DeleteNPCCorpses") == 0) {
		int32 tmp = entity_list.DeleteNPCCorpses();
		if (tmp >= 0)
			c->Message(0, "%d corpses deleted.", tmp);
		else
			c->Message(0, "DeletePlayerCorpses Error #%d", tmp);
	}
	else if (strcasecmp(sep->arg[1], "charid") == 0 && c->Admin() >= commandEditPlayerCorpses) {
		if (target == 0 || !target->IsPlayerCorpse())
			c->Message(0, "Error: Target must be a player corpse.");
		else if (!sep->IsNumber(2))
			c->Message(0, "Error: charid must be a number.");
		else
			c->Message(0, "Setting CharID=%u on PlayerCorpse '%s'", target->CastToCorpse()->SetCharID(atoi(sep->arg[2])), target->GetName());
	}
	else if (strcasecmp(sep->arg[1], "ResetLooter") == 0) {
		if (target == 0 || !target->IsCorpse())
			c->Message(0, "Error: Target the corpse you wish to reset");
		else
			target->CastToCorpse()->ResetLooter();
	}
	else if (strcasecmp(sep->arg[1], "RemoveCash") == 0) {
		if (target == 0 || !target->IsCorpse())
			c->Message(0, "Error: Target the corpse you wish to remove the cash from");
		else if (!target->IsPlayerCorpse() || c->Admin() >= commandEditPlayerCorpses) {
			c->Message(0, "Removing Cash from %s.", target->GetName());
			target->CastToCorpse()->RemoveCash();
		}
		else
			c->Message(0, "Insufficient status to modify player corpse.");
	}
	else if (strcasecmp(sep->arg[1], "InspectLoot") == 0) {
		if (target == 0 || !target->IsCorpse())
			c->Message(0, "Error: Target must be a corpse.");
		else
			target->CastToCorpse()->QueryLoot(c);
	}
	else if (strcasecmp(sep->arg[1], "lock") == 0) {
		if (target == 0 || !target->IsCorpse())
			c->Message(0, "Error: Target must be a corpse.");
		else {
			target->CastToCorpse()->Lock();
			c->Message(0, "Locking %s...", target->GetName());
		}
	}
	else if (strcasecmp(sep->arg[1], "unlock") == 0) {
		if (target == 0 || !target->IsCorpse())
			c->Message(0, "Error: Target must be a corpse.");
		else {
			target->CastToCorpse()->UnLock();
			c->Message(0, "Unlocking %s...", target->GetName());
		}
	}
	else if (strcasecmp(sep->arg[1], "depop") == 0) {
		if (target == 0 || !target->IsPlayerCorpse())
			c->Message(0, "Error: Target must be a player corpse.");
		else if (c->Admin() >= commandEditPlayerCorpses && target->IsPlayerCorpse()) {
			c->Message(0, "Depoping %s.", target->GetName());
			target->CastToCorpse()->DepopPlayerCorpse();
			if(!sep->arg[2][0] || atoi(sep->arg[2]) != 0)
				target->CastToCorpse()->Bury();
		}
		else
			c->Message(0, "Insufficient status to depop player corpse.");
	}
	else if (strcasecmp(sep->arg[1], "depopall") == 0) {
		if (target == 0 || !target->IsClient())
			c->Message(0, "Error: Target must be a player.");
		else if (c->Admin() >= commandEditPlayerCorpses && target->IsClient()) {
			c->Message(0, "Depoping %s\'s corpses.", target->GetName());
			target->CastToClient()->DepopAllCorpses();
			if(!sep->arg[2][0] || atoi(sep->arg[2]) != 0)
				target->CastToClient()->BuryPlayerCorpses();
		}
		else
			c->Message(0, "Insufficient status to depop player corpse.");

	}
	else if (sep->arg[1][0] == 0 || strcasecmp(sep->arg[1], "help") == 0) {
		c->Message(0, "#Corpse Sub-Commands:");
		c->Message(0, "  DeleteNPCCorpses");
		c->Message(0, "  Delete - Delete targetted corpse");
		c->Message(0, "  ListNPC");
		c->Message(0, "  ListPlayer");
		c->Message(0, "  Lock - GM locks the corpse - cannot be looted by non-GM");
		c->Message(0, "  UnLock");
		c->Message(0, "  RemoveCash");
		c->Message(0, "  InspectLoot");
		c->Message(0, "  [to remove items from corpses, loot them]");
		c->Message(0, "Lead-GM status required to delete/modify player corpses");
		c->Message(0, "  DeletePlayerCorpses");
		c->Message(0, "  CharID [charid] - change player corpse's owner");
		c->Message(0, "  Depop [bury] - Depops single target corpse.");
		c->Message(0, "  Depopall [bury] - Depops all target player's corpses.");
		c->Message(0, "Set bury to 0 to skip burying the corpses.");
	}
	else
		c->Message(0, "Error, #corpse sub-command not found");
}

void command_fixmob(Client *c, const Seperator *sep)
{
	Mob *target=c->GetTarget();
	const char* Usage = "Usage: #fixmob [race|gender|texture|helm|face|hair|haircolor|beard|beardcolor|heritage|tattoo|detail] [next|prev]";

	if (!sep->arg[1])
		c->Message(0,Usage);
	else if (!target)
		c->Message(0,"Error: this command requires a target");
	else
	{

		uint32 Adjustment = 1;	// Previous or Next
		char codeMove = 0;

		if (sep->arg[2])
		{
			char* command2 = sep->arg[2];
			codeMove = (command2[0] | 0x20); // First character, lower-cased
			if (codeMove == 'n')
				Adjustment = 1;
			else if (codeMove == 'p')
				Adjustment = -1;
		}

		uint16 Race = target->GetRace();
		uint8 Gender = target->GetGender();
		uint8 Texture = 0xFF;
		uint8 HelmTexture = 0xFF;
		uint8 HairColor = target->GetHairColor();
		uint8 BeardColor = target->GetBeardColor();
		uint8 EyeColor1 = target->GetEyeColor1();
		uint8 EyeColor2 = target->GetEyeColor2();
		uint8 HairStyle = target->GetHairStyle();
		uint8 LuclinFace = target->GetLuclinFace();
		uint8 Beard = target->GetBeard();
		uint32 DrakkinHeritage = target->GetDrakkinHeritage();
		uint32 DrakkinTattoo = target->GetDrakkinTattoo();
		uint32 DrakkinDetails = target->GetDrakkinDetails();

		const char* ChangeType = nullptr; // If it's still nullptr after processing, they didn't send a valid command
		uint32 ChangeSetting;
		char* command = sep->arg[1];

		if (strcasecmp(command, "race") == 0)
		{
			if (Race == 1 && codeMove == 'p')
				Race = 724;
			else if (Race >= 724 && codeMove != 'p')
				Race = 1;
			else
				Race += Adjustment;
			ChangeType = "Race";
			ChangeSetting = Race;
		}
		else if (strcasecmp(command, "gender") == 0)
		{
			if (Gender == 0 && codeMove == 'p')
				Gender = 2;
			else if (Gender >= 2 && codeMove != 'p')
				Gender = 0;
			else
				Gender += Adjustment;
			ChangeType = "Gender";
			ChangeSetting = Gender;
		}
		else if (strcasecmp(command, "texture") == 0)
		{
			Texture = target->GetTexture();

			if (Texture == 0 && codeMove == 'p')
				Texture = 25;
			else if (Texture >= 25 && codeMove != 'p')
				Texture = 0;
			else
				Texture += Adjustment;
			ChangeType = "Texture";
			ChangeSetting = Texture;
		}
		else if (strcasecmp(command, "helm") == 0)
		{
			HelmTexture = target->GetHelmTexture();
			if (HelmTexture == 0 && codeMove == 'p')
				HelmTexture = 25;
			else if (HelmTexture >= 25 && codeMove != 'p')
				HelmTexture = 0;
			else
				HelmTexture += Adjustment;
			ChangeType = "HelmTexture";
			ChangeSetting = HelmTexture;
		}
		else if (strcasecmp(command, "face") == 0)
		{
			if (LuclinFace == 0 && codeMove == 'p')
				LuclinFace = 87;
			else if (LuclinFace >= 87 && codeMove != 'p')
				LuclinFace = 0;
			else
				LuclinFace += Adjustment;
			ChangeType = "LuclinFace";
			ChangeSetting = LuclinFace;
		}
		else if (strcasecmp(command, "hair") == 0)
		{
			if (HairStyle == 0 && codeMove == 'p')
				HairStyle = 8;
			else if (HairStyle >= 8 && codeMove != 'p')
				HairStyle = 0;
			else
				HairStyle += Adjustment;
			ChangeType = "HairStyle";
			ChangeSetting = HairStyle;
		}
		else if (strcasecmp(command, "haircolor") == 0)
		{
			if (HairColor == 0 && codeMove == 'p')
				HairColor = 24;
			else if (HairColor >= 24 && codeMove != 'p')
				HairColor = 0;
			else
				HairColor += Adjustment;
			ChangeType = "HairColor";
			ChangeSetting = HairColor;
		}
		else if (strcasecmp(command, "beard") == 0)
		{
			if (Beard == 0 && codeMove == 'p')
				Beard = 11;
			else if (Beard >= 11 && codeMove != 'p')
				Beard = 0;
			else
				Beard += Adjustment;
			ChangeType = "Beard";
			ChangeSetting = Beard;
		}
		else if (strcasecmp(command, "beardcolor") == 0)
		{
			if (BeardColor == 0 && codeMove == 'p')
				BeardColor = 24;
			else if (BeardColor >= 24 && codeMove != 'p')
				BeardColor = 0;
			else
				BeardColor += Adjustment;
			ChangeType = "BeardColor";
			ChangeSetting = BeardColor;
		}
		else if (strcasecmp(command, "heritage") == 0)
		{
			if (DrakkinHeritage == 0 && codeMove == 'p')
				DrakkinHeritage = 6;
			else if (DrakkinHeritage >= 6 && codeMove != 'p')
				DrakkinHeritage = 0;
			else
				DrakkinHeritage += Adjustment;
			ChangeType = "DrakkinHeritage";
			ChangeSetting = DrakkinHeritage;
		}
		else if (strcasecmp(command, "tattoo") == 0)
		{
			if (DrakkinTattoo == 0 && codeMove == 'p')
				DrakkinTattoo = 8;
			else if (DrakkinTattoo >= 8 && codeMove != 'p')
				DrakkinTattoo = 0;
			else
				DrakkinTattoo += Adjustment;
			ChangeType = "DrakkinTattoo";
			ChangeSetting = DrakkinTattoo;
		}
		else if (strcasecmp(command, "detail") == 0)
		{
			if (DrakkinDetails == 0 && codeMove == 'p')
				DrakkinDetails = 7;
			else if (DrakkinDetails >= 7 && codeMove != 'p')
				DrakkinDetails = 0;
			else
				DrakkinDetails += Adjustment;
			ChangeType = "DrakkinDetails";
			ChangeSetting = DrakkinDetails;
		}

		// Hack to fix some races that base features from face
		switch (Race)
		{
			case 2:	// Barbarian
				if (LuclinFace > 10) {
					LuclinFace -= ((DrakkinTattoo - 1) * 10);
				}
				LuclinFace += (DrakkinTattoo * 10);
				break;
			case 3: // Erudite
				if (LuclinFace > 10) {
					LuclinFace -= ((HairStyle - 1) * 10);
				}
				LuclinFace += (HairStyle * 10);
				break;
			case 5: // HighElf
			case 6: // DarkElf
			case 7: // HalfElf
				if (LuclinFace > 10) {
					LuclinFace -= ((Beard - 1) * 10);
				}
				LuclinFace += (Beard * 10);
				break;
			default:
				break;
		}


		if (ChangeType == nullptr)
		{
			c->Message(0,Usage);
		}
		else
		{
			target->SendIllusionPacket(Race, Gender, Texture, HelmTexture, HairColor, BeardColor,
										EyeColor1, EyeColor2, HairStyle, LuclinFace, Beard, 0xFF,
										DrakkinHeritage, DrakkinTattoo, DrakkinDetails);

			c->Message(0, "%s=%i", ChangeType, ChangeSetting);
		}
	}
}

void command_gmspeed(Client *c, const Seperator *sep)
{
	bool state=atobool(sep->arg[1]);
	Client *t=c;

	if(c->GetTarget() && c->GetTarget()->IsClient())
		t=c->GetTarget()->CastToClient();

	if(sep->arg[1][0] != 0) {
		database.SetGMSpeed(t->AccountID(), state?1:0);
		c->Message(0, "Turning GMSpeed %s for %s (zone to take effect)", state?"On":"Off",t->GetName());
	}
	else
		c->Message(0, "Usage: #gmspeed [on/off]");
}

void command_title(Client *c, const Seperator *sep)
{
	if (sep->arg[1][0]==0)
		c->Message(0, "Usage: #title [remove|text] [1 = Create row in title table] - remove or set title to 'text'");
	else {
		bool Save = (atoi(sep->arg[2]) == 1);

		Mob *target_mob = c->GetTarget();
		if(!target_mob)
			target_mob = c;
		if(!target_mob->IsClient()) {
			c->Message(13, "#title only works on players.");
			return;
		}
		Client *t = target_mob->CastToClient();

		if(strlen(sep->arg[1]) > 31) {
			c->Message(13, "Title must be 31 characters or less.");
			return;
		}

		bool removed = false;
		if(!strcasecmp(sep->arg[1], "remove")) {
			t->SetAATitle("");
			removed = true;
		} else {
			for(unsigned int i=0; i<strlen(sep->arg[1]); i++)
				if(sep->arg[1][i]=='_')
					sep->arg[1][i] = ' ';
			if(!Save)
				t->SetAATitle(sep->arg[1]);
			else
				title_manager.CreateNewPlayerTitle(t, sep->arg[1]);
		}

		t->Save();

		if(removed) {
			c->Message(13, "%s's title has been removed.", t->GetName(), sep->arg[1]);
			if(t != c)
				t->Message(13, "Your title has been removed.", sep->arg[1]);
		} else {
			c->Message(13, "%s's title has been changed to '%s'.", t->GetName(), sep->arg[1]);
			if(t != c)
				t->Message(13, "Your title has been changed to '%s'.", sep->arg[1]);
		}
	}
}


void command_titlesuffix(Client *c, const Seperator *sep)
{
	if (sep->arg[1][0]==0)
		c->Message(0, "Usage: #titlesuffix [remove|text] [1 = create row in title table] - remove or set title suffix to 'text'");
	else {
		bool Save = (atoi(sep->arg[2]) == 1);

		Mob *target_mob = c->GetTarget();
		if(!target_mob)
			target_mob = c;
		if(!target_mob->IsClient()) {
			c->Message(13, "#titlesuffix only works on players.");
			return;
		}
		Client *t = target_mob->CastToClient();

		if(strlen(sep->arg[1]) > 31) {
			c->Message(13, "Title suffix must be 31 characters or less.");
			return;
		}

		bool removed = false;
		if(!strcasecmp(sep->arg[1], "remove")) {
			t->SetTitleSuffix("");
			removed = true;
		} else {
			for(unsigned int i=0; i<strlen(sep->arg[1]); i++)
				if(sep->arg[1][i]=='_')
					sep->arg[1][i] = ' ';

			if(!Save)
				t->SetTitleSuffix(sep->arg[1]);
			else
				title_manager.CreateNewPlayerSuffix(t, sep->arg[1]);
		}

		t->Save();

		if(removed) {
			c->Message(13, "%s's title suffix has been removed.", t->GetName(), sep->arg[1]);
			if(t != c)
				t->Message(13, "Your title suffix has been removed.", sep->arg[1]);
		} else {
			c->Message(13, "%s's title suffix has been changed to '%s'.", t->GetName(), sep->arg[1]);
			if(t != c)
				t->Message(13, "Your title suffix has been changed to '%s'.", sep->arg[1]);
		}
	}
}

void command_spellinfo(Client *c, const Seperator *sep)
{
	if(sep->arg[1][0]==0)
		c->Message(0, "Usage: #spellinfo [spell_id]");
	else {
		short int spell_id=atoi(sep->arg[1]);
		const struct SPDat_Spell_Struct *s=&spells[spell_id];
		c->Message(0, "Spell info for spell #%d:", spell_id);
		c->Message(0, "  name: %s", s->name);
		c->Message(0, "  player_1: %s", s->player_1);
		c->Message(0, "  teleport_zone: %s", s->teleport_zone);
		c->Message(0, "  you_cast: %s", s->you_cast);
		c->Message(0, "  other_casts: %s", s->other_casts);
		c->Message(0, "  cast_on_you: %s", s->cast_on_you);
		c->Message(0, "  spell_fades: %s", s->spell_fades);
		c->Message(0, "  range: %f", s->range);
		c->Message(0, "  aoerange: %f", s->aoerange);
		c->Message(0, "  pushback: %f", s->pushback);
		c->Message(0, "  pushup: %f", s->pushup);
		c->Message(0, "  cast_time: %d", s->cast_time);
		c->Message(0, "  recovery_time: %d", s->recovery_time);
		c->Message(0, "  recast_time: %d", s->recast_time);
		c->Message(0, "  buffdurationformula: %d", s->buffdurationformula);
		c->Message(0, "  buffduration: %d", s->buffduration);
		c->Message(0, "  AEDuration: %d", s->AEDuration);
		c->Message(0, "  mana: %d", s->mana);
		c->Message(0, "  base[12]: %d, %d, %d, %d, %d, %d, %d, %d, %d, %d, %d, %d", s->base[0], s->base[1], s->base[2], s->base[3], s->base[4], s->base[5], s->base[6], s->base[7], s->base[8], s->base[9], s->base[10], s->base[11]);
		c->Message(0, "  base22[12]: %d, %d, %d, %d, %d, %d, %d, %d, %d, %d, %d, %d", s->base2[0], s->base2[1], s->base2[2], s->base2[3], s->base2[4], s->base2[5], s->base2[6], s->base2[7], s->base2[8], s->base2[9], s->base2[10], s->base2[11]);
		c->Message(0, "  max[12]: %d, %d, %d, %d, %d, %d, %d, %d, %d, %d, %d, %d", s->max[0], s->max[1], s->max[2], s->max[3], s->max[4], s->max[5], s->max[6], s->max[7], s->max[8], s->max[9], s->max[10], s->max[11]);
		c->Message(0, "  components[4]: %d, %d, %d, %d", s->components[0], s->components[1], s->components[2], s->components[3]);
		c->Message(0, "  component_counts[4]: %d, %d, %d, %d", s->component_counts[0], s->component_counts[1], s->component_counts[2], s->component_counts[3]);
		c->Message(0, "  NoexpendReagent[4]: %d, %d, %d, %d", s->NoexpendReagent[0], s->NoexpendReagent[1], s->NoexpendReagent[2], s->NoexpendReagent[3]);
		c->Message(0, "  formula[12]: 0x%02x, 0x%02x, 0x%02x, 0x%02x, 0x%02x, 0x%02x, 0x%02x, 0x%02x, 0x%02x, 0x%02x, 0x%02x, 0x%02x", s->formula[0], s->formula[1], s->formula[2], s->formula[3], s->formula[4], s->formula[5], s->formula[6], s->formula[7], s->formula[8], s->formula[9], s->formula[10], s->formula[11]);
		c->Message(0, "  goodEffect: %d", s->goodEffect);
		c->Message(0, "  Activated: %d", s->Activated);
		c->Message(0, "  resisttype: %d", s->resisttype);
		c->Message(0, "  effectid[12]: 0x%02x, 0x%02x, 0x%02x, 0x%02x, 0x%02x, 0x%02x, 0x%02x, 0x%02x, 0x%02x, 0x%02x, 0x%02x, 0x%02x", s->effectid[0], s->effectid[1], s->effectid[2], s->effectid[3], s->effectid[4], s->effectid[5], s->effectid[6], s->effectid[7], s->effectid[8], s->effectid[9], s->effectid[10], s->effectid[11]);
		c->Message(0, "  targettype: %d", s->targettype);
		c->Message(0, "  basediff: %d", s->basediff);
		c->Message(0, "  skill: %d", s->skill);
		c->Message(0, "  zonetype: %d", s->zonetype);
		c->Message(0, "  EnvironmentType: %d", s->EnvironmentType);
		c->Message(0, "  TimeOfDay: %d", s->TimeOfDay);
		c->Message(0, "  classes[15]: %d, %d, %d, %d, %d, %d, %d, %d, %d, %d, %d, %d, %d, %d, %d",
			s->classes[0], s->classes[1], s->classes[2], s->classes[3], s->classes[4],
			s->classes[5], s->classes[6], s->classes[7], s->classes[8], s->classes[9],
			s->classes[10], s->classes[11], s->classes[12], s->classes[13], s->classes[14]);
		c->Message(0, "  CastingAnim: %d", s->CastingAnim);
		c->Message(0, "  SpellAffectIndex: %d", s->SpellAffectIndex);
		c->Message(0, " RecourseLink: %d", s->RecourseLink);
	}
}

void command_lastname(Client *c, const Seperator *sep)
{
	Client *t=c;

	if(c->GetTarget() && c->GetTarget()->IsClient())
		t=c->GetTarget()->CastToClient();
	Log.Out(Logs::General, Logs::Normal, "#lastname request from %s for %s", c->GetName(), t->GetName());

	if(strlen(sep->arg[1]) <= 70)
		t->ChangeLastName(sep->arg[1]);
	else
		c->Message(0, "Usage: #lastname <lastname> where <lastname> is less than 70 chars long");
}

void command_memspell(Client *c, const Seperator *sep)
{
	uint32 slot;
	uint16 spell_id;

	if (!(sep->IsNumber(1) && sep->IsNumber(2)))
	{
		c->Message(0, "Usage: #MemSpell slotid spellid");
	}
	else
	{
		slot = atoi(sep->arg[1]) - 1;
		spell_id = atoi(sep->arg[2]);
		if (slot > MAX_PP_MEMSPELL || spell_id >= SPDAT_RECORDS)
		{
			c->Message(0, "Error: #MemSpell: Arguement out of range");
		}
		else
		{
			c->MemSpell(spell_id, slot);
			c->Message(0, "Spell slot changed, have fun!");
		}
	}
}

void command_save(Client *c, const Seperator *sep)
{
	if (c->GetTarget() == 0)
		c->Message(0, "Error: no target");
	else if (c->GetTarget()->IsClient()) {
		if (c->GetTarget()->CastToClient()->Save(2))
			c->Message(0, "%s successfully saved.", c->GetTarget()->GetName());
		else
			c->Message(0, "Manual save for %s failed.", c->GetTarget()->GetName());
	}
	else if (c->GetTarget()->IsPlayerCorpse()) {
		if (c->GetTarget()->CastToMob()->Save())
			c->Message(0, "%s successfully saved. (dbid=%u)", c->GetTarget()->GetName(), c->GetTarget()->CastToCorpse()->GetCorpseDBID());
		else
			c->Message(0, "Manual save for %s failed.", c->GetTarget()->GetName());
	}
	else
		c->Message(0, "Error: target not a Client/PlayerCorpse");
}

void command_showstats(Client *c, const Seperator *sep)
{
	if (c->GetTarget() != 0 )
		c->GetTarget()->ShowStats(c);
	else
		c->ShowStats(c);
}

void command_mystats(Client *c, const Seperator *sep)
{
	if (c->GetTarget() && c->GetPet()) {
		if (c->GetTarget()->IsPet() && c->GetTarget() == c->GetPet())
			c->GetTarget()->ShowStats(c);
		else
			c->ShowStats(c);
	}
	else
		c->ShowStats(c);
}

void command_myskills(Client *c, const Seperator *sep)
{
	c->ShowSkillsWindow();
}

void command_bind(Client *c, const Seperator *sep)
{
	if (c->GetTarget() != 0 ) {
		if (c->GetTarget()->IsClient())
			c->GetTarget()->CastToClient()->SetBindPoint();
		else
			c->Message(0, "Error: target not a Player");
	} else
		c->SetBindPoint();
}

void command_depop(Client *c, const Seperator *sep)
{
	if (c->GetTarget() == 0 || !(c->GetTarget()->IsNPC() || c->GetTarget()->IsNPCCorpse()))
		c->Message(0, "You must have a NPC target for this command. (maybe you meant #depopzone?)");
	else {
		c->Message(0, "Depoping '%s'.", c->GetTarget()->GetName());
		c->GetTarget()->Depop();
	}
}

void command_depopzone(Client *c, const Seperator *sep)
{
	zone->Depop();
	c->Message(0, "Zone depoped.");
}

void command_repop(Client *c, const Seperator *sep)
{
	int timearg = 1;
	if (sep->arg[1] && strcasecmp(sep->arg[1], "force") == 0) {
		timearg++;

		LinkedListIterator<Spawn2*> iterator(zone->spawn2_list);
		iterator.Reset();
		while (iterator.MoreElements()) {
			std::string query = StringFormat("DELETE FROM respawn_times WHERE id = %lu AND instance_id = %lu",
                                            (unsigned long)iterator.GetData()->GetID(),
                                            (unsigned long)zone->GetInstanceID());
			auto results = database.QueryDatabase(query);
			iterator.Advance();
		}
		c->Message(0, "Zone depop: Force resetting spawn timers.");
	}

	if (!sep->IsNumber(timearg)) {
        c->Message(0, "Zone depoped. Repoping now.");
		zone->Repop();
		return;
	}

    c->Message(0, "Zone depoped. Repop in %i seconds", atoi(sep->arg[timearg]));
	zone->Repop(atoi(sep->arg[timearg])*1000);
}

void command_spawnstatus(Client *c, const Seperator *sep)
{
	if((sep->arg[1][0] == 'e') | (sep->arg[1][0] == 'E'))
	{
		// show only enabled spawns
		zone->ShowEnabledSpawnStatus(c);
	}
	else if((sep->arg[1][0] == 'd') | (sep->arg[1][0] == 'D'))
	{
		// show only disabled spawns
		zone->ShowDisabledSpawnStatus(c);
	}
	else if((sep->arg[1][0] == 'a') | (sep->arg[1][0] == 'A'))
	{
		// show all spawn staus with no filters
		zone->SpawnStatus(c);
	}
	else if(sep->IsNumber(1))
	{
		// show spawn status by spawn2 id
		zone->ShowSpawnStatusByID(c, atoi(sep->arg[1]));
	}
	else if(strcmp(sep->arg[1], "help") == 0)
	{
		c->Message(0, "Usage: #spawnstatus <[a]ll | [d]isabled | [e]nabled | {Spawn2 ID}>");
	}
	else {
		zone->SpawnStatus(c);
	}
}

void command_nukebuffs(Client *c, const Seperator *sep)
{
	if (c->GetTarget() == 0)
		c->BuffFadeAll();
	else
		c->GetTarget()->BuffFadeAll();
}

void command_zuwcoords(Client *c, const Seperator *sep)
{
	// modifys and resends zhdr packet
	if(sep->arg[1][0]==0)
		c->Message(0, "Usage: #zuwcoords <under world coords>");
	else {
		zone->newzone_data.underworld = atof(sep->arg[1]);
		//float newdata = atof(sep->arg[1]);
		//memcpy(&zone->zone_header_data[130], &newdata, sizeof(float));
		EQApplicationPacket* outapp = new EQApplicationPacket(OP_NewZone, sizeof(NewZone_Struct));
		memcpy(outapp->pBuffer, &zone->newzone_data, outapp->size);
		entity_list.QueueClients(c, outapp);
		safe_delete(outapp);
	}
}

void command_zunderworld(Client *c, const Seperator *sep)
{
	if(sep->arg[1][0]==0)
		c->Message(0, "Usage: #zunderworld <zcoord>");
	else {
		zone->newzone_data.underworld = atof(sep->arg[1]);
	}
}

void command_zsafecoords(Client *c, const Seperator *sep)
{
	// modifys and resends zhdr packet
	if(sep->arg[3][0]==0)
		c->Message(0, "Usage: #zsafecoords <safe x> <safe y> <safe z>");
	else {
		zone->newzone_data.safe_x = atof(sep->arg[1]);
		zone->newzone_data.safe_y = atof(sep->arg[2]);
		zone->newzone_data.safe_z = atof(sep->arg[3]);
		//float newdatax = atof(sep->arg[1]);
		//float newdatay = atof(sep->arg[2]);
		//float newdataz = atof(sep->arg[3]);
		//memcpy(&zone->zone_header_data[114], &newdatax, sizeof(float));
		//memcpy(&zone->zone_header_data[118], &newdatay, sizeof(float));
		//memcpy(&zone->zone_header_data[122], &newdataz, sizeof(float));
		//zone->SetSafeCoords();
		EQApplicationPacket* outapp = new EQApplicationPacket(OP_NewZone, sizeof(NewZone_Struct));
		memcpy(outapp->pBuffer, &zone->newzone_data, outapp->size);
		entity_list.QueueClients(c, outapp);
		safe_delete(outapp);
	}
}

void command_freeze(Client *c, const Seperator *sep)
{
	if (c->GetTarget() != 0)
		c->GetTarget()->SendAppearancePacket(AT_Anim, ANIM_FREEZE);
	else
		c->Message(0, "ERROR: Freeze requires a target.");
}

void command_unfreeze(Client *c, const Seperator *sep)
{
	if (c->GetTarget() != 0)
		c->GetTarget()->SendAppearancePacket(AT_Anim, ANIM_STAND);
	else
		c->Message(0, "ERROR: Unfreeze requires a target.");
}

void command_pvp(Client *c, const Seperator *sep)
{
	bool state=atobool(sep->arg[1]);
	Client *t=c;

	if(c->GetTarget() && c->GetTarget()->IsClient())
		t=c->GetTarget()->CastToClient();

	if(sep->arg[1][0] != 0) {
		t->SetPVP(state);
		c->Message(0, "%s now follows the ways of %s.", t->GetName(), state?"discord":"order");
	}
	else
		c->Message(0, "Usage: #pvp [on/off]");
}

void command_setxp(Client *c, const Seperator *sep)
{
	Client *t=c;

	if(c->GetTarget() && c->GetTarget()->IsClient())
		t=c->GetTarget()->CastToClient();

	if (sep->IsNumber(1)) {
		if (atoi(sep->arg[1]) > 9999999)
			c->Message(0, "Error: Value too high.");
		else
			t->AddEXP(atoi(sep->arg[1]));
	}
	else
		c->Message(0, "Usage: #setxp number");
}

void command_setpvppoints(Client *c, const Seperator *sep)
{
	Client *t=c;

	if(c->GetTarget() && c->GetTarget()->IsClient())
		t=c->GetTarget()->CastToClient();

	if (sep->IsNumber(1)) {
		if (atoi(sep->arg[1]) > 9999999)
			c->Message(0, "Error: Value too high.");
		else
		{
			t->SetPVPPoints(atoi(sep->arg[1]));
			t->Save();
			t->SendPVPStats();
		}
	}
	else
		c->Message(0, "Usage: #setpvppoints number");
}

void command_name(Client *c, const Seperator *sep)
{
	Client *target;

	if( (strlen(sep->arg[1]) == 0) || (!(c->GetTarget() && c->GetTarget()->IsClient())) )
		c->Message(0, "Usage: #name newname (requires player target)");
	else
	{
		target = c->GetTarget()->CastToClient();
		char *oldname = strdup(target->GetName());
		if(target->ChangeFirstName(sep->arg[1], c->GetName()))
		{
			c->Message(0, "Successfully renamed %s to %s", oldname, sep->arg[1]);
			// until we get the name packet working right this will work
			c->Message(0, "Sending player to char select.");
			target->Kick();
		}
		else
			c->Message(13, "ERROR: Unable to rename %s. Check that the new name '%s' isn't already taken.", oldname, sep->arg[2]);
		free(oldname);
	}
}

void command_tempname(Client *c, const Seperator *sep)
{
	Mob *target;
	target = c->GetTarget();

	if(!target)
		c->Message(0, "Usage: #tempname newname (requires a target)");
	else if(strlen(sep->arg[1]) > 0)
	{
		char *oldname = strdup(target->GetName());
		target->TempName(sep->arg[1]);
		c->Message(0, "Renamed %s to %s", oldname, sep->arg[1]);
		free(oldname);
	}
	else {
		target->TempName();
		c->Message(0, "Restored the original name");
	}
}

void command_npcspecialattk(Client *c, const Seperator *sep)
{
	if (c->GetTarget()==0 || c->GetTarget()->IsClient() || strlen(sep->arg[1]) <= 0 || strlen(sep->arg[2]) <= 0)
		c->Message(0, "Usage: #npcspecialattk *flagchar* *permtag* (Flags are E(nrage) F(lurry) R(ampage) S(ummon), permtag is 1 = True, 0 = False).");
	else {
		c->GetTarget()->CastToNPC()->NPCSpecialAttacks(sep->arg[1],atoi(sep->arg[2]));
		c->Message(0, "NPC Special Attack set.");
	}
}

void command_kill(Client *c, const Seperator *sep)
{
	if (!c->GetTarget()) {
		c->Message(0, "Error: #Kill: No target.");
	}
	else
		if (!c->GetTarget()->IsClient() || c->GetTarget()->CastToClient()->Admin() <= c->Admin())
			c->GetTarget()->Kill();
}

void command_haste(Client *c, const Seperator *sep)
{
	// #haste command to set client attack speed. Takes a percentage (100 = twice normal attack speed)
	if(sep->arg[1][0] != 0) {
		uint16 Haste = atoi(sep->arg[1]);
		if(Haste > 85)
			Haste = 85;
		c->SetExtraHaste(Haste);
		// SetAttackTimer must be called to make this take effect, so player needs to change
		// the primary weapon.
		c->Message(0, "Haste set to %d%% - Need to re-equip primary weapon before it takes effect", Haste);
	}
	else
		c->Message(0, "Usage: #haste [percentage]");
}

void command_damage(Client *c, const Seperator *sep)
{
	if (c->GetTarget()==0)
		c->Message(0, "Error: #Damage: No Target.");
	else if (!sep->IsNumber(1)) {
		c->Message(0, "Usage: #damage x");
	}
	else {
		int32 nkdmg = atoi(sep->arg[1]);
		if (nkdmg > 2100000000)
			c->Message(0, "Enter a value less then 2,100,000,000.");
		else
			c->GetTarget()->Damage(c, nkdmg, SPELL_UNKNOWN, SkillHandtoHand, false);
	}
}

void command_zonespawn(Client *c, const Seperator *sep)
{
	c->Message(0, "This command is not yet implemented.");
	return;

/* this was kept from client.cpp verbatim (it was commented out) */
	//	if (target && target->IsNPC()) {
	//		Message(0, "Inside main if.");
	//		if (strcasecmp(sep->arg[1], "add")==0) {
	//			Message(0, "Inside add if.");
	//			database.DBSpawn(1, StaticGetZoneName(this->GetPP().current_zone), target->CastToNPC());
	//		}
	//		else if (strcasecmp(sep->arg[1], "update")==0) {
	//			database.DBSpawn(2, StaticGetZoneName(this->GetPP().current_zone), target->CastToNPC());
	//		}
	//		else if (strcasecmp(sep->arg[1], "remove")==0) {
	//			if (strcasecmp(sep->arg[2], "all")==0) {
	//				database.DBSpawn(4, StaticGetZoneName(this->GetPP().current_zone));
	//			}
	//			else {
	//				if (database.DBSpawn(3, StaticGetZoneName(this->GetPP().current_zone), target->CastToNPC())) {
	//					Message(0, "#zonespawn: %s removed successfully!", target->GetName());
	//					target->CastToNPC()->Death(target, target->GetHP());
	//				}
	//			}
	//		}
	//		else
	//			Message(0, "Error: #dbspawn: Invalid command. (Note: EDIT and REMOVE are NOT in yet.)");
	//		if (target->CastToNPC()->GetNPCTypeID() > 0) {
	//			Message(0, "Spawn is type %i", target->CastToNPC()->GetNPCTypeID());
	//		}
	//	}
	//	else if(!target || !target->IsNPC())
	//		Message(0, "Error: #zonespawn: You must have a NPC targeted!");
	//	else
	//		Message(0, "Usage: #zonespawn [add|edit|remove|remove all]");
}

void command_npcspawn(Client *c, const Seperator *sep)
{
	Mob *target=c->GetTarget();
	uint32 extra = 0;

	if (target && target->IsNPC()) {
		if (strcasecmp(sep->arg[1], "create") == 0) {
			if (atoi(sep->arg[2]))
			{
				// Option to try to create the npc_type ID within the range for the current zone (zone_id * 1000)
				extra = 1;
			}
			database.NPCSpawnDB(0, zone->GetShortName(), zone->GetInstanceVersion(), c, target->CastToNPC(), extra);
			c->Message(0, "%s created successfully!", target->GetName());
		}
		else if (strcasecmp(sep->arg[1], "add") == 0) {
			if (atoi(sep->arg[2]))
			{
				extra = atoi(sep->arg[2]);
			}
			else
			{
				// Respawn Timer default if not set
				extra = 1200;
			}
			database.NPCSpawnDB(1, zone->GetShortName(), zone->GetInstanceVersion(), c, target->CastToNPC(), extra);
			c->Message(0, "%s added successfully!", target->GetName());
		}
		else if (strcasecmp(sep->arg[1], "update") == 0) {
			database.NPCSpawnDB(2, zone->GetShortName(), zone->GetInstanceVersion(), c, target->CastToNPC());
			c->Message(0, "%s updated!", target->GetName());
		}
		else if (strcasecmp(sep->arg[1], "remove") == 0) {
			database.NPCSpawnDB(3, zone->GetShortName(), zone->GetInstanceVersion(), c, target->CastToNPC());
			c->Message(0, "%s removed successfully from database!", target->GetName());
			target->Depop(false);
		}
		else if (strcasecmp(sep->arg[1], "delete") == 0) {
			database.NPCSpawnDB(4, zone->GetShortName(), zone->GetInstanceVersion(), c, target->CastToNPC());
			c->Message(0, "%s deleted from database!", target->GetName());
			target->Depop(false);
		}
		else {
			c->Message(0, "Error: #npcspawn: Invalid command.");
			c->Message(0, "Usage: #npcspawn [create|add|update|remove|delete]");
		}
	}
	else
		c->Message(0, "Error: #npcspawn: You must have a NPC targeted!");
}

void command_spawnfix(Client *c, const Seperator *sep) {
	Mob *targetMob = c->GetTarget();
	if (!targetMob || !targetMob->IsNPC()) {
		c->Message(0, "Error: #spawnfix: Need an NPC target.");
		return;
    }

    Spawn2* s2 = targetMob->CastToNPC()->respawn2;

    if(!s2) {
        c->Message(0, "#spawnfix FAILED -- cannot determine which spawn entry in the database this mob came from.");
        return;
    }

    std::string query = StringFormat("UPDATE spawn2 SET x = '%f', y = '%f', z = '%f', heading = '%f' WHERE id = '%i'",
                                    c->GetX(), c->GetY(), c->GetZ(), c->GetHeading(),s2->GetID());
    auto results = database.QueryDatabase(query);
    if (!results.Success()) {
        c->Message(13, "Update failed! MySQL gave the following error:");
        c->Message(13, results.ErrorMessage().c_str());
        return;
    }

    c->LogSQL(query.c_str());
    c->Message(0, "Updating coordinates successful.");
    targetMob->Depop(false);
}

void command_loc(Client *c, const Seperator *sep)
{
	Mob *t=c->GetTarget()?c->GetTarget():c->CastToMob();

	c->Message(0, "%s's Location (XYZ): %1.2f, %1.2f, %1.2f; heading=%1.1f", t->GetName(), t->GetX(), t->GetY(), t->GetZ(), t->GetHeading());
}

void command_goto(Client *c, const Seperator *sep)
{
	// goto function
	if (sep->arg[1][0] == '\0' && c->GetTarget())
		c->MovePC(zone->GetZoneID(), zone->GetInstanceID(), c->GetTarget()->GetX(), c->GetTarget()->GetY(), c->GetTarget()->GetZ(), c->GetTarget()->GetHeading());
	else if (!(sep->IsNumber(1) && sep->IsNumber(2) && sep->IsNumber(3)))
		c->Message(0, "Usage: #goto [x y z]");
	else
		c->MovePC(zone->GetZoneID(), zone->GetInstanceID(), atof(sep->arg[1]), atof(sep->arg[2]), atof(sep->arg[3]), 0.0f);
}

void command_iteminfo(Client *c, const Seperator *sep)
{
	const ItemInst* inst = c->GetInv()[MainCursor];

	if (!inst)
		c->Message(13, "Error: You need an item on your cursor for this command");
	else {
		const Item_Struct* item = inst->GetItem();
		c->Message(0, "ID: %i Name: %s", item->ID, item->Name);
		c->Message(0, "  Lore: %s  ND: %i  NS: %i  Type: %i", (item->LoreFlag) ? "true":"false", item->NoDrop, item->NoRent, item->ItemClass);
		c->Message(0, "  IDF: %s  Size: %i  Weight: %i  icon_id: %i  Price: %i", item->IDFile, item->Size, item->Weight, item->Icon, item->Price);
		if (c->Admin() >= 200)
			c->Message(0, "MinStatus: %i", item->MinStatus);
		if (item->ItemClass==ItemClassBook)
			c->Message(0, "  This item is a Book: %s", item->Filename);
		else if (item->ItemClass==ItemClassContainer)
			c->Message(0, "  This item is a container with %i slots", item->BagSlots);
		else {
			c->Message(0, "  equipableSlots: %u equipable Classes: %u", item->Slots, item->Classes);
			c->Message(0, "  Magic: %i  SpellID: %i  Proc Level: %i DBCharges: %i  CurCharges: %i", item->Magic, item->Click.Effect, item->Click.Level, item->MaxCharges, inst->GetCharges());
			c->Message(0, "  EffectType: 0x%02x  CastTime: %.2f", (uint8) item->Click.Type, (double) item->CastTime/1000);
			c->Message(0, "  Material: 0x%02x  Color: 0x%08x  Skill: %i", item->Material, item->Color, item->ItemType);
			c->Message(0, " Required level: %i Required skill: %i Recommended level:%i", item->ReqLevel, item->RecSkill, item->RecLevel);
			c->Message(0, " Skill mod: %i percent: %i", item->SkillModType, item->SkillModValue);
			c->Message(0, " BaneRace: %i BaneBody: %i BaneDMG: %i", item->BaneDmgRace, item->BaneDmgBody, item->BaneDmgAmt);
		}
	}
}

void command_uptime(Client *c, const Seperator *sep)
{
	if (!worldserver.Connected())
		c->Message(0, "Error: World server disconnected");
	else
	{
		ServerPacket* pack = new ServerPacket(ServerOP_Uptime, sizeof(ServerUptime_Struct));
		ServerUptime_Struct* sus = (ServerUptime_Struct*) pack->pBuffer;
		strcpy(sus->adminname, c->GetName());
		if (sep->IsNumber(1) && atoi(sep->arg[1]) > 0)
			sus->zoneserverid = atoi(sep->arg[1]);
		worldserver.SendPacket(pack);
		safe_delete(pack);
	}
}

void command_flag(Client *c, const Seperator *sep)
{
	if(sep->arg[2][0] == 0) {
		c->UpdateAdmin();
		c->Message(0, "Refreshed your admin flag from DB.");
	}
	else if (!sep->IsNumber(1) || atoi(sep->arg[1]) < -2 || atoi(sep->arg[1]) > 255 || strlen(sep->arg[2]) == 0)
		c->Message(0, "Usage: #flag [status] [acctname]");

	else if (c->Admin() < commandChangeFlags) {
//this check makes banning players by less than this level
//impossible, but i'll leave it in anyways
		c->Message(0, "You may only refresh your own flag, doing so now.");
		c->UpdateAdmin();
	}
	else {
		if (atoi(sep->arg[1]) > c->Admin())
			c->Message(0, "You cannot set people's status to higher than your own");
		else if (atoi(sep->arg[1]) < 0 && c->Admin() < commandBanPlayers)
			c->Message(0, "You have too low of status to suspend/ban");
		else if (!database.SetAccountStatus(sep->argplus[2], atoi(sep->arg[1])))
			c->Message(0, "Unable to set GM Flag.");
		else {
			c->Message(0, "Set GM Flag on account.");
			ServerPacket* pack = new ServerPacket(ServerOP_FlagUpdate, 6);
			*((uint32*) pack->pBuffer) = database.GetAccountIDByName(sep->argplus[2]);
			*((int16*) &pack->pBuffer[4]) = atoi(sep->arg[1]);
			worldserver.SendPacket(pack);
			delete pack;
		}
	}
}

void command_time(Client *c, const Seperator *sep)
{
	char timeMessage[255];
	int minutes=0;
	if(sep->IsNumber(1)) {
		if(sep->IsNumber(2)) {
			minutes=atoi(sep->arg[2]);
		}
		c->Message(13, "Setting world time to %s:%i (Timezone: 0)...", sep->arg[1], minutes);
		zone->SetTime(atoi(sep->arg[1])+1, minutes);
	}
	else {
		c->Message(13, "To set the Time: #time HH [MM]");
		TimeOfDay_Struct eqTime;
		zone->zone_time.getEQTimeOfDay( time(0), &eqTime);
		sprintf(timeMessage,"%02d:%s%d %s (Timezone: %ih %im)",
			((eqTime.hour - 1) % 12) == 0 ? 12 : ((eqTime.hour - 1) % 12),
			(eqTime.minute < 10) ? "0" : "",
			eqTime.minute,
			(eqTime.hour >= 13) ? "pm" : "am",
			zone->zone_time.getEQTimeZoneHr(),
			zone->zone_time.getEQTimeZoneMin()
			);
		c->Message(13, "It is now %s.", timeMessage);
#if EQDEBUG >= 11
		Log.LogDebug(Logs::General,"Recieved timeMessage:%s", timeMessage);
#endif
	}
}

void command_guild(Client *c, const Seperator *sep)
{
	int admin=c->Admin();
	Mob *target=c->GetTarget();

	if (strcasecmp(sep->arg[1], "help") == 0) {
		/*
		c->Message(0, "Guild commands:");
		c->Message(0, "  #guild status [name] - shows guild and rank of target");
		c->Message(0, "  #guild info guildnum - shows info/current structure");
		c->Message(0, "  #guild invite [charname]");
		c->Message(0, "  #guild remove [charname]");
		c->Message(0, "  #guild promote rank [charname]");
		c->Message(0, "  #guild demote rank [charname]");
		c->Message(0, "  /guildmotd [newmotd] (use 'none' to clear)");
		c->Message(0, "  #guild edit rank title newtitle");
		c->Message(0, "  #guild edit rank permission 0/1");
		c->Message(0, "  #guild leader newleader (they must be rank0)");
		*/
			c->Message(0, "GM Guild commands:");
			c->Message(0, "  #guild list - lists all guilds on the server");
			c->Message(0, "  #guild create {guildleader charname or CharID} guildname");
			c->Message(0, "  #guild delete guildID");
			c->Message(0, "  #guild rename guildID newname");
			c->Message(0, "  #guild set charname guildID    (0=no guild)");
			c->Message(0, "  #guild setrank charname rank");
			//c->Message(0, "  #guild gmedit guilddbid rank title newtitle");
			//c->Message(0, "  #guild gmedit guilddbid rank permission 0/1");
			c->Message(0, "  #guild setleader guildID {guildleader charname or CharID}");
			//c->Message(0, "  #guild setdoor guildEQID");
	}
	else if (strcasecmp(sep->arg[1], "status") == 0 || strcasecmp(sep->arg[1], "stat") == 0) {
		Client* client = 0;
		if (sep->arg[2][0] != 0)
			client = entity_list.GetClientByName(sep->argplus[2]);
		else if (target != 0 && target->IsClient())
			client = target->CastToClient();
		if (client == 0)
			c->Message(0, "You must target someone or specify a character name");
		else if ((client->Admin() >= minStatusToEditOtherGuilds && admin < minStatusToEditOtherGuilds) && client->GuildID() != c->GuildID()) // no peeping for GMs, make sure tell message stays the same
			c->Message(0, "You must target someone or specify a character name.");
		else {
			if (client->IsInAGuild())
				c->Message(0, "%s is not in a guild.", client->GetName());
			else if (guild_mgr.IsGuildLeader(client->GuildID(), client->CharacterID()))
				c->Message(0, "%s is the leader of <%s> rank: %s", client->GetName(), guild_mgr.GetGuildName(client->GuildID()), guild_mgr.GetRankName(client->GuildID(), client->GuildRank()));
			else
				c->Message(0, "%s is a member of <%s> rank: %s", client->GetName(), guild_mgr.GetGuildName(client->GuildID()), guild_mgr.GetRankName(client->GuildID(), client->GuildRank()));
		}
	}
	else if (strcasecmp(sep->arg[1], "info") == 0) {
		if (sep->arg[2][0] == 0 && c->IsInAGuild()) {
			if (admin >= minStatusToEditOtherGuilds)
				c->Message(0, "Usage: #guildinfo guild_id");
			else
				c->Message(0, "You're not in a guild");
		}
		else {
			uint32 tmp = GUILD_NONE;
			if (sep->arg[2][0] == 0)
				tmp = c->GuildID();
			else if (admin >= minStatusToEditOtherGuilds)
				tmp = atoi(sep->arg[2]);

			if(tmp != GUILD_NONE)
				guild_mgr.DescribeGuild(c, tmp);
		}
	}
	/*
	else if (strcasecmp(sep->arg[1], "edit") == 0) {
		if (c->GuildDBID() == 0)
			c->Message(0, "You arent in a guild!");
		else if (!sep->IsNumber(2))
			c->Message(0, "Error: invalid rank #.");
		else if (atoi(sep->arg[2]) < 0 || atoi(sep->arg[2]) > GUILD_MAX_RANK)
			c->Message(0, "Error: invalid rank #.");
		else if (!c->GuildRank() == 0)
			c->Message(0, "You must be rank %s to use edit.", guilds[c->GuildEQID()].rank[0].rankname);
		else if (!worldserver.Connected())
			c->Message(0, "Error: World server dirconnected");
		else {
			if (!helper_guild_edit(c, c->GuildDBID(), c->GuildEQID(), atoi(sep->arg[2]), sep->arg[3], sep->argplus[4])) {
				c->Message(0, "  #guild edit rank title newtitle");
				c->Message(0, "  #guild edit rank permission 0/1");
			}
			else {
				ServerPacket* pack = new ServerPacket(ServerOP_RefreshGuild, 5);
				int32 geqid=c->GuildEQID();
				memcpy(pack->pBuffer, &geqid, 4);
				worldserver.SendPacket(pack);
				safe_delete(pack);
			}
		}
	}
	else if (strcasecmp(sep->arg[1], "gmedit") == 0 && admin >= 100) {
		if (!sep->IsNumber(2))
			c->Message(0, "Error: invalid guilddbid.");
		else if (!sep->IsNumber(3))
			c->Message(0, "Error: invalid rank #.");
		else if (atoi(sep->arg[3]) < 0 || atoi(sep->arg[3]) > GUILD_MAX_RANK)
			c->Message(0, "Error: invalid rank #.");
		else if (!worldserver.Connected())
			c->Message(0, "Error: World server dirconnected");
		else {
			uint32 eqid = database.GetGuildEQID(atoi(sep->arg[2]));
			if (eqid == GUILD_NONE)
				c->Message(0, "Error: Guild not found");
			else if (!helper_guild_edit(c, atoi(sep->arg[2]), eqid, atoi(sep->arg[3]), sep->arg[4], sep->argplus[5])) {
				c->Message(0, "  #guild gmedit guilddbid rank title newtitle");
				c->Message(0, "  #guild gmedit guilddbid rank permission 0/1");
			}
			else {
				ServerPacket* pack = new ServerPacket(ServerOP_RefreshGuild, 5);
				memcpy(pack->pBuffer, &eqid, 4);
				worldserver.SendPacket(pack);
				safe_delete(pack);
			}
		}
	}
	*/
	else if (strcasecmp(sep->arg[1], "set") == 0) {
		if (!sep->IsNumber(3))
			c->Message(0, "Usage: #guild set charname guildgbid (0 = clear guildtag)");
		else {
			uint32 guild_id = atoi(sep->arg[3]);

			if(guild_id == 0)
				guild_id = GUILD_NONE;
			else if(!guild_mgr.GuildExists(guild_id)) {
				c->Message(13, "Guild %d does not exist.", guild_id);
				return;
			}

			uint32 charid = database.GetCharacterID(sep->arg[2]);
			if(charid == 0) {
				c->Message(13, "Unable to find character '%s'", charid);
				return;
			}

			//we could do the checking we need for guild_mgr.CheckGMStatus, but im lazy right now
			if(admin < minStatusToEditOtherGuilds) {
				c->Message(13, "Access denied.");
				return;
			}

			if(guild_id == GUILD_NONE) {
				Log.Out(Logs::Detail, Logs::Guilds, "%s: Removing %s (%d) from guild with GM command.", c->GetName(),
					sep->arg[2], charid);
			} else {
				Log.Out(Logs::Detail, Logs::Guilds, "%s: Putting %s (%d) into guild %s (%d) with GM command.", c->GetName(),
					sep->arg[2], charid,
					guild_mgr.GetGuildName(guild_id), guild_id);
			}

			if(!guild_mgr.SetGuild(charid, guild_id, GUILD_MEMBER)) {
				c->Message(13, "Error putting '%s' into guild %d", sep->arg[2], guild_id);
			} else {
				c->Message(0, "%s has been put into guild %d", sep->arg[2], guild_id);
			}
		}
	}
	/*else if (strcasecmp(sep->arg[1], "setdoor") == 0 && admin >= minStatusToEditOtherGuilds) {

		if (!sep->IsNumber(2))
			c->Message(0, "Usage: #guild setdoor guildEQid (0 = delete guilddoor)");
		else {
// guild doors
			if((!guilds[atoi(sep->arg[2])].databaseID) && (atoi(sep->arg[2])!=0) )
			{

				c->Message(0, "These is no guild with this guildEQid");
			}
			else {
				c->SetIsSettingGuildDoor(true);
				c->Message(0, "Click on a door you want to become a guilddoor");
				c->SetSetGuildDoorID(atoi(sep->arg[2]));
			}
		}
	}*/
	else if (strcasecmp(sep->arg[1], "setrank") == 0) {
		int rank = atoi(sep->arg[3]);
		if (!sep->IsNumber(3))
			c->Message(0, "Usage: #guild setrank charname rank");
		else if (rank < 0 || rank > GUILD_MAX_RANK)
			c->Message(0, "Error: invalid rank #.");
		else {
			uint32 charid = database.GetCharacterID(sep->arg[2]);
			if(charid == 0) {
				c->Message(13, "Unable to find character '%s'", charid);
				return;
			}

			//we could do the checking we need for guild_mgr.CheckGMStatus, but im lazy right now
			if(admin < minStatusToEditOtherGuilds) {
				c->Message(13, "Access denied.");
				return;
			}

			Log.Out(Logs::Detail, Logs::Guilds, "%s: Setting %s (%d)'s guild rank to %d with GM command.", c->GetName(),
				sep->arg[2], charid, rank);

			if(!guild_mgr.SetGuildRank(charid, rank))
				c->Message(13, "Error while setting rank %d on '%s'.", rank, sep->arg[2]);
			else
				c->Message(0, "%s has been set to rank %d", sep->arg[2], rank);
		}
	}
	else if (strcasecmp(sep->arg[1], "create") == 0) {
		if (sep->arg[3][0] == 0)
			c->Message(0, "Usage: #guild create {guildleader charname or CharID} guild name");
		else if (!worldserver.Connected())
			c->Message(0, "Error: World server dirconnected");
		else {
			uint32 leader = 0;
			if (sep->IsNumber(2)) {
				leader = atoi(sep->arg[2]);
			} else if((leader=database.GetCharacterID(sep->arg[2])) != 0) {
				//got it from the db..
			} else {
				c->Message(13, "Unable to find char '%s'", sep->arg[2]);
				return;
			}
			if (leader == 0) {
				c->Message(0, "Guild leader not found.");
				return;
			}

			uint32 tmp = guild_mgr.FindGuildByLeader(leader);
			if (tmp != GUILD_NONE) {
				c->Message(0, "Error: %s already is the leader of DB# %i '%s'.", sep->arg[2], tmp, guild_mgr.GetGuildName(tmp));
			}
			else {

				if(admin < minStatusToEditOtherGuilds) {
					c->Message(13, "Access denied.");
					return;
				}

				uint32 id = guild_mgr.CreateGuild(sep->argplus[3], leader);

				Log.Out(Logs::Detail, Logs::Guilds, "%s: Creating guild %s with leader %d with GM command. It was given id %lu.", c->GetName(),
					sep->argplus[3], leader, (unsigned long)id);

				if (id == GUILD_NONE)
					c->Message(0, "Guild creation failed.");
				else {
					c->Message(0, "Guild created: Leader: %i, number %i: %s", leader, id, sep->argplus[3]);

					if(!guild_mgr.SetGuild(leader, id, GUILD_LEADER))
						c->Message(0, "Unable to set guild leader's guild in the database. Your going to have to run #guild set");
				}

			}
		}
	}
	else if (strcasecmp(sep->arg[1], "delete") == 0) {
		if (!sep->IsNumber(2))
			c->Message(0, "Usage: #guild delete guildID");
		else if (!worldserver.Connected())
			c->Message(0, "Error: World server dirconnected");
		else {
			uint32 id = atoi(sep->arg[2]);

			if(!guild_mgr.GuildExists(id)) {
				c->Message(0, "Guild %d does not exist!", id);
				return;
			}

			if(admin < minStatusToEditOtherGuilds) {
				//this person is not allowed to just edit any guild, check this guild's min status.
				if(c->GuildID() != id) {
					c->Message(13, "Access denied to edit other people's guilds");
					return;
				} else if(!guild_mgr.CheckGMStatus(id, admin)) {
					c->Message(13, "Access denied to edit your guild with GM commands.");
					return;
				}
			}

			Log.Out(Logs::Detail, Logs::Guilds, "%s: Deleting guild %s (%d) with GM command.", c->GetName(),
				guild_mgr.GetGuildName(id), id);

			if (!guild_mgr.DeleteGuild(id))
				c->Message(0, "Guild delete failed.");
			else {
				c->Message(0, "Guild %d deleted.", id);
			}
		}
	}
	else if (strcasecmp(sep->arg[1], "rename") == 0) {
		if ((!sep->IsNumber(2)) || sep->arg[3][0] == 0)
			c->Message(0, "Usage: #guild rename guildID newname");
		else if (!worldserver.Connected())
			c->Message(0, "Error: World server dirconnected");
		else {
			uint32 id = atoi(sep->arg[2]);

			if(!guild_mgr.GuildExists(id)) {
				c->Message(0, "Guild %d does not exist!", id);
				return;
			}

			if(admin < minStatusToEditOtherGuilds) {
				//this person is not allowed to just edit any guild, check this guild's min status.
				if(c->GuildID() != id) {
					c->Message(13, "Access denied to edit other people's guilds");
					return;
				} else if(!guild_mgr.CheckGMStatus(id, admin)) {
					c->Message(13, "Access denied to edit your guild with GM commands.");
					return;
				}
			}

			Log.Out(Logs::Detail, Logs::Guilds, "%s: Renaming guild %s (%d) to '%s' with GM command.", c->GetName(),
				guild_mgr.GetGuildName(id), id, sep->argplus[3]);

			if (!guild_mgr.RenameGuild(id, sep->argplus[3]))
				c->Message(0, "Guild rename failed.");
			else {
				c->Message(0, "Guild %d renamed to %s", id, sep->argplus[3]);
			}
		}
	}
	else if (strcasecmp(sep->arg[1], "setleader") == 0) {
		if (sep->arg[3][0] == 0 || !sep->IsNumber(2))
			c->Message(0, "Usage: #guild setleader guild_id {guildleader charname or CharID}");
		else if (!worldserver.Connected())
			c->Message(0, "Error: World server dirconnected");
		else {
			uint32 leader = 0;
			if (sep->IsNumber(2)) {
				leader = atoi(sep->arg[2]);
			} else if((leader=database.GetCharacterID(sep->arg[2])) != 0) {
				//got it from the db..
			} else {
				c->Message(13, "Unable to find char '%s'", sep->arg[2]);
				return;
			}

			uint32 tmpdb = guild_mgr.FindGuildByLeader(leader);
			if (leader == 0)
				c->Message(0, "New leader not found.");
			else if (tmpdb != 0) {
				c->Message(0, "Error: %s already is the leader of guild # %i", sep->arg[2], tmpdb);
			}
			else {
				uint32 id = atoi(sep->arg[2]);

				if(!guild_mgr.GuildExists(id)) {
					c->Message(0, "Guild %d does not exist!", id);
					return;
				}

				if(admin < minStatusToEditOtherGuilds) {
					//this person is not allowed to just edit any guild, check this guild's min status.
					if(c->GuildID() != id) {
						c->Message(13, "Access denied to edit other people's guilds");
						return;
					} else if(!guild_mgr.CheckGMStatus(id, admin)) {
						c->Message(13, "Access denied to edit your guild with GM commands.");
						return;
					}
				}

				Log.Out(Logs::Detail, Logs::Guilds, "%s: Setting leader of guild %s (%d) to %d with GM command.", c->GetName(),
					guild_mgr.GetGuildName(id), id, leader);

				if(!guild_mgr.SetGuildLeader(id, leader))
					c->Message(0, "Guild leader change failed.");
				else {
					c->Message(0, "Guild leader changed: guild # %d, Leader: %s", id, sep->argplus[3]);
				}
			}
		}
	}
	else if (strcasecmp(sep->arg[1], "list") == 0) {
		if(admin < minStatusToEditOtherGuilds) {
			c->Message(13, "Access denied.");
			return;
		}
		guild_mgr.ListGuilds(c);
	}
	else {
		c->Message(0, "Unknown guild command, try #guild help");
	}
}
/*
bool helper_guild_edit(Client *c, uint32 dbid, uint32 eqid, uint8 rank, const char* what, const char* value) {
	struct GuildRankLevel_Struct grl;
	strcpy(grl.rankname, guild_mgr.GetRankName(eqid, rank));
	grl.demote = guilds[eqid].rank[rank].demote;
	grl.heargu = guilds[eqid].rank[rank].heargu;
	grl.invite = guilds[eqid].rank[rank].invite;
	grl.motd = guilds[eqid].rank[rank].motd;
	grl.promote = guilds[eqid].rank[rank].promote;
	grl.remove = guilds[eqid].rank[rank].remove;
	grl.speakgu = guilds[eqid].rank[rank].speakgu;
	grl.warpeace = guilds[eqid].rank[rank].warpeace;

	if (strcasecmp(what, "title") == 0) {
		if (strlen(value) > 100)
			c->Message(0, "Error: Title has a maxium length of 100 characters.");
		else
			strcpy(grl.rankname, value);
	}
	else if (rank == 0)
		c->Message(0, "Error: Rank 0's permissions can not be changed.");
	else {
		if (!(strlen(value) == 1 && (value[0] == '0' || value[0] == '1')))

			return false;
		if (strcasecmp(what, "demote") == 0)
			grl.demote = (value[0] == '1');
		else if (strcasecmp(what, "heargu") == 0)
			grl.heargu = (value[0] == '1');
		else if (strcasecmp(what, "invite") == 0)
			grl.invite = (value[0] == '1');
		else if (strcasecmp(what, "motd") == 0)
			grl.motd = (value[0] == '1');
		else if (strcasecmp(what, "promote") == 0)
			grl.promote = (value[0] == '1');
		else if (strcasecmp(what, "remove") == 0)

			grl.remove = (value[0] == '1');
		else if (strcasecmp(what, "speakgu") == 0)
			grl.speakgu = (value[0] == '1');
		else if (strcasecmp(what, "warpeace") == 0)
			grl.warpeace = (value[0] == '1');
		else
			c->Message(0, "Error: Permission name not recognized.");
	}
	if (!database.EditGuild(dbid, rank, &grl))
		c->Message(0, "Error: database.EditGuild() failed");
	return true;
}*/

void command_zonestatus(Client *c, const Seperator *sep)
{
	if (!worldserver.Connected())
		c->Message(0, "Error: World server disconnected");
	else {
		ServerPacket* pack = new ServerPacket(ServerOP_ZoneStatus, strlen(c->GetName())+2);
		memset(pack->pBuffer, (uint8) c->Admin(), 1);
		strcpy((char *) &pack->pBuffer[1], c->GetName());
		worldserver.SendPacket(pack);
		delete pack;
	}
}

void command_manaburn(Client *c, const Seperator *sep)
{
	Mob* target=c->GetTarget();

	if (c->GetTarget() == 0)
		c->Message(0, "#Manaburn needs a target.");
	else {
		int cur_level=c->GetAA(MANA_BURN);//ManaBurn ID
		if (c->DistNoRootNoZ(*target) > 200)
			c->Message(0,"You are too far away from your target.");
		else {
			if(cur_level == 1) {
				if(c->IsAttackAllowed(target))
				{
					c->SetMana(0);
					int nukedmg=(c->GetMana())*2;
					if (nukedmg>0)
					{
						target->Damage(c, nukedmg, 2751, SkillAbjuration/*hackish*/);
						c->Message(4,"You unleash an enormous blast of magical energies.");
					}
					Log.Out(Logs::General, Logs::Normal, "Manaburn request from %s, damage: %d", c->GetName(), nukedmg);
				}
			}
			else
				c->Message(0, "You have not learned this skill.");
		}
	}
}

void command_doanim(Client *c, const Seperator *sep)
{
	if (!sep->IsNumber(1))
		c->Message(0, "Usage: #DoAnim [number]");
	else
		if (c->Admin() >= commandDoAnimOthers)
			if (c->GetTarget() == 0)
				c->Message(0, "Error: You need a target.");
			else
				c->GetTarget()->DoAnim(atoi(sep->arg[1]),atoi(sep->arg[2]));
		else
			c->DoAnim(atoi(sep->arg[1]),atoi(sep->arg[2]));
}

void command_randomfeatures(Client *c, const Seperator *sep)
{
	Mob *target=c->GetTarget();
	if (!target)
		c->Message(0,"Error: This command requires a target");
	else
	{
		if (target->RandomizeFeatures())
			c->Message(0,"Features Randomized");
		else
			c->Message(0,"This command requires a Playable Race as the target");
	}
}

void command_face(Client *c, const Seperator *sep)
{
	Mob *target=c->GetTarget();
	if (!sep->IsNumber(1))
		c->Message(0,"Usage: #face [number of face]");
	else if (!target)
		c->Message(0,"Error: this command requires a target");
	else {
		uint16 Race = target->GetRace();
		uint8 Gender = target->GetGender();
		uint8 Texture = 0xFF;
		uint8 HelmTexture = 0xFF;
		uint8 HairColor = target->GetHairColor();
		uint8 BeardColor = target->GetBeardColor();
		uint8 EyeColor1 = target->GetEyeColor1();
		uint8 EyeColor2 = target->GetEyeColor2();
		uint8 HairStyle = target->GetHairStyle();
		uint8 LuclinFace = atoi(sep->arg[1]);
		uint8 Beard = target->GetBeard();
		uint32 DrakkinHeritage = target->GetDrakkinHeritage();
		uint32 DrakkinTattoo = target->GetDrakkinTattoo();
		uint32 DrakkinDetails = target->GetDrakkinDetails();

		target->SendIllusionPacket(Race, Gender, Texture, HelmTexture, HairColor, BeardColor,
									EyeColor1, EyeColor2, HairStyle, LuclinFace, Beard, 0xFF,
									DrakkinHeritage, DrakkinTattoo, DrakkinDetails);

		c->Message(0,"Face = %i", atoi(sep->arg[1]));
	}
}

void command_details(Client *c, const Seperator *sep)
{
	Mob *target=c->GetTarget();
	if (!sep->IsNumber(1))
		c->Message(0,"Usage: #details [number of drakkin detail]");
	else if (!target)
		c->Message(0,"Error: this command requires a target");
	else {
		uint16 Race = target->GetRace();
		uint8 Gender = target->GetGender();
		uint8 Texture = 0xFF;
		uint8 HelmTexture = 0xFF;
		uint8 HairColor = target->GetHairColor();
		uint8 BeardColor = target->GetBeardColor();
		uint8 EyeColor1 = target->GetEyeColor1();
		uint8 EyeColor2 = target->GetEyeColor2();
		uint8 HairStyle = target->GetHairStyle();
		uint8 LuclinFace = target->GetLuclinFace();
		uint8 Beard = target->GetBeard();
		uint32 DrakkinHeritage = target->GetDrakkinHeritage();
		uint32 DrakkinTattoo = target->GetDrakkinTattoo();
		uint32 DrakkinDetails = atoi(sep->arg[1]);

		target->SendIllusionPacket(Race, Gender, Texture, HelmTexture, HairColor, BeardColor,
									EyeColor1, EyeColor2, HairStyle, LuclinFace, Beard, 0xFF,
									DrakkinHeritage, DrakkinTattoo, DrakkinDetails);

		c->Message(0,"Details = %i", atoi(sep->arg[1]));
	}
}

void command_heritage(Client *c, const Seperator *sep)
{
	Mob *target=c->GetTarget();
	if (!sep->IsNumber(1))
		c->Message(0,"Usage: #heritage [number of Drakkin heritage]");
	else if (!target)
		c->Message(0,"Error: this command requires a target");
	else {
		uint16 Race = target->GetRace();
		uint8 Gender = target->GetGender();
		uint8 Texture = 0xFF;
		uint8 HelmTexture = 0xFF;
		uint8 HairColor = target->GetHairColor();
		uint8 BeardColor = target->GetBeardColor();
		uint8 EyeColor1 = target->GetEyeColor1();
		uint8 EyeColor2 = target->GetEyeColor2();
		uint8 HairStyle = target->GetHairStyle();
		uint8 LuclinFace = target->GetLuclinFace();
		uint8 Beard = target->GetBeard();
		uint32 DrakkinHeritage = atoi(sep->arg[1]);
		uint32 DrakkinTattoo = target->GetDrakkinTattoo();
		uint32 DrakkinDetails = target->GetDrakkinDetails();

		target->SendIllusionPacket(Race, Gender, Texture, HelmTexture, HairColor, BeardColor,
									EyeColor1, EyeColor2, HairStyle, LuclinFace, Beard, 0xFF,
									DrakkinHeritage, DrakkinTattoo, DrakkinDetails);

		c->Message(0,"Heritage = %i", atoi(sep->arg[1]));
	}
}

void command_tattoo(Client *c, const Seperator *sep)
{
	Mob *target=c->GetTarget();
	if (!sep->IsNumber(1))
		c->Message(0,"Usage: #tattoo [number of Drakkin tattoo]");
	else if (!target)
		c->Message(0,"Error: this command requires a target");
	else {
		uint16 Race = target->GetRace();
		uint8 Gender = target->GetGender();
		uint8 Texture = 0xFF;
		uint8 HelmTexture = 0xFF;
		uint8 HairColor = target->GetHairColor();
		uint8 BeardColor = target->GetBeardColor();
		uint8 EyeColor1 = target->GetEyeColor1();
		uint8 EyeColor2 = target->GetEyeColor2();
		uint8 HairStyle = target->GetHairStyle();
		uint8 LuclinFace = target->GetLuclinFace();
		uint8 Beard = target->GetBeard();
		uint32 DrakkinHeritage = target->GetDrakkinHeritage();
		uint32 DrakkinTattoo = atoi(sep->arg[1]);
		uint32 DrakkinDetails = target->GetDrakkinDetails();

		target->SendIllusionPacket(Race, Gender, Texture, HelmTexture, HairColor, BeardColor,
									EyeColor1, EyeColor2, HairStyle, LuclinFace, Beard, 0xFF,
									DrakkinHeritage, DrakkinTattoo, DrakkinDetails);

		c->Message(0,"Tattoo = %i", atoi(sep->arg[1]));
	}
}

void command_helm(Client *c, const Seperator *sep)
{
	Mob *target=c->GetTarget();
	if (!sep->IsNumber(1))
		c->Message(0,"Usage: #helm [number of helm texture]");
	else if (!target)
		c->Message(0,"Error: this command requires a target");
	else {
		uint16 Race = target->GetRace();
		uint8 Gender = target->GetGender();
		uint8 Texture = 0xFF;
		uint8 HelmTexture = atoi(sep->arg[1]);
		uint8 HairColor = target->GetHairColor();
		uint8 BeardColor = target->GetBeardColor();
		uint8 EyeColor1 = target->GetEyeColor1();
		uint8 EyeColor2 = target->GetEyeColor2();
		uint8 HairStyle = target->GetHairStyle();
		uint8 LuclinFace = target->GetLuclinFace();
		uint8 Beard = target->GetBeard();
		uint32 DrakkinHeritage = target->GetDrakkinHeritage();
		uint32 DrakkinTattoo = target->GetDrakkinTattoo();
		uint32 DrakkinDetails = target->GetDrakkinDetails();

		target->SendIllusionPacket(Race, Gender, Texture, HelmTexture, HairColor, BeardColor,
									EyeColor1, EyeColor2, HairStyle, LuclinFace, Beard, 0xFF,
									DrakkinHeritage, DrakkinTattoo, DrakkinDetails);

		c->Message(0,"Helm = %i", atoi(sep->arg[1]));
	}
}

void command_hair(Client *c, const Seperator *sep)
{
	Mob *target=c->GetTarget();
	if (!sep->IsNumber(1))
		c->Message(0,"Usage: #hair [number of hair style]");
	else if (!target)
		c->Message(0,"Error: this command requires a target");
	else {
		uint16 Race = target->GetRace();
		uint8 Gender = target->GetGender();
		uint8 Texture = 0xFF;
		uint8 HelmTexture = 0xFF;
		uint8 HairColor = target->GetHairColor();
		uint8 BeardColor = target->GetBeardColor();
		uint8 EyeColor1 = target->GetEyeColor1();
		uint8 EyeColor2 = target->GetEyeColor2();
		uint8 HairStyle = atoi(sep->arg[1]);
		uint8 LuclinFace = target->GetLuclinFace();
		uint8 Beard = target->GetBeard();
		uint32 DrakkinHeritage = target->GetDrakkinHeritage();
		uint32 DrakkinTattoo = target->GetDrakkinTattoo();
		uint32 DrakkinDetails = target->GetDrakkinDetails();

		target->SendIllusionPacket(Race, Gender, Texture, HelmTexture, HairColor, BeardColor,
									EyeColor1, EyeColor2, HairStyle, LuclinFace, Beard, 0xFF,
									DrakkinHeritage, DrakkinTattoo, DrakkinDetails);

		c->Message(0,"Hair = %i", atoi(sep->arg[1]));
	}
}

void command_haircolor(Client *c, const Seperator *sep)
{
	Mob *target=c->GetTarget();
	if (!sep->IsNumber(1))
		c->Message(0,"Usage: #haircolor [number of hair color]");
	else if (!target)
		c->Message(0,"Error: this command requires a target");
	else {
		uint16 Race = target->GetRace();
		uint8 Gender = target->GetGender();
		uint8 Texture = 0xFF;
		uint8 HelmTexture = 0xFF;
		uint8 HairColor = atoi(sep->arg[1]);
		uint8 BeardColor = target->GetBeardColor();
		uint8 EyeColor1 = target->GetEyeColor1();
		uint8 EyeColor2 = target->GetEyeColor2();
		uint8 HairStyle = target->GetHairStyle();
		uint8 LuclinFace = target->GetLuclinFace();
		uint8 Beard = target->GetBeard();
		uint32 DrakkinHeritage = target->GetDrakkinHeritage();
		uint32 DrakkinTattoo = target->GetDrakkinTattoo();
		uint32 DrakkinDetails = target->GetDrakkinDetails();

		target->SendIllusionPacket(Race, Gender, Texture, HelmTexture, HairColor, BeardColor,
									EyeColor1, EyeColor2, HairStyle, LuclinFace, Beard, 0xFF,
									DrakkinHeritage, DrakkinTattoo, DrakkinDetails);

		c->Message(0,"Hair Color = %i", atoi(sep->arg[1]));
	}
}

void command_beard(Client *c, const Seperator *sep)
{
	Mob *target=c->GetTarget();
	if (!sep->IsNumber(1))
		c->Message(0,"Usage: #beard [number of beard style]");
	else if (!target)
		c->Message(0,"Error: this command requires a target");
	else {
		uint16 Race = target->GetRace();
		uint8 Gender = target->GetGender();
		uint8 Texture = 0xFF;
		uint8 HelmTexture = 0xFF;
		uint8 HairColor = target->GetHairColor();
		uint8 BeardColor = target->GetBeardColor();
		uint8 EyeColor1 = target->GetEyeColor1();
		uint8 EyeColor2 = target->GetEyeColor2();
		uint8 HairStyle = target->GetHairStyle();
		uint8 LuclinFace = target->GetLuclinFace();
		uint8 Beard = atoi(sep->arg[1]);
		uint32 DrakkinHeritage = target->GetDrakkinHeritage();
		uint32 DrakkinTattoo = target->GetDrakkinTattoo();
		uint32 DrakkinDetails = target->GetDrakkinDetails();

		target->SendIllusionPacket(Race, Gender, Texture, HelmTexture, HairColor, BeardColor,
									EyeColor1, EyeColor2, HairStyle, LuclinFace, Beard, 0xFF,
									DrakkinHeritage, DrakkinTattoo, DrakkinDetails);

		c->Message(0,"Beard = %i", atoi(sep->arg[1]));
	}
}

void command_beardcolor(Client *c, const Seperator *sep)
{
	Mob *target=c->GetTarget();
	if (!sep->IsNumber(1))
		c->Message(0,"Usage: #beardcolor [number of beard color]");
	else if (!target)
		c->Message(0,"Error: this command requires a target");
	else {
		uint16 Race = target->GetRace();
		uint8 Gender = target->GetGender();
		uint8 Texture = 0xFF;
		uint8 HelmTexture = 0xFF;
		uint8 HairColor = target->GetHairColor();
		uint8 BeardColor = atoi(sep->arg[1]);
		uint8 EyeColor1 = target->GetEyeColor1();
		uint8 EyeColor2 = target->GetEyeColor2();
		uint8 HairStyle = target->GetHairStyle();
		uint8 LuclinFace = target->GetLuclinFace();
		uint8 Beard = target->GetBeard();
		uint32 DrakkinHeritage = target->GetDrakkinHeritage();
		uint32 DrakkinTattoo = target->GetDrakkinTattoo();
		uint32 DrakkinDetails = target->GetDrakkinDetails();

		target->SendIllusionPacket(Race, Gender, Texture, HelmTexture, HairColor, BeardColor,
									EyeColor1, EyeColor2, HairStyle, LuclinFace, Beard, 0xFF,
									DrakkinHeritage, DrakkinTattoo, DrakkinDetails);

		c->Message(0,"Beard Color = %i", atoi(sep->arg[1]));
	}
}

void command_scribespells(Client *c, const Seperator *sep)
{
	uint8 max_level, min_level;
	uint16 book_slot, curspell, count;
	Client *t=c;

	if(c->GetTarget() && c->GetTarget()->IsClient() && c->GetGM())
		t=c->GetTarget()->CastToClient();

	if(!sep->arg[1][0])
	{
		c->Message(0, "FORMAT: #scribespells <max level> <min level>");
		return;
	}

	max_level = (uint8)atoi(sep->arg[1]);
	if (!c->GetGM() && max_level > RuleI(Character, MaxLevel))
		max_level = RuleI(Character, MaxLevel);	//default to Character:MaxLevel if we're not a GM & it's higher than the max level
	min_level = sep->arg[2][0] ? (uint8)atoi(sep->arg[2]) : 1;	//default to 1 if there isn't a 2nd argument
	if (!c->GetGM() && min_level > RuleI(Character, MaxLevel))
		min_level = RuleI(Character, MaxLevel);	//default to Character:MaxLevel if we're not a GM & it's higher than the max level


	if(max_level < 1 || min_level < 1)
	{
		c->Message(0, "ERROR: Level must be greater than 1.");
		return;
	}
	if (min_level > max_level) {
		c->Message(0, "Error: Min Level must be less than or equal to Max Level.");
		return;
	}

	t->Message(0, "Scribing spells to spellbook.");
	if(t != c)
		c->Message(0, "Scribing spells for %s.", t->GetName());
	Log.Out(Logs::General, Logs::Normal, "Scribe spells request for %s from %s, levels: %u -> %u", t->GetName(), c->GetName(), min_level, max_level);

	for(curspell = 0, book_slot = t->GetNextAvailableSpellBookSlot(), count = 0; curspell < SPDAT_RECORDS && book_slot < MAX_PP_SPELLBOOK; curspell++, book_slot = t->GetNextAvailableSpellBookSlot(book_slot))
	{
		if
		(
			spells[curspell].classes[WARRIOR] != 0 && // check if spell exists
			spells[curspell].classes[t->GetPP().class_-1] <= max_level &&	//maximum level
			spells[curspell].classes[t->GetPP().class_-1] >= min_level &&	//minimum level
			spells[curspell].skill != 52
		)
		{
			if (book_slot == -1) {	//no more book slots
				t->Message(13, "Unable to scribe spell %s (%u) to spellbook: no more spell book slots available.", spells[curspell].name, curspell);
				if (t != c)
					c->Message(13, "Error scribing spells: %s ran out of spell book slots on spell %s (%u)", t->GetName(), spells[curspell].name, curspell);
				break;
			}
			if(!IsDiscipline(curspell) && !t->HasSpellScribed(curspell)) {	//isn't a discipline & we don't already have it scribed
				t->ScribeSpell(curspell, book_slot);
				count++;
			}
		}
	}

	if (count > 0) {
		t->Message(0, "Successfully scribed %u spells.", count);
		if (t != c)
			c->Message(0, "Successfully scribed %u spells for %s.", count, t->GetName());
	} else {
		t->Message(0, "No spells scribed.");
		if (t != c)
			c->Message(0, "No spells scribed for %s.", t->GetName());
	}
}

void command_scribespell(Client *c, const Seperator *sep) {
	uint16 spell_id = 0;
	uint16 book_slot = -1;
	Client *t=c;

	if(c->GetTarget() && c->GetTarget()->IsClient() && c->GetGM())
		t=c->GetTarget()->CastToClient();

	if(!sep->arg[1][0]) {
		c->Message(0, "FORMAT: #scribespell <spellid>");
		return;
	}

	spell_id = atoi(sep->arg[1]);

	if(IsValidSpell(spell_id)) {
		t->Message(0, "Scribing spell: %s (%i) to spellbook.", spells[spell_id].name, spell_id);

		if(t != c)
			c->Message(0, "Scribing spell: %s (%i) for %s.", spells[spell_id].name, spell_id, t->GetName());

		Log.Out(Logs::General, Logs::Normal, "Scribe spell: %s (%i) request for %s from %s.", spells[spell_id].name, spell_id, t->GetName(), c->GetName());

		if (spells[spell_id].classes[WARRIOR] != 0 && spells[spell_id].skill != 52 && spells[spell_id].classes[t->GetPP().class_ - 1] > 0 && !IsDiscipline(spell_id)) {
			book_slot = t->GetNextAvailableSpellBookSlot();

			if(book_slot >= 0 && t->FindSpellBookSlotBySpellID(spell_id) < 0)
				t->ScribeSpell(spell_id, book_slot);
			else {
				t->Message(13, "Unable to scribe spell: %s (%i) to your spellbook.", spells[spell_id].name, spell_id);

				if(t != c)
					c->Message(13, "Unable to scribe spell: %s (%i) for %s.", spells[spell_id].name, spell_id, t->GetName());
			}
		}
		else
			c->Message(13, "Your target can not scribe this spell.");
	}
	else
		c->Message(13, "Spell ID: %i is an unknown spell and cannot be scribed.", spell_id);
}

void command_unscribespell(Client *c, const Seperator *sep) {
	uint16 spell_id = 0;
	uint16 book_slot = -1;
	Client *t=c;

	if(c->GetTarget() && c->GetTarget()->IsClient() && c->GetGM())
		t=c->GetTarget()->CastToClient();

	if(!sep->arg[1][0]) {
		c->Message(0, "FORMAT: #unscribespell <spellid>");
		return;
	}

	spell_id = atoi(sep->arg[1]);

	if(IsValidSpell(spell_id)) {
		book_slot = t->FindSpellBookSlotBySpellID(spell_id);

		if(book_slot >= 0) {
			t->UnscribeSpell(book_slot);

			t->Message(0, "Unscribing spell: %s (%i) from spellbook.", spells[spell_id].name, spell_id);

			if(t != c)
				c->Message(0, "Unscribing spell: %s (%i) for %s.", spells[spell_id].name, spell_id, t->GetName());

			Log.Out(Logs::General, Logs::Normal, "Unscribe spell: %s (%i) request for %s from %s.", spells[spell_id].name, spell_id, t->GetName(), c->GetName());
		}
		else {
			t->Message(13, "Unable to unscribe spell: %s (%i) from your spellbook. This spell is not scribed.", spells[spell_id].name, spell_id);

			if(t != c)
				c->Message(13, "Unable to unscribe spell: %s (%i) for %s due to spell not scribed.", spells[spell_id].name, spell_id, t->GetName());
		}
	}
}

void command_unscribespells(Client *c, const Seperator *sep)
{
	Client *t=c;

	if(c->GetTarget() && c->GetTarget()->IsClient() && c->GetGM())
		t=c->GetTarget()->CastToClient();

	t->UnscribeSpellAll();
}

void command_wpinfo(Client *c, const Seperator *sep)
{
	Mob *t=c->GetTarget();

	if (t == nullptr || !t->IsNPC()) {
		c->Message(0,"You must target an NPC to use this.");
		return;
	}

	NPC *n = t->CastToNPC();
	n->DisplayWaypointInfo(c);
}

void command_wpadd(Client *c, const Seperator *sep)
{
	int	type1=0,
		type2=0,
		pause=0,
		heading=-1;	// Defaults for a new grid

	Mob *t=c->GetTarget();
	if (t && t->IsNPC())
	{
		Spawn2* s2info = t->CastToNPC()->respawn2;

		if(s2info == nullptr)	// Can't figure out where this mob's spawn came from... maybe a dynamic mob created by #spawn
		{
			c->Message(0,"#wpadd FAILED -- Can't determine which spawn record in the database this mob came from!");
			return;
		}

		if (sep->arg[1][0])
		{
			if (atoi(sep->arg[1]) >= 0)
				pause=atoi(sep->arg[1]);
			else
			{
				c->Message(0,"Usage: #wpadd [pause] [-h]");
				return;
			}
		}
		if (strcmp("-h",sep->arg[2]) == 0)
			heading = c->GetHeading();
		uint32 tmp_grid = database.AddWPForSpawn(c, s2info->GetID(), c->GetX(),c->GetY(),c->GetZ(), pause, type1, type2, zone->GetZoneID(), heading);
		if (tmp_grid)
			t->CastToNPC()->SetGrid(tmp_grid);

		t->CastToNPC()->AssignWaypoints(t->CastToNPC()->GetGrid());
		c->Message(0,"Waypoint added. Use #wpinfo to see waypoints for this NPC (may need to #repop first).");
	}
	else
		c->Message(0,"You must target an NPC to use this.");
}


void command_interrupt(Client *c, const Seperator *sep)
{
	uint16 ci_message=0x01b7, ci_color=0x0121;

	if(sep->arg[1][0])
		ci_message=atoi(sep->arg[1]);
	if(sep->arg[2][0])
		ci_color=atoi(sep->arg[2]);

	c->InterruptSpell(ci_message, ci_color);
}

void command_summonitem(Client *c, const Seperator *sep)
{
	if (!sep->IsNumber(1))
		c->Message(0, "Usage: #summonitem [item id] [charges], charges are optional");
	else {
		uint32 itemid = atoi(sep->arg[1]);
		int16 item_status = 0;
		const Item_Struct* item = database.GetItem(itemid);
		if(item) {
			item_status = static_cast<int16>(item->MinStatus);
		}

		if (item_status > c->Admin())
			c->Message(13, "Error: Insufficient status to summon this item.");
		else if (sep->argnum==2 && sep->IsNumber(2))
			c->SummonItem(itemid, atoi(sep->arg[2]));
		else if (sep->argnum==3)
			c->SummonItem(itemid, atoi(sep->arg[2]), atoi(sep->arg[3]));
		else if (sep->argnum==4)
			c->SummonItem(itemid, atoi(sep->arg[2]), atoi(sep->arg[3]), atoi(sep->arg[4]));
		else if (sep->argnum==5)
			c->SummonItem(itemid, atoi(sep->arg[2]), atoi(sep->arg[3]), atoi(sep->arg[4]), atoi(sep->arg[5]));
		else if (sep->argnum==6)
			c->SummonItem(itemid, atoi(sep->arg[2]), atoi(sep->arg[3]), atoi(sep->arg[4]), atoi(sep->arg[5]), atoi(sep->arg[6]));
		else if (sep->argnum==7)
			c->SummonItem(itemid, atoi(sep->arg[2]), atoi(sep->arg[3]), atoi(sep->arg[4]), atoi(sep->arg[5]), atoi(sep->arg[6]), atoi(sep->arg[7]));
		else if (sep->argnum==8)
			c->SummonItem(itemid, atoi(sep->arg[2]), atoi(sep->arg[3]), atoi(sep->arg[4]), atoi(sep->arg[5]), atoi(sep->arg[6]), atoi(sep->arg[7]), atoi(sep->arg[8]));
		else {
			c->SummonItem(itemid);
		}
	}
}

void command_giveitem(Client *c, const Seperator *sep)
{
	if (!sep->IsNumber(1)) {
		c->Message(13, "Usage: #summonitem [item id] [charges], charges are optional");
	} else if(c->GetTarget() == nullptr) {
		c->Message(13, "You must target a client to give the item to.");
	} else if(!c->GetTarget()->IsClient()) {
		c->Message(13, "You can only give items to players with this command.");
	} else {
		Client *t = c->GetTarget()->CastToClient();
		uint32 itemid = atoi(sep->arg[1]);
		int16 item_status = 0;
		const Item_Struct* item = database.GetItem(itemid);
		if(item) {
			item_status = static_cast<int16>(item->MinStatus);
		}

		if (item_status > c->Admin())
			c->Message(13, "Error: Insufficient status to summon this item.");
		else if (sep->argnum==2 && sep->IsNumber(2))
			t->SummonItem(itemid, atoi(sep->arg[2]));
		else if (sep->argnum==3)
			t->SummonItem(itemid, atoi(sep->arg[2]), atoi(sep->arg[3]));
		else if (sep->argnum==4)
			t->SummonItem(itemid, atoi(sep->arg[2]), atoi(sep->arg[3]), atoi(sep->arg[4]));
		else if (sep->argnum==5)
			t->SummonItem(itemid, atoi(sep->arg[2]), atoi(sep->arg[3]), atoi(sep->arg[4]), atoi(sep->arg[5]));
		else if (sep->argnum==6)
			t->SummonItem(itemid, atoi(sep->arg[2]), atoi(sep->arg[3]), atoi(sep->arg[4]), atoi(sep->arg[5]), atoi(sep->arg[6]));
		else if (sep->argnum==7)
			t->SummonItem(itemid, atoi(sep->arg[2]), atoi(sep->arg[3]), atoi(sep->arg[4]), atoi(sep->arg[5]), atoi(sep->arg[6]), atoi(sep->arg[7]));
		else if (sep->argnum == 7)
			t->SummonItem(itemid, atoi(sep->arg[2]), atoi(sep->arg[3]), atoi(sep->arg[4]), atoi(sep->arg[5]), atoi(sep->arg[6]), atoi(sep->arg[7]), atoi(sep->arg[8]));
		else {
			t->SummonItem(itemid);
		}
	}
}

void command_givemoney(Client *c, const Seperator *sep)
{
	if (!sep->IsNumber(1)) {	//as long as the first one is a number, we'll just let atoi convert the rest to 0 or a number
		c->Message(13, "Usage: #Usage: #givemoney [pp] [gp] [sp] [cp]");
	}
	else if(c->GetTarget() == nullptr) {
		c->Message(13, "You must target a player to give money to.");
	}
	else if(!c->GetTarget()->IsClient()) {
		c->Message(13, "You can only give money to players with this command.");
	}
	else {
		//TODO: update this to the client, otherwise the client doesn't show any weight change until you zone, move an item, etc
		c->GetTarget()->CastToClient()->AddMoneyToPP(atoi(sep->arg[4]), atoi(sep->arg[3]), atoi(sep->arg[2]), atoi(sep->arg[1]), true);
		c->Message(0, "Added %i Platinum, %i Gold, %i Silver, and %i Copper to %s's inventory.", atoi(sep->arg[1]), atoi(sep->arg[2]), atoi(sep->arg[3]), atoi(sep->arg[4]), c->GetTarget()->GetName());
	}
}

void command_itemsearch(Client *c, const Seperator *sep)
{
	if (sep->arg[1][0] == 0) {
		c->Message(0, "Usage: #itemsearch [search string]");
	}
	else
	{
		const char *search_criteria=sep->argplus[1];

		const Item_Struct* item = nullptr;
		std::string item_link;
		Client::TextLink linker;
		linker.SetLinkType(linker.linkItemData);

		if (Seperator::IsNumber(search_criteria)) {
			item = database.GetItem(atoi(search_criteria));
			if (item) {
				linker.SetItemData(item);

				item_link = linker.GenerateLink();

				c->Message(0, "%u: %s", item->ID, item_link.c_str());
			}
			else {
				c->Message(0, "Item #%s not found", search_criteria);
			}

			return;
		}

		int count = NOT_USED;
		char sName[64];
		char sCriteria[255];
		strn0cpy(sCriteria, search_criteria, sizeof(sCriteria));
		strupr(sCriteria);
		char* pdest;
		uint32 it = NOT_USED;
		while ((item = database.IterateItems(&it))) {
			strn0cpy(sName, item->Name, sizeof(sName));
			strupr(sName);
			pdest = strstr(sName, sCriteria);
			if (pdest != nullptr) {
				linker.SetItemData(item);

				item_link = linker.GenerateLink();

				c->Message(0, "%u: %s", item->ID, item_link.c_str());

				++count;
			}

			if (count == 50)
				break;
		}

		if (count == 50)
			c->Message(0, "50 items shown...too many results.");
		else
			c->Message(0, "%i items found", count);
	}
}

void command_setaaxp(Client *c, const Seperator *sep)
{
	Client *t=c;

	if(c->GetTarget() && c->GetTarget()->IsClient())
		t=c->GetTarget()->CastToClient();

	if (sep->IsNumber(1)) {
		t->SetEXP(t->GetEXP(), atoi(sep->arg[1]), false);
		if(sep->IsNumber(2) && sep->IsNumber(3)) {
			t->SetLeadershipEXP(atoi(sep->arg[2]), atoi(sep->arg[3]));
		}
	} else
		c->Message(0, "Usage: #setaaxp <new AA XP value> (<new Group AA XP value> <new Raid XP value>)");
}

void command_setaapts(Client *c, const Seperator *sep)
{
	Client *t=c;

	if(c->GetTarget() && c->GetTarget()->IsClient())
		t=c->GetTarget()->CastToClient();

	if(sep->arg[1][0] == '\0' || sep->arg[2][0] == '\0')
		c->Message(0, "Usage: #setaapts <AA|group|raid> <new AA points value>");
	else if(atoi(sep->arg[2]) <= 0 || atoi(sep->arg[2]) > 200)
		c->Message(0, "You must have a number greater than 0 for points and no more than 200.");
	else if(!strcasecmp(sep->arg[1], "group")) {
		t->SetLeadershipEXP(atoi(sep->arg[2])*GROUP_EXP_PER_POINT, t->GetRaidEXP());
	} else if(!strcasecmp(sep->arg[1], "raid")) {
		t->SetLeadershipEXP(t->GetGroupEXP(), atoi(sep->arg[2])*RAID_EXP_PER_POINT);
	} else {
		t->SetEXP(t->GetEXP(),t->GetMaxAAXP()*atoi(sep->arg[2]),false);
		t->SendAAStats();
		t->SendAATable();
	}
}

void command_setcrystals(Client *c, const Seperator *sep)
{
	Client *t=c;

	if(c->GetTarget() && c->GetTarget()->IsClient())
		t=c->GetTarget()->CastToClient();

	if(sep->arg[1][0] == '\0' || sep->arg[2][0] == '\0')
		c->Message(0, "Usage: #setcrystals <radiant|ebon> <new crystal count value>");
	else if(atoi(sep->arg[2]) <= 0 || atoi(sep->arg[2]) > 100000)
		c->Message(0, "You must have a number greater than 0 for crystals and no more than 100000.");
	else if(!strcasecmp(sep->arg[1], "radiant"))
	{
		t->SetRadiantCrystals(atoi(sep->arg[2]));
		t->SendCrystalCounts();
		t->SaveCurrency();
	}
	else if(!strcasecmp(sep->arg[1], "ebon"))
	{
		t->SetEbonCrystals(atoi(sep->arg[2]));
		t->SendCrystalCounts();
		t->SaveCurrency();
	}
	else
	{
		c->Message(0, "Usage: #setcrystals <radiant|ebon> <new crystal count value>");
	}
}

void command_stun(Client *c, const Seperator *sep)
{
	Mob *t=c->CastToMob();
	uint32 duration;

	if(sep->arg[1][0])
	{
		duration = atoi(sep->arg[1]);
		if(c->GetTarget())
			t=c->GetTarget();
		if(t->IsClient())
			t->CastToClient()->Stun(duration);
		else
			t->CastToNPC()->Stun(duration);
	}
	else
		c->Message(0, "Usage: #stun [duration]");
}


void command_ban(Client *c, const Seperator *sep)
{
if(sep->arg[1][0] == 0 || sep->arg[2][0] == 0) {
		c->Message(0, "Usage: #ban <charname> <message>");
		return;
	}

    auto account_id = database.GetAccountIDByChar(sep->arg[1]);

    std::string message;
    int i = 2;
    while(1) {
        if(sep->arg[i][0] == 0) {
            break;
        }

        if(message.length() > 0) {
            message.push_back(' ');
        }

        message += sep->arg[i];
        ++i;
    }

    if(message.length() == 0) {
        c->Message(0, "Usage: #ban <charname> <message>");
        return;
    }

    if(account_id == 0) {
        c->Message(13, "Character does not exist.");
        return;
    }

    std::string query = StringFormat("UPDATE account SET status = -2, ban_reason = '%s' "
                                    "WHERE id = %i", EscapeString(message).c_str(), account_id);
    auto results = database.QueryDatabase(query);

    c->Message(13, "Account number %i with the character %s has been banned with message: \"%s\"", account_id, sep->arg[1], message.c_str());

    ServerPacket flagUpdatePack(ServerOP_FlagUpdate, 6);
    *((uint32*)&flagUpdatePack.pBuffer[0]) = account_id;
    *((int16*)&flagUpdatePack.pBuffer[4]) = -2;
    worldserver.SendPacket(&flagUpdatePack);

    Client *client = nullptr;
    client = entity_list.GetClientByName(sep->arg[1]);
    if(client) {
        client->WorldKick();
        return;
    }

    ServerPacket kickPlayerPack(ServerOP_KickPlayer, sizeof(ServerKickPlayer_Struct));
    ServerKickPlayer_Struct* skp = (ServerKickPlayer_Struct*)kickPlayerPack.pBuffer;
    strcpy(skp->adminname, c->GetName());
    strcpy(skp->name, sep->arg[1]);
    skp->adminrank = c->Admin();
    worldserver.SendPacket(&kickPlayerPack);
}

void command_suspend(Client *c, const Seperator *sep)
{
	if((sep->arg[1][0] == 0) || (sep->arg[2][0] == 0)) {
		c->Message(0, "Usage: #suspend <charname> <days> (Specify 0 days to lift the suspension immediately) <message>");
		return;
    }

    int duration = atoi(sep->arg[2]);

	if(duration < 0)
		duration = 0;

    std::string message;

    if(duration > 0) {
        int i = 3;
        while(1) {
            if(sep->arg[i][0] == 0) {
                break;
            }

            if(message.length() > 0) {
                message.push_back(' ');
            }

            message += sep->arg[i];
            ++i;
        }

        if(message.length() == 0) {
            c->Message(0, "Usage: #suspend <charname> <days>(Specify 0 days to lift the suspension immediately) <message>");
            return;
        }
    }

    char *escName = new char[strlen(sep->arg[1]) * 2 + 1];
    database.DoEscapeString(escName, sep->arg[1], strlen(sep->arg[1]));
    int accountID = database.GetAccountIDByChar(escName);
    safe_delete_array(escName);

    if (accountID <= 0) {
        c->Message(13,"Character does not exist.");
        return;
    }

	std::string query = StringFormat("UPDATE `account` SET `suspendeduntil` = DATE_ADD(NOW(), INTERVAL %i DAY), "
                                    "suspend_reason = '%s' WHERE `id` = %i",
                                    duration, EscapeString(message).c_str(), accountID);
    auto results = database.QueryDatabase(query);

    if(duration)
        c->Message(13,"Account number %i with the character %s has been temporarily suspended for %i day(s).", accountID, sep->arg[1], duration);
    else
        c->Message(13,"Account number %i with the character %s is no longer suspended.", accountID, sep->arg[1]);

    Client *bannedClient = entity_list.GetClientByName(sep->arg[1]);

    if(bannedClient) {
        bannedClient->WorldKick();
        return;
    }

    ServerPacket* pack = new ServerPacket(ServerOP_KickPlayer, sizeof(ServerKickPlayer_Struct));
	ServerKickPlayer_Struct* sks = (ServerKickPlayer_Struct*) pack->pBuffer;

	strn0cpy(sks->adminname, c->GetName(), sizeof(sks->adminname));
	strn0cpy(sks->name, sep->arg[1], sizeof(sks->name));
	sks->adminrank = c->Admin();

	worldserver.SendPacket(pack);

	safe_delete(pack);
}

void command_ipban(Client *c, const Seperator *sep)
{
	if(sep->arg[1] == 0)
	{
		c->Message(0, "Usage: #ipban [xxx.xxx.xxx.xxx]");
	} else {
		if(database.AddBannedIP(sep->arg[1], c->GetName())) {
			c->Message(0, "%s has been successfully added to the Banned_IPs table by %s",sep->arg[1], c->GetName());
		} else {
			c->Message(0, "IPBan Failed (IP address is possibly already in the table?)");
		}
	}
}

void command_revoke(Client *c, const Seperator *sep)
{
	if(sep->arg[1][0] == 0 || sep->arg[2][0] == 0) {
		c->Message(0, "Usage: #revoke [charname] [1/0]");
		return;
	}

    uint32 characterID = database.GetAccountIDByChar(sep->arg[1]);
    if(characterID == 0) {
        c->Message(13,"Character does not exist.");
        return;
    }

    int flag = sep->arg[2][0] == '1' ? true : false;
    std::string query = StringFormat("UPDATE account SET revoked = %d WHERE id = %i", flag, characterID);
    auto results = database.QueryDatabase(query);

    c->Message(13,"%s account number %i with the character %s.", flag? "Revoking": "Unrevoking", characterID, sep->arg[1]);

    Client* revokee = entity_list.GetClientByAccID(characterID);
    if(revokee) {
        c->Message(0, "Found %s in this zone.", revokee->GetName());
        revokee->SetRevoked(flag);
        return;
    }

#if EQDEBUG >= 6
    c->Message(0, "Couldn't find %s in this zone, passing request to worldserver.", sep->arg[1]);
#endif

    ServerPacket * outapp = new ServerPacket (ServerOP_Revoke,sizeof(RevokeStruct));
    RevokeStruct* revoke = (RevokeStruct*)outapp->pBuffer;
    strn0cpy(revoke->adminname, c->GetName(), 64);
    strn0cpy(revoke->name, sep->arg[1], 64);
    revoke->toggle = flag;
    worldserver.SendPacket(outapp);
    safe_delete(outapp);
}

void command_oocmute(Client *c, const Seperator *sep)
{
	if(sep->arg[1][0] == 0 || !(sep->arg[1][0] == '1' || sep->arg[1][0] == '0'))
		c->Message(0, "Usage: #oocmute [1/0]");
	else {
	ServerPacket * outapp = new ServerPacket (ServerOP_OOCMute,1);
	*(outapp->pBuffer)=atoi(sep->arg[1]);
	worldserver.SendPacket(outapp);
	safe_delete(outapp);
	}
}

void command_checklos(Client *c, const Seperator *sep)
{
	if(c->GetTarget())
	{
//		if(c->CheckLos(c->GetTarget()))
		if(c->CheckLosFN(c->GetTarget()))
			c->Message(0, "You have LOS to %s", c->GetTarget()->GetName());
		else
			c->Message(0, "You do not have LOS to %s", c->GetTarget()->GetName());
	}
	else
	{
		c->Message(0, "ERROR: Target required");
	}
}

void command_set_adventure_points(Client *c, const Seperator *sep)
{
	Client *t=c;

	if(c->GetTarget() && c->GetTarget()->IsClient())
		t=c->GetTarget()->CastToClient();

	if(!sep->arg[1][0])
	{
		c->Message(0, "Usage: #setadventurepoints [points] [theme]");
		return;
	}

	if(!sep->IsNumber(1) || !sep->IsNumber(2))
	{
		c->Message(0, "Usage: #setadventurepoints [points] [theme]");
		return;
	}

	c->Message(0, "Updating adventure points for %s", t->GetName());
	t->UpdateLDoNPoints(atoi(sep->arg[1]), atoi(sep->arg[2]));
}

void command_npcsay(Client *c, const Seperator *sep)
{
	if(c->GetTarget() && c->GetTarget()->IsNPC() && sep->arg[1][0])
	{
		c->GetTarget()->Say(sep->argplus[1]);
	}
	else
	{
		c->Message(0, "Usage: #npcsay message (requires NPC target");
	}
}

void command_npcshout(Client *c, const Seperator *sep)
{
	if(c->GetTarget() && c->GetTarget()->IsNPC() && sep->arg[1][0])
	{
		c->GetTarget()->Shout(sep->argplus[1]);
	}
	else
	{
		c->Message(0, "Usage: #npcshout message (requires NPC target");
	}
}

void command_timers(Client *c, const Seperator *sep) {
	if(!c->GetTarget() || !c->GetTarget()->IsClient()) {
		c->Message(0,"Need a player target for timers.");
		return;
	}
	Client *them = c->GetTarget()->CastToClient();

	std::vector< std::pair<pTimerType, PersistentTimer *> > res;
	them->GetPTimers().ToVector(res);

	c->Message(0,"Timers for target:");

	int r;
	int l = res.size();
	for(r = 0; r < l; r++) {
		c->Message(0,"Timer %d: %d seconds remain.", res[r].first, res[r].second->GetRemainingTime());
	}
}

void command_npcemote(Client *c, const Seperator *sep)
{
	if(c->GetTarget() && c->GetTarget()->IsNPC() && sep->arg[1][0])
	{
		c->GetTarget()->Emote(sep->argplus[1]);
	}
	else
	{
		c->Message(0, "Usage: #npcemote message (requires NPC target");
	}
}

void command_npcedit(Client *c, const Seperator *sep)
{	if (!c->GetTarget() || !c->GetTarget()->IsNPC()) {
		c->Message(0, "Error: Must have NPC targeted");
		return;
	}

	if (strcasecmp(sep->arg[1], "help") == 0) {

		c->Message(0, "Help File for #npcedit. Syntax for commands are:");
		c->Message(0, "#npcedit Name - Sets an NPC's name");
		c->Message(0, "#npcedit Lastname - Sets an NPC's lastname");
		c->Message(0, "#npcedit Level - Sets an NPC's level");
		c->Message(0, "#npcedit Maxlevel - Sets an NPC's maximum level");
		c->Message(0, "#npcedit Race - Sets an NPC's race");
		c->Message(0, "#npcedit Class - Sets an NPC's class");
		c->Message(0, "#npcedit Bodytype - Sets an NPC's bodytype");
		c->Message(0, "#npcedit HP - Sets an NPC's hitpoints");
		c->Message(0, "#npcedit Gender - Sets an NPC's gender");
		c->Message(0, "#npcedit Texture - Sets an NPC's texture");
		c->Message(0, "#npcedit Helmtexture - Sets an NPC's helmet texture");
		c->Message(0, "#npcedit Armtexture - Sets an NPC's arm texture");
		c->Message(0, "#npcedit Bracertexture - Sets an NPC's bracer texture");
		c->Message(0, "#npcedit Handtexture - Sets an NPC's hand texture");
		c->Message(0, "#npcedit Legtexture - Sets an NPC's leg texture");
		c->Message(0, "#npcedit Feettexture - Sets an NPC's feettexture");
		c->Message(0, "#npcedit Herosforgemodel - Sets an NPC's Hero's Forge Model");
		c->Message(0, "#npcedit Size - Sets an NPC's size");
		c->Message(0, "#npcedit Hpregen - Sets an NPC's hitpoint regen rate per tick");
		c->Message(0, "#npcedit Manaregen - Sets an NPC's mana regen rate per tick");
		c->Message(0, "#npcedit Loottable - Sets the loottable ID for an NPC ");
		c->Message(0, "#npcedit Merchantid - Sets the merchant ID for an NPC");
		c->Message(0, "#npcedit alt_currency_id - Sets the Alternate Currency ID for an alterative currency Merchant");
		c->Message(0, "#npcedit npc_spells_effects_id - Sets the NPC Spell Effects ID");
		c->Message(0, "#npcedit adventure_template_id - Sets the NPC's Adventure Template ID");
		c->Message(0, "#npcedit trap_template - Sets the NPC's Trap Template ID");
		c->Message(0, "#npcedit special_abilities - Sets the NPC's Special Abilities");
		c->Message(0, "#npcedit Spell - Sets the npc spells list ID for an NPC");
		c->Message(0, "#npcedit Faction - Sets the NPC's faction id");
		c->Message(0, "#npcedit Damage - Sets an NPC's damage");
		c->Message(0, "#npcedit Meleetype - Sets an NPC's melee types");
		c->Message(0, "#npcedit Rangedtype - Sets an NPC's ranged type");
		c->Message(0, "#npcedit Ammoidfile - Sets an NPC's ammo id file");
		c->Message(0, "#npcedit Aggroradius - Sets an NPC's aggro radius");
		c->Message(0, "#npcedit Assistradius - Sets an NPC's assist radius");
		c->Message(0, "#npcedit Social - Set to 1 if an NPC should assist others on its faction");
		c->Message(0, "#npcedit Runspeed - Sets an NPC's run speed");
		c->Message(0, "#npcedit Walkspeed - Sets an NPC's walk speed");
		c->Message(0, "#npcedit AGI - Sets an NPC's Agility");
		c->Message(0, "#npcedit CHA - Sets an NPC's Charisma");
		c->Message(0, "#npcedit DEX - Sets an NPC's Dexterity");
		c->Message(0, "#npcedit INT - Sets an NPC's Intelligence");
		c->Message(0, "#npcedit STA - Sets an NPC's Stamina");
		c->Message(0, "#npcedit STR - Sets an NPC's Strength");
		c->Message(0, "#npcedit WIS - Sets an NPC's Wisdom");
		c->Message(0, "#npcedit MR - Sets an NPC's Magic Resistance");
		c->Message(0, "#npcedit PR - Sets an NPC's Poison Resistance");
		c->Message(0, "#npcedit DR - Sets an NPC's Disease Resistance");
		c->Message(0, "#npcedit FR - Sets an NPC's Fire Resistance");
		c->Message(0, "#npcedit CR - Sets an NPC's Cold Resistance");
		c->Message(0, "#npcedit Corrup - Sets an NPC's Corruption Resistance");
		c->Message(0, "#npcedit PhR - Sets and NPC's Physical Resistance");
		c->Message(0, "#npcedit Seeinvis - Sets an NPC's ability to see invis");
		c->Message(0, "#npcedit Seeinvisundead - Sets an NPC's ability to see through invis vs. undead");
		c->Message(0, "#npcedit Seehide - Sets an NPC's ability to see through hide");
		c->Message(0, "#npcedit Seeimprovedhide - Sets an NPC's ability to see through improved hide");
		c->Message(0, "#npcedit AC - Sets an NPC's Armor Class");
		c->Message(0, "#npcedit ATK - Sets an NPC's Attack");
		c->Message(0, "#npcedit Accuracy - Sets an NPC's Accuracy");
		c->Message(0, "#npcedit Avoidance - Sets an NPC's Avoidance");
		c->Message(0, "#npcedit npcaggro - Sets an NPC's npc_aggro flag");
		c->Message(0, "#npcedit qglobal - Sets an NPC's quest global flag");
		c->Message(0, "#npcedit spawn_limit - Sets an NPC's spawn limit counter");
		c->Message(0, "#npcedit Attackspeed - Sets an NPC's attack speed modifier");
		c->Message(0, "#npcedit Attackdelay - Sets an NPC's attack delay");
		c->Message(0, "#npcedit Attackcount - Sets an NPC's attack count");
		c->Message(0, "#npcedit findable - Sets an NPC's findable flag");
		c->Message(0, "#npcedit trackable - Sets an NPC's trackable flag");
		c->Message(0, "#npcedit weapon - Sets an NPC's primary and secondary weapon model");
		c->Message(0, "#npcedit featuresave - Saves all current facial features to the database");
		c->Message(0, "#npcedit color - Sets an NPC's red, green, and blue armor tint");
		c->Message(0, "#npcedit armortint_id - Set an NPC's Armor tint ID");
		c->Message(0, "#npcedit setanimation - Set an NPC's animation on spawn (Stored in spawn2 table)");
		c->Message(0, "#npcedit scalerate - Set an NPC's scaling rate");
		c->Message(0, "#npcedit healscale - Set an NPC's heal scaling rate");
		c->Message(0, "#npcedit spellscale - Set an NPC's spell scaling rate");
		c->Message(0, "#npcedit no_target - Set an NPC's ability to be targeted with the target hotkey");
		c->Message(0, "#npcedit version - Set an NPC's version");
		c->Message(0, "#npcedit slow_mitigation - Set an NPC's slow mitigation");

	}

	uint32 npcTypeID = c->GetTarget()->CastToNPC()->GetNPCTypeID();
	if (strcasecmp(sep->arg[1], "name") == 0) {
        c->Message(15,"NPCID %u now has the name %s.",npcTypeID, sep->argplus[2]);
		std::string query = StringFormat("UPDATE npc_types SET name = '%s' WHERE id = %i", sep->argplus[2],npcTypeID);
		database.QueryDatabase(query);
		c->LogSQL(query.c_str());
		return;
	}

	if (strcasecmp(sep->arg[1], "lastname") == 0) {
        c->Message(15,"NPCID %u now has the lastname %s.",npcTypeID, sep->argplus[2]);
		std::string query = StringFormat("UPDATE npc_types SET lastname = '%s' WHERE id = %i", sep->argplus[2],npcTypeID);
		database.QueryDatabase(query);
		c->LogSQL(query.c_str());
		return;
	}

	if (strcasecmp(sep->arg[1], "race") == 0) {
        c->Message(15,"NPCID %u now has the race %i.",npcTypeID, atoi(sep->argplus[2]));
		std::string query = StringFormat("UPDATE npc_types SET race = %i WHERE id = %i", atoi(sep->argplus[2]),npcTypeID);
		database.QueryDatabase(query);
		c->LogSQL(query.c_str());
		return;
	}

	if (strcasecmp(sep->arg[1], "class") == 0) {
        c->Message(15,"NPCID %u is now class %i.",npcTypeID, atoi(sep->argplus[2]));
		std::string query = StringFormat("UPDATE npc_types SET class = %i WHERE id = %i", atoi(sep->argplus[2]),npcTypeID);
		database.QueryDatabase(query);
		c->LogSQL(query.c_str());
		return;
	}

	if (strcasecmp(sep->arg[1], "bodytype") == 0) {
        c->Message(15,"NPCID %u now has type %i bodytype.", npcTypeID, atoi(sep->argplus[2]));
		std::string query = StringFormat("UPDATE npc_types SET bodytype = %i WHERE id = %i", atoi(sep->argplus[2]),npcTypeID);
		database.QueryDatabase(query);
		c->LogSQL(query.c_str());
		return;
	}

	if (strcasecmp(sep->arg[1], "hp") == 0) {
        c->Message(15,"NPCID %u now has %i Hitpoints.", npcTypeID, atoi(sep->argplus[2]));
		std::string query = StringFormat("UPDATE npc_types SET hp = %i WHERE id = %i", atoi(sep->argplus[2]),npcTypeID);
		database.QueryDatabase(query);
		c->LogSQL(query.c_str());
		return;
	}

	if (strcasecmp(sep->arg[1], "gender") == 0) {
        c->Message(15,"NPCID %u is now gender %i.", npcTypeID, atoi(sep->argplus[2]));
		std::string query = StringFormat("UPDATE npc_types SET gender = %i WHERE id = %i", atoi(sep->argplus[2]),npcTypeID);
		database.QueryDatabase(query);
		c->LogSQL(query.c_str());
		return;
	}

	if (strcasecmp(sep->arg[1], "texture") == 0) {
        c->Message(15,"NPCID %u now uses texture %i.", npcTypeID, atoi(sep->argplus[2]));
		std::string query = StringFormat("UPDATE npc_types SET texture = %i WHERE id = %i", atoi(sep->argplus[2]),npcTypeID);
		database.QueryDatabase(query);
		c->LogSQL(query.c_str());
		return;
	}

	if (strcasecmp(sep->arg[1], "helmtexture") == 0) {
        c->Message(15,"NPCID %u now uses helmtexture %i.", npcTypeID, atoi(sep->argplus[2]));
		std::string query = StringFormat("UPDATE npc_types SET helmtexture = %i WHERE id = %i", atoi(sep->argplus[2]),npcTypeID);
		database.QueryDatabase(query);
		c->LogSQL(query.c_str());
		return;
	}

	if (strcasecmp(sep->arg[1], "armtexture") == 0) {
        c->Message(15,"NPCID %u now uses armtexture %i.", npcTypeID, atoi(sep->argplus[2]));
		std::string query = StringFormat("UPDATE npc_types SET armtexture = %i WHERE id = %i", atoi(sep->argplus[2]),npcTypeID);
		database.QueryDatabase(query);
		c->LogSQL(query.c_str());
		return;
	}

	if (strcasecmp(sep->arg[1], "bracertexture") == 0) {
        c->Message(15,"NPCID %u now uses bracertexture %i.", npcTypeID, atoi(sep->argplus[2]));
		std::string query = StringFormat("UPDATE npc_types SET bracertexture = %i WHERE id = %i", atoi(sep->argplus[2]),npcTypeID);
		database.QueryDatabase(query);
		c->LogSQL(query.c_str());
		return;
	}

	if (strcasecmp(sep->arg[1], "handtexture") == 0) {
        c->Message(15,"NPCID %u now uses handtexture %i.", npcTypeID, atoi(sep->argplus[2]));
		std::string query = StringFormat("UPDATE npc_types SET handtexture = %i WHERE id = %i", atoi(sep->argplus[2]),npcTypeID);
		database.QueryDatabase(query);
		c->LogSQL(query.c_str());
		return;
	}

	if (strcasecmp(sep->arg[1], "legtexture") == 0) {
        c->Message(15,"NPCID %u now uses legtexture %i.", npcTypeID, atoi(sep->argplus[2]));
		std::string query = StringFormat("UPDATE npc_types SET legtexture = %i WHERE id = %i", atoi(sep->argplus[2]), npcTypeID);
		database.QueryDatabase(query);
		c->LogSQL(query.c_str());
		return;
	}

	if (strcasecmp(sep->arg[1], "feettexture") == 0) {
        c->Message(15,"NPCID %u now uses feettexture %i.", npcTypeID, atoi(sep->argplus[2]));
		std::string query = StringFormat("UPDATE npc_types SET feettexture = %i WHERE id = %i", atoi(sep->argplus[2]),npcTypeID);
		database.QueryDatabase(query);
		c->LogSQL(query.c_str());
		return;
	}

	if (strcasecmp(sep->arg[1], "herosforgemodel") == 0) {
        c->Message(15,"NPCID %u now uses herosforgemodel %i.", npcTypeID, atoi(sep->argplus[2]));
		std::string query = StringFormat("UPDATE npc_types SET herosforgemodel = %i WHERE id = %i", atoi(sep->argplus[2]),npcTypeID);
		database.QueryDatabase(query);
		c->LogSQL(query.c_str());
		return;
	}

	if (strcasecmp(sep->arg[1], "size") == 0) {
        c->Message(15,"NPCID %u is now size %i.", npcTypeID, atoi(sep->argplus[2]));
		std::string query = StringFormat("UPDATE npc_types SET size = %i WHERE id = %i", atoi(sep->argplus[2]),npcTypeID);
		database.QueryDatabase(query);
		c->LogSQL(query.c_str());
		return;
	}

	if (strcasecmp(sep->arg[1], "hpregen") == 0) {
        c->Message(15,"NPCID %u now regens %i hitpoints per tick.", npcTypeID, atoi(sep->argplus[2]));
		std::string query = StringFormat("UPDATE npc_types SET hp_regen_rate = %i WHERE id = %i", atoi(sep->argplus[2]),npcTypeID);
		database.QueryDatabase(query);
		c->LogSQL(query.c_str());
		return;
	}

	if (strcasecmp(sep->arg[1], "manaregen") == 0) {
        c->Message(15,"NPCID %u now regens %i mana per tick.", npcTypeID, atoi(sep->argplus[2]));
		std::string query = StringFormat("UPDATE npc_types SET mana_regen_rate = %i WHERE id = %i", atoi(sep->argplus[2]),npcTypeID);
		database.QueryDatabase(query);
		c->LogSQL(query.c_str());
		return;
	}

    if (strcasecmp(sep->arg[1], "loottable") == 0) {
        c->Message(15,"NPCID %u is now on loottable_id %i.", npcTypeID, atoi(sep->argplus[2]));
		std::string query = StringFormat("UPDATE npc_types SET loottable_id = %i WHERE id = %i", atoi(sep->argplus[2]),npcTypeID);
		database.QueryDatabase(query);
		c->LogSQL(query.c_str());
		return;
	}

	if (strcasecmp(sep->arg[1], "merchantid") == 0) {
        c->Message(15,"NPCID %u is now merchant_id %i.", npcTypeID, atoi(sep->argplus[2]));
		std::string query = StringFormat("UPDATE npc_types SET merchant_id = %i WHERE id = %i", atoi(sep->argplus[2]),npcTypeID);
		database.QueryDatabase(query);
		c->LogSQL(query.c_str());
		return;
	}

	if (strcasecmp(sep->arg[1], "alt_currency_id") == 0) {
        c->Message(15,"NPCID %u now has field 'alt_currency_id' set to %s.", npcTypeID, atoi(sep->argplus[2]));
		std::string query = StringFormat("UPDATE npc_types SET alt_currency_id = '%s' WHERE id = %i", sep->argplus[2],npcTypeID);
		database.QueryDatabase(query);
		c->LogSQL(query.c_str());
		return;
	}

	if (strcasecmp(sep->arg[1], "npc_spells_effects_id") == 0) {
        c->Message(15,"NPCID %u now has field 'npc_spells_effects_id' set to %s.", npcTypeID, sep->argplus[2]);
		std::string query = StringFormat("UPDATE npc_types SET npc_spells_effects_id = '%s' WHERE id = %i", sep->argplus[2],npcTypeID);
		database.QueryDatabase(query);
		c->LogSQL(query.c_str());
		return;
	}

	if (strcasecmp(sep->arg[1], "adventure_template_id") == 0) {
        c->Message(15,"NPCID %u now has field 'adventure_template_id' set to %s.", npcTypeID, sep->argplus[2]);
		std::string query = StringFormat("UPDATE npc_types SET adventure_template_id = '%s' WHERE id = %i", sep->argplus[2],npcTypeID);
		database.QueryDatabase(query);
		c->LogSQL(query.c_str());
		return;
	}

	if (strcasecmp(sep->arg[1], "trap_template") == 0) {
        c->Message(15,"NPCID %u now has field 'trap_template' set to %s.", npcTypeID, sep->argplus[2]);
		std::string query = StringFormat("UPDATE npc_types SET trap_template = '%s' WHERE id = %i", sep->argplus[2],npcTypeID);
		database.QueryDatabase(query);
		c->LogSQL(query.c_str());
		return;
	}

	if (strcasecmp(sep->arg[1], "special_abilities") == 0) {
        c->Message(15,"NPCID %u now has field 'special_abilities' set to %s.", npcTypeID, sep->argplus[2]);
		std::string query = StringFormat("UPDATE npc_types SET special_abilities = '%s' WHERE id = %i", sep->argplus[2],npcTypeID);
		database.QueryDatabase(query);
		c->LogSQL(query.c_str());
		return;
	}

	if (strcasecmp(sep->arg[1], "spell") == 0) {
        c->Message(15,"NPCID %u now uses spell list %i", npcTypeID, atoi(sep->argplus[2]));
		std::string query = StringFormat("UPDATE npc_types SET npc_spells_id = %i WHERE id = %i", atoi(sep->argplus[2]),npcTypeID);
		database.QueryDatabase(query);
		c->LogSQL(query.c_str());
		return;
	}

	if (strcasecmp(sep->arg[1], "faction") == 0) {
        c->Message(15,"NPCID %u is now faction %i", npcTypeID, atoi(sep->argplus[2]));
		std::string query = StringFormat("UPDATE npc_types SET npc_faction_id = %i WHERE id = %i", atoi(sep->argplus[2]),npcTypeID);
		database.QueryDatabase(query);
		c->LogSQL(query.c_str());
		return;
	}

	if (strcasecmp(sep->arg[1], "damage") == 0) {
        c->Message(15,"NPCID %u now hits from %i to %i", npcTypeID, atoi(sep->arg[2]), atoi(sep->arg[3]));
		std::string query = StringFormat("UPDATE npc_types SET mindmg = %i, maxdmg = %i WHERE id = %i", atoi(sep->arg[2]), atoi(sep->arg[3]), npcTypeID);
		database.QueryDatabase(query);
		c->LogSQL(query.c_str());
		return;
	}
	
	if (strcasecmp(sep->arg[1], "meleetype") == 0) {
        c->Message(15,"NPCID %u now has a primary melee type of %i and a secondary melee type of %i.", npcTypeID, atoi(sep->arg[2]), atoi(sep->arg[3]));
		std::string query = StringFormat("UPDATE npc_types SET prim_melee_type = %i, sec_melee_type = %i WHERE id = %i", atoi(sep->arg[2]), atoi(sep->arg[3]), npcTypeID);
		database.QueryDatabase(query);
		c->LogSQL(query.c_str());
		return;
	}
	
	if (strcasecmp(sep->arg[1], "rangedtype") == 0) {
        c->Message(15,"NPCID %u now has a ranged type of %i.", npcTypeID, atoi(sep->argplus[2]));
		std::string query = StringFormat("UPDATE npc_types SET rangedtype = %i WHERE id = %i", atoi(sep->argplus[2]), npcTypeID);
		database.QueryDatabase(query);
		c->LogSQL(query.c_str());
		return;
	}
	
	if (strcasecmp(sep->arg[1], "ammoidfile") == 0) {
        c->Message(15,"NPCID %u's ammo id file is now %i", npcTypeID, atoi(sep->argplus[2]));
		std::string query = StringFormat("UPDATE npc_types SET ammoidfile = %i WHERE id = %i", atoi(sep->argplus[2]), npcTypeID);
		database.QueryDatabase(query);
		c->LogSQL(query.c_str());
		return;
	}

	if (strcasecmp(sep->arg[1], "aggroradius") == 0) {
        c->Message(15,"NPCID %u now has an aggro radius of %i", npcTypeID, atoi(sep->argplus[2]));
		std::string query = StringFormat("UPDATE npc_types SET aggroradius = %i WHERE id = %i", atoi(sep->argplus[2]), npcTypeID);
		database.QueryDatabase(query);
		c->LogSQL(query.c_str());
		return;
	}

	if (strcasecmp(sep->arg[1], "assistradius") == 0) {
        c->Message(15,"NPCID %u now has an assist radius of %i", npcTypeID, atoi(sep->argplus[2]));
		std::string query = StringFormat("UPDATE npc_types SET assistradius = %i WHERE id = %i", atoi(sep->argplus[2]), npcTypeID);
		database.QueryDatabase(query);
		c->LogSQL(query.c_str());
		return;
	}

	if (strcasecmp(sep->arg[1], "social") == 0) {
        c->Message(15,"NPCID %u social status is now %i", npcTypeID, atoi(sep->argplus[2]));
		std::string query = StringFormat("UPDATE npc_types SET social = %i WHERE id = %i", atoi(sep->argplus[2]), npcTypeID);
		database.QueryDatabase(query);
		c->LogSQL(query.c_str());
		return;
	}

	if (strcasecmp(sep->arg[1], "runspeed") == 0) {
        c->Message(15,"NPCID %u now runs at %f", npcTypeID, atof(sep->argplus[2]));
		std::string query = StringFormat("UPDATE npc_types SET runspeed = %f WHERE id = %i", atof(sep->argplus[2]), npcTypeID);
		database.QueryDatabase(query);
		c->LogSQL(query.c_str());
		return;
	}
	
	if (strcasecmp(sep->arg[1], "walkspeed") == 0) {
        c->Message(15,"NPCID %u now walks at %f", npcTypeID, atof(sep->argplus[2]));
		std::string query = StringFormat("UPDATE npc_types SET walkspeed = %f WHERE id = %i", atof(sep->argplus[2]), npcTypeID);
		database.QueryDatabase(query);
		c->LogSQL(query.c_str());
		return;
	}

	if (strcasecmp(sep->arg[1], "AGI") == 0) {
        c->Message(15,"NPCID %u now has %i Agility.", npcTypeID, atoi(sep->argplus[2]));
		std::string query = StringFormat("UPDATE npc_types SET AGI = %i WHERE id = %i", atoi(sep->argplus[2]), npcTypeID);
		database.QueryDatabase(query);
		c->LogSQL(query.c_str());
		return;
	}

	if (strcasecmp(sep->arg[1], "CHA") == 0) {
        c->Message(15,"NPCID %u now has %i Charisma.", npcTypeID, atoi(sep->argplus[2]));
		std::string query = StringFormat("UPDATE npc_types SET CHA = %i WHERE id = %i", atoi(sep->argplus[2]), npcTypeID);
		database.QueryDatabase(query);
		c->LogSQL(query.c_str());
		return;
	}

	if (strcasecmp(sep->arg[1], "DEX") == 0) {
        c->Message(15,"NPCID %u now has %i Dexterity.", npcTypeID, atoi(sep->argplus[2]));
		std::string query = StringFormat("UPDATE npc_types SET DEX = %i WHERE id = %i", atoi(sep->argplus[2]), npcTypeID);
		database.QueryDatabase(query);
		c->LogSQL(query.c_str());
		return;
	}

	if (strcasecmp(sep->arg[1], "INT") == 0) {
        c->Message(15,"NPCID %u now has %i Intelligence.", npcTypeID, atoi(sep->argplus[2]));
		std::string query = StringFormat("UPDATE npc_types SET _INT = %i WHERE id = %i", atoi(sep->argplus[2]), npcTypeID);
		database.QueryDatabase(query);
		c->LogSQL(query.c_str());
		return;
	}

	if (strcasecmp(sep->arg[1], "STA") == 0) {
        c->Message(15,"NPCID %u now has %i Stamina.", npcTypeID, atoi(sep->argplus[2]));
		std::string query = StringFormat("UPDATE npc_types SET STA = %i WHERE id = %i", atoi(sep->argplus[2]), npcTypeID);
		database.QueryDatabase(query);
		c->LogSQL(query.c_str());
		return;
	}

	if (strcasecmp(sep->arg[1], "STR") == 0) {
        c->Message(15,"NPCID %u now has %i Strength.", npcTypeID, atoi(sep->argplus[2]));
		std::string query = StringFormat("UPDATE npc_types SET STR = %i WHERE id = %i", atoi(sep->argplus[2]), npcTypeID);
		database.QueryDatabase(query);
		c->LogSQL(query.c_str());
		return;
	}

	if (strcasecmp(sep->arg[1], "WIS") == 0) {
        c->Message(15,"NPCID %u now has a Magic Resistance of %i.", npcTypeID, atoi(sep->argplus[2]));
		std::string query = StringFormat("UPDATE npc_types SET WIS = %i WHERE id = %i", atoi(sep->argplus[2]), npcTypeID);
		database.QueryDatabase(query);
		c->LogSQL(query.c_str());
		return;
	}

	if (strcasecmp(sep->arg[1], "MR") == 0) {
        c->Message(15,"NPCID %u now has a Magic Resistance of %i.", npcTypeID, atoi(sep->argplus[2]));
		std::string query = StringFormat("UPDATE npc_types SET MR = %i WHERE id = %i", atoi(sep->argplus[2]), npcTypeID);
		database.QueryDatabase(query);
		c->LogSQL(query.c_str());
		return;
	}

	if (strcasecmp(sep->arg[1], "DR") == 0) {
        c->Message(15,"NPCID %u now has a Disease Resistance of %i.", npcTypeID, atoi(sep->argplus[2]));
		std::string query = StringFormat("UPDATE npc_types SET DR = %i WHERE id = %i", atoi(sep->argplus[2]), npcTypeID);
		database.QueryDatabase(query);
		c->LogSQL(query.c_str());
		return;
	}

	if (strcasecmp(sep->arg[1], "CR") == 0) {
        c->Message(15,"NPCID %u now has a Cold Resistance of %i.", npcTypeID, atoi(sep->argplus[2]));
		std::string query = StringFormat("UPDATE npc_types SET CR = %i WHERE id = %i", atoi(sep->argplus[2]), npcTypeID);
		database.QueryDatabase(query);
		c->LogSQL(query.c_str());
		return;
	}

    if (strcasecmp(sep->arg[1], "FR") == 0) {
        c->Message(15,"NPCID %u now has a Fire Resistance of %i.", npcTypeID, atoi(sep->argplus[2]));
		std::string query = StringFormat("UPDATE npc_types SET FR = %i WHERE id = %i", atoi(sep->argplus[2]), npcTypeID);
		database.QueryDatabase(query);
		c->LogSQL(query.c_str());
		return;
	}

    if (strcasecmp(sep->arg[1], "PR") == 0) {
        c->Message(15,"NPCID %u now has a Poison Resistance of %i.", npcTypeID, atoi(sep->argplus[2]));
		std::string query = StringFormat("UPDATE npc_types SET PR = %i WHERE id = %i", atoi(sep->argplus[2]), npcTypeID);
		database.QueryDatabase(query);
		c->LogSQL(query.c_str());
		return;
	}

	if (strcasecmp(sep->arg[1], "Corrup") == 0) {
        c->Message(15,"NPCID %u now has a Corruption Resistance of %i.", npcTypeID, atoi(sep->argplus[2]));
		std::string query = StringFormat("UPDATE npc_types SET corrup = %i WHERE id = %i", atoi(sep->argplus[2]), npcTypeID);
		database.QueryDatabase(query);
		c->LogSQL(query.c_str());
		return;
	}

	if (strcasecmp(sep->arg[1], "PhR") == 0) {
        c->Message(15,"NPCID %u now has a Physical Resistance of %i.", npcTypeID, atoi(sep->argplus[2]));
		std::string query = StringFormat("UPDATE npc_types SET PhR = %i WHERE id = %i", atoi(sep->argplus[2]), npcTypeID);
		database.QueryDatabase(query);
		c->LogSQL(query.c_str());
		return;
	}

	if (strcasecmp(sep->arg[1], "seeinvis") == 0) {
        c->Message(15,"NPCID %u now has seeinvis set to %i.", npcTypeID, atoi(sep->argplus[2]));
		std::string query = StringFormat("UPDATE npc_types SET see_invis = %i WHERE id = %i", atoi(sep->argplus[2]), npcTypeID);
		database.QueryDatabase(query);
		c->LogSQL(query.c_str());
		return;
	}

	if (strcasecmp(sep->arg[1], "seeinvisundead") == 0) {
        c->Message(15,"NPCID %u now has seeinvisundead set to %i.", npcTypeID, atoi(sep->argplus[2]));
		std::string query = StringFormat("UPDATE npc_types SET see_invis_undead = %i WHERE id = %i", atoi(sep->argplus[2]), npcTypeID);
		database.QueryDatabase(query);
		c->LogSQL(query.c_str());
		return;
	}

	if (strcasecmp(sep->arg[1], "seehide") == 0) {
        c->Message(15,"NPCID %u now has seehide set to %i.", npcTypeID, atoi(sep->argplus[2]));
		std::string query = StringFormat("UPDATE npc_types SET see_hide = %i WHERE id = %i", atoi(sep->argplus[2]), npcTypeID);
		database.QueryDatabase(query);
		c->LogSQL(query.c_str());
		return;
	}

	if (strcasecmp(sep->arg[1], "seeimprovedhide") == 0) {
        c->Message(15,"NPCID %u now has seeimprovedhide set to %i.", npcTypeID, atoi(sep->argplus[2]));
		std::string query = StringFormat("UPDATE npc_types SET see_improved_hide = %i WHERE id = %i", atoi(sep->argplus[2]), npcTypeID);
		database.QueryDatabase(query);
		c->LogSQL(query.c_str());
		return;
	}

	if (strcasecmp(sep->arg[1], "AC") == 0) {
        c->Message(15,"NPCID %u now has %i Armor Class.", npcTypeID, atoi(sep->argplus[2]));
		std::string query = StringFormat("UPDATE npc_types SET ac = %i WHERE id = %i", atoi(sep->argplus[2]), npcTypeID);
		database.QueryDatabase(query);
		c->LogSQL(query.c_str());
		return;
	}

	if (strcasecmp(sep->arg[1], "ATK") == 0) {
        c->Message(15,"NPCID %u now has %i Attack.", npcTypeID, atoi(sep->argplus[2]));
		std::string query = StringFormat("UPDATE npc_types SET atk = %i WHERE id = %i", atoi(sep->argplus[2]), npcTypeID);
		database.QueryDatabase(query);
		c->LogSQL(query.c_str());
		return;
	}

	if (strcasecmp(sep->arg[1], "Accuracy") == 0) {
        c->Message(15,"NPCID %u now has %i Accuracy.", npcTypeID, atoi(sep->argplus[2]));
		std::string query = StringFormat("UPDATE npc_types SET accuracy = %i WHERE id = %i", atoi(sep->argplus[2]), npcTypeID);
		database.QueryDatabase(query);
		c->LogSQL(query.c_str());
		return;
	}
	
	if (strcasecmp(sep->arg[1], "Avoidance") == 0) {
        c->Message(15,"NPCID %u now has %i Avoidance.", npcTypeID, atoi(sep->argplus[2]));
		std::string query = StringFormat("UPDATE npc_types SET avoidance = %i WHERE id = %i", atoi(sep->argplus[2]), npcTypeID);
		database.QueryDatabase(query);
		c->LogSQL(query.c_str());
		return;
	}

	if (strcasecmp(sep->arg[1], "level") == 0) {
        c->Message(15,"NPCID %u is now level %i.", npcTypeID, atoi(sep->argplus[2]));
		std::string query = StringFormat("UPDATE npc_types SET level = %i WHERE id = %i", atoi(sep->argplus[2]), npcTypeID);
		database.QueryDatabase(query);
		c->LogSQL(query.c_str());
		return;
	}

	if (strcasecmp(sep->arg[1], "maxlevel") == 0) {
        c->Message(15,"NPCID %u now has a maximum level of %i.", npcTypeID, atoi(sep->argplus[2]));
		std::string query = StringFormat("UPDATE npc_types SET maxlevel = %i WHERE id = %i", atoi(sep->argplus[2]), npcTypeID);
		database.QueryDatabase(query);
		c->LogSQL(query.c_str());
		return;
	}

	if (strcasecmp(sep->arg[1], "qglobal") == 0) {
        c->Message(15,"Quest globals have been %s for NPCID %u", atoi(sep->arg[2]) == 0 ? "disabled" : "enabled", npcTypeID);
		std::string query = StringFormat("UPDATE npc_types SET qglobal = %i WHERE id = %i", atoi(sep->argplus[2]), npcTypeID);
		database.QueryDatabase(query);
		c->LogSQL(query.c_str());
		return;
	}

	if (strcasecmp(sep->arg[1], "npcaggro") == 0) {
        c->Message(15,"NPCID %u will now %s other NPCs with negative faction npc_value", npcTypeID, atoi(sep->arg[2]) == 0? "not aggro": "aggro");
		std::string query = StringFormat("UPDATE npc_types SET npc_aggro = %i WHERE id = %i", atoi(sep->argplus[2]) == 0? 0: 1, npcTypeID);
		database.QueryDatabase(query);
		c->LogSQL(query.c_str());
		return;
	}

	if (strcasecmp(sep->arg[1], "spawn_limit") == 0) {
        c->Message(15,"NPCID %u now has a spawn limit of %i", npcTypeID, atoi(sep->arg[2]));
		std::string query = StringFormat("UPDATE npc_types SET spawn_limit = %i WHERE id = %i", atoi(sep->argplus[2]), npcTypeID);
		database.QueryDatabase(query);
		c->LogSQL(query.c_str());
		return;
	}

	if (strcasecmp(sep->arg[1], "Attackspeed") == 0) {
        c->Message(15,"NPCID %u now has attack_speed set to %f", npcTypeID, atof(sep->arg[2]));
		std::string query = StringFormat("UPDATE npc_types SET attack_speed = %f WHERE id = %i", atof(sep->argplus[2]), npcTypeID);
		database.QueryDatabase(query);
		c->LogSQL(query.c_str());
		return;
	}

	if (strcasecmp(sep->arg[1], "Attackdelay") == 0) {
		c->Message(15,"NPCID %u now has attack_delay set to %i",npcTypeID,atoi(sep->arg[2]));
		std::string query = StringFormat("UPDATE npc_types SET attack_delay = %i WHERE id = %i",atoi(sep->argplus[2]),npcTypeID);
		database.QueryDatabase(query);
		c->LogSQL(query.c_str());
		return;
	}
	
	if (strcasecmp(sep->arg[1], "Attackcount") == 0) {
		c->Message(15,"NPCID %u now has attack_count set to %i",npcTypeID,atoi(sep->arg[2]));
		std::string query = StringFormat("UPDATE npc_types SET attack_count = %i WHERE id = %i",atoi(sep->argplus[2]),npcTypeID);
		database.QueryDatabase(query);
		c->LogSQL(query.c_str());
		return;
	}

	if (strcasecmp(sep->arg[1], "findable") == 0) {
        c->Message(15,"NPCID %u is now %s", npcTypeID, atoi(sep->arg[2]) == 0? "not findable": "findable");
		std::string query = StringFormat("UPDATE npc_types SET findable = %i WHERE id = %i", atoi(sep->argplus[2]) == 0? 0: 1, npcTypeID);
		database.QueryDatabase(query);
		c->LogSQL(query.c_str());
		return;
	}

	if (strcasecmp(sep->arg[1], "trackable") == 0) {
        c->Message(15,"NPCID %u is now %s", npcTypeID, atoi(sep->arg[2]) == 0? "not trackable": "trackable");
		std::string query = StringFormat("UPDATE npc_types SET trackable = %i WHERE id = %i", atoi(sep->argplus[2]) == 0? 0: 1, npcTypeID);
		database.QueryDatabase(query);
		c->LogSQL(query.c_str());
		return;
	}

	if (strcasecmp(sep->arg[1], "weapon") == 0) {
        c->Message(15,"NPCID %u will have item graphic %i set to his primary and item graphic %i set to his secondary on repop.",  npcTypeID, atoi(sep->arg[2]), atoi(sep->arg[3]));
		std::string query = StringFormat("UPDATE npc_types SET d_melee_texture1 = %i, d_melee_texture2 = %i WHERE id = %i", atoi(sep->arg[2]), atoi(sep->arg[3]), npcTypeID);
		database.QueryDatabase(query);
		c->LogSQL(query.c_str());
		return;
	}

	if (strcasecmp(sep->arg[1], "featuresave") == 0) {
        c->Message(15,"NPCID %u saved with all current facial feature settings", npcTypeID);
        Mob* target = c->GetTarget();
		std::string query = StringFormat("UPDATE npc_types "
                                        "SET luclin_haircolor = %i, luclin_beardcolor = %i, "
                                        "luclin_hairstyle = %i, luclin_beard = %i, "
                                        "face = %i, drakkin_heritage = %i, "
                                        "drakkin_tattoo = %i, drakkin_details = %i "
                                        "WHERE id = %i",
                                        target->GetHairColor(), target->GetBeardColor(),
                                        target->GetHairStyle(), target->GetBeard(),
                                        target->GetLuclinFace(), target->GetDrakkinHeritage(),
                                        target->GetDrakkinTattoo(), target->GetDrakkinDetails(),
                                        npcTypeID);
		database.QueryDatabase(query);
		c->LogSQL(query.c_str());
		return;
	}

	if (strcasecmp(sep->arg[1], "color") == 0) {
        c->Message(15,"NPCID %u now has %i red, %i green, and %i blue tinting on their armor.", npcTypeID, atoi(sep->arg[2]), atoi(sep->arg[3]), atoi(sep->arg[4]));
		std::string query = StringFormat("UPDATE npc_types SET armortint_red = %i, armortint_green = %i, armortint_blue = %i WHERE id = %i", atoi(sep->arg[2]), atoi(sep->arg[3]), atoi(sep->arg[4]), npcTypeID);
		database.QueryDatabase(query);
		c->LogSQL(query.c_str());
		return;
	}

	if (strcasecmp(sep->arg[1], "armortint_id") == 0) {
        c->Message(15,"NPCID %u now has field 'armortint_id' set to %s", npcTypeID, sep->arg[2]);
		std::string query = StringFormat("UPDATE npc_types SET armortint_id = '%s' WHERE id = %i", sep->argplus[2], npcTypeID);
		database.QueryDatabase(query);
		c->LogSQL(query.c_str());
		return;
	}

	if (strcasecmp(sep->arg[1], "setanimation") == 0) {
		int animation = 0;
		if(sep->arg[2] && atoi(sep->arg[2]) <= 4) {
			if((strcasecmp(sep->arg[2], "stand" ) == 0) || atoi(sep->arg[2]) == 0)
				animation = 0; //Stand
			if((strcasecmp(sep->arg[2], "sit" ) == 0) || atoi(sep->arg[2]) == 1)
				animation = 1; //Sit
			if((strcasecmp(sep->arg[2], "crouch" ) == 0) || atoi(sep->arg[2]) == 2)
				animation = 2; //Crouch
			if((strcasecmp(sep->arg[2], "dead" ) == 0) || atoi(sep->arg[2]) == 3)
				animation = 3; //Dead
			if((strcasecmp(sep->arg[2], "loot" ) == 0) || atoi(sep->arg[2]) == 4)
				animation = 4; //Looting Animation
		} else {
			c->Message(0, "You must specifiy an animation stand, sit, crouch, dead, loot (0-4)");
			c->Message(0, "Example: #npcedit setanimation sit");
			c->Message(0, "Example: #npcedit setanimation 0");
			return;
		}

		c->Message(15,"NPCID %u now has the animation set to %i on spawn with spawngroup %i", npcTypeID, animation, c->GetTarget()->CastToNPC()->GetSp2() );
		std::string query = StringFormat("UPDATE spawn2 SET animation = %i " "WHERE spawngroupID = %i", animation, c->GetTarget()->CastToNPC()->GetSp2());
		database.QueryDatabase(query);
		c->LogSQL(query.c_str());

		c->GetTarget()->SetAppearance(EmuAppearance(animation));
		return;
	}

	if (strcasecmp(sep->arg[1], "scalerate") == 0) {
        c->Message(15,"NPCID %u now has a scaling rate of %i.", npcTypeID, atoi(sep->arg[2]));
		std::string query = StringFormat("UPDATE npc_types SET scalerate = %i WHERE id = %i", atoi(sep->argplus[2]), npcTypeID);
		database.QueryDatabase(query);
		c->LogSQL(query.c_str());
		return;
	}

	if (strcasecmp(sep->arg[1], "healscale") == 0) {
        c->Message(15, "NPCID %u now has a heal scaling rate of %i.", npcTypeID, atoi(sep->arg[2]));
		std::string query = StringFormat("UPDATE npc_types SET healscale = %i WHERE id = %i", atoi(sep->argplus[2]), npcTypeID);
		database.QueryDatabase(query);
		c->LogSQL(query.c_str());
		return;
	}

	if (strcasecmp(sep->arg[1], "spellscale") == 0) {
        c->Message(15, "NPCID %u now has a spell scaling rate of %i.", npcTypeID, atoi(sep->arg[2]));
		std::string query = StringFormat("UPDATE npc_types SET spellscale = %i WHERE id = %i", atoi(sep->argplus[2]), npcTypeID);
		database.QueryDatabase(query);
		c->LogSQL(query.c_str());
		return;
	}

	if (strcasecmp(sep->arg[1], "no_target") == 0) {
        c->Message(15, "NPCID %u is now %s.", npcTypeID, atoi(sep->arg[2]) == 0? "targetable": "untargetable");
		std::string query = StringFormat("UPDATE npc_types SET no_target_hotkey = %i WHERE id = %i", atoi(sep->argplus[2]), npcTypeID);
		database.QueryDatabase(query);
		c->LogSQL(query.c_str());
		return;
	}

	if (strcasecmp(sep->arg[1], "version") == 0) {
        c->Message(15, "NPCID %u is now version %i.", npcTypeID, atoi(sep->arg[2]));
		std::string query = StringFormat("UPDATE npc_types SET version = %i WHERE id = %i", atoi(sep->argplus[2]), npcTypeID);
		database.QueryDatabase(query);
		c->LogSQL(query.c_str());
		return;
	}
	
	if (strcasecmp(sep->arg[1], "slow_mitigation") == 0) {
        c->Message(15, "NPCID %u's slow mitigation limit is now %i.", npcTypeID, atoi(sep->arg[2]));
		std::string query = StringFormat("UPDATE npc_types SET slow_mitigation = %i WHERE id = %i", atoi(sep->argplus[2]), npcTypeID);
		database.QueryDatabase(query);
		c->LogSQL(query.c_str());
		return;
	}

	if((sep->arg[1][0] == 0 || strcasecmp(sep->arg[1],"*")==0) || ((c->GetTarget()==0) || (c->GetTarget()->IsClient())))
		c->Message(0, "Type #npcedit help for more info");

}

#ifdef PACKET_PROFILER
void command_packetprofile(Client *c, const Seperator *sep) {
	Client *t = c;
	if(c->GetTarget() && c->GetTarget()->IsClient()) {
		t = c->GetTarget()->CastToClient();
	}
	c->DumpPacketProfile();
}
#endif

#ifdef EQPROFILE
void command_profiledump(Client *c, const Seperator *sep) {
	DumpZoneProfile();
}

void command_profilereset(Client *c, const Seperator *sep) {
	ResetZoneProfile();
}
#endif

void command_opcode(Client *c, const Seperator *sep) {
	if(!strcasecmp(sep->arg[1], "reload" )) {
		ReloadAllPatches();
		c->Message(0, "Opcodes for all patches have been reloaded");
	}
}

void command_logsql(Client *c, const Seperator *sep) {
	if(!strcasecmp(sep->arg[1], "off" )) {
		c->ChangeSQLLog(nullptr);
	} else if(sep->arg[1][0] != '\0') {
		c->ChangeSQLLog(sep->argplus[1]);
	} else {
		c->Message(0, "Usage: #logsql (file name)");
	}
}

void command_qglobal(Client *c, const Seperator *sep) {
	//In-game switch for qglobal column
	if(sep->arg[1][0] == 0) {
		c->Message(0, "Syntax: #qglobal [on/off/view]. Requires NPC target.");
		return;
	}

	Mob *target = c->GetTarget();

	if(!target || !target->IsNPC()) {
		c->Message(13, "NPC Target Required!");
		return;
	}

	if(!strcasecmp(sep->arg[1], "on")) {
        std::string query = StringFormat("UPDATE npc_types SET qglobal = 1 WHERE id = '%i'",
                                        target->GetNPCTypeID());
        auto results = database.QueryDatabase(query);
		if(!results.Success()) {
			c->Message(15, "Could not update database.");
			return;
		}

        c->LogSQL(query.c_str());
        c->Message(15, "Success! Changes take effect on zone reboot.");
		return;
	}

	if(!strcasecmp(sep->arg[1], "off")) {
        std::string query = StringFormat("UPDATE npc_types SET qglobal = 0 WHERE id = '%i'",
                                        target->GetNPCTypeID());
        auto results = database.QueryDatabase(query);
		if(!results.Success()) {
			c->Message(15, "Could not update database.");
			return;
		}

		c->LogSQL(query.c_str());
        c->Message(15, "Success! Changes take effect on zone reboot.");
		return;
	}

	if(!strcasecmp(sep->arg[1], "view")) {
		const NPCType *type = database.GetNPCType(target->GetNPCTypeID());
		if(!type)
			c->Message(15, "Invalid NPC type.");
		else if(type->qglobal)
			c->Message(15, "This NPC has quest globals active.");
		else
			c->Message(15, "This NPC has quest globals disabled.");
		return;
	}

    c->Message(15, "Invalid action specified.");
}

void command_path(Client *c, const Seperator *sep)
{
	if(sep->arg[1][0] == '\0' || !strcasecmp(sep->arg[1], "help"))
	{
		c->Message(0, "Syntax: #path shownodes: Spawns a npc to represent every npc node.");
		c->Message(0, "#path info node_id: Gives information about node info (requires shownode target).");
		c->Message(0, "#path dump file_name: Dumps the current zone->pathing to a file of your naming.");
		c->Message(0, "#path add [requested_id]: Adds a node at your current location will try to take the requested id if possible.");
		c->Message(0, "#path connect connect_to_id [is_teleport] [door_id]: Connects the currently targeted node to connect_to_id's node and connects that node back (requires shownode target).");
		c->Message(0, "#path sconnect connect_to_id [is_teleport] [door_id]: Connects the currently targeted node to connect_to_id's node (requires shownode target).");
		c->Message(0, "#path qconnect [set]: short cut connect, connects the targeted node to the node you set with #path qconnect set (requires shownode target).");
		c->Message(0, "#path disconnect [all]/disconnect_from_id: Disconnects the currently targeted node to disconnect from disconnect from id's node (requires shownode target), if passed all as the second argument it will disconnect this node from every other node.");
		c->Message(0, "#path move: Moves your targeted node to your current position");
		c->Message(0, "#path process file_name: processes the map file and tries to automatically generate a rudimentary path setup and then dumps the current zone->pathing to a file of your naming.");
		c->Message(0, "#path resort [nodes]: resorts the connections/nodes after you've manually altered them so they'll work.");
		return;
	}
	if(!strcasecmp(sep->arg[1], "shownodes"))
	{
		if(zone->pathing)
			zone->pathing->SpawnPathNodes();

		return;
	}

	if(!strcasecmp(sep->arg[1], "info"))
	{
		if(zone->pathing)
		{
			zone->pathing->NodeInfo(c);
		}
		return;
	}

	if(!strcasecmp(sep->arg[1], "dump"))
	{
		if(zone->pathing)
		{
			if(sep->arg[2][0] == '\0')
				return;

			zone->pathing->DumpPath(sep->arg[2]);
		}
		return;
	}

	if(!strcasecmp(sep->arg[1], "add"))
	{
		if(zone->pathing)
		{
			float px = c->GetX();
			float py = c->GetY();
			float pz = c->GetZ();
			float best_z;

			if(zone->zonemap)
			{
				Map::Vertex loc(px, py, pz);
				best_z = zone->zonemap->FindBestZ(loc, nullptr);
			}
			else
			{
				best_z = pz;
			}
			int32 res = zone->pathing->AddNode(px, py, pz, best_z, atoi(sep->arg[2]));
			if(res >= 0)
			{
				c->Message(0, "Added Path Node: %i", res);
			}
			else
			{
				c->Message(0, "Failed to add Path Node");
			}
		}
		else
		{
			zone->pathing = new PathManager();
			float px = c->GetX();
			float py = c->GetY();
			float pz = c->GetZ();
			float best_z;

			if(zone->zonemap)
			{
				Map::Vertex loc(px, py, pz);
				best_z = zone->zonemap->FindBestZ(loc, nullptr);
			}
			else
			{
				best_z = pz;
			}
			int32 res = zone->pathing->AddNode(px, py, pz, best_z, atoi(sep->arg[2]));
			if(res >= 0)
			{
				c->Message(0, "Added Path Node: %i", res);
			}
			else
			{
				c->Message(0, "Failed to add Path Node");
			}
		}
		return;
	}

	if(!strcasecmp(sep->arg[1], "remove"))
	{
		if(zone->pathing)
		{
			if(zone->pathing->DeleteNode(c))
			{
				c->Message(0, "Removed Node.");
			}
			else
			{
				c->Message(0, "Unable to Remove Node.");
			}
		}
		return;
	}

	if(!strcasecmp(sep->arg[1], "connect"))
	{
		if(zone->pathing)
		{
			zone->pathing->ConnectNodeToNode(c, atoi(sep->arg[2]), atoi(sep->arg[3]), atoi(sep->arg[4]));
		}
		return;
	}

	if(!strcasecmp(sep->arg[1], "sconnect"))
	{
		if(zone->pathing)
		{
			zone->pathing->ConnectNode(c, atoi(sep->arg[2]), atoi(sep->arg[3]), atoi(sep->arg[4]));
		}
		return;
	}

	if(!strcasecmp(sep->arg[1], "qconnect"))
	{
		if(zone->pathing)
		{
			if(!strcasecmp(sep->arg[2], "set"))
			{
				zone->pathing->QuickConnect(c, true);
			}
			else
			{
				zone->pathing->QuickConnect(c, false);
			}
		}
		return;
	}

	if(!strcasecmp(sep->arg[1], "disconnect"))
	{
		if(zone->pathing)
		{
			if(!strcasecmp(sep->arg[2], "all"))
			{
				zone->pathing->DisconnectAll(c);
			}
			else
			{
				zone->pathing->DisconnectNodeToNode(c, atoi(sep->arg[2]));
			}
		}
		return;
	}


	if(!strcasecmp(sep->arg[1], "move"))
	{
		if(zone->pathing)
		{
			zone->pathing->MoveNode(c);
		}
		return;
	}

	if(!strcasecmp(sep->arg[1], "process"))
	{
		if(zone->pathing)
		{
			if(sep->arg[2][0] == '\0')
				return;

			zone->pathing->ProcessNodesAndSave(sep->arg[2]);
			c->Message(0, "Path processed...");
		}
		return;
	}

	if(!strcasecmp(sep->arg[1], "resort"))
	{
		if(zone->pathing)
		{
			if(!strcasecmp(sep->arg[2], "nodes"))
			{
				zone->pathing->SortNodes();
				c->Message(0, "Nodes resorted...");
			}
			else
			{
				zone->pathing->ResortConnections();
				c->Message(0, "Connections resorted...");
			}
		}
		return;
	}

	if(!strcasecmp(sep->arg[1], "hazard"))
	{
		if(zone->pathing)
		{
			if(c && c->GetTarget())
			{
				if (zone->pathing->NoHazardsAccurate(Map::Vertex(c->GetX(), c->GetY(), c->GetZ()),
					Map::Vertex(c->GetTarget()->GetX(), c->GetTarget()->GetY(), c->GetTarget()->GetZ())))
				{
					c->Message(0, "No hazards.");
				}
				else
				{
					c->Message(0, "Hazard Detected...");
				}
			}
		}
		return;
	}

	if(!strcasecmp(sep->arg[1], "print"))
	{
		if(zone->pathing)
		{
			zone->pathing->PrintPathing();
		}
		return;
	}

	if(!strcasecmp(sep->arg[1], "showneighbours") || !strcasecmp(sep->arg[1], "showneighbors"))
	{
		if(!c->GetTarget())
		{
			c->Message(0, "First #path shownodes to spawn the pathnodes, and then target one of them.");
			return;
		}
		if(zone->pathing)
		{
			zone->pathing->ShowPathNodeNeighbours(c);
			return;
		}
	}
	if(!strcasecmp(sep->arg[1], "meshtest"))
	{
		if(zone->pathing)
		{
			if(!strcasecmp(sep->arg[2], "simple"))
			{
				c->Message(0, "You may go linkdead. Results will be in the log file.");
				zone->pathing->SimpleMeshTest();
				return;
			}
			else
			{
				c->Message(0, "You may go linkdead. Results will be in the log file.");
				zone->pathing->MeshTest();
				return;
			}
		}
	}

	if(!strcasecmp(sep->arg[1], "allspawns"))
	{
		if(zone->pathing)
		{
			c->Message(0, "You may go linkdead. Results will be in the log file.");
			entity_list.FindPathsToAllNPCs();
			return;
		}
	}

	if(!strcasecmp(sep->arg[1], "nearest"))
	{
		if(!c->GetTarget() || !c->GetTarget()->IsMob())
		{
			c->Message(0, "You must target something.");
			return;
		}

		if(zone->pathing)
		{
			Mob *m = c->GetTarget();

			Map::Vertex Position(m->GetX(), m->GetY(), m->GetZ());

			int Node = zone->pathing->FindNearestPathNode(Position);

			if(Node == -1)
				c->Message(0, "Unable to locate a path node within range.");
			else
				c->Message(0, "Nearest path node is %i", Node);

			return;
		}
	}

	c->Message(0, "Unknown path command.");
}

void Client::Undye() {
	for (int cur_slot = EmuConstants::MATERIAL_BEGIN; cur_slot <= EmuConstants::MATERIAL_END; cur_slot++ ) {
		uint8 slot2=SlotConvert(cur_slot);
		ItemInst* inst = m_inv.GetItem(slot2);

		if(inst != nullptr) {
			inst->SetColor(inst->GetItem()->Color);
			database.SaveInventory(CharacterID(), inst, slot2);
		}

		m_pp.item_tint[cur_slot].color = 0;
		SendWearChange(cur_slot);
	}

	database.DeleteCharacterDye(this->CharacterID());
}

void command_undye(Client *c, const Seperator *sep)
{
	if(c->GetTarget() && c->GetTarget()->IsClient())
	{
		c->GetTarget()->CastToClient()->Undye();
	}
	else
	{
		c->Message(0, "ERROR: Client target required");
	}
}

void command_undyeme(Client *c, const Seperator *sep)
{
	if(c) {
		c->Undye();
		c->Message(13, "Dye removed from all slots. Please zone for the process to complete.");
	}
}

void command_ginfo(Client *c, const Seperator *sep)
{
	Client *t;

	if(c->GetTarget() && c->GetTarget()->IsClient())
		t = c->GetTarget()->CastToClient();
	else
		t = c;

	Group *g = t->GetGroup();
	if(!g) {
		c->Message(0, "This client is not in a group");
		return;
	}

	c->Message(0, "Player: %s is in Group #%lu: with %i members", t->GetName(), (unsigned long)g->GetID(), g->GroupCount());

	uint32 r;
	for(r = 0; r < MAX_GROUP_MEMBERS; r++) {
		if(g->members[r] == nullptr) {
			if(g->membername[r][0] == '\0')
				continue;
			c->Message(0, "...Zoned Member: %s, Roles: %s %s %s", g->membername[r],
				(g->MemberRoles[r] & RoleAssist) ? "Assist" : "",
				(g->MemberRoles[r] & RoleTank) ? "Tank" : "",
				(g->MemberRoles[r] & RolePuller) ? "Puller" : "");
		} else {
			c->Message(0, "...In-Zone Member: %s (0x%x) Roles: %s %s %s", g->membername[r], g->members[r],
				(g->MemberRoles[r] & RoleAssist) ? "Assist" : "",
				(g->MemberRoles[r] & RoleTank) ? "Tank" : "",
				(g->MemberRoles[r] & RolePuller) ? "Puller" : "");

		}
	}
}

void command_hp(Client *c, const Seperator *sep)
{
	c->SendHPUpdate();
	c->SendManaUpdatePacket();
}

void command_aggro(Client *c, const Seperator *sep)
{
	if(c->GetTarget() == nullptr || !c->GetTarget()->IsNPC()) {
		c->Message(0, "Error: you must have an NPC target.");
		return;
	}
	float d = atof(sep->arg[1]);
	if(d == 0.0f) {
		c->Message(13, "Error: distance argument required.");
		return;
	}
	bool verbose = false;
	if(sep->arg[2][0] == '-' && sep->arg[2][1] == 'v' && sep->arg[2][2] == '\0') {
		verbose = true;
	}

	entity_list.DescribeAggro(c, c->GetTarget()->CastToNPC(), d, verbose);
}

void command_pf(Client *c, const Seperator *sep)
{
	if(c->GetTarget())
	{
		Mob *who = c->GetTarget();
		c->Message(0, "POS: (%.2f, %.2f, %.2f)", who->GetX(), who->GetY(), who->GetZ());
		c->Message(0, "WP: (%.2f, %.2f, %.2f) (%d/%d)", who->GetCWPX(), who->GetCWPY(), who->GetCWPZ(), who->GetCWP(), who->IsNPC()?who->CastToNPC()->GetMaxWp():-1);
		c->Message(0, "TAR: (%.2f, %.2f, %.2f)", who->GetTarX(), who->GetTarY(), who->GetTarZ());
		c->Message(0, "TARV: (%.2f, %.2f, %.2f)", who->GetTarVX(), who->GetTarVY(), who->GetTarVZ());
		c->Message(0, "|TV|=%.2f index=%d", who->GetTarVector(), who->GetTarNDX());
		c->Message(0, "pause=%d RAspeed=%d", who->GetCWPP(), who->GetRunAnimSpeed());
	} else {
		c->Message(0, "ERROR: target required");
	}
}

void command_bestz(Client *c, const Seperator *sep) {
	if (zone->zonemap == nullptr) {
		c->Message(0,"Map not loaded for this zone");
	} else {
		Map::Vertex me;
		me.x = c->GetX();
		me.y = c->GetY();
		me.z = c->GetZ() + (c->GetSize() == 0.0 ? 6 : c->GetSize()) * HEAD_POSITION;
		Map::Vertex hit;
		Map::Vertex bme(me);
		bme.z -= 500;

		float best_z = zone->zonemap->FindBestZ(me, &hit);

		if (best_z != -999999)
		{
			c->Message(0, "Z is %.3f at (%.3f, %.3f).", best_z, me.x, me.y);
		}
		else
		{
			c->Message(0, "Found no Z.");
		}
	}

	if(zone->watermap == nullptr) {
		c->Message(0,"Water Region Map not loaded for this zone");
	} else {
		WaterRegionType RegionType;
		float z;

		if(c->GetTarget()) {
			z=c->GetTarget()->GetZ();
			RegionType = zone->watermap->ReturnRegionType(c->GetTarget()->GetX(), c->GetTarget()->GetY(), z);
			c->Message(0,"InWater returns %d", zone->watermap->InWater(c->GetTarget()->GetX(), c->GetTarget()->GetY(), z));
			c->Message(0,"InLava returns %d", zone->watermap->InLava(c->GetTarget()->GetX(), c->GetTarget()->GetY(), z));

		}
		else {
			z=c->GetZ();
			RegionType = zone->watermap->ReturnRegionType(c->GetX(), c->GetY(), z);
			c->Message(0,"InWater returns %d", zone->watermap->InWater(c->GetX(), c->GetY(), z));
			c->Message(0,"InLava returns %d", zone->watermap->InLava(c->GetX(), c->GetY(), z));

		}

		switch(RegionType) {
			case RegionTypeNormal:	{ c->Message(0,"There is nothing special about the region you are in!"); break; }
			case RegionTypeWater:	{ c->Message(0,"You/your target are in Water."); break; }
			case RegionTypeLava:	{ c->Message(0,"You/your target are in Lava."); break; }
			case RegionTypeVWater:	{ c->Message(0,"You/your target are in VWater (Icy Water?)."); break; }
			case RegionTypePVP:	{ c->Message(0, "You/your target are in a pvp enabled area."); break; }
			case RegionTypeSlime:	{ c->Message(0, "You/your target are in slime."); break; }
			case RegionTypeIce:	{ c->Message(0, "You/your target are in ice."); break; }
			default: c->Message(0,"You/your target are in an unknown region type.");
		}
	}


}


void command_reloadstatic(Client *c, const Seperator *sep) {
	c->Message(0, "Reloading zone static data...");
	zone->ReloadStaticData();
}

void command_flags(Client *c, const Seperator *sep) {
	Client *t = c;

	if(c->Admin() >= minStatusToSeeOthersZoneFlags) {
		Mob *tgt = c->GetTarget();
		if(tgt != nullptr && tgt->IsClient())
			t = tgt->CastToClient();
	}

	t->SendZoneFlagInfo(c);
}

void command_flagedit(Client *c, const Seperator *sep) {
	//super-command for editing zone flags
	if(sep->arg[1][0] == '\0' || !strcasecmp(sep->arg[1], "help")) {
		c->Message(0, "Syntax: #flagedit [lockzone|unlockzone|listzones|give|take].");
		c->Message(0, "...lockzone [zone id/short] [flag name] - Set the specified flag name on the zone, locking the zone");
		c->Message(0, "...unlockzone [zone id/short] - Removes the flag requirement from the specified zone");
		c->Message(0, "...listzones - List all zones which require a flag, and their flag's name");
		c->Message(0, "...give [zone id/short] - Give your target the zone flag for the specified zone.");
		c->Message(0, "...take [zone id/short] - Take the zone flag for the specified zone away from your target");
		c->Message(0, "...Note: use #flags to view flags on a person");
		return;
	}

	if(!strcasecmp(sep->arg[1], "lockzone")) {
		uint32 zoneid = 0;
		if(sep->arg[2][0] != '\0') {
			zoneid = atoi(sep->arg[2]);
			if(zoneid < 1) {
				zoneid = database.GetZoneID(sep->arg[2]);
			}
		}
		if(zoneid < 1) {
			c->Message(13, "zone required. see help.");
			return;
		}

		char flag_name[128];
		if(sep->argplus[3][0] == '\0') {
			c->Message(13, "flag name required. see help.");
			return;
		}
		database.DoEscapeString(flag_name, sep->argplus[3], 64);
		flag_name[127] = '\0';

        std::string query = StringFormat("UPDATE zone SET flag_needed = '%s' "
                                        "WHERE zoneidnumber = %d AND version = %d",
                                        flag_name, zoneid, zone->GetInstanceVersion());
        auto results = database.QueryDatabase(query);
		if(!results.Success()) {
			c->Message(13, "Error updating zone: %s", results.ErrorMessage().c_str());
			return;
		}

        c->LogSQL(query.c_str());
        c->Message(15, "Success! Zone %s now requires a flag, named %s", database.GetZoneName(zoneid), flag_name);
        return;
	}

	if(!strcasecmp(sep->arg[1], "unlockzone")) {
		uint32 zoneid = 0;
		if(sep->arg[2][0] != '\0') {
			zoneid = atoi(sep->arg[2]);
			if(zoneid < 1) {
				zoneid = database.GetZoneID(sep->arg[2]);
			}
		}

		if(zoneid < 1) {
			c->Message(13, "zone required. see help.");
			return;
		}

        std::string query = StringFormat("UPDATE zone SET flag_needed = '' "
                                        "WHERE zoneidnumber = %d AND version = %d",
                                        zoneid, zone->GetInstanceVersion());
        auto results = database.QueryDatabase(query);
		if(!results.Success()) {
			c->Message(15, "Error updating zone: %s", results.ErrorMessage().c_str());
			return;
		}

        c->LogSQL(query.c_str());
        c->Message(15, "Success! Zone %s no longer requires a flag.", database.GetZoneName(zoneid));
        return;
	}

	if(!strcasecmp(sep->arg[1], "listzones")) {
        std::string query = "SELECT zoneidnumber, short_name, long_name, version, flag_needed "
                            "FROM zone WHERE flag_needed != ''";
        auto results = database.QueryDatabase(query);
		if (!results.Success()) {
            return;
        }

        c->Message(0, "Zones which require flags:");
        for (auto row = results.begin(); row != results.end(); ++row)
            c->Message(0, "Zone %s (%s,%s) version %s requires key %s", row[2], row[0], row[1], row[3], row[4]);

        return;
	}

	if(!strcasecmp(sep->arg[1], "give")) {
		uint32 zoneid = 0;
		if(sep->arg[2][0] != '\0') {
			zoneid = atoi(sep->arg[2]);
			if(zoneid < 1) {
				zoneid = database.GetZoneID(sep->arg[2]);
			}
		}
		if(zoneid < 1) {
			c->Message(13, "zone required. see help.");
			return;
		}

		Mob *t = c->GetTarget();
		if(t == nullptr || !t->IsClient()) {
			c->Message(13, "client target required");
			return;
		}

		t->CastToClient()->SetZoneFlag(zoneid);
		return;
	}

	if(!strcasecmp(sep->arg[1], "give")) {
		uint32 zoneid = 0;
		if(sep->arg[2][0] != '\0') {
			zoneid = atoi(sep->arg[2]);
			if(zoneid < 1) {
				zoneid = database.GetZoneID(sep->arg[2]);
			}
		}
		if(zoneid < 1) {
			c->Message(13, "zone required. see help.");
			return;
		}

		Mob *t = c->GetTarget();
		if(t == nullptr || !t->IsClient()) {
			c->Message(13, "client target required");
			return;
		}

		t->CastToClient()->ClearZoneFlag(zoneid);
		return;
	}

    c->Message(15, "Invalid action specified. use '#flagedit help' for help");
}

void command_serverrules(Client *c, const Seperator *sep)
{
	c->SendRules(c);
}

void command_acceptrules(Client *c, const Seperator *sep)
{
	if(!database.GetAgreementFlag(c->AccountID()))
	{
		database.SetAgreementFlag(c->AccountID());
		c->SendAppearancePacket(AT_Anim, ANIM_STAND);
		c->Message(0,"It is recorded you have agreed to the rules.");
	}
}

void command_guildcreate(Client *c, const Seperator *sep)
{
	if(strlen(sep->argplus[1])>4 && strlen(sep->argplus[1])<16)
	{
		guild_mgr.AddGuildApproval(sep->argplus[1],c);
	}
	else
	{
		c->Message(0,"Guild name must be more than 4 characters and less than 16.");
	}
}

void command_guildapprove(Client *c, const Seperator *sep)
{
	guild_mgr.AddMemberApproval(atoi(sep->arg[1]),c);
}

void command_guildlist(Client *c, const Seperator *sep)
{
	GuildApproval* tmp = guild_mgr.FindGuildByIDApproval(atoi(sep->arg[1]));
	if(tmp)
	{
		tmp->ApprovedMembers(c);
	}
	else
		c->Message(0,"Could not find reference id.");
}

void command_hatelist(Client *c, const Seperator *sep) {
	Mob *target = c->GetTarget();
	if(target == nullptr) {
		c->Message(0, "Error: you must have a target.");
		return;
	}

	c->Message(0, "Display hate list for %s..", target->GetName());
	target->PrintHateListToClient(c);
}


void command_rules(Client *c, const Seperator *sep) {
	//super-command for managing rules settings
	if(sep->arg[1][0] == '\0' || !strcasecmp(sep->arg[1], "help")) {
		c->Message(0, "Syntax: #rules [subcommand].");
		c->Message(0, "-- Rule Set Manipulation --");
		c->Message(0, "...listsets - List avaliable rule sets");
		c->Message(0, "...current - gives the name of the ruleset currently running in this zone");
		c->Message(0, "...reload - Reload the selected ruleset in this zone");
		c->Message(0, "...switch (ruleset name) - Change the selected ruleset and load it");
		c->Message(0, "...load (ruleset name) - Load a ruleset in just this zone without changing the selected set");
//too lazy to write this right now:
//		c->Message(0, "...wload (ruleset name) - Load a ruleset in all zones without changing the selected set");
		c->Message(0, "...store [ruleset name] - Store the running ruleset as the specified name");
		c->Message(0, "---------------------");
		c->Message(0, "-- Running Rule Manipulation --");
		c->Message(0, "...reset - Reset all rules to their default values");
		c->Message(0, "...get [rule] - Get the specified rule's local value");
		c->Message(0, "...set (rule) (value) - Set the specified rule to the specified value locally only");
		c->Message(0, "...setdb (rule) (value) - Set the specified rule to the specified value locally and in the DB");
		c->Message(0, "...list [catname] - List all rules in the specified category (or all categiries if omitted)");
		c->Message(0, "...values [catname] - List the value of all rules in the specified category");
		return;
	}

	if(!strcasecmp(sep->arg[1], "current")) {
		c->Message(0, "Currently running ruleset '%s' (%d)", RuleManager::Instance()->GetActiveRuleset(),
			RuleManager::Instance()->GetActiveRulesetID());
	} else if(!strcasecmp(sep->arg[1], "listsets")) {
		std::map<int, std::string> sets;
		if(!RuleManager::Instance()->ListRulesets(&database, sets)) {
			c->Message(13, "Failed to list rule sets!");
			return;
		}

		c->Message(0, "Avaliable rule sets:");
		std::map<int, std::string>::iterator cur, end;
		cur = sets.begin();
		end = sets.end();
		for(; cur != end; ++cur) {
			c->Message(0, "(%d) %s", cur->first, cur->second.c_str());
		}
	} else if(!strcasecmp(sep->arg[1], "reload")) {
		RuleManager::Instance()->LoadRules(&database, RuleManager::Instance()->GetActiveRuleset());
		c->Message(0, "The active ruleset (%s (%d)) has been reloaded", RuleManager::Instance()->GetActiveRuleset(),
			RuleManager::Instance()->GetActiveRulesetID());
	} else if(!strcasecmp(sep->arg[1], "switch")) {
		//make sure this is a valid rule set..
		int rsid = RuleManager::Instance()->GetRulesetID(&database, sep->arg[2]);
		if(rsid < 0) {
			c->Message(13, "Unknown rule set '%s'", sep->arg[2]);
			return;
		}
		if(!database.SetVariable("RuleSet", sep->arg[2])) {
			c->Message(13, "Failed to update variables table to change selected rule set");
			return;
		}

		//TODO: we likely want to reload this ruleset everywhere...
		RuleManager::Instance()->LoadRules(&database, sep->arg[2]);

		c->Message(0, "The selected ruleset has been changed to (%s (%d)) and reloaded locally", sep->arg[2], rsid);
	} else if(!strcasecmp(sep->arg[1], "load")) {
		//make sure this is a valid rule set..
		int rsid = RuleManager::Instance()->GetRulesetID(&database, sep->arg[2]);
		if(rsid < 0) {
			c->Message(13, "Unknown rule set '%s'", sep->arg[2]);
			return;
		}
		RuleManager::Instance()->LoadRules(&database, sep->arg[2]);
		c->Message(0, "Loaded ruleset '%s' (%d) locally", sep->arg[2], rsid);
	} else if(!strcasecmp(sep->arg[1], "store")) {
		if(sep->argnum == 1) {
			//store current rule set.
			RuleManager::Instance()->SaveRules(&database);
			c->Message(0, "Rules saved");
		} else if(sep->argnum == 2) {
			RuleManager::Instance()->SaveRules(&database, sep->arg[2]);
			int prersid = RuleManager::Instance()->GetActiveRulesetID();
			int rsid = RuleManager::Instance()->GetRulesetID(&database, sep->arg[2]);
			if(rsid < 0) {
				c->Message(13, "Unable to query ruleset ID after store, it most likely failed.");
			} else {
				c->Message(0, "Stored rules as ruleset '%s' (%d)", sep->arg[2], rsid);
				if(prersid != rsid) {
					c->Message(0, "Rule set %s (%d) is now active in this zone", sep->arg[2], rsid);
				}
			}
		} else {
			c->Message(13, "Invalid argument count, see help.");
			return;
		}
	} else if(!strcasecmp(sep->arg[1], "reset")) {
		RuleManager::Instance()->ResetRules();
		c->Message(0, "The running ruleset has been set to defaults");

	} else if(!strcasecmp(sep->arg[1], "get")) {
		if(sep->argnum != 2) {
			c->Message(13, "Invalid argument count, see help.");
			return;
		}
		std::string value;
		if(!RuleManager::Instance()->GetRule(sep->arg[2], value))
			c->Message(13, "Unable to find rule %s", sep->arg[2]);
		else
			c->Message(0, "%s - %s", sep->arg[2], value.c_str());

	} else if(!strcasecmp(sep->arg[1], "set")) {
		if(sep->argnum != 3) {
			c->Message(13, "Invalid argument count, see help.");
			return;
		}
		if(!RuleManager::Instance()->SetRule(sep->arg[2], sep->arg[3])) {
			c->Message(13, "Failed to modify rule");
		} else {
			c->Message(0, "Rule modified locally.");
		}
	} else if(!strcasecmp(sep->arg[1], "setdb")) {
		if(sep->argnum != 3) {
			c->Message(13, "Invalid argument count, see help.");
			return;
		}
		if(!RuleManager::Instance()->SetRule(sep->arg[2], sep->arg[3], &database, true)) {
			c->Message(13, "Failed to modify rule");
		} else {
			c->Message(0, "Rule modified locally and in the database.");
		}
	} else if(!strcasecmp(sep->arg[1], "list")) {
		if(sep->argnum == 1) {
			std::vector<const char *> rule_list;
			if(!RuleManager::Instance()->ListCategories(rule_list)) {
				c->Message(13, "Failed to list categories!");
				return;
			}
			c->Message(0, "Rule Categories:");
			std::vector<const char *>::iterator cur, end;
			cur = rule_list.begin();
			end = rule_list.end();
			for(; cur != end; ++cur) {
				c->Message(0, " %s", *cur);
			}
		} else if(sep->argnum == 2) {
			const char *catfilt = nullptr;
			if(std::string("all") != sep->arg[2])
				catfilt = sep->arg[2];
			std::vector<const char *> rule_list;
			if(!RuleManager::Instance()->ListRules(catfilt, rule_list)) {
				c->Message(13, "Failed to list rules!");
				return;
			}
			c->Message(0, "Rules in category %s:", sep->arg[2]);
			std::vector<const char *>::iterator cur, end;
			cur = rule_list.begin();
			end = rule_list.end();
			for(; cur != end; ++cur) {
				c->Message(0, " %s", *cur);
			}
		} else {
			c->Message(13, "Invalid argument count, see help.");
		}
	} else if(!strcasecmp(sep->arg[1], "values")) {
		if(sep->argnum != 2) {
			c->Message(13, "Invalid argument count, see help.");
			return;
		} else {
			const char *catfilt = nullptr;
			if(std::string("all") != sep->arg[2])
				catfilt = sep->arg[2];
			std::vector<const char *> rule_list;
			if(!RuleManager::Instance()->ListRules(catfilt, rule_list)) {
				c->Message(13, "Failed to list rules!");
				return;
			}
			c->Message(0, "Rules & values in category %s:", sep->arg[2]);
			std::vector<const char *>::iterator cur, end;
			cur = rule_list.begin();
			end = rule_list.end();
			for(std::string tmp_value; cur != end; ++cur) {
				if (RuleManager::Instance()->GetRule(*cur, tmp_value))
					c->Message(0, " %s - %s", *cur, tmp_value.c_str());
			}
		}

	} else {
		c->Message(15, "Invalid action specified. use '#rules help' for help");
	}
}


void command_task(Client *c, const Seperator *sep) {
	//super-command for managing tasks
	if(sep->arg[1][0] == '\0' || !strcasecmp(sep->arg[1], "help")) {
		c->Message(0, "Syntax: #task [subcommand].");
		c->Message(0, "-- Task System Commands --");
		c->Message(0, "...show - List active tasks for a client");
		c->Message(0, "...update <TaskID> <ActivityID> [Count]");
		c->Message(0, "...reloadall - Reload all Task information from the database");
		c->Message(0, "...reload task <TaskID> - Reload Task and Activity informnation for a single task");
		c->Message(0, "...reload lists - Reload goal/reward list information");
		c->Message(0, "...reload prox - Reload proximity information");
		c->Message(0, "...reload sets - Reload task set information");
		return;
	}

	if(!strcasecmp(sep->arg[1], "show")) {
		if(c->GetTarget() && c->GetTarget()->IsClient())
			c->GetTarget()->CastToClient()->ShowClientTasks();
		else
			c->ShowClientTasks();

		return;
	}

	if(!strcasecmp(sep->arg[1], "update")) {
		if(sep->argnum>=3) {
			int TaskID = atoi(sep->arg[2]);
			int ActivityID = atoi(sep->arg[3]);
			int Count=1;

			if(sep->argnum>=4) {
				Count = atoi(sep->arg[4]);
				if(Count <= 0)
					Count = 1;
			}
			c->Message(15, "Updating Task %i, Activity %i, Count %i", TaskID, ActivityID, Count);
			c->UpdateTaskActivity(TaskID, ActivityID, Count);
		}
		return;
	}
	if(!strcasecmp(sep->arg[1], "reloadall")) {
		c->Message(15, "Sending reloadtasks to world");
		worldserver.SendReloadTasks(RELOADTASKS);
		c->Message(15, "Back again");
		return;
	}

	if(!strcasecmp(sep->arg[1], "reload")) {
		if(sep->arg[2][0] != '\0') {
			if(!strcasecmp(sep->arg[2], "lists")) {
				c->Message(15, "Sending reload lists to world");
				worldserver.SendReloadTasks(RELOADTASKGOALLISTS);
				c->Message(15, "Back again");
				return;
			}
			if(!strcasecmp(sep->arg[2], "prox")) {
				c->Message(15, "Sending reload proximities to world");
				worldserver.SendReloadTasks(RELOADTASKPROXIMITIES);
				c->Message(15, "Back again");
				return;
			}
			if(!strcasecmp(sep->arg[2], "sets")) {
				c->Message(15, "Sending reload task sets to world");
				worldserver.SendReloadTasks(RELOADTASKSETS);
				c->Message(15, "Back again");
				return;
			}
			if(!strcasecmp(sep->arg[2], "task") && (sep->arg[3][0] != '\0')) {
				int TaskID = atoi(sep->arg[3]);
				if((TaskID > 0) && (TaskID < MAXTASKS)) {
					c->Message(15, "Sending reload task %i to world");
					worldserver.SendReloadTasks(RELOADTASKS, TaskID);
					c->Message(15, "Back again");
					return;
				}
			}
		}

	}
	c->Message(0, "Unable to interpret command. Type #task help");

}
void command_reloadtitles(Client *c, const Seperator *sep)
{
	ServerPacket* pack = new ServerPacket(ServerOP_ReloadTitles, 0);
	worldserver.SendPacket(pack);
	safe_delete(pack);
	c->Message(15, "Player Titles Reloaded.");

}

void command_altactivate(Client *c, const Seperator *sep){
	if(sep->arg[1][0] == '\0'){
		c->Message(10, "Invalid argument, usage:");
		c->Message(10, "#altactivate list - lists the AA ID numbers that are available to you");
		c->Message(10, "#altactivate time [argument] - returns the time left until you can use the AA with the ID that matches the argument.");
		c->Message(10, "#altactivate [argument] - activates the AA with the ID that matches the argument.");
		return;
	}
	if(!strcasecmp(sep->arg[1], "help")){
		c->Message(10, "Usage:");
		c->Message(10, "#altactivate list - lists the AA ID numbers that are available to you");
		c->Message(10, "#altactivate time [argument] - returns the time left until you can use the AA with the ID that matches the argument.");
		c->Message(10, "#altactivate [argument] - activates the AA with the ID that matches the argument.");
		return;
	}
	if(!strcasecmp(sep->arg[1], "list")){
		c->Message(10, "You have access to the following AA Abilities:");
		int x, val;
		SendAA_Struct* saa = nullptr;
		for(x = 0; x < aaHighestID; x++){
			if(AA_Actions[x][0].spell_id || AA_Actions[x][0].action){ //if there's an action or spell associated we assume it's a valid
				val = 0;					//and assume if they don't have a value for the first rank then it isn't valid for any rank
				saa = nullptr;
				val = c->GetAA(x);
				if(val){
					saa = zone->FindAA(x);
					c->Message(10, "%d: %s %d", x, saa->name, val);
				}
			}
		}
	}
	else if(!strcasecmp(sep->arg[1], "time")){
		int ability = atoi(sep->arg[2]);
		if(c->GetAA(ability)){
			int remain = c->GetPTimers().GetRemainingTime(pTimerAAStart + ability);
			if(remain)
				c->Message(10, "You may use that ability in %d minutes and %d seconds.", (remain/60), (remain%60));
			else
				c->Message(10, "You may use that ability now.");
		}
		else{
			c->Message(10, "You do not have access to that ability.");
		}
	}
	else
	{
		c->ActivateAA((aaID) atoi(sep->arg[1]));
	}
}

void command_traindisc(Client *c, const Seperator *sep)
{
	uint8 max_level, min_level;
	uint16 curspell, count;
	Client *t=c;

	if(c->GetTarget() && c->GetTarget()->IsClient() && c->GetGM())
		t=c->GetTarget()->CastToClient();

	if(!sep->arg[1][0])
	{
		c->Message(0, "FORMAT: #traindisc <max level> <min level>");
		return;
	}

	max_level = (uint8)atoi(sep->arg[1]);
	if (!c->GetGM() && max_level > RuleI(Character, MaxLevel))
		max_level = RuleI(Character, MaxLevel);	//default to Character:MaxLevel if we're not a GM & it's higher than the max level
	min_level = sep->arg[2][0] ? (uint8)atoi(sep->arg[2]) : 1;	//default to 1 if there isn't a 2nd argument
	if (!c->GetGM() && min_level > RuleI(Character, MaxLevel))
		min_level = RuleI(Character, MaxLevel);	//default to Character:MaxLevel if we're not a GM & it's higher than the max level

	if(max_level < 1 || min_level < 1)
	{
		c->Message(0, "ERROR: Level must be greater than 1.");
		return;
	}
	if (min_level > max_level) {
		c->Message(0, "Error: Min Level must be less than or equal to Max Level.");
		return;
	}

	t->Message(0, "Training disciplines");
	if(t != c)
		c->Message(0, "Training disciplines for %s.", t->GetName());
	Log.Out(Logs::General, Logs::Normal, "Train disciplines request for %s from %s, levels: %u -> %u", t->GetName(), c->GetName(), min_level, max_level);

	for(curspell = 0, count = 0; curspell < SPDAT_RECORDS; curspell++)
	{
		if
		(
			spells[curspell].classes[WARRIOR] != 0 && // check if spell exists
			spells[curspell].classes[t->GetPP().class_-1] <= max_level &&	//maximum level
			spells[curspell].classes[t->GetPP().class_-1] >= min_level &&	//minimum level
			spells[curspell].skill != 52
		)
		{
			if(IsDiscipline(curspell)){
				//we may want to come up with a function like Client::GetNextAvailableSpellBookSlot() to help speed this up a little
				for(int r = 0; r < MAX_PP_DISCIPLINES; r++) {
					if(t->GetPP().disciplines.values[r] == curspell) {
						t->Message(13, "You already know this discipline.");
						break;	//continue the 1st loop
					} else if(t->GetPP().disciplines.values[r] == 0) {
						t->GetPP().disciplines.values[r] = curspell;
						database.SaveCharacterDisc(c->CharacterID(), r, curspell);
						t->SendDisciplineUpdate();
						t->Message(0, "You have learned a new discipline!");
						count++;	//success counter
						break;	//continue the 1st loop
					}	//if we get to this point, there's already a discipline in this slot, so we continue onto the next slot
				}
			}
		}
	}

	if (count > 0) {
		t->Message(0, "Successfully trained %u disciplines.", count);
		if (t != c)
			c->Message(0, "Successfully trained %u disciplines for %s.", count, t->GetName());
	} else {
		t->Message(0, "No disciplines trained.");
		if (t != c)
			c->Message(0, "No disciplines trained for %s.", t->GetName());
	}
}

void command_setgraveyard(Client *c, const Seperator *sep)
{
	uint32 zoneid = 0;
	uint32 graveyard_id = 0;
	Client *t=c;

	if(c->GetTarget() && c->GetTarget()->IsClient() && c->GetGM())
		t=c->GetTarget()->CastToClient();

	if(!sep->arg[1][0]) {
		c->Message(0, "Usage: #setgraveyard [zonename]");
		return;
	}

	zoneid = database.GetZoneID(sep->arg[1]);

	if(zoneid > 0) {
		graveyard_id = database.CreateGraveyardRecord(zoneid, t->GetX(), t->GetY(), t->GetZ(), t->GetHeading());

		if(graveyard_id > 0) {
			c->Message(0, "Successfuly added a new record for this graveyard!");
			if(database.AddGraveyardIDToZone(zoneid, graveyard_id) > 0) {
				c->Message(0, "Successfuly added this new graveyard for the zone %s.", sep->arg[1]);
				// TODO: Set graveyard data to the running zone process.
				c->Message(0, "Done!");
			}
			else
				c->Message(0, "Unable to add this new graveyard to the zone %s.", sep->arg[1]);
		}
		else {
			c->Message(0, "Unable to create a new graveyard record in the database.");
		}
	}
	else {
		c->Message(0, "Unable to retrieve a ZoneID for the zone: %s", sep->arg[1]);
	}

	return;
}

void command_deletegraveyard(Client *c, const Seperator *sep)
{
	uint32 zoneid = 0;
	uint32 graveyard_id = 0;

	if(!sep->arg[1][0]) {
		c->Message(0, "Usage: #deletegraveyard [zonename]");
		return;
	}

	zoneid = database.GetZoneID(sep->arg[1]);
	graveyard_id = database.GetZoneGraveyardID(zoneid, 0);

	if(zoneid > 0 && graveyard_id > 0) {
		if(database.DeleteGraveyard(zoneid, graveyard_id))
			c->Message(0, "Successfuly deleted graveyard %u for zone %s.", graveyard_id, sep->arg[1]);
		else
			c->Message(0, "Unable to delete graveyard %u for zone %s.", graveyard_id, sep->arg[1]);
	}
	else {
		if(zoneid <= 0)
			c->Message(0, "Unable to retrieve a ZoneID for the zone: %s", sep->arg[1]);
		else if(graveyard_id <= 0)
			c->Message(0, "Unable to retrieve a valid GraveyardID for the zone: %s", sep->arg[1]);
	}

	return;
}

void command_summonburriedplayercorpse(Client *c, const Seperator *sep)
{
	Client *t=c;

	if(c->GetTarget() && c->GetTarget()->IsClient() && c->GetGM())
		t = c->GetTarget()->CastToClient();
	else {
		c->Message(0, "You must first select a target!");
		return;
	}

	Corpse* PlayerCorpse = database.SummonBuriedCharacterCorpses(t->CharacterID(), t->GetZoneID(), zone->GetInstanceID(), t->GetX(), t->GetY(), t->GetZ(), t->GetHeading());

	if(!PlayerCorpse)
		c->Message(0, "Your target doesn't have any burried corpses.");

	return;
}

void command_getplayerburriedcorpsecount(Client *c, const Seperator *sep)
{
	Client *t=c;

	if(c->GetTarget() && c->GetTarget()->IsClient() && c->GetGM())
		t = c->GetTarget()->CastToClient();
	else {
		c->Message(0, "You must first select a target!");
		return;
	}

	uint32 CorpseCount = database.GetCharacterBuriedCorpseCount(t->CharacterID());

	if(CorpseCount > 0)
		c->Message(0, "Your target has a total of %u burried corpses.", CorpseCount);
	else
		c->Message(0, "Your target doesn't have any burried corpses.");

	return;
}

void command_refreshgroup(Client *c, const Seperator *sep)
{
	if(!c)
		return;

	Group *g = c->GetGroup();

	if(!g)
		return;

	database.RefreshGroupFromDB(c);
	//g->SendUpdate(7, c);
}

void command_advnpcspawn(Client *c, const Seperator *sep)
{
	Mob *target=c->GetTarget();

    if (strcasecmp(sep->arg[1], "maketype") == 0) {
        if(!target || !target->IsNPC()) {
            c->Message(0, "Target Required!");
            return;
        }

        database.NPCSpawnDB(6, zone->GetShortName(), zone->GetInstanceVersion(), c, target->CastToNPC());
        return;
    }

    if (strcasecmp(sep->arg[1], "makegroup") == 0) {
        if(!sep->arg[2]) {
            c->Message(0, "Format: #advnpdspawn makegroup <name> [spawn limit] [dist] [max x] [min x] [max y] [min y] [delay]");
            return;
        }

        std::string query = StringFormat("INSERT INTO spawngroup "
                                        "(name, spawn_limit, dist, max_x, min_x, max_y, min_y, delay) "
                                        "VALUES (\"%s\", %i, %f, %f, %f, %f, %f, %i)",
                                        sep->arg[2],
                                        (sep->arg[3]? atoi(sep->arg[3]): 0),
                                        (sep->arg[4]? atof(sep->arg[4]): 0),
                                        (sep->arg[5]? atof(sep->arg[5]): 0),
                                        (sep->arg[6]? atof(sep->arg[6]): 0),
                                        (sep->arg[7]? atof(sep->arg[7]): 0),
                                        (sep->arg[8]? atof(sep->arg[8]): 0),
                                        (sep->arg[9]? atoi(sep->arg[9]): 0));
        auto results = database.QueryDatabase(query);
        if (!results.Success()) {
            c->Message(0, "Invalid Arguments -- MySQL gave the following error:");
            c->Message(13, results.ErrorMessage().c_str());
            return;
        }

        c->LogSQL(query.c_str());
        c->Message(0, "Group ID %i created successfully!", results.LastInsertedID());
        return;
    }

	if (strcasecmp(sep->arg[1], "addgroupentry") == 0) {
        if(!atoi(sep->arg[2]) || !atoi(sep->arg[3]) || !atoi(sep->arg[4])) {
            c->Message(0, "Format: #advnpdspawn addgroupentry <spawnggroupID> <npcID> <chance>");
            return;
        }

        std::string query = StringFormat("INSERT INTO spawnentry (spawngroupID, npcID, chance) "
                                        "VALUES (%i, %i, %i)",
                                        atoi(sep->arg[2]), atoi(sep->arg[3]), atoi(sep->arg[4]));
        auto results = database.QueryDatabase(query);
        if (!results.Success()) {
            c->Message(0, "Invalid Arguments -- MySQL gave the following error:");
            c->Message(13, results.ErrorMessage().c_str());
            return;
        }

        c->LogSQL(query.c_str());
        c->Message(0, "NPC %i added to group %i with %i chance!", atoi(sep->arg[3]), atoi(sep->arg[2]), atoi(sep->arg[4]) );

        return;
    }

    if (strcasecmp(sep->arg[1], "editgroupbox") == 0) {
        if(!atof(sep->arg[2]) || !atof(sep->arg[3]) || !atof(sep->arg[4]) || !atof(sep->arg[5]) || !atof(sep->arg[6]) || !atof(sep->arg[7]) || !atof(sep->arg[8])) {
            c->Message(0, "Format: #advnpdspawn editgroupbox <spawngroupID> <dist> <max x> <min x> <max y> <min y> <delay>");
            return;
        }

        std::string query = StringFormat("UPDATE spawngroup SET dist = '%f', max_x = '%f', min_x = '%f', "
                                        "max_y = '%f', min_y = '%f', delay = '%i' WHERE id = '%i'",
                                        atof(sep->arg[3]), atof(sep->arg[4]), atof(sep->arg[5]),
                                        atof(sep->arg[6]), atof(sep->arg[7]), atoi(sep->arg[8]),
                                        atoi(sep->arg[2]));
        auto results = database.QueryDatabase(query);
        if (!results.Success()) {
            c->Message(0, "Invalid Arguments -- MySQL gave the following error:");
            c->Message(13, results.ErrorMessage().c_str());
            return;
        }

        c->LogSQL(query.c_str());
        c->Message(0, "Group ID %i created successfully!", results.LastInsertedID());

        return;
    }

	if (strcasecmp(sep->arg[1], "cleargroupbox") == 0) {
        if(!atoi(sep->arg[2])) {
            c->Message(0, "Format: #advnpdspawn cleargroupbox <spawngroupID>");
            return;
        }

        std::string query = StringFormat("UPDATE spawngroup "
                                        "SET dist = '0', max_x = '0', min_x = '0', "
                                        "max_y = '0', min_y = '0', delay = '0' "
                                        "WHERE id = '%i' ", atoi(sep->arg[2]));
        auto results = database.QueryDatabase(query);
        if (!results.Success()) {
            c->Message(0, "Invalid Arguments -- MySQL gave the following error:");
            c->Message(13, results.ErrorMessage().c_str());
            return;
        }

        c->LogSQL(query.c_str());
        c->Message(0, "Group ID %i created successfully!", results.LastInsertedID());

        return;
    }

	if (strcasecmp(sep->arg[1], "addgroupspawn") == 0 && atoi(sep->arg[2])!=0) {
        database.NPCSpawnDB(5, zone->GetShortName(), zone->GetInstanceVersion(), c, 0, atoi(sep->arg[2]));
        c->Message(0, "Mob of group %i added successfully!", atoi(sep->arg[2]));
        return;
    }

	if (strcasecmp(sep->arg[1], "removegroupspawn") == 0) {
        if (!target || !target->IsNPC()) {
            c->Message(0, "Error: Need an NPC target.");
            return;
        }

        Spawn2* s2 = target->CastToNPC()->respawn2;

        if(!s2) {
            c->Message(0, "removegroupspawn FAILED -- cannot determine which spawn entry in the database this mob came from.");
            return;
        }

        std::string query = StringFormat("DELETE FROM spawn2 WHERE id = '%i'", s2->GetID());
        auto results = database.QueryDatabase(query);
        if(!results.Success()) {
            c->Message(13, "Update failed! MySQL gave the following error:");
            c->Message(13, results.ErrorMessage().c_str());
            return;
        }

        c->LogSQL(query.c_str());
        c->Message(0, "Spawnpoint Removed successfully.");
        target->Depop(false);

        return;
    }

	if (strcasecmp(sep->arg[1], "movespawn") == 0) {
        if (!target || !target->IsNPC()) {
            c->Message(0, "Error: Need an NPC target.");
            return;
        }

        Spawn2* s2 = target->CastToNPC()->respawn2;

        if(!s2) {
            c->Message(0, "movespawn FAILED -- cannot determine which spawn entry in the database this mob came from.");
            return;
        }

        std::string query = StringFormat("UPDATE spawn2 SET x = '%f', y = '%f', z = '%f', heading = '%f' "
                                        "WHERE id = '%i'",
                                        c->GetX(), c->GetY(), c->GetZ(), c->GetHeading(),s2->GetID());
        auto results = database.QueryDatabase(query);
        if (!results.Success()) {
            c->Message(13, "Update failed! MySQL gave the following error:");
            c->Message(13, results.ErrorMessage().c_str());
            return;
        }

        c->LogSQL(query.c_str());
        c->Message(0, "Updating coordinates successful.");
        target->CastToNPC()->GMMove(c->GetX(), c->GetY(), c->GetZ(), c->GetHeading());
        target->CastToNPC()->SaveGuardSpot(true);
        target->SendPosition();

        return;
    }

	if (strcasecmp(sep->arg[1], "editrespawn") == 0) {
        if (!target || !target->IsNPC()) {
            c->Message(0, "Error: Need an NPC target.");
            return;
        }

        Spawn2* s2 = target->CastToNPC()->respawn2;

        uint32 new_rs = 0;
        uint32 new_var = s2->GetVariance();
        if(!sep->IsNumber(2)) {
            c->Message(0, "editrespawn FAILED -- cannot set respawn to be 0");
            return;
        }

        new_rs = atoi(sep->arg[2]);

        if(sep->IsNumber(3))
            new_var = atoi(sep->arg[3]);

        if(!s2) {
            c->Message(0, "editrespawn FAILED -- cannot determine which spawn entry in the database this mob came from.");
            return;
        }

        std::string query = StringFormat("UPDATE spawn2 SET respawntime = %u, variance = %u "
                                        "WHERE id = '%i'", new_rs, new_var, s2->GetID());
        auto results = database.QueryDatabase(query);
        if (!results.Success()) {
            c->Message(13, "Update failed! MySQL gave the following error:");
            c->Message(13, results.ErrorMessage().c_str());
            return;
        }

        c->LogSQL(query.c_str());
        c->Message(0, "Updating respawn timer successful.");
        s2->SetRespawnTimer(new_rs);
        s2->SetVariance(new_var);

        return;
    }

	if (strcasecmp(sep->arg[1], "setversion") == 0) {
        if (!target || !target->IsNPC()) {
            c->Message(0, "Error: Need an NPC target.");
            return;
        }

        if(!sep->IsNumber(2)) {
            c->Message(0, "setversion FAILED -- You must set a version number");
            return;
        }

        int16 version = atoi(sep->arg[2]);
        std::string query = StringFormat("UPDATE spawn2 SET version = %i "
                                        "WHERE spawngroupID = '%i'",
                                        version, c->GetTarget()->CastToNPC()->GetSp2());
        auto results = database.QueryDatabase(query);
        if (!results.Success()) {
            c->Message(13, "Update failed! MySQL gave the following error:");
            c->Message(13, results.ErrorMessage().c_str());
            return;
        }

        c->LogSQL(query.c_str());
        c->Message(0, "Version change to %i was successful from SpawnGroupID %i", version, c->GetTarget()->CastToNPC()->GetSp2());
        c->GetTarget()->Depop(false);

        return;
    }

	if (strcasecmp(sep->arg[1], "testload") == 0 && atoi(sep->arg[2])!=0) {
        database.LoadSpawnGroupsByID(atoi(sep->arg[2]),&zone->spawn_group_list);
        c->Message(0, "Group %i loaded successfully!", atoi(sep->arg[2]));
        return;
    }

    c->Message(0, "Error: #advnpcspawn: Invalid command.");
    c->Message(0, "Usage: #advnpcspawn [maketype|makegroup|addgroupentry|addgroupspawn|setversion]");
    c->Message(0, "Usage: #advnpcspawn [removegroupspawn|movespawn|editrespawn|editgroupbox|cleargroupbox]");
}

void command_aggrozone(Client *c, const Seperator *sep) {
	if(!c)
		return;

	Mob *m = c->CastToMob();

	if (!m)
		return;

	uint32 hate = atoi(sep->arg[1]); //should default to 0 if we don't enter anything
	entity_list.AggroZone(m, hate);
	c->Message(0, "Train to you! Last chance to go invulnerable...");
}

void command_modifynpcstat(Client *c, const Seperator *sep)
{
	if(!c)
		return;

	if(sep->arg[1][0] == '\0')
	{
		c->Message(0, "usage #modifynpcstat arg value");
		c->Message(0, "Args: ac, str, sta, agi, dex, wis, _int, cha, max_hp, mr, fr, cr, pr, dr, runspeed, special_attacks, "
			"attack_speed, atk, accuracy, trackable, min_hit, max_hit, see_invis_undead, see_hide, see_improved_hide, "
			"hp_regen, mana_regen, aggro, assist, slow_mitigation, loottable_id, healscale, spellscale");
		return;
	}

	if(!c->GetTarget())
		return;

	if(!c->GetTarget()->IsNPC())
		return;

	c->GetTarget()->CastToNPC()->ModifyNPCStat(sep->arg[1], sep->arg[2]);
}

void command_instance(Client *c, const Seperator *sep)
{
	if(!c)
		return;

	//options:
	//help
	//create [zone_id] [version]
	//destroy [instance_id]
	//add [instance_id] [player_name]
	//remove [instance_id] [player_name]
	//list [player_name]

	if(strcasecmp(sep->arg[1], "help") == 0)
	{
		c->Message(0, "#instance usage:");
		c->Message(0, "#instance create zone_id version duration - Creates an instance of version 'version' in the "
			"zone with id matching zone_id, will last for duration seconds.");
		c->Message(0, "#instance destroy instance_id - Destroys the instance with id matching instance_id.");
		c->Message(0, "#instance add instance_id player_name - adds the player 'player_name' to the instance "
			"with id matching instance_id.");
		c->Message(0, "#instance remove instance_id player_name - removes the player 'player_name' from the "
			"instance with id matching instance_id.");
		c->Message(0, "#instance list player_name - lists all the instances 'player_name' is apart of.");
		return;
	}
	else if(strcasecmp(sep->arg[1], "create") == 0)
	{
		if(!sep->IsNumber(3) || !sep->IsNumber(4))
		{
			c->Message(0, "#instance create zone_id version duration - Creates an instance of version 'version' in the "
				"zone with id matching zone_id, will last for duration seconds.");
			return;
		}

		const char * zn = nullptr;
		uint32 zone_id = 0;

		if(sep->IsNumber(2))
		{
			zone_id = atoi(sep->arg[2]);
		}
		else
		{
			zone_id = database.GetZoneID(sep->arg[2]);
		}

		uint32 version = atoi(sep->arg[3]);
		uint32 duration = atoi(sep->arg[4]);
		zn = database.GetZoneName(zone_id);

		if(!zn)
		{
			c->Message(0, "Zone with id %lu was not found by the server.", (unsigned long)zone_id);
			return;
		}

		uint16 id = 0;
		if(!database.GetUnusedInstanceID(id))
		{
			c->Message(0, "Server was unable to find a free instance id.");
			return;
		}

		if(!database.CreateInstance(id, zone_id, version, duration))
		{
			c->Message(0, "Server was unable to create a new instance.");
			return;
		}

		c->Message(0, "New instance %s was created with id %lu.", zn, (unsigned long)id);
	}
	else if(strcasecmp(sep->arg[1], "destroy") == 0)
	{
		if(!sep->IsNumber(2))
		{
			c->Message(0, "#instance destroy instance_id - Destroys the instance with id matching instance_id.");
			return;
		}

		uint16 id = atoi(sep->arg[2]);
		database.DeleteInstance(id);
		c->Message(0, "Destroyed instance with id %lu.", (unsigned long)id);
	}
	else if(strcasecmp(sep->arg[1], "add") == 0)
	{
		if(!sep->IsNumber(2))
		{
			c->Message(0, "#instance add instance_id player_name - adds the player 'player_name' to the instance "
				"with id matching instance_id.");
			return;
		}

		uint16 id = atoi(sep->arg[2]);
		uint32 charid = database.GetCharacterID(sep->arg[3]);

		if(id <= 0 || charid <= 0)
		{
			c->Message(0, "Must enter a valid instance id and player name.");
			return;
		}

		if(!database.CheckInstanceExists(id))
		{
			c->Message(0, "Instance does not exist.");
			return;
		}

		uint32 zone_id = database.ZoneIDFromInstanceID(id);
		uint32 version = database.VersionFromInstanceID(id);
		uint32 cur_id = database.GetInstanceID(zone_id, charid, version);
		if(cur_id == 0)
		{
			if(database.AddClientToInstance(id, charid))
			{
				c->Message(0, "Added client to instance.");
			}
			else
			{
				c->Message(0, "Failed to add client to instance.");
			}
		}
		else
		{
			c->Message(0, "Client was already saved to %u which has uses the same zone and version as that instance.", cur_id);
		}
	}
	else if(strcasecmp(sep->arg[1], "remove") == 0)
	{
		if(!sep->IsNumber(2))
		{
			c->Message(0, "#instance remove instance_id player_name - removes the player 'player_name' from the "
				"instance with id matching instance_id.");
			return;
		}

		uint16 id = atoi(sep->arg[2]);
		uint32 charid = database.GetCharacterID(sep->arg[3]);

		if(id <= 0 || charid <= 0)
		{
			c->Message(0, "Must enter a valid instance id and player name.");
		}

		if(database.RemoveClientFromInstance(id, charid))
		{
			c->Message(0, "Removed client from instance.");
		}
		else
		{
			c->Message(0, "Failed to remove client from instance.");
		}
	}
	else if(strcasecmp(sep->arg[1], "list") == 0)
	{
		uint32 charid = database.GetCharacterID(sep->arg[2]);
		if(charid <= 0)
		{
			if(c->GetTarget() == nullptr || (c->GetTarget() && !c->GetTarget()->IsClient()))
			{
				c->Message(0, "Character not found.");
				return;
			}
			else
				charid = c->GetTarget()->CastToClient()->CharacterID();
		}

		database.ListAllInstances(c, charid);
	}
	else
	{
		c->Message(0, "Invalid Argument.");
		c->Message(0, "#instance usage:");
		c->Message(0, "#instance create zone_id version duration - Creates an instance of version 'version' in the "
			"zone with id matching zone_id, will last for duration seconds.");
		c->Message(0, "#instance destroy instance_id - Destroys the instance with id matching instance_id.");
		c->Message(0, "#instance add instance_id player_name - adds the player 'player_name' to the instance "
			"with id matching instance_id.");
		c->Message(0, "#instance remove instance_id player_name - removes the player 'player_name' from the "
			"instance with id matching instance_id.");
		c->Message(0, "#instance list player_name - lists all the instances 'player_name' is apart of.");
		return;
	}
}

void command_setstartzone(Client *c, const Seperator *sep)
{
	uint32 startzone = 0;
	Client* target = nullptr;
	if(c->GetTarget() && c->GetTarget()->IsClient() && sep->arg[1][0] != 0)
		target = c->GetTarget()->CastToClient();
	else {
		c->Message(0, "Usage: (needs PC target) #setstartzone zonename");
		c->Message(0, "Optional Usage: Use '#setstartzone reset' or '#setstartzone 0' to clear a starting zone. Player can select a starting zone using /setstartcity");
		return;
	}

	if(sep->IsNumber(1)) {
		startzone = atoi(sep->arg[1]);
	}
	else if(strcasecmp(sep->arg[1],"reset") == 0) {
		startzone = 0;
	}
	else {
		startzone = database.GetZoneID(sep->arg[1]);
		if(startzone == 0) {
			c->Message(0, "Unable to locate zone '%s'", sep->arg[1]);
			return;
		}
	}

	target->SetStartZone(startzone);
}

void command_netstats(Client *c, const Seperator *sep)
{
	if(c)
	{
		if(c->GetTarget() && c->GetTarget()->IsClient())
		{
			c->Message(0, "Sent:");
			c->Message(0, "Total: %u, per second: %u", c->GetTarget()->CastToClient()->Connection()->GetBytesSent(),
				c->GetTarget()->CastToClient()->Connection()->GetBytesSentPerSecond());
			c->Message(0, "Recieved:");
			c->Message(0, "Total: %u, per second: %u", c->GetTarget()->CastToClient()->Connection()->GetBytesRecieved(),
				c->GetTarget()->CastToClient()->Connection()->GetBytesRecvPerSecond());

		}
		else
		{
			c->Message(0, "Sent:");
			c->Message(0, "Total: %u, per second: %u", c->Connection()->GetBytesSent(), c->Connection()->GetBytesSentPerSecond());
			c->Message(0, "Recieved:");
			c->Message(0, "Total: %u, per second: %u", c->Connection()->GetBytesRecieved(), c->Connection()->GetBytesRecvPerSecond());
		}
	}
}

void command_object(Client *c, const Seperator *sep)
{
	if (!c)
		return; // Crash Suppressant: No client. How did we get here?

	// Save it here. We sometimes have need to refer to it in multiple places.
	const char* usage_string = "Usage: #object List|Add|Edit|Move|Rotate|Save|Copy|Delete|Undo";

	if ((!sep) || (sep->argnum == 0)) {
		c->Message(0, usage_string);
		return;
    }

	Object* o = nullptr;
	Object_Struct od;
	Door door;
	Doors* doors;
	Door_Struct* ds;
	uint32 id = 0;
	uint32 itemid = 0;
	uint32 icon = 0;
	uint32 instance = 0;
	uint32 newid = 0;
	uint16 radius;
	EQApplicationPacket* app;

	bool bNewObject = false;

	float x2;
	float y2;

	// Temporary object type for static objects to allow manipulation
	// NOTE: Zone::LoadZoneObjects() currently loads this as an uint8, so max value is 255!
	static const uint32 staticType = 255;

	// Case insensitive commands (List == list == LIST)
	strlwr(sep->arg[1]);

	if (strcasecmp(sep->arg[1], "list") == 0) {
        // Insufficient or invalid args
		if ((sep->argnum < 2) || (sep->arg[2][0] < '0') || ((sep->arg[2][0] > '9') && ((sep->arg[2][0] & 0xDF) != 'A'))) {
			c->Message(0, "Usage: #object List All|(radius)");
			return;
		}

		if ((sep->arg[2][0] & 0xDF) == 'A')
			radius = 0; // List All
		else if ((radius = atoi(sep->arg[2])) <= 0)
			radius = 500; // Invalid radius. Default to 500 units.

		if (radius == 0)
			c->Message(0, "Objects within this zone:");
		else
			c->Message(0, "Objects within %u units of your current location:", radius);

        std::string query;
		if (radius)
			query = StringFormat("SELECT id, xpos, ypos, zpos, heading, itemid, "
                                "objectname, type, icon, unknown08, unknown10, unknown20 "
                                "FROM object WHERE zoneid = %u AND version = %u "
                                "AND (xpos BETWEEN %.1f AND %.1f) "
                                "AND (ypos BETWEEN %.1f AND %.1f) "
                                "AND (zpos BETWEEN %.1f AND %.1f) "
                                "ORDER BY id",
                                zone->GetZoneID(), zone->GetInstanceVersion(),
                                c->GetX() - radius, // Yes, we're actually using a bounding box instead of a radius.
                                c->GetX() + radius,	// Much less processing power used this way.
                                c->GetY() - radius,
                                c->GetY() + radius,
                                c->GetZ() - radius,
                                c->GetZ() + radius);
        else
            query = StringFormat("SELECT id, xpos, ypos, zpos, heading, itemid, "
                                "objectname, type, icon, unknown08, unknown10, unknown20 "
                                "FROM object WHERE zoneid = %u AND version = %u "
                                "ORDER BY id",
                                zone->GetZoneID(), zone->GetInstanceVersion());

        auto results = database.QueryDatabase(query);
        if (!results.Success()) {
            c->Message(0, "Error in objects query");
            return;
        }

        for (auto row = results.begin(); row != results.end(); ++row) {
            id = atoi(row[0]);
            od.x = atof(row[1]);
            od.y = atof(row[2]);
            od.z = atof(row[3]);
            od.heading = atof(row[4]);
            itemid = atoi(row[5]);
            strn0cpy(od.object_name, row[6], sizeof(od.object_name));
            od.object_name[sizeof(od.object_name) - 1] = '\0'; // Required if strlen(row[col++]) exactly == sizeof(object_name)

            od.object_type = atoi(row[7]);
            icon = atoi(row[8]);
            od.unknown008 = atoi(row[9]);
            od.unknown010 = atoi(row[10]);
            od.unknown020 = atoi(row[11]);

            switch (od.object_type)
            {
                case 0: // Static Object
                case staticType: // Static Object unlocked for changes
                    if (od.unknown008 == 0) // Unknown08 field is optional Size parameter for static objects
                            od.unknown008 = 100;	// Static object default Size is 100%

                    c->Message(0,"- STATIC Object (%s): id %u, x %.1f, y %.1f, z %.1f, h %.1f, model %s, size %u, solidtype %u, incline %u", (od.object_type == 0) ? "locked" : "unlocked", id, od.x, od.y, od.z, od.heading, od.object_name, od.unknown008, od.unknown010, od.unknown020);
                    break;

                case OT_DROPPEDITEM: // Ground Spawn
                    c->Message(0,"- TEMPORARY Object: id %u, x %.1f, y %.1f, z %.1f, h %.1f, itemid %u, model %s, icon %u",id, od.x, od.y, od.z, od.heading, itemid, od.object_name, icon);
                    break;

                default: // All others == Tradeskill Objects
                    c->Message(0, "- TRADESKILL Object: id %u, x %.1f, y %.1f, z %.1f, h %.1f, model %s, type %u, icon %u",id, od.x, od.y, od.z, od.heading, od.object_name, od.object_type, icon);
                    break;
            }
        }

        c->Message(0, "%u object%s found", results.RowCount(), (results.RowCount() == 1)? "": "s");
        return;
    }

	if (strcasecmp(sep->arg[1], "add") == 0) {
        // Insufficient or invalid arguments
        if ((sep->argnum < 3) || ((sep->arg[3][0] == '\0') && (sep->arg[4][0] < '0') && (sep->arg[4][0] > '9'))) {
            c->Message(0, "Usage: (Static Object): #object Add [ObjectID] 0 Model [SizePercent] [SolidType] [Incline]");
            c->Message(0, "Usage: (Tradeskill Object): #object Add [ObjectID] TypeNum Model Icon");
            c->Message(0, "- Notes: Model must start with a letter, max length 16. SolidTypes = 0 (Solid), 1 (Sometimes Non-Solid)");
            return;
        }

        int col;

        if (sep->argnum > 3) { // Model name in arg3?
            if ((sep->arg[3][0] <= '9') && (sep->arg[3][0] >= '0')) {
                // Nope, user must have specified ObjectID. Extract it.
                id = atoi(sep->arg[2]);
                col = 1; // Bump all other arguments one to the right. Model is in arg4.
            }
            else {
                // Yep, arg3 is non-numeric, ObjectID must be omitted and model must be arg3
                id = 0;
                col = 0;
            }
        }
        else {
            // Nope, only 3 args. Object ID must be omitted and arg3 must be model.
            id = 0;
            col = 0;
        }

        memset(&od, 0, sizeof(od));

        od.object_type = atoi(sep->arg[2 + col]);

        switch (od.object_type) {
            case 0: // Static Object
                if ((sep->argnum - col) > 3) {
                    od.unknown008 = atoi(sep->arg[4 + col]); // Size specified

                    if ((sep->argnum - col) > 4) {
                        od.unknown010 = atoi(sep->arg[5 + col]); // SolidType specified

                        if ((sep->argnum - col) > 5)
                            od.unknown020 = atoi(sep->arg[6 + col]); // Incline specified
                    }
                }
                break;

            case 1: // Ground Spawn
                c->Message(0, "ERROR: Object Type 1 is used for temporarily spawned ground spawns and dropped items, which are not supported with #object. See the 'ground_spawns' table in the database.");
                return;

            default: // Everything else == Tradeskill Object
                icon = ((sep->argnum - col) > 3) ? atoi(sep->arg[4 + col]) : 0;

                if (icon == 0) {
                    c->Message(0, "ERROR: Required property 'Icon' not specified for Tradeskill Object");
                    return;
                }

                break;
        }

        od.x = c->GetX();
        od.y = c->GetY();
        od.z = c->GetZ() - (c->GetSize() * 0.625f);
        od.heading = c->GetHeading() * 2.0f; // GetHeading() is half of actual. Compensate by doubling.

        std::string query;
        if (id) {
            // ID specified. Verify that it doesn't already exist.
            query = StringFormat("SELECT COUNT(*) FROM object WHERE ID = %u", id);
            auto results = database.QueryDatabase(query);
            if (results.Success() && results.RowCount() != 0) {
                auto row = results.begin();
                if (atoi(row[0]) > 0) // Yep, in database already.
                    id = 0;
            }

            // Not in database. Already spawned, just not saved?
            // Yep, already spawned.
            if (id && entity_list.FindObject(id))
                id = 0;

            if (id == 0) {
                c->Message(0, "ERROR: An object already exists with the id %u", atoi(sep->arg[2]));
                return;
            }
        }

        int objectsFound = 0;
        // Verify no other objects already in this spot (accidental double-click of Hotkey?)
        query = StringFormat("SELECT COUNT(*) FROM object WHERE zoneid = %u "
                            "AND version=%u AND (posx BETWEEN %.1f AND %.1f) "
                            "AND (posy BETWEEN %.1f AND %.1f) "
                            "AND (posz BETWEEN %.1f AND %.1f)",
                            zone->GetZoneID(), zone->GetInstanceVersion(),
                            od.x - 0.2f, od.x + 0.2f,		// Yes, we're actually using a bounding box instead of a radius.
                            od.y - 0.2f, od.y + 0.2f,		// Much less processing power used this way.
                            od.z - 0.2f, od.z + 0.2f);		// It's pretty forgiving, though, allowing for close-proximity objects

        auto results = database.QueryDatabase(query);
        if (results.Success() && results.RowCount() != 0) {
            auto row = results.begin();
            objectsFound = atoi(row[0]); // Number of nearby objects from database
        }

        // No objects found in database too close. How about spawned but not yet saved?
        if (objectsFound == 0 && entity_list.FindNearbyObject(od.x, od.y, od.z, 0.2f))
            objectsFound = 1;

        if (objectsFound) {
            c->Message(0, "ERROR: Object already at this location.");
            return;
        }

        // Strip any single quotes from objectname (SQL injection FTL!)
        strn0cpy(od.object_name, sep->arg[3 + col], sizeof(od.object_name));

        uint32 len = strlen(od.object_name);
        for (col = 0; col < (uint32)len; col++) {
            if (od.object_name[col] != '\'')
                continue;

            // Uh oh, 1337 h4x0r monkeying around! Strip that apostrophe!
            memcpy(&od.object_name[col], &od.object_name[col + 1], len - col);
            len--;
            col--;
        }

        strupr(od.object_name);	// Model names are always upper-case.

        if ((od.object_name[0] < 'A') || (od.object_name[0] > 'Z')) {
            c->Message(0, "ERROR: Model name must start with a letter.");
            return;
        }

        if (id == 0) {
            // No ID specified. Get a best-guess next number from the database
            // If there's a problem retrieving an ID from the database, it'll end up being object # 1. No biggie.

            query = "SELECT MAX(id) FROM object";
            results = database.QueryDatabase(query);
            if (results.Success() && results.RowCount() != 0) {
                auto row = results.begin();
                id = atoi(row[0]);
            }

            id++;
        }

        // Make sure not to overwrite already-spawned objects that haven't been saved yet.
        while (o = entity_list.FindObject(id))
            id++;

        // Static object
        if (od.object_type == 0)
            od.object_type = staticType; // Temporary. We'll make it 0 when we Save

        od.zone_id = zone->GetZoneID();
        od.zone_instance = zone->GetInstanceVersion();

        o = new Object(id, od.object_type, icon, od, nullptr);

        // Add to our zone entity list and spawn immediately for all clients
        entity_list.AddObject(o, true);

        // Bump player back to avoid getting stuck inside new object

        // GetHeading() returns half of the actual heading, for some reason, so we'll double it here for computation
        x2 = 10.0f * sin(c->GetHeading() * 2.0f / 256.0f * 3.14159265f);
        y2 = 10.0f * cos(c->GetHeading() * 2.0f / 256.0f * 3.14159265f);
        c->MovePC(c->GetX() - x2, c->GetY() - y2, c->GetZ(), c->GetHeading() * 2);

        c->Message(0, "Spawning object with tentative id %u at location (%.1f, %.1f, %.1f heading %.1f). Use '#object Save' to save to database when satisfied with placement.", id, od.x, od.y, od.z, od.heading);

        // Temporary Static Object
        if (od.object_type == staticType)
            c->Message(0, "- Note: Static Object will act like a tradeskill container and will not reflect size, solidtype, or incline values until you commit with '#object Save', after which it will be unchangeable until you use '#object Edit' and zone back in.");

        return;
    }

    if (strcasecmp(sep->arg[1], "edit") == 0) {

		if ((sep->argnum < 2) || ((id = atoi(sep->arg[2])) < 1)) {
            c->Message(0, "Usage: #object Edit (ObjectID) [PropertyName] [NewValue]");
            c->Message(0, "- Static Object (Type 0) Properties: model, type, size, solidtype, incline");
            c->Message(0, "- Tradeskill Object (Type 2+) Properties: model, type, icon");

            return;
        }

        o = entity_list.FindObject(id);

        // Object already available in-zone?
        if (o) {
            // Yep, looks like we can make real-time changes.
            if (sep->argnum < 4) {
                // Or not. '#object Edit (ObjectID)' called without PropertyName and NewValue
                c->Message(0, "Note: Object %u already unlocked and ready for changes", id);
                return;
            }
        }
        else {
            // Object not found in-zone in a modifiable form. Check for valid matching circumstances.
            std::string query = StringFormat("SELECT zoneid, version, type FROM object WHERE id = %u", id);
            auto results = database.QueryDatabase(query);
            if (!results.Success() || results.RowCount() == 0) {
                c->Message(0, "ERROR: Object %u not found", id);
                return;
            }

            auto row = results.begin();
            od.zone_id = atoi(row[0]);
            od.zone_instance = atoi(row[1]);
            od.object_type = atoi(row[2]);
            uint32 objectsFound = 1;

            // Object not in this zone?
            if (od.zone_id != zone->GetZoneID()) {
                c->Message(0, "ERROR: Object %u not in this zone.", id);
                return;
            }

            // Object not in this instance?
            if (od.zone_instance != zone->GetInstanceVersion()) {
                c->Message(0, "ERROR: Object %u not part of this instance version.", id);
                return;
            }

            switch (od.object_type)
            {
                case 0: // Static object needing unlocking
						// Convert to tradeskill object temporarily for changes
                    query = StringFormat("UPDATE object SET type = %u WHERE id = %u", staticType, id);

                    database.QueryDatabase(query);

                    c->Message(0, "Static Object %u unlocked for editing. You must zone out and back in to make your changes, then commit them with '#object Save'.", id);
                    if (sep->argnum >= 4)
                        c->Message(0, "NOTE: The change you specified has not been applied, since the static object had not been unlocked for editing yet.");
                    return;

                case OT_DROPPEDITEM:
                    c->Message(0, "ERROR: Object %u is a temporarily spawned ground spawn or dropped item, which cannot be manipulated with #object. See the 'ground_spawns' table in the database.", id);
                    return;

                case staticType:
                    c->Message(0, "ERROR: Object %u has been unlocked for editing, but you must zone out and back in for your client to refresh its object table before you can make changes to it.", id);
                    return;

                default:
                    // Unknown error preventing us from seeing the object in the zone.
                    c->Message(0, "ERROR: Unknown problem attempting to manipulate object %u", id);
                    return;
            }
        }

        // If we're here, we have a manipulable object ready for changes.
        strlwr(sep->arg[3]); // Case insensitive PropertyName
        strupr(sep->arg[4]); // In case it's model name, which should always be upper-case

        // Read current object info for reference
        icon = o->GetIcon();
        o->GetObjectData(&od);

        // We'll be a little more picky with property names, to prevent errors. Check against the whole word.
        if (strcmp(sep->arg[3], "model") == 0) {

            if ((sep->arg[4][0] < 'A') || (sep->arg[4][0] > 'Z')) {
                c->Message(0, "ERROR: Model names must begin with a letter.");
                return;
            }

            strn0cpy(od.object_name, sep->arg[4], sizeof(od.object_name));

            o->SetObjectData(&od);

            c->Message(0, "Object %u now being rendered with model '%s'", id, od.object_name);
        }
        else if (strcmp(sep->arg[3], "type") == 0) {
            if ((sep->arg[4][0] < '0') || (sep->arg[4][0] > '9')) {
                c->Message(0, "ERROR: Invalid type number");
                return;
            }

            od.object_type = atoi(sep->arg[4]);

            switch (od.object_type) {
                case 0:
                    // Convert Static Object to temporary changeable type
                    od.object_type = staticType;
                    c->Message(0, "Note: Static Object will still act like tradeskill object and will not reflect size, solidtype, or incline settings until committed to the database with '#object Save', after which it will be unchangeable until it is unlocked again with '#object Edit'.");
                    break;

                case OT_DROPPEDITEM:
                    c->Message(0, "ERROR: Object Type 1 is used for temporarily spawned ground spawns and dropped items, which are not supported with #object. See the 'ground_spawns' table in the database.");
                    return;

                default:
                    c->Message(0, "Object %u changed to Tradeskill Object Type %u", id, od.object_type);
                    break;
            }

            o->SetType(od.object_type);
        }
        else if (strcmp(sep->arg[3], "size") == 0) {
            if (od.object_type != staticType) {
                c->Message(0, "ERROR: Object %u is not a Static Object and does not support the Size property", id);
                return;
            }

            if ((sep->arg[4][0] < '0') || (sep->arg[4][0] > '9')) {
                    c->Message(0, "ERROR: Invalid size specified. Please enter a number.");
                    return;
            }

            od.unknown008 = atoi(sep->arg[4]);
            o->SetObjectData(&od);

            if (od.unknown008 == 0) // 0 == unspecified == 100%
                od.unknown008 = 100;

            c->Message(0, "Static Object %u set to %u%% size. Size will take effect when you commit to the database with '#object Save', after which the object will be unchangeable until you unlock it again with '#object Edit' and zone out and back in.", id, od.unknown008);
        }
        else if (strcmp(sep->arg[3], "solidtype") == 0)	{

            if (od.object_type != staticType) {
                c->Message(0, "ERROR: Object %u is not a Static Object and does not support the SolidType property", id);
                return;
            }

            if ((sep->arg[4][0] < '0') || (sep->arg[4][0] > '9')) {
                c->Message(0, "ERROR: Invalid solidtype specified. Please enter a number.");
                return;
            }

            od.unknown010 = atoi(sep->arg[4]);
            o->SetObjectData(&od);

            c->Message(0, "Static Object %u set to SolidType %u. Change will take effect when you commit to the database with '#object Save'. Support for this property is on a per-model basis, mostly seen in smaller objects such as chests and tables.", id, od.unknown010);
        }
        else if (strcmp(sep->arg[3], "icon") == 0) {

            if ((od.object_type < 2) || (od.object_type == staticType)) {
                c->Message(0, "ERROR: Object %u is not a Tradeskill Object and does not support the Icon property", id);
                return;
            }

            if ((icon = atoi(sep->arg[4])) == 0) {
                c->Message(0, "ERROR: Invalid Icon specified. Please enter an icon number.");
                return;
            }

            o->SetIcon(icon);
            c->Message(0, "Tradeskill Object %u icon set to %u", id, icon);
        }
        else if (strcmp(sep->arg[3], "incline") == 0) {
            if (od.object_type != staticType) {
                c->Message(0, "ERROR: Object %u is not a Static Object and does not support the Incline property", id);
                return;
            }

            if ((sep->arg[4][0] < '0') || (sep->arg[4][0] > '9')) {
                c->Message(0, "ERROR: Invalid Incline specified. Please enter a number. Normal range is 0-512.");
                return;
            }

            od.unknown020 = atoi(sep->arg[4]);
            o->SetObjectData(&od);

            c->Message(0, "Static Object %u set to %u incline. Incline will take effect when you commit to the database with '#object Save', after which the object will be unchangeable until you unlock it again with '#object Edit' and zone out and back in.", id, od.unknown020);
        }
        else {
            c->Message(0, "ERROR: Unrecognized property name: %s", sep->arg[3]);
            return;
        }

        // Repop object to have it reflect the change.
        app = new EQApplicationPacket();
        o->CreateDeSpawnPacket(app);
        entity_list.QueueClients(0, app);
        safe_delete(app);

        app = new EQApplicationPacket();
        o->CreateSpawnPacket(app);
        entity_list.QueueClients(0, app);
        safe_delete(app);
        return;
    }

    if (strcasecmp(sep->arg[1], "move") == 0) {

        if ((sep->argnum < 2) || // Not enough arguments
                ((id = atoi(sep->arg[2])) == 0) || // ID not specified
                (((sep->arg[3][0] < '0') || (sep->arg[3][0] > '9')) &&
                ((sep->arg[3][0] & 0xDF) != 'T') &&
                (sep->arg[3][0] != '-') && (sep->arg[3][0] != '.'))) { // Location argument not specified correctly
            c->Message(0, "Usage: #object Move (ObjectID) ToMe|(x y z [h])");
            return;
        }

        if (!(o = entity_list.FindObject(id))) {
            std::string query = StringFormat("SELECT zoneid, version, type FROM object WHERE id = %u", id);
            auto results = database.QueryDatabase(query);
            if (!results.Success() || results.RowCount() == 0) {
                c->Message(0, "ERROR: Object %u not found", id);
                return;
            }

            auto row = results.begin();
            od.zone_id = atoi(row[0]);
            od.zone_instance = atoi(row[1]);
            od.object_type = atoi(row[2]);


            if (od.zone_id != zone->GetZoneID()) {
                c->Message(0, "ERROR: Object %u is not in this zone", id);
                return;
            }

            if (od.zone_instance != zone->GetInstanceVersion()) {
                c->Message(0, "ERROR: Object %u is not in this instance version", id);
                return;
            }

            switch (od.object_type) {
                case 0:
                    c->Message(0, "ERROR: Object %u is not yet unlocked for editing. Use '#object Edit' then zone out and back in to move it.", id);
                    return;

                case staticType:
                    c->Message(0, "ERROR: Object %u has been unlocked for editing, but you must zone out and back in before your client sees the change and will allow you to move it.", id);
                    return;

                case 1:
                    c->Message(0, "ERROR: Object %u is a temporary spawned object and cannot be manipulated with #object. See the 'ground_spawns' table in the database.", id);
                    return;

                default:
                    c->Message(0, "ERROR: Object %u not located in zone.", id);
                    return;
            }
        }

        // Move To Me
        if ((sep->arg[3][0] & 0xDF) == 'T')  {
            od.x = c->GetX();
            od.y = c->GetY();
            od.z = c->GetZ() - (c->GetSize() * 0.625f); // Compensate for #loc bumping up Z coordinate by 62.5% of character's size.

            o->SetHeading(c->GetHeading() * 2.0f); // Compensate for GetHeading() returning half of actual

            // Bump player back to avoid getting stuck inside object

            // GetHeading() returns half of the actual heading, for some reason
            x2 = 10.0f * sin(c->GetHeading() * 2.0f / 256.0f * 3.14159265f);
            y2 = 10.0f * cos(c->GetHeading() * 2.0f / 256.0f * 3.14159265f);
            c->MovePC(c->GetX() - x2, c->GetY() - y2, c->GetZ(), c->GetHeading() * 2.0f);
        } // Move to x, y, z [h]
        else {
            od.x = atof(sep->arg[3]);
            if (sep->argnum > 3)
                od.y = atof(sep->arg[4]);
            else
                o->GetLocation(nullptr, &od.y, nullptr);

            if (sep->argnum > 4)
                od.z = atof(sep->arg[5]);
            else
                o->GetLocation(nullptr, nullptr, &od.z);

            if (sep->argnum > 5)
                o->SetHeading(atof(sep->arg[6]));
        }

        o->SetLocation(od.x, od.y, od.z);

        // Despawn and respawn object to reflect change
        app = new EQApplicationPacket();
        o->CreateDeSpawnPacket(app);
        entity_list.QueueClients(0, app);
        safe_delete(app);

        app = new EQApplicationPacket();
        o->CreateSpawnPacket(app);
        entity_list.QueueClients(0, app);
        safe_delete(app);
        return;
    }

    if (strcasecmp(sep->arg[1], "rotate") == 0) {
        // Insufficient or invalid arguments
        if ((sep->argnum < 3) || ((id = atoi(sep->arg[2])) == 0)) {
            c->Message(0, "Usage: #object Rotate (ObjectID) (Heading, 0-512)");
            return;
        }

        if ((o = entity_list.FindObject(id)) == nullptr) {
            c->Message(0, "ERROR: Object %u not found in zone, or is a static object not yet unlocked with '#object Edit' for editing.", id);
            return;
        }

        o->SetHeading(atof(sep->arg[3]));

        // Despawn and respawn object to reflect change
        app = new EQApplicationPacket();
        o->CreateDeSpawnPacket(app);
        entity_list.QueueClients(0, app);
        safe_delete(app);

        app = new EQApplicationPacket();
        o->CreateSpawnPacket(app);
        entity_list.QueueClients(0, app);
        safe_delete(app);
        return;
    }

    if (strcasecmp(sep->arg[1], "save") == 0) {
        // Insufficient or invalid arguments
        if ((sep->argnum < 2) || ((id = atoi(sep->arg[2])) == 0)) {
            c->Message(0, "Usage: #object Save (ObjectID)");
            return;
        }

        o = entity_list.FindObject(id);

        od.zone_id = 0;
        od.zone_instance = 0;
        od.object_type = 0;

        // If this ID isn't in the database yet, it's a new object
        bNewObject = true;
        std::string query = StringFormat("SELECT zoneid, version, type FROM object WHERE id = %u", id);
        auto results = database.QueryDatabase(query);
        if (results.Success() && results.RowCount() != 0) {
            auto row = results.begin();
            od.zone_id = atoi(row[0]);
            od.zone_instance = atoi(row[1]);
            od.object_type = atoi(row[2]);

            // ID already in database. Not a new object.
            bNewObject = false;
        }

        if (!o) {
            // Object not found in zone. Can't save an object we can't see.

            if (bNewObject) {
                c->Message(0, "ERROR: Object %u not found", id);
                return;
            }

            if (od.zone_id != zone->GetZoneID()) {
                c->Message(0, "ERROR: Wrong Object ID. %u is not part of this zone.", id);
                return;
            }

            if (od.zone_instance != zone->GetInstanceVersion()) {
                c->Message(0, "ERROR: Wrong Object ID. %u is not part of this instance version.", id);
                return;
            }

            if (od.object_type == 0) {
                c->Message(0, "ERROR: Static Object %u has already been committed. Use '#object Edit %u' and zone out and back in to make changes.", id, id);
                return;
            }

            if (od.object_type == 1) {
                c->Message(0, "ERROR: Object %u is a temporarily spawned ground spawn or dropped item, which is not supported with #object. See the 'ground_spawns' table in the database.", id);
                return;
            }

            c->Message(0, "ERROR: Object %u not found.", id);
            return;
        }

        // Oops! Another GM already saved an object with our id from another zone.
        // We'll have to get a new one.
        if ((od.zone_id > 0) && (od.zone_id != zone->GetZoneID()))
            id = 0;

        // Oops! Another GM already saved an object with our id from another instance.
        // We'll have to get a new one.
        if ((id > 0) && (od.zone_instance != zone->GetInstanceVersion()))
            id = 0;

        // If we're asking for a new ID, it's a new object.
        bNewObject |= (id == 0);

        o->GetObjectData(&od);
        od.object_type = o->GetType();
        icon = o->GetIcon();

        // We're committing to the database now. Return temporary object type to actual.
        if (od.object_type == staticType)
            od.object_type = 0;

        if (!bNewObject)
            query = StringFormat("UPDATE object SET zoneid = %u, version = %u, "
                                "xpos = %.1f, ypos=%.1f, zpos=%.1f, heading=%.1f, "
                                "objectname = '%s', type = %u, icon = %u, "
                                "unknown08 = %u, unknown10 = %u, unknown20 = %u "
                                "WHERE ID = %u",
                                zone->GetZoneID(), zone->GetInstanceVersion(),
                                od.x, od.y, od.z, od.heading,
                                od.object_name, od.object_type, icon,
                                od.unknown008, od.unknown010, od.unknown020, id);
        else if (id == 0)
            query = StringFormat("INSERT INTO object "
                                "(zoneid, version, xpos, ypos, zpos, heading, objectname, "
                                "type, icon, unknown08, unknown10, unknown20) "
                                "VALUES (%u, %u, %.1f, %.1f, %.1f, %.1f, '%s', %u, %u, %u, %u, %u)",
                                zone->GetZoneID(), zone->GetInstanceVersion(),
                                od.x, od.y, od.z, od.heading,
                                od.object_name, od.object_type, icon,
                                od.unknown008, od.unknown010, od.unknown020);
        else
            query = StringFormat("INSERT INTO object "
                                "(id, zoneid, version, xpos, ypos, zpos, heading, objectname, "
                                "type, icon, unknown08, unknown10, unknown20) "
                                "VALUES (%u, %u, %u, %.1f, %.1f, %.1f, %.1f, '%s', %u, %u, %u, %u, %u)",
                                id, zone->GetZoneID(), zone->GetInstanceVersion(),
                                od.x, od.y, od.z, od.heading,
                                od.object_name, od.object_type, icon,
                                od.unknown008, od.unknown010, od.unknown020);

        results = database.QueryDatabase(query);
        if (!results.Success()) {
            c->Message(0, "Database Error: %s", results.ErrorMessage().c_str());
            return;
        }

        if (results.RowsAffected() == 0) {
            // No change made, but no error message given
            c->Message(0, "Database Error: Could not save change to Object %u", id);
            return;
        }

        if (bNewObject) {
                if (newid == results.LastInsertedID()) {
                    c->Message(0, "Saved new Object %u to database", id);
                    return;
                }

                c->Message(0, "Saved Object. NOTE: Database returned a new ID number for object: %u", newid);
                id = newid;
                return;
        }

        c->Message(0, "Saved changes to Object %u", id);
        newid = id;

        if (od.object_type == 0) {
            // Static Object - Respawn as nonfunctional door

            app = new EQApplicationPacket();
            o->CreateDeSpawnPacket(app);
            entity_list.QueueClients(0, app);
            safe_delete(app);

            entity_list.RemoveObject(o->GetID());

            memset(&door, 0, sizeof(door));

            strn0cpy(door.zone_name, zone->GetShortName(), sizeof(door.zone_name));

            door.db_id = 1000000000 + id; // Out of range of normal use for doors.id
            door.door_id = -1; // Client doesn't care if these are all the same door_id
            door.pos_x = od.x; // xpos
            door.pos_y = od.y; // ypos
            door.pos_z = od.z; // zpos
            door.heading = od.heading; // heading

            strn0cpy(door.door_name, od.object_name, sizeof(door.door_name)); // objectname

            // Strip trailing "_ACTORDEF" if present. Client won't accept it for doors.
            uint32 len = strlen(door.door_name);
            if ((len > 9) && (memcmp(&door.door_name[len - 9], "_ACTORDEF", 10) == 0))
                door.door_name[len - 9] = '\0';

            memcpy(door.dest_zone, "NONE", 5);

            if ((door.size = od.unknown008) == 0) // unknown08 = optional size percentage
                door.size = 100;

            switch (door.opentype = od.unknown010) // unknown10 = optional request_nonsolid (0 or 1 or experimental number)
            {
                case 0:
                    door.opentype = 31;
                    break;

                case 1:
                    door.opentype = 9;
                    break;

            }

            door.incline = od.unknown020; // unknown20 = optional incline value
            door.client_version_mask = 0xFFFFFFFF;

            doors = new Doors(&door);
            entity_list.AddDoor(doors);

            app = new EQApplicationPacket(OP_SpawnDoor, sizeof(Door_Struct));
            ds = (Door_Struct*)app->pBuffer;

            memset(ds, 0, sizeof(Door_Struct));
            memcpy(ds->name, door.door_name, 32);
            ds->xPos = door.pos_x;
            ds->yPos = door.pos_y;
            ds->zPos = door.pos_z;
            ds->heading = door.heading;
            ds->incline = door.incline;
            ds->size = door.size;
            ds->doorId = door.door_id;
            ds->opentype = door.opentype;
            ds->unknown0052[9] = 1; // *ptr-1 and *ptr-3 from EntityList::MakeDoorSpawnPacket()
            ds->unknown0052[11] = 1;

            entity_list.QueueClients(0, app);
            safe_delete(app);

            c->Message(0, "NOTE: Object %u is now a static object, and is unchangeable. To make future changes, use '#object Edit' to convert it to a changeable form, then zone out and back in.", id);
        }
        return;
    }

    if (strcasecmp(sep->arg[1], "copy") == 0) {
        // Insufficient or invalid arguments
        if ((sep->argnum < 3) || (((sep->arg[2][0] & 0xDF) != 'A') && ((sep->arg[2][0] < '0') || (sep->arg[2][0] > '9')))) {
            c->Message(0, "Usage: #object Copy All|(ObjectID) (InstanceVersion)");
            c->Message(0, "- Note: Only objects saved in the database can be copied to another instance.");
            return;
        }

        od.zone_instance = atoi(sep->arg[3]);

        if (od.zone_instance == zone->GetInstanceVersion()) {
            c->Message(0, "ERROR: Source and destination instance versions are the same.");
            return;
        }

        if ((sep->arg[2][0] & 0xDF) == 'A') {
            // Copy All

            std::string query = StringFormat("INSERT INTO object "
                                            "(zoneid, version, xpos, ypos, zpos, heading, itemid, "
                                            "objectname, type, icon, unknown08, unknown10, unknown20) "
                                            "SELECT zoneid, %u, xpos, ypos, zpos, heading, itemid, "
                                            "objectname, type, icon, unknown08, unknown10, unknown20 "
                                            "FROM object WHERE zoneid = %u) AND version = %u",
                                            od.zone_instance, zone->GetZoneID(), zone->GetInstanceVersion());
            auto results = database.QueryDatabase(query);
            if (!results.Success()) {
                c->Message(0, "Database Error: %s", results.ErrorMessage().c_str());
                return;
            }

            c->Message(0, "Copied %u object%s into instance version %u", results.RowCount(), (results.RowCount() == 1) ? "" : "s", od.zone_instance);
            return;
        }

        id = atoi(sep->arg[2]);

        std::string query = StringFormat("INSERT INTO object "
                                        "(zoneid, version, xpos, ypos, zpos, heading, itemid, "
                                        "objectname, type, icon, unknown08, unknown10, unknown20) "
                                        "SELECT zoneid, %u, xpos, ypos, zpos, heading, itemid, "
                                        "objectname, type, icon, unknown08, unknown10, unknown20 "
                                        "FROM object WHERE id = %u AND zoneid = %u AND version = %u",
                                        od.zone_instance, id, zone->GetZoneID(), zone->GetInstanceVersion());
        auto results = database.QueryDatabase(query);
        if (results.Success() && results.RowsAffected() > 0) {
            c->Message(0, "Copied Object %u into instance version %u", id, od.zone_instance);
            return;
        }

        // Couldn't copy the object.

        // got an error message
        if (!results.Success()) {
            c->Message(0, "Database Error: %s", results.ErrorMessage().c_str());
            return;
        }

        // No database error returned. See if we can figure out why.

        query = StringFormat("SELECT zoneid, version FROM object WHERE id = %u", id);
        results = database.QueryDatabase(query);
        if (!results.Success())
            return;

        if (results.RowCount() == 0) {
            c->Message(0, "ERROR: Object %u not found", id);
            return;
        }

        auto row = results.begin();
        // Wrong ZoneID?
        if (atoi(row[0]) != zone->GetZoneID()) {
            c->Message(0, "ERROR: Object %u is not part of this zone.", id);
            return;
        }

        // Wrong Instance Version?
        if (atoi(row[1]) != zone->GetInstanceVersion()) {
            c->Message(0, "ERROR: Object %u is not part of this instance version.", id);
            return;
        }

        // Well, NO clue at this point. Just let 'em know something screwed up.
        c->Message(0, "ERROR: Unknown database error copying Object %u to instance version %u", id, od.zone_instance);
        return;
    }

    if (strcasecmp(sep->arg[1], "delete") == 0) {

        if ((sep->argnum < 2) || ((id = atoi(sep->arg[2])) <= 0)) {
            c->Message(0, "Usage: #object Delete (ObjectID) -- NOTE: Object deletions are permanent and cannot be undone!");
            return;
        }

        o = entity_list.FindObject(id);

        if (o) {
            // Object found in zone.

            app = new EQApplicationPacket();
            o->CreateDeSpawnPacket(app);
            entity_list.QueueClients(nullptr, app);

            entity_list.RemoveObject(o->GetID());

            // Verifying ZoneID and Version in case someone else ended up adding an object with our ID
            // from a different zone/version. Don't want to delete someone else's work.
            std::string query = StringFormat("DELETE FROM object "
                                            "WHERE id = %u AND zoneid = %u "
                                            "AND version = %u LIMIT 1",
                                            id, zone->GetZoneID(), zone->GetInstanceVersion());
            auto results = database.QueryDatabase(query);

            c->Message(0, "Object %u deleted", id);
            return;
        }


        // Object not found in zone.
        std::string query = StringFormat("SELECT type FROM object "
                                        "WHERE id = %u AND zoneid = %u "
                                        "AND version = %u LIMIT 1",
                                        id, zone->GetZoneID(), zone->GetInstanceVersion());
        auto results = database.QueryDatabase(query);
        if (!results.Success())
            return;

        if (results.RowCount() == 0) {
            c->Message(0, "ERROR: Object %u not found in this zone or instance!", id);
            return;
        }

        auto row = results.begin();

        switch (atoi(row[0])) {
            case 0: // Static Object
                query = StringFormat("DELETE FROM object WHERE id = %u "
                                    "AND zoneid = %u AND version = %u LIMIT 1",
                                    id, zone->GetZoneID(), zone->GetInstanceVersion());
                results = database.QueryDatabase(query);

                c->Message(0, "Object %u deleted. NOTE: This static object will remain for anyone currently in the zone until they next zone out and in.", id);
                return;

            case 1: // Temporary Spawn
                c->Message(0, "ERROR: Object %u is a temporarily spawned ground spawn or dropped item, which is not supported with #object. See the 'ground_spawns' table in the database.", id);
                return;

        }

        return;
    }

    if (strcasecmp(sep->arg[1], "undo") == 0) {
        // Insufficient or invalid arguments
        if ((sep->argnum < 2) || ((id = atoi(sep->arg[2])) == 0)) {
            c->Message(0, "Usage: #object Undo (ObjectID) -- Reload object from database, undoing any changes you have made");
            return;
        }

        o = entity_list.FindObject(id);

        if (!o) {
            c->Message(0, "ERROR: Object %u not found in zone in a manipulable form. No changes to undo.", id);
            return;
        }

        if (o->GetType() == OT_DROPPEDITEM) {
            c->Message(0, "ERROR: Object %u is a temporary spawned item and cannot be manipulated with #object. See the 'ground_spawns' table in the database.", id);
            return;
        }

        // Despawn current item for reloading from database
        app = new EQApplicationPacket();
        o->CreateDeSpawnPacket(app);
        entity_list.QueueClients(0, app);
        entity_list.RemoveObject(o->GetID());
        safe_delete(app);

        std::string query = StringFormat("SELECT xpos, ypos, zpos, "
                                        "heading, objectname, type, icon, "
                                        "unknown08, unknown10, unknown20 "
                                        "FROM object WHERE id = %u", id);
        auto results = database.QueryDatabase(query);
        if (!results.Success() || results.RowCount() == 0) {
            c->Message(0, "Database Error: %s", results.ErrorMessage().c_str());
            return;
        }

        memset(&od, 0, sizeof(od));

        auto row = results.begin();

        od.x = atof(row[0]);
        od.y = atof(row[1]);
        od.z = atof(row[2]);
        od.heading = atof(row[3]);
        strn0cpy(od.object_name, row[4], sizeof(od.object_name));
        od.object_type = atoi(row[5]);
        icon = atoi(row[6]);
        od.unknown008 = atoi(row[7]);
        od.unknown010 = atoi(row[8]);
        od.unknown020 = atoi(row[9]);

        if (od.object_type == 0)
            od.object_type = staticType;

        o = new Object(id, od.object_type, icon, od, nullptr);
        entity_list.AddObject(o, true);

        c->Message(0, "Object %u reloaded from database.", id);
        return;
    }

    c->Message(0, usage_string);
}

void command_showspellslist(Client *c, const Seperator *sep)
{
	Mob *target = c->GetTarget();

	if (!target) {
		c->Message(0, "Must target an NPC.");
		return;
	}

	if (!target->IsNPC()) {
		c->Message(0, "%s is not an NPC.", target->GetName());
		return;
	}

	target->CastToNPC()->AISpellsList(c);

	return;
}

// All new code added to command.cpp ought to be BEFORE this comment line. Do no append code to this file below the BOTS code block.
#ifdef BOTS
// Function delegate to support the command interface for Bots with the client.
void command_bot(Client *c, const Seperator *sep) {
	Bot::ProcessBotCommands(c, sep);
}
#endif

void command_raidloot(Client *c, const Seperator *sep)
{
	if(!sep->arg[1][0]) {
		c->Message(0, "Usage: #raidloot [LEADER/GROUPLEADER/SELECTED/ALL]");
		return;
	}

	Raid *r = c->GetRaid();
	if(r)
	{
		for(int x = 0; x < 72; ++x)
		{
			if(r->members[x].member == c)
			{
				if(r->members[x].IsRaidLeader == 0)
				{
					c->Message(0, "You must be the raid leader to use this command.");
				}
				else
				{
					break;
				}
			}
		}

		if(strcasecmp(sep->arg[1], "LEADER") == 0)
		{
			c->Message(15, "Loot type changed to: 1");
			r->ChangeLootType(1);
		}
		else if(strcasecmp(sep->arg[1], "GROUPLEADER") == 0)
		{
			c->Message(15, "Loot type changed to: 2");
			r->ChangeLootType(2);
		}
		else if(strcasecmp(sep->arg[1], "SELECTED") == 0)
		{
			c->Message(15, "Loot type changed to: 3");
			r->ChangeLootType(3);
		}
		else if(strcasecmp(sep->arg[1], "ALL") == 0)
		{
			c->Message(15, "Loot type changed to: 4");
			r->ChangeLootType(4);
		}
		else
		{
			c->Message(0, "Usage: #raidloot [LEADER/GROUPLEADER/SELECTED/ALL]");
		}
	}
	else
	{
		c->Message(0, "You must be in a raid to use that command.");
	}
}

void command_emoteview(Client *c, const Seperator *sep)
{
	if(!c->GetTarget() || !c->GetTarget()->IsNPC())
	{
		c->Message(0, "You must target a NPC to view their emotes.");
		return;
	}

	if(c->GetTarget() && c->GetTarget()->IsNPC())
	{
		int count=0;
		int emoteid = c->GetTarget()->CastToNPC()->GetEmoteID();

		LinkedListIterator<NPC_Emote_Struct*> iterator(zone->NPCEmoteList);
		iterator.Reset();
		while(iterator.MoreElements())
		{
			NPC_Emote_Struct* nes = iterator.GetData();
			if(emoteid == nes->emoteid)
			{
				c->Message(0, "EmoteID: %i Event: %i Type: %i Text: %s", nes->emoteid, nes->event_, nes->type, nes->text);
				count++;
			}
			iterator.Advance();
		}
		if (count == 0)
			c->Message(0, "No emotes found.");
		else
			c->Message(0, "%i emote(s) found", count);
	}
}

void command_emotesearch(Client *c, const Seperator *sep)
{
	if (sep->arg[1][0] == 0)
		c->Message(0, "Usage: #emotesearch [search string or emoteid]");
	else
	{
		const char *search_criteria=sep->argplus[1];
		int count=0;

		if (Seperator::IsNumber(search_criteria))
		{
			uint16 emoteid = atoi(search_criteria);
			LinkedListIterator<NPC_Emote_Struct*> iterator(zone->NPCEmoteList);
			iterator.Reset();
			while(iterator.MoreElements())
			{
			NPC_Emote_Struct* nes = iterator.GetData();
				if(emoteid == nes->emoteid)
				{
					c->Message(0, "EmoteID: %i Event: %i Type: %i Text: %s", nes->emoteid, nes->event_, nes->type, nes->text);
					count++;
				}
				iterator.Advance();
			}
			if (count == 0)
				c->Message(0, "No emotes found.");
			else
				c->Message(0, "%i emote(s) found", count);
		}
		else
		{
			char sText[64];
			char sCriteria[515];
			strn0cpy(sCriteria, search_criteria, sizeof(sCriteria));
			strupr(sCriteria);
			char* pdest;

			LinkedListIterator<NPC_Emote_Struct*> iterator(zone->NPCEmoteList);
			iterator.Reset();
			while(iterator.MoreElements())
			{
			NPC_Emote_Struct* nes = iterator.GetData();
			strn0cpy(sText, nes->text, sizeof(sText));
			strupr(sText);
			pdest = strstr(sText, sCriteria);
				if (pdest != nullptr)
				{
					c->Message(0, "EmoteID: %i Event: %i Type: %i Text: %s", nes->emoteid, nes->event_, nes->type, nes->text);
					count++;
				}
				if (count == 50)
					break;

				iterator.Advance();
			}
			if (count == 50)
				c->Message(0, "50 emotes shown...too many results.");
			else
				c->Message(0, "%i emote(s) found", count);
		}
	}
}

void command_reloademote(Client *c, const Seperator *sep)
{
	zone->NPCEmoteList.Clear();
	zone->LoadNPCEmotes(&zone->NPCEmoteList);
	c->Message(0, "NPC emotes reloaded.");
}

void command_globalview(Client *c, const Seperator *sep)
{
	NPC * npcmob = nullptr;

	if(c->GetTarget() && c->GetTarget()->IsNPC())
	{
		npcmob = c->GetTarget()->CastToNPC();
		QGlobalCache *npc_c = nullptr;
		QGlobalCache *char_c = nullptr;
		QGlobalCache *zone_c = nullptr;

		if(npcmob)
			npc_c = npcmob->GetQGlobals();

		char_c = c->GetQGlobals();
		zone_c = zone->GetQGlobals();

		std::list<QGlobal> globalMap;
		uint32 ntype = 0;

		if(npcmob)
			ntype = npcmob->GetNPCTypeID();

		if(npc_c)
		{
			QGlobalCache::Combine(globalMap, npc_c->GetBucket(), ntype, c->CharacterID(), zone->GetZoneID());
		}

		if(char_c)
		{
			QGlobalCache::Combine(globalMap, char_c->GetBucket(), ntype, c->CharacterID(), zone->GetZoneID());
		}

		if(zone_c)
		{
			QGlobalCache::Combine(globalMap, zone_c->GetBucket(), ntype, c->CharacterID(), zone->GetZoneID());
		}

		std::list<QGlobal>::iterator iter = globalMap.begin();
		uint32 gcount = 0;

		c->Message(0, "Name, Value");
		while(iter != globalMap.end())
		{
			c->Message(0, "%s %s", (*iter).name.c_str(), (*iter).value.c_str());
			++iter;
			++gcount;
		}
		c->Message(0, "%u globals loaded.", gcount);
	}
	else
	{
		QGlobalCache *char_c = nullptr;
		QGlobalCache *zone_c = nullptr;

		char_c = c->GetQGlobals();
		zone_c = zone->GetQGlobals();

		std::list<QGlobal> globalMap;
		uint32 ntype = 0;

		if(char_c)
		{
			QGlobalCache::Combine(globalMap, char_c->GetBucket(), ntype, c->CharacterID(), zone->GetZoneID());
		}

		if(zone_c)
		{
			QGlobalCache::Combine(globalMap, zone_c->GetBucket(), ntype, c->CharacterID(), zone->GetZoneID());
		}

		std::list<QGlobal>::iterator iter = globalMap.begin();
		uint32 gcount = 0;

		c->Message(0, "Name, Value");
		while(iter != globalMap.end())
		{
			c->Message(0, "%s %s", (*iter).name.c_str(), (*iter).value.c_str());
			++iter;
			++gcount;
		}
		c->Message(0, "%u globals loaded.", gcount);
	}
}

void command_distance(Client *c, const Seperator *sep) {
	if(c && c->GetTarget()) {
		Mob* target = c->GetTarget();

		c->Message(0, "Your target, %s, is %1.1f units from you.", c->GetTarget()->GetName(), c->Dist(*target));
	}
}

void command_cvs(Client *c, const Seperator *sep)
{
	if(c)
	{
		ServerPacket *pack = new ServerPacket(ServerOP_ClientVersionSummary, sizeof(ServerRequestClientVersionSummary_Struct));

		ServerRequestClientVersionSummary_Struct *srcvss = (ServerRequestClientVersionSummary_Struct*)pack->pBuffer;

		strn0cpy(srcvss->Name, c->GetName(), sizeof(srcvss->Name));

		worldserver.SendPacket(pack);

		safe_delete(pack);

	}
}

void command_max_all_skills(Client *c, const Seperator *sep)
{
	if(c)
	{
		for(int i = 0; i <= HIGHEST_SKILL; ++i)
		{
			if(i >= SkillSpecializeAbjure && i <= SkillSpecializeEvocation)
			{
				c->SetSkill((SkillUseTypes)i, 50);
			}
			else
			{
				int max_skill_level = database.GetSkillCap(c->GetClass(), (SkillUseTypes)i, c->GetLevel());
				c->SetSkill((SkillUseTypes)i, max_skill_level);
			}
		}
	}
}

void command_showbonusstats(Client *c, const Seperator *sep)
{
	if (c->GetTarget() == 0)
		c->Message(0, "ERROR: No target!");
	else if (!c->GetTarget()->IsMob() && !c->GetTarget()->IsClient())
		c->Message(0, "ERROR: Target is not a Mob or Player!");
	else {
		bool bAll = false;
		if(sep->arg[1][0] == '\0' || strcasecmp(sep->arg[1], "all") == 0)
			bAll = true;
		if (bAll || (strcasecmp(sep->arg[1], "item")==0)) {
			c->Message(0, "Target Item Bonuses:");
			c->Message(0, "  Accuracy: %i%%   Divine Save: %i%%",c->GetTarget()->GetItemBonuses().Accuracy, c->GetTarget()->GetItemBonuses().DivineSaveChance);
			c->Message(0, "  Flurry: %i%%     HitChance: %i%%",c->GetTarget()->GetItemBonuses().FlurryChance, c->GetTarget()->GetItemBonuses().HitChance / 15);
		}
		if (bAll || (strcasecmp(sep->arg[1], "spell")==0)) {
			c->Message(0, "  Target Spell Bonuses:");
			c->Message(0, "  Accuracy: %i%%   Divine Save: %i%%",c->GetTarget()->GetSpellBonuses().Accuracy, c->GetTarget()->GetSpellBonuses().DivineSaveChance);
			c->Message(0, "  Flurry: %i%%     HitChance: %i%% ",c->GetTarget()->GetSpellBonuses().FlurryChance, c->GetTarget()->GetSpellBonuses().HitChance / 15);
		}
		c->Message(0, "  Effective Casting Level: %i",c->GetTarget()->GetCasterLevel(0));
	}
}

void command_reloadallrules(Client *c, const Seperator *sep)
{
	if(c)
	{
		ServerPacket *pack = new ServerPacket(ServerOP_ReloadRules, 0);
		worldserver.SendPacket(pack);
		c->Message(13, "Successfully sent the packet to world to reload rules globally. (including world)");
		safe_delete(pack);

	}
}

void command_reloadworldrules(Client *c, const Seperator *sep)
{
	if(c)
	{
		ServerPacket *pack = new ServerPacket(ServerOP_ReloadRulesWorld, 0);
		worldserver.SendPacket(pack);
		c->Message(13, "Successfully sent the packet to world to reload rules. (only world)");
		safe_delete(pack);
	}
}

void command_camerashake(Client *c, const Seperator *sep)
{
	if(c)
	{
		if(sep->arg[1][0] && sep->arg[2][0])
		{
			ServerPacket *pack = new ServerPacket(ServerOP_CameraShake, sizeof(ServerCameraShake_Struct));
			ServerCameraShake_Struct* scss = (ServerCameraShake_Struct*) pack->pBuffer;
			scss->duration = atoi(sep->arg[1]);
			scss->intensity = atoi(sep->arg[2]);
			worldserver.SendPacket(pack);
			c->Message(13, "Successfully sent the packet to world! Shake it, world, shake it!");
			safe_delete(pack);
		}
		else {
			c->Message(13, "Usage -- #camerashake [duration], [intensity [1-10])");
		}
	}
	return;
}

void command_disarmtrap(Client *c, const Seperator *sep)
{
	Mob *target = c->GetTarget();

	if(!target)
	{
		c->Message(13, "You must have a target.");
		return;
	}

	if(target->IsNPC())
	{
		if(c->HasSkill(SkillDisarmTraps))
		{
			if(c->DistNoRootNoZ(*target) > RuleI(Adventure, LDoNTrapDistanceUse))
			{
				c->Message(13, "%s is too far away.", target->GetCleanName());
				return;
			}
			c->HandleLDoNDisarm(target->CastToNPC(), c->GetSkill(SkillDisarmTraps), LDoNTypeMechanical);
		}
		else
			c->Message(13, "You do not have the disarm trap skill.");
	}
}

void command_sensetrap(Client *c, const Seperator *sep)
{
	Mob * target = c->GetTarget();
	if(!target)
	{
		c->Message(13, "You must have a target.");
		return;
	}

	if(target->IsNPC())
	{
		if(c->HasSkill(SkillSenseTraps))
		{
			if(c->DistNoRootNoZ(*target) > RuleI(Adventure, LDoNTrapDistanceUse))
			{
				c->Message(13, "%s is too far away.", target->GetCleanName());
				return;
			}
			c->HandleLDoNSenseTraps(target->CastToNPC(), c->GetSkill(SkillSenseTraps), LDoNTypeMechanical);
		}
		else
			c->Message(13, "You do not have the sense traps skill.");
	}
}

void command_picklock(Client *c, const Seperator *sep)
{
	Mob * target = c->GetTarget();
	if(!target)
	{
		c->Message(13, "You must have a target.");
		return;
	}

	if(target->IsNPC())
	{
		if(c->HasSkill(SkillPickLock))
		{
			if(c->DistNoRootNoZ(*target) > RuleI(Adventure, LDoNTrapDistanceUse))
			{
				c->Message(13, "%s is too far away.", target->GetCleanName());
				return;
			}
			c->HandleLDoNPickLock(target->CastToNPC(), c->GetSkill(SkillPickLock), LDoNTypeMechanical);
		}
		else
			c->Message(13, "You do not have the pick locks skill.");
	}
}

void command_mysql(Client *c, const Seperator *sep)
{
	if(!sep->arg[1][0] || !sep->arg[2][0]) {
		c->Message(0, "Usage: #mysql query \"Query here\"");
		return;
	}

	if (strcasecmp(sep->arg[1], "help") == 0) {
		c->Message(0, "MYSQL In-Game CLI Interface:");
		c->Message(0, "Example: #mysql query \"Query goes here quoted\" -s -h");
		c->Message(0, "To use 'like \"%%something%%\" replace the %% with #");
		c->Message(0, "Example: #mysql query \"select * from table where name like \"#something#\"");
		c->Message(0, "-s - Spaces select entries apart");
		c->Message(0, "-h - Colors every other select result");
		return;
	}

	if (strcasecmp(sep->arg[1], "query") == 0) {
		///Parse switches here
		int argnum = 3;
		bool optionS = false;
		bool optionH = false;
		while(sep->arg[argnum] && strlen(sep->arg[argnum]) > 1){
			switch(sep->arg[argnum][1]){
				case 's': optionS = true; break;
				case 'h': optionH = true; break;
				default:
                    c->Message(15, "%s, there is no option '%c'", c->GetName(), sep->arg[argnum][1]);
                    return;
			}
			++argnum;
		}

        int highlightTextIndex = 0;
        std::string query(sep->arg[2]);
        //swap # for % so like queries can work
        std::replace(query.begin(), query.end(), '#', '%');
        auto results = database.QueryDatabase(query);
        if (!results.Success()) {
            return;
        }

        //Using sep->arg[2] again, replace # with %% so it doesn't screw up when sent through vsnprintf in Message
        query = sep->arg[2];
        int pos = query.find('#');
        while(pos != std::string::npos) {
            query.erase(pos,1);
            query.insert(pos, "%%");
            pos = query.find('#');
        }
        c->Message(15, "---Running query: '%s'", query.c_str());

        for (auto row = results.begin(); row != results.end(); ++row) {
            std::stringstream lineText;
            std::vector<std::string> lineVec;
            for(int i = 0; i < results.RowCount(); i++) {
                //split lines that could overflow the buffer in Client::Message and get cut off
                //This will crash MQ2 @ 4000 since their internal buffer is only 2048.
                //Reducing it to 2000 fixes that but splits more results from tables with a lot of columns.
                if(lineText.str().length() > 4000) {
                    lineVec.push_back(lineText.str());
                    lineText.str("");
                }
                lineText << results.FieldName(i) << ":" << "[" << (row[i] ? row[i] : "nullptr") << "] ";
            }

            lineVec.push_back(lineText.str());

            if(optionS) //This provides spacing for the space switch
                c->Message(0, " ");
            if(optionH) //This option will highlight every other row
                highlightTextIndex = 1 - highlightTextIndex;

            for(int lineNum = 0; lineNum < lineVec.size(); ++lineNum)
                    c->Message(highlightTextIndex, lineVec[lineNum].c_str());
        }
    }
}

void command_xtargets(Client *c, const Seperator *sep)
{
	Client *t;

	if(c->GetTarget() && c->GetTarget()->IsClient())
		t = c->GetTarget()->CastToClient();
	else
		t = c;

	if(sep->arg[1][0])
	{
		uint8 NewMax = atoi(sep->arg[1]);

		if((NewMax < 5) || (NewMax > XTARGET_HARDCAP))
		{
			c->Message(13, "Number of XTargets must be between 5 and %i", XTARGET_HARDCAP);
			return;
		}
		t->SetMaxXTargets(NewMax);
		c->Message(0, "Max number of XTargets set to %i", NewMax);
	}
	else
		t->ShowXTargets(c);
}

void command_zopp(Client *c, const Seperator *sep)
{ // - Owner only command..non-targetable to eliminate malicious or mischievious activities.
	if (!c)
		return;
	else if (sep->argnum < 3 || sep->argnum > 4)
		c->Message(0, "Usage: #zopp [trade/summon] [slot id] [item id] [*charges]");
	else if (!strcasecmp(sep->arg[1], "trade") == 0 && !strcasecmp(sep->arg[1], "t") == 0 && !strcasecmp(sep->arg[1], "summon") == 0 && !strcasecmp(sep->arg[1], "s") == 0)
		c->Message(0, "Usage: #zopp [trade/summon] [slot id] [item id] [*charges]");
	else if (!sep->IsNumber(2) || !sep->IsNumber(3) || (sep->argnum == 4 && !sep->IsNumber(4)))
		c->Message(0, "Usage: #zopp [trade/summon] [slot id] [item id] [*charges]");
	else {
		ItemPacketType packettype;

		if (strcasecmp(sep->arg[1], "trade") == 0 || strcasecmp(sep->arg[1], "t") == 0) {
			packettype = ItemPacketTrade;
		}
		else {
			packettype = ItemPacketSummonItem;
		}

		int16 slotid = atoi(sep->arg[2]);
		uint32 itemid = atoi(sep->arg[3]);
		int16 charges = sep->argnum == 4 ? atoi(sep->arg[4]) : 1; // defaults to 1 charge if not specified

		const Item_Struct* FakeItem = database.GetItem(itemid);

		if (!FakeItem) {
			c->Message(13, "Error: Item [%u] is not a valid item id.", itemid);
			return;
		}

		int16 item_status = 0;
		const Item_Struct* item = database.GetItem(itemid);
		if(item) {
			item_status = static_cast<int16>(item->MinStatus);
		}
		if (item_status > c->Admin()) {
			c->Message(13, "Error: Insufficient status to use this command.");
			return;
		}

		if (charges < 0 || charges > FakeItem->StackSize) {
			c->Message(13, "Warning: The specified charge count does not meet expected criteria!");
			c->Message(0, "Processing request..results may cause unpredictable behavior.");
		}

		ItemInst* FakeItemInst = database.CreateItem(FakeItem, charges);
		c->SendItemPacket(slotid, FakeItemInst, packettype);
		c->Message(0, "Sending zephyr op packet to client - [%s] %s (%u) with %i %s to slot %i.", packettype==ItemPacketTrade?"Trade":"Summon", FakeItem->Name, itemid, charges, abs(charges==1)?"charge":"charges", slotid);
		safe_delete(FakeItemInst);
	}
}

void command_augmentitem(Client *c, const Seperator *sep)
{
	if (!c)
		return;

		AugmentItem_Struct* in_augment = new AugmentItem_Struct[sizeof(AugmentItem_Struct)];
		in_augment->container_slot = 1000; // <watch>
		in_augment->augment_slot = -1;
		if(c->GetTradeskillObject() != nullptr)
		Object::HandleAugmentation(c, in_augment, c->GetTradeskillObject());
		safe_delete_array(in_augment);
}

void command_questerrors(Client *c, const Seperator *sep)
{
	std::list<std::string> err;
	parse->GetErrors(err);
	c->Message(0, "Current Quest Errors:");

	auto iter = err.begin();
	int i = 0;
	while(iter != err.end()) {
		if(i >= 30) {
			c->Message(0, "Maximum of 30 Errors shown...");
			break;
		}

		c->Message(0, iter->c_str());
		++i;
		++iter;
	}
}

void command_enablerecipe(Client *c, const Seperator *sep)
{
	uint32 recipe_id = 0;
	bool success = false;
	if (c) {
		if (sep->argnum == 1) {
			recipe_id = atoi(sep->arg[1]);
		}
		else {
			c->Message(0, "Invalid number of arguments.\nUsage: #enablerecipe recipe_id");
			return;
		}
		if (recipe_id > 0) {
			success = database.EnableRecipe(recipe_id);
			if (success) {
				c->Message(0, "Recipe enabled.");
			}
			else {
				c->Message(0, "Recipe not enabled.");
			}
		}
		else {
			c->Message(0, "Invalid recipe id.\nUsage: #enablerecipe recipe_id");
		}
	}
}

void command_disablerecipe(Client *c, const Seperator *sep)
{
	uint32 recipe_id = 0;
	bool success = false;
	if (c) {
		if (sep->argnum == 1) {
			recipe_id = atoi(sep->arg[1]);
		}
		else {
			c->Message(0, "Invalid number of arguments.\nUsage: #disablerecipe recipe_id");
			return;
		}
		if (recipe_id > 0) {
			success = database.DisableRecipe(recipe_id);
			if (success) {
				c->Message(0, "Recipe disabled.");
			}
			else {
				c->Message(0, "Recipe not disabled.");
			}
		}
		else {
			c->Message(0, "Invalid recipe id.\nUsage: #disablerecipe recipe_id");
		}
	}
}

void command_npctype_cache(Client *c, const Seperator *sep)
{
	if (sep->argnum > 0) {
		for (int i = 0; i < sep->argnum; ++i) {
			if (strcasecmp(sep->arg[i + 1], "all") == 0) {
				c->Message(0, "Clearing all npc types from the cache.");
				zone->ClearNPCTypeCache(-1);
			}
			else {
				int id = atoi(sep->arg[i + 1]);
				if (id > 0) {
					c->Message(0, "Clearing npc type %d from the cache.", id);
					zone->ClearNPCTypeCache(id);
					return;
				}
			}
		}
	}
	else {
		c->Message(0, "Usage:");
		c->Message(0, "#npctype_cache [npctype_id] ...");
		c->Message(0, "#npctype_cache all");
	}
}

void command_merchantopenshop(Client *c, const Seperator *sep)
{
	Mob *merchant = c->GetTarget();
	if (!merchant || merchant->GetClass() != MERCHANT) {
		c->Message(0, "You must target a merchant to open their shop.");
		return;
	}

	merchant->CastToNPC()->MerchantOpenShop();
}

void command_merchantcloseshop(Client *c, const Seperator *sep)
{
	Mob *merchant = c->GetTarget();
	if (!merchant || merchant->GetClass() != MERCHANT) {
		c->Message(0, "You must target a merchant to close their shop.");
		return;
	}

	merchant->CastToNPC()->MerchantCloseShop();
}

void command_shownumhits(Client *c, const Seperator *sep)
{
	c->ShowNumHits();
	return;
}

<<<<<<< HEAD
void command_logtest(Client *c, const Seperator *sep){
	clock_t t = std::clock(); /* Function timer start */
	if (sep->IsNumber(1)){
		uint32 i = 0;
		std::ofstream log_test;
		for (i = 0; i < atoi(sep->arg[1]); i++){ 
			log_test.open("logs/log_test.txt", std::ios_base::app | std::ios_base::out);
			log_test << "this is a test\n";
			log_test.close();
		}
		Log.Out(Logs::General, Logs::Zone_Server, "[%u] Test #1... Took %f seconds", i, ((float)(std::clock() - t)) / CLOCKS_PER_SEC);
		t = std::clock();
		log_test.open("logs/log_test.txt", std::ios_base::app | std::ios_base::out);
		for (i = 0; i < atoi(sep->arg[1]); i++){
			log_test << "this is a test\n";
		}
		log_test.close();
		Log.Out(Logs::General, Logs::Zone_Server, "[%u] Test #2... Took %f seconds", i, ((float)(std::clock() - t)) / CLOCKS_PER_SEC);
	}
}

void command_crashtest(Client *c, const Seperator *sep)
{
	c->Message(0, "Alright, now we get an GPF ;) ");
	char* gpf = 0;
	memcpy(gpf, "Ready to crash", 30);
}

void command_logs(Client *c, const Seperator *sep){
	int logs_set = 0;
	if (sep->argnum > 0) {
		/* #logs reload_all */
		if (strcasecmp(sep->arg[1], "reload_all") == 0){
			ServerPacket *pack = new ServerPacket(ServerOP_ReloadLogs, 0);
			worldserver.SendPacket(pack);
			c->Message(13, "Successfully sent the packet to world to reload log settings from the database for all zones");
			safe_delete(pack);
		}
		/* #logs list_settings */
		if (strcasecmp(sep->arg[1], "list_settings") == 0 || (strcasecmp(sep->arg[1], "set") == 0 && strcasecmp(sep->arg[3], "") == 0)){
			c->Message(0, "[Category ID | console | file | gmsay | Category Description]");
			int redisplay_columns = 0;
			for (int i = 0; i < Logs::LogCategory::MaxCategoryID; i++){
				if (redisplay_columns == 10){
					c->Message(0, "[Category ID | console | file | gmsay | Category Description]");
					redisplay_columns = 0;
				}
				c->Message(0, StringFormat("--- %i | %u | %u | %u | %s", i, Log.log_settings[i].log_to_console, Log.log_settings[i].log_to_file, Log.log_settings[i].log_to_gmsay, Logs::LogCategoryName[i]).c_str());
				redisplay_columns++;
			}
		}
		/* #logs set */
		if (strcasecmp(sep->arg[1], "set") == 0){
			if (strcasecmp(sep->arg[2], "console") == 0){
				Log.log_settings[atoi(sep->arg[3])].log_to_console = atoi(sep->arg[4]);
				logs_set = 1;
			}
			else if (strcasecmp(sep->arg[2], "file") == 0){
				Log.log_settings[atoi(sep->arg[3])].log_to_file = atoi(sep->arg[4]);
				logs_set = 1;
			}
			else if (strcasecmp(sep->arg[2], "gmsay") == 0){
				Log.log_settings[atoi(sep->arg[3])].log_to_gmsay = atoi(sep->arg[4]);
				logs_set = 1;
			}
			else{
				c->Message(0, "--- #logs set [console|file|gmsay] <category_id> <debug_level (1-3)> - Sets log settings during the lifetime of the zone");
				c->Message(0, "--- #logs set gmsay 20 1 - Would output Quest errors to gmsay");
			}
			if (logs_set == 1){
				c->Message(15, "Your Log Settings have been applied");
				c->Message(15, "Output Method: %s :: Debug Level: %i - Category: %s", sep->arg[2], atoi(sep->arg[4]), Logs::LogCategoryName[atoi(sep->arg[3])]);
			}
		}
	}
	else {
		c->Message(0, "#logs usage:");
		c->Message(0, "--- #logs reload_all - Reloads all rules defined in database in world and all zone processes");
		c->Message(0, "--- #logs list_settings - Shows current log settings and categories");
		c->Message(0, "--- #logs set [console|file|gmsay] <category_id> <debug_level (1-3)> - Sets log settings during the lifetime of the zone");
	}
=======
void command_tune(Client *c, const Seperator *sep)
{
	//Work in progress - Kayen

	if(sep->arg[1][0] == '\0' || !strcasecmp(sep->arg[1], "help")) {
		c->Message(0, "Syntax: #tune [subcommand].");
		c->Message(0, "-- Tune System Commands --");
		c->Message(0, "-- Usage: Returning recommended combat statistical values based on a desired outcome.");
		c->Message(0, "-- Note: If targeted mob does not have a target (ie not engaged in combat), YOU will be considered the target.");
		c->Message(0, "-- Warning: The calculations done in this process are intense and can potentially cause zone crashes depending on parameters set, use with caution!");
		c->Message(0, "-- Below are OPTIONAL parameters.");
		c->Message(0, "-- Note: [interval] Determines how fast the stat being checked increases/decreases till it finds the best result. Default [ATK/AC 50][Acc/Avoid 10] ");
		c->Message(0, "-- Note: [loop_max] Determines how many iterations are done to increases/decreases the stat till it finds the best result. Default [ATK/AC 100][Acc/Avoid 1000]");
		c->Message(0, "-- Note: [Stat Override] Will override that stat on mob being checkd with the specified value. Default=0");
		c->Message(0, "-- Note: [Info Level] How much statistical detail is displayed[0 - 3]. Default=0 ");
		c->Message(0, "-- Note: Results are only approximations usually accurate to +/- 2 intervals.");

		c->Message(0, "... ");
		c->Message(0, "...### Category A ### Target = ATTACKER ### YOU or Target's Target = DEFENDER ###");
		c->Message(0, "...### Category B ### Target = DEFENDER ### YOU or Target's Target = ATTACKER ###");
		c->Message(0, "... ");
		c->Message(0, "...#Returns recommended ATK adjustment +/- on ATTACKER that will result in an average mitigation pct on DEFENDER. ");
		c->Message(0, "...tune FindATK [A/B] [pct mitigation] [interval][loop_max][AC Overwride][Info Level]");
		c->Message(0, "... ");
		c->Message(0, "...#Returns recommended AC adjustment +/- on DEFENDER for an average mitigation pct from ATTACKER. ");
		c->Message(0, "...tune FindAC [A/B] [pct mitigation] [interval][loop_max][ATK Overwride][Info Level] ");
		c->Message(0, "... ");
		c->Message(0, "...#Returns recommended Accuracy adjustment +/- on ATTACKER that will result in a hit chance pct on DEFENDER. ");
		c->Message(0, "...tune FindAccuracy [A/B] [hit chance] [interval][loop_max][Avoidance Overwride][Info Level]");
		c->Message(0, "... ");
		c->Message(0, "...#Returns recommended Avoidance adjustment +/- on DEFENDER for in a hit chance pct from ATTACKER. ");
		c->Message(0, "...tune FindAvoidance [A/B] [pct mitigation] [interval][loop_max][Accuracy Overwride][Info Level] ");

		return;
	}
	//Default is category A for attacker/defender settings, which then are swapped under category B.
	Mob* defender = c;
	Mob* attacker = c->GetTarget();

	if (!attacker)
	{
		c->Message(0, "#Tune - Error no target selected. [#Tune help]");
		return;
	}

	Mob* ttarget = attacker->GetTarget();

	if (ttarget)
		defender = ttarget;

	if(!strcasecmp(sep->arg[1], "FindATK"))
	{
		float pct_mitigation = atof(sep->arg[3]);
		int interval = atoi(sep->arg[4]);
		int max_loop = atoi(sep->arg[5]);
		int ac_override = atoi(sep->arg[6]);
		int info_level = atoi(sep->arg[7]);

		if (!pct_mitigation)
		{
			c->Message(13, "#Tune - Error must enter the desired percent mitigation on defender. Ie. Defender to mitigate on average 20 pct of max damage.");
			return;
		}

		if (!interval)
			interval = 50;
		if (!max_loop)
			max_loop = 100;
		if(!ac_override)
			ac_override = 0;
		if (!info_level)
			info_level = 1;
		
		if(!strcasecmp(sep->arg[2], "A"))
			c->Tune_FindATKByPctMitigation(defender, attacker, pct_mitigation, interval, max_loop,ac_override,info_level);
		else if(!strcasecmp(sep->arg[2], "B"))
			c->Tune_FindATKByPctMitigation(attacker,defender, pct_mitigation, interval, max_loop,ac_override,info_level);
		else {
			c->Message(0, "#Tune - Error no category selcted. [#Tune help]");
			c->Message(0, "Usage #tune FindATK [A/B] [pct mitigation] [interval][loop_max][AC Overwride][Info Level] ");
			c->Message(0, "Example #tune FindATK A 60");
		}
		return;
	}

	if(!strcasecmp(sep->arg[1], "FindAC"))
	{
		float pct_mitigation = atof(sep->arg[3]);
		int interval = atoi(sep->arg[4]);
		int max_loop = atoi(sep->arg[5]);
		int atk_override = atoi(sep->arg[6]);
		int info_level = atoi(sep->arg[7]);

		if (!pct_mitigation)
		{
			c->Message(13, "#Tune - Error must enter the desired percent mitigation on defender. Ie. Defender to mitigate on average 20 pct of max damage.");
			return;
		}

		if (!interval)
			interval = 50;
		if (!max_loop)
			max_loop = 100;
		if(!atk_override)
			atk_override = 0;
		if (!info_level)
			info_level = 1;
				
		if(!strcasecmp(sep->arg[2], "A"))
			c->Tune_FindACByPctMitigation(defender, attacker, pct_mitigation, interval, max_loop,atk_override,info_level);
		else if(!strcasecmp(sep->arg[2], "B"))
			c->Tune_FindACByPctMitigation(attacker, defender, pct_mitigation, interval, max_loop,atk_override,info_level);
		else {
			c->Message(0, "#Tune - Error no category selcted. [#Tune help]");
			c->Message(0, "Usage #tune FindAC [A/B] [pct mitigation] [interval][loop_max][ATK Overwride][Info Level] ");
			c->Message(0, "Example #tune FindAC A 60");
		}

		return;
	}

	if(!strcasecmp(sep->arg[1], "FindAccuracy"))
	{
		float hit_chance = atof(sep->arg[3]);
		int interval = atoi(sep->arg[4]);
		int max_loop = atoi(sep->arg[5]);
		int avoid_override = atoi(sep->arg[6]);
		int info_level = atoi(sep->arg[7]);

		if (!hit_chance)
		{
			c->Message(10, "#Tune - Error must enter the desired percent mitigation on defender. Ie. Defender to mitigate on average 20 pct of max damage.");
			return;
		}

		if (!interval)
			interval = 10;
		if (!max_loop)
			max_loop = 1000;
		if(!avoid_override)
			avoid_override = 0;
		if (!info_level)
			info_level = 1;

		if (hit_chance > RuleR(Combat,MaxChancetoHit) || hit_chance < RuleR(Combat,MinChancetoHit))
		{
			c->Message(10, "#Tune - Error hit chance out of bounds. [Max %.2f Min .2f]", RuleR(Combat,MaxChancetoHit),RuleR(Combat,MinChancetoHit));
			return;
		}
		
		if(!strcasecmp(sep->arg[2], "A"))
			c->Tune_FindAccuaryByHitChance(defender, attacker, hit_chance, interval, max_loop,avoid_override,info_level);
		else if(!strcasecmp(sep->arg[2], "B"))
			c->Tune_FindAccuaryByHitChance(attacker, defender, hit_chance, interval, max_loop,avoid_override,info_level);
		else {
			c->Message(0, "#Tune - Error no category selcted. [#Tune help]");
			c->Message(0, "Usage #tune FindAcccuracy [A/B] [hit chance] [interval][loop_max][Avoidance Overwride][Info Level]");
			c->Message(0, "Exampled #tune FindAccuracy B 30");
		}

		return;
	}

	if(!strcasecmp(sep->arg[1], "FindAvoidance"))
	{
		float hit_chance = atof(sep->arg[3]);
		int interval = atoi(sep->arg[4]);
		int max_loop = atoi(sep->arg[5]);
		int acc_override = atoi(sep->arg[6]);
		int info_level = atoi(sep->arg[7]);

		if (!hit_chance)
		{
			c->Message(0, "#Tune - Error must enter the desired hit chance on defender. Ie. Defender to have hit chance of 40 pct.");
			return;
		}

		if (!interval)
			interval = 10;
		if (!max_loop)
			max_loop = 1000;
		if(!acc_override)
			acc_override = 0;
		if (!info_level)
			info_level = 1;

		if (hit_chance > RuleR(Combat,MaxChancetoHit) || hit_chance < RuleR(Combat,MinChancetoHit))
		{
			c->Message(10, "#Tune - Error hit chance out of bounds. [Max %.2f Min .2f]", RuleR(Combat,MaxChancetoHit),RuleR(Combat,MinChancetoHit));
			return;
		}
		
		if(!strcasecmp(sep->arg[2], "A"))
			c->Tune_FindAvoidanceByHitChance(defender, attacker, hit_chance, interval, max_loop,acc_override, info_level);
		else if(!strcasecmp(sep->arg[2], "B"))
			c->Tune_FindAvoidanceByHitChance(attacker, defender, hit_chance, interval, max_loop,acc_override, info_level);
		else {
			c->Message(0, "#Tune - Error no category selcted. [#Tune help]");
			c->Message(0, "Usage #tune FindAvoidance [A/B] [hit chance] [interval][loop_max][Accuracy Overwride][Info Level]");
			c->Message(0, "Exampled #tune FindAvoidance B 30");
		}

		return;
	}


	return;
>>>>>>> bd4e1560
}<|MERGE_RESOLUTION|>--- conflicted
+++ resolved
@@ -425,15 +425,10 @@
 		command_add("open_shop", nullptr, 100, command_merchantopenshop) ||
 		command_add("merchant_close_shop", "Closes a merchant shop", 100, command_merchantcloseshop) ||
 		command_add("close_shop", nullptr, 100, command_merchantcloseshop) ||
-<<<<<<< HEAD
-		command_add("shownumhits", "Shows buffs numhits for yourself.", 0, command_shownumhits) || 
+		command_add("tune", "Calculate ideal statical values related to combat.", 100, command_tune)
 		command_add("crashtest", "- Crash the zoneserver", 255, command_crashtest) ||
 		command_add("logtest", "Performs log performance testing.", 250, command_logtest) ||
 		command_add("logs", "Manage anything to do with logs", 250, command_logs)
-=======
-		command_add("shownumhits", "Shows buffs numhits for yourself.", 0, command_shownumhits) ||
-		command_add("tune", "Calculate ideal statical values related to combat.", 100, command_tune)
->>>>>>> bd4e1560
 		)
 	{
 		command_deinit();
@@ -10393,89 +10388,6 @@
 	return;
 }
 
-<<<<<<< HEAD
-void command_logtest(Client *c, const Seperator *sep){
-	clock_t t = std::clock(); /* Function timer start */
-	if (sep->IsNumber(1)){
-		uint32 i = 0;
-		std::ofstream log_test;
-		for (i = 0; i < atoi(sep->arg[1]); i++){ 
-			log_test.open("logs/log_test.txt", std::ios_base::app | std::ios_base::out);
-			log_test << "this is a test\n";
-			log_test.close();
-		}
-		Log.Out(Logs::General, Logs::Zone_Server, "[%u] Test #1... Took %f seconds", i, ((float)(std::clock() - t)) / CLOCKS_PER_SEC);
-		t = std::clock();
-		log_test.open("logs/log_test.txt", std::ios_base::app | std::ios_base::out);
-		for (i = 0; i < atoi(sep->arg[1]); i++){
-			log_test << "this is a test\n";
-		}
-		log_test.close();
-		Log.Out(Logs::General, Logs::Zone_Server, "[%u] Test #2... Took %f seconds", i, ((float)(std::clock() - t)) / CLOCKS_PER_SEC);
-	}
-}
-
-void command_crashtest(Client *c, const Seperator *sep)
-{
-	c->Message(0, "Alright, now we get an GPF ;) ");
-	char* gpf = 0;
-	memcpy(gpf, "Ready to crash", 30);
-}
-
-void command_logs(Client *c, const Seperator *sep){
-	int logs_set = 0;
-	if (sep->argnum > 0) {
-		/* #logs reload_all */
-		if (strcasecmp(sep->arg[1], "reload_all") == 0){
-			ServerPacket *pack = new ServerPacket(ServerOP_ReloadLogs, 0);
-			worldserver.SendPacket(pack);
-			c->Message(13, "Successfully sent the packet to world to reload log settings from the database for all zones");
-			safe_delete(pack);
-		}
-		/* #logs list_settings */
-		if (strcasecmp(sep->arg[1], "list_settings") == 0 || (strcasecmp(sep->arg[1], "set") == 0 && strcasecmp(sep->arg[3], "") == 0)){
-			c->Message(0, "[Category ID | console | file | gmsay | Category Description]");
-			int redisplay_columns = 0;
-			for (int i = 0; i < Logs::LogCategory::MaxCategoryID; i++){
-				if (redisplay_columns == 10){
-					c->Message(0, "[Category ID | console | file | gmsay | Category Description]");
-					redisplay_columns = 0;
-				}
-				c->Message(0, StringFormat("--- %i | %u | %u | %u | %s", i, Log.log_settings[i].log_to_console, Log.log_settings[i].log_to_file, Log.log_settings[i].log_to_gmsay, Logs::LogCategoryName[i]).c_str());
-				redisplay_columns++;
-			}
-		}
-		/* #logs set */
-		if (strcasecmp(sep->arg[1], "set") == 0){
-			if (strcasecmp(sep->arg[2], "console") == 0){
-				Log.log_settings[atoi(sep->arg[3])].log_to_console = atoi(sep->arg[4]);
-				logs_set = 1;
-			}
-			else if (strcasecmp(sep->arg[2], "file") == 0){
-				Log.log_settings[atoi(sep->arg[3])].log_to_file = atoi(sep->arg[4]);
-				logs_set = 1;
-			}
-			else if (strcasecmp(sep->arg[2], "gmsay") == 0){
-				Log.log_settings[atoi(sep->arg[3])].log_to_gmsay = atoi(sep->arg[4]);
-				logs_set = 1;
-			}
-			else{
-				c->Message(0, "--- #logs set [console|file|gmsay] <category_id> <debug_level (1-3)> - Sets log settings during the lifetime of the zone");
-				c->Message(0, "--- #logs set gmsay 20 1 - Would output Quest errors to gmsay");
-			}
-			if (logs_set == 1){
-				c->Message(15, "Your Log Settings have been applied");
-				c->Message(15, "Output Method: %s :: Debug Level: %i - Category: %s", sep->arg[2], atoi(sep->arg[4]), Logs::LogCategoryName[atoi(sep->arg[3])]);
-			}
-		}
-	}
-	else {
-		c->Message(0, "#logs usage:");
-		c->Message(0, "--- #logs reload_all - Reloads all rules defined in database in world and all zone processes");
-		c->Message(0, "--- #logs list_settings - Shows current log settings and categories");
-		c->Message(0, "--- #logs set [console|file|gmsay] <category_id> <debug_level (1-3)> - Sets log settings during the lifetime of the zone");
-	}
-=======
 void command_tune(Client *c, const Seperator *sep)
 {
 	//Work in progress - Kayen
@@ -10683,5 +10595,87 @@
 
 
 	return;
->>>>>>> bd4e1560
+}
+
+void command_logtest(Client *c, const Seperator *sep){
+	clock_t t = std::clock(); /* Function timer start */
+	if (sep->IsNumber(1)){
+		uint32 i = 0;
+		std::ofstream log_test;
+		for (i = 0; i < atoi(sep->arg[1]); i++){ 
+			log_test.open("logs/log_test.txt", std::ios_base::app | std::ios_base::out);
+			log_test << "this is a test\n";
+			log_test.close();
+		}
+		Log.Out(Logs::General, Logs::Zone_Server, "[%u] Test #1... Took %f seconds", i, ((float)(std::clock() - t)) / CLOCKS_PER_SEC);
+		t = std::clock();
+		log_test.open("logs/log_test.txt", std::ios_base::app | std::ios_base::out);
+		for (i = 0; i < atoi(sep->arg[1]); i++){
+			log_test << "this is a test\n";
+		}
+		log_test.close();
+		Log.Out(Logs::General, Logs::Zone_Server, "[%u] Test #2... Took %f seconds", i, ((float)(std::clock() - t)) / CLOCKS_PER_SEC);
+	}
+}
+
+void command_crashtest(Client *c, const Seperator *sep)
+{
+	c->Message(0, "Alright, now we get an GPF ;) ");
+	char* gpf = 0;
+	memcpy(gpf, "Ready to crash", 30);
+}
+
+void command_logs(Client *c, const Seperator *sep){
+	int logs_set = 0;
+	if (sep->argnum > 0) {
+		/* #logs reload_all */
+		if (strcasecmp(sep->arg[1], "reload_all") == 0){
+			ServerPacket *pack = new ServerPacket(ServerOP_ReloadLogs, 0);
+			worldserver.SendPacket(pack);
+			c->Message(13, "Successfully sent the packet to world to reload log settings from the database for all zones");
+			safe_delete(pack);
+		}
+		/* #logs list_settings */
+		if (strcasecmp(sep->arg[1], "list_settings") == 0 || (strcasecmp(sep->arg[1], "set") == 0 && strcasecmp(sep->arg[3], "") == 0)){
+			c->Message(0, "[Category ID | console | file | gmsay | Category Description]");
+			int redisplay_columns = 0;
+			for (int i = 0; i < Logs::LogCategory::MaxCategoryID; i++){
+				if (redisplay_columns == 10){
+					c->Message(0, "[Category ID | console | file | gmsay | Category Description]");
+					redisplay_columns = 0;
+				}
+				c->Message(0, StringFormat("--- %i | %u | %u | %u | %s", i, Log.log_settings[i].log_to_console, Log.log_settings[i].log_to_file, Log.log_settings[i].log_to_gmsay, Logs::LogCategoryName[i]).c_str());
+				redisplay_columns++;
+			}
+		}
+		/* #logs set */
+		if (strcasecmp(sep->arg[1], "set") == 0){
+			if (strcasecmp(sep->arg[2], "console") == 0){
+				Log.log_settings[atoi(sep->arg[3])].log_to_console = atoi(sep->arg[4]);
+				logs_set = 1;
+			}
+			else if (strcasecmp(sep->arg[2], "file") == 0){
+				Log.log_settings[atoi(sep->arg[3])].log_to_file = atoi(sep->arg[4]);
+				logs_set = 1;
+			}
+			else if (strcasecmp(sep->arg[2], "gmsay") == 0){
+				Log.log_settings[atoi(sep->arg[3])].log_to_gmsay = atoi(sep->arg[4]);
+				logs_set = 1;
+			}
+			else{
+				c->Message(0, "--- #logs set [console|file|gmsay] <category_id> <debug_level (1-3)> - Sets log settings during the lifetime of the zone");
+				c->Message(0, "--- #logs set gmsay 20 1 - Would output Quest errors to gmsay");
+			}
+			if (logs_set == 1){
+				c->Message(15, "Your Log Settings have been applied");
+				c->Message(15, "Output Method: %s :: Debug Level: %i - Category: %s", sep->arg[2], atoi(sep->arg[4]), Logs::LogCategoryName[atoi(sep->arg[3])]);
+			}
+		}
+	}
+	else {
+		c->Message(0, "#logs usage:");
+		c->Message(0, "--- #logs reload_all - Reloads all rules defined in database in world and all zone processes");
+		c->Message(0, "--- #logs list_settings - Shows current log settings and categories");
+		c->Message(0, "--- #logs set [console|file|gmsay] <category_id> <debug_level (1-3)> - Sets log settings during the lifetime of the zone");
+	}
 }