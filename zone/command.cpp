/*	EQEMu: Everquest Server Emulator
	Copyright (C) 2001-2016 EQEMu Development Team (http://eqemulator.org)

	This program is free software; you can redistribute it and/or modify
	it under the terms of the GNU General Public License as published by
	the Free Software Foundation; version 2 of the License.

	This program is distributed in the hope that it will be useful,
	but WITHOUT ANY WARRANTY except by those people which sell it, which
	are required to give you total support for your newly bought product;
	without even the implied warranty of MERCHANTABILITY or FITNESS FOR
	A PARTICULAR PURPOSE. See the GNU General Public License for more details.

	You should have received a copy of the GNU General Public License
	along with this program; if not, write to the Free Software
	Foundation, Inc., 59 Temple Place, Suite 330, Boston, MA 02111-1307 USA
*/

/*

	To add a new command 3 things must be done:

	1.	At the bottom of command.h you must add a prototype for it.
	2.	Add the function in this file.
	3.	In the command_init function you must add a call to command_add
		for your function.
		
	Notes: If you want an alias for your command, add an entry to the
	`command_settings` table in your database. The access level you
	set with command_add is the default setting if the command isn't
	listed in the `command_settings` db table.

*/

#include <string.h>
#include <stdlib.h>
#include <sstream>
#include <algorithm>
#include <ctime>
#include <thread>
#include <fmt/format.h>

#ifdef _WINDOWS
#define strcasecmp _stricmp
#endif

#include "../common/global_define.h"
#include "../common/eq_packet.h"
#include "../common/features.h"
#include "../common/guilds.h"
#include "../common/patches/patches.h"
#include "../common/ptimer.h"
#include "../common/rulesys.h"
#include "../common/serverinfo.h"
#include "../common/string_util.h"
#include "../common/say_link.h"
#include "../common/eqemu_logsys.h"
#include "../common/profanity_manager.h"
#include "../common/net/eqstream.h"

#include "data_bucket.h"
#include "command.h"
#include "guild_mgr.h"
#include "map.h"
#include "qglobals.h"
#include "queryserv.h"
#include "quest_parser_collection.h"
#include "string_ids.h"
#include "titles.h"
#include "water_map.h"
#include "worldserver.h"
#include "fastmath.h"
#include "mob_movement_manager.h"
#include "npc_scale_manager.h"

extern QueryServ* QServ;
extern WorldServer worldserver;
extern TaskManager *taskmanager;
extern FastMath g_Math;
void CatchSignal(int sig_num);


int commandcount;					// how many commands we have

// this is the pointer to the dispatch function, updated once
// init has been performed to point at the real function
int (*command_dispatch)(Client *,char const *)=command_notavail;


void command_bestz(Client *c, const Seperator *message);
void command_pf(Client *c, const Seperator *message);

std::map<std::string, CommandRecord *> commandlist;
std::map<std::string, std::string> commandaliases;

// All allocated CommandRecords get put in here so they get deleted on shutdown
LinkedList<CommandRecord *> cleanup_commandlist;

/*
 * command_notavail
 * This is the default dispatch function when commands aren't loaded.
 *
 * Parameters:
 *	not used
 *
 */
int command_notavail(Client *c, const char *message)
{
	c->Message(Chat::Red, "Commands not available.");
	return -1;
}

/**************************************************************************
/* the rest below here could be in a dynamically loaded module eventually *
/*************************************************************************/

/*

Access Levels:

0		Normal
10	* Steward *
20	* Apprentice Guide *
50	* Guide *
80	* QuestTroupe *
81	* Senior Guide *
85	* GM-Tester *
90	* EQ Support *
95	* GM-Staff *
100	* GM-Admin *
150	* GM-Lead Admin *
160	* QuestMaster *
170	* GM-Areas *
180	* GM-Coder *
200	* GM-Mgmt *
250	* GM-Impossible *

*/

/*
 * command_init
 * initializes the command list, call at startup
 *
 * Parameters:
 *	none
 *
 * When adding a new command, only hard-code 'real' commands -
 * all command aliases are added later through a database call
 *
 */

int command_init(void)
{
	commandaliases.clear();

	if (
		command_add("acceptrules", "[acceptrules] - Accept the EQEmu Agreement", 0, command_acceptrules) ||
		command_add("advnpcspawn", "[maketype|makegroup|addgroupentry|addgroupspawn][removegroupspawn|movespawn|editgroupbox|cleargroupbox]", 150, command_advnpcspawn) ||
		command_add("aggro", "(range) [-v] - Display aggro information for all mobs 'range' distance from your target. -v is verbose faction info.", 80, command_aggro) ||
		command_add("aggrozone", "[aggro] - Aggro every mob in the zone with X aggro. Default is 0. Not recommend if you're not invulnerable.", 100, command_aggrozone) ||
		command_add("ai", "[factionid/spellslist/con/guard/roambox/stop/start] - Modify AI on NPC target", 100, command_ai) ||
		command_add("appearance", "[type] [value] - Send an appearance packet for you or your target", 150, command_appearance) ||
		command_add("apply_shared_memory", "[shared_memory_name] - Tells every zone and world to apply a specific shared memory segment by name.", 250, command_apply_shared_memory) ||
		command_add("attack", "[targetname] - Make your NPC target attack targetname", 150, command_attack) ||
		command_add("augmentitem",  "Force augments an item. Must have the augment item window open.",  250, command_augmentitem) ||
		command_add("ban", "[name] [reason]- Ban by character name", 150, command_ban) ||
		command_add("beard", "- Change the beard of your target", 80, command_beard) ||
		command_add("beardcolor", "- Change the beard color of your target", 80, command_beardcolor) ||
		command_add("bestz", "- Ask map for a good Z coord for your x,y coords.", 0, command_bestz) ||
		command_add("bind", "- Sets your targets bind spot to their current location", 200, command_bind) ||

#ifdef BOTS
		command_add("bot", "- Type \"#bot help\" or \"^help\" to the see the list of available commands for bots.", 0, command_bot) ||
#endif

		command_add("camerashake",  "Shakes the camera on everyone's screen globally.",  80, command_camerashake) ||
		command_add("castspell", "[spellid] - Cast a spell", 50, command_castspell) ||
		command_add("chat", "[channel num] [message] - Send a channel message to all zones", 200, command_chat) ||
		command_add("checklos", "- Check for line of sight to your target", 50, command_checklos) ||
		command_add("corpse", "- Manipulate corpses, use with no arguments for help", 50, command_corpse) ||
		command_add("corpsefix", "Attempts to bring corpses from underneath the ground within close proximity of the player", 0, command_corpsefix) ||
		command_add("crashtest", "- Crash the zoneserver", 255, command_crashtest) ||
		command_add("cvs", "- Summary of client versions currently online.", 200, command_cvs) ||
		command_add("damage", "[amount] - Damage your target", 100, command_damage) ||
		command_add("databuckets", "View|Delete [key] [limit]- View data buckets, limit 50 default or Delete databucket by key", 80, command_databuckets) ||
		command_add("date", "[yyyy] [mm] [dd] [HH] [MM] - Set EQ time", 90, command_date) ||
		command_add("dbspawn2", "[spawngroup] [respawn] [variance] - Spawn an NPC from a predefined row in the spawn2 table", 100, command_dbspawn2) ||
		command_add("delacct", "[accountname] - Delete an account", 150, command_delacct) ||
		command_add("deletegraveyard", "[zone name] - Deletes the graveyard for the specified zone.",  200, command_deletegraveyard) ||
		command_add("delpetition", "[petition number] - Delete a petition", 20, command_delpetition) ||
		command_add("depop", "- Depop your NPC target", 50, command_depop) ||
		command_add("depopzone", "- Depop the zone", 100, command_depopzone) ||
		command_add("devtools", "- Manages devtools", 200, command_devtools) ||
		command_add("details", "- Change the details of your target (Drakkin Only)", 80, command_details) ||
		command_add("disablerecipe",  "[recipe_id] - Disables a recipe using the recipe id.",  80, command_disablerecipe) ||
		command_add("disarmtrap",  "Analog for ldon disarm trap for the newer clients since we still don't have it working.", 80, command_disarmtrap) ||
		command_add("distance", "- Reports the distance between you and your target.",  80, command_distance) ||
		command_add("doanim", "[animnum] [type] - Send an EmoteAnim for you or your target", 50, command_doanim) ||
		command_add("emote", "['name'/'world'/'zone'] [type] [message] - Send an emote message", 80, command_emote) ||
		command_add("emotesearch", "Searches NPC Emotes", 80, command_emotesearch) ||
		command_add("emoteview", "Lists all NPC Emotes", 80, command_emoteview) ||
		command_add("enablerecipe",  "[recipe_id] - Enables a recipe using the recipe id.",  80, command_enablerecipe) ||
		command_add("equipitem", "[slotid(0-21)] - Equip the item on your cursor into the specified slot", 50, command_equipitem) ||
		command_add("face", "- Change the face of your target", 80, command_face) ||
		command_add("findaliases", "[search term]- Searches for available command aliases, by alias or command", 0, command_findaliases) ||
		command_add("findnpctype", "[search criteria] - Search database NPC types", 100, command_findnpctype) ||
		command_add("findspell", "[searchstring] - Search for a spell", 50, command_findspell) ||
		command_add("findzone", "[search criteria] - Search database zones", 100, command_findzone) ||
		command_add("fixmob", "[race|gender|texture|helm|face|hair|haircolor|beard|beardcolor|heritage|tattoo|detail] [next|prev] - Manipulate appearance of your target", 80, command_fixmob) ||
		command_add("flag", "[status] [acctname] - Refresh your admin status, or set an account's admin status if arguments provided", 0, command_flag) ||
		command_add("flagedit", "- Edit zone flags on your target", 100, command_flagedit) ||
		command_add("flags", "- displays the flags of you or your target", 0, command_flags) ||
		command_add("flymode", "[0/1/2/3/4/5] - Set your or your player target's flymode to ground/flying/levitate/water/floating/levitate_running", 50, command_flymode) ||
		command_add("fov", "- Check wether you're behind or in your target's field of view", 80, command_fov) ||
		command_add("freeze", "- Freeze your target", 80, command_freeze) ||
		command_add("gassign", "[id] - Assign targetted NPC to predefined wandering grid id", 100, command_gassign) ||
		command_add("gender", "[0/1/2] - Change your or your target's gender to male/female/neuter", 50, command_gender) ||
		command_add("getplayerburiedcorpsecount", "- Get the target's total number of buried player corpses.",  100, command_getplayerburiedcorpsecount) ||
		command_add("getvariable", "[varname] - Get the value of a variable from the database", 200, command_getvariable) ||
		command_add("ginfo", "- get group info on target.", 20, command_ginfo) ||
		command_add("giveitem", "[itemid] [charges] - Summon an item onto your target's cursor. Charges are optional.", 200, command_giveitem) ||
		command_add("givemoney", "[pp] [gp] [sp] [cp] - Gives specified amount of money to the target player.", 200, command_givemoney) ||
		command_add("globalview", "Lists all qglobals in cache if you were to do a quest with this target.", 80, command_globalview) ||
		command_add("gm", "- Turn player target's or your GM flag on or off", 80, command_gm) ||
		command_add("gmspeed", "[on/off] - Turn GM speed hack on/off for you or your player target", 100, command_gmspeed) ||
		command_add("gmzone", "[zone_short_name] [zone_version=0] [identifier=gmzone] - Zones to a private GM instance", 100, command_gmzone) ||
		command_add("goto", "[playername] or [x y z] [h] - Teleport to the provided coordinates or to your target", 10, command_goto) ||
		command_add("grid", "[add/delete] [grid_num] [wandertype] [pausetype] - Create/delete a wandering grid", 170, command_grid) ||
		command_add("guild", "- Guild manipulation commands. Use argument help for more info.", 10, command_guild) ||
		command_add("guildapprove", "[guildapproveid] - Approve a guild with specified ID (guild creator receives the id)", 0, command_guildapprove) ||
		command_add("guildcreate", "[guildname] - Creates an approval setup for guild name specified", 0, command_guildcreate) ||
		command_add("guildlist", "[guildapproveid] - Lists character names who have approved the guild specified by the approve id", 0, command_guildlist) ||
		command_add("hair", "- Change the hair style of your target", 80, command_hair) ||
		command_add("haircolor", "- Change the hair color of your target", 80, command_haircolor) ||
		command_add("haste", "[percentage] - Set your haste percentage", 100, command_haste) ||
		command_add("hatelist", " - Display hate list for target.",  80, command_hatelist) ||
		command_add("heal", "- Completely heal your target", 10, command_heal) ||
		command_add("helm", "- Change the helm of your target", 80, command_helm) ||
		command_add("help", "[search term] - List available commands and their description, specify partial command as argument to search", 0, command_help) ||
		command_add("heritage", "- Change the heritage of your target (Drakkin Only)", 80, command_heritage) ||
		command_add("heromodel",  "[hero model] [slot] - Full set of Hero's Forge Armor appearance. If slot is set, sends exact model just to slot.",  200, command_heromodel) ||
		command_add("hideme", "[on/off] - Hide yourself from spawn lists.", 80, command_hideme) ||
		command_add("hotfix", "[hotfix_name] - Reloads shared memory into a hotfix, equiv to load_shared_memory followed by apply_shared_memory", 250, command_hotfix) ||
		command_add("hp", "- Refresh your HP bar from the server.", 0, command_hp) ||
		command_add("incstat", "- Increases or Decreases a client's stats permanently.", 200, command_incstat) ||
		command_add("instance", "- Modify Instances", 200, command_instance) ||
		command_add("interrogateinv", "- use [help] argument for available options", 0, command_interrogateinv) ||
		command_add("interrupt", "[message id] [color] - Interrupt your casting. Arguments are optional.", 50, command_interrupt) ||
		command_add("invsnapshot", "- Manipulates inventory snapshots for your current target", 80, command_invsnapshot) ||
		command_add("invul", "[on/off] - Turn player target's or your invulnerable flag on or off", 80, command_invul) ||
		command_add("ipban", "[IP address] - Ban IP by character name", 200, command_ipban) ||
		command_add("iplookup", "[charname] - Look up IP address of charname", 200, command_iplookup) ||
		command_add("iteminfo", "- Get information about the item on your cursor", 10, command_iteminfo) ||
		command_add("itemsearch", "[search criteria] - Search for an item", 10, command_itemsearch) ||
		command_add("kick", "[charname] - Disconnect charname", 150, command_kick) ||
		command_add("kill", "- Kill your target", 100, command_kill) ||
		command_add("killallnpcs", " [npc_name] Kills all npcs by search name, leave blank for all attackable NPC's", 200, command_killallnpcs) ||
		command_add("lastname", "[new lastname] - Set your or your player target's lastname", 50, command_lastname) ||
		command_add("level", "[level] - Set your or your target's level", 10, command_level) ||
		command_add("listnpcs", "[name/range] - Search NPCs", 20, command_listnpcs) ||
		command_add("list", "[npcs|players|corpses|doors|objects] [search] - Search entities", 20, command_list) ||
		command_add("listpetition", "- List petitions", 50, command_listpetition) ||
		command_add("load_shared_memory", "[shared_memory_name] - Reloads shared memory and uses the input as output", 250, command_load_shared_memory) ||
		command_add("loc", "- Print out your or your target's current location and heading", 0, command_loc) ||
		command_add("lock", "- Lock the worldserver", 150, command_lock) ||
		command_add("logs",  "Manage anything to do with logs",  250, command_logs) ||
		command_add("logtest",  "Performs log performance testing.",  250, command_logtest) ||
		command_add("makepet", "[level] [class] [race] [texture] - Make a pet", 50, command_makepet) ||
		command_add("mana", "- Fill your or your target's mana", 50, command_mana) ||
		command_add("maxskills", "Maxes skills for you.", 200, command_max_all_skills) ||
		command_add("memspell", "[slotid] [spellid] - Memorize spellid in the specified slot", 50, command_memspell) ||
		command_add("merchant_close_shop",  "Closes a merchant shop",  100, command_merchantcloseshop) ||
		command_add("merchant_open_shop",  "Opens a merchants shop",  100, command_merchantopenshop) ||
		command_add("modifynpcstat", "- Modifys a NPC's stats", 150, command_modifynpcstat) ||
		command_add("motd", "[new motd] - Set message of the day", 150, command_motd) ||
		command_add("movechar", "[charname] [zonename] - Move charname to zonename", 50, command_movechar) ||
		command_add("movement", "Various movement commands", 200, command_movement) ||
		command_add("myskills", "- Show details about your current skill levels", 0, command_myskills) ||
		command_add("mysqltest", "Akkadius MySQL Bench Test", 250, command_mysqltest) ||
		command_add("mysql", "Mysql CLI, see 'help' for options.", 250, command_mysql) ||
		command_add("mystats", "- Show details about you or your pet", 50, command_mystats) ||
		command_add("name", "[newname] - Rename your player target", 150, command_name) ||
		command_add("netstats", "- Gets the network stats for a stream.", 200, command_netstats) ||
		command_add("network", "- Admin commands for the udp network interface.", 250, command_network) ||
		command_add("npccast", "[targetname/entityid] [spellid] - Causes NPC target to cast spellid on targetname/entityid", 80, command_npccast) ||
		command_add("npcedit", "[column] [value] - Mega NPC editing command", 100, command_npcedit) ||
		command_add("npceditmass", "[name-search] [column] [value] - Mass (Zone wide) NPC data editing command", 100, command_npceditmass) ||
		command_add("npcemote", "[message] - Make your NPC target emote a message.", 150, command_npcemote) ||
		command_add("npcloot", "[show/money/add/remove] [itemid/all/money: pp gp sp cp] - Manipulate the loot an NPC is carrying", 80, command_npcloot) ||
		command_add("npcsay", "[message] - Make your NPC target say a message.", 150, command_npcsay) ||
		command_add("npcshout", "[message] - Make your NPC target shout a message.", 150, command_npcshout) ||
		command_add("npcspawn", "[create/add/update/remove/delete] - Manipulate spawn DB", 170, command_npcspawn) ||
		command_add("npcspecialattk", "[flagchar] [perm] - Set NPC special attack flags. Flags are E(nrage) F(lurry) R(ampage) S(ummon).", 80, command_npcspecialattk) ||
		command_add("npcstats", "- Show stats about target NPC", 80, command_npcstats) ||
		command_add("npctype_cache",  "[id] or all - Clears the npc type cache for either the id or all npcs.",  250, command_npctype_cache) ||
		command_add("npctypespawn", "[npctypeid] [factionid] - Spawn an NPC from the db", 10, command_npctypespawn) ||
		command_add("nukebuffs", "- Strip all buffs on you or your target", 50, command_nukebuffs) ||
		command_add("nukeitem", "[itemid] - Remove itemid from your player target's inventory", 150, command_nukeitem) ||
		command_add("object", "List|Add|Edit|Move|Rotate|Copy|Save|Undo|Delete - Manipulate static and tradeskill objects within the zone", 100, command_object) ||
		command_add("oocmute", "[1/0] - Mutes OOC chat", 200, command_oocmute) ||
		command_add("opcode", "- opcode management", 250, command_opcode) ||

#ifdef PACKET_PROFILER
		command_add("packetprofile", "- Dump packet profile for target or self.", 250, command_packetprofile) ||
#endif

		command_add("path", "- view and edit pathing", 200, command_path) ||
		command_add("peekinv", "[equip/gen/cursor/poss/limbo/curlim/trib/bank/shbank/allbank/trade/world/all] - Print out contents of your player target's inventory", 100, command_peekinv) ||
		command_add("peqzone", "[zonename] - Go to specified zone, if you have > 75% health", 0, command_peqzone) ||
		command_add("permaclass", "[classnum] - Change your or your player target's class (target is disconnected)", 80, command_permaclass) ||
		command_add("permagender", "[gendernum] - Change your or your player target's gender (zone to take effect)", 80, command_permagender) ||
		command_add("permarace", "[racenum] - Change your or your player target's race (zone to take effect)", 80, command_permarace) ||
		command_add("petitioninfo", "[petition number] - Get info about a petition", 20, command_petitioninfo) ||
		command_add("pf", "- Display additional mob coordinate and wandering data", 0, command_pf) ||
		command_add("picklock",  "Analog for ldon pick lock for the newer clients since we still don't have it working.",  0, command_picklock) ||
		command_add("profanity", "Manage censored language.", 150, command_profanity) ||

#ifdef EQPROFILE
		command_add("profiledump", "- Dump profiling info to logs", 250, command_profiledump) ||
		command_add("profilereset", "- Reset profiling info", 250, command_profilereset) ||
#endif

		command_add("push", "Lets you do spell push", 150, command_push) ||
		command_add("proximity", "Shows NPC proximity", 150, command_proximity) ||
		command_add("pvp", "[on/off] - Set your or your player target's PVP status", 100, command_pvp) ||
		command_add("qglobal", "[on/off/view] - Toggles qglobal functionality on an NPC", 100, command_qglobal) ||
		command_add("questerrors", "Shows quest errors.", 100, command_questerrors) ||
		command_add("race", "[racenum] - Change your or your target's race. Use racenum 0 to return to normal", 50, command_race) ||
		command_add("raidloot", "LEADER|GROUPLEADER|SELECTED|ALL - Sets your raid loot settings if you have permission to do so.", 0, command_raidloot) ||
		command_add("randomfeatures", "- Temporarily randomizes the Facial Features of your target", 80, command_randomfeatures) ||
		command_add("refreshgroup", "- Refreshes Group.",  0, command_refreshgroup) ||
		command_add("reloadaa", "Reloads AA data", 200, command_reloadaa) ||
		command_add("reloadallrules", "Executes a reload of all rules.", 80, command_reloadallrules) ||
		command_add("reloademote", "Reloads NPC Emotes", 80, command_reloademote) ||
		command_add("reloadlevelmods", nullptr, 255, command_reloadlevelmods) ||
		command_add("reloadmerchants", nullptr, 255, command_reloadmerchants) ||
		command_add("reloadperlexportsettings", nullptr, 255, command_reloadperlexportsettings) ||
		command_add("reloadqst", " - Clear quest cache (any argument causes it to also stop all timers)", 150, command_reloadqst) ||
		command_add("reloadrulesworld", "Executes a reload of all rules in world specifically.", 80, command_reloadworldrules) ||
		command_add("reloadstatic", "- Reload Static Zone Data", 150, command_reloadstatic) ||
		command_add("reloadtraps", "- Repops all traps in the current zone.", 80, command_reloadtraps) ||
		command_add("reloadtitles", "- Reload player titles from the database",  150, command_reloadtitles) ||
		command_add("reloadworld", "[0|1] - Clear quest cache (0 - no repop, 1 - repop)", 255, command_reloadworld) ||
		command_add("reloadzps", "- Reload zone points from database", 150, command_reloadzps) ||
		command_add("repop", "[delay] - Repop the zone with optional delay", 100, command_repop) ||
		command_add("repopclose", "[distance in units] Repops only NPC's nearby for fast development purposes", 100, command_repopclose) ||
		command_add("resetaa", "- Resets a Player's AA in their profile and refunds spent AA's to unspent, may disconnect player.", 200, command_resetaa) ||
		command_add("resetaa_timer", "Command to reset AA cooldown timers.", 200, command_resetaa_timer) ||
		command_add("revoke", "[charname] [1/0] - Makes charname unable to talk on OOC", 200, command_revoke) ||
		command_add("roambox", "Manages roambox settings for an NPC", 200, command_roambox) ||
		command_add("rules", "(subcommand) - Manage server rules", 250, command_rules) ||
		command_add("save", "- Force your player or player corpse target to be saved to the database", 50, command_save) ||
		command_add("scale", "- Handles npc scaling", 150, command_scale) ||
		command_add("scribespell", "[spellid] - Scribe specified spell in your target's spell book.", 180, command_scribespell) ||
		command_add("scribespells", "[max level] [min level] - Scribe all spells for you or your player target that are usable by them, up to level specified. (may freeze client for a few seconds)", 150, command_scribespells) ||
		command_add("sendzonespawns", "- Refresh spawn list for all clients in zone", 150, command_sendzonespawns) ||
		command_add("sensetrap",  "Analog for ldon sense trap for the newer clients since we still don't have it working.",  0, command_sensetrap) ||
		command_add("serverinfo", "- Get OS info about server host", 200, command_serverinfo) ||
		command_add("serverrules", "- Read this server's rules", 0, command_serverrules) ||
		command_add("setaapts", "[value] - Set your or your player target's available AA points", 100, command_setaapts) ||
		command_add("setaaxp", "[value] - Set your or your player target's AA experience", 100, command_setaaxp) ||
		command_add("setadventurepoints", "- Set your or your player target's available adventure points", 150, command_set_adventure_points) ||
		command_add("setanim", "[animnum] - Set target's appearance to animnum", 200, command_setanim) ||
		command_add("setcrystals", "[value] - Set your or your player target's available radiant or ebon crystals", 100, command_setcrystals) ||
		command_add("setfaction", "[faction number] - Sets targeted NPC's faction in the database", 170, command_setfaction) ||
		command_add("setgraveyard", "[zone name] - Creates a graveyard for the specified zone based on your target's LOC.",  200, command_setgraveyard) ||
		command_add("setlanguage", "[language ID] [value] - Set your target's language skillnum to value", 50, command_setlanguage) ||
		command_add("setlsinfo", "[email] [password] - Set login server email address and password (if supported by login server)", 10, command_setlsinfo) ||
		command_add("setpass", "[accountname] [password] - Set local password for accountname", 150, command_setpass) ||
		command_add("setpvppoints", "[value] - Set your or your player target's PVP points", 100, command_setpvppoints) ||
		command_add("setskill", "[skillnum] [value] - Set your target's skill skillnum to value", 50, command_setskill) ||
		command_add("setskillall", "[value] - Set all of your target's skills to value", 50, command_setskillall) ||
		command_add("setstartzone", "[zoneid] - Set target's starting zone. Set to zero to allow the player to use /setstartcity", 80, command_setstartzone) ||
		command_add("setstat", "- Sets the stats to a specific value.", 255, command_setstat) ||
		command_add("setxp", "[value] - Set your or your player target's experience", 100, command_setxp) ||
		command_add("showbonusstats", "[item|spell|all] Shows bonus stats for target from items or spells. Shows both by default.", 50, command_showbonusstats) ||
		command_add("showbuffs", "- List buffs active on your target or you if no target", 50, command_showbuffs) ||
		command_add("shownumhits",  "Shows buffs numhits for yourself.",  0, command_shownumhits) ||
		command_add("shownpcgloballoot", "Show GlobalLoot entires on this npc", 50, command_shownpcgloballoot) ||
		command_add("showskills", "- Show the values of your or your player target's skills", 50, command_showskills) ||
		command_add("showspellslist", "Shows spell list of targeted NPC", 100, command_showspellslist) ||
		command_add("showstats", "- Show details about you or your target", 50, command_showstats) ||
		command_add("showzonegloballoot", "Show GlobalLoot entires on this zone", 50, command_showzonegloballoot) ||
		command_add("shutdown", "- Shut this zone process down", 150, command_shutdown) ||
		command_add("size", "[size] - Change size of you or your target", 50, command_size) ||
		command_add("spawn", "[name] [race] [level] [material] [hp] [gender] [class] [priweapon] [secweapon] [merchantid] - Spawn an NPC", 10, command_spawn) ||
		command_add("spawneditmass", "Mass editing spawn command", 150, command_spawneditmass) ||
		command_add("spawnfix", "- Find targeted NPC in database based on its X/Y/heading and update the database to make it spawn at your current location/heading.", 170, command_spawnfix) ||
		command_add("spawnstatus", "- Show respawn timer status", 100, command_spawnstatus) ||
		command_add("spellinfo", "[spellid] - Get detailed info about a spell", 10, command_spellinfo) ||
		command_add("spoff", "- Sends OP_ManaChange", 80, command_spoff) ||
		command_add("spon", "- Sends OP_MemorizeSpell", 80, command_spon) ||
		command_add("stun", "[duration] - Stuns you or your target for duration", 100, command_stun) ||
		command_add("summon", "[charname] - Summons your player/npc/corpse target, or charname if specified", 80, command_summon) ||
		command_add("summonburiedplayercorpse", "- Summons the target's oldest buried corpse, if any exist.",  100, command_summonburiedplayercorpse) ||
		command_add("summonitem", "[itemid] [charges] - Summon an item onto your cursor. Charges are optional.", 200, command_summonitem) ||
		command_add("suspend", "[name] [days] [reason] - Suspend by character name and for specificed number of days", 150, command_suspend) ||
		command_add("task", "(subcommand) - Task system commands",  150, command_task) ||
		command_add("tattoo", "- Change the tattoo of your target (Drakkin Only)", 80, command_tattoo) ||
		command_add("tempname", "[newname] - Temporarily renames your target. Leave name blank to restore the original name.", 100, command_tempname) ||
		command_add("petname", "[newname] - Temporarily renames your pet. Leave name blank to restore the original name.", 100, command_petname) ||
		command_add("test", "Test command", 200, command_test) ||
		command_add("texture", "[texture] [helmtexture] - Change your or your target's appearance, use 255 to show equipment", 10, command_texture) ||
		command_add("time", "[HH] [MM] - Set EQ time", 90, command_time) ||
		command_add("timers", "- Display persistent timers for target", 200, command_timers) ||
		command_add("timezone", "[HH] [MM] - Set timezone. Minutes are optional", 90, command_timezone) ||
		command_add("title", "[text] [1 = create title table row] - Set your or your player target's title", 50, command_title) ||
		command_add("titlesuffix", "[text] [1 = create title table row] - Set your or your player target's title suffix", 50, command_titlesuffix) ||
		command_add("traindisc", "[level] - Trains all the disciplines usable by the target, up to level specified. (may freeze client for a few seconds)", 150, command_traindisc) ||
		command_add("trapinfo", "- Gets infomation about the traps currently spawned in the zone.", 81, command_trapinfo) ||
		command_add("tune",  "Calculate ideal statical values related to combat.",  100, command_tune) ||
		command_add("ucs", "- Attempts to reconnect to the UCS server", 0, command_ucs) ||
		command_add("undyeme", "- Remove dye from all of your armor slots", 0, command_undyeme) ||
		command_add("unfreeze", "- Unfreeze your target", 80, command_unfreeze) ||
		command_add("unlock", "- Unlock the worldserver", 150, command_unlock) ||
		command_add("unscribespell", "[spellid] - Unscribe specified spell from your target's spell book.", 180, command_unscribespell) ||
		command_add("unscribespells", "- Clear out your or your player target's spell book.", 180, command_unscribespells) ||
		command_add("untraindisc", "[spellid] - Untrain specified discipline from your target.", 180, command_untraindisc) ||
		command_add("untraindiscs", "- Untrains all disciplines from your target.", 180, command_untraindiscs) ||
		command_add("uptime", "[zone server id] - Get uptime of worldserver, or zone server if argument provided", 10, command_uptime) ||
		command_add("version", "- Display current version of EQEmu server", 0, command_version) ||
		command_add("viewnpctype", "[npctype id] - Show info about an npctype", 100, command_viewnpctype) ||
		command_add("viewpetition", "[petition number] - View a petition", 20, command_viewpetition) ||
		command_add("wc", "[wear slot] [material] - Sends an OP_WearChange for your target", 200, command_wc) ||
		command_add("weather", "[0/1/2/3] (Off/Rain/Snow/Manual) - Change the weather", 80, command_weather) ||
		command_add("who", "[search]", 20, command_who) ||
		command_add("worldshutdown", "- Shut down world and all zones", 200, command_worldshutdown) ||
		command_add("wp", "[add/delete] [grid_num] [pause] [wp_num] [-h] - Add/delete a waypoint to/from a wandering grid", 170, command_wp) ||
		command_add("wpadd", "[pause] [-h] - Add your current location as a waypoint to your NPC target's AI path", 170, command_wpadd) ||
		command_add("wpinfo", "- Show waypoint info about your NPC target", 170, command_wpinfo) ||
		command_add("xtargets",  "Show your targets Extended Targets and optionally set how many xtargets they can have.",  250, command_xtargets) ||
		command_add("zclip", "[min] [max] - modifies and resends zhdr packet", 80, command_zclip) ||
		command_add("zcolor", "[red] [green] [blue] - Change sky color", 80, command_zcolor) ||
		command_add("zheader", "[zonename] - Load zheader for zonename from the database", 80, command_zheader) ||
		command_add("zone", "[zonename] [x] [y] [z] - Go to specified zone (coords optional)", 50, command_zone) ||
		command_add("zonebootup", "[ZoneServerID] [shortname] - Make a zone server boot a specific zone", 150, command_zonebootup) ||
		command_add("zoneinstance", "[instanceid] [x] [y] [z] - Go to specified instance zone (coords optional)", 50, command_zone_instance) ||
		command_add("zonelock", "[list/lock/unlock] - Set/query lock flag for zoneservers", 100, command_zonelock) ||
		command_add("zoneshutdown", "[shortname] - Shut down a zone server", 150, command_zoneshutdown) ||
		command_add("zonespawn", "- Not implemented", 250, command_zonespawn) ||
		command_add("zonestatus", "- Show connected zoneservers, synonymous with /servers", 150, command_zonestatus) ||
		command_add("zopp",  "Troubleshooting command - Sends a fake item packet to you. No server reference is created.",  250, command_zopp) ||
		command_add("zsafecoords", "[x] [y] [z] - Set safe coords", 80, command_zsafecoords) ||
		command_add("zsave", " - Saves zheader to the database", 80, command_zsave) ||
		command_add("zsky", "[skytype] - Change zone sky type", 80, command_zsky) ||
		command_add("zstats", "- Show info about zone header", 80, command_zstats) ||
		command_add("zunderworld", "[zcoord] - Sets the underworld using zcoord", 80, command_zunderworld) ||
		command_add("zuwcoords", "[z coord] - Set underworld coord", 80, command_zuwcoords)
	) {
		command_deinit();
		return -1;
	}

	std::map<std::string, std::pair<uint8, std::vector<std::string>>> command_settings;
	database.GetCommandSettings(command_settings);

<<<<<<< HEAD
	std::map<std::string, CommandRecord *> working_cl = commandlist;
	for (auto iter_cl = working_cl.begin(); iter_cl != working_cl.end(); ++iter_cl) {
		auto iter_cs = command_settings.find(iter_cl->first);
		if (iter_cs == command_settings.end()) {
			if (iter_cl->second->access == 0)
				LogCommands("command_init(): Warning: Command [{}] defaulting to access level 0!", iter_cl->first.c_str());
			continue;
		}

		iter_cl->second->access = iter_cs->second.first;
		LogCommands("command_init(): - Command [{}] set to access level [{}]", iter_cl->first.c_str(), iter_cs->second.first);
		if (iter_cs->second.second.empty())
=======
	std::vector<std::pair<std::string, uint8>> injected_command_settings;
	std::vector<std::string> orphaned_command_settings;

	for (auto cs_iter : command_settings) {

		auto cl_iter = commandlist.find(cs_iter.first);
		if (cl_iter == commandlist.end()) {

			orphaned_command_settings.push_back(cs_iter.first);
			Log(Logs::General,
				Logs::Status,
				"Command '%s' no longer exists... Deleting orphaned entry from `command_settings` table...",
				cs_iter.first.c_str()
			);
		}
	}

	if (orphaned_command_settings.size()) {
		if (!database.UpdateOrphanedCommandSettings(orphaned_command_settings)) {
			Log(Logs::General, Logs::Zone_Server, "Failed to process 'Orphaned Commands' update operation.");
		}
	}

	auto working_cl = commandlist;
	for (auto working_cl_iter : working_cl) {

		auto cs_iter = command_settings.find(working_cl_iter.first);
		if (cs_iter == command_settings.end()) {

			injected_command_settings.push_back(std::pair<std::string, uint8>(working_cl_iter.first, working_cl_iter.second->access));
			Log(Logs::General,
				Logs::Status,
				"New Command '%s' found... Adding to `command_settings` table with access '%u'...",
				working_cl_iter.first.c_str(),
				working_cl_iter.second->access
			);

			if (working_cl_iter.second->access == 0) {
				Log(Logs::General,
					Logs::Commands,
					"command_init(): Warning: Command '%s' defaulting to access level 0!",
					working_cl_iter.first.c_str()
				);
			}
			
			continue;
		}

		working_cl_iter.second->access = cs_iter->second.first;
		Log(Logs::General,
			Logs::Commands,
			"command_init(): - Command '%s' set to access level %d.",
			working_cl_iter.first.c_str(),
			cs_iter->second.first
		);
		
		if (cs_iter->second.second.empty()) {
>>>>>>> 655cb798
			continue;
		}

		for (auto alias_iter : cs_iter->second.second) {
			if (alias_iter.empty()) {
				continue;
<<<<<<< HEAD
			if (commandlist.find(*iter_aka) != commandlist.end()) {
				LogCommands("command_init(): Warning: Alias [{}] already exists as a command - skipping!", iter_aka->c_str());
=======
			}

			if (commandlist.find(alias_iter) != commandlist.end()) {
				Log(Logs::General,
					Logs::Commands,
					"command_init(): Warning: Alias '%s' already exists as a command - skipping!",
					alias_iter.c_str()
				);
				
>>>>>>> 655cb798
				continue;
			}

			commandlist[alias_iter] = working_cl_iter.second;
			commandaliases[alias_iter] = working_cl_iter.first;

			Log(Logs::General,
				Logs::Commands,
				"command_init(): - Alias '%s' added to command '%s'.",
				alias_iter.c_str(),
				commandaliases[alias_iter].c_str()
			);
		}
	}

<<<<<<< HEAD
			LogCommands("command_init(): - Alias [{}] added to command [{}]", iter_aka->c_str(), commandaliases[*iter_aka].c_str());
=======
	if (injected_command_settings.size()) {
		if (!database.UpdateInjectedCommandSettings(injected_command_settings)) {
			Log(Logs::General, Logs::Zone_Server, "Failed to process 'Injected Commands' update operation.");
>>>>>>> 655cb798
		}
	}

	command_dispatch = command_realdispatch;

	return commandcount;
}

/*
 * command_deinit
 * clears the command list, freeing resources
 *
 * Parameters:
 *	none
 *
 */
void command_deinit(void)
{
	commandlist.clear();
	commandaliases.clear();

	command_dispatch = command_notavail;
	commandcount = 0;
}

/*
 * command_add
 * adds a command to the command list; used by command_init
 *
 * Parameters:
 *	command_name	- the command ex: "spawn"
 *	desc			- text description of command for #help
 *	access			- default access level required to use command
 *	function		- pointer to function that handles command
 *
 */
int command_add(std::string command_name, const char *desc, int access, CmdFuncPtr function)
{
	if (command_name.empty()) {
		LogError("command_add() - Command added with empty name string - check command.cpp");
		return -1;
	}
	if (function == nullptr) {
		LogError("command_add() - Command [{}] added without a valid function pointer - check command.cpp", command_name.c_str());
		return -1;
	}
	if (commandlist.count(command_name) != 0) {
		LogError("command_add() - Command [{}] is a duplicate command name - check command.cpp", command_name.c_str());
		return -1;
	}
	for (auto iter = commandlist.begin(); iter != commandlist.end(); ++iter) {
		if (iter->second->function != function)
			continue;
		LogError("command_add() - Command [{}] equates to an alias of [{}] - check command.cpp", command_name.c_str(), iter->first.c_str());
		return -1;
	}

	auto c = new CommandRecord;
	c->access = access;
	c->desc = desc;
	c->function = function;

	commandlist[command_name] = c;
	commandaliases[command_name] = command_name;
	cleanup_commandlist.Append(c);
	commandcount++;

	return 0;
}

/*
 *
 * command_realdispatch
 * Calls the correct function to process the client's command string.
 * Called from Client::ChannelMessageReceived if message starts with
 * command character (#).
 *
 * Parameters:
 *	c			- pointer to the calling client object
 *	message		- what the client typed
 *
 */
int command_realdispatch(Client *c, const char *message)
{
	Seperator sep(message, ' ', 10, 100, true); // "three word argument" should be considered 1 arg

	command_logcommand(c, message);

	std::string cstr(sep.arg[0]+1);

	if(commandlist.count(cstr) != 1) {
		return(-2);
	}

	CommandRecord *cur = commandlist[cstr];
	if(c->Admin() < cur->access){
		c->Message(Chat::Red,"Your access level is not high enough to use this command.");
		return(-1);
	}

	/* QS: Player_Log_Issued_Commands */
	if (RuleB(QueryServ, PlayerLogIssuedCommandes)){
		std::string event_desc = StringFormat("Issued command :: '%s' in zoneid:%i instid:%i",  message, c->GetZoneID(), c->GetInstanceID());
		QServ->PlayerLogEvent(Player_Log_Issued_Commands, c->CharacterID(), event_desc);
	}

	if(cur->access >= COMMANDS_LOGGING_MIN_STATUS) {
		LogCommands("[{}] ([{}]) used command: [{}] (target=[{}])",  c->GetName(), c->AccountName(), message, c->GetTarget()?c->GetTarget()->GetName():"NONE");
	}

	if(cur->function == nullptr) {
		LogError("Command [{}] has a null function\n", cstr.c_str());
		return(-1);
	} else {
		//dispatch C++ command
		cur->function(c, &sep);	// dispatch command
	}
	return 0;

}

void command_logcommand(Client *c, const char *message)
{
	int admin=c->Admin();

	bool continueevents=false;
	switch (zone->loglevelvar){ //catch failsafe
		case 9: { // log only LeadGM
			if ((admin>= 150) && (admin <200))
				continueevents=true;
			break;
		}
		case 8: { // log only GM
			if ((admin>= 100) && (admin <150))
				continueevents=true;
			break;
		}
		case 1: {
			if ((admin>= 200))
				continueevents=true;
			break;
		}
		case 2: {
			if ((admin>= 150))
				continueevents=true;
			break;
		}
		case 3: {
			if ((admin>= 100))
				continueevents=true;
			break;
		}
		case 4: {
			if ((admin>= 80))
				continueevents=true;
			break;
		}
		case 5: {
			if ((admin>= 20))
				continueevents=true;
			break;
		}
		case 6: {
			if ((admin>= 10))
				continueevents=true;
			break;
		}
		case 7: {
				continueevents=true;
				break;
		}
	}

	if (continueevents)
		database.logevents(
			c->AccountName(),
			c->AccountID(),
			admin,c->GetName(),
			c->GetTarget()?c->GetTarget()->GetName():"None",
			"Command",
			message,
			1
		);
}


/*
 * commands go below here
 */
void command_setstat(Client* c, const Seperator* sep){
	if(sep->arg[1][0] && sep->arg[2][0] && c->GetTarget()!=0 && c->GetTarget()->IsClient()){
		c->GetTarget()->CastToClient()->SetStats(atoi(sep->arg[1]),atoi(sep->arg[2]));
	}
	else{
		c->Message(Chat::White,"This command is used to permanently increase or decrease a players stats.");
		c->Message(Chat::White,"Usage: #setstat {type} {value the stat should be}");
		c->Message(Chat::White,"Types: Str: 0, Sta: 1, Agi: 2, Dex: 3, Int: 4, Wis: 5, Cha: 6");
	}
}

void command_incstat(Client* c, const Seperator* sep){
	if(sep->arg[1][0] && sep->arg[2][0] && c->GetTarget()!=0 && c->GetTarget()->IsClient()){
		c->GetTarget()->CastToClient()->IncStats(atoi(sep->arg[1]),atoi(sep->arg[2]));
	}
	else{
		c->Message(Chat::White,"This command is used to permanently increase or decrease a players stats.");
		c->Message(Chat::White,"Usage: #setstat {type} {value by which to increase or decrease}");
		c->Message(Chat::White,"Note: The value is in increments of 2, so a value of 3 will actually increase the stat by 6");
		c->Message(Chat::White,"Types: Str: 0, Sta: 1, Agi: 2, Dex: 3, Int: 4, Wis: 5, Cha: 6");
	}
}

void command_resetaa(Client* c,const Seperator *sep) {
	if(c->GetTarget() && c->GetTarget()->IsClient()){
		c->GetTarget()->CastToClient()->ResetAA();
		c->Message(Chat::Red,"Successfully reset %s's AAs", c->GetTarget()->GetName());
	}
	else
		c->Message(Chat::White,"Usage: Target a client and use #resetaa to reset the AA data in their Profile.");
}

void command_help(Client *c, const Seperator *sep)
{
	int commands_shown=0;

	c->Message(Chat::White, "Available EQEMu commands:");

	std::map<std::string, CommandRecord *>::iterator cur,end;
	cur = commandlist.begin();
	end = commandlist.end();

	for(; cur != end; ++cur) {
		if(sep->arg[1][0]) {
			if(cur->first.find(sep->arg[1]) == std::string::npos) {
				continue;
			}
		}

		if(c->Admin() < cur->second->access)
			continue;
		commands_shown++;
		c->Message(Chat::White, "	%c%s %s",  COMMAND_CHAR, cur->first.c_str(), cur->second->desc == nullptr?"":cur->second->desc);
	}
	c->Message(Chat::White, "%d command%s listed.",  commands_shown, commands_shown!=1?"s":"");

}

void command_version(Client *c, const Seperator *sep)
{
	c->Message(Chat::White, "Current version information.");
	c->Message(Chat::White, "	%s",  CURRENT_VERSION);
	c->Message(Chat::White, "	Compiled on: %s at %s",  COMPILE_DATE, COMPILE_TIME);
	c->Message(Chat::White, "	Last modified on: %s",  LAST_MODIFIED);
}

void command_setfaction(Client *c, const Seperator *sep)
{
	if((sep->arg[1][0] == 0 || strcasecmp(sep->arg[1],"*")==0) || ((c->GetTarget()==0) || (c->GetTarget()->IsClient()))) {
		c->Message(Chat::White, "Usage: #setfaction [faction number]");
		return;
    }

    auto npcTypeID = c->GetTarget()->CastToNPC()->GetNPCTypeID();
    c->Message(Chat::Yellow,"Setting NPC %u to faction %i",  npcTypeID, atoi(sep->argplus[1]));

    std::string query = StringFormat("UPDATE npc_types SET npc_faction_id = %i WHERE id = %i",
                                    atoi(sep->argplus[1]), npcTypeID);
    database.QueryDatabase(query);
}

void command_serversidename(Client *c, const Seperator *sep)
{
	if(c->GetTarget())
		c->Message(Chat::White, c->GetTarget()->GetName());
	else
		c->Message(Chat::White, "Error: no target");
}

void command_wc(Client *c, const Seperator *sep)
{
	if (sep->argnum < 2) {
		c->Message(
			0,
			"Usage: #wc [wear slot] [material] [ [hero_forge_model] [elite_material] [unknown06] [unknown18] ]"
		);
	}
	else if (c->GetTarget() == nullptr) {
		c->Message(Chat::Red, "You must have a target to do a wear change.");
	}
	else {
		uint32 hero_forge_model = 0;
		uint32 wearslot         = atoi(sep->arg[1]);

		// Hero Forge
		if (sep->argnum > 2) {
			hero_forge_model = atoi(sep->arg[3]);

			if (hero_forge_model != 0 && hero_forge_model < 1000) {
				// Shorthand Hero Forge ID. Otherwise use the value the user entered.
				hero_forge_model = (hero_forge_model * 100) + wearslot;
			}
		}
		/*
		// Leaving here to add color option to the #wc command eventually
		uint32 Color;
		if (c->GetTarget()->IsClient())
			Color = c->GetTarget()->GetEquipmentColor(atoi(sep->arg[1]));
		else
			Color = c->GetTarget()->GetArmorTint(atoi(sep->arg[1]));
		*/
		c->GetTarget()->SendTextureWC(
			wearslot,
			atoi(sep->arg[2]),
			hero_forge_model,
			atoi(sep->arg[4]),
			atoi(sep->arg[5]),
			atoi(sep->arg[6]));
	}
}

void command_heromodel(Client *c, const Seperator *sep)
{
	if (sep->argnum < 1) {
		c->Message(Chat::White, "Usage: #heromodel [hero forge model] [ [slot] ] (example: #heromodel 63)");
	}
	else if (c->GetTarget() == nullptr) {
		c->Message(Chat::Red, "You must have a target to do a wear change for Hero's Forge Models.");
	}
	else {
		uint32 hero_forge_model = atoi(sep->arg[1]);

		if (sep->argnum > 1) {
			uint8 wearslot = (uint8) atoi(sep->arg[2]);
			c->GetTarget()->SendTextureWC(wearslot, 0, hero_forge_model, 0, 0, 0);
		}
		else {
			if (hero_forge_model > 0) {
				// Conversion to simplify the command arguments
				// Hero's Forge model is actually model * 1000 + texture * 100 + wearslot
				// Hero's Forge Model slot 7 is actually for Robes, but it still needs to use wearslot 1 in the packet
				hero_forge_model *= 100;

				for (uint8 wearslot = 0; wearslot < 7; wearslot++) {
					c->GetTarget()->SendTextureWC(wearslot, 0, (hero_forge_model + wearslot), 0, 0, 0);
				}
			}
			else {
				c->Message(Chat::Red, "Hero's Forge Model must be greater than 0.");
			}
		}
	}
}

void command_setanim(Client *c, const Seperator *sep)
{
	if (c->GetTarget() && sep->IsNumber(1)) {
		int num = atoi(sep->arg[1]);
		if (num < 0 || num >= _eaMaxAppearance) {
			c->Message(Chat::White, "Invalid animation number, between 0 and %d", _eaMaxAppearance - 1);
		}
		c->GetTarget()->SetAppearance(EmuAppearance(num));
	}
	else {
		c->Message(Chat::White, "Usage: #setanim [animnum]");
	}
}

void command_serverinfo(Client *c, const Seperator *sep)
{
	auto os = EQ::GetOS();
	auto cpus = EQ::GetCPUs();
	auto pid = EQ::GetPID();
	auto rss = EQ::GetRSS();
	auto uptime = EQ::GetUptime();

	c->Message(Chat::White, "Operating System Information");
	c->Message(Chat::White, "==================================================");
	c->Message(Chat::White, "System: %s", os.sysname.c_str());
	c->Message(Chat::White, "Release: %s", os.release.c_str());
	c->Message(Chat::White, "Version: %s", os.version.c_str());
	c->Message(Chat::White, "Machine: %s", os.machine.c_str());
	c->Message(Chat::White, "Uptime: %.2f seconds", uptime);
	c->Message(Chat::White, "==================================================");
	c->Message(Chat::White, "CPU Information");
	c->Message(Chat::White, "==================================================");
	for (size_t i = 0; i < cpus.size(); ++i) {
		auto &cp = cpus[i];
		c->Message(Chat::White, "CPU #%i: %s, Speed: %.2fGhz", i, cp.model.c_str(), cp.speed);
	}
	c->Message(Chat::White, "==================================================");
	c->Message(Chat::White, "Process Information");
	c->Message(Chat::White, "==================================================");
	c->Message(Chat::White, "PID: %u", pid);
	c->Message(Chat::White, "RSS: %.2f MB", rss / 1048576.0);
	c->Message(Chat::White, "==================================================");
}

void command_getvariable(Client *c, const Seperator *sep)
{
	std::string tmp;
	if (database.GetVariable(sep->argplus[1], tmp))
		c->Message(Chat::White, "%s = %s",  sep->argplus[1], tmp.c_str());
	else
		c->Message(Chat::White, "GetVariable(%s) returned false",  sep->argplus[1]);
}

void command_chat(Client *c, const Seperator *sep)
{
	if (sep->arg[2][0] == 0)
		c->Message(Chat::White, "Usage: #chat [channum] [message]");
	else
		if (!worldserver.SendChannelMessage(0, 0, (uint8) atoi(sep->arg[1]), 0, 0, 100, sep->argplus[2]))
			c->Message(Chat::White, "Error: World server disconnected");
}

void command_npcloot(Client *c, const Seperator *sep)
{
	if (c->GetTarget() == 0)
		c->Message(Chat::White, "Error: No target");
	// #npcloot show
	else if (strcasecmp(sep->arg[1], "show") == 0)
	{
		if (c->GetTarget()->IsNPC())
			c->GetTarget()->CastToNPC()->QueryLoot(c);
		else if (c->GetTarget()->IsCorpse())
			c->GetTarget()->CastToCorpse()->QueryLoot(c);
		else
			c->Message(Chat::White, "Error: Target's type doesnt have loot");
	}
	// These 2 types are *BAD* for the next few commands
	else if (c->GetTarget()->IsClient() || c->GetTarget()->IsCorpse())
		c->Message(Chat::White, "Error: Invalid target type, try a NPC =).");
	// #npcloot add
	else if (strcasecmp(sep->arg[1], "add") == 0)
	{
		// #npcloot add item
		if (c->GetTarget()->IsNPC() && sep->IsNumber(2))
		{
			uint32 item = atoi(sep->arg[2]);
			if (database.GetItem(item))
			{
				if (sep->arg[3][0] != 0 && sep->IsNumber(3))
					c->GetTarget()->CastToNPC()->AddItem(item, atoi(sep->arg[3]), 0);
				else
					c->GetTarget()->CastToNPC()->AddItem(item, 1, 0);
				c->Message(Chat::White, "Added item(%i) to the %s's loot.",  item, c->GetTarget()->GetName());
			}
			else
				c->Message(Chat::White, "Error: #npcloot add: Item(%i) does not exist!",  item);
		}
		else if (!sep->IsNumber(2))
			c->Message(Chat::White, "Error: #npcloot add: Itemid must be a number.");
		else
			c->Message(Chat::White, "Error: #npcloot add: This is not a valid target.");
	}
	// #npcloot remove
	else if (strcasecmp(sep->arg[1], "remove") == 0)
	{
		//#npcloot remove all
		if (strcasecmp(sep->arg[2], "all") == 0)
			c->Message(Chat::White, "Error: #npcloot remove all: Not yet implemented.");
		//#npcloot remove itemid
		else
		{
			if(c->GetTarget()->IsNPC() && sep->IsNumber(2))
			{
				uint32 item = atoi(sep->arg[2]);
				c->GetTarget()->CastToNPC()->RemoveItem(item);
				c->Message(Chat::White, "Removed item(%i) from the %s's loot.",  item, c->GetTarget()->GetName());
			}
			else if (!sep->IsNumber(2))
				c->Message(Chat::White, "Error: #npcloot remove: Item must be a number.");
			else
				c->Message(Chat::White, "Error: #npcloot remove: This is not a valid target.");
		}
	}
	// #npcloot money
	else if (strcasecmp(sep->arg[1], "money") == 0)
	{
		if (c->GetTarget()->IsNPC() && sep->IsNumber(2) && sep->IsNumber(3) && sep->IsNumber(4) && sep->IsNumber(5))
		{
			if ((atoi(sep->arg[2]) < 34465 && atoi(sep->arg[2]) >= 0) && (atoi(sep->arg[3]) < 34465 && atoi(sep->arg[3]) >= 0) && (atoi(sep->arg[4]) < 34465 && atoi(sep->arg[4]) >= 0) && (atoi(sep->arg[5]) < 34465 && atoi(sep->arg[5]) >= 0))
			{
				c->GetTarget()->CastToNPC()->AddCash(atoi(sep->arg[5]), atoi(sep->arg[4]), atoi(sep->arg[3]), atoi(sep->arg[2]));
				c->Message(Chat::White, "Set %i Platinum, %i Gold, %i Silver, and %i Copper as %s's money.",  atoi(sep->arg[2]), atoi(sep->arg[3]), atoi(sep->arg[4]), atoi(sep->arg[5]), c->GetTarget()->GetName());
			}
			else
				c->Message(Chat::White, "Error: #npcloot money: Values must be between 0-34465.");
		}
		else
			c->Message(Chat::White, "Usage: #npcloot money platinum gold silver copper");
	}
	else
		c->Message(Chat::White, "Usage: #npcloot [show/money/add/remove] [itemid/all/money: pp gp sp cp]");
}

void command_gm(Client *c, const Seperator *sep)
{
	bool state=atobool(sep->arg[1]);
	Client *t=c;

	if(c->GetTarget() && c->GetTarget()->IsClient())
		t=c->GetTarget()->CastToClient();

	if(sep->arg[1][0] != 0) {
		t->SetGM(state);
		c->Message(Chat::White, "%s is %s a GM.",  t->GetName(), state?"now":"no longer");
	}
	else
		c->Message(Chat::White, "Usage: #gm [on/off]");
}

// there's no need for this, as /summon already takes care of it
// this command is here for reference but it is not added to the
// list above

//To whoever wrote the above: And what about /kill, /zone, /zoneserver, etc?
//There is a reason for the # commands: so that admins can specifically enable certain
//commands for their users. Some might want users to #summon but not to /kill. Cant do that if they are a GM
void command_summon(Client *c, const Seperator *sep)
{
	Mob *t;

	if(sep->arg[1][0] != 0)		// arg specified
	{
		Client* client = entity_list.GetClientByName(sep->arg[1]);
		if (client != 0)	// found player in zone
			t=client->CastToMob();
		else
		{
			if (!worldserver.Connected())
				c->Message(Chat::White, "Error: World server disconnected.");
			else
			{ // player is in another zone
				//Taking this command out until we test the factor of 8 in ServerOP_ZonePlayer
				//c->Message(Chat::White, "Summoning player from another zone not yet implemented.");
				//return;

				auto pack = new ServerPacket(ServerOP_ZonePlayer, sizeof(ServerZonePlayer_Struct));
				ServerZonePlayer_Struct* szp = (ServerZonePlayer_Struct*) pack->pBuffer;
				strcpy(szp->adminname, c->GetName());
				szp->adminrank = c->Admin();
				szp->ignorerestrictions = 2;
				strcpy(szp->name, sep->arg[1]);
				strcpy(szp->zone, zone->GetShortName());
				szp->x_pos = c->GetX(); // May need to add a factor of 8 in here..
				szp->y_pos = c->GetY();
				szp->z_pos = c->GetZ();
				szp->instance_id = zone->GetInstanceID();
				worldserver.SendPacket(pack);
				safe_delete(pack);
			}
			return;
		}
	}
	else if(c->GetTarget())		// have target
		t=c->GetTarget();
	else
	{
		/*if(c->Admin() < 150)
			c->Message(Chat::White, "You need a NPC/corpse target for this command");
		else*/
			c->Message(Chat::White, "Usage: #summon [charname] Either target or charname is required");
		return;
	}

	if(!t)
		return;

	if (t->IsNPC())
	{ // npc target
		c->Message(Chat::White, "Summoning NPC %s to %1.1f, %1.1f, %1.1f",  t->GetName(), c->GetX(), c->GetY(), c->GetZ());
		t->CastToNPC()->GMMove(c->GetX(), c->GetY(), c->GetZ(), c->GetHeading());
		t->CastToNPC()->SaveGuardSpot(glm::vec4(0.0f));
	}
	else if (t->IsCorpse())
	{ // corpse target
		c->Message(Chat::White, "Summoning corpse %s to %1.1f, %1.1f, %1.1f",  t->GetName(), c->GetX(), c->GetY(), c->GetZ());
		t->CastToCorpse()->GMMove(c->GetX(), c->GetY(), c->GetZ(), c->GetHeading());
	}
	else if (t->IsClient())
	{
		/*if(c->Admin() < 150)
		{
			c->Message(Chat::White, "You may not summon a player.");
			return;
		}*/
		c->Message(Chat::White, "Summoning player %s to %1.1f, %1.1f, %1.1f",  t->GetName(), c->GetX(), c->GetY(), c->GetZ());
		t->CastToClient()->MovePC(zone->GetZoneID(), zone->GetInstanceID(), c->GetX(), c->GetY(), c->GetZ(), c->GetHeading(), 2, GMSummon);
	}
}

void command_zone(Client *c, const Seperator *sep)
{
	if(c->Admin() < commandZoneToCoords &&
		(sep->IsNumber(2) || sep->IsNumber(3) || sep->IsNumber(4))) {
		c->Message(Chat::White, "Your status is not high enough to zone to specific coordinates.");
		return;
	}

	uint16 zoneid = 0;

	if (sep->IsNumber(1))
	{
		if(atoi(sep->arg[1])==26 && (c->Admin() < commandZoneToSpecials)){ //cshome
				c->Message(Chat::White, "Only Guides and above can goto that zone.");
				return;
		}
		zoneid = atoi(sep->arg[1]);
	}
	else if (sep->arg[1][0] == 0)
	{
		c->Message(Chat::White, "Usage: #zone [zonename]");
		c->Message(Chat::White, "Optional Usage: #zone [zonename] y x z");
		return;
	}
	else if (zone->GetZoneID() == 184 && c->Admin() < commandZoneToSpecials) {	// Zone: 'Load'
		c->Message(Chat::White, "The Gods brought you here, only they can send you away.");
		return;
	} else {
		if((strcasecmp(sep->arg[1], "cshome")==0) && (c->Admin() < commandZoneToSpecials)){
			c->Message(Chat::White, "Only Guides and above can goto that zone.");
			return;
		}

		zoneid = database.GetZoneID(sep->arg[1]);
		if(zoneid == 0) {
			c->Message(Chat::White, "Unable to locate zone '%s'",  sep->arg[1]);
			return;
		}
	}

#ifdef BOTS
	// This block is necessary to clean up any bot objects owned by a Client
	if(zoneid != c->GetZoneID())
		Bot::ProcessClientZoneChange(c);
#endif

	if (sep->IsNumber(2) || sep->IsNumber(3) || sep->IsNumber(4)){
		//zone to specific coords
		c->MovePC(zoneid, (float)atof(sep->arg[2]), atof(sep->arg[3]), atof(sep->arg[4]), 0.0f, 0);
		}
	else
		//zone to safe coords
		c->MovePC(zoneid, 0.0f, 0.0f, 0.0f, 0.0f, 0, ZoneToSafeCoords);
}

//todo: fix this so it checks if you're in the instance set
void command_zone_instance(Client *c, const Seperator *sep)
{
	if(c->Admin() < commandZoneToCoords &&
		(sep->IsNumber(2) || sep->IsNumber(3) || sep->IsNumber(4))) {
		c->Message(Chat::White, "Your status is not high enough to zone to specific coordinates.");
		return;
	}

	if (sep->arg[1][0] == 0)
	{
		c->Message(Chat::White, "Usage: #zoneinstance [instance id]");
		c->Message(Chat::White, "Optional Usage: #zoneinstance [instance id] y x z");
		return;
	}

	uint16 zoneid = 0;
	uint16 instanceid = 0;

	if(sep->IsNumber(1))
	{
		instanceid = atoi(sep->arg[1]);
		if(!instanceid)
		{
			c->Message(Chat::White, "Must enter a valid instance id.");
			return;
		}

		zoneid = database.ZoneIDFromInstanceID(instanceid);
		if(!zoneid)
		{
			c->Message(Chat::White, "Instance not found or zone is set to null.");
			return;
		}
	}
	else
	{
		c->Message(Chat::White, "Must enter a valid instance id.");
		return;
	}

	if(!database.VerifyInstanceAlive(instanceid, c->CharacterID()))
	{
		c->Message(Chat::White, "Instance ID expiried or you are not apart of this instance.");
		return;
	}

	if (sep->IsNumber(2) || sep->IsNumber(3) || sep->IsNumber(4)){
		//zone to specific coords
		c->MovePC(zoneid, instanceid, atof(sep->arg[2]), atof(sep->arg[3]), atof(sep->arg[4]), 0.0f, 0);
	}
	else{
		c->MovePC(zoneid, instanceid, 0.0f, 0.0f, 0.0f, 0.0f, 0, ZoneToSafeCoords);
	}
}

void command_showbuffs(Client *c, const Seperator *sep)
{
	if (c->GetTarget() == 0)
		c->CastToMob()->ShowBuffs(c);
	else
		c->GetTarget()->CastToMob()->ShowBuffs(c);
}

void command_peqzone(Client *c, const Seperator *sep)
{
	uint32 timeleft = c->GetPTimers().GetRemainingTime(pTimerPeqzoneReuse)/60;

	if(!c->GetPTimers().Expired(&database, pTimerPeqzoneReuse, false)) {
		c->Message(Chat::Red,"You must wait %i minute(s) before using this ability again.",  timeleft);
		return;
	}

	if(c->GetHPRatio() < 75) {
		c->Message(Chat::White, "You cannot use this command with less than 75 percent health.");
		return;
	}

	//this isnt perfect, but its better...
	if(
		c->IsInvisible(c)
		|| c->IsRooted()
		|| c->IsStunned()
		|| c->IsMezzed()
		|| c->AutoAttackEnabled()
		|| c->GetInvul()
	) {
		c->Message(Chat::White, "You cannot use this command in your current state. Settle down and wait.");
		return;
	}

	uint16 zoneid = 0;
	uint8 destzone = 0;
	if (sep->IsNumber(1))
	{
		zoneid = atoi(sep->arg[1]);
		destzone = database.GetPEQZone(zoneid, 0);
		if(destzone == 0){
			c->Message(Chat::Red, "You cannot use this command to enter that zone!");
			return;
		}
		if(zoneid == zone->GetZoneID()) {
			c->Message(Chat::Red, "You cannot use this command on the zone you are in!");
			return;
		}
	}
	else if (sep->arg[1][0] == 0 || sep->IsNumber(2) || sep->IsNumber(3) || sep->IsNumber(4) || sep->IsNumber(5))
	{
		c->Message(Chat::White, "Usage: #peqzone [zonename]");
		c->Message(Chat::White, "Optional Usage: #peqzone [zoneid]");
		return;
	}
	else {
		zoneid = database.GetZoneID(sep->arg[1]);
		destzone = database.GetPEQZone(zoneid, 0);
		if(zoneid == 0) {
			c->Message(Chat::White, "Unable to locate zone '%s'",  sep->arg[1]);
			return;
		}
		if(destzone == 0){
			c->Message(Chat::Red, "You cannot use this command to enter that zone!");
			return;
		}
		if(zoneid == zone->GetZoneID()) {
			c->Message(Chat::Red, "You cannot use this command on the zone you are in!");
			return;
		}
	}

	if(RuleB (Zone, UsePEQZoneDebuffs)){
		c->SpellOnTarget(RuleI(Zone, PEQZoneDebuff1), c);
		c->SpellOnTarget(RuleI(Zone, PEQZoneDebuff2), c);
	}

	//zone to safe coords
	c->GetPTimers().Start(pTimerPeqzoneReuse, RuleI(Zone, PEQZoneReuseTime));
	c->MovePC(zoneid, 0.0f, 0.0f, 0.0f, 0.0f, 0, ZoneToSafeCoords);
}

void command_movechar(Client *c, const Seperator *sep)
{
	if(sep->arg[1][0]==0 || sep->arg[2][0] == 0)
		c->Message(Chat::White, "Usage: #movechar [charactername] [zonename]");
	else if (c->Admin() < commandMovecharToSpecials && strcasecmp(sep->arg[2], "cshome") == 0 || strcasecmp(sep->arg[2], "load") == 0 || strcasecmp(sep->arg[2], "load2") == 0)
		c->Message(Chat::White, "Invalid zone name");
	else
	{
		uint32 tmp = database.GetAccountIDByChar(sep->arg[1]);
		if (tmp)
		{
			if (c->Admin() >= commandMovecharSelfOnly || tmp == c->AccountID())
				if (!database.MoveCharacterToZone((char*) sep->arg[1], (char*) sep->arg[2]))
					c->Message(Chat::White, "Character Move Failed!");
				else
					c->Message(Chat::White, "Character has been moved.");
			else
				c->Message(Chat::Red,"You cannot move characters that are not on your account.");
		}
		else
			c->Message(Chat::White, "Character Does Not Exist");
	}
}

void command_movement(Client *c, const Seperator *sep)
{
	auto &mgr = MobMovementManager::Get();

	if (sep->arg[1][0] == 0) {
		c->Message(Chat::White, "Usage: #movement stats/clearstats/walkto/runto/rotateto/stop/packet");
		return;
	}

	if (strcasecmp(sep->arg[1], "stats") == 0)
	{
		mgr.DumpStats(c);
	}
	else if (strcasecmp(sep->arg[1], "clearstats") == 0)
	{
		mgr.ClearStats();
	}
	else if (strcasecmp(sep->arg[1], "walkto") == 0)
	{
		auto target = c->GetTarget();
		if (target == nullptr) {
			c->Message(Chat::White, "No target found.");
			return;
		}

		target->WalkTo(c->GetX(), c->GetY(), c->GetZ());
	}
	else if (strcasecmp(sep->arg[1], "runto") == 0)
	{
		auto target = c->GetTarget();
		if (target == nullptr) {
			c->Message(Chat::White, "No target found.");
			return;
		}

		target->RunTo(c->GetX(), c->GetY(), c->GetZ());
	}
	else if (strcasecmp(sep->arg[1], "rotateto") == 0)
	{
		auto target = c->GetTarget();
		if (target == nullptr) {
			c->Message(Chat::White, "No target found.");
			return;
		}

		target->RotateToWalking(target->CalculateHeadingToTarget(c->GetX(), c->GetY()));
	}
	else if (strcasecmp(sep->arg[1], "stop") == 0)
	{
		auto target = c->GetTarget();
		if (target == nullptr) {
			c->Message(Chat::White, "No target found.");
			return;
		}

		target->StopNavigation();
	}
	else if (strcasecmp(sep->arg[1], "packet") == 0)
	{
		auto target = c->GetTarget();
		if (target == nullptr) {
			c->Message(Chat::White, "No target found.");
			return;
		}

		mgr.SendCommandToClients(target, atof(sep->arg[2]), atof(sep->arg[3]), atof(sep->arg[4]), atof(sep->arg[5]), atoi(sep->arg[6]), ClientRangeAny);
	}
	else {
		c->Message(Chat::White, "Usage: #movement stats/clearstats/walkto/runto/rotateto/stop/packet");
	}
}

void command_viewpetition(Client *c, const Seperator *sep)
{
	if (sep->arg[1][0] == 0) {
		c->Message(Chat::White, "Usage: #viewpetition (petition number) Type #listpetition for a list");
		return;
    }

    c->Message(Chat::Red,"	ID : Character Name , Petition Text");

    std::string query = "SELECT petid, charname, petitiontext FROM petitions ORDER BY petid";
    auto results = database.QueryDatabase(query);
    if (!results.Success())
        return;

    LogInfo("View petition request from [{}], petition number: [{}]",  c->GetName(), atoi(sep->argplus[1]) );

    if (results.RowCount() == 0) {
        c->Message(Chat::Red,"There was an error in your request: ID not found! Please check the Id and try again.");
        return;
    }

    for (auto row = results.begin(); row != results.end(); ++row)
        if (strcasecmp(row[0], sep->argplus[1]) == 0)
			c->Message(Chat::Yellow, " %s:	%s , %s ",  row[0], row[1], row[2]);

}

void command_petitioninfo(Client *c, const Seperator *sep)
{
	if (sep->arg[1][0] == 0) {
		c->Message(Chat::White, "Usage: #petitioninfo (petition number) Type #listpetition for a list");
		return;
    }

    std::string query = "SELECT petid, charname, accountname, zone, charclass, charrace, charlevel FROM petitions ORDER BY petid";
    auto results = database.QueryDatabase(query);
    if (!results.Success())
        return;

    LogInfo("Petition information request from [{}], petition number:",  c->GetName(), atoi(sep->argplus[1]) );

    if (results.RowCount() == 0) {
		c->Message(Chat::Red,"There was an error in your request: ID not found! Please check the Id and try again.");
        return;
    }

	for (auto row = results.begin(); row != results.end(); ++row)
		if (strcasecmp(row[0],sep->argplus[1])== 0)
			c->Message(Chat::Red,"	ID : %s Character Name: %s Account Name: %s Zone: %s Character Class: %s Character Race: %s Character Level: %s", row[0],row[1],row[2],row[3],row[4],row[5],row[6]);

}

void command_delpetition(Client *c, const Seperator *sep)
{
	if (sep->arg[1][0] == 0 || strcasecmp(sep->arg[1],"*") == 0) {
		c->Message(Chat::White, "Usage: #delpetition (petition number) Type #listpetition for a list");
		return;
    }

	c->Message(Chat::Red,"Attempting to delete petition number: %i", atoi(sep->argplus[1]));
	std::string query = StringFormat("DELETE FROM petitions WHERE petid = %i",  atoi(sep->argplus[1]));
	auto results = database.QueryDatabase(query);
	if (!results.Success())
        return;

    LogInfo("Delete petition request from [{}], petition number:",  c->GetName(), atoi(sep->argplus[1]) );

}

void command_listnpcs(Client *c, const Seperator *sep)
{
	c->Message(Chat::White, "Deprecated, use the #list command (#list npcs <search>)");
}

void command_list(Client *c, const Seperator *sep)
{
	std::string search_type;
	if (strcasecmp(sep->arg[1], "npcs") == 0) {
		search_type = "npcs";
	}

	if (strcasecmp(sep->arg[1], "players") == 0) {
		search_type = "players";
	}

	if (strcasecmp(sep->arg[1], "corpses") == 0) {
		search_type = "corpses";
	}

	if (strcasecmp(sep->arg[1], "doors") == 0) {
		search_type = "doors";
	}

	if (strcasecmp(sep->arg[1], "objects") == 0) {
		search_type = "objects";
	}

	if (search_type.length() > 0) {

		int entity_count = 0;
		int found_count  = 0;

		std::string search_string;

		if (sep->arg[2]) {
			search_string = sep->arg[2];
		}

		/**
		 * NPC
		 */
		if (search_type.find("npcs") != std::string::npos) {
			auto &entity_list_search = entity_list.GetMobList();

			for (auto &itr : entity_list_search) {
				Mob *entity = itr.second;
				if (!entity->IsNPC()) {
					continue;
				}

				entity_count++;

				std::string entity_name = entity->GetName();

				/**
				 * Filter by name
				 */
				if (search_string.length() > 0 && entity_name.find(search_string) == std::string::npos) {
					continue;
				}

				std::string saylink = StringFormat(
					"#goto %.0f %0.f %.0f",
					entity->GetX(),
					entity->GetY(),
					entity->GetZ());

				c->Message(
					0,
					"| %s | ID %5d | %s | x %.0f | y %0.f | z %.0f",
					EQEmu::SayLinkEngine::GenerateQuestSaylink(saylink, false, "Goto").c_str(),
					entity->GetID(),
					entity->GetName(),
					entity->GetX(),
					entity->GetY(),
					entity->GetZ()
				);

				found_count++;
			}
		}

		/**
		 * Client
		 */
		if (search_type.find("players") != std::string::npos) {
			auto &entity_list_search = entity_list.GetClientList();

			for (auto &itr : entity_list_search) {
				Client *entity = itr.second;

				entity_count++;

				std::string entity_name = entity->GetName();

				/**
				 * Filter by name
				 */
				if (search_string.length() > 0 && entity_name.find(search_string) == std::string::npos) {
					continue;
				}

				std::string saylink = StringFormat(
					"#goto %.0f %0.f %.0f",
					entity->GetX(),
					entity->GetY(),
					entity->GetZ());

				c->Message(
					0,
					"| %s | ID %5d | %s | x %.0f | y %0.f | z %.0f",
					EQEmu::SayLinkEngine::GenerateQuestSaylink(saylink, false, "Goto").c_str(),
					entity->GetID(),
					entity->GetName(),
					entity->GetX(),
					entity->GetY(),
					entity->GetZ()
				);

				found_count++;
			}
		}

		/**
		 * Corpse
		 */
		if (search_type.find("corpses") != std::string::npos) {
			auto &entity_list_search = entity_list.GetCorpseList();

			for (auto &itr : entity_list_search) {
				Corpse *entity = itr.second;

				entity_count++;

				std::string entity_name = entity->GetName();

				/**
				 * Filter by name
				 */
				if (search_string.length() > 0 && entity_name.find(search_string) == std::string::npos) {
					continue;
				}

				std::string saylink = StringFormat(
					"#goto %.0f %0.f %.0f",
					entity->GetX(),
					entity->GetY(),
					entity->GetZ());

				c->Message(
					0,
					"| %s | ID %5d | %s | x %.0f | y %0.f | z %.0f",
					EQEmu::SayLinkEngine::GenerateQuestSaylink(saylink, false, "Goto").c_str(),
					entity->GetID(),
					entity->GetName(),
					entity->GetX(),
					entity->GetY(),
					entity->GetZ()
				);

				found_count++;
			}
		}

		/**
		 * Doors
		 */
		if (search_type.find("doors") != std::string::npos) {
			auto &entity_list_search = entity_list.GetDoorsList();

			for (auto &itr : entity_list_search) {
				Doors * entity = itr.second;

				entity_count++;

				std::string entity_name = entity->GetDoorName();

				/**
				 * Filter by name
				 */
				if (search_string.length() > 0 && entity_name.find(search_string) == std::string::npos) {
					continue;
				}

				std::string saylink = StringFormat(
					"#goto %.0f %0.f %.0f",
					entity->GetX(),
					entity->GetY(),
					entity->GetZ());

				c->Message(
					0,
					"| %s | Entity ID %5d | Door ID %i | %s | x %.0f | y %0.f | z %.0f",
					EQEmu::SayLinkEngine::GenerateQuestSaylink(saylink, false, "Goto").c_str(),
					entity->GetID(),
					entity->GetDoorID(),
					entity->GetDoorName(),
					entity->GetX(),
					entity->GetY(),
					entity->GetZ()
				);

				found_count++;
			}
		}

		/**
		 * Objects
		 */
		if (search_type.find("objects") != std::string::npos) {
			auto &entity_list_search = entity_list.GetObjectList();

			for (auto &itr : entity_list_search) {
				Object * entity = itr.second;

				entity_count++;

				std::string entity_name = entity->GetModelName();

				/**
				 * Filter by name
				 */
				if (search_string.length() > 0 && entity_name.find(search_string) == std::string::npos) {
					continue;
				}

				std::string saylink = StringFormat(
					"#goto %.0f %0.f %.0f",
					entity->GetX(),
					entity->GetY(),
					entity->GetZ());

				c->Message(
					0,
					"| %s | Entity ID %5d | Object DBID %i | %s | x %.0f | y %0.f | z %.0f",
					EQEmu::SayLinkEngine::GenerateQuestSaylink(saylink, false, "Goto").c_str(),
					entity->GetID(),
					entity->GetDBID(),
					entity->GetModelName(),
					entity->GetX(),
					entity->GetY(),
					entity->GetZ()
				);

				found_count++;
			}
		}

		if (found_count) {
			c->Message(
				0, "Found (%i) of type (%s) in zone (%i) total",
				found_count,
				search_type.c_str(),
				entity_count
			);
		}
	}
	else {
		c->Message(Chat::White, "Usage of #list");
		c->Message(Chat::White, "- #list [npcs|players|corpses|doors|objects] [search]");
		c->Message(Chat::White, "- Example: #list npc (Blank for all)");
	}
}

void command_date(Client *c, const Seperator *sep)
{
	//yyyy mm dd hh mm local
	if(sep->arg[3][0]==0 || !sep->IsNumber(1) || !sep->IsNumber(2) || !sep->IsNumber(3)) {
		c->Message(Chat::Red, "Usage: #date yyyy mm dd [HH MM]");
	}
	else {
		int h=0, m=0;
		TimeOfDay_Struct eqTime;
		zone->zone_time.GetCurrentEQTimeOfDay( time(0), &eqTime);
		if(!sep->IsNumber(4))
		h=eqTime.hour;
		else
			h=atoi(sep->arg[4]);
		if(!sep->IsNumber(5))
			m=eqTime.minute;
		else
			m=atoi(sep->arg[5]);
		c->Message(Chat::Red, "Setting world time to %s-%s-%s %i:%i...",  sep->arg[1], sep->arg[2], sep->arg[3], h, m);
		zone->SetDate(atoi(sep->arg[1]), atoi(sep->arg[2]), atoi(sep->arg[3]), h, m);
	}
}

void command_timezone(Client *c, const Seperator *sep)
{
	if(sep->arg[1][0]==0 && !sep->IsNumber(1)) {
		c->Message(Chat::Red, "Usage: #timezone HH [MM]");
		c->Message(Chat::Red, "Current timezone is: %ih %im",  zone->zone_time.getEQTimeZoneHr(), zone->zone_time.getEQTimeZoneMin());
	}
	else {
		uint8 hours = atoi(sep->arg[1]);
		uint8 minutes = atoi(sep->arg[2]);
		if(!sep->IsNumber(2))
			minutes = 0;
		c->Message(Chat::Red, "Setting timezone to %i h %i m",  hours, minutes);
		uint32 ntz=(hours*60)+minutes;
		zone->zone_time.setEQTimeZone(ntz);
		database.SetZoneTZ(zone->GetZoneID(), zone->GetInstanceVersion(), ntz);

		// Update all clients with new TZ.
		auto outapp = new EQApplicationPacket(OP_TimeOfDay, sizeof(TimeOfDay_Struct));
		TimeOfDay_Struct* tod = (TimeOfDay_Struct*)outapp->pBuffer;
		zone->zone_time.GetCurrentEQTimeOfDay(time(0), tod);
		entity_list.QueueClients(c, outapp);
		safe_delete(outapp);
	}
}

void command_invul(Client *c, const Seperator *sep)
{
	bool state=atobool(sep->arg[1]);
	Client *t=c;

	if(c->GetTarget() && c->GetTarget()->IsClient())
		t=c->GetTarget()->CastToClient();

	if(sep->arg[1][0] != 0) {
		t->SetInvul(state);
		c->Message(Chat::White, "%s is %s invulnerable from attack.",  t->GetName(), state?"now":"no longer");
	}
	else
		c->Message(Chat::White, "Usage: #invulnerable [on/off]");
}

void command_hideme(Client *c, const Seperator *sep)
{
	bool state=atobool(sep->arg[1]);

	if(sep->arg[1][0]==0)
		c->Message(Chat::White, "Usage: #hideme [on/off]");
	else
	{
		c->SetHideMe(state);
		c->MessageString(Chat::Broadcasts, c->GetHideMe() ? NOW_INVISIBLE : NOW_VISIBLE, c->GetName());
	}
}

void command_emote(Client *c, const Seperator *sep)
{
	if (sep->arg[3][0] == 0)
		c->Message(Chat::White, "Usage: #emote [name | world | zone] type# message");
	else {
		if (strcasecmp(sep->arg[1], "zone") == 0){
			char* newmessage=0;
			if(strstr(sep->arg[3],"^")==0)
				entity_list.Message(0, atoi(sep->arg[2]), sep->argplus[3]);
			else{
				for(newmessage = strtok((char*)sep->arg[3],"^");newmessage!=nullptr;newmessage=strtok(nullptr, "^"))
					entity_list.Message(0, atoi(sep->arg[2]), newmessage);
			}
		}
		else if (!worldserver.Connected())
			c->Message(Chat::White, "Error: World server disconnected");
		else if (strcasecmp(sep->arg[1], "world") == 0)
			worldserver.SendEmoteMessage(0, 0, atoi(sep->arg[2]), sep->argplus[3]);
		else
			worldserver.SendEmoteMessage(sep->arg[1], 0, atoi(sep->arg[2]), sep->argplus[3]);
	}
}

void command_fov(Client *c, const Seperator *sep)
{
	if(c->GetTarget())
		if(c->BehindMob(c->GetTarget(), c->GetX(), c->GetY()))
			c->Message(Chat::White, "You are behind mob %s, it is looking to %d",  c->GetTarget()->GetName(), c->GetTarget()->GetHeading());
		else
			c->Message(Chat::White, "You are NOT behind mob %s, it is looking to %d",  c->GetTarget()->GetName(), c->GetTarget()->GetHeading());
	else
		c->Message(Chat::White, "I Need a target!");
}

void command_npcstats(Client *c, const Seperator *sep)
{
	if (c->GetTarget() == 0)
		c->Message(Chat::White, "ERROR: No target!");
	else if (!c->GetTarget()->IsNPC())
		c->Message(Chat::White, "ERROR: Target is not a NPC!");
	else {
		auto target_npc = c->GetTarget()->CastToNPC();
		c->Message(Chat::White, "# NPC Stats");
		c->Message(Chat::White, "- Name: %s   NpcID: %u", target_npc->GetName(), target_npc->GetNPCTypeID());
		c->Message(Chat::White, "- Race: %i  Level: %i  Class: %i  Material: %i", target_npc->GetRace(), target_npc->GetLevel(), target_npc->GetClass(), target_npc->GetTexture());
		c->Message(Chat::White, "- Current HP: %i  Max HP: %i", target_npc->GetHP(), target_npc->GetMaxHP());
		//c->Message(Chat::White, "Weapon Item Number: %s", target_npc->GetWeapNo());
		c->Message(Chat::White, "- Gender: %i  Size: %f  Bodytype: %d", target_npc->GetGender(), target_npc->GetSize(), target_npc->GetBodyType());
		c->Message(Chat::White, "- Runspeed: %.3f  Walkspeed: %.3f", static_cast<float>(0.025f * target_npc->GetRunspeed()), static_cast<float>(0.025f * target_npc->GetWalkspeed()));
		c->Message(Chat::White, "- Spawn Group: %i  Grid: %i", target_npc->GetSpawnGroupId(), target_npc->GetGrid());
		if (target_npc->proximity) {
			c->Message(Chat::White, "- Proximity: Enabled");
			c->Message(Chat::White, "-- Cur_X: %1.3f, Cur_Y: %1.3f, Cur_Z: %1.3f", target_npc->GetX(), target_npc->GetY(), target_npc->GetZ());
			c->Message(Chat::White, "-- Min_X: %1.3f(%1.3f), Max_X: %1.3f(%1.3f), X_Range: %1.3f", target_npc->proximity->min_x, (target_npc->proximity->min_x - target_npc->GetX()), target_npc->proximity->max_x, (target_npc->proximity->max_x - target_npc->GetX()), (target_npc->proximity->max_x - target_npc->proximity->min_x));
			c->Message(Chat::White, "-- Min_Y: %1.3f(%1.3f), Max_Y: %1.3f(%1.3f), Y_Range: %1.3f", target_npc->proximity->min_y, (target_npc->proximity->min_y - target_npc->GetY()), target_npc->proximity->max_y, (target_npc->proximity->max_y - target_npc->GetY()), (target_npc->proximity->max_y - target_npc->proximity->min_y));
			c->Message(Chat::White, "-- Min_Z: %1.3f(%1.3f), Max_Z: %1.3f(%1.3f), Z_Range: %1.3f", target_npc->proximity->min_z, (target_npc->proximity->min_z - target_npc->GetZ()), target_npc->proximity->max_z, (target_npc->proximity->max_z - target_npc->GetZ()), (target_npc->proximity->max_z - target_npc->proximity->min_z));
			c->Message(Chat::White, "-- Say: %s", (target_npc->proximity->say ? "Enabled" : "Disabled"));
		}
		else {
			c->Message(Chat::White, "-Proximity: Disabled");
		}
		c->Message(Chat::White, "");
		c->Message(Chat::White, "EmoteID: %i", target_npc->GetEmoteID());
		target_npc->QueryLoot(c);
	}
}

void command_zclip(Client *c, const Seperator *sep)
{
	// modifys and resends zhdr packet
	if(sep->arg[2][0]==0)
		c->Message(Chat::White, "Usage: #zclip <min clip> <max clip>");
	else if(atoi(sep->arg[1])<=0)
		c->Message(Chat::White, "ERROR: Min clip can not be zero or less!");
	else if(atoi(sep->arg[2])<=0)
		c->Message(Chat::White, "ERROR: Max clip can not be zero or less!");
	else if(atoi(sep->arg[1])>atoi(sep->arg[2]))
		c->Message(Chat::White, "ERROR: Min clip is greater than max clip!");
	else {
		zone->newzone_data.minclip = atof(sep->arg[1]);
		zone->newzone_data.maxclip = atof(sep->arg[2]);
		if(sep->arg[3][0]!=0)
			zone->newzone_data.fog_minclip[0]=atof(sep->arg[3]);
		if(sep->arg[4][0]!=0)
			zone->newzone_data.fog_minclip[1]=atof(sep->arg[4]);
		if(sep->arg[5][0]!=0)
			zone->newzone_data.fog_maxclip[0]=atof(sep->arg[5]);
		if(sep->arg[6][0]!=0)
			zone->newzone_data.fog_maxclip[1]=atof(sep->arg[6]);
		auto outapp = new EQApplicationPacket(OP_NewZone, sizeof(NewZone_Struct));
		memcpy(outapp->pBuffer, &zone->newzone_data, outapp->size);
		entity_list.QueueClients(c, outapp);
		safe_delete(outapp);
	}
}

void command_npccast(Client *c, const Seperator *sep)
{
	if (c->GetTarget() && c->GetTarget()->IsNPC() && !sep->IsNumber(1) && sep->arg[1] != 0 && sep->IsNumber(2)) {
		Mob* spelltar = entity_list.GetMob(sep->arg[1]);
		if (spelltar)
			c->GetTarget()->CastSpell(atoi(sep->arg[2]), spelltar->GetID());
		else
			c->Message(Chat::White, "Error: %s not found",  sep->arg[1]);
	}
	else if (c->GetTarget() && c->GetTarget()->IsNPC() && sep->IsNumber(1) && sep->IsNumber(2) ) {
		Mob* spelltar = entity_list.GetMob(atoi(sep->arg[1]));
		if (spelltar)
			c->GetTarget()->CastSpell(atoi(sep->arg[2]), spelltar->GetID());
		else
			c->Message(Chat::White, "Error: target ID %i not found",  atoi(sep->arg[1]));
	}
	else
		c->Message(Chat::White, "Usage: (needs NPC targeted) #npccast targetname/entityid spellid");
}

void command_zstats(Client *c, const Seperator *sep)
{
	c->Message(Chat::White, "Zone Header Data:");
	c->Message(Chat::White, "Sky Type: %i",  zone->newzone_data.sky);
	c->Message(Chat::White, "Fog Colour: Red: %i; Blue: %i; Green %i",  zone->newzone_data.fog_red[0], zone->newzone_data.fog_green[0], zone->newzone_data.fog_blue[0]);
	c->Message(Chat::White, "Safe Coords: %f, %f, %f",  zone->newzone_data.safe_x, zone->newzone_data.safe_y, zone->newzone_data.safe_z);
	c->Message(Chat::White, "Underworld Coords: %f",  zone->newzone_data.underworld);
	c->Message(Chat::White, "Clip Plane: %f - %f",  zone->newzone_data.minclip, zone->newzone_data.maxclip);
}

void command_permaclass(Client *c, const Seperator *sep)
{
	Client *t=c;

	if(c->GetTarget() && c->GetTarget()->IsClient())
		t=c->GetTarget()->CastToClient();

	if(sep->arg[1][0]==0) {
		c->Message(Chat::White,"Usage: #permaclass <classnum>");
	}
	else if(!t->IsClient())
		c->Message(Chat::White,"Target is not a client.");
	else {
		c->Message(Chat::White, "Setting %s's class...Sending to char select.",  t->GetName());
		LogInfo("Class change request from [{}] for [{}], requested class:[{}]",  c->GetName(), t->GetName(), atoi(sep->arg[1]) );
		t->SetBaseClass(atoi(sep->arg[1]));
		t->Save();
		t->Kick("Class was changed.");
	}
}

void command_permarace(Client *c, const Seperator *sep)
{
	Client *t=c;

	if(c->GetTarget() && c->GetTarget()->IsClient())
		t=c->GetTarget()->CastToClient();

	if(sep->arg[1][0]==0) {
		c->Message(Chat::White,"Usage: #permarace <racenum>");
		c->Message(Chat::White,"NOTE: Not all models are global. If a model is not global, it will appear as a human on character select and in zones without the model.");
	}
	else if(!t->IsClient())
		c->Message(Chat::White,"Target is not a client.");
	else {
		c->Message(Chat::White, "Setting %s's race - zone to take effect", t->GetName());
		LogInfo("Permanant race change request from [{}] for [{}], requested race:[{}]",  c->GetName(), t->GetName(), atoi(sep->arg[1]) );
		uint32 tmp = Mob::GetDefaultGender(atoi(sep->arg[1]), t->GetBaseGender());
		t->SetBaseRace(atoi(sep->arg[1]));
		t->SetBaseGender(tmp);
		t->Save();
		t->SendIllusionPacket(atoi(sep->arg[1]));
	}
}

void command_permagender(Client *c, const Seperator *sep)
{
	Client *t=c;

	if(c->GetTarget() && c->GetTarget()->IsClient())
		t=c->GetTarget()->CastToClient();

	if(sep->arg[1][0]==0) {
		c->Message(Chat::White,"Usage: #permagender <gendernum>");
		c->Message(Chat::White,"Gender Numbers: 0=Male, 1=Female, 2=Neuter");
	}
	else if(!t->IsClient())
		c->Message(Chat::White,"Target is not a client.");
	else {
		c->Message(Chat::White, "Setting %s's gender - zone to take effect", t->GetName());
		LogInfo("Permanant gender change request from [{}] for [{}], requested gender:[{}]",  c->GetName(), t->GetName(), atoi(sep->arg[1]) );
		t->SetBaseGender(atoi(sep->arg[1]));
		t->Save();
		t->SendIllusionPacket(atoi(sep->arg[1]));
	}
}

void command_weather(Client *c, const Seperator *sep)
{
	if (!(sep->arg[1][0] == '0' || sep->arg[1][0] == '1' || sep->arg[1][0] == '2' || sep->arg[1][0] == '3')) {
		c->Message(Chat::White, "Usage: #weather <0/1/2/3> - Off/Rain/Snow/Manual.");
	}
	else if(zone->zone_weather == 0) {
		if(sep->arg[1][0] == '3')	{ // Put in modifications here because it had a very good chance at screwing up the client's weather system if rain was sent during snow -T7
			if(sep->arg[2][0] != 0 && sep->arg[3][0] != 0) {
				c->Message(Chat::White, "Sending weather packet... TYPE=%s, INTENSITY=%s",  sep->arg[2], sep->arg[3]);
				zone->zone_weather = atoi(sep->arg[2]);
				auto outapp = new EQApplicationPacket(OP_Weather, 8);
				outapp->pBuffer[0] = atoi(sep->arg[2]);
				outapp->pBuffer[4] = atoi(sep->arg[3]); // This number changes in the packets, intensity?
				entity_list.QueueClients(c, outapp);
				safe_delete(outapp);
			}
			else {
				c->Message(Chat::White, "Manual Usage: #weather 3 <type> <intensity>");
			}
		}
		else if(sep->arg[1][0] == '2')	{
			entity_list.Message(0, 0, "Snowflakes begin to fall from the sky.");
			zone->zone_weather = 2;
			auto outapp = new EQApplicationPacket(OP_Weather, 8);
			outapp->pBuffer[0] = 0x01;
			outapp->pBuffer[4] = 0x02; // This number changes in the packets, intensity?
			entity_list.QueueClients(c, outapp);
			safe_delete(outapp);
		}
		else if(sep->arg[1][0] == '1')	{
			entity_list.Message(0, 0, "Raindrops begin to fall from the sky.");
			zone->zone_weather = 1;
			auto outapp = new EQApplicationPacket(OP_Weather, 8);
			outapp->pBuffer[4] = 0x01; // This is how it's done in Fear, and you can see a decent distance with it at this value
			entity_list.QueueClients(c, outapp);
			safe_delete(outapp);
		}
	}
	else {
		if(zone->zone_weather == 1)	{ // Doing this because if you have rain/snow on, you can only turn one off.
			entity_list.Message(0, 0, "The sky clears as the rain ceases to fall.");
			zone->zone_weather = 0;
			auto outapp = new EQApplicationPacket(OP_Weather, 8);
			// To shutoff weather you send an empty 8 byte packet (You get this everytime you zone even if the sky is clear)
			entity_list.QueueClients(c, outapp);
			safe_delete(outapp);
		}
		else if(zone->zone_weather == 2) {
			entity_list.Message(0, 0, "The sky clears as the snow stops falling.");
			zone->zone_weather = 0;
			auto outapp = new EQApplicationPacket(OP_Weather, 8);
			// To shutoff weather you send an empty 8 byte packet (You get this everytime you zone even if the sky is clear)
			outapp->pBuffer[0] = 0x01; // Snow has it's own shutoff packet
			entity_list.QueueClients(c, outapp);
			safe_delete(outapp);
		}
		else {
			entity_list.Message(0, 0, "The sky clears.");
			zone->zone_weather = 0;
			auto outapp = new EQApplicationPacket(OP_Weather, 8);
			// To shutoff weather you send an empty 8 byte packet (You get this everytime you zone even if the sky is clear)
			entity_list.QueueClients(c, outapp);
			safe_delete(outapp);
		}
	}
}

void command_zheader(Client *c, const Seperator *sep)
{
	// sends zhdr packet
	if(sep->arg[1][0]==0) {
		c->Message(Chat::White, "Usage: #zheader <zone name>");
	}
	else if(database.GetZoneID(sep->argplus[1])==0)
		c->Message(Chat::White, "Invalid Zone Name: %s",  sep->argplus[1]);
	else {

		if (zone->LoadZoneCFG(sep->argplus[1], 0))
			c->Message(Chat::White, "Successfully loaded zone header for %s from database.",  sep->argplus[1]);
		else
			c->Message(Chat::White, "Failed to load zone header %s from database",  sep->argplus[1]);
		auto outapp = new EQApplicationPacket(OP_NewZone, sizeof(NewZone_Struct));
		memcpy(outapp->pBuffer, &zone->newzone_data, outapp->size);
		entity_list.QueueClients(c, outapp);
		safe_delete(outapp);
	}
}

void command_zsky(Client *c, const Seperator *sep)
{
	// modifys and resends zhdr packet
	if(sep->arg[1][0]==0)
		c->Message(Chat::White, "Usage: #zsky <sky type>");
	else if(atoi(sep->arg[1])<0||atoi(sep->arg[1])>255)
		c->Message(Chat::White, "ERROR: Sky type can not be less than 0 or greater than 255!");
	else {
		zone->newzone_data.sky = atoi(sep->arg[1]);
		auto outapp = new EQApplicationPacket(OP_NewZone, sizeof(NewZone_Struct));
		memcpy(outapp->pBuffer, &zone->newzone_data, outapp->size);
		entity_list.QueueClients(c, outapp);
		safe_delete(outapp);
	}
}

void command_zcolor(Client *c, const Seperator *sep)
{
	// modifys and resends zhdr packet
	if (sep->arg[3][0]==0)
		c->Message(Chat::White, "Usage: #zcolor <red> <green> <blue>");
	else if (atoi(sep->arg[1])<0||atoi(sep->arg[1])>255)
		c->Message(Chat::White, "ERROR: Red can not be less than 0 or greater than 255!");
	else if (atoi(sep->arg[2])<0||atoi(sep->arg[2])>255)
		c->Message(Chat::White, "ERROR: Green can not be less than 0 or greater than 255!");
	else if (atoi(sep->arg[3])<0||atoi(sep->arg[3])>255)
		c->Message(Chat::White, "ERROR: Blue can not be less than 0 or greater than 255!");
	else {
		for (int z=0; z<4; z++) {
			zone->newzone_data.fog_red[z] = atoi(sep->arg[1]);
			zone->newzone_data.fog_green[z] = atoi(sep->arg[2]);
			zone->newzone_data.fog_blue[z] = atoi(sep->arg[3]);
		}
		auto outapp = new EQApplicationPacket(OP_NewZone, sizeof(NewZone_Struct));
		memcpy(outapp->pBuffer, &zone->newzone_data, outapp->size);
		entity_list.QueueClients(c, outapp);
		safe_delete(outapp);
	}
}

void command_spon(Client *c, const Seperator *sep)
{
	c->MemorizeSpell(0, SPELLBAR_UNLOCK, memSpellSpellbar);
}

void command_spoff(Client *c, const Seperator *sep)
{
	auto outapp = new EQApplicationPacket(OP_ManaChange, 0);
	outapp->priority = 5;
	c->QueuePacket(outapp);
	safe_delete(outapp);
}

void command_itemtest(Client *c, const Seperator *sep)
{
	char chBuffer[8192] = {0};
	//Using this to determine new item layout
	FILE* f = nullptr;
	if (!(f = fopen("c:\\EQEMUcvs\\ItemDump.txt",  "rb"))) {
		c->Message(Chat::Red, "Error: Could not open c:\\EQEMUcvs\\ItemDump.txt");
		return;
	}

	fread(chBuffer, sizeof(chBuffer), sizeof(char), f);
	fclose(f);

	auto outapp = new EQApplicationPacket(OP_ItemLinkResponse, strlen(chBuffer) + 5);
	memcpy(&outapp->pBuffer[4], chBuffer, strlen(chBuffer));
	c->QueuePacket(outapp);
	safe_delete(outapp);
}

void command_gassign(Client *c, const Seperator *sep)
{
	if (sep->IsNumber(1) && c->GetTarget() && c->GetTarget()->IsNPC() && c->GetTarget()->CastToNPC()->GetSpawnPointID() > 0) {
		int spawn2id = c->GetTarget()->CastToNPC()->GetSpawnPointID();
		database.AssignGrid(c, atoi(sep->arg[1]), spawn2id);
	}
	else
		c->Message(Chat::White, "Usage: #gassign [num] - must have an npc target!");
}

void command_ai(Client *c, const Seperator *sep)
{
	Mob *target=c->GetTarget();

	if (strcasecmp(sep->arg[1], "factionid") == 0) {
		if (target && sep->IsNumber(2)) {
			if (target->IsNPC())
				target->CastToNPC()->SetNPCFactionID(atoi(sep->arg[2]));
			else
				c->Message(Chat::White, "%s is not an NPC.",  target->GetName());
		}
		else
			c->Message(Chat::White, "Usage: (targeted) #ai factionid [factionid]");
	}
	else if (strcasecmp(sep->arg[1], "spellslist") == 0) {
		if (target && sep->IsNumber(2) && atoi(sep->arg[2]) >= 0) {
			if (target->IsNPC())
				target->CastToNPC()->AI_AddNPCSpells(atoi(sep->arg[2]));
			else
				c->Message(Chat::White, "%s is not an NPC.",  target->GetName());
		}
		else
			c->Message(Chat::White, "Usage: (targeted) #ai spellslist [npc_spells_id]");
	}
	else if (strcasecmp(sep->arg[1], "con") == 0) {
		if (target && sep->arg[2][0] != 0) {
			Mob* tar2 = entity_list.GetMob(sep->arg[2]);
			if (tar2)
				c->Message(Chat::White, "%s considering %s: %i",  target->GetName(), tar2->GetName(), tar2->GetReverseFactionCon(target));
			else
				c->Message(Chat::White, "Error: %s not found.",  sep->arg[2]);
		}
		else
			c->Message(Chat::White, "Usage: (targeted) #ai con [mob name]");
	}
	else if (strcasecmp(sep->arg[1], "guard") == 0) {
		if (target && target->IsNPC())
			target->CastToNPC()->SaveGuardSpot(target->GetPosition());
		else
			c->Message(Chat::White, "Usage: (targeted) #ai guard - sets npc to guard the current location (use #summon to move)");
	}
	else if (strcasecmp(sep->arg[1], "roambox") == 0) {
		if (target && target->IsAIControlled() && target->IsNPC()) {
			if ((sep->argnum == 6 || sep->argnum == 7 || sep->argnum == 8) && sep->IsNumber(2) && sep->IsNumber(3) && sep->IsNumber(4) && sep->IsNumber(5) && sep->IsNumber(6)) {
				uint32 tmp = 2500;
				uint32 tmp2 = 2500;
				if (sep->IsNumber(7))
					tmp = atoi(sep->arg[7]);
				if (sep->IsNumber(8))
					tmp2 = atoi(sep->arg[8]);
				target->CastToNPC()->AI_SetRoambox(atof(sep->arg[2]), atof(sep->arg[3]), atof(sep->arg[4]), atof(sep->arg[5]), atof(sep->arg[6]), tmp, tmp2);
			}
			else if ((sep->argnum == 3 || sep->argnum == 4) && sep->IsNumber(2) && sep->IsNumber(3)) {
				uint32 tmp = 2500;
				uint32 tmp2 = 2500;
				if (sep->IsNumber(4))
					tmp = atoi(sep->arg[4]);
				if (sep->IsNumber(5))
					tmp2 = atoi(sep->arg[5]);
				target->CastToNPC()->AI_SetRoambox(atof(sep->arg[2]), atof(sep->arg[3]), tmp, tmp2);
			}
			else {
				c->Message(Chat::White, "Usage: #ai roambox dist max_x min_x max_y min_y [delay] [mindelay]");
				c->Message(Chat::White, "Usage: #ai roambox dist roamdist [delay] [mindelay]");
			}
		}
		else
			c->Message(Chat::White, "You need a AI NPC targeted");
	}
	else if (strcasecmp(sep->arg[1], "stop") == 0 && c->Admin() >= commandToggleAI) {
		if (target) {
			if (target->IsAIControlled())
				target->AI_Stop();
			else
				c->Message(Chat::White, "Error: Target is not AI controlled");
		}
		else
			c->Message(Chat::White, "Usage: Target a Mob with AI enabled and use this to turn off their AI.");
	}
	else if (strcasecmp(sep->arg[1], "start") == 0 && c->Admin() >= commandToggleAI) {
		if (target) {
			if (!target->IsAIControlled())
				target->AI_Start();
			else
				c->Message(Chat::White, "Error: Target is already AI controlled");
		}
		else
			c->Message(Chat::White, "Usage: Target a Mob with AI disabled and use this to turn on their AI.");
	}
	else {
		c->Message(Chat::White, "#AI Sub-commands");
		c->Message(Chat::White, "  factionid");
		c->Message(Chat::White, "  spellslist");
		c->Message(Chat::White, "  con");
		c->Message(Chat::White, "  guard");
	}
}

void command_worldshutdown(Client *c, const Seperator *sep)
{
	// GM command to shutdown world server and all zone servers
	uint32 time=0;
	uint32 interval=0;
	if (worldserver.Connected()) {
		if(sep->IsNumber(1) && sep->IsNumber(2) && ((time=atoi(sep->arg[1]))>0) && ((interval=atoi(sep->arg[2]))>0)) {
			worldserver.SendEmoteMessage(0,0,15,"<SYSTEMWIDE MESSAGE>:SYSTEM MSG:World coming down in %i minutes, everyone log out before this time.",  (time / 60 ));
			c->Message(Chat::White, "Sending shutdown packet now, World will shutdown in: %i minutes with an interval of: %i seconds",  (time / 60), interval);
			auto pack = new ServerPacket(ServerOP_ShutdownAll, sizeof(WorldShutDown_Struct));
			WorldShutDown_Struct* wsd = (WorldShutDown_Struct*)pack->pBuffer;
			wsd->time=time*1000;
			wsd->interval=(interval*1000);
			worldserver.SendPacket(pack);
			safe_delete(pack);
		}
		else if(strcasecmp(sep->arg[1], "now") == 0){
			worldserver.SendEmoteMessage(0,0,15,"<SYSTEMWIDE MESSAGE>:SYSTEM MSG:World coming down, everyone log out now.");
			c->Message(Chat::White, "Sending shutdown packet");
			auto pack = new ServerPacket;
			pack->opcode = ServerOP_ShutdownAll;
			pack->size=0;
			worldserver.SendPacket(pack);
			safe_delete(pack);
		}
		else if(strcasecmp(sep->arg[1], "disable") == 0){
			c->Message(Chat::White, "Shutdown prevented, next time I may not be so forgiving...");
			auto pack = new ServerPacket(ServerOP_ShutdownAll, sizeof(WorldShutDown_Struct));
			WorldShutDown_Struct* wsd = (WorldShutDown_Struct*)pack->pBuffer;
			wsd->time=0;
			wsd->interval=0;
			worldserver.SendPacket(pack);
			safe_delete(pack);
		}
		else{
			c->Message(Chat::White,"#worldshutdown - Shuts down the server and all zones.");
			c->Message(Chat::White,"Usage: #worldshutdown now - Shuts down the server and all zones immediately.");
			c->Message(Chat::White,"Usage: #worldshutdown disable - Stops the server from a previously scheduled shut down.");
			c->Message(Chat::White,"Usage: #worldshutdown [timer] [interval] - Shuts down the server and all zones after [timer] seconds and sends warning every [interval] seconds.");
		}
	}
	else
		c->Message(Chat::White, "Error: World server disconnected");
}

void command_sendzonespawns(Client *c, const Seperator *sep)
{
	entity_list.SendZoneSpawns(c);
}

void command_zsave(Client *c, const Seperator *sep)
{
	if (zone->SaveZoneCFG()) {
		c->Message(Chat::Red, "Zone header saved successfully.");
	}
	else {
		c->Message(Chat::Red, "ERROR: Zone header data was NOT saved.");
	}
}

void command_dbspawn2(Client *c, const Seperator *sep)
{

	if (sep->IsNumber(1) && sep->IsNumber(2) && sep->IsNumber(3)) {
		LogInfo("Spawning database spawn");
		uint16 cond = 0;
		int16 cond_min = 0;
		if(sep->IsNumber(4)) {
			cond = atoi(sep->arg[4]);
			if(sep->IsNumber(5))
				cond_min = atoi(sep->arg[5]);
		}
		database.CreateSpawn2(c, atoi(sep->arg[1]), zone->GetShortName(), c->GetPosition(), atoi(sep->arg[2]), atoi(sep->arg[3]), cond, cond_min);
	}
	else {
		c->Message(Chat::White, "Usage: #dbspawn2 spawngroup respawn variance [condition_id] [condition_min]");
	}
}

void command_shutdown(Client *c, const Seperator *sep)
{
	CatchSignal(2);
}

void command_delacct(Client *c, const Seperator *sep)
{
	if (sep->arg[1][0] == 0)
		c->Message(Chat::White, "Format: #delacct accountname");
	else {
		std::string user;
		std::string loginserver;
		ParseAccountString(sep->arg[1], user, loginserver);

		if (database.DeleteAccount(user.c_str(), loginserver.c_str()))
			c->Message(Chat::White, "The account was deleted.");
		else
			c->Message(Chat::White, "Unable to delete account.");
	}
}

void command_setpass(Client *c, const Seperator *sep)
{
	if(sep->argnum != 2)
		c->Message(Chat::White, "Format: #setpass accountname password");
	else {
		std::string user;
		std::string loginserver;
		ParseAccountString(sep->arg[1], user, loginserver);

		int16 tmpstatus = 0;
		uint32 tmpid = database.GetAccountIDByName(user.c_str(), loginserver.c_str(), &tmpstatus);
		if (!tmpid)
			c->Message(Chat::White, "Error: Account not found");
		else if (tmpstatus > c->Admin())
			c->Message(Chat::White, "Cannot change password: Account's status is higher than yours");
		else if (database.SetLocalPassword(tmpid, sep->arg[2]))
			c->Message(Chat::White, "Password changed.");
		else
			c->Message(Chat::White, "Error changing password.");
	}
}

void command_setlsinfo(Client *c, const Seperator *sep)
{
	if(sep->argnum != 2)
		c->Message(Chat::White, "Format: #setlsinfo email password");
	else {
		auto pack = new ServerPacket(ServerOP_LSAccountUpdate, sizeof(ServerLSAccountUpdate_Struct));
		ServerLSAccountUpdate_Struct* s = (ServerLSAccountUpdate_Struct *) pack->pBuffer;
		s->useraccountid = c->LSAccountID();
		strn0cpy(s->useraccount, c->AccountName(), 30);
		strn0cpy(s->user_email, sep->arg[1], 100);
		strn0cpy(s->userpassword, sep->arg[2], 50);
		worldserver.SendPacket(pack);
		c->Message(Chat::White, "Login Server update packet sent.");
	}
}

void command_grid(Client *c, const Seperator *sep)
{
	if (strcasecmp("max", sep->arg[1]) == 0) {
		c->Message(Chat::White, "Highest grid ID in this zone: %d", database.GetHighestGrid(zone->GetZoneID()));
	}
	else if (strcasecmp("add", sep->arg[1]) == 0) {
		database.ModifyGrid(c, false, atoi(sep->arg[2]), atoi(sep->arg[3]), atoi(sep->arg[4]), zone->GetZoneID());
	}
	else if (strcasecmp("show", sep->arg[1]) == 0) {

		Mob *target = c->GetTarget();

		if (!target || !target->IsNPC()) {
			c->Message(Chat::White, "You need a NPC target!");
			return;
		}

		std::string query = StringFormat(
			"SELECT `x`, `y`, `z`, `heading`, `number`, `pause` "
			"FROM `grid_entries` "
			"WHERE `zoneid` = %u and `gridid` = %i "
			"ORDER BY `number` ",
			zone->GetZoneID(),
			target->CastToNPC()->GetGrid()
		);

		auto results = database.QueryDatabase(query);
		if (!results.Success()) {
			c->Message(Chat::White, "Error querying database.");
			c->Message(Chat::White, query.c_str());
		}

		if (results.RowCount() == 0) {
			c->Message(Chat::White, "No grid found");
			return;
		}

		/**
		 * Depop any node npc's already spawned
		 */
		auto      &mob_list = entity_list.GetMobList();
		for (auto itr       = mob_list.begin(); itr != mob_list.end(); ++itr) {
			Mob *mob = itr->second;
			if (mob->IsNPC() && mob->GetRace() == 2254) {
				mob->Depop();
			}
		}

		/**
		 * Spawn grid nodes
		 */
		for (auto row = results.begin(); row != results.end(); ++row) {
			auto node_position = glm::vec4(atof(row[0]), atof(row[1]), atof(row[2]), atof(row[3]));

			NPC *npc = NPC::SpawnGridNodeNPC(
				target->GetCleanName(),
				node_position,
				static_cast<uint32>(target->CastToNPC()->GetGrid()),
				static_cast<uint32>(atoi(row[4])),
				static_cast<uint32>(atoi(row[5]))
			);
			npc->SetFlyMode(GravityBehavior::Flying);
			npc->GMMove(node_position.x, node_position.y, node_position.z, node_position.w);
		}
	}
	else if (strcasecmp("delete", sep->arg[1]) == 0) {
		database.ModifyGrid(c, true, atoi(sep->arg[2]), 0, 0, zone->GetZoneID());
	}
	else {
		c->Message(Chat::White, "Usage: #grid add/delete grid_num wandertype pausetype");
		c->Message(Chat::White, "Usage: #grid max - displays the highest grid ID used in this zone (for add)");
	}
}

void command_wp(Client *c, const Seperator *sep)
{
	int wp = atoi(sep->arg[4]);

	if (strcasecmp("add", sep->arg[1]) == 0) {
		if (wp == 0) //default to highest if it's left blank, or we enter 0
			wp = database.GetHighestWaypoint(zone->GetZoneID(), atoi(sep->arg[2])) + 1;
		if (strcasecmp("-h", sep->arg[5]) == 0) {
			database.AddWP(c, atoi(sep->arg[2]),wp, c->GetPosition(), atoi(sep->arg[3]),zone->GetZoneID());
		}
		else {
            auto position = c->GetPosition();
            position.w = -1;
			database.AddWP(c, atoi(sep->arg[2]),wp, position, atoi(sep->arg[3]),zone->GetZoneID());
		}
	}
	else if (strcasecmp("delete", sep->arg[1]) == 0)
		database.DeleteWaypoint(c, atoi(sep->arg[2]),wp,zone->GetZoneID());
	else
		c->Message(Chat::White,"Usage: #wp add/delete grid_num pause wp_num [-h]");
}

void command_iplookup(Client *c, const Seperator *sep)
{
	auto pack =
	    new ServerPacket(ServerOP_IPLookup, sizeof(ServerGenericWorldQuery_Struct) + strlen(sep->argplus[1]) + 1);
	ServerGenericWorldQuery_Struct* s = (ServerGenericWorldQuery_Struct *) pack->pBuffer;
	strcpy(s->from, c->GetName());
	s->admin = c->Admin();
	if (sep->argplus[1][0] != 0)
		strcpy(s->query, sep->argplus[1]);
	worldserver.SendPacket(pack);
	safe_delete(pack);
}

void command_size(Client *c, const Seperator *sep)
{
	Mob *target=c->GetTarget();
	if (!sep->IsNumber(1))
		c->Message(Chat::White, "Usage: #size [0 - 255] (Decimal increments are allowed)");
	else {
		float newsize = atof(sep->arg[1]);
		if (newsize > 255)
			c->Message(Chat::White, "Error: #size: Size can not be greater than 255.");
		else if (newsize < 0)
			c->Message(Chat::White, "Error: #size: Size can not be less than 0.");
		else if (!target)
			c->Message(Chat::White,"Error: this command requires a target");
		else {
			uint16 Race = target->GetRace();
			uint8 Gender = target->GetGender();
			uint8 Texture = 0xFF;
			uint8 HelmTexture = 0xFF;
			uint8 HairColor = target->GetHairColor();
			uint8 BeardColor = target->GetBeardColor();
			uint8 EyeColor1 = target->GetEyeColor1();
			uint8 EyeColor2 = target->GetEyeColor2();
			uint8 HairStyle = target->GetHairStyle();
			uint8 LuclinFace = target->GetLuclinFace();
			uint8 Beard = target->GetBeard();
			uint32 DrakkinHeritage = target->GetDrakkinHeritage();
			uint32 DrakkinTattoo = target->GetDrakkinTattoo();
			uint32 DrakkinDetails = target->GetDrakkinDetails();

			target->SendIllusionPacket(Race, Gender, Texture, HelmTexture, HairColor, BeardColor,
										EyeColor1, EyeColor2, HairStyle, LuclinFace, Beard, 0xFF,
										DrakkinHeritage, DrakkinTattoo, DrakkinDetails, newsize);

			c->Message(Chat::White,"Size = %f",  atof(sep->arg[1]));
		}
	}
}

void command_mana(Client *c, const Seperator *sep)
{
	Mob *t;

	t = c->GetTarget() ? c->GetTarget() : c;

	if(t->IsClient())
		t->CastToClient()->SetMana(t->CastToClient()->CalcMaxMana());
	else
		t->SetMana(t->CalcMaxMana());
}

void command_flymode(Client *c, const Seperator *sep)
{
	Mob *t = c;

	if (strlen(sep->arg[1]) == 1 && !(sep->arg[1][0] == '0' || sep->arg[1][0] == '1' || sep->arg[1][0] == '2' || sep->arg[1][0] == '3' || sep->arg[1][0] == '4' || sep->arg[1][0] == '5'))
		c->Message(Chat::White, "#flymode [0/1/2/3/4/5]");
	else {
		if (c->GetTarget()) {
			t = c->GetTarget();
		}

		int fm = atoi(sep->arg[1]);

		t->SetFlyMode(static_cast<GravityBehavior>(fm));
		t->SendAppearancePacket(AT_Levitate, fm);
		if (sep->arg[1][0] == '0') {
			c->Message(Chat::White, "Setting %s to Grounded", t->GetName());
		}
		else if (sep->arg[1][0] == '1') {
			c->Message(Chat::White, "Setting %s to Flying", t->GetName());
		}
		else if (sep->arg[1][0] == '2') {
			c->Message(Chat::White, "Setting %s to Levitating", t->GetName());
		}
		else if (sep->arg[1][0] == '3') {
			c->Message(Chat::White, "Setting %s to In Water", t->GetName());
		}
		else if (sep->arg[1][0] == '4') {
			c->Message(Chat::White, "Setting %s to Floating(Boat)", t->GetName());
		}
		else if (sep->arg[1][0] == '5') {
			c->Message(Chat::White, "Setting %s to Levitating While Running", t->GetName());
		}
	}
}

void command_showskills(Client *c, const Seperator *sep)
{
	Client *t=c;

	if(c->GetTarget() && c->GetTarget()->IsClient())
		t=c->GetTarget()->CastToClient();

	c->Message(Chat::White, "Skills for %s",  t->GetName());
	for (EQEmu::skills::SkillType i = EQEmu::skills::Skill1HBlunt; i <= EQEmu::skills::HIGHEST_SKILL; i = (EQEmu::skills::SkillType)(i + 1))
		c->Message(Chat::White, "Skill [%d] is at [%d] - %u",  i, t->GetSkill(i), t->GetRawSkill(i));
}

void command_findspell(Client *c, const Seperator *sep)
{
	if (sep->arg[1][0] == 0)
		c->Message(Chat::White, "Usage: #FindSpell [spellname]");
	else if (SPDAT_RECORDS <= 0)
		c->Message(Chat::White, "Spells not loaded");
	else if (Seperator::IsNumber(sep->argplus[1])) {
		int spellid = atoi(sep->argplus[1]);
		if (spellid <= 0 || spellid >= SPDAT_RECORDS) {
			c->Message(Chat::White, "Error: Number out of range");
		}
		else {
			c->Message(Chat::White, "  %i: %s",  spellid, spells[spellid].name);
		}
	}
	else {
		int count=0;
		//int iSearchLen = strlen(sep->argplus[1])+1;
		char sName[64];
		char sCriteria[65];
		strn0cpy(sCriteria, sep->argplus[1], 64);
		strupr(sCriteria);
		for (int i=0; i<SPDAT_RECORDS; i++) {
			if (spells[i].name[0] != 0) {
				strcpy(sName, spells[i].name);

				strupr(sName);
				char* pdest = strstr(sName, sCriteria);
				if ((pdest != nullptr) && (count <=20)) {
					c->Message(Chat::White, "  %i: %s",  i, spells[i].name);
					count++;
				}
				else if (count > 20)
					break;
			}
		}
		if (count > 20)
			c->Message(Chat::White, "20 spells found... max reached.");
		else
			c->Message(Chat::White, "%i spells found.",  count);
	}
}

void command_castspell(Client *c, const Seperator *sep)
{
	if (!sep->IsNumber(1))
		c->Message(Chat::White, "Usage: #CastSpell spellid");
	else {
		uint16 spellid = atoi(sep->arg[1]);
		/*
		Spell restrictions.
		*/
		if (((spellid == 2859) || (spellid == 841) || (spellid == 300) || (spellid == 2314) ||
			(spellid == 3716) || (spellid == 911) || (spellid == 3014) || (spellid == 982) ||
			(spellid == 905) || (spellid == 2079) || (spellid == 1218) || (spellid == 819) ||
			((spellid >= 780) && (spellid <= 785)) || ((spellid >= 1200) && (spellid <= 1205)) ||
			((spellid >= 1342) && (spellid <= 1348)) || (spellid == 1923) || (spellid == 1924) ||
			(spellid == 3355)) &&
			c->Admin() < commandCastSpecials)
			c->Message(Chat::Red, "Unable to cast spell.");
		else if (spellid >= SPDAT_RECORDS)
			c->Message(Chat::White, "Error: #CastSpell: Argument out of range");
		else
			if (c->GetTarget() == 0)
				if(c->Admin() >= commandInstacast)
					c->SpellFinished(spellid, 0, EQEmu::spells::CastingSlot::Item, 0, -1, spells[spellid].ResistDiff);
				else
					c->CastSpell(spellid, 0, EQEmu::spells::CastingSlot::Item, 0);
			else
				if(c->Admin() >= commandInstacast)
					c->SpellFinished(spellid, c->GetTarget(), EQEmu::spells::CastingSlot::Item, 0, -1, spells[spellid].ResistDiff);
				else
					c->CastSpell(spellid, c->GetTarget()->GetID(), EQEmu::spells::CastingSlot::Item, 0);
	}
}

void command_setlanguage(Client *c, const Seperator *sep)
{
	if (strcasecmp(sep->arg[1], "list" ) == 0 )
	{
		c->Message(Chat::White, "Languages:");
		c->Message(Chat::White, "(0) Common Tongue");
		c->Message(Chat::White, "(1) Barbarian");
		c->Message(Chat::White, "(2) Erudian");
		c->Message(Chat::White, "(3) Elvish");
		c->Message(Chat::White, "(4) Dark Elvish");
		c->Message(Chat::White, "(5) Dwarvish");
		c->Message(Chat::White, "(6) Troll");
		c->Message(Chat::White, "(7) Ogre");
		c->Message(Chat::White, "(8) Gnomish");
		c->Message(Chat::White, "(9) Halfling");
		c->Message(Chat::White, "(10) Thieves Cant");
		c->Message(Chat::White, "(11) Old Erudian");
		c->Message(Chat::White, "(12) Elder Elvish");
		c->Message(Chat::White, "(13) Froglok");
		c->Message(Chat::White, "(14) Goblin");
		c->Message(Chat::White, "(15) Gnoll");
		c->Message(Chat::White, "(16) Combine Tongue");
		c->Message(Chat::White, "(17) Elder Teir`Dal");
		c->Message(Chat::White, "(18) Lizardman");
		c->Message(Chat::White, "(19) Orcish");
		c->Message(Chat::White, "(20) Faerie");
		c->Message(Chat::White, "(21) Dragon");
		c->Message(Chat::White, "(22) Elder Dragon");
		c->Message(Chat::White, "(23) Dark Speech");
		c->Message(Chat::White, "(24) Vah Shir");
		c->Message(Chat::White, "(25) Alaran");
		c->Message(Chat::White, "(26) Hadal");
		c->Message(Chat::White, "(27) Unknown1");
	}
	else if( c->GetTarget() == 0 )
	{
		c->Message(Chat::White, "Error: #setlanguage: No target.");
	}
	else if( !c->GetTarget()->IsClient() )
	{
		c->Message(Chat::White, "Error: Target must be a player.");
	}
	else if (
				!sep->IsNumber(1) || atoi(sep->arg[1]) < 0 || atoi(sep->arg[1]) > 27 ||
				!sep->IsNumber(2) || atoi(sep->arg[2]) < 0 || atoi(sep->arg[2]) > 100
			)
	{
		c->Message(Chat::White, "Usage: #setlanguage [language ID] [value] (0-27, 0-100)");
		c->Message(Chat::White, "Try #setlanguage list for a list of language IDs");
	}
	else
	{
		LogInfo("Set language request from [{}], target:[{}] lang_id:[{}] value:[{}]",  c->GetName(), c->GetTarget()->GetName(), atoi(sep->arg[1]), atoi(sep->arg[2]) );
		uint8 langid = (uint8)atoi(sep->arg[1]);
		uint8 value = (uint8)atoi(sep->arg[2]);
		c->GetTarget()->CastToClient()->SetLanguageSkill( langid, value );
	}
}

void command_setskill(Client *c, const Seperator *sep)
{
	if (c->GetTarget() == nullptr) {
		c->Message(Chat::White, "Error: #setskill: No target.");
	}
	else if (!c->GetTarget()->IsClient()) {
		c->Message(Chat::White, "Error: #setskill: Target must be a client.");
	}
	else if (
		!sep->IsNumber(1) || atoi(sep->arg[1]) < 0 || atoi(sep->arg[1]) > EQEmu::skills::HIGHEST_SKILL ||
						!sep->IsNumber(2) || atoi(sep->arg[2]) < 0 || atoi(sep->arg[2]) > HIGHEST_CAN_SET_SKILL
					)
	{
		c->Message(Chat::White, "Usage: #setskill skill x ");
		c->Message(Chat::White, "       skill = 0 to %d", EQEmu::skills::HIGHEST_SKILL);
		c->Message(Chat::White, "       x = 0 to %d",  HIGHEST_CAN_SET_SKILL);
	}
	else {
		LogInfo("Set skill request from [{}], target:[{}] skill_id:[{}] value:[{}]",  c->GetName(), c->GetTarget()->GetName(), atoi(sep->arg[1]), atoi(sep->arg[2]) );
		int skill_num = atoi(sep->arg[1]);
		uint16 skill_value = atoi(sep->arg[2]);
		if (skill_num <= EQEmu::skills::HIGHEST_SKILL)
			c->GetTarget()->CastToClient()->SetSkill((EQEmu::skills::SkillType)skill_num, skill_value);
	}
}

void command_setskillall(Client *c, const Seperator *sep)
{
	if (c->GetTarget() == 0)
		c->Message(Chat::White, "Error: #setallskill: No target.");
	else if (!c->GetTarget()->IsClient())
		c->Message(Chat::White, "Error: #setskill: Target must be a client.");
	else if (!sep->IsNumber(1) || atoi(sep->arg[1]) < 0 || atoi(sep->arg[1]) > HIGHEST_CAN_SET_SKILL) {
		c->Message(Chat::White, "Usage: #setskillall value ");
		c->Message(Chat::White, "       value = 0 to %d",  HIGHEST_CAN_SET_SKILL);
	}
	else {
		if (c->Admin() >= commandSetSkillsOther || c->GetTarget()==c || c->GetTarget()==0) {
			LogInfo("Set ALL skill request from [{}], target:[{}]",  c->GetName(), c->GetTarget()->GetName());
			uint16 level = atoi(sep->arg[1]);
			for (EQEmu::skills::SkillType skill_num = EQEmu::skills::Skill1HBlunt; skill_num <= EQEmu::skills::HIGHEST_SKILL; skill_num = (EQEmu::skills::SkillType)(skill_num + 1)) {
				c->GetTarget()->CastToClient()->SetSkill(skill_num, level);
			}
		}
		else
			c->Message(Chat::White, "Error: Your status is not high enough to set anothers skills");
	}
}

void command_race(Client *c, const Seperator *sep)
{
	Mob *target = c->CastToMob();

	if (sep->IsNumber(1)) {
		auto race = atoi(sep->arg[1]);
		if ((race >= 0 && race <= 732) || (race >= 2253 && race <= 2259)) {
			if ((c->GetTarget()) && c->Admin() >= commandRaceOthers) {
				target = c->GetTarget();
			}
			target->SendIllusionPacket(race);
		}
		else {
			c->Message(Chat::White, "Usage: #race [0-732, 2253-2259] (0 for back to normal)");
		}
	}
	else {
		c->Message(Chat::White, "Usage: #race [0-732, 2253-2259] (0 for back to normal)");
	}
}

void command_gender(Client *c, const Seperator *sep)
{
	Mob *t=c->CastToMob();

	if (sep->IsNumber(1) && atoi(sep->arg[1]) >= 0 && atoi(sep->arg[1]) <= 500) {
		if ((c->GetTarget()) && c->Admin() >= commandGenderOthers)
			t=c->GetTarget();
		t->SendIllusionPacket(t->GetRace(), atoi(sep->arg[1]));
	}
	else
		c->Message(Chat::White, "Usage: #gender [0/1/2]");
}

void command_makepet(Client *c, const Seperator *sep)
{
	if (sep->arg[1][0] == '\0')
		c->Message(Chat::White, "Usage: #makepet pet_type_name (will not survive across zones)");
	else
		c->MakePet(0, sep->arg[1]);
}

void command_level(Client *c, const Seperator *sep)
{
	uint16 level = atoi(sep->arg[1]);

	if ((level <= 0) || ((level > RuleI(Character, MaxLevel)) && (c->Admin() < commandLevelAboveCap))) {
		c->Message(Chat::White, "Error: #Level: Invalid Level");
	}
	else if (c->Admin() < RuleI(GM, MinStatusToLevelTarget)) {
		c->SetLevel(level, true);
#ifdef BOTS
		if(RuleB(Bots, BotLevelsWithOwner))
			Bot::LevelBotWithClient(c, level, true);
#endif
	}
	else if (!c->GetTarget()) {
		c->Message(Chat::White, "Error: #Level: No target");
	}
	else {
		if (!c->GetTarget()->IsNPC() && ((c->Admin() < commandLevelNPCAboveCap) && (level > RuleI(Character, MaxLevel)))) {
			c->Message(Chat::White, "Error: #Level: Invalid Level");
		}
		else {
			c->GetTarget()->SetLevel(level, true);
			if(c->GetTarget()->IsClient()) {
				c->GetTarget()->CastToClient()->SendLevelAppearance();
#ifdef BOTS
				if(RuleB(Bots, BotLevelsWithOwner))
					Bot::LevelBotWithClient(c->GetTarget()->CastToClient(), level, true);
#endif
			}
		}
	}
}

void command_spawneditmass(Client *c, const Seperator *sep)
{
	std::string query = fmt::format(
		SQL(
			SELECT
			npc_types.id,
			npc_types.name,
			spawn2.respawntime,
			spawn2.id
				FROM
					npc_types
				JOIN spawnentry ON spawnentry.npcID = npc_types.id
				JOIN spawn2 ON spawn2.spawngroupID = spawnentry.spawngroupID
				WHERE
				spawn2.zone = '{0}' and spawn2.version = {1}
				GROUP BY npc_types.id
		),
		zone->GetShortName(),
		zone->GetInstanceVersion()
	);

	std::string status = "(Searching)";

	if (strcasecmp(sep->arg[4], "apply") == 0) {
		status = "(Applying)";
	}

	std::string search_value;
	std::string edit_option;
	std::string edit_value;
	std::string apply_set;

	if (sep->arg[1]) {
		search_value = sep->arg[1];
	}

	if (sep->arg[2]) {
		edit_option = sep->arg[2];
	}

	if (sep->arg[3]) {
		edit_value = sep->arg[3];
	}

	if (sep->arg[4]) {
		apply_set = sep->arg[4];
	}

	if (!edit_option.empty() && edit_value.empty()) {
		c->Message(Chat::Yellow, "Please specify an edit option value | #npceditmass <search> <option> <value>");
		return;
	}

	std::vector<std::string> npc_ids;
	std::vector<std::string> spawn2_ids;

	int  found_count = 0;
	auto results     = database.QueryDatabase(query);

	for (auto row = results.begin(); row != results.end(); ++row) {

		std::string npc_id       = row[0];
		std::string npc_name     = row[1];
		std::string respawn_time = row[2];
		std::string spawn2_id    = row[3];

		if (npc_name.find(search_value) == std::string::npos) {
			continue;
		}

		c->Message(
			Chat::Yellow,
			fmt::format(
				"NPC ({0}) [{1}] respawn_time [{2}] {3}",
				npc_id,
				npc_name,
				respawn_time,
				status
			).c_str()
		);

		npc_ids.push_back(npc_id);
		spawn2_ids.push_back(spawn2_id);

		found_count++;
	}

	c->Message(Chat::Yellow, "Found [%i] NPC Spawn2 entries that match this criteria in this zone", found_count);
	if (edit_option.empty()) {
		c->Message(Chat::Yellow, "Please specify an edit option | #npceditmass <search> <option>");
		c->Message(Chat::Yellow, "Options [respawn_time]");
		return;
	}

	std::string saylink = fmt::format(
		"#spawneditmass {} {} {} apply",
		search_value,
		edit_option,
		edit_value
	);

	if (found_count > 0) {
		c->Message(
			Chat::Yellow, "To apply these changes, click <%s> or type [%s]",
			EQEmu::SayLinkEngine::GenerateQuestSaylink(saylink, false, "Apply").c_str(),
			saylink.c_str()
		);
	}

	if (edit_option == "respawn_time" && apply_set == "apply") {
		std::string spawn2_ids_string = implode(",", spawn2_ids);
		if (spawn2_ids_string.empty()) {
			c->Message(Chat::Red, "Error: Ran into an unknown error compiling Spawn2 IDs");
			return;
		}

		database.QueryDatabase(
			fmt::format(
				SQL(
					UPDATE spawn2 SET respawntime = {} WHERE id IN({})
				),
				std::stoi(edit_value),
				spawn2_ids_string
			)
		);

		c->Message(Chat::Yellow, "Updated [%i] spawns", found_count);
	}
}

void command_spawn(Client *c, const Seperator *sep)
{
	if (sep->arg[1][0] != 0){
		Client* client = entity_list.GetClientByName(sep->arg[1]);
		if(client){
				c->Message(Chat::White,"You cannot spawn a mob with the same name as a character!");
				return;
		}
	}

	NPC* npc = NPC::SpawnNPC(sep->argplus[1], c->GetPosition(), c);
	if (!npc) {
		c->Message(Chat::White, "Format: #spawn name race level material hp gender class priweapon secweapon merchantid bodytype - spawns a npc those parameters.");
		c->Message(Chat::White, "Name Format: NPCFirstname_NPCLastname - All numbers in a name are stripped and \"_\" characters become a space.");
		c->Message(Chat::White, "Note: Using \"-\" for gender will autoselect the gender for the race. Using \"-\" for HP will use the calculated maximum HP.");
	}
}

void command_test(Client *c, const Seperator *sep)
{
	c->Message(Chat::Yellow, "Triggering test command");

	if (sep->arg[1]) {
		c->SetPrimaryWeaponOrnamentation(atoi(sep->arg[1]));
	}
	if (sep->arg[2]) {
		c->SetSecondaryWeaponOrnamentation(atoi(sep->arg[2]));
	}
}

void command_texture(Client *c, const Seperator *sep)
{

	uint16 texture;
	if (sep->IsNumber(1) && atoi(sep->arg[1]) >= 0 && atoi(sep->arg[1]) <= 255) {
		texture = atoi(sep->arg[1]);
		uint8 helm = 0xFF;

		// Player Races Wear Armor, so Wearchange is sent instead
		int i;
		if (!c->GetTarget())
			for (i = EQEmu::textures::textureBegin; i <= EQEmu::textures::LastTintableTexture; i++)
			{
				c->SendTextureWC(i, texture);
			}
		else if ((c->GetTarget()->GetRace() > 0 && c->GetTarget()->GetRace() <= 12) ||
			c->GetTarget()->GetRace() == 128 || c->GetTarget()->GetRace() == 130 ||
			c->GetTarget()->GetRace() == 330 || c->GetTarget()->GetRace() == 522) {
			for (i = EQEmu::textures::textureBegin; i <= EQEmu::textures::LastTintableTexture; i++)
			{
				c->GetTarget()->SendTextureWC(i, texture);
			}
		}
		else	// Non-Player Races only need Illusion Packets to be sent for texture
		{
			if (sep->IsNumber(2) && atoi(sep->arg[2]) >= 0 && atoi(sep->arg[2]) <= 255)
				helm = atoi(sep->arg[2]);
			else
				helm = texture;

			if (texture == 255) {
				texture = 0xFFFF;	// Should be pulling these from the database instead
				helm = 0xFF;
			}

			if ((c->GetTarget()) && (c->Admin() >= commandTextureOthers))
				c->GetTarget()->SendIllusionPacket(c->GetTarget()->GetRace(), 0xFF, texture, helm);
			else
				c->SendIllusionPacket(c->GetRace(), 0xFF, texture, helm);
		}
	}
	else
		c->Message(Chat::White, "Usage: #texture [texture] [helmtexture] (0-255, 255 for show equipment)");
}

void command_npctypespawn(Client *c, const Seperator *sep)
{
	if (sep->IsNumber(1)) {
		const NPCType* tmp = 0;
		if ((tmp = database.LoadNPCTypesData(atoi(sep->arg[1])))) {
			//tmp->fixedZ = 1;
			auto npc = new NPC(tmp, 0, c->GetPosition(), GravityBehavior::Water);
			if (npc && sep->IsNumber(2))
				npc->SetNPCFactionID(atoi(sep->arg[2]));

			npc->AddLootTable();
			if (npc->DropsGlobalLoot())
				npc->CheckGlobalLootTables();
			entity_list.AddNPC(npc);
		}
		else
			c->Message(Chat::White, "NPC Type %i not found",  atoi(sep->arg[1]));
	}
	else
		c->Message(Chat::White, "Usage: #npctypespawn npctypeid factionid");

}

void command_heal(Client *c, const Seperator *sep)
{
	if (c->GetTarget()==0)
		c->Message(Chat::White, "Error: #Heal: No Target.");
	else
		c->GetTarget()->Heal();
}

void command_appearance(Client *c, const Seperator *sep)
{
	Mob *t=c->CastToMob();

	// sends any appearance packet
	// Dev debug command, for appearance types
	if (sep->arg[2][0] == 0)
		c->Message(Chat::White, "Usage: #appearance type value");
	else {
		if ((c->GetTarget()))
			t=c->GetTarget();
		t->SendAppearancePacket(atoi(sep->arg[1]), atoi(sep->arg[2]));
		c->Message(Chat::White, "Sending appearance packet: target=%s, type=%s, value=%s",  t->GetName(), sep->arg[1], sep->arg[2]);
	}
}

void command_nukeitem(Client *c, const Seperator *sep)
{
	int numitems, itemid;

	if (c->GetTarget() && c->GetTarget()->IsClient() && (sep->IsNumber(1) || sep->IsHexNumber(1))) {
		itemid=sep->IsNumber(1)?atoi(sep->arg[1]):hextoi(sep->arg[1]);
		numitems = c->GetTarget()->CastToClient()->NukeItem(itemid);
		c->Message(Chat::White, " %u items deleted",  numitems);
	}
	else
		c->Message(Chat::White, "Usage: (targted) #nukeitem itemnum - removes the item from the player's inventory");
}

void command_peekinv(Client *c, const Seperator *sep)
{
	// this can be cleaned up once inventory is cleaned up
	enum {
		peekNone = 0x0000,
		peekEquip = 0x0001,
		peekGen = 0x0002,
		peekCursor = 0x0004,
		peekLimbo = 0x0008,
		peekTrib = 0x0010,
		peekBank = 0x0020,
		peekShBank = 0x0040,
		peekTrade = 0x0080,
		peekWorld = 0x0100,
		peekOutOfScope = (peekWorld * 2) // less than
	};

	static const char* scope_prefix[] = { "equip", "gen", "cursor", "limbo", "trib", "bank", "shbank", "trade", "world" };

	static const int16 scope_range[][2] = {
		{ EQEmu::invslot::EQUIPMENT_BEGIN, EQEmu::invslot::EQUIPMENT_END },
		{ EQEmu::invslot::GENERAL_BEGIN, EQEmu::invslot::GENERAL_END },
		{ EQEmu::invslot::slotCursor, EQEmu::invslot::slotCursor },
		{ EQEmu::invslot::SLOT_INVALID, EQEmu::invslot::SLOT_INVALID },
		{ EQEmu::invslot::TRIBUTE_BEGIN, EQEmu::invslot::TRIBUTE_END },
		{ EQEmu::invslot::BANK_BEGIN, EQEmu::invslot::BANK_END },
		{ EQEmu::invslot::SHARED_BANK_BEGIN, EQEmu::invslot::SHARED_BANK_END },
		{ EQEmu::invslot::TRADE_BEGIN, EQEmu::invslot::TRADE_END },
		{ EQEmu::invslot::SLOT_BEGIN, (EQEmu::invtype::WORLD_SIZE - 1) }
	};

	static const bool scope_bag[] = { false, true, true, true, false, true, true, true, true };

	if (!c)
		return;

	if (c->GetTarget() && !c->GetTarget()->IsClient()) {
		c->Message(Chat::White, "You must target a PC for this command.");
		return;
	}

	int scopeMask = peekNone;

	if (strcasecmp(sep->arg[1], "all") == 0) { scopeMask = (peekOutOfScope - 1); }
	else if (strcasecmp(sep->arg[1], "equip") == 0) { scopeMask |= peekEquip; }
	else if (strcasecmp(sep->arg[1], "gen") == 0) { scopeMask |= peekGen; }
	else if (strcasecmp(sep->arg[1], "cursor") == 0) { scopeMask |= peekCursor; }
	else if (strcasecmp(sep->arg[1], "poss") == 0) { scopeMask |= (peekEquip | peekGen | peekCursor); }
	else if (strcasecmp(sep->arg[1], "limbo") == 0) { scopeMask |= peekLimbo; }
	else if (strcasecmp(sep->arg[1], "curlim") == 0) { scopeMask |= (peekCursor | peekLimbo); }
	else if (strcasecmp(sep->arg[1], "trib") == 0) { scopeMask |= peekTrib; }
	else if (strcasecmp(sep->arg[1], "bank") == 0) { scopeMask |= peekBank; }
	else if (strcasecmp(sep->arg[1], "shbank") == 0) { scopeMask |= peekShBank; }
	else if (strcasecmp(sep->arg[1], "allbank") == 0) { scopeMask |= (peekBank | peekShBank); }
	else if (strcasecmp(sep->arg[1], "trade") == 0) { scopeMask |= peekTrade; }
	else if (strcasecmp(sep->arg[1], "world") == 0) { scopeMask |= peekWorld; }

	if (!scopeMask) {
		c->Message(Chat::White, "Usage: #peekinv [equip|gen|cursor|poss|limbo|curlim|trib|bank|shbank|allbank|trade|world|all]");
		c->Message(Chat::White, "- Displays a portion of the targeted user's inventory");
		c->Message(Chat::White, "- Caution: 'all' is a lot of information!");
		return;
	}

	Client* targetClient = c;
	if (c->GetTarget())
		targetClient = c->GetTarget()->CastToClient();

	const EQEmu::ItemInstance* inst_main = nullptr;
	const EQEmu::ItemInstance* inst_sub = nullptr;
	const EQEmu::ItemInstance* inst_aug = nullptr;
	const EQEmu::ItemData* item_data = nullptr;

	EQEmu::SayLinkEngine linker;
	linker.SetLinkType(EQEmu::saylink::SayLinkItemInst);

	c->Message(Chat::White, "Displaying inventory for %s...", targetClient->GetName());

	Object* objectTradeskill = targetClient->GetTradeskillObject();

	bool itemsFound = false;

	for (int scopeIndex = 0, scopeBit = peekEquip; scopeBit < peekOutOfScope; ++scopeIndex, scopeBit <<= 1) {
		if (scopeBit & ~scopeMask)
			continue;

		if (scopeBit & peekWorld) {
			if (objectTradeskill == nullptr) {
				c->Message(Chat::Default, "No world tradeskill object selected...");
				continue;
			}
			else {
				c->Message(Chat::White, "[WorldObject DBID: %i (entityid: %i)]", objectTradeskill->GetDBID(), objectTradeskill->GetID());
			}
		}

		for (int16 indexMain = scope_range[scopeIndex][0]; indexMain <= scope_range[scopeIndex][1]; ++indexMain) {
			if (indexMain == EQEmu::invslot::SLOT_INVALID)
				continue;

			inst_main = ((scopeBit & peekWorld) ? objectTradeskill->GetItem(indexMain) : targetClient->GetInv().GetItem(indexMain));
			if (inst_main) {
				itemsFound = true;
				item_data = inst_main->GetItem();
			}
			else {
				item_data = nullptr;
			}

			linker.SetItemInst(inst_main);

			c->Message(
				(item_data == nullptr),
				"%sSlot: %i, Item: %i (%s), Charges: %i",
				scope_prefix[scopeIndex],
				((scopeBit & peekWorld) ? (EQEmu::invslot::WORLD_BEGIN + indexMain) : indexMain),
				((item_data == nullptr) ? 0 : item_data->ID),
				linker.GenerateLink().c_str(),
				((inst_main == nullptr) ? 0 : inst_main->GetCharges())
			);

			if (inst_main && inst_main->IsClassCommon()) {
				for (uint8 indexAug = EQEmu::invaug::SOCKET_BEGIN; indexAug <= EQEmu::invaug::SOCKET_END; ++indexAug) {
					inst_aug = inst_main->GetItem(indexAug);
					if (!inst_aug) // extant only
						continue;

					item_data = inst_aug->GetItem();
					linker.SetItemInst(inst_aug);

					c->Message(
						(item_data == nullptr),
						".%sAugSlot: %i (Slot #%i, Aug idx #%i), Item: %i (%s), Charges: %i",
						scope_prefix[scopeIndex],
						INVALID_INDEX,
						((scopeBit & peekWorld) ? (EQEmu::invslot::WORLD_BEGIN + indexMain) : indexMain),
						indexAug,
						((item_data == nullptr) ? 0 : item_data->ID),
						linker.GenerateLink().c_str(),
						((inst_sub == nullptr) ? 0 : inst_sub->GetCharges())
					);
				}
			}

			if (!scope_bag[scopeIndex] || !(inst_main && inst_main->IsClassBag()))
				continue;

			for (uint8 indexSub = EQEmu::invbag::SLOT_BEGIN; indexSub <= EQEmu::invbag::SLOT_END; ++indexSub) {
				inst_sub = inst_main->GetItem(indexSub);
				if (!inst_sub) // extant only
					continue;

				item_data = inst_sub->GetItem();
				linker.SetItemInst(inst_sub);

				c->Message(
					(item_data == nullptr),
					"..%sBagSlot: %i (Slot #%i, Bag idx #%i), Item: %i (%s), Charges: %i",
					scope_prefix[scopeIndex],
					((scopeBit & peekWorld) ? INVALID_INDEX : EQEmu::InventoryProfile::CalcSlotId(indexMain, indexSub)),
					((scopeBit & peekWorld) ? (EQEmu::invslot::WORLD_BEGIN + indexMain) : indexMain),
					indexSub,
					((item_data == nullptr) ? 0 : item_data->ID),
					linker.GenerateLink().c_str(),
					((inst_sub == nullptr) ? 0 : inst_sub->GetCharges())
				);

				if (inst_sub->IsClassCommon()) {
					for (uint8 indexAug = EQEmu::invaug::SOCKET_BEGIN; indexAug <= EQEmu::invaug::SOCKET_END; ++indexAug) {
						inst_aug = inst_sub->GetItem(indexAug);
						if (!inst_aug) // extant only
							continue;

						item_data = inst_aug->GetItem();
						linker.SetItemInst(inst_aug);

						c->Message(
							(item_data == nullptr),
							"...%sAugSlot: %i (Slot #%i, Sub idx #%i, Aug idx #%i), Item: %i (%s), Charges: %i",
							scope_prefix[scopeIndex],
							INVALID_INDEX,
							((scopeBit & peekWorld) ? INVALID_INDEX : EQEmu::InventoryProfile::CalcSlotId(indexMain, indexSub)),
							indexSub,
							indexAug,
							((item_data == nullptr) ? 0 : item_data->ID),
							linker.GenerateLink().c_str(),
							((inst_sub == nullptr) ? 0 : inst_sub->GetCharges())
						);
					}
				}
			}
		}

		if (scopeBit & peekLimbo) {
			int limboIndex = 0;
			for (auto it = targetClient->GetInv().cursor_cbegin(); (it != targetClient->GetInv().cursor_cend()); ++it, ++limboIndex) {
				if (it == targetClient->GetInv().cursor_cbegin())
					continue;

				inst_main = *it;
				if (inst_main) {
					itemsFound = true;
					item_data = inst_main->GetItem();
				}
				else {
					item_data = nullptr;
				}

				linker.SetItemInst(inst_main);

				c->Message(
					(item_data == nullptr),
					"%sSlot: %i, Item: %i (%s), Charges: %i",
					scope_prefix[scopeIndex],
					(8000 + limboIndex),
					((item_data == nullptr) ? 0 : item_data->ID),
					linker.GenerateLink().c_str(),
					((inst_main == nullptr) ? 0 : inst_main->GetCharges())
				);

				if (inst_main && inst_main->IsClassCommon()) {
					for (uint8 indexAug = EQEmu::invaug::SOCKET_BEGIN; indexAug <= EQEmu::invaug::SOCKET_END; ++indexAug) {
						inst_aug = inst_main->GetItem(indexAug);
						if (!inst_aug) // extant only
							continue;

						item_data = inst_aug->GetItem();
						linker.SetItemInst(inst_aug);

						c->Message(
							(item_data == nullptr),
							".%sAugSlot: %i (Slot #%i, Aug idx #%i), Item: %i (%s), Charges: %i",
							scope_prefix[scopeIndex],
							INVALID_INDEX,
							(8000 + limboIndex),
							indexAug,
							((item_data == nullptr) ? 0 : item_data->ID),
							linker.GenerateLink().c_str(),
							((inst_sub == nullptr) ? 0 : inst_sub->GetCharges())
						);
					}
				}

				if (!scope_bag[scopeIndex] || !(inst_main && inst_main->IsClassBag()))
					continue;

				for (uint8 indexSub = EQEmu::invbag::SLOT_BEGIN; indexSub <= EQEmu::invbag::SLOT_END; ++indexSub) {
					inst_sub = inst_main->GetItem(indexSub);
					if (!inst_sub)
						continue;

					item_data = (inst_sub == nullptr) ? nullptr : inst_sub->GetItem();

					linker.SetItemInst(inst_sub);

					c->Message(
						(item_data == nullptr),
						"..%sBagSlot: %i (Slot #%i, Bag idx #%i), Item: %i (%s), Charges: %i",
						scope_prefix[scopeIndex],
						INVALID_INDEX,
						(8000 + limboIndex),
						indexSub,
						((item_data == nullptr) ? 0 : item_data->ID),
						linker.GenerateLink().c_str(),
						((inst_sub == nullptr) ? 0 : inst_sub->GetCharges())
					);

					if (inst_sub->IsClassCommon()) {
						for (uint8 indexAug = EQEmu::invaug::SOCKET_BEGIN; indexAug <= EQEmu::invaug::SOCKET_END; ++indexAug) {
							inst_aug = inst_sub->GetItem(indexAug);
							if (!inst_aug) // extant only
								continue;

							item_data = inst_aug->GetItem();
							linker.SetItemInst(inst_aug);

							c->Message(
								(item_data == nullptr),
								"...%sAugSlot: %i (Slot #%i, Sub idx #%i, Aug idx #%i), Item: %i (%s), Charges: %i",
								scope_prefix[scopeIndex],
								INVALID_INDEX,
								(8000 + limboIndex),
								indexSub,
								indexAug,
								((item_data == nullptr) ? 0 : item_data->ID),
								linker.GenerateLink().c_str(),
								((inst_sub == nullptr) ? 0 : inst_sub->GetCharges())
							);
						}
					}
				}
			}
		}
	}

	if (!itemsFound)
		c->Message(Chat::White, "No items found.");
}

void command_interrogateinv(Client *c, const Seperator *sep)
{
	// 'command_interrogateinv' is an in-memory inventory interrogation tool only.
	//
	// it does not verify against actual database entries..but, the output can be
	// used to verify that something has been corrupted in a player's inventory.
	// any error condition should be assumed that the item in question will be
	// lost when the player logs out or zones (or incurrs any action that will
	// consume the Client-Inventory object instance in question.)
	//
	// any item instances located at a greater depth than a reported error should
	// be treated as an error themselves regardless of whether they report as the
	// same or not.

	if (strcasecmp(sep->arg[1], "help") == 0) {
		if (c->Admin() < commandInterrogateInv) {
			c->Message(Chat::White, "Usage: #interrogateinv");
			c->Message(Chat::White, "  Displays your inventory's current in-memory nested storage references");
		}
		else {
			c->Message(Chat::White, "Usage: #interrogateinv [log] [silent]");
			c->Message(Chat::White, "  Displays your or your Player target inventory's current in-memory nested storage references");
			c->Message(Chat::White, "  [log] - Logs interrogation to file");
			c->Message(Chat::White, "  [silent] - Omits the in-game message portion of the interrogation");
		}
		return;
	}

	Client* target = nullptr;
	std::map<int16, const EQEmu::ItemInstance*> instmap;
	bool log = false;
	bool silent = false;
	bool error = false;
	bool allowtrip = false;

	if (c->Admin() < commandInterrogateInv) {
		if (c->GetInterrogateInvState()) {
			c->Message(Chat::Red, "The last use of #interrogateinv on this inventory instance discovered an error...");
			c->Message(Chat::Red, "Logging out, zoning or re-arranging items at this point will result in item loss!");
			return;
		}
		target = c;
		allowtrip = true;
	}
	else {
		if (c->GetTarget() == nullptr) {
			target = c;
		}
		else if (c->GetTarget()->IsClient()) {
			target = c->GetTarget()->CastToClient();
		}
		else {
			c->Message(Chat::Default, "Use of this command is limited to Client entities");
			return;
		}

		if (strcasecmp(sep->arg[1], "log") == 0)
			log = true;
		if (strcasecmp(sep->arg[2], "silent") == 0)
			silent = true;
	}

	bool success = target->InterrogateInventory(c, log, silent, allowtrip, error);

	if (!success)
		c->Message(Chat::Red, "An unknown error occurred while processing Client::InterrogateInventory()");
}

void command_invsnapshot(Client *c, const Seperator *sep)
{
	if (!c)
		return;

	if (sep->argnum == 0 || strcmp(sep->arg[1], "help") == 0) {
		std::string window_title = "Inventory Snapshot Argument Help Menu";

		std::string window_text =
			"<table>"
				"<tr>"
					"<td><c \"#FFFFFF\">Usage:</td>"
					"<td></td>"
					"<td>#invsnapshot arguments<br>(<c \"#00FF00\">required <c \"#FFFF00\">optional<c \"#FFFFFF\">)</td>"
				"</tr>"
				"<tr>"
					"<td><c \"#FFFF00\">help</td>"
					"<td></td>"
					"<td><c \"#AAAAAA\">this menu</td>"
				"</tr>"
				"<tr>"
					"<td><c \"#00FF00\">capture</td>"
					"<td></td>"
					"<td><c \"#AAAAAA\">takes snapshot of character inventory</td>"
				"</tr>";

		if (c->Admin() >= commandInvSnapshot)
			window_text.append(
				"<tr>"
					"<td><c \"#00FF00\">gcount</td>"
					"<td></td>"
					"<td><c \"#AAAAAA\">returns global snapshot count</td>"
				"</tr>"
				"<tr>"
					"<td><c \"#00FF00\">gclear</td>"
					"<td><c \"#FFFF00\"><br>now</td>"
					"<td><c \"#AAAAAA\">delete all snapshots - rule<br>delete all snapshots - now</td>"
				"</tr>"
				"<tr>"
					"<td><c \"#00FF00\">count</td>"
					"<td></td>"
					"<td><c \"#AAAAAA\">returns character snapshot count</td>"
				"</tr>"
				"<tr>"
					"<td><c \"#00FF00\">clear</td>"
					"<td><c \"#FFFF00\"><br>now</td>"
					"<td><c \"#AAAAAA\">delete character snapshots - rule<br>delete character snapshots - now</td>"
				"</tr>"
				"<tr>"
					"<td><c \"#00FF00\">list</td>"
					"<td><br><c \"#FFFF00\">count</td>"
					"<td><c \"#AAAAAA\">lists entry ids for current character<br>limits to count</td>"
				"</tr>"
				"<tr>"
					"<td><c \"#00FF00\">parse</td>"
					"<td><c \"#00FF00\">tstmp</td>"
					"<td><c \"#AAAAAA\">displays slots and items in snapshot</td>"
				"</tr>"
				"<tr>"
					"<td><c \"#00FF00\">compare</td>"
					"<td><c \"#00FF00\">tstmp</td>"
					"<td><c \"#AAAAAA\">compares inventory against snapshot</td>"
				"</tr>"
				"<tr>"
					"<td><c \"#00FF00\">restore</td>"
					"<td><c \"#00FF00\">tstmp</td>"
					"<td><c \"#AAAAAA\">restores slots and items in snapshot</td>"
				"</tr>"
			);

		window_text.append(
			"</table>"
		);

		c->SendPopupToClient(window_title.c_str(), window_text.c_str());

		return;
	}

	if (c->Admin() >= commandInvSnapshot) { // global arguments

		if (strcmp(sep->arg[1], "gcount") == 0) {
			auto is_count = database.CountInvSnapshots();
			c->Message(Chat::White, "There %s %i inventory snapshot%s.", (is_count == 1 ? "is" : "are"), is_count, (is_count == 1 ? "" : "s"));

			return;
		}

		if (strcmp(sep->arg[1], "gclear") == 0) {
			if (strcmp(sep->arg[2], "now") == 0) {
				database.ClearInvSnapshots(true);
				c->Message(Chat::White, "Inventory snapshots cleared using current time.");
			}
			else {
				database.ClearInvSnapshots();
				c->Message(Chat::White, "Inventory snapshots cleared using RuleI(Character, InvSnapshotHistoryD) (%i day%s).",
					RuleI(Character, InvSnapshotHistoryD), (RuleI(Character, InvSnapshotHistoryD) == 1 ? "" : "s"));
			}

			return;
		}
	}

	if (!c->GetTarget() || !c->GetTarget()->IsClient()) {
		c->Message(Chat::White, "Target must be a client.");
		return;
	}

	auto tc = (Client*)c->GetTarget();

	if (strcmp(sep->arg[1], "capture") == 0) {
		if (database.SaveCharacterInvSnapshot(tc->CharacterID())) {
			tc->SetNextInvSnapshot(RuleI(Character, InvSnapshotMinIntervalM));
			c->Message(Chat::White, "Successful inventory snapshot taken of %s - setting next interval for %i minute%s.",
				tc->GetName(), RuleI(Character, InvSnapshotMinIntervalM), (RuleI(Character, InvSnapshotMinIntervalM) == 1 ? "" : "s"));
		}
		else {
			tc->SetNextInvSnapshot(RuleI(Character, InvSnapshotMinRetryM));
			c->Message(Chat::White, "Failed to take inventory snapshot of %s - retrying in %i minute%s.",
				tc->GetName(), RuleI(Character, InvSnapshotMinRetryM), (RuleI(Character, InvSnapshotMinRetryM) == 1 ? "" : "s"));
		}

		return;
	}

	if (c->Admin() >= commandInvSnapshot) {
		if (strcmp(sep->arg[1], "count") == 0) {
			auto is_count = database.CountCharacterInvSnapshots(tc->CharacterID());
			c->Message(Chat::White, "%s (id: %u) has %i inventory snapshot%s.", tc->GetName(), tc->CharacterID(), is_count, (is_count == 1 ? "" : "s"));

			return;
		}

		if (strcmp(sep->arg[1], "clear") == 0) {
			if (strcmp(sep->arg[2], "now") == 0) {
				database.ClearCharacterInvSnapshots(tc->CharacterID(), true);
				c->Message(Chat::White, "%s\'s (id: %u) inventory snapshots cleared using current time.", tc->GetName(), tc->CharacterID());
			}
			else {
				database.ClearCharacterInvSnapshots(tc->CharacterID());
				c->Message(Chat::White, "%s\'s (id: %u) inventory snapshots cleared using RuleI(Character, InvSnapshotHistoryD) (%i day%s).",
					tc->GetName(), tc->CharacterID(), RuleI(Character, InvSnapshotHistoryD), (RuleI(Character, InvSnapshotHistoryD) == 1 ? "" : "s"));
			}

			return;
		}

		if (strcmp(sep->arg[1], "list") == 0) {
			std::list<std::pair<uint32, int>> is_list;
			database.ListCharacterInvSnapshots(tc->CharacterID(), is_list);

			if (is_list.empty()) {
				c->Message(Chat::White, "No inventory snapshots for %s (id: %u)", tc->GetName(), tc->CharacterID());
				return;
			}

			auto list_count = 0;
			if (sep->IsNumber(2))
				list_count = atoi(sep->arg[2]);
			if (list_count < 1 || list_count > is_list.size())
				list_count = is_list.size();

			std::string window_title = StringFormat("Snapshots for %s", tc->GetName());

			std::string window_text =
				"<table>"
					"<tr>"
						"<td>Timestamp</td>"
						"<td>Entry Count</td>"
					"</tr>";

			for (auto iter : is_list) {
				if (!list_count)
					break;

				window_text.append(StringFormat(
					"<tr>"
						"<td>%u</td>"
						"<td>%i</td>"
					"</tr>",
					iter.first,
					iter.second
				));

				--list_count;
			}

			window_text.append(
				"</table>"
			);

			c->SendPopupToClient(window_title.c_str(), window_text.c_str());

			return;
		}

		if (strcmp(sep->arg[1], "parse") == 0) {
			if (!sep->IsNumber(2)) {
				c->Message(Chat::White, "A timestamp is required to use this option.");
				return;
			}

			uint32 timestamp = atoul(sep->arg[2]);

			if (!database.ValidateCharacterInvSnapshotTimestamp(tc->CharacterID(), timestamp)) {
				c->Message(Chat::White, "No inventory snapshots for %s (id: %u) exist at %u.", tc->GetName(), tc->CharacterID(), timestamp);
				return;
			}

			std::list<std::pair<int16, uint32>> parse_list;
			database.ParseCharacterInvSnapshot(tc->CharacterID(), timestamp, parse_list);

			std::string window_title = StringFormat("Snapshot Parse for %s @ %u", tc->GetName(), timestamp);

			std::string window_text = "Slot: ItemID - Description<br>";

			for (auto iter : parse_list) {
				auto item_data = database.GetItem(iter.second);
				std::string window_line = StringFormat("%i: %u - %s<br>", iter.first, iter.second, (item_data ? item_data->Name : "[error]"));

				if (window_text.length() + window_line.length() < 4095) {
					window_text.append(window_line);
				}
				else {
					c->Message(Chat::White, "Too many snapshot entries to list...");
					break;
				}
			}

			c->SendPopupToClient(window_title.c_str(), window_text.c_str());

			return;
		}

		if (strcmp(sep->arg[1], "compare") == 0) {
			if (!sep->IsNumber(2)) {
				c->Message(Chat::White, "A timestamp is required to use this option.");
				return;
			}

			uint32 timestamp = atoul(sep->arg[2]);

			if (!database.ValidateCharacterInvSnapshotTimestamp(tc->CharacterID(), timestamp)) {
				c->Message(Chat::White, "No inventory snapshots for %s (id: %u) exist at %u.", tc->GetName(), tc->CharacterID(), timestamp);
				return;
			}

			std::list<std::pair<int16, uint32>> inv_compare_list;
			database.DivergeCharacterInventoryFromInvSnapshot(tc->CharacterID(), timestamp, inv_compare_list);

			std::list<std::pair<int16, uint32>> iss_compare_list;
			database.DivergeCharacterInvSnapshotFromInventory(tc->CharacterID(), timestamp, iss_compare_list);

			std::string window_title = StringFormat("Snapshot Comparison for %s @ %u", tc->GetName(), timestamp);

			std::string window_text = "Slot: (action) Snapshot -&gt; Inventory<br>";

			auto inv_iter = inv_compare_list.begin();
			auto iss_iter = iss_compare_list.begin();

			while (true) {
				std::string window_line;

				if (inv_iter == inv_compare_list.end() && iss_iter == iss_compare_list.end()) {
					break;
				}
				else if (inv_iter != inv_compare_list.end() && iss_iter == iss_compare_list.end()) {
					window_line = StringFormat("%i: (delete) [empty] -&gt; %u<br>", inv_iter->first, inv_iter->second);
					++inv_iter;
				}
				else if (inv_iter == inv_compare_list.end() && iss_iter != iss_compare_list.end()) {
					window_line = StringFormat("%i: (insert) %u -&gt; [empty]<br>", iss_iter->first, iss_iter->second);
					++iss_iter;
				}
				else {
					if (inv_iter->first < iss_iter->first) {
						window_line = StringFormat("%i: (delete) [empty] -&gt; %u<br>", inv_iter->first, inv_iter->second);
						++inv_iter;
					}
					else if (inv_iter->first > iss_iter->first) {
						window_line = StringFormat("%i: (insert) %u -&gt; [empty]<br>", iss_iter->first, iss_iter->second);
						++iss_iter;
					}
					else {
						window_line = StringFormat("%i: (replace) %u -&gt; %u<br>", iss_iter->first, iss_iter->second, inv_iter->second);
						++inv_iter;
						++iss_iter;
					}
				}

				if (window_text.length() + window_line.length() < 4095) {
					window_text.append(window_line);
				}
				else {
					c->Message(Chat::White, "Too many comparison entries to list...");
					break;
				}
			}

			c->SendPopupToClient(window_title.c_str(), window_text.c_str());

			return;
		}

		if (strcmp(sep->arg[1], "restore") == 0) {
			if (!sep->IsNumber(2)) {
				c->Message(Chat::White, "A timestamp is required to use this option.");
				return;
			}

			uint32 timestamp = atoul(sep->arg[2]);

			if (!database.ValidateCharacterInvSnapshotTimestamp(tc->CharacterID(), timestamp)) {
				c->Message(Chat::White, "No inventory snapshots for %s (id: %u) exist at %u.", tc->GetName(), tc->CharacterID(), timestamp);
				return;
			}

			if (database.SaveCharacterInvSnapshot(tc->CharacterID())) {
				tc->SetNextInvSnapshot(RuleI(Character, InvSnapshotMinIntervalM));
			}
			else {
				c->Message(Chat::Red, "Failed to take pre-restore inventory snapshot of %s (id: %u).",
					tc->GetName(), tc->CharacterID());
				return;
			}

			if (database.RestoreCharacterInvSnapshot(tc->CharacterID(), timestamp)) {
				// cannot delete all valid item slots from client..so, we worldkick
				tc->WorldKick(); // self restores update before the 'kick' is processed

				c->Message(Chat::White, "Successfully applied snapshot %u to %s's (id: %u) inventory.",
					timestamp, tc->GetName(), tc->CharacterID());
			}
			else {
				c->Message(Chat::Red, "Failed to apply snapshot %u to %s's (id: %u) inventory.",
					timestamp, tc->GetName(), tc->CharacterID());
			}

			return;
		}
	}
}

void command_findnpctype(Client *c, const Seperator *sep)
{
	if(sep->arg[1][0] == 0) {
		c->Message(Chat::White, "Usage: #findnpctype [search criteria]");
		return;
    }

	std::string query;

	int id = atoi((const char *)sep->arg[1]);
	if (id == 0) // If id evaluates to 0, then search as if user entered a string.
		query = StringFormat("SELECT id, name FROM npc_types WHERE name LIKE '%%%s%%'",  sep->arg[1]);
	else // Otherwise, look for just that npc id.
		query = StringFormat("SELECT id, name FROM npc_types WHERE id = %i",  id);

    auto results = database.QueryDatabase(query);
    if (!results.Success()) {
        c->Message (0, "Error querying database.");
		c->Message (0, query.c_str());
    }

    if (results.RowCount() == 0) // No matches found.
        c->Message (0, "No matches found for %s.",  sep->arg[1]);

    // If query runs successfully.
	int count = 0;
    const int maxrows = 20;

    // Process each row returned.
	for (auto row = results.begin(); row != results.end(); ++row) {
		// Limit to returning maxrows rows.
        if (++count > maxrows) {
            c->Message (0, "%i npc types shown. Too many results.",  maxrows);
            break;
        }

        c->Message (0, "  %s: %s",  row[0], row[1]);
    }

    // If we did not hit the maxrows limit.
    if (count <= maxrows)
        c->Message (0, "Query complete. %i rows shown.",  count);

}

void command_findzone(Client *c, const Seperator *sep)
{
	if (sep->arg[1][0] == 0) {
		c->Message(Chat::White, "Usage: #findzone [search criteria]");
		c->Message(Chat::White, "Usage: #findzone expansion [expansion number]");
		return;
	}

	std::string query;
	int         id = atoi((const char *) sep->arg[1]);

	std::string arg1 = sep->arg[1];

	if (arg1 == "expansion") {
		query = fmt::format(
			"SELECT zoneidnumber, short_name, long_name, version FROM zone WHERE expansion = {}",
			sep->arg[2]
		);
	}
	else {

		/**
		 * If id evaluates to 0, then search as if user entered a string
		 */
		if (id == 0) {
			query = fmt::format(
				"SELECT zoneidnumber, short_name, long_name, version FROM zone WHERE long_name LIKE '%{}%'",
				EscapeString(sep->arg[1])
			);
		}
		else {
			query = fmt::format(
				"SELECT zoneidnumber, short_name, long_name, version FROM zone WHERE zoneidnumber = {}",
				id
			);
		}
	}

	auto results = database.QueryDatabase(query);
	if (!results.Success()) {
		c->Message(Chat::White, "Error querying database.");
		c->Message(Chat::White, query.c_str());
		return;
	}

	int       count   = 0;
	const int maxrows = 100;

	for (auto row = results.begin(); row != results.end(); ++row) {
		std::string zone_id    = row[0];
		std::string short_name = row[1];
		std::string long_name  = row[2];
		int         version    = atoi(row[3]);

		if (++count > maxrows) {
			c->Message(Chat::White, "%i zones shown. Too many results.", maxrows);
			break;
		}

		std::string command_zone   = EQEmu::SayLinkEngine::GenerateQuestSaylink("#zone " + short_name, false, "zone");
		std::string command_gmzone = EQEmu::SayLinkEngine::GenerateQuestSaylink(
			fmt::format("#gmzone {} {}", short_name, version),
			false,
			"gmzone"
		);

		c->Message(
			Chat::White,
			fmt::format(
				"[{}] [{}] [{}] Version ({}) [{}]",
				(version == 0 ? command_zone : "zone"),
				command_gmzone,
				short_name,
				version,
				long_name
			).c_str()
		);
	}

	if (count <= maxrows) {
		c->Message(
			Chat::White,
			"Query complete. %i rows shown. %s",
			count,
			(arg1 == "expansion" ? "(expansion search)" : ""));
	}
	else if (count == 0) {
		c->Message(Chat::White, "No matches found for %s.", sep->arg[1]);
	}
}

void command_viewnpctype(Client *c, const Seperator *sep)
{
	if (!sep->IsNumber(1))
		c->Message(Chat::White, "Usage: #viewnpctype [npctype id]");
	else
	{
		uint32 npctypeid=atoi(sep->arg[1]);
		const NPCType* npct = database.LoadNPCTypesData(npctypeid);
		if (npct) {
			c->Message(Chat::White, " NPCType Info, ");
			c->Message(Chat::White, "  NPCTypeID: %u",  npct->npc_id);
			c->Message(Chat::White, "  Name: %s",  npct->name);
			c->Message(Chat::White, "  Level: %i",  npct->level);
			c->Message(Chat::White, "  Race: %i",  npct->race);
			c->Message(Chat::White, "  Class: %i",  npct->class_);
			c->Message(Chat::White, "  MinDmg: %i",  npct->min_dmg);
			c->Message(Chat::White, "  MaxDmg: %i",  npct->max_dmg);
			c->Message(Chat::White, "  Special Abilities: %s",  npct->special_abilities);
			c->Message(Chat::White, "  Spells: %i",  npct->npc_spells_id);
			c->Message(Chat::White, "  Loot Table: %i",  npct->loottable_id);
			c->Message(Chat::White, "  NPCFactionID: %i",  npct->npc_faction_id);
		}
		else
			c->Message(Chat::White, "NPC #%d not found",  npctypeid);
	}
}

void command_reloadqst(Client *c, const Seperator *sep)
{
	if (sep->arg[1][0] == 0)
	{
		c->Message(Chat::White, "Clearing quest memory cache.");
		entity_list.ClearAreas();
		parse->ReloadQuests();
	}
	else
	{
		c->Message(Chat::White, "Clearing quest memory cache and stopping timers.");
		entity_list.ClearAreas();
		parse->ReloadQuests(true);
	}

}

void command_corpsefix(Client *c, const Seperator *sep)
{
	entity_list.CorpseFix(c);
}

void command_reloadworld(Client *c, const Seperator *sep)
{
	c->Message(Chat::White, "Reloading quest cache and repopping zones worldwide.");
	auto pack = new ServerPacket(ServerOP_ReloadWorld, sizeof(ReloadWorld_Struct));
	ReloadWorld_Struct* RW = (ReloadWorld_Struct*) pack->pBuffer;
	RW->Option = ((atoi(sep->arg[1]) == 1) ? 1 : 0);
	worldserver.SendPacket(pack);
	safe_delete(pack);
}

void command_reloadmerchants(Client *c, const Seperator *sep) {
	entity_list.ReloadMerchants();
	c->Message(Chat::Yellow, "Reloading merchants.");
}

void command_reloadlevelmods(Client *c, const Seperator *sep)
{
	if (sep->arg[1][0] == 0)
	{
		if(RuleB(Zone, LevelBasedEXPMods)){
			zone->LoadLevelEXPMods();
			c->Message(Chat::Yellow, "Level based EXP Mods have been reloaded zonewide");
		}else{
			c->Message(Chat::Yellow, "Level based EXP Mods are disabled in rules!");
		}
	}
}

void command_reloadzps(Client *c, const Seperator *sep)
{
	database.LoadStaticZonePoints(&zone->zone_point_list, zone->GetShortName(), zone->GetInstanceVersion());
	c->Message(Chat::White, "Reloading server zone_points.");
}

void command_zoneshutdown(Client *c, const Seperator *sep)
{
	if (!worldserver.Connected())
		c->Message(Chat::White, "Error: World server disconnected");
	else if (sep->arg[1][0] == 0)
		c->Message(Chat::White, "Usage: #zoneshutdown zoneshortname");
	else {
		auto pack = new ServerPacket(ServerOP_ZoneShutdown, sizeof(ServerZoneStateChange_struct));
		ServerZoneStateChange_struct* s = (ServerZoneStateChange_struct *) pack->pBuffer;
		strcpy(s->adminname, c->GetName());
		if (sep->arg[1][0] >= '0' && sep->arg[1][0] <= '9')
			s->ZoneServerID = atoi(sep->arg[1]);
		else
			s->zoneid = database.GetZoneID(sep->arg[1]);
		worldserver.SendPacket(pack);
		safe_delete(pack);
	}
}

void command_zonebootup(Client *c, const Seperator *sep)
{
	if (!worldserver.Connected())
		c->Message(Chat::White, "Error: World server disconnected");
	else if (sep->arg[2][0] == 0) {
		c->Message(Chat::White, "Usage: #zonebootup ZoneServerID# zoneshortname");
	}
	else {
		auto pack = new ServerPacket(ServerOP_ZoneBootup, sizeof(ServerZoneStateChange_struct));
		ServerZoneStateChange_struct* s = (ServerZoneStateChange_struct *) pack->pBuffer;
		s->ZoneServerID = atoi(sep->arg[1]);
		strcpy(s->adminname, c->GetName());
		s->zoneid = database.GetZoneID(sep->arg[2]);
		s->makestatic = (bool) (strcasecmp(sep->arg[3], "static") == 0);
		worldserver.SendPacket(pack);
		safe_delete(pack);
	}
}

void command_kick(Client *c, const Seperator *sep)
{
	if (sep->arg[1][0] == 0)
		c->Message(Chat::White, "Usage: #kick [charname]");
	else {
		Client* client = entity_list.GetClientByName(sep->arg[1]);
		if (client != 0) {
			if (client->Admin() <= c->Admin()) {
				client->Message(Chat::White, "You have been kicked by %s", c->GetName());
				auto outapp = new EQApplicationPacket(OP_GMKick, 0);
				client->QueuePacket(outapp);
				client->Kick("Ordered kicked by command");
				c->Message(Chat::White, "Kick: local: kicking %s",  sep->arg[1]);
			}
		}
		else if (!worldserver.Connected())
			c->Message(Chat::White, "Error: World server disconnected");
		else {
			auto pack = new ServerPacket(ServerOP_KickPlayer, sizeof(ServerKickPlayer_Struct));
			ServerKickPlayer_Struct* skp = (ServerKickPlayer_Struct*) pack->pBuffer;
			strcpy(skp->adminname, c->GetName());
			strcpy(skp->name, sep->arg[1]);
			skp->adminrank = c->Admin();
			worldserver.SendPacket(pack);
			safe_delete(pack);
		}
	}
}

void command_attack(Client *c, const Seperator *sep)
{
	if (c->GetTarget() && c->GetTarget()->IsNPC() && sep->arg[1] != 0) {
		Mob* sictar = entity_list.GetMob(sep->argplus[1]);
		if (sictar)
			c->GetTarget()->CastToNPC()->AddToHateList(sictar, 1, 0);
		else
			c->Message(Chat::White, "Error: %s not found",  sep->arg[1]);
	}
	else
		c->Message(Chat::White, "Usage: (needs NPC targeted) #attack targetname");
}

void command_lock(Client *c, const Seperator *sep)
{
	auto outpack = new ServerPacket(ServerOP_Lock, sizeof(ServerLock_Struct));
	ServerLock_Struct* lss = (ServerLock_Struct*) outpack->pBuffer;
	strcpy(lss->myname, c->GetName());
	lss->mode = 1;
	worldserver.SendPacket(outpack);
	safe_delete(outpack);
}

void command_unlock(Client *c, const Seperator *sep)
{
	auto outpack = new ServerPacket(ServerOP_Lock, sizeof(ServerLock_Struct));
	ServerLock_Struct* lss = (ServerLock_Struct*) outpack->pBuffer;
	strcpy(lss->myname, c->GetName());
	lss->mode = 0;
	worldserver.SendPacket(outpack);
	safe_delete(outpack);
}

void command_motd(Client *c, const Seperator *sep)
{
	auto outpack = new ServerPacket(ServerOP_Motd, sizeof(ServerMotd_Struct));
	ServerMotd_Struct* mss = (ServerMotd_Struct*) outpack->pBuffer;
	strn0cpy(mss->myname, c->GetName(),64);
	strn0cpy(mss->motd, sep->argplus[1],512);
	worldserver.SendPacket(outpack);
	safe_delete(outpack);
}

void command_listpetition(Client *c, const Seperator *sep)
{
	std::string query = "SELECT petid, charname, accountname FROM petitions ORDER BY petid";
	auto results = database.QueryDatabase(query);
	if (!results.Success())
        return;

    LogInfo("Petition list requested by [{}]",  c->GetName());

    if (results.RowCount() == 0)
        return;

    c->Message(Chat::Red,"	ID : Character Name , Account Name");

    for (auto row = results.begin(); row != results.end(); ++row)
        c->Message(Chat::Yellow, " %s:	%s , %s ", row[0],row[1],row[2]);
}

void command_equipitem(Client *c, const Seperator *sep)
{
	uint32 slot_id = atoi(sep->arg[1]);
	if (sep->IsNumber(1) && (slot_id >= EQEmu::invslot::EQUIPMENT_BEGIN && slot_id <= EQEmu::invslot::EQUIPMENT_END)) {
		const EQEmu::ItemInstance* from_inst = c->GetInv().GetItem(EQEmu::invslot::slotCursor);
		const EQEmu::ItemInstance* to_inst = c->GetInv().GetItem(slot_id); // added (desync issue when forcing stack to stack)
		bool partialmove = false;
		int16 movecount;

		if (from_inst && from_inst->IsClassCommon()) {
			auto outapp = new EQApplicationPacket(OP_MoveItem, sizeof(MoveItem_Struct));
			MoveItem_Struct* mi	= (MoveItem_Struct*)outapp->pBuffer;
			mi->from_slot = EQEmu::invslot::slotCursor;
			mi->to_slot			= slot_id;
			// mi->number_in_stack	= from_inst->GetCharges(); // replaced with con check for stacking

			// crude stackable check to only 'move' the difference count on client instead of entire stack when applicable
			if (to_inst && to_inst->IsStackable() &&
				(to_inst->GetItem()->ID == from_inst->GetItem()->ID) &&
				(to_inst->GetCharges() < to_inst->GetItem()->StackSize) &&
				(from_inst->GetCharges() > to_inst->GetItem()->StackSize - to_inst->GetCharges())) {
					movecount = to_inst->GetItem()->StackSize - to_inst->GetCharges();
					mi->number_in_stack = (uint32)movecount;
					partialmove = true;
			}
			else
				mi->number_in_stack = from_inst->GetCharges();

			// Save move changes
			// Added conditional check to packet send..would have sent change even on a swap failure..whoops!

			if (partialmove) { // remove this con check if someone can figure out removing charges from cursor stack issue below
				// mi->number_in_stack is always from_inst->GetCharges() when partialmove is false
				c->Message(Chat::Red, "Error: Partial stack added to existing stack exceeds allowable stacksize");
				safe_delete(outapp);
				return;
			}
			else if(c->SwapItem(mi)) {
				c->FastQueuePacket(&outapp);

				// if the below code is still needed..just send an an item trade packet to each slot..it should overwrite the client instance

				// below code has proper logic, but client does not like to have cursor charges changed
				// (we could delete the cursor item and resend, but issues would arise if there are queued items)
				//if (partialmove) {
				//	EQApplicationPacket* outapp2 = new EQApplicationPacket(OP_DeleteItem, sizeof(DeleteItem_Struct));
				//	DeleteItem_Struct* di	= (DeleteItem_Struct*)outapp2->pBuffer;
				//	di->from_slot			= SLOT_CURSOR;
				//	di->to_slot				= 0xFFFFFFFF;
				//	di->number_in_stack		= 0xFFFFFFFF;

				//	c->Message(Chat::White, "Deleting %i charges from stack",  movecount); // debug line..delete

				//	for (int16 deletecount=0; deletecount < movecount; deletecount++)
						// have to use 'movecount' because mi->number_in_stack is 'ENCODED' at this point (i.e., 99 charges returns 22...)
				//		c->QueuePacket(outapp2);

				//	safe_delete(outapp2);
				//}
			}
			else {
				c->Message(Chat::Red, "Error: Unable to equip current item");
			}
			safe_delete(outapp);

			// also send out a wear change packet?
		}
		else if (from_inst == nullptr)
			c->Message(Chat::Red, "Error: There is no item on your cursor");
		else
			c->Message(Chat::Red, "Error: Item on your cursor cannot be equipped");
	}
	else
		c->Message(Chat::White, "Usage: #equipitem slotid[0-21] - equips the item on your cursor to the position");
}

void command_zonelock(Client *c, const Seperator *sep)
{
	auto pack = new ServerPacket(ServerOP_LockZone, sizeof(ServerLockZone_Struct));
	ServerLockZone_Struct* s = (ServerLockZone_Struct*) pack->pBuffer;
	strn0cpy(s->adminname, c->GetName(), sizeof(s->adminname));
	if (strcasecmp(sep->arg[1], "list") == 0) {
		s->op = 0;
		worldserver.SendPacket(pack);
	}
	else if (strcasecmp(sep->arg[1], "lock") == 0 && c->Admin() >= commandLockZones) {
		uint16 tmp = database.GetZoneID(sep->arg[2]);
		if (tmp) {
			s->op = 1;
			s->zoneID = tmp;
			worldserver.SendPacket(pack);
		}
		else
			c->Message(Chat::White, "Usage: #zonelock lock [zonename]");
	}
	else if (strcasecmp(sep->arg[1], "unlock") == 0 && c->Admin() >= commandLockZones) {
		uint16 tmp = database.GetZoneID(sep->arg[2]);
		if (tmp) {
			s->op = 2;
			s->zoneID = tmp;
			worldserver.SendPacket(pack);
		}
		else
			c->Message(Chat::White, "Usage: #zonelock unlock [zonename]");
	}
	else {
		c->Message(Chat::White, "#zonelock sub-commands");
		c->Message(Chat::White, "  list");
		if(c->Admin() >= commandLockZones)
		{
			c->Message(Chat::White, "  lock [zonename]");
			c->Message(Chat::White, "  unlock [zonename]");
		}
	}
	safe_delete(pack);
}

void command_corpse(Client *c, const Seperator *sep)
{
	Mob *target=c->GetTarget();

	if (strcasecmp(sep->arg[1], "DeletePlayerCorpses") == 0 && c->Admin() >= commandEditPlayerCorpses) {
		int32 tmp = entity_list.DeletePlayerCorpses();
		if (tmp >= 0)
			c->Message(Chat::White, "%i corpses deleted.",  tmp);
		else
			c->Message(Chat::White, "DeletePlayerCorpses Error #%i",  tmp);
	}
	else if (strcasecmp(sep->arg[1], "delete") == 0) {
		if (target == 0 || !target->IsCorpse())
			c->Message(Chat::White, "Error: Target the corpse you wish to delete");
		else if (target->IsNPCCorpse()) {

			c->Message(Chat::White, "Depoping %s.",  target->GetName());
			target->CastToCorpse()->Delete();
		}
		else if (c->Admin() >= commandEditPlayerCorpses) {
			c->Message(Chat::White, "Deleting %s.",  target->GetName());
			target->CastToCorpse()->Delete();
		}
		else
			c->Message(Chat::White, "Insufficient status to delete player corpse.");
	}
	else if (strcasecmp(sep->arg[1], "ListNPC") == 0) {
		entity_list.ListNPCCorpses(c);
	}
	else if (strcasecmp(sep->arg[1], "ListPlayer") == 0) {
		entity_list.ListPlayerCorpses(c);
	}
	else if (strcasecmp(sep->arg[1], "DeleteNPCCorpses") == 0) {
		int32 tmp = entity_list.DeleteNPCCorpses();
		if (tmp >= 0)
			c->Message(Chat::White, "%d corpses deleted.",  tmp);
		else
			c->Message(Chat::White, "DeletePlayerCorpses Error #%d",  tmp);
	}
	else if (strcasecmp(sep->arg[1], "charid") == 0 && c->Admin() >= commandEditPlayerCorpses) {
		if (target == 0 || !target->IsPlayerCorpse())
			c->Message(Chat::White, "Error: Target must be a player corpse.");
		else if (!sep->IsNumber(2))
			c->Message(Chat::White, "Error: charid must be a number.");
		else
			c->Message(Chat::White, "Setting CharID=%u on PlayerCorpse '%s'",  target->CastToCorpse()->SetCharID(atoi(sep->arg[2])), target->GetName());
	}
	else if (strcasecmp(sep->arg[1], "ResetLooter") == 0) {
		if (target == 0 || !target->IsCorpse())
			c->Message(Chat::White, "Error: Target the corpse you wish to reset");
		else
			target->CastToCorpse()->ResetLooter();
	}
	else if (strcasecmp(sep->arg[1], "RemoveCash") == 0) {
		if (target == 0 || !target->IsCorpse())
			c->Message(Chat::White, "Error: Target the corpse you wish to remove the cash from");
		else if (!target->IsPlayerCorpse() || c->Admin() >= commandEditPlayerCorpses) {
			c->Message(Chat::White, "Removing Cash from %s.",  target->GetName());
			target->CastToCorpse()->RemoveCash();
		}
		else
			c->Message(Chat::White, "Insufficient status to modify player corpse.");
	}
	else if (strcasecmp(sep->arg[1], "InspectLoot") == 0) {
		if (target == 0 || !target->IsCorpse())
			c->Message(Chat::White, "Error: Target must be a corpse.");
		else
			target->CastToCorpse()->QueryLoot(c);
	}
	else if (strcasecmp(sep->arg[1], "lock") == 0) {
		if (target == 0 || !target->IsCorpse())
			c->Message(Chat::White, "Error: Target must be a corpse.");
		else {
			target->CastToCorpse()->Lock();
			c->Message(Chat::White, "Locking %s...",  target->GetName());
		}
	}
	else if (strcasecmp(sep->arg[1], "unlock") == 0) {
		if (target == 0 || !target->IsCorpse())
			c->Message(Chat::White, "Error: Target must be a corpse.");
		else {
			target->CastToCorpse()->UnLock();
			c->Message(Chat::White, "Unlocking %s...",  target->GetName());
		}
	}
	else if (strcasecmp(sep->arg[1], "depop") == 0) {
		if (target == 0 || !target->IsPlayerCorpse())
			c->Message(Chat::White, "Error: Target must be a player corpse.");
		else if (c->Admin() >= commandEditPlayerCorpses && target->IsPlayerCorpse()) {
			c->Message(Chat::White, "Depoping %s.",  target->GetName());
			target->CastToCorpse()->DepopPlayerCorpse();
			if(!sep->arg[2][0] || atoi(sep->arg[2]) != 0)
				target->CastToCorpse()->Bury();
		}
		else
			c->Message(Chat::White, "Insufficient status to depop player corpse.");
	}
	else if (strcasecmp(sep->arg[1], "depopall") == 0) {
		if (target == 0 || !target->IsClient())
			c->Message(Chat::White, "Error: Target must be a player.");
		else if (c->Admin() >= commandEditPlayerCorpses && target->IsClient()) {
			c->Message(Chat::White, "Depoping %s\'s corpses.",  target->GetName());
			target->CastToClient()->DepopAllCorpses();
			if(!sep->arg[2][0] || atoi(sep->arg[2]) != 0)
				target->CastToClient()->BuryPlayerCorpses();
		}
		else
			c->Message(Chat::White, "Insufficient status to depop player corpse.");

	}
	else if (sep->arg[1][0] == 0 || strcasecmp(sep->arg[1], "help") == 0) {
		c->Message(Chat::White, "#Corpse Sub-Commands:");
		c->Message(Chat::White, "  DeleteNPCCorpses");
		c->Message(Chat::White, "  Delete - Delete targetted corpse");
		c->Message(Chat::White, "  ListNPC");
		c->Message(Chat::White, "  ListPlayer");
		c->Message(Chat::White, "  Lock - GM locks the corpse - cannot be looted by non-GM");
		c->Message(Chat::White, "  UnLock");
		c->Message(Chat::White, "  RemoveCash");
		c->Message(Chat::White, "  InspectLoot");
		c->Message(Chat::White, "  [to remove items from corpses, loot them]");
		c->Message(Chat::White, "Lead-GM status required to delete/modify player corpses");
		c->Message(Chat::White, "  DeletePlayerCorpses");
		c->Message(Chat::White, "  CharID [charid] - change player corpse's owner");
		c->Message(Chat::White, "  Depop [bury] - Depops single target corpse.");
		c->Message(Chat::White, "  Depopall [bury] - Depops all target player's corpses.");
		c->Message(Chat::White, "Set bury to 0 to skip burying the corpses.");
	}
	else
		c->Message(Chat::White, "Error, #corpse sub-command not found");
}

void command_fixmob(Client *c, const Seperator *sep)
{
	Mob *target=c->GetTarget();
	const char* Usage = "Usage: #fixmob [race|gender|texture|helm|face|hair|haircolor|beard|beardcolor|heritage|tattoo|detail] [next|prev]";

	if (!sep->arg[1])
		c->Message(Chat::White,Usage);
	else if (!target)
		c->Message(Chat::White,"Error: this command requires a target");
	else
	{

		uint32 Adjustment = 1;	// Previous or Next
		char codeMove = 0;

		if (sep->arg[2])
		{
			char* command2 = sep->arg[2];
			codeMove = (command2[0] | 0x20); // First character, lower-cased
			if (codeMove == 'n')
				Adjustment = 1;
			else if (codeMove == 'p')
				Adjustment = -1;
		}

		uint16 Race = target->GetRace();
		uint8 Gender = target->GetGender();
		uint8 Texture = 0xFF;
		uint8 HelmTexture = 0xFF;
		uint8 HairColor = target->GetHairColor();
		uint8 BeardColor = target->GetBeardColor();
		uint8 EyeColor1 = target->GetEyeColor1();
		uint8 EyeColor2 = target->GetEyeColor2();
		uint8 HairStyle = target->GetHairStyle();
		uint8 LuclinFace = target->GetLuclinFace();
		uint8 Beard = target->GetBeard();
		uint32 DrakkinHeritage = target->GetDrakkinHeritage();
		uint32 DrakkinTattoo = target->GetDrakkinTattoo();
		uint32 DrakkinDetails = target->GetDrakkinDetails();

		const char* ChangeType = nullptr; // If it's still nullptr after processing, they didn't send a valid command
		uint32 ChangeSetting;
		char* command = sep->arg[1];

		if (strcasecmp(command, "race") == 0)
		{
			if (Race == 1 && codeMove == 'p')
				Race = 724;
			else if (Race >= 724 && codeMove != 'p')
				Race = 1;
			else
				Race += Adjustment;
			ChangeType = "Race";
			ChangeSetting = Race;
		}
		else if (strcasecmp(command, "gender") == 0)
		{
			if (Gender == 0 && codeMove == 'p')
				Gender = 2;
			else if (Gender >= 2 && codeMove != 'p')
				Gender = 0;
			else
				Gender += Adjustment;
			ChangeType = "Gender";
			ChangeSetting = Gender;
		}
		else if (strcasecmp(command, "texture") == 0)
		{
			Texture = target->GetTexture();

			if (Texture == 0 && codeMove == 'p')
				Texture = 25;
			else if (Texture >= 25 && codeMove != 'p')
				Texture = 0;
			else
				Texture += Adjustment;
			ChangeType = "Texture";
			ChangeSetting = Texture;
		}
		else if (strcasecmp(command, "helm") == 0)
		{
			HelmTexture = target->GetHelmTexture();
			if (HelmTexture == 0 && codeMove == 'p')
				HelmTexture = 25;
			else if (HelmTexture >= 25 && codeMove != 'p')
				HelmTexture = 0;
			else
				HelmTexture += Adjustment;
			ChangeType = "HelmTexture";
			ChangeSetting = HelmTexture;
		}
		else if (strcasecmp(command, "face") == 0)
		{
			if (LuclinFace == 0 && codeMove == 'p')
				LuclinFace = 87;
			else if (LuclinFace >= 87 && codeMove != 'p')
				LuclinFace = 0;
			else
				LuclinFace += Adjustment;
			ChangeType = "LuclinFace";
			ChangeSetting = LuclinFace;
		}
		else if (strcasecmp(command, "hair") == 0)
		{
			if (HairStyle == 0 && codeMove == 'p')
				HairStyle = 8;
			else if (HairStyle >= 8 && codeMove != 'p')
				HairStyle = 0;
			else
				HairStyle += Adjustment;
			ChangeType = "HairStyle";
			ChangeSetting = HairStyle;
		}
		else if (strcasecmp(command, "haircolor") == 0)
		{
			if (HairColor == 0 && codeMove == 'p')
				HairColor = 24;
			else if (HairColor >= 24 && codeMove != 'p')
				HairColor = 0;
			else
				HairColor += Adjustment;
			ChangeType = "HairColor";
			ChangeSetting = HairColor;
		}
		else if (strcasecmp(command, "beard") == 0)
		{
			if (Beard == 0 && codeMove == 'p')
				Beard = 11;
			else if (Beard >= 11 && codeMove != 'p')
				Beard = 0;
			else
				Beard += Adjustment;
			ChangeType = "Beard";
			ChangeSetting = Beard;
		}
		else if (strcasecmp(command, "beardcolor") == 0)
		{
			if (BeardColor == 0 && codeMove == 'p')
				BeardColor = 24;
			else if (BeardColor >= 24 && codeMove != 'p')
				BeardColor = 0;
			else
				BeardColor += Adjustment;
			ChangeType = "BeardColor";
			ChangeSetting = BeardColor;
		}
		else if (strcasecmp(command, "heritage") == 0)
		{
			if (DrakkinHeritage == 0 && codeMove == 'p')
				DrakkinHeritage = 6;
			else if (DrakkinHeritage >= 6 && codeMove != 'p')
				DrakkinHeritage = 0;
			else
				DrakkinHeritage += Adjustment;
			ChangeType = "DrakkinHeritage";
			ChangeSetting = DrakkinHeritage;
		}
		else if (strcasecmp(command, "tattoo") == 0)
		{
			if (DrakkinTattoo == 0 && codeMove == 'p')
				DrakkinTattoo = 8;
			else if (DrakkinTattoo >= 8 && codeMove != 'p')
				DrakkinTattoo = 0;
			else
				DrakkinTattoo += Adjustment;
			ChangeType = "DrakkinTattoo";
			ChangeSetting = DrakkinTattoo;
		}
		else if (strcasecmp(command, "detail") == 0)
		{
			if (DrakkinDetails == 0 && codeMove == 'p')
				DrakkinDetails = 7;
			else if (DrakkinDetails >= 7 && codeMove != 'p')
				DrakkinDetails = 0;
			else
				DrakkinDetails += Adjustment;
			ChangeType = "DrakkinDetails";
			ChangeSetting = DrakkinDetails;
		}

		// Hack to fix some races that base features from face
		switch (Race)
		{
			case 2:	// Barbarian
				if (LuclinFace > 10) {
					LuclinFace -= ((DrakkinTattoo - 1) * 10);
				}
				LuclinFace += (DrakkinTattoo * 10);
				break;
			case 3: // Erudite
				if (LuclinFace > 10) {
					LuclinFace -= ((HairStyle - 1) * 10);
				}
				LuclinFace += (HairStyle * 10);
				break;
			case 5: // HighElf
			case 6: // DarkElf
			case 7: // HalfElf
				if (LuclinFace > 10) {
					LuclinFace -= ((Beard - 1) * 10);
				}
				LuclinFace += (Beard * 10);
				break;
			default:
				break;
		}


		if (ChangeType == nullptr)
		{
			c->Message(Chat::White,Usage);
		}
		else
		{
			target->SendIllusionPacket(Race, Gender, Texture, HelmTexture, HairColor, BeardColor,
										EyeColor1, EyeColor2, HairStyle, LuclinFace, Beard, 0xFF,
										DrakkinHeritage, DrakkinTattoo, DrakkinDetails);

			c->Message(Chat::White, "%s=%i",  ChangeType, ChangeSetting);
		}
	}
}

void command_gmspeed(Client *c, const Seperator *sep)
{
	bool   state = atobool(sep->arg[1]);
	Client *t    = c;

	if (c->GetTarget() && c->GetTarget()->IsClient()) {
		t = c->GetTarget()->CastToClient();
	}

	if (sep->arg[1][0] != 0) {
		database.SetGMSpeed(t->AccountID(), state ? 1 : 0);
		c->Message(Chat::White, "Turning GMSpeed %s for %s (zone to take effect)", state ? "On" : "Off", t->GetName());
	}
	else {
		c->Message(Chat::White, "Usage: #gmspeed [on/off]");
	}
}

void command_gmzone(Client *c, const Seperator *sep)
{
	if (!sep->arg[1]) {
		c->Message(Chat::White, "Usage");
		c->Message(Chat::White, "-------");
		c->Message(Chat::White, "#gmzone [zone_short_name] [zone_version=0]");
		return;
	}

	std::string zone_short_name_string = sep->arg[1];
	const char  *zone_short_name       = sep->arg[1];
	auto        zone_version           = static_cast<uint32>(sep->arg[2] ? atoi(sep->arg[2]) : 0);
	std::string identifier             = "gmzone";
	uint32      zone_id                = database.GetZoneID(zone_short_name);
	uint32      duration               = 100000000;
	uint16      instance_id            = 0;

	if (zone_id == 0) {
		c->Message(Chat::Red, "Invalid zone specified");
		return;
	}

	if (sep->arg[3] && sep->arg[3][0]) {
		identifier = sep->arg[3];
	}

	std::string bucket_key             = StringFormat("%s-%s-%u-instance", zone_short_name, identifier.c_str(), zone_version);
	std::string existing_zone_instance = DataBucket::GetData(bucket_key);

	if (existing_zone_instance.length() > 0) {
		instance_id = std::stoi(existing_zone_instance);

		c->Message(Chat::Yellow, "Found already created instance (%s) (%u)", zone_short_name, instance_id);
	}

	if (instance_id == 0) {
		if (!database.GetUnusedInstanceID(instance_id)) {
			c->Message(Chat::Red, "Server was unable to find a free instance id.");
			return;
		}

		if (!database.CreateInstance(instance_id, zone_id, zone_version, duration)) {
			c->Message(Chat::Red, "Server was unable to create a new instance.");
			return;
		}

		c->Message(Chat::Yellow, "New private GM instance %s was created with id %lu.", zone_short_name, (unsigned long) instance_id);
		DataBucket::SetData(bucket_key, std::to_string(instance_id));
	}

	if (instance_id > 0) {
		float target_x   = -1, target_y = -1, target_z = -1;
		int16 min_status = 0;
		uint8 min_level  = 0;

		if (!database.GetSafePoints(
			zone_short_name,
			zone_version,
			&target_x,
			&target_y,
			&target_z,
			&min_status,
			&min_level
		)) {
			c->Message(Chat::Red, "Failed to find safe coordinates for specified zone");
		}

		c->Message(Chat::Yellow, "Zoning to private GM instance (%s) (%u)", zone_short_name, instance_id);

		c->AssignToInstance(instance_id);
		c->MovePC(zone_id, instance_id, target_x, target_y, target_z, 0, 1);
	}
}

void command_title(Client *c, const Seperator *sep)
{
	if (sep->arg[1][0]==0)
		c->Message(Chat::White, "Usage: #title [remove|text] [1 = Create row in title table] - remove or set title to 'text'");
	else {
		bool Save = (atoi(sep->arg[2]) == 1);

		Mob *target_mob = c->GetTarget();
		if(!target_mob)
			target_mob = c;
		if(!target_mob->IsClient()) {
			c->Message(Chat::Red, "#title only works on players.");
			return;
		}
		Client *t = target_mob->CastToClient();

		if(strlen(sep->arg[1]) > 31) {
			c->Message(Chat::Red, "Title must be 31 characters or less.");
			return;
		}

		bool removed = false;
		if(!strcasecmp(sep->arg[1], "remove")) {
			t->SetAATitle("");
			removed = true;
		} else {
			for(unsigned int i=0; i<strlen(sep->arg[1]); i++)
				if(sep->arg[1][i]=='_')
					sep->arg[1][i] = ' ';
			if(!Save)
				t->SetAATitle(sep->arg[1]);
			else
				title_manager.CreateNewPlayerTitle(t, sep->arg[1]);
		}

		t->Save();

		if(removed) {
			c->Message(Chat::Red, "%s's title has been removed.",  t->GetName(), sep->arg[1]);
			if(t != c)
				t->Message(Chat::Red, "Your title has been removed.",  sep->arg[1]);
		} else {
			c->Message(Chat::Red, "%s's title has been changed to '%s'.",  t->GetName(), sep->arg[1]);
			if(t != c)
				t->Message(Chat::Red, "Your title has been changed to '%s'.",  sep->arg[1]);
		}
	}
}


void command_titlesuffix(Client *c, const Seperator *sep)
{
	if (sep->arg[1][0]==0)
		c->Message(Chat::White, "Usage: #titlesuffix [remove|text] [1 = create row in title table] - remove or set title suffix to 'text'");
	else {
		bool Save = (atoi(sep->arg[2]) == 1);

		Mob *target_mob = c->GetTarget();
		if(!target_mob)
			target_mob = c;
		if(!target_mob->IsClient()) {
			c->Message(Chat::Red, "#titlesuffix only works on players.");
			return;
		}
		Client *t = target_mob->CastToClient();

		if(strlen(sep->arg[1]) > 31) {
			c->Message(Chat::Red, "Title suffix must be 31 characters or less.");
			return;
		}

		bool removed = false;
		if(!strcasecmp(sep->arg[1], "remove")) {
			t->SetTitleSuffix("");
			removed = true;
		} else {
			for(unsigned int i=0; i<strlen(sep->arg[1]); i++)
				if(sep->arg[1][i]=='_')
					sep->arg[1][i] = ' ';

			if(!Save)
				t->SetTitleSuffix(sep->arg[1]);
			else
				title_manager.CreateNewPlayerSuffix(t, sep->arg[1]);
		}

		t->Save();

		if(removed) {
			c->Message(Chat::Red, "%s's title suffix has been removed.",  t->GetName(), sep->arg[1]);
			if(t != c)
				t->Message(Chat::Red, "Your title suffix has been removed.",  sep->arg[1]);
		} else {
			c->Message(Chat::Red, "%s's title suffix has been changed to '%s'.",  t->GetName(), sep->arg[1]);
			if(t != c)
				t->Message(Chat::Red, "Your title suffix has been changed to '%s'.",  sep->arg[1]);
		}
	}
}

void command_spellinfo(Client *c, const Seperator *sep)
{
	if(sep->arg[1][0]==0)
		c->Message(Chat::White, "Usage: #spellinfo [spell_id]");
	else {
		short int spell_id=atoi(sep->arg[1]);
		const struct SPDat_Spell_Struct *s=&spells[spell_id];
		c->Message(Chat::White, "Spell info for spell #%d:",  spell_id);
		c->Message(Chat::White, "  name: %s",  s->name);
		c->Message(Chat::White, "  player_1: %s",  s->player_1);
		c->Message(Chat::White, "  teleport_zone: %s",  s->teleport_zone);
		c->Message(Chat::White, "  you_cast: %s",  s->you_cast);
		c->Message(Chat::White, "  other_casts: %s",  s->other_casts);
		c->Message(Chat::White, "  cast_on_you: %s",  s->cast_on_you);
		c->Message(Chat::White, "  spell_fades: %s",  s->spell_fades);
		c->Message(Chat::White, "  range: %f",  s->range);
		c->Message(Chat::White, "  aoerange: %f",  s->aoerange);
		c->Message(Chat::White, "  pushback: %f",  s->pushback);
		c->Message(Chat::White, "  pushup: %f",  s->pushup);
		c->Message(Chat::White, "  cast_time: %d",  s->cast_time);
		c->Message(Chat::White, "  recovery_time: %d",  s->recovery_time);
		c->Message(Chat::White, "  recast_time: %d",  s->recast_time);
		c->Message(Chat::White, "  buffdurationformula: %d",  s->buffdurationformula);
		c->Message(Chat::White, "  buffduration: %d",  s->buffduration);
		c->Message(Chat::White, "  AEDuration: %d",  s->AEDuration);
		c->Message(Chat::White, "  mana: %d",  s->mana);
		c->Message(Chat::White, "  base[12]: %d, %d, %d, %d, %d, %d, %d, %d, %d, %d, %d, %d",  s->base[0], s->base[1], s->base[2], s->base[3], s->base[4], s->base[5], s->base[6], s->base[7], s->base[8], s->base[9], s->base[10], s->base[11]);
		c->Message(Chat::White, "  base22[12]: %d, %d, %d, %d, %d, %d, %d, %d, %d, %d, %d, %d",  s->base2[0], s->base2[1], s->base2[2], s->base2[3], s->base2[4], s->base2[5], s->base2[6], s->base2[7], s->base2[8], s->base2[9], s->base2[10], s->base2[11]);
		c->Message(Chat::White, "  max[12]: %d, %d, %d, %d, %d, %d, %d, %d, %d, %d, %d, %d",  s->max[0], s->max[1], s->max[2], s->max[3], s->max[4], s->max[5], s->max[6], s->max[7], s->max[8], s->max[9], s->max[10], s->max[11]);
		c->Message(Chat::White, "  components[4]: %d, %d, %d, %d",  s->components[0], s->components[1], s->components[2], s->components[3]);
		c->Message(Chat::White, "  component_counts[4]: %d, %d, %d, %d",  s->component_counts[0], s->component_counts[1], s->component_counts[2], s->component_counts[3]);
		c->Message(Chat::White, "  NoexpendReagent[4]: %d, %d, %d, %d",  s->NoexpendReagent[0], s->NoexpendReagent[1], s->NoexpendReagent[2], s->NoexpendReagent[3]);
		c->Message(Chat::White, "  formula[12]: 0x%02x, 0x%02x, 0x%02x, 0x%02x, 0x%02x, 0x%02x, 0x%02x, 0x%02x, 0x%02x, 0x%02x, 0x%02x, 0x%02x",  s->formula[0], s->formula[1], s->formula[2], s->formula[3], s->formula[4], s->formula[5], s->formula[6], s->formula[7], s->formula[8], s->formula[9], s->formula[10], s->formula[11]);
		c->Message(Chat::White, "  goodEffect: %d",  s->goodEffect);
		c->Message(Chat::White, "  Activated: %d",  s->Activated);
		c->Message(Chat::White, "  resisttype: %d",  s->resisttype);
		c->Message(Chat::White, "  effectid[12]: 0x%02x, 0x%02x, 0x%02x, 0x%02x, 0x%02x, 0x%02x, 0x%02x, 0x%02x, 0x%02x, 0x%02x, 0x%02x, 0x%02x",  s->effectid[0], s->effectid[1], s->effectid[2], s->effectid[3], s->effectid[4], s->effectid[5], s->effectid[6], s->effectid[7], s->effectid[8], s->effectid[9], s->effectid[10], s->effectid[11]);
		c->Message(Chat::White, "  targettype: %d",  s->targettype);
		c->Message(Chat::White, "  basediff: %d",  s->basediff);
		c->Message(Chat::White, "  skill: %d",  s->skill);
		c->Message(Chat::White, "  zonetype: %d",  s->zonetype);
		c->Message(Chat::White, "  EnvironmentType: %d",  s->EnvironmentType);
		c->Message(Chat::White, "  TimeOfDay: %d",  s->TimeOfDay);
		c->Message(Chat::White, "  classes[15]: %d, %d, %d, %d, %d, %d, %d, %d, %d, %d, %d, %d, %d, %d, %d",
			s->classes[0], s->classes[1], s->classes[2], s->classes[3], s->classes[4],
			s->classes[5], s->classes[6], s->classes[7], s->classes[8], s->classes[9],
			s->classes[10], s->classes[11], s->classes[12], s->classes[13], s->classes[14]);
		c->Message(Chat::White, "  CastingAnim: %d",  s->CastingAnim);
		c->Message(Chat::White, "  SpellAffectIndex: %d",  s->SpellAffectIndex);
		c->Message(Chat::White, " RecourseLink: %d",  s->RecourseLink);
	}
}

void command_lastname(Client *c, const Seperator *sep)
{
	Client *t=c;

	if(c->GetTarget() && c->GetTarget()->IsClient())
		t=c->GetTarget()->CastToClient();
	LogInfo("#lastname request from [{}] for [{}]",  c->GetName(), t->GetName());

	if(strlen(sep->arg[1]) <= 70)
		t->ChangeLastName(sep->arg[1]);
	else
		c->Message(Chat::White, "Usage: #lastname <lastname> where <lastname> is less than 70 chars long");
}

void command_memspell(Client *c, const Seperator *sep)
{
	uint32 slot;
	uint16 spell_id;

	if (!(sep->IsNumber(1) && sep->IsNumber(2)))
	{
		c->Message(Chat::White, "Usage: #MemSpell slotid spellid");
	}
	else
	{
		slot = atoi(sep->arg[1]) - 1;
		spell_id = atoi(sep->arg[2]);
		if (slot > EQEmu::spells::SPELL_GEM_COUNT || spell_id >= SPDAT_RECORDS)
		{
			c->Message(Chat::White, "Error: #MemSpell: Arguement out of range");
		}
		else
		{
			c->MemSpell(spell_id, slot);
			c->Message(Chat::White, "Spell slot changed, have fun!");
		}
	}
}

void command_save(Client *c, const Seperator *sep)
{
	if (c->GetTarget() == 0)
		c->Message(Chat::White, "Error: no target");
	else if (c->GetTarget()->IsClient()) {
		if (c->GetTarget()->CastToClient()->Save(2))
			c->Message(Chat::White, "%s successfully saved.",  c->GetTarget()->GetName());
		else
			c->Message(Chat::White, "Manual save for %s failed.",  c->GetTarget()->GetName());
	}
	else if (c->GetTarget()->IsPlayerCorpse()) {
		if (c->GetTarget()->CastToMob()->Save())
			c->Message(Chat::White, "%s successfully saved. (dbid=%u)",  c->GetTarget()->GetName(), c->GetTarget()->CastToCorpse()->GetCorpseDBID());
		else
			c->Message(Chat::White, "Manual save for %s failed.",  c->GetTarget()->GetName());
	}
	else
		c->Message(Chat::White, "Error: target not a Client/PlayerCorpse");
}

void command_showstats(Client *c, const Seperator *sep)
{
	if (c->GetTarget() != 0 )
		c->GetTarget()->ShowStats(c);
	else
		c->ShowStats(c);
}

void command_showzonegloballoot(Client *c, const Seperator *sep)
{
	c->Message(Chat::White, "GlobalLoot for %s (%d:%d)", zone->GetShortName(), zone->GetZoneID(), zone->GetInstanceVersion());
	zone->ShowZoneGlobalLoot(c);
}

void command_mystats(Client *c, const Seperator *sep)
{
	if (c->GetTarget() && c->GetPet()) {
		if (c->GetTarget()->IsPet() && c->GetTarget() == c->GetPet())
			c->GetTarget()->ShowStats(c);
		else
			c->ShowStats(c);
	}
	else
		c->ShowStats(c);
}

void command_myskills(Client *c, const Seperator *sep)
{
	c->ShowSkillsWindow();
}

void command_bind(Client *c, const Seperator *sep)
{
	if (c->GetTarget() != 0 ) {
		if (c->GetTarget()->IsClient())
			c->GetTarget()->CastToClient()->SetBindPoint();
		else
			c->Message(Chat::White, "Error: target not a Player");
	} else
		c->SetBindPoint();
}

void command_depop(Client *c, const Seperator *sep)
{
	if (c->GetTarget() == 0 || !(c->GetTarget()->IsNPC() || c->GetTarget()->IsNPCCorpse()))
		c->Message(Chat::White, "You must have a NPC target for this command. (maybe you meant #depopzone?)");
	else {
		c->Message(Chat::White, "Depoping '%s'.",  c->GetTarget()->GetName());
		c->GetTarget()->Depop();
	}
}

void command_depopzone(Client *c, const Seperator *sep)
{
	zone->Depop();
	c->Message(Chat::White, "Zone depoped.");
}

void command_devtools(Client *c, const Seperator *sep)
{
	std::string menu_commands_search;
	std::string window_toggle_command;

	/**
	 * Search entity commands
	 */
	menu_commands_search += "[" + EQEmu::SayLinkEngine::GenerateQuestSaylink("#list npcs", false, "NPC") + "] ";
	menu_commands_search += "[" + EQEmu::SayLinkEngine::GenerateQuestSaylink("#list players", false, "Players") + "] ";
	menu_commands_search += "[" + EQEmu::SayLinkEngine::GenerateQuestSaylink("#list corpses", false, "Corpses") + "] ";
	menu_commands_search += "[" + EQEmu::SayLinkEngine::GenerateQuestSaylink("#list doors", false, "Doors") + "] ";
	menu_commands_search += "[" + EQEmu::SayLinkEngine::GenerateQuestSaylink("#list objects", false, "Objects") + "] ";

	std::string dev_tools_window_key = StringFormat("%i-dev-tools-window-disabled", c->AccountID());

	/**
	 * Handle window toggle
	 */
	if (strcasecmp(sep->arg[1], "disable_window") == 0) {
		DataBucket::SetData(dev_tools_window_key, "true");
		c->SetDevToolsWindowEnabled(false);
	}
	if (strcasecmp(sep->arg[1], "enable_window") == 0) {
		DataBucket::DeleteData(dev_tools_window_key);
		c->SetDevToolsWindowEnabled(true);
	}

	/**
	 * Show window status
	 */
	window_toggle_command = "Disabled [" + EQEmu::SayLinkEngine::GenerateQuestSaylink("#devtools enable_window", false, "Enable") + "] ";
	if (c->IsDevToolsWindowEnabled()) {
		window_toggle_command = "Enabled [" + EQEmu::SayLinkEngine::GenerateQuestSaylink("#devtools disable_window", false, "Disable") + "] ";
	}

	/**
	 * Print menu
	 */
	c->Message(Chat::White, "| [Devtools] Window %s", window_toggle_command.c_str());
	c->Message(Chat::White, "| [Devtools] Search %s", menu_commands_search.c_str());
}

void command_repop(Client *c, const Seperator *sep)
{
	int timearg = 1;
	int delay = 0;

	if (sep->arg[1] && strcasecmp(sep->arg[1], "force") == 0) {
		timearg++;

		LinkedListIterator<Spawn2*> iterator(zone->spawn2_list);
		iterator.Reset();
		while (iterator.MoreElements()) {
			std::string query = StringFormat(
				"DELETE FROM respawn_times WHERE id = %lu AND instance_id = %lu",
				(unsigned long)iterator.GetData()->GetID(),
				(unsigned long)zone->GetInstanceID()
			);
			auto results = database.QueryDatabase(query);
			iterator.Advance();
		}
		c->Message(Chat::White, "Zone depop: Force resetting spawn timers.");
	}

	if (!sep->IsNumber(timearg)) {
        c->Message(Chat::White, "Zone depopped - repopping now.");

		zone->Repop();

		/* Force a spawn2 timer trigger so we don't delay actually spawning the NPC's */
		zone->spawn2_timer.Trigger();
		return;
	}

    c->Message(Chat::White, "Zone depoped. Repop in %i seconds",  atoi(sep->arg[timearg]));
	zone->Repop(atoi(sep->arg[timearg]) * 1000);

	zone->spawn2_timer.Trigger();
}

void command_repopclose(Client *c, const Seperator *sep)
{
	int repop_distance = 500;

	if (sep->arg[1] && strcasecmp(sep->arg[1], "force") == 0) {

		LinkedListIterator<Spawn2*> iterator(zone->spawn2_list);
		iterator.Reset();
		while (iterator.MoreElements()) {
			std::string query = StringFormat(
				"DELETE FROM respawn_times WHERE id = %lu AND instance_id = %lu",
				(unsigned long)iterator.GetData()->GetID(),
				(unsigned long)zone->GetInstanceID()
			);
			auto results = database.QueryDatabase(query);
			iterator.Advance();
		}
		c->Message(Chat::White, "Zone depop: Force resetting spawn timers.");
	}
	if (sep->IsNumber(1)) {
		repop_distance = atoi(sep->arg[1]);
	}

	c->Message(Chat::White, "Zone depoped. Repopping NPC's within %i distance units", repop_distance);
	zone->RepopClose(c->GetPosition(), repop_distance);
}

void command_spawnstatus(Client *c, const Seperator *sep)
{
	if((sep->arg[1][0] == 'e') | (sep->arg[1][0] == 'E'))
	{
		// show only enabled spawns
		zone->ShowEnabledSpawnStatus(c);
	}
	else if((sep->arg[1][0] == 'd') | (sep->arg[1][0] == 'D'))
	{
		// show only disabled spawns
		zone->ShowDisabledSpawnStatus(c);
	}
	else if((sep->arg[1][0] == 'a') | (sep->arg[1][0] == 'A'))
	{
		// show all spawn staus with no filters
		zone->SpawnStatus(c);
	}
	else if(sep->IsNumber(1))
	{
		// show spawn status by spawn2 id
		zone->ShowSpawnStatusByID(c, atoi(sep->arg[1]));
	}
	else if(strcmp(sep->arg[1], "help") == 0)
	{
		c->Message(Chat::White, "Usage: #spawnstatus <[a]ll | [d]isabled | [e]nabled | {Spawn2 ID}>");
	}
	else {
		zone->SpawnStatus(c);
	}
}

void command_nukebuffs(Client *c, const Seperator *sep)
{
	if (c->GetTarget() == 0)
		c->BuffFadeAll();
	else
		c->GetTarget()->BuffFadeAll();
}

void command_zuwcoords(Client *c, const Seperator *sep)
{
	// modifys and resends zhdr packet
	if(sep->arg[1][0]==0)
		c->Message(Chat::White, "Usage: #zuwcoords <under world coords>");
	else {
		zone->newzone_data.underworld = atof(sep->arg[1]);
		//float newdata = atof(sep->arg[1]);
		//memcpy(&zone->zone_header_data[130], &newdata, sizeof(float));
		auto outapp = new EQApplicationPacket(OP_NewZone, sizeof(NewZone_Struct));
		memcpy(outapp->pBuffer, &zone->newzone_data, outapp->size);
		entity_list.QueueClients(c, outapp);
		safe_delete(outapp);
	}
}

void command_zunderworld(Client *c, const Seperator *sep)
{
	if(sep->arg[1][0]==0)
		c->Message(Chat::White, "Usage: #zunderworld <zcoord>");
	else {
		zone->newzone_data.underworld = atof(sep->arg[1]);
	}
}

void command_zsafecoords(Client *c, const Seperator *sep)
{
	// modifys and resends zhdr packet
	if(sep->arg[3][0]==0)
		c->Message(Chat::White, "Usage: #zsafecoords <safe x> <safe y> <safe z>");
	else {
		zone->newzone_data.safe_x = atof(sep->arg[1]);
		zone->newzone_data.safe_y = atof(sep->arg[2]);
		zone->newzone_data.safe_z = atof(sep->arg[3]);
		//float newdatax = atof(sep->arg[1]);
		//float newdatay = atof(sep->arg[2]);
		//float newdataz = atof(sep->arg[3]);
		//memcpy(&zone->zone_header_data[114], &newdatax, sizeof(float));
		//memcpy(&zone->zone_header_data[118], &newdatay, sizeof(float));
		//memcpy(&zone->zone_header_data[122], &newdataz, sizeof(float));
		//zone->SetSafeCoords();
		auto outapp = new EQApplicationPacket(OP_NewZone, sizeof(NewZone_Struct));
		memcpy(outapp->pBuffer, &zone->newzone_data, outapp->size);
		entity_list.QueueClients(c, outapp);
		safe_delete(outapp);
	}
}

void command_freeze(Client *c, const Seperator *sep)
{
	if (c->GetTarget() != 0)
		c->GetTarget()->SendAppearancePacket(AT_Anim, ANIM_FREEZE);
	else
		c->Message(Chat::White, "ERROR: Freeze requires a target.");
}

void command_unfreeze(Client *c, const Seperator *sep)
{
	if (c->GetTarget() != 0)
		c->GetTarget()->SendAppearancePacket(AT_Anim, ANIM_STAND);
	else
		c->Message(Chat::White, "ERROR: Unfreeze requires a target.");
}

void command_push(Client *c, const Seperator *sep)
{
	Mob *t = c;
	if (c->GetTarget() != nullptr)
		t = c->GetTarget();

	if (!sep->arg[1] || !sep->IsNumber(1)) {
		c->Message(Chat::White, "ERROR: Must provide at least a push back.");
		return;
	}

	float back = atof(sep->arg[1]);
	float up = 0.0f;

	if (sep->arg[2] && sep->IsNumber(2))
		up = atof(sep->arg[2]);

	if (t->IsNPC()) {
		t->IncDeltaX(back * g_Math.FastSin(c->GetHeading()));
		t->IncDeltaY(back * g_Math.FastCos(c->GetHeading()));
		t->IncDeltaZ(up);
		t->SetForcedMovement(6);
	} else if (t->IsClient()) {
		// TODO: send packet to push
	}
}

void command_proximity(Client *c, const Seperator *sep)
{
	if (!c->GetTarget() && !c->GetTarget()->IsNPC()) {
		c->Message(Chat::White, "You must target an NPC");
		return;
	}

	for (auto &iter : entity_list.GetNPCList()) {
		auto        npc  = iter.second;
		std::string name = npc->GetName();

		if (name.find("Proximity") != std::string::npos) {
			npc->Depop();
		}
	}

	NPC *npc = c->GetTarget()->CastToNPC();

	std::vector<FindPerson_Point> points;

	FindPerson_Point p{};

	if (npc->IsProximitySet()) {
		glm::vec4 position;
		position.w = npc->GetHeading();
		position.x = npc->GetProximityMinX();
		position.y = npc->GetProximityMinY();
		position.z = npc->GetZ();

		position.x = npc->GetProximityMinX();
		position.y = npc->GetProximityMinY();
		NPC::SpawnNodeNPC("Proximity", "", position);

		position.x = npc->GetProximityMinX();
		position.y = npc->GetProximityMaxY();
		NPC::SpawnNodeNPC("Proximity", "", position);

		position.x = npc->GetProximityMaxX();
		position.y = npc->GetProximityMinY();
		NPC::SpawnNodeNPC("Proximity", "", position);

		position.x = npc->GetProximityMaxX();
		position.y = npc->GetProximityMaxY();
		NPC::SpawnNodeNPC("Proximity", "", position);

		p.x = npc->GetProximityMinX();
		p.y = npc->GetProximityMinY();
		p.z = npc->GetZ();
		points.push_back(p);

		p.x = npc->GetProximityMinX();
		p.y = npc->GetProximityMaxY();
		points.push_back(p);

		p.x = npc->GetProximityMaxX();
		p.y = npc->GetProximityMaxY();
		points.push_back(p);

		p.x = npc->GetProximityMaxX();
		p.y = npc->GetProximityMinY();
		points.push_back(p);

		p.x = npc->GetProximityMinX();
		p.y = npc->GetProximityMinY();
		points.push_back(p);
	}

	if (c->ClientVersion() >= EQEmu::versions::ClientVersion::RoF) {
		c->SendPathPacket(points);
	}
}

void command_pvp(Client *c, const Seperator *sep)
{
	bool state=atobool(sep->arg[1]);
	Client *t=c;

	if(c->GetTarget() && c->GetTarget()->IsClient())
		t=c->GetTarget()->CastToClient();

	if(sep->arg[1][0] != 0) {
		t->SetPVP(state);
		c->Message(Chat::White, "%s now follows the ways of %s.",  t->GetName(), state?"discord":"order");
	}
	else
		c->Message(Chat::White, "Usage: #pvp [on/off]");
}

void command_setxp(Client *c, const Seperator *sep)
{
	Client *t=c;

	if(c->GetTarget() && c->GetTarget()->IsClient())
		t=c->GetTarget()->CastToClient();

	if (sep->IsNumber(1)) {
		if (atoi(sep->arg[1]) > 9999999)
			c->Message(Chat::White, "Error: Value too high.");
		else
			t->AddEXP(atoi(sep->arg[1]));
	}
	else
		c->Message(Chat::White, "Usage: #setxp number");
}

void command_setpvppoints(Client *c, const Seperator *sep)
{
	Client *t=c;

	if(c->GetTarget() && c->GetTarget()->IsClient())
		t=c->GetTarget()->CastToClient();

	if (sep->IsNumber(1)) {
		if (atoi(sep->arg[1]) > 9999999)
			c->Message(Chat::White, "Error: Value too high.");
		else
		{
			t->SetPVPPoints(atoi(sep->arg[1]));
			t->Save();
			t->SendPVPStats();
		}
	}
	else
		c->Message(Chat::White, "Usage: #setpvppoints number");
}

void command_name(Client *c, const Seperator *sep)
{
	Client *target;

	if( (strlen(sep->arg[1]) == 0) || (!(c->GetTarget() && c->GetTarget()->IsClient())) )
		c->Message(Chat::White, "Usage: #name newname (requires player target)");
	else
	{
		target = c->GetTarget()->CastToClient();
		char *oldname = strdup(target->GetName());
		if(target->ChangeFirstName(sep->arg[1], c->GetName()))
		{
			c->Message(Chat::White, "Successfully renamed %s to %s",  oldname, sep->arg[1]);
			// until we get the name packet working right this will work
			c->Message(Chat::White, "Sending player to char select.");
			target->Kick("Name was changed");
		}
		else
			c->Message(Chat::Red, "ERROR: Unable to rename %s. Check that the new name '%s' isn't already taken.",  oldname, sep->arg[2]);
		free(oldname);
	}
}

void command_tempname(Client *c, const Seperator *sep)
{
	Mob *target;
	target = c->GetTarget();

	if(!target)
		c->Message(Chat::White, "Usage: #tempname newname (requires a target)");
	else if(strlen(sep->arg[1]) > 0)
	{
		char *oldname = strdup(target->GetName());
		target->TempName(sep->arg[1]);
		c->Message(Chat::White, "Renamed %s to %s",  oldname, sep->arg[1]);
		free(oldname);
	}
	else {
		target->TempName();
		c->Message(Chat::White, "Restored the original name");
	}
}

void command_petname(Client *c, const Seperator *sep)
{
	Mob *target;
	target = c->GetTarget();

	if(!target)
		c->Message(Chat::White, "Usage: #petname newname (requires a target)");
	else if(target->IsPet() && (target->GetOwnerID() == c->GetID()) && strlen(sep->arg[1]) > 0)
	{
		char *oldname = strdup(target->GetName());
		target->TempName(sep->arg[1]);
		c->Message(Chat::White, "Renamed %s to %s",  oldname, sep->arg[1]);
		free(oldname);
	}
	else {
		target->TempName();
		c->Message(Chat::White, "Restored the original name");
	}
}

void command_npcspecialattk(Client *c, const Seperator *sep)
{
	if (c->GetTarget()==0 || c->GetTarget()->IsClient() || strlen(sep->arg[1]) <= 0 || strlen(sep->arg[2]) <= 0)
		c->Message(Chat::White, "Usage: #npcspecialattk *flagchar* *permtag* (Flags are E(nrage) F(lurry) R(ampage) S(ummon), permtag is 1 = True, 0 = False).");
	else {
		c->GetTarget()->CastToNPC()->NPCSpecialAttacks(sep->arg[1],atoi(sep->arg[2]));
		c->Message(Chat::White, "NPC Special Attack set.");
	}
}

void command_kill(Client *c, const Seperator *sep)
{
	if (!c->GetTarget()) {
		c->Message(Chat::White, "Error: #Kill: No target.");
	}
	else
		if (!c->GetTarget()->IsClient() || c->GetTarget()->CastToClient()->Admin() <= c->Admin())
			c->GetTarget()->Kill();
}

void command_killallnpcs(Client *c, const Seperator *sep)
{
	std::string search_string;
	if (sep->arg[1]) {
		search_string = sep->arg[1];
	}

	int count = 0;
	for (auto &itr : entity_list.GetMobList()) {
		Mob *entity = itr.second;
		if (!entity->IsNPC()) {
			continue;
		}

		std::string entity_name = entity->GetName();

		/**
		 * Filter by name
		 */
		if (search_string.length() > 0 && entity_name.find(search_string) == std::string::npos) {
			continue;
		}

		bool is_not_attackable =
				 (
					 entity->IsInvisible() ||
					 !entity->IsAttackAllowed(c) ||
					 entity->GetRace() == 127 ||
					 entity->GetRace() == 240
				 );

		if (is_not_attackable) {
			continue;
		}

		entity->Damage(c, 1000000000, 0, EQEmu::skills::SkillDragonPunch);

		count++;
	}

	c->Message(Chat::Yellow, "Killed (%i) npc(s)", count);
}

void command_haste(Client *c, const Seperator *sep)
{
	// #haste command to set client attack speed. Takes a percentage (100 = twice normal attack speed)
	if(sep->arg[1][0] != 0) {
		uint16 Haste = atoi(sep->arg[1]);
		if(Haste > 85)
			Haste = 85;
		c->SetExtraHaste(Haste);
		// SetAttackTimer must be called to make this take effect, so player needs to change
		// the primary weapon.
		c->Message(Chat::White, "Haste set to %d%% - Need to re-equip primary weapon before it takes effect",  Haste);
	}
	else
		c->Message(Chat::White, "Usage: #haste [percentage]");
}

void command_damage(Client *c, const Seperator *sep)
{
	if (c->GetTarget()==0)
		c->Message(Chat::White, "Error: #Damage: No Target.");
	else if (!sep->IsNumber(1)) {
		c->Message(Chat::White, "Usage: #damage x");
	}
	else {
		int32 nkdmg = atoi(sep->arg[1]);
		if (nkdmg > 2100000000)
			c->Message(Chat::White, "Enter a value less then 2,100,000,000.");
		else
			c->GetTarget()->Damage(c, nkdmg, SPELL_UNKNOWN, EQEmu::skills::SkillHandtoHand, false);
	}
}

void command_zonespawn(Client *c, const Seperator *sep)
{
	c->Message(Chat::White, "This command is not yet implemented.");
	return;

/* this was kept from client.cpp verbatim (it was commented out) */
	//	if (target && target->IsNPC()) {
	//		Message(0, "Inside main if.");
	//		if (strcasecmp(sep->arg[1], "add")==0) {
	//			Message(0, "Inside add if.");
	//			database.DBSpawn(1, StaticGetZoneName(this->GetPP().current_zone), target->CastToNPC());
	//		}
	//		else if (strcasecmp(sep->arg[1], "update")==0) {
	//			database.DBSpawn(2, StaticGetZoneName(this->GetPP().current_zone), target->CastToNPC());
	//		}
	//		else if (strcasecmp(sep->arg[1], "remove")==0) {
	//			if (strcasecmp(sep->arg[2], "all")==0) {
	//				database.DBSpawn(4, StaticGetZoneName(this->GetPP().current_zone));
	//			}
	//			else {
	//				if (database.DBSpawn(3, StaticGetZoneName(this->GetPP().current_zone), target->CastToNPC())) {
	//					Message(0, "#zonespawn: %s removed successfully!",  target->GetName());
	//					target->CastToNPC()->Death(target, target->GetHP());
	//				}
	//			}
	//		}
	//		else
	//			Message(0, "Error: #dbspawn: Invalid command. (Note: EDIT and REMOVE are NOT in yet.)");
	//		if (target->CastToNPC()->GetNPCTypeID() > 0) {
	//			Message(0, "Spawn is type %i",  target->CastToNPC()->GetNPCTypeID());
	//		}
	//	}
	//	else if(!target || !target->IsNPC())
	//		Message(0, "Error: #zonespawn: You must have a NPC targeted!");
	//	else
	//		Message(0, "Usage: #zonespawn [add|edit|remove|remove all]");
}

void command_npcspawn(Client *c, const Seperator *sep)
{
	Mob *target=c->GetTarget();
	uint32 extra = 0;

	if (target && target->IsNPC()) {
		if (strcasecmp(sep->arg[1], "create") == 0) {
			if (atoi(sep->arg[2]))
			{
				// Option to try to create the npc_type ID within the range for the current zone (zone_id * 1000)
				extra = 1;
			}
			database.NPCSpawnDB(0, zone->GetShortName(), zone->GetInstanceVersion(), c, target->CastToNPC(), extra);
			c->Message(Chat::White, "%s created successfully!",  target->GetName());
		}
		else if (strcasecmp(sep->arg[1], "add") == 0) {
			if (atoi(sep->arg[2]))
			{
				extra = atoi(sep->arg[2]);
			}
			else
			{
				// Respawn Timer default if not set
				extra = 1200;
			}
			database.NPCSpawnDB(1, zone->GetShortName(), zone->GetInstanceVersion(), c, target->CastToNPC(), extra);
			c->Message(Chat::White, "%s added successfully!",  target->GetName());
		}
		else if (strcasecmp(sep->arg[1], "update") == 0) {
			database.NPCSpawnDB(2, zone->GetShortName(), zone->GetInstanceVersion(), c, target->CastToNPC());
			c->Message(Chat::White, "%s updated!",  target->GetName());
		}
		else if (strcasecmp(sep->arg[1], "remove") == 0) {
			database.NPCSpawnDB(3, zone->GetShortName(), zone->GetInstanceVersion(), c, target->CastToNPC());
			c->Message(Chat::White, "%s removed successfully from database!",  target->GetName());
			target->Depop(false);
		}
		else if (strcasecmp(sep->arg[1], "delete") == 0) {
			database.NPCSpawnDB(4, zone->GetShortName(), zone->GetInstanceVersion(), c, target->CastToNPC());
			c->Message(Chat::White, "%s deleted from database!",  target->GetName());
			target->Depop(false);
		}
		else {
			c->Message(Chat::White, "Error: #npcspawn: Invalid command.");
			c->Message(Chat::White, "Usage: #npcspawn [create|add|update|remove|delete]");
		}
	}
	else
		c->Message(Chat::White, "Error: #npcspawn: You must have a NPC targeted!");
}

void command_spawnfix(Client *c, const Seperator *sep) {
	Mob *targetMob = c->GetTarget();
	if (!targetMob || !targetMob->IsNPC()) {
		c->Message(Chat::White, "Error: #spawnfix: Need an NPC target.");
		return;
    }

    Spawn2* s2 = targetMob->CastToNPC()->respawn2;

    if(!s2) {
        c->Message(Chat::White, "#spawnfix FAILED -- cannot determine which spawn entry in the database this mob came from.");
        return;
    }

    std::string query = StringFormat("UPDATE spawn2 SET x = '%f', y = '%f', z = '%f', heading = '%f' WHERE id = '%i'",
                                    c->GetX(), c->GetY(), c->GetZ(), c->GetHeading(),s2->GetID());
    auto results = database.QueryDatabase(query);
    if (!results.Success()) {
        c->Message(Chat::Red, "Update failed! MySQL gave the following error:");
        c->Message(Chat::Red, results.ErrorMessage().c_str());
        return;
    }

    c->Message(Chat::White, "Updating coordinates successful.");
    targetMob->Depop(false);
}

void command_loc(Client *c, const Seperator *sep)
{
	Mob *t=c->GetTarget()?c->GetTarget():c->CastToMob();

	c->Message(Chat::White, "%s's Location (XYZ): %1.2f, %1.2f, %1.2f; heading=%1.1f",  t->GetName(), t->GetX(), t->GetY(), t->GetZ(), t->GetHeading());
}

void command_goto(Client *c, const Seperator *sep)
{
	std::string arg1 = sep->arg[1];

	bool goto_via_target_no_args = sep->arg[1][0] == '\0' && c->GetTarget();
	bool goto_via_player_name    = !sep->IsNumber(1) && !arg1.empty();
	bool goto_via_x_y_z          = sep->IsNumber(1) && sep->IsNumber(2) && sep->IsNumber(3);

	if (goto_via_target_no_args) {
		c->MovePC(
			zone->GetZoneID(),
			zone->GetInstanceID(),
			c->GetTarget()->GetX(),
			c->GetTarget()->GetY(),
			c->GetTarget()->GetZ(),
			c->GetTarget()->GetHeading()
		);
	}
	else if (goto_via_player_name) {

		/**
		 * Find them in zone first
		 */
		const char  *player_name       = sep->arg[1];
		std::string player_name_string = sep->arg[1];
		Client      *client            = entity_list.GetClientByName(player_name);
		if (client) {
			c->MovePC(
				zone->GetZoneID(),
				zone->GetInstanceID(),
				client->GetX(),
				client->GetY(),
				client->GetZ(),
				client->GetHeading()
			);

			c->Message(Chat::Yellow, "Goto player '%s' same zone", player_name_string.c_str());
		}
		else if (c->GotoPlayer(player_name_string)) {
			c->Message(Chat::Yellow, "Goto player '%s' different zone", player_name_string.c_str());
		}
		else {
			c->Message(Chat::Yellow, "Player '%s' not found", player_name_string.c_str());
		}
	}
	else if (goto_via_x_y_z) {
		c->MovePC(
			zone->GetZoneID(),
			zone->GetInstanceID(),
			atof(sep->arg[1]),
			atof(sep->arg[2]),
			atof(sep->arg[3]),
			(sep->arg[4] ? atof(sep->arg[4]) : c->GetHeading())
		);
	}
	else {
		c->Message(Chat::White, "Usage: #goto [x y z] [h]");
		c->Message(Chat::White, "Usage: #goto [player_name]");
	}
}

void command_iteminfo(Client *c, const Seperator *sep)
{
	auto inst = c->GetInv()[EQEmu::invslot::slotCursor];
	if (!inst) {
		c->Message(Chat::Red, "Error: You need an item on your cursor for this command");
		return;
	}
	auto item = inst->GetItem();
	if (!item) {
		LogInventory("([{}]) Command #iteminfo processed an item with no data pointer");
		c->Message(Chat::Red, "Error: This item has no data reference");
		return;
	}

	EQEmu::SayLinkEngine linker;
	linker.SetLinkType(EQEmu::saylink::SayLinkItemInst);
	linker.SetItemInst(inst);

	c->Message(Chat::White, "*** Item Info for [%s] ***", linker.GenerateLink().c_str());
	c->Message(Chat::White, ">> ID: %u, ItemUseType: %u, ItemClassType: %u", item->ID, item->ItemType, item->ItemClass);
	c->Message(Chat::White, ">> IDFile: '%s', IconID: %u", item->IDFile, item->Icon);
	c->Message(Chat::White, ">> Size: %u, Weight: %u, Price: %u, LDoNPrice: %u", item->Size, item->Weight, item->Price, item->LDoNPrice);
	c->Message(Chat::White, ">> Material: 0x%02X, Color: 0x%08X, Tint: 0x%08X, Light: 0x%02X", item->Material, item->Color, inst->GetColor(), item->Light);
	c->Message(Chat::White, ">> IsLore: %s, LoreGroup: %u, Lore: '%s'", (item->LoreFlag ? "TRUE" : "FALSE"), item->LoreGroup, item->Lore);
	c->Message(Chat::White, ">> NoDrop: %u, NoRent: %u, NoPet: %u, NoTransfer: %u, FVNoDrop: %u",
		item->NoDrop, item->NoRent, (uint8)item->NoPet, (uint8)item->NoTransfer, item->FVNoDrop);

	if (item->IsClassBook()) {
		c->Message(Chat::White, "*** This item is a Book (filename:'%s') ***", item->Filename);
	}
	else if (item->IsClassBag()) {
		c->Message(Chat::White, "*** This item is a Container (%u slots) ***", item->BagSlots);
	}
	else {
		c->Message(Chat::White, "*** This item is Common ***");
		c->Message(Chat::White, ">> Classes: %u, Races: %u, Slots: %u", item->Classes, item->Races, item->Slots);
		c->Message(Chat::White, ">> ReqSkill: %u, ReqLevel: %u, RecLevel: %u", item->RecSkill, item->ReqLevel, item->RecLevel);
		c->Message(Chat::White, ">> SkillModType: %u, SkillModValue: %i", item->SkillModType, item->SkillModValue);
		c->Message(Chat::White, ">> BaneRaceType: %u, BaneRaceDamage: %u, BaneBodyType: %u, BaneBodyDamage: %i",
			item->BaneDmgRace, item->BaneDmgRaceAmt, item->BaneDmgBody, item->BaneDmgAmt);
		c->Message(Chat::White, ">> Magic: %s, SpellID: %i, ProcLevel: %u, Charges: %u, MaxCharges: %u",
			(item->Magic ? "TRUE" : "FALSE"), item->Click.Effect, item->Click.Level, inst->GetCharges(), item->MaxCharges);
		c->Message(Chat::White, ">> EffectType: 0x%02X, CastTime: %.2f", (uint8)item->Click.Type, ((double)item->CastTime / 1000));
	}

	if (c->Admin() >= 200)
		c->Message(Chat::White, ">> MinStatus: %u", item->MinStatus);
}

void command_uptime(Client *c, const Seperator *sep)
{
	if (!worldserver.Connected())
		c->Message(Chat::White, "Error: World server disconnected");
	else
	{
		auto pack = new ServerPacket(ServerOP_Uptime, sizeof(ServerUptime_Struct));
		ServerUptime_Struct* sus = (ServerUptime_Struct*) pack->pBuffer;
		strcpy(sus->adminname, c->GetName());
		if (sep->IsNumber(1) && atoi(sep->arg[1]) > 0)
			sus->zoneserverid = atoi(sep->arg[1]);
		worldserver.SendPacket(pack);
		safe_delete(pack);
	}
}

void command_flag(Client *c, const Seperator *sep)
{
	if(sep->arg[2][0] == 0) {
		if (!c->GetTarget() || (c->GetTarget() && c->GetTarget() == c)) {
			c->UpdateAdmin();
			c->Message(Chat::White, "Refreshed your admin flag from DB.");
		} else if (c->GetTarget() && c->GetTarget() != c && c->GetTarget()->IsClient()) {
			c->GetTarget()->CastToClient()->UpdateAdmin();
			c->Message(Chat::White, "%s's admin flag has been refreshed.", c->GetTarget()->GetName());
			c->GetTarget()->Message(Chat::White, "%s refreshed your admin flag.", c->GetName());
		}
	}
	else if (!sep->IsNumber(1) || atoi(sep->arg[1]) < -2 || atoi(sep->arg[1]) > 255 || strlen(sep->arg[2]) == 0)
		c->Message(Chat::White, "Usage: #flag [status] [acctname]");

	else if (c->Admin() < commandChangeFlags) {
		//this check makes banning players by less than this level
		//impossible, but i'll leave it in anyways
		c->Message(Chat::White, "You may only refresh your own flag, doing so now.");
		c->UpdateAdmin();
	}
	else {
		if (atoi(sep->arg[1]) > c->Admin())
			c->Message(Chat::White, "You cannot set people's status to higher than your own");
		else if (atoi(sep->arg[1]) < 0 && c->Admin() < commandBanPlayers)
			c->Message(Chat::White, "You have too low of status to suspend/ban");
		else if (!database.SetAccountStatus(sep->argplus[2], atoi(sep->arg[1])))
			c->Message(Chat::White, "Unable to set GM Flag.");
		else {
			c->Message(Chat::White, "Set GM Flag on account.");

			std::string user;
			std::string loginserver;
			ParseAccountString(sep->argplus[2], user, loginserver);

			ServerPacket pack(ServerOP_FlagUpdate, 6);
			*((uint32*) pack.pBuffer) = database.GetAccountIDByName(user.c_str(), loginserver.c_str());
			*((int16*) &pack.pBuffer[4]) = atoi(sep->arg[1]);
			worldserver.SendPacket(&pack);
		}
	}
}

void command_time(Client *c, const Seperator *sep)
{
	char timeMessage[255];
	int minutes=0;
	if(sep->IsNumber(1)) {
		if(sep->IsNumber(2)) {
			minutes=atoi(sep->arg[2]);
		}
		c->Message(Chat::Red, "Setting world time to %s:%i (Timezone: 0)...",  sep->arg[1], minutes);
		zone->SetTime(atoi(sep->arg[1])+1, minutes);
		LogInfo("{} :: Setting world time to {}:{} (Timezone: 0)...", c->GetCleanName(), sep->arg[1], minutes);
	}
	else {
		c->Message(Chat::Red, "To set the Time: #time HH [MM]");
		TimeOfDay_Struct eqTime;
		zone->zone_time.GetCurrentEQTimeOfDay( time(0), &eqTime);
		sprintf(timeMessage,"%02d:%s%d %s (Timezone: %ih %im)",
			((eqTime.hour - 1) % 12) == 0 ? 12 : ((eqTime.hour - 1) % 12),
			(eqTime.minute < 10) ? "0" : "",
			eqTime.minute,
			(eqTime.hour >= 13) ? "pm" : "am",
			zone->zone_time.getEQTimeZoneHr(),
			zone->zone_time.getEQTimeZoneMin()
			);
		c->Message(Chat::Red, "It is now %s.", timeMessage);
		LogInfo("Current Time is: {}", timeMessage);
	}
}

void command_guild(Client *c, const Seperator *sep)
{
	int admin=c->Admin();
	Mob *target=c->GetTarget();

	if (strcasecmp(sep->arg[1], "help") == 0) {
		c->Message(Chat::White, "GM Guild commands:");
		c->Message(Chat::White, "  #guild list - lists all guilds on the server");
		c->Message(Chat::White, "  #guild create {guildleader charname or CharID} guildname");
		c->Message(Chat::White, "  #guild delete guildID");
		c->Message(Chat::White, "  #guild rename guildID newname");
		c->Message(Chat::White, "  #guild set charname guildID    (0=no guild)");
		c->Message(Chat::White, "  #guild setrank charname rank");
		c->Message(Chat::White, "  #guild setleader guildID {guildleader charname or CharID}");
	}
	else if (strcasecmp(sep->arg[1], "status") == 0 || strcasecmp(sep->arg[1], "stat") == 0) {
		Client* client = 0;
		if (sep->arg[2][0] != 0)
			client = entity_list.GetClientByName(sep->argplus[2]);
		else if (target != 0 && target->IsClient())
			client = target->CastToClient();
		if (client == 0)
			c->Message(Chat::White, "You must target someone or specify a character name");
		else if ((client->Admin() >= minStatusToEditOtherGuilds && admin < minStatusToEditOtherGuilds) && client->GuildID() != c->GuildID()) // no peeping for GMs, make sure tell message stays the same
			c->Message(Chat::White, "You must target someone or specify a character name.");
		else {
			if (client->IsInAGuild())
				c->Message(Chat::White, "%s is not in a guild.",  client->GetName());
			else if (guild_mgr.IsGuildLeader(client->GuildID(), client->CharacterID()))
				c->Message(Chat::White, "%s is the leader of <%s> rank: %s",  client->GetName(), guild_mgr.GetGuildName(client->GuildID()), guild_mgr.GetRankName(client->GuildID(), client->GuildRank()));
			else
				c->Message(Chat::White, "%s is a member of <%s> rank: %s",  client->GetName(), guild_mgr.GetGuildName(client->GuildID()), guild_mgr.GetRankName(client->GuildID(), client->GuildRank()));
		}
	}
	else if (strcasecmp(sep->arg[1], "info") == 0) {
		if (sep->arg[2][0] == 0 && c->IsInAGuild()) {
			if (admin >= minStatusToEditOtherGuilds)
				c->Message(Chat::White, "Usage: #guildinfo guild_id");
			else
				c->Message(Chat::White, "You're not in a guild");
		}
		else {
			uint32 tmp = GUILD_NONE;
			if (sep->arg[2][0] == 0)
				tmp = c->GuildID();
			else if (admin >= minStatusToEditOtherGuilds)
				tmp = atoi(sep->arg[2]);

			if(tmp != GUILD_NONE)
				guild_mgr.DescribeGuild(c, tmp);
		}
	}
	/*
	else if (strcasecmp(sep->arg[1], "edit") == 0) {
		if (c->GuildDBID() == 0)
			c->Message(Chat::White, "You arent in a guild!");
		else if (!sep->IsNumber(2))
			c->Message(Chat::White, "Error: invalid rank #.");
		else if (atoi(sep->arg[2]) < 0 || atoi(sep->arg[2]) > GUILD_MAX_RANK)
			c->Message(Chat::White, "Error: invalid rank #.");
		else if (!c->GuildRank() == 0)
			c->Message(Chat::White, "You must be rank %s to use edit.",  guilds[c->GuildEQID()].rank[0].rankname);
		else if (!worldserver.Connected())
			c->Message(Chat::White, "Error: World server dirconnected");
		else {
			if (!helper_guild_edit(c, c->GuildDBID(), c->GuildEQID(), atoi(sep->arg[2]), sep->arg[3], sep->argplus[4])) {
				c->Message(Chat::White, "  #guild edit rank title newtitle");
				c->Message(Chat::White, "  #guild edit rank permission 0/1");
			}
			else {
				ServerPacket* pack = new ServerPacket(ServerOP_RefreshGuild, 5);
				int32 geqid=c->GuildEQID();
				memcpy(pack->pBuffer, &geqid, 4);
				worldserver.SendPacket(pack);
				safe_delete(pack);
			}
		}
	}
	else if (strcasecmp(sep->arg[1], "gmedit") == 0 && admin >= 100) {
		if (!sep->IsNumber(2))
			c->Message(Chat::White, "Error: invalid guilddbid.");
		else if (!sep->IsNumber(3))
			c->Message(Chat::White, "Error: invalid rank #.");
		else if (atoi(sep->arg[3]) < 0 || atoi(sep->arg[3]) > GUILD_MAX_RANK)
			c->Message(Chat::White, "Error: invalid rank #.");
		else if (!worldserver.Connected())
			c->Message(Chat::White, "Error: World server dirconnected");
		else {
			uint32 eqid = database.GetGuildEQID(atoi(sep->arg[2]));
			if (eqid == GUILD_NONE)
				c->Message(Chat::White, "Error: Guild not found");
			else if (!helper_guild_edit(c, atoi(sep->arg[2]), eqid, atoi(sep->arg[3]), sep->arg[4], sep->argplus[5])) {
				c->Message(Chat::White, "  #guild gmedit guilddbid rank title newtitle");
				c->Message(Chat::White, "  #guild gmedit guilddbid rank permission 0/1");
			}
			else {
				ServerPacket* pack = new ServerPacket(ServerOP_RefreshGuild, 5);
				memcpy(pack->pBuffer, &eqid, 4);
				worldserver.SendPacket(pack);
				safe_delete(pack);
			}
		}
	}
	*/
	else if (strcasecmp(sep->arg[1], "set") == 0) {
		if (!sep->IsNumber(3))
			c->Message(Chat::White, "Usage: #guild set charname guildgbid (0 = clear guildtag)");
		else {
			uint32 guild_id = atoi(sep->arg[3]);

			if(guild_id == 0)
				guild_id = GUILD_NONE;
			else if(!guild_mgr.GuildExists(guild_id)) {
				c->Message(Chat::Red, "Guild %d does not exist.",  guild_id);
				return;
			}

			uint32 charid = database.GetCharacterID(sep->arg[2]);
			if(charid == 0) {
				c->Message(Chat::Red, "Unable to find character '%s'",  charid);
				return;
			}

			//we could do the checking we need for guild_mgr.CheckGMStatus, but im lazy right now
			if(admin < minStatusToEditOtherGuilds) {
				c->Message(Chat::Red, "Access denied.");
				return;
			}

			if(guild_id == GUILD_NONE) {
				LogGuilds("[{}]: Removing [{}] ([{}]) from guild with GM command",  c->GetName(), sep->arg[2], charid);
			} else {
				LogGuilds("[{}]: Putting [{}] ([{}]) into guild [{}] ([{}]) with GM command",  c->GetName(), sep->arg[2], charid, guild_mgr.GetGuildName(guild_id), guild_id);
			}

			if(!guild_mgr.SetGuild(charid, guild_id, GUILD_MEMBER)) {
				c->Message(Chat::Red, "Error putting '%s' into guild %d",  sep->arg[2], guild_id);
			} else {
				c->Message(Chat::White, "%s has been put into guild %d",  sep->arg[2], guild_id);
			}
		}
	}
	/*else if (strcasecmp(sep->arg[1], "setdoor") == 0 && admin >= minStatusToEditOtherGuilds) {

		if (!sep->IsNumber(2))
			c->Message(Chat::White, "Usage: #guild setdoor guildEQid (0 = delete guilddoor)");
		else {
// guild doors
			if((!guilds[atoi(sep->arg[2])].databaseID) && (atoi(sep->arg[2])!=0) )
			{

				c->Message(Chat::White, "These is no guild with this guildEQid");
			}
			else {
				c->SetIsSettingGuildDoor(true);
				c->Message(Chat::White, "Click on a door you want to become a guilddoor");
				c->SetSetGuildDoorID(atoi(sep->arg[2]));
			}
		}
	}*/
	else if (strcasecmp(sep->arg[1], "setrank") == 0) {
		int rank = atoi(sep->arg[3]);
		if (!sep->IsNumber(3))
			c->Message(Chat::White, "Usage: #guild setrank charname rank");
		else if (rank < 0 || rank > GUILD_MAX_RANK)
			c->Message(Chat::White, "Error: invalid rank #.");
		else {
			uint32 charid = database.GetCharacterID(sep->arg[2]);
			if(charid == 0) {
				c->Message(Chat::Red, "Unable to find character '%s'",  charid);
				return;
			}

			//we could do the checking we need for guild_mgr.CheckGMStatus, but im lazy right now
			if(admin < minStatusToEditOtherGuilds) {
				c->Message(Chat::Red, "Access denied.");
				return;
			}

			LogGuilds("[{}]: Setting [{}] ([{}])'s guild rank to [{}] with GM command", c->GetName(), sep->arg[2], charid, rank);

			if(!guild_mgr.SetGuildRank(charid, rank))
				c->Message(Chat::Red, "Error while setting rank %d on '%s'.",  rank, sep->arg[2]);
			else
				c->Message(Chat::White, "%s has been set to rank %d",  sep->arg[2], rank);
		}
	}
	else if (strcasecmp(sep->arg[1], "create") == 0) {
		if (sep->arg[3][0] == 0)
			c->Message(Chat::White, "Usage: #guild create {guildleader charname or CharID} guild name");
		else if (!worldserver.Connected())
			c->Message(Chat::White, "Error: World server dirconnected");
		else {
			uint32 leader = 0;
			if (sep->IsNumber(2)) {
				leader = atoi(sep->arg[2]);
			} else if((leader=database.GetCharacterID(sep->arg[2])) != 0) {
				//got it from the db..
			} else {
				c->Message(Chat::Red, "Unable to find char '%s'",  sep->arg[2]);
				return;
			}
			if (leader == 0) {
				c->Message(Chat::White, "Guild leader not found.");
				return;
			}

			uint32 tmp = guild_mgr.FindGuildByLeader(leader);
			if (tmp != GUILD_NONE) {
				c->Message(Chat::White, "Error: %s already is the leader of DB# %i '%s'.",  sep->arg[2], tmp, guild_mgr.GetGuildName(tmp));
			}
			else {

				if(admin < minStatusToEditOtherGuilds) {
					c->Message(Chat::Red, "Access denied.");
					return;
				}

				uint32 id = guild_mgr.CreateGuild(sep->argplus[3], leader);

				LogGuilds("[{}]: Creating guild [{}] with leader [{}] with GM command. It was given id [{}]",  c->GetName(),
					sep->argplus[3], leader, (unsigned long)id);

				if (id == GUILD_NONE)
					c->Message(Chat::White, "Guild creation failed.");
				else {
					c->Message(Chat::White, "Guild created: Leader: %i, number %i: %s",  leader, id, sep->argplus[3]);

					if(!guild_mgr.SetGuild(leader, id, GUILD_LEADER))
						c->Message(Chat::White, "Unable to set guild leader's guild in the database. Your going to have to run #guild set");
				}

			}
		}
	}
	else if (strcasecmp(sep->arg[1], "delete") == 0) {
		if (!sep->IsNumber(2))
			c->Message(Chat::White, "Usage: #guild delete guildID");
		else if (!worldserver.Connected())
			c->Message(Chat::White, "Error: World server dirconnected");
		else {
			uint32 id = atoi(sep->arg[2]);

			if(!guild_mgr.GuildExists(id)) {
				c->Message(Chat::White, "Guild %d does not exist!",  id);
				return;
			}

			if(admin < minStatusToEditOtherGuilds) {
				//this person is not allowed to just edit any guild, check this guild's min status.
				if(c->GuildID() != id) {
					c->Message(Chat::Red, "Access denied to edit other people's guilds");
					return;
				} else if(!guild_mgr.CheckGMStatus(id, admin)) {
					c->Message(Chat::Red, "Access denied to edit your guild with GM commands.");
					return;
				}
			}

			LogGuilds("[{}]: Deleting guild [{}] ([{}]) with GM command",  c->GetName(),
				guild_mgr.GetGuildName(id), id);

			if (!guild_mgr.DeleteGuild(id))
				c->Message(Chat::White, "Guild delete failed.");
			else {
				c->Message(Chat::White, "Guild %d deleted.",  id);
			}
		}
	}
	else if (strcasecmp(sep->arg[1], "rename") == 0) {
		if ((!sep->IsNumber(2)) || sep->arg[3][0] == 0)
			c->Message(Chat::White, "Usage: #guild rename guildID newname");
		else if (!worldserver.Connected())
			c->Message(Chat::White, "Error: World server dirconnected");
		else {
			uint32 id = atoi(sep->arg[2]);

			if(!guild_mgr.GuildExists(id)) {
				c->Message(Chat::White, "Guild %d does not exist!",  id);
				return;
			}

			if(admin < minStatusToEditOtherGuilds) {
				//this person is not allowed to just edit any guild, check this guild's min status.
				if(c->GuildID() != id) {
					c->Message(Chat::Red, "Access denied to edit other people's guilds");
					return;
				} else if(!guild_mgr.CheckGMStatus(id, admin)) {
					c->Message(Chat::Red, "Access denied to edit your guild with GM commands.");
					return;
				}
			}

			LogGuilds("[{}]: Renaming guild [{}] ([{}]) to [{}] with GM command",  c->GetName(),
				guild_mgr.GetGuildName(id), id, sep->argplus[3]);

			if (!guild_mgr.RenameGuild(id, sep->argplus[3]))
				c->Message(Chat::White, "Guild rename failed.");
			else {
				c->Message(Chat::White, "Guild %d renamed to %s",  id, sep->argplus[3]);
			}
		}
	}
	else if (strcasecmp(sep->arg[1], "setleader") == 0) {
		if (sep->arg[3][0] == 0 || !sep->IsNumber(2))
			c->Message(Chat::White, "Usage: #guild setleader guild_id {guildleader charname or CharID}");
		else if (!worldserver.Connected())
			c->Message(Chat::White, "Error: World server dirconnected");
		else {
			uint32 leader = 0;
			if (sep->IsNumber(2)) {
				leader = atoi(sep->arg[2]);
			} else if((leader=database.GetCharacterID(sep->arg[2])) != 0) {
				//got it from the db..
			} else {
				c->Message(Chat::Red, "Unable to find char '%s'",  sep->arg[2]);
				return;
			}

			uint32 tmpdb = guild_mgr.FindGuildByLeader(leader);
			if (leader == 0)
				c->Message(Chat::White, "New leader not found.");
			else if (tmpdb != 0) {
				c->Message(Chat::White, "Error: %s already is the leader of guild # %i",  sep->arg[2], tmpdb);
			}
			else {
				uint32 id = atoi(sep->arg[2]);

				if(!guild_mgr.GuildExists(id)) {
					c->Message(Chat::White, "Guild %d does not exist!",  id);
					return;
				}

				if(admin < minStatusToEditOtherGuilds) {
					//this person is not allowed to just edit any guild, check this guild's min status.
					if(c->GuildID() != id) {
						c->Message(Chat::Red, "Access denied to edit other people's guilds");
						return;
					} else if(!guild_mgr.CheckGMStatus(id, admin)) {
						c->Message(Chat::Red, "Access denied to edit your guild with GM commands.");
						return;
					}
				}

				LogGuilds("[{}]: Setting leader of guild [{}] ([{}]) to [{}] with GM command",  c->GetName(),
					guild_mgr.GetGuildName(id), id, leader);

				if(!guild_mgr.SetGuildLeader(id, leader))
					c->Message(Chat::White, "Guild leader change failed.");
				else {
					c->Message(Chat::White, "Guild leader changed: guild # %d, Leader: %s",  id, sep->argplus[3]);
				}
			}
		}
	}
	else if (strcasecmp(sep->arg[1], "list") == 0) {
		if(admin < minStatusToEditOtherGuilds) {
			c->Message(Chat::Red, "Access denied.");
			return;
		}
		guild_mgr.ListGuilds(c);
	}
	else {
		c->Message(Chat::White, "Unknown guild command, try #guild help");
	}
}
/*
bool helper_guild_edit(Client *c, uint32 dbid, uint32 eqid, uint8 rank, const char* what, const char* value) {
	struct GuildRankLevel_Struct grl;
	strcpy(grl.rankname, guild_mgr.GetRankName(eqid, rank));
	grl.demote = guilds[eqid].rank[rank].demote;
	grl.heargu = guilds[eqid].rank[rank].heargu;
	grl.invite = guilds[eqid].rank[rank].invite;
	grl.motd = guilds[eqid].rank[rank].motd;
	grl.promote = guilds[eqid].rank[rank].promote;
	grl.remove = guilds[eqid].rank[rank].remove;
	grl.speakgu = guilds[eqid].rank[rank].speakgu;
	grl.warpeace = guilds[eqid].rank[rank].warpeace;

	if (strcasecmp(what, "title") == 0) {
		if (strlen(value) > 100)
			c->Message(Chat::White, "Error: Title has a maxium length of 100 characters.");
		else
			strcpy(grl.rankname, value);
	}
	else if (rank == 0)
		c->Message(Chat::White, "Error: Rank 0's permissions can not be changed.");
	else {
		if (!(strlen(value) == 1 && (value[0] == '0' || value[0] == '1')))

			return false;
		if (strcasecmp(what, "demote") == 0)
			grl.demote = (value[0] == '1');
		else if (strcasecmp(what, "heargu") == 0)
			grl.heargu = (value[0] == '1');
		else if (strcasecmp(what, "invite") == 0)
			grl.invite = (value[0] == '1');
		else if (strcasecmp(what, "motd") == 0)
			grl.motd = (value[0] == '1');
		else if (strcasecmp(what, "promote") == 0)
			grl.promote = (value[0] == '1');
		else if (strcasecmp(what, "remove") == 0)

			grl.remove = (value[0] == '1');
		else if (strcasecmp(what, "speakgu") == 0)
			grl.speakgu = (value[0] == '1');
		else if (strcasecmp(what, "warpeace") == 0)
			grl.warpeace = (value[0] == '1');
		else
			c->Message(Chat::White, "Error: Permission name not recognized.");
	}
	if (!database.EditGuild(dbid, rank, &grl))
		c->Message(Chat::White, "Error: database.EditGuild() failed");
	return true;
}*/

void command_zonestatus(Client *c, const Seperator *sep)
{
	if (!worldserver.Connected())
		c->Message(Chat::White, "Error: World server disconnected");
	else {
		auto pack = new ServerPacket(ServerOP_ZoneStatus, strlen(c->GetName()) + 2);
		memset(pack->pBuffer, (uint8) c->Admin(), 1);
		strcpy((char *) &pack->pBuffer[1], c->GetName());
		worldserver.SendPacket(pack);
		delete pack;
	}
}

void command_doanim(Client *c, const Seperator *sep)
{
	if (!sep->IsNumber(1))
		c->Message(Chat::White, "Usage: #DoAnim [number]");
	else
		if (c->Admin() >= commandDoAnimOthers)
			if (c->GetTarget() == 0)
				c->Message(Chat::White, "Error: You need a target.");
			else
				c->GetTarget()->DoAnim(atoi(sep->arg[1]),atoi(sep->arg[2]));
		else
			c->DoAnim(atoi(sep->arg[1]),atoi(sep->arg[2]));
}

void command_randomfeatures(Client *c, const Seperator *sep)
{
	Mob *target=c->GetTarget();
	if (!target)
		c->Message(Chat::White,"Error: This command requires a target");
	else
	{
		if (target->RandomizeFeatures())
			c->Message(Chat::White,"Features Randomized");
		else
			c->Message(Chat::White,"This command requires a Playable Race as the target");
	}
}

void command_face(Client *c, const Seperator *sep)
{
	Mob *target=c->GetTarget();
	if (!sep->IsNumber(1))
		c->Message(Chat::White,"Usage: #face [number of face]");
	else if (!target)
		c->Message(Chat::White,"Error: this command requires a target");
	else {
		uint16 Race = target->GetRace();
		uint8 Gender = target->GetGender();
		uint8 Texture = 0xFF;
		uint8 HelmTexture = 0xFF;
		uint8 HairColor = target->GetHairColor();
		uint8 BeardColor = target->GetBeardColor();
		uint8 EyeColor1 = target->GetEyeColor1();
		uint8 EyeColor2 = target->GetEyeColor2();
		uint8 HairStyle = target->GetHairStyle();
		uint8 LuclinFace = atoi(sep->arg[1]);
		uint8 Beard = target->GetBeard();
		uint32 DrakkinHeritage = target->GetDrakkinHeritage();
		uint32 DrakkinTattoo = target->GetDrakkinTattoo();
		uint32 DrakkinDetails = target->GetDrakkinDetails();

		target->SendIllusionPacket(Race, Gender, Texture, HelmTexture, HairColor, BeardColor,
									EyeColor1, EyeColor2, HairStyle, LuclinFace, Beard, 0xFF,
									DrakkinHeritage, DrakkinTattoo, DrakkinDetails);

		c->Message(Chat::White,"Face = %i",  atoi(sep->arg[1]));
	}
}

void command_findaliases(Client *c, const Seperator *sep)
{
	if (!sep->arg[1][0]) {
		c->Message(Chat::White, "Usage: #findaliases [alias | command]");
		return;
	}

	auto find_iter = commandaliases.find(sep->arg[1]);
	if (find_iter == commandaliases.end()) {
		c->Message(Chat::Yellow, "No commands or aliases match '%s'", sep->arg[1]);
		return;
	}

	auto command_iter = commandlist.find(find_iter->second);
	if (find_iter->second.empty() || command_iter == commandlist.end()) {
		c->Message(Chat::White, "An unknown condition occurred...");
		return;
	}

	c->Message(Chat::White, "Available command aliases for '%s':", command_iter->first.c_str());

	int commandaliasesshown = 0;
	for (auto alias_iter = commandaliases.begin(); alias_iter != commandaliases.end(); ++alias_iter) {
		if (strcasecmp(find_iter->second.c_str(), alias_iter->second.c_str()) || c->Admin() < command_iter->second->access)
			continue;

		c->Message(Chat::White, "%c%s", COMMAND_CHAR, alias_iter->first.c_str());
		++commandaliasesshown;
	}
	c->Message(Chat::White, "%d command alias%s listed.", commandaliasesshown, commandaliasesshown != 1 ? "es" : "");
}

void command_details(Client *c, const Seperator *sep)
{
	Mob *target=c->GetTarget();
	if (!sep->IsNumber(1))
		c->Message(Chat::White,"Usage: #details [number of drakkin detail]");
	else if (!target)
		c->Message(Chat::White,"Error: this command requires a target");
	else {
		uint16 Race = target->GetRace();
		uint8 Gender = target->GetGender();
		uint8 Texture = 0xFF;
		uint8 HelmTexture = 0xFF;
		uint8 HairColor = target->GetHairColor();
		uint8 BeardColor = target->GetBeardColor();
		uint8 EyeColor1 = target->GetEyeColor1();
		uint8 EyeColor2 = target->GetEyeColor2();
		uint8 HairStyle = target->GetHairStyle();
		uint8 LuclinFace = target->GetLuclinFace();
		uint8 Beard = target->GetBeard();
		uint32 DrakkinHeritage = target->GetDrakkinHeritage();
		uint32 DrakkinTattoo = target->GetDrakkinTattoo();
		uint32 DrakkinDetails = atoi(sep->arg[1]);

		target->SendIllusionPacket(Race, Gender, Texture, HelmTexture, HairColor, BeardColor,
									EyeColor1, EyeColor2, HairStyle, LuclinFace, Beard, 0xFF,
									DrakkinHeritage, DrakkinTattoo, DrakkinDetails);

		c->Message(Chat::White,"Details = %i",  atoi(sep->arg[1]));
	}
}

void command_heritage(Client *c, const Seperator *sep)
{
	Mob *target=c->GetTarget();
	if (!sep->IsNumber(1))
		c->Message(Chat::White,"Usage: #heritage [number of Drakkin heritage]");
	else if (!target)
		c->Message(Chat::White,"Error: this command requires a target");
	else {
		uint16 Race = target->GetRace();
		uint8 Gender = target->GetGender();
		uint8 Texture = 0xFF;
		uint8 HelmTexture = 0xFF;
		uint8 HairColor = target->GetHairColor();
		uint8 BeardColor = target->GetBeardColor();
		uint8 EyeColor1 = target->GetEyeColor1();
		uint8 EyeColor2 = target->GetEyeColor2();
		uint8 HairStyle = target->GetHairStyle();
		uint8 LuclinFace = target->GetLuclinFace();
		uint8 Beard = target->GetBeard();
		uint32 DrakkinHeritage = atoi(sep->arg[1]);
		uint32 DrakkinTattoo = target->GetDrakkinTattoo();
		uint32 DrakkinDetails = target->GetDrakkinDetails();

		target->SendIllusionPacket(Race, Gender, Texture, HelmTexture, HairColor, BeardColor,
									EyeColor1, EyeColor2, HairStyle, LuclinFace, Beard, 0xFF,
									DrakkinHeritage, DrakkinTattoo, DrakkinDetails);

		c->Message(Chat::White,"Heritage = %i",  atoi(sep->arg[1]));
	}
}

void command_tattoo(Client *c, const Seperator *sep)
{
	Mob *target=c->GetTarget();
	if (!sep->IsNumber(1))
		c->Message(Chat::White,"Usage: #tattoo [number of Drakkin tattoo]");
	else if (!target)
		c->Message(Chat::White,"Error: this command requires a target");
	else {
		uint16 Race = target->GetRace();
		uint8 Gender = target->GetGender();
		uint8 Texture = 0xFF;
		uint8 HelmTexture = 0xFF;
		uint8 HairColor = target->GetHairColor();
		uint8 BeardColor = target->GetBeardColor();
		uint8 EyeColor1 = target->GetEyeColor1();
		uint8 EyeColor2 = target->GetEyeColor2();
		uint8 HairStyle = target->GetHairStyle();
		uint8 LuclinFace = target->GetLuclinFace();
		uint8 Beard = target->GetBeard();
		uint32 DrakkinHeritage = target->GetDrakkinHeritage();
		uint32 DrakkinTattoo = atoi(sep->arg[1]);
		uint32 DrakkinDetails = target->GetDrakkinDetails();

		target->SendIllusionPacket(Race, Gender, Texture, HelmTexture, HairColor, BeardColor,
									EyeColor1, EyeColor2, HairStyle, LuclinFace, Beard, 0xFF,
									DrakkinHeritage, DrakkinTattoo, DrakkinDetails);

		c->Message(Chat::White,"Tattoo = %i",  atoi(sep->arg[1]));
	}
}

void command_helm(Client *c, const Seperator *sep)
{
	Mob *target=c->GetTarget();
	if (!sep->IsNumber(1))
		c->Message(Chat::White,"Usage: #helm [number of helm texture]");
	else if (!target)
		c->Message(Chat::White,"Error: this command requires a target");
	else {
		uint16 Race = target->GetRace();
		uint8 Gender = target->GetGender();
		uint8 Texture = 0xFF;
		uint8 HelmTexture = atoi(sep->arg[1]);
		uint8 HairColor = target->GetHairColor();
		uint8 BeardColor = target->GetBeardColor();
		uint8 EyeColor1 = target->GetEyeColor1();
		uint8 EyeColor2 = target->GetEyeColor2();
		uint8 HairStyle = target->GetHairStyle();
		uint8 LuclinFace = target->GetLuclinFace();
		uint8 Beard = target->GetBeard();
		uint32 DrakkinHeritage = target->GetDrakkinHeritage();
		uint32 DrakkinTattoo = target->GetDrakkinTattoo();
		uint32 DrakkinDetails = target->GetDrakkinDetails();

		target->SendIllusionPacket(Race, Gender, Texture, HelmTexture, HairColor, BeardColor,
									EyeColor1, EyeColor2, HairStyle, LuclinFace, Beard, 0xFF,
									DrakkinHeritage, DrakkinTattoo, DrakkinDetails);

		c->Message(Chat::White,"Helm = %i",  atoi(sep->arg[1]));
	}
}

void command_hair(Client *c, const Seperator *sep)
{
	Mob *target=c->GetTarget();
	if (!sep->IsNumber(1))
		c->Message(Chat::White,"Usage: #hair [number of hair style]");
	else if (!target)
		c->Message(Chat::White,"Error: this command requires a target");
	else {
		uint16 Race = target->GetRace();
		uint8 Gender = target->GetGender();
		uint8 Texture = 0xFF;
		uint8 HelmTexture = 0xFF;
		uint8 HairColor = target->GetHairColor();
		uint8 BeardColor = target->GetBeardColor();
		uint8 EyeColor1 = target->GetEyeColor1();
		uint8 EyeColor2 = target->GetEyeColor2();
		uint8 HairStyle = atoi(sep->arg[1]);
		uint8 LuclinFace = target->GetLuclinFace();
		uint8 Beard = target->GetBeard();
		uint32 DrakkinHeritage = target->GetDrakkinHeritage();
		uint32 DrakkinTattoo = target->GetDrakkinTattoo();
		uint32 DrakkinDetails = target->GetDrakkinDetails();

		target->SendIllusionPacket(Race, Gender, Texture, HelmTexture, HairColor, BeardColor,
									EyeColor1, EyeColor2, HairStyle, LuclinFace, Beard, 0xFF,
									DrakkinHeritage, DrakkinTattoo, DrakkinDetails);

		c->Message(Chat::White,"Hair = %i",  atoi(sep->arg[1]));
	}
}

void command_haircolor(Client *c, const Seperator *sep)
{
	Mob *target=c->GetTarget();
	if (!sep->IsNumber(1))
		c->Message(Chat::White,"Usage: #haircolor [number of hair color]");
	else if (!target)
		c->Message(Chat::White,"Error: this command requires a target");
	else {
		uint16 Race = target->GetRace();
		uint8 Gender = target->GetGender();
		uint8 Texture = 0xFF;
		uint8 HelmTexture = 0xFF;
		uint8 HairColor = atoi(sep->arg[1]);
		uint8 BeardColor = target->GetBeardColor();
		uint8 EyeColor1 = target->GetEyeColor1();
		uint8 EyeColor2 = target->GetEyeColor2();
		uint8 HairStyle = target->GetHairStyle();
		uint8 LuclinFace = target->GetLuclinFace();
		uint8 Beard = target->GetBeard();
		uint32 DrakkinHeritage = target->GetDrakkinHeritage();
		uint32 DrakkinTattoo = target->GetDrakkinTattoo();
		uint32 DrakkinDetails = target->GetDrakkinDetails();

		target->SendIllusionPacket(Race, Gender, Texture, HelmTexture, HairColor, BeardColor,
									EyeColor1, EyeColor2, HairStyle, LuclinFace, Beard, 0xFF,
									DrakkinHeritage, DrakkinTattoo, DrakkinDetails);

		c->Message(Chat::White,"Hair Color = %i",  atoi(sep->arg[1]));
	}
}

void command_beard(Client *c, const Seperator *sep)
{
	Mob *target=c->GetTarget();
	if (!sep->IsNumber(1))
		c->Message(Chat::White,"Usage: #beard [number of beard style]");
	else if (!target)
		c->Message(Chat::White,"Error: this command requires a target");
	else {
		uint16 Race = target->GetRace();
		uint8 Gender = target->GetGender();
		uint8 Texture = 0xFF;
		uint8 HelmTexture = 0xFF;
		uint8 HairColor = target->GetHairColor();
		uint8 BeardColor = target->GetBeardColor();
		uint8 EyeColor1 = target->GetEyeColor1();
		uint8 EyeColor2 = target->GetEyeColor2();
		uint8 HairStyle = target->GetHairStyle();
		uint8 LuclinFace = target->GetLuclinFace();
		uint8 Beard = atoi(sep->arg[1]);
		uint32 DrakkinHeritage = target->GetDrakkinHeritage();
		uint32 DrakkinTattoo = target->GetDrakkinTattoo();
		uint32 DrakkinDetails = target->GetDrakkinDetails();

		target->SendIllusionPacket(Race, Gender, Texture, HelmTexture, HairColor, BeardColor,
									EyeColor1, EyeColor2, HairStyle, LuclinFace, Beard, 0xFF,
									DrakkinHeritage, DrakkinTattoo, DrakkinDetails);

		c->Message(Chat::White,"Beard = %i",  atoi(sep->arg[1]));
	}
}

void command_beardcolor(Client *c, const Seperator *sep)
{
	Mob *target=c->GetTarget();
	if (!sep->IsNumber(1))
		c->Message(Chat::White,"Usage: #beardcolor [number of beard color]");
	else if (!target)
		c->Message(Chat::White,"Error: this command requires a target");
	else {
		uint16 Race = target->GetRace();
		uint8 Gender = target->GetGender();
		uint8 Texture = 0xFF;
		uint8 HelmTexture = 0xFF;
		uint8 HairColor = target->GetHairColor();
		uint8 BeardColor = atoi(sep->arg[1]);
		uint8 EyeColor1 = target->GetEyeColor1();
		uint8 EyeColor2 = target->GetEyeColor2();
		uint8 HairStyle = target->GetHairStyle();
		uint8 LuclinFace = target->GetLuclinFace();
		uint8 Beard = target->GetBeard();
		uint32 DrakkinHeritage = target->GetDrakkinHeritage();
		uint32 DrakkinTattoo = target->GetDrakkinTattoo();
		uint32 DrakkinDetails = target->GetDrakkinDetails();

		target->SendIllusionPacket(Race, Gender, Texture, HelmTexture, HairColor, BeardColor,
									EyeColor1, EyeColor2, HairStyle, LuclinFace, Beard, 0xFF,
									DrakkinHeritage, DrakkinTattoo, DrakkinDetails);

		c->Message(Chat::White,"Beard Color = %i",  atoi(sep->arg[1]));
	}
}

void command_scribespells(Client *c, const Seperator *sep)
{
	Client *t = c;
	if (c->GetTarget() && c->GetTarget()->IsClient() && c->GetGM())
		t = c->GetTarget()->CastToClient();

	if(sep->argnum < 1 || !sep->IsNumber(1)) {
		c->Message(Chat::White, "FORMAT: #scribespells <max level> <min level>");
		return;
	}

	uint8 max_level = (uint8)atol(sep->arg[1]);
	if (!c->GetGM() && max_level > (uint8)RuleI(Character, MaxLevel))
		max_level = (uint8)RuleI(Character, MaxLevel); // default to Character:MaxLevel if we're not a GM & it's higher than the max level

	uint8 min_level = (sep->IsNumber(2) ? (uint8)atol(sep->arg[2]) : 1); // default to 1 if there isn't a 2nd argument
	if (!c->GetGM() && min_level > (uint8)RuleI(Character, MaxLevel))
		min_level = (uint8)RuleI(Character, MaxLevel); // default to Character:MaxLevel if we're not a GM & it's higher than the max level

	if(max_level < 1 || min_level < 1) {
		c->Message(Chat::White, "ERROR: Level must be greater than 1.");
		return;
	}
	if (min_level > max_level) {
		c->Message(Chat::White, "ERROR: Min Level must be less than or equal to Max Level.");
		return;
	}

	t->Message(Chat::White, "Scribing spells to spellbook.");
	if(t != c)
		c->Message(Chat::White, "Scribing spells for %s.",  t->GetName());
	LogInfo("Scribe spells request for [{}] from [{}], levels: [{}] -> [{}]",  t->GetName(), c->GetName(), min_level, max_level);

	int book_slot = t->GetNextAvailableSpellBookSlot();
	int spell_id = 0;
	int count = 0;

	for ( ; spell_id < SPDAT_RECORDS && book_slot < EQEmu::spells::SPELLBOOK_SIZE; ++spell_id) {
		if (book_slot == -1) {
			t->Message(
				13,
				"Unable to scribe spell %s (%i) to spellbook: no more spell book slots available.",
				((spell_id >= 0 && spell_id < SPDAT_RECORDS) ? spells[spell_id].name : "Out-of-range"),
				spell_id
			);
			if (t != c)
				c->Message(
					13,
					"Error scribing spells: %s ran out of spell book slots on spell %s (%i)",
					t->GetName(),
					((spell_id >= 0 && spell_id < SPDAT_RECORDS) ? spells[spell_id].name : "Out-of-range"),
					spell_id
				);

			break;
		}
		if (spell_id < 0 || spell_id >= SPDAT_RECORDS) {
			c->Message(Chat::Red, "FATAL ERROR: Spell id out-of-range (id: %i, min: 0, max: %i)", spell_id, SPDAT_RECORDS);
			return;
		}
		if (book_slot < 0 || book_slot >= EQEmu::spells::SPELLBOOK_SIZE) {
			c->Message(Chat::Red, "FATAL ERROR: Book slot out-of-range (slot: %i, min: 0, max: %i)", book_slot, EQEmu::spells::SPELLBOOK_SIZE);
			return;
		}

		while (true) {
			if (spells[spell_id].classes[WARRIOR] == 0) // check if spell exists
				break;
			if (spells[spell_id].classes[t->GetPP().class_ - 1] > max_level) // maximum level
				break;
			if (spells[spell_id].classes[t->GetPP().class_ - 1] < min_level) // minimum level
				break;
			if (spells[spell_id].skill == 52)
				break;

			uint16 spell_id_ = (uint16)spell_id;
			if ((spell_id_ != spell_id) || (spell_id != spell_id_)) {
				c->Message(Chat::Red, "FATAL ERROR: Type conversion data loss with spell_id (%i != %u)", spell_id, spell_id_);
				return;
			}

			if (!IsDiscipline(spell_id_) && !t->HasSpellScribed(spell_id)) { // isn't a discipline & we don't already have it scribed
				t->ScribeSpell(spell_id_, book_slot);
				++count;
			}

			break;
		}

		book_slot = t->GetNextAvailableSpellBookSlot(book_slot);
	}

	if (count > 0) {
		t->Message(Chat::White, "Successfully scribed %i spells.",  count);
		if (t != c)
			c->Message(Chat::White, "Successfully scribed %i spells for %s.",  count, t->GetName());
	}
	else {
		t->Message(Chat::White, "No spells scribed.");
		if (t != c)
			c->Message(Chat::White, "No spells scribed for %s.",  t->GetName());
	}
}

void command_scribespell(Client *c, const Seperator *sep) {
	uint16 spell_id = 0;
	uint16 book_slot = -1;
	Client *t=c;

	if(c->GetTarget() && c->GetTarget()->IsClient() && c->GetGM())
		t=c->GetTarget()->CastToClient();

	if(!sep->arg[1][0]) {
		c->Message(Chat::White, "FORMAT: #scribespell <spellid>");
		return;
	}

	spell_id = atoi(sep->arg[1]);

	if(IsValidSpell(spell_id)) {
		t->Message(Chat::White, "Scribing spell: %s (%i) to spellbook.",  spells[spell_id].name, spell_id);

		if(t != c)
			c->Message(Chat::White, "Scribing spell: %s (%i) for %s.",  spells[spell_id].name, spell_id, t->GetName());

		LogInfo("Scribe spell: [{}] ([{}]) request for [{}] from [{}]",  spells[spell_id].name, spell_id, t->GetName(), c->GetName());

		if (spells[spell_id].classes[WARRIOR] != 0 && spells[spell_id].skill != 52 && spells[spell_id].classes[t->GetPP().class_ - 1] > 0 && !IsDiscipline(spell_id)) {
			book_slot = t->GetNextAvailableSpellBookSlot();

			if(book_slot >= 0 && t->FindSpellBookSlotBySpellID(spell_id) < 0)
				t->ScribeSpell(spell_id, book_slot);
			else {
				t->Message(Chat::Red, "Unable to scribe spell: %s (%i) to your spellbook.",  spells[spell_id].name, spell_id);

				if(t != c)
					c->Message(Chat::Red, "Unable to scribe spell: %s (%i) for %s.",  spells[spell_id].name, spell_id, t->GetName());
			}
		}
		else
			c->Message(Chat::Red, "Your target can not scribe this spell.");
	}
	else
		c->Message(Chat::Red, "Spell ID: %i is an unknown spell and cannot be scribed.",  spell_id);
}

void command_unscribespell(Client *c, const Seperator *sep) {
	uint16 spell_id = 0;
	uint16 book_slot = -1;
	Client *t=c;

	if(c->GetTarget() && c->GetTarget()->IsClient() && c->GetGM())
		t=c->GetTarget()->CastToClient();

	if(!sep->arg[1][0]) {
		c->Message(Chat::White, "FORMAT: #unscribespell <spellid>");
		return;
	}

	spell_id = atoi(sep->arg[1]);

	if(IsValidSpell(spell_id)) {
		book_slot = t->FindSpellBookSlotBySpellID(spell_id);

		if(book_slot >= 0) {
			t->UnscribeSpell(book_slot);

			t->Message(Chat::White, "Unscribing spell: %s (%i) from spellbook.",  spells[spell_id].name, spell_id);

			if(t != c)
				c->Message(Chat::White, "Unscribing spell: %s (%i) for %s.",  spells[spell_id].name, spell_id, t->GetName());

			LogInfo("Unscribe spell: [{}] ([{}]) request for [{}] from [{}]",  spells[spell_id].name, spell_id, t->GetName(), c->GetName());
		}
		else {
			t->Message(Chat::Red, "Unable to unscribe spell: %s (%i) from your spellbook. This spell is not scribed.",  spells[spell_id].name, spell_id);

			if(t != c)
				c->Message(Chat::Red, "Unable to unscribe spell: %s (%i) for %s due to spell not scribed.",  spells[spell_id].name, spell_id, t->GetName());
		}
	}
}

void command_unscribespells(Client *c, const Seperator *sep)
{
	Client *t=c;

	if(c->GetTarget() && c->GetTarget()->IsClient() && c->GetGM())
		t=c->GetTarget()->CastToClient();

	t->UnscribeSpellAll();
}

void command_untraindisc(Client *c, const Seperator *sep) {
	Client *t = c;
	if (c->GetTarget() && c->GetTarget()->IsClient() && c->GetGM())
		t = c->GetTarget()->CastToClient();

	for (int i = 0; i < MAX_PP_DISCIPLINES; i++) {
		if (t->GetPP().disciplines.values[i] == atoi(sep->arg[1])) {
			t->UntrainDisc(i, 1);
			return;
		}
	}
}

void command_untraindiscs(Client *c, const Seperator *sep) {
	Client *t = c;
	if (c->GetTarget() && c->GetTarget()->IsClient() && c->GetGM())
		t = c->GetTarget()->CastToClient();

	t->UntrainDiscAll();
}

void command_wpinfo(Client *c, const Seperator *sep)
{
	Mob *t=c->GetTarget();

	if (t == nullptr || !t->IsNPC()) {
		c->Message(Chat::White,"You must target an NPC to use this.");
		return;
	}

	NPC *n = t->CastToNPC();
	n->DisplayWaypointInfo(c);
}

void command_wpadd(Client *c, const Seperator *sep)
{
	int type1 = 0,
		type2 = 0,
		pause = 0;    // Defaults for a new grid

	Mob *target = c->GetTarget();
	if (target && target->IsNPC()) {
		Spawn2 *s2info = target->CastToNPC()->respawn2;

		if (s2info ==
			nullptr)    // Can't figure out where this mob's spawn came from... maybe a dynamic mob created by #spawn
		{
			c->Message(
				Chat::White,
				"#wpadd FAILED -- Can't determine which spawn record in the database this mob came from!"
			);
			return;
		}

		if (sep->arg[1][0]) {
			if (atoi(sep->arg[1]) >= 0) {
				pause = atoi(sep->arg[1]);
			}
			else {
				c->Message(Chat::White, "Usage: #wpadd [pause] [-h]");
				return;
			}
		}
		auto position = c->GetPosition();
		if (strcmp("-h", sep->arg[2]) != 0) {
			position.w = -1;
		}

		uint32 tmp_grid = database.AddWPForSpawn(c, s2info->GetID(), position, pause, type1, type2, zone->GetZoneID());
		if (tmp_grid) {
			target->CastToNPC()->SetGrid(tmp_grid);
		}

		target->CastToNPC()->AssignWaypoints(target->CastToNPC()->GetGrid());
		c->Message(
			Chat::White,
			"Waypoint added. Use #wpinfo to see waypoints for this NPC (may need to #repop first)."
		);
	}
	else {
		c->Message(Chat::White, "You must target an NPC to use this.");
	}
}

void command_interrupt(Client *c, const Seperator *sep)
{
	uint16 ci_message=0x01b7, ci_color=0x0121;

	if(sep->arg[1][0])
		ci_message=atoi(sep->arg[1]);
	if(sep->arg[2][0])
		ci_color=atoi(sep->arg[2]);

	c->InterruptSpell(ci_message, ci_color);
}

void command_summonitem(Client *c, const Seperator *sep)
{
	uint32 itemid = 0;

	std::string cmd_msg = sep->msg;
	size_t link_open = cmd_msg.find('\x12');
	size_t link_close = cmd_msg.find_last_of('\x12');
	if (link_open != link_close && (cmd_msg.length() - link_open) > EQEmu::constants::SAY_LINK_BODY_SIZE) {
		EQEmu::SayLinkBody_Struct link_body;
		EQEmu::saylink::DegenerateLinkBody(link_body, cmd_msg.substr(link_open + 1, EQEmu::constants::SAY_LINK_BODY_SIZE));
		itemid = link_body.item_id;
	}
	else if (!sep->IsNumber(1)) {
		c->Message(Chat::White, "Usage: #summonitem [item id | link] [charges], charges are optional");
		return;
	}
	else {
		itemid = atoi(sep->arg[1]);
	}
	if (!itemid) {
		c->Message(Chat::White, "A valid item id number is required (derived: 0)");
		return;
	}

	int16 item_status = 0;
	const EQEmu::ItemData* item = database.GetItem(itemid);
	if (item) {
		item_status = static_cast<int16>(item->MinStatus);
	}

	if (item_status > c->Admin())
		c->Message(Chat::Red, "Error: Insufficient status to summon this item.");
	else if (sep->argnum == 2 && sep->IsNumber(2))
		c->SummonItem(itemid, atoi(sep->arg[2]));
	else if (sep->argnum == 3)
		c->SummonItem(itemid, atoi(sep->arg[2]), atoi(sep->arg[3]));
	else if (sep->argnum == 4)
		c->SummonItem(itemid, atoi(sep->arg[2]), atoi(sep->arg[3]), atoi(sep->arg[4]));
	else if (sep->argnum == 5)
		c->SummonItem(itemid, atoi(sep->arg[2]), atoi(sep->arg[3]), atoi(sep->arg[4]), atoi(sep->arg[5]));
	else if (sep->argnum == 6)
		c->SummonItem(itemid, atoi(sep->arg[2]), atoi(sep->arg[3]), atoi(sep->arg[4]), atoi(sep->arg[5]), atoi(sep->arg[6]));
	else if (sep->argnum == 7)
		c->SummonItem(itemid, atoi(sep->arg[2]), atoi(sep->arg[3]), atoi(sep->arg[4]), atoi(sep->arg[5]), atoi(sep->arg[6]), atoi(sep->arg[7]));
	else if (sep->argnum == 8)
		c->SummonItem(itemid, atoi(sep->arg[2]), atoi(sep->arg[3]), atoi(sep->arg[4]), atoi(sep->arg[5]), atoi(sep->arg[6]), atoi(sep->arg[7]), atoi(sep->arg[8]));
	else {
		c->SummonItem(itemid);
	}

}

void command_giveitem(Client *c, const Seperator *sep)
{
	if (!sep->IsNumber(1)) {
		c->Message(Chat::Red, "Usage: #summonitem [item id] [charges], charges are optional");
	} else if(c->GetTarget() == nullptr) {
		c->Message(Chat::Red, "You must target a client to give the item to.");
	} else if(!c->GetTarget()->IsClient()) {
		c->Message(Chat::Red, "You can only give items to players with this command.");
	} else {
		Client *t = c->GetTarget()->CastToClient();
		uint32 itemid = atoi(sep->arg[1]);
		int16 item_status = 0;
		const EQEmu::ItemData* item = database.GetItem(itemid);
		if(item) {
			item_status = static_cast<int16>(item->MinStatus);
		}

		if (item_status > c->Admin())
			c->Message(Chat::Red, "Error: Insufficient status to summon this item.");
		else if (sep->argnum==2 && sep->IsNumber(2))
			t->SummonItem(itemid, atoi(sep->arg[2]));
		else if (sep->argnum==3)
			t->SummonItem(itemid, atoi(sep->arg[2]), atoi(sep->arg[3]));
		else if (sep->argnum==4)
			t->SummonItem(itemid, atoi(sep->arg[2]), atoi(sep->arg[3]), atoi(sep->arg[4]));
		else if (sep->argnum==5)
			t->SummonItem(itemid, atoi(sep->arg[2]), atoi(sep->arg[3]), atoi(sep->arg[4]), atoi(sep->arg[5]));
		else if (sep->argnum==6)
			t->SummonItem(itemid, atoi(sep->arg[2]), atoi(sep->arg[3]), atoi(sep->arg[4]), atoi(sep->arg[5]), atoi(sep->arg[6]));
		else if (sep->argnum==7)
			t->SummonItem(itemid, atoi(sep->arg[2]), atoi(sep->arg[3]), atoi(sep->arg[4]), atoi(sep->arg[5]), atoi(sep->arg[6]), atoi(sep->arg[7]));
		else if (sep->argnum == 7)
			t->SummonItem(itemid, atoi(sep->arg[2]), atoi(sep->arg[3]), atoi(sep->arg[4]), atoi(sep->arg[5]), atoi(sep->arg[6]), atoi(sep->arg[7]), atoi(sep->arg[8]));
		else {
			t->SummonItem(itemid);
		}
	}
}

void command_givemoney(Client *c, const Seperator *sep)
{
	if (!sep->IsNumber(1)) {	//as long as the first one is a number, we'll just let atoi convert the rest to 0 or a number
		c->Message(Chat::Red, "Usage: #Usage: #givemoney [pp] [gp] [sp] [cp]");
	}
	else if(c->GetTarget() == nullptr) {
		c->Message(Chat::Red, "You must target a player to give money to.");
	}
	else if(!c->GetTarget()->IsClient()) {
		c->Message(Chat::Red, "You can only give money to players with this command.");
	}
	else {
		//TODO: update this to the client, otherwise the client doesn't show any weight change until you zone, move an item, etc
		c->GetTarget()->CastToClient()->AddMoneyToPP(atoi(sep->arg[4]), atoi(sep->arg[3]), atoi(sep->arg[2]), atoi(sep->arg[1]), true);
		c->Message(Chat::White, "Added %i Platinum, %i Gold, %i Silver, and %i Copper to %s's inventory.",  atoi(sep->arg[1]), atoi(sep->arg[2]), atoi(sep->arg[3]), atoi(sep->arg[4]), c->GetTarget()->GetName());
	}
}

void command_itemsearch(Client *c, const Seperator *sep)
{
	if (sep->arg[1][0] == 0)
		c->Message(Chat::White, "Usage: #itemsearch [search string]");
	else
	{
		const char *search_criteria=sep->argplus[1];

		const EQEmu::ItemData* item = nullptr;
		EQEmu::SayLinkEngine linker;
		linker.SetLinkType(EQEmu::saylink::SayLinkItemData);

		if (Seperator::IsNumber(search_criteria)) {
			item = database.GetItem(atoi(search_criteria));
			if (item) {
				linker.SetItemData(item);

				c->Message(Chat::White, "%u: %s",  item->ID, linker.GenerateLink().c_str());
			}
			else {
				c->Message(Chat::White, "Item #%s not found",  search_criteria);
			}

			return;
		}

		int count = 0;
		char sName[64];
		char sCriteria[255];
		strn0cpy(sCriteria, search_criteria, sizeof(sCriteria));
		strupr(sCriteria);
		char* pdest;
		uint32 it = 0;
		while ((item = database.IterateItems(&it))) {
			strn0cpy(sName, item->Name, sizeof(sName));
			strupr(sName);
			pdest = strstr(sName, sCriteria);
			if (pdest != nullptr) {
				linker.SetItemData(item);

				c->Message(Chat::White, "%u: %s",  item->ID, linker.GenerateLink().c_str());

				++count;
			}

			if (count == 50)
				break;
		}

		if (count == 50)
			c->Message(Chat::White, "50 items shown...too many results.");
		else
			c->Message(Chat::White, "%i items found",  count);

	}
}

void command_setaaxp(Client *c, const Seperator *sep)
{
	Client *t=c;

	if(c->GetTarget() && c->GetTarget()->IsClient())
		t=c->GetTarget()->CastToClient();

	if (sep->IsNumber(1)) {
		t->SetEXP(t->GetEXP(), atoi(sep->arg[1]), false);
		if(sep->IsNumber(2) && sep->IsNumber(3)) {
			t->SetLeadershipEXP(atoi(sep->arg[2]), atoi(sep->arg[3]));
		}
	} else
		c->Message(Chat::White, "Usage: #setaaxp <new AA XP value> (<new Group AA XP value> <new Raid XP value>)");
}

void command_setaapts(Client *c, const Seperator *sep)
{
	Client *t=c;

	if(c->GetTarget() && c->GetTarget()->IsClient())
		t=c->GetTarget()->CastToClient();

	if(sep->arg[1][0] == '\0' || sep->arg[2][0] == '\0')
		c->Message(Chat::White, "Usage: #setaapts <AA|group|raid> <new AA points value>");
	else if(atoi(sep->arg[2]) <= 0 || atoi(sep->arg[2]) > 5000)
		c->Message(Chat::White, "You must have a number greater than 0 for points and no more than 5000.");
	else if(!strcasecmp(sep->arg[1], "group")) {
		t->GetPP().group_leadership_points = atoi(sep->arg[2]);
		t->GetPP().group_leadership_exp = 0;
		t->Message(Chat::Experience, "Setting Group AA points to %u", t->GetPP().group_leadership_points);
		t->SendLeadershipEXPUpdate();
	} else if(!strcasecmp(sep->arg[1], "raid")) {
		t->GetPP().raid_leadership_points = atoi(sep->arg[2]);
		t->GetPP().raid_leadership_exp = 0;
		t->Message(Chat::Experience, "Setting Raid AA points to %u", t->GetPP().raid_leadership_points);
		t->SendLeadershipEXPUpdate();
	} else {
		t->GetPP().aapoints = atoi(sep->arg[2]);
		t->GetPP().expAA = 0;
		t->Message(Chat::Experience, "Setting personal AA points to %u", t->GetPP().aapoints);
		t->SendAlternateAdvancementStats();
	}
}

void command_setcrystals(Client *c, const Seperator *sep)
{
	Client *t=c;

	if(c->GetTarget() && c->GetTarget()->IsClient())
		t=c->GetTarget()->CastToClient();

	if(sep->arg[1][0] == '\0' || sep->arg[2][0] == '\0')
		c->Message(Chat::White, "Usage: #setcrystals <radiant|ebon> <new crystal count value>");
	else if(atoi(sep->arg[2]) <= 0 || atoi(sep->arg[2]) > 100000)
		c->Message(Chat::White, "You must have a number greater than 0 for crystals and no more than 100000.");
	else if(!strcasecmp(sep->arg[1], "radiant"))
	{
		t->SetRadiantCrystals(atoi(sep->arg[2]));
		t->SendCrystalCounts();
		t->SaveCurrency();
	}
	else if(!strcasecmp(sep->arg[1], "ebon"))
	{
		t->SetEbonCrystals(atoi(sep->arg[2]));
		t->SendCrystalCounts();
		t->SaveCurrency();
	}
	else
	{
		c->Message(Chat::White, "Usage: #setcrystals <radiant|ebon> <new crystal count value>");
	}
}

void command_stun(Client *c, const Seperator *sep)
{
	Mob *t=c->CastToMob();
	uint32 duration;

	if(sep->arg[1][0])
	{
		duration = atoi(sep->arg[1]);
		if(c->GetTarget())
			t=c->GetTarget();
		if(t->IsClient())
			t->CastToClient()->Stun(duration);
		else
			t->CastToNPC()->Stun(duration);
	}
	else
		c->Message(Chat::White, "Usage: #stun [duration]");
}


void command_ban(Client *c, const Seperator *sep)
{
if(sep->arg[1][0] == 0 || sep->arg[2][0] == 0) {
		c->Message(Chat::White, "Usage: #ban <charname> <message>");
		return;
	}

    auto account_id = database.GetAccountIDByChar(sep->arg[1]);

    std::string message;
    int i = 2;
    while(1) {
        if(sep->arg[i][0] == 0) {
            break;
        }

        if(message.length() > 0) {
            message.push_back(' ');
        }

        message += sep->arg[i];
        ++i;
    }

    if(message.length() == 0) {
        c->Message(Chat::White, "Usage: #ban <charname> <message>");
        return;
    }

    if(account_id == 0) {
        c->Message(Chat::Red, "Character does not exist.");
        return;
    }

    std::string query = StringFormat("UPDATE account SET status = -2, ban_reason = '%s' "
                                    "WHERE id = %i",  EscapeString(message).c_str(), account_id);
    auto results = database.QueryDatabase(query);

    c->Message(Chat::Red, "Account number %i with the character %s has been banned with message: \"%s\"",  account_id, sep->arg[1], message.c_str());

    ServerPacket flagUpdatePack(ServerOP_FlagUpdate, 6);
    *((uint32*)&flagUpdatePack.pBuffer[0]) = account_id;
    *((int16*)&flagUpdatePack.pBuffer[4]) = -2;
    worldserver.SendPacket(&flagUpdatePack);

    Client *client = nullptr;
    client = entity_list.GetClientByName(sep->arg[1]);
    if(client) {
        client->WorldKick();
        return;
    }

    ServerPacket kickPlayerPack(ServerOP_KickPlayer, sizeof(ServerKickPlayer_Struct));
    ServerKickPlayer_Struct* skp = (ServerKickPlayer_Struct*)kickPlayerPack.pBuffer;
    strcpy(skp->adminname, c->GetName());
    strcpy(skp->name, sep->arg[1]);
    skp->adminrank = c->Admin();
    worldserver.SendPacket(&kickPlayerPack);
}

void command_suspend(Client *c, const Seperator *sep)
{
	if((sep->arg[1][0] == 0) || (sep->arg[2][0] == 0)) {
		c->Message(Chat::White, "Usage: #suspend <charname> <days> (Specify 0 days to lift the suspension immediately) <message>");
		return;
    }

    int duration = atoi(sep->arg[2]);

	if(duration < 0)
		duration = 0;

    std::string message;

    if(duration > 0) {
        int i = 3;
        while(1) {
            if(sep->arg[i][0] == 0) {
                break;
            }

            if(message.length() > 0) {
                message.push_back(' ');
            }

            message += sep->arg[i];
            ++i;
        }

        if(message.length() == 0) {
            c->Message(Chat::White, "Usage: #suspend <charname> <days>(Specify 0 days to lift the suspension immediately) <message>");
            return;
        }
    }

    auto escName = new char[strlen(sep->arg[1]) * 2 + 1];
    database.DoEscapeString(escName, sep->arg[1], strlen(sep->arg[1]));
    int accountID = database.GetAccountIDByChar(escName);
    safe_delete_array(escName);

    if (accountID <= 0) {
        c->Message(Chat::Red,"Character does not exist.");
        return;
    }

	std::string query = StringFormat("UPDATE `account` SET `suspendeduntil` = DATE_ADD(NOW(), INTERVAL %i DAY), "
                                    "suspend_reason = '%s' WHERE `id` = %i",
                                    duration, EscapeString(message).c_str(), accountID);
    auto results = database.QueryDatabase(query);

    if(duration)
        c->Message(Chat::Red,"Account number %i with the character %s has been temporarily suspended for %i day(s).",  accountID, sep->arg[1], duration);
    else
        c->Message(Chat::Red,"Account number %i with the character %s is no longer suspended.",  accountID, sep->arg[1]);

    Client *bannedClient = entity_list.GetClientByName(sep->arg[1]);

    if(bannedClient) {
        bannedClient->WorldKick();
        return;
    }

    auto pack = new ServerPacket(ServerOP_KickPlayer, sizeof(ServerKickPlayer_Struct));
    ServerKickPlayer_Struct *sks = (ServerKickPlayer_Struct *)pack->pBuffer;

    strn0cpy(sks->adminname, c->GetName(), sizeof(sks->adminname));
    strn0cpy(sks->name, sep->arg[1], sizeof(sks->name));
    sks->adminrank = c->Admin();

    worldserver.SendPacket(pack);

    safe_delete(pack);
}

void command_ipban(Client *c, const Seperator *sep)
{
	if(sep->arg[1] == 0)
	{
		c->Message(Chat::White, "Usage: #ipban [xxx.xxx.xxx.xxx]");
	} else {
		if(database.AddBannedIP(sep->arg[1], c->GetName())) {
			c->Message(Chat::White, "%s has been successfully added to the Banned_IPs table by %s", sep->arg[1], c->GetName());
		} else {
			c->Message(Chat::White, "IPBan Failed (IP address is possibly already in the table?)");
		}
	}
}

void command_revoke(Client *c, const Seperator *sep)
{
	if(sep->arg[1][0] == 0 || sep->arg[2][0] == 0) {
		c->Message(Chat::White, "Usage: #revoke [charname] [1/0]");
		return;
	}

    uint32 characterID = database.GetAccountIDByChar(sep->arg[1]);
    if(characterID == 0) {
        c->Message(Chat::Red,"Character does not exist.");
        return;
    }

    int flag = sep->arg[2][0] == '1' ? true : false;
    std::string query = StringFormat("UPDATE account SET revoked = %d WHERE id = %i",  flag, characterID);
    auto results = database.QueryDatabase(query);

    c->Message(Chat::Red,"%s account number %i with the character %s.",  flag? "Revoking": "Unrevoking",  characterID, sep->arg[1]);

    Client* revokee = entity_list.GetClientByAccID(characterID);
    if(revokee) {
        c->Message(Chat::White, "Found %s in this zone.",  revokee->GetName());
        revokee->SetRevoked(flag);
        return;
    }

	c->Message(Chat::Red, "#revoke: Couldn't find %s in this zone, passing request to worldserver.", sep->arg[1]);

	auto outapp = new ServerPacket(ServerOP_Revoke, sizeof(RevokeStruct));
	RevokeStruct *revoke = (RevokeStruct *)outapp->pBuffer;
	strn0cpy(revoke->adminname, c->GetName(), 64);
	strn0cpy(revoke->name, sep->arg[1], 64);
	revoke->toggle = flag;
	worldserver.SendPacket(outapp);
	safe_delete(outapp);
}

void command_roambox(Client *c, const Seperator *sep)
{
	std::string arg1  = sep->arg[1];

	Mob *target = c->GetTarget();
	if (!target || !target->IsNPC()) {
		c->Message(Chat::Red, "You need a valid NPC target for this command");
		return;
	}

	NPC *npc           = dynamic_cast<NPC *>(target);
	int spawn_group_id = npc->GetSpawnGroupId();
	if (spawn_group_id <= 0) {
		c->Message(Chat::Red, "NPC needs a valid SpawnGroup!");
		return;
	}

	if (arg1 == "set") {
		int box_size = (sep->arg[2] ? atoi(sep->arg[2]) : 0);
		int delay = (sep->arg[3] ? atoi(sep->arg[3]) : 15000);
		if (box_size > 0) {
			std::string query = fmt::format(
				SQL(
					UPDATE spawngroup SET
					dist = {},
					min_x = {},
					max_x = {},
					min_y = {},
					max_y = {},
					delay = {}
					WHERE id = {}
				),
				box_size,
				npc->GetX() - 100,
				npc->GetX() + 100,
				npc->GetY() - 100,
				npc->GetY() + 100,
				delay,
				spawn_group_id
			);

			database.QueryDatabase(query);

			c->Message(
				Chat::Yellow,
				"NPC (%s) Roam Box set to box size of [%i] SpawnGroupId [%i] delay [%i]",
				npc->GetCleanName(),
				box_size,
				spawn_group_id,
				delay
			);

			return;
		}

		c->Message(Chat::Red, "Box size must be set!");
	}

	if (arg1 == "remove") {
		std::string query = fmt::format(
			SQL(
				UPDATE spawngroup SET
				dist = 0,
				min_x = 0,
				max_x = 0,
				min_y = 0,
				max_y = 0,
				delay = 0
					WHERE id = {}
			),
			spawn_group_id
		);

		database.QueryDatabase(query);

		c->Message(
			Chat::Yellow,
			"NPC (%s) Roam Box has been removed from SpawnGroupID [%i]",
			npc->GetCleanName(),
			spawn_group_id
		);

		return;
	}

	c->Message(Chat::Yellow, "> Command Usage");
	c->Message(Chat::Yellow, "#roambox set box_size [delay = 0]");
	c->Message(Chat::Yellow, "#roambox remove");
}

void command_oocmute(Client *c, const Seperator *sep)
{
	if(sep->arg[1][0] == 0 || !(sep->arg[1][0] == '1' || sep->arg[1][0] == '0'))
		c->Message(Chat::White, "Usage: #oocmute [1/0]");
	else {
		auto outapp = new ServerPacket(ServerOP_OOCMute, 1);
		*(outapp->pBuffer) = atoi(sep->arg[1]);
		worldserver.SendPacket(outapp);
		safe_delete(outapp);
	}
}

void command_checklos(Client *c, const Seperator *sep)
{
	if (c->GetTarget()) {
		if (c->CheckLosFN(c->GetTarget())) {
			c->Message(Chat::White, "You have LOS to %s", c->GetTarget()->GetName());
		}
		else {
			c->Message(Chat::White, "You do not have LOS to %s", c->GetTarget()->GetName());
		}
	}
	else {
		c->Message(Chat::White, "ERROR: Target required");
	}
}

void command_set_adventure_points(Client *c, const Seperator *sep)
{
	Client *t=c;

	if(c->GetTarget() && c->GetTarget()->IsClient())
		t=c->GetTarget()->CastToClient();

	if(!sep->arg[1][0])
	{
		c->Message(Chat::White, "Usage: #setadventurepoints [points] [theme]");
		return;
	}

	if(!sep->IsNumber(1) || !sep->IsNumber(2))
	{
		c->Message(Chat::White, "Usage: #setadventurepoints [points] [theme]");
		return;
	}

	c->Message(Chat::White, "Updating adventure points for %s",  t->GetName());
	t->UpdateLDoNPoints(atoi(sep->arg[1]), atoi(sep->arg[2]));
}

void command_npcsay(Client *c, const Seperator *sep)
{
	if(c->GetTarget() && c->GetTarget()->IsNPC() && sep->arg[1][0])
	{
		c->GetTarget()->Say(sep->argplus[1]);
	}
	else
	{
		c->Message(Chat::White, "Usage: #npcsay message (requires NPC target");
	}
}

void command_npcshout(Client *c, const Seperator *sep)
{
	if(c->GetTarget() && c->GetTarget()->IsNPC() && sep->arg[1][0])
	{
		c->GetTarget()->Shout(sep->argplus[1]);
	}
	else
	{
		c->Message(Chat::White, "Usage: #npcshout message (requires NPC target");
	}
}

void command_timers(Client *c, const Seperator *sep) {
	if(!c->GetTarget() || !c->GetTarget()->IsClient()) {
		c->Message(Chat::White,"Need a player target for timers.");
		return;
	}
	Client *them = c->GetTarget()->CastToClient();

	std::vector< std::pair<pTimerType, PersistentTimer *> > res;
	them->GetPTimers().ToVector(res);

	c->Message(Chat::White,"Timers for target:");

	int r;
	int l = res.size();
	for(r = 0; r < l; r++) {
		c->Message(Chat::White,"Timer %d: %d seconds remain.",  res[r].first, res[r].second->GetRemainingTime());
	}
}

void command_npcemote(Client *c, const Seperator *sep)
{
	if(c->GetTarget() && c->GetTarget()->IsNPC() && sep->arg[1][0])
	{
		c->GetTarget()->Emote(sep->argplus[1]);
	}
	else
	{
		c->Message(Chat::White, "Usage: #npcemote message (requires NPC target");
	}
}

void command_npceditmass(Client *c, const Seperator *sep)
{
	std::string query = SQL(
		SELECT
				COLUMN_NAME
		FROM
		INFORMATION_SCHEMA.COLUMNS
		WHERE
			table_name = 'npc_types'
		AND
		COLUMN_NAME != 'id'
	);

	std::string search_column, search_value, change_column, change_value;
	if (sep->arg[1]) {
		search_column = sep->arg[1];
	}
	if (sep->arg[2]) {
		search_value = sep->arg[2];
	}
	if (sep->arg[3]) {
		change_column = sep->arg[3];
	}
	if (sep->arg[4]) {
		change_value = sep->arg[4];
	}

	bool valid_change_column = false;
	bool valid_search_column = false;
	auto results             = database.QueryDatabase(query);

	std::vector <std::string> possible_column_options;

	for (auto row = results.begin(); row != results.end(); ++row) {
		if (row[0] == change_column) {
			valid_change_column = true;
		}
		if (row[0] == search_column) {
			valid_search_column = true;
		}

		possible_column_options.push_back(row[0]);
	}

	std::string options_glue = ", ";

	if (!valid_search_column) {
		c->Message(Chat::Red, "You must specify a valid search column. [%s] is not valid", search_column.c_str());
		c->Message(Chat::Yellow, "Possible columns [%s]", implode(options_glue, possible_column_options).c_str());
		return;
	}

	if (!valid_change_column) {
		c->Message(Chat::Red, "You must specify a valid change column. [%s] is not valid", change_column.c_str());
		c->Message(Chat::Yellow, "Possible columns [%s]", implode(options_glue, possible_column_options).c_str());
		return;
	}

	if (!valid_search_column || !valid_change_column) {
		c->Message(Chat::Red, "One requested column is invalid");
		return;
	}

	query = fmt::format(
		SQL(
			select
			id,
			name,
			{0},
			{1}
				from
				npc_types
				where
				id IN(
					select
				spawnentry.npcID
				from
					spawnentry
				join spawn2 on spawn2.spawngroupID = spawnentry.spawngroupID
				where
				spawn2.zone = '{2}' and spawn2.version = {3}
			)
		),
		search_column,
		change_column,
		zone->GetShortName(),
		zone->GetInstanceVersion()
	);

	std::string status = "(Searching)";

	if (strcasecmp(sep->arg[5], "apply") == 0) {
		status = "(Applying)";
	}

	std::vector <std::string> npc_ids;

	int found_count = 0;
	results = database.QueryDatabase(query);
	for (auto row = results.begin(); row != results.end(); ++row) {

		std::string npc_id                      = row[0];
		std::string npc_name                    = row[1];
		std::string search_column_value         = str_tolower(row[2]);
		std::string change_column_current_value = row[3];

		if (search_column_value.find(search_value) == std::string::npos) {
			continue;
		}

		c->Message(
			Chat::Yellow,
			fmt::format(
				"NPC ({0}) [{1}] ({2}) [{3}] Current ({4}) [{5}] New [{6}] {7}",
				npc_id,
				npc_name,
				search_column,
				search_column_value,
				change_column,
				change_column_current_value,
				change_value,
				status
			).c_str()
		);

		npc_ids.push_back(npc_id);

		found_count++;
	}

	std::string saylink = fmt::format(
		"#npceditmass {} {} {} {} apply",
		search_column,
		search_value,
		change_column,
		change_value
	);

	if (strcasecmp(sep->arg[5], "apply") == 0) {
		std::string npc_ids_string = implode(",", npc_ids);
		if (npc_ids_string.empty()) {
			c->Message(Chat::Red, "Error: Ran into an unknown error compiling NPC IDs");
			return;
		}

		database.QueryDatabase(
			fmt::format(
				"UPDATE `npc_types` SET {} = {} WHERE id IN ({})",
				change_column,
				change_value,
				npc_ids_string
			)
		);

		c->Message(Chat::Yellow, "Changes applied to (%i) NPC's", found_count);
		zone->Repop();
	}
	else {
		c->Message(Chat::Yellow, "Found (%i) NPC's that match this search...", found_count);

		if (found_count > 0) {
			c->Message(
				Chat::Yellow, "To apply these changes, click <%s> or type [%s]",
				EQEmu::SayLinkEngine::GenerateQuestSaylink(saylink, false, "Apply").c_str(),
				saylink.c_str()
			);
		}
	}
}

void command_npcedit(Client *c, const Seperator *sep)
{	if (!c->GetTarget() || !c->GetTarget()->IsNPC()) {
		c->Message(Chat::White, "Error: Must have NPC targeted");
		return;
	}

	if (strcasecmp(sep->arg[1], "help") == 0) {

		c->Message(Chat::White, "Help File for #npcedit. Syntax for commands are:");
		c->Message(Chat::White, "#npcedit Name - Sets an NPC's name");
		c->Message(Chat::White, "#npcedit Lastname - Sets an NPC's lastname");
		c->Message(Chat::White, "#npcedit Level - Sets an NPC's level");
		c->Message(Chat::White, "#npcedit Maxlevel - Sets an NPC's maximum level");
		c->Message(Chat::White, "#npcedit Race - Sets an NPC's race");
		c->Message(Chat::White, "#npcedit Class - Sets an NPC's class");
		c->Message(Chat::White, "#npcedit Bodytype - Sets an NPC's bodytype");
		c->Message(Chat::White, "#npcedit HP - Sets an NPC's hitpoints");
		c->Message(Chat::White, "#npcedit Gender - Sets an NPC's gender");
		c->Message(Chat::White, "#npcedit Texture - Sets an NPC's texture");
		c->Message(Chat::White, "#npcedit Helmtexture - Sets an NPC's helmet texture");
		c->Message(Chat::White, "#npcedit Armtexture - Sets an NPC's arm texture");
		c->Message(Chat::White, "#npcedit Bracertexture - Sets an NPC's bracer texture");
		c->Message(Chat::White, "#npcedit Handtexture - Sets an NPC's hand texture");
		c->Message(Chat::White, "#npcedit Legtexture - Sets an NPC's leg texture");
		c->Message(Chat::White, "#npcedit Feettexture - Sets an NPC's feettexture");
		c->Message(Chat::White, "#npcedit Herosforgemodel - Sets an NPC's Hero's Forge Model");
		c->Message(Chat::White, "#npcedit Size - Sets an NPC's size");
		c->Message(Chat::White, "#npcedit Hpregen - Sets an NPC's hitpoint regen rate per tick");
		c->Message(Chat::White, "#npcedit Manaregen - Sets an NPC's mana regen rate per tick");
		c->Message(Chat::White, "#npcedit Loottable - Sets the loottable ID for an NPC ");
		c->Message(Chat::White, "#npcedit Merchantid - Sets the merchant ID for an NPC");
		c->Message(Chat::White, "#npcedit alt_currency_id - Sets the Alternate Currency ID for an alterative currency Merchant");
		c->Message(Chat::White, "#npcedit npc_spells_effects_id - Sets the NPC Spell Effects ID");
		c->Message(Chat::White, "#npcedit adventure_template_id - Sets the NPC's Adventure Template ID");
		c->Message(Chat::White, "#npcedit trap_template - Sets the NPC's Trap Template ID");
		c->Message(Chat::White, "#npcedit special_abilities - Sets the NPC's Special Abilities");
		c->Message(Chat::White, "#npcedit Spell - Sets the npc spells list ID for an NPC");
		c->Message(Chat::White, "#npcedit Faction - Sets the NPC's faction id");
		c->Message(Chat::White, "#npcedit Damage - Sets an NPC's damage");
		c->Message(Chat::White, "#npcedit Meleetype - Sets an NPC's melee types");
		c->Message(Chat::White, "#npcedit Rangedtype - Sets an NPC's ranged type");
		c->Message(Chat::White, "#npcedit Ammoidfile - Sets an NPC's ammo id file");
		c->Message(Chat::White, "#npcedit Aggroradius - Sets an NPC's aggro radius");
		c->Message(Chat::White, "#npcedit Assistradius - Sets an NPC's assist radius");
		c->Message(Chat::White, "#npcedit Social - Set to 1 if an NPC should assist others on its faction");
		c->Message(Chat::White, "#npcedit Runspeed - Sets an NPC's run speed");
		c->Message(Chat::White, "#npcedit Walkspeed - Sets an NPC's walk speed");
		c->Message(Chat::White, "#npcedit AGI - Sets an NPC's Agility");
		c->Message(Chat::White, "#npcedit CHA - Sets an NPC's Charisma");
		c->Message(Chat::White, "#npcedit DEX - Sets an NPC's Dexterity");
		c->Message(Chat::White, "#npcedit INT - Sets an NPC's Intelligence");
		c->Message(Chat::White, "#npcedit STA - Sets an NPC's Stamina");
		c->Message(Chat::White, "#npcedit STR - Sets an NPC's Strength");
		c->Message(Chat::White, "#npcedit WIS - Sets an NPC's Wisdom");
		c->Message(Chat::White, "#npcedit MR - Sets an NPC's Magic Resistance");
		c->Message(Chat::White, "#npcedit PR - Sets an NPC's Poison Resistance");
		c->Message(Chat::White, "#npcedit DR - Sets an NPC's Disease Resistance");
		c->Message(Chat::White, "#npcedit FR - Sets an NPC's Fire Resistance");
		c->Message(Chat::White, "#npcedit CR - Sets an NPC's Cold Resistance");
		c->Message(Chat::White, "#npcedit Corrup - Sets an NPC's Corruption Resistance");
		c->Message(Chat::White, "#npcedit PhR - Sets and NPC's Physical Resistance");
		c->Message(Chat::White, "#npcedit Seeinvis - Sets an NPC's ability to see invis");
		c->Message(Chat::White, "#npcedit Seeinvisundead - Sets an NPC's ability to see through invis vs. undead");
		c->Message(Chat::White, "#npcedit Seehide - Sets an NPC's ability to see through hide");
		c->Message(Chat::White, "#npcedit Seeimprovedhide - Sets an NPC's ability to see through improved hide");
		c->Message(Chat::White, "#npcedit AC - Sets an NPC's Armor Class");
		c->Message(Chat::White, "#npcedit ATK - Sets an NPC's Attack");
		c->Message(Chat::White, "#npcedit Accuracy - Sets an NPC's Accuracy");
		c->Message(Chat::White, "#npcedit Avoidance - Sets an NPC's Avoidance");
		c->Message(Chat::White, "#npcedit npcaggro - Sets an NPC's npc_aggro flag");
		c->Message(Chat::White, "#npcedit qglobal - Sets an NPC's quest global flag");
		c->Message(Chat::White, "#npcedit spawn_limit - Sets an NPC's spawn limit counter");
		c->Message(Chat::White, "#npcedit Attackspeed - Sets an NPC's attack speed modifier");
		c->Message(Chat::White, "#npcedit Attackdelay - Sets an NPC's attack delay");
		c->Message(Chat::White, "#npcedit Attackcount - Sets an NPC's attack count");
		c->Message(Chat::White, "#npcedit findable - Sets an NPC's findable flag");
		c->Message(Chat::White, "#npcedit trackable - Sets an NPC's trackable flag");
		c->Message(Chat::White, "#npcedit weapon - Sets an NPC's primary and secondary weapon model");
		c->Message(Chat::White, "#npcedit featuresave - Saves all current facial features to the database");
		c->Message(Chat::White, "#npcedit color - Sets an NPC's red, green, and blue armor tint");
		c->Message(Chat::White, "#npcedit armortint_id - Set an NPC's Armor tint ID");
		c->Message(Chat::White, "#npcedit setanimation - Set an NPC's animation on spawn (Stored in spawn2 table)");
		c->Message(Chat::White, "#npcedit scalerate - Set an NPC's scaling rate");
		c->Message(Chat::White, "#npcedit healscale - Set an NPC's heal scaling rate");
		c->Message(Chat::White, "#npcedit spellscale - Set an NPC's spell scaling rate");
		c->Message(Chat::White, "#npcedit no_target - Set an NPC's ability to be targeted with the target hotkey");
		c->Message(Chat::White, "#npcedit version - Set an NPC's version");
		c->Message(Chat::White, "#npcedit slow_mitigation - Set an NPC's slow mitigation");
		c->Message(Chat::White, "#npcedit flymode - Set an NPC's flymode [0 = ground, 1 = flying, 2 = levitate, 3 = water, 4 = floating]");

	}

	uint32 npcTypeID = c->GetTarget()->CastToNPC()->GetNPCTypeID();
	if (strcasecmp(sep->arg[1], "name") == 0) {
        c->Message(Chat::Yellow,"NPCID %u now has the name %s.", npcTypeID, sep->argplus[2]);
		std::string query = StringFormat("UPDATE npc_types SET name = '%s' WHERE id = %i",  sep->argplus[2],npcTypeID);
		database.QueryDatabase(query);
		return;
	}

	if (strcasecmp(sep->arg[1], "lastname") == 0) {
        c->Message(Chat::Yellow,"NPCID %u now has the lastname %s.", npcTypeID, sep->argplus[2]);
		std::string query = StringFormat("UPDATE npc_types SET lastname = '%s' WHERE id = %i", sep->argplus[2],npcTypeID);
		database.QueryDatabase(query);
		return;
	}

	if (strcasecmp(sep->arg[1], "flymode") == 0) {
        c->Message(Chat::Yellow,"NPCID %u now has flymode [%s]", npcTypeID, sep->argplus[2]);
		std::string query = StringFormat("UPDATE npc_types SET flymode = '%s' WHERE id = %i",  sep->argplus[2],npcTypeID);
		database.QueryDatabase(query);
		return;
	}

	if (strcasecmp(sep->arg[1], "race") == 0) {
        c->Message(Chat::Yellow,"NPCID %u now has the race %i.", npcTypeID, atoi(sep->argplus[2]));
		std::string query = StringFormat("UPDATE npc_types SET race = %i WHERE id = %i",  atoi(sep->argplus[2]),npcTypeID);
		database.QueryDatabase(query);
		return;
	}

	if (strcasecmp(sep->arg[1], "class") == 0) {
        c->Message(Chat::Yellow,"NPCID %u is now class %i.", npcTypeID, atoi(sep->argplus[2]));
		std::string query = StringFormat("UPDATE npc_types SET class = %i WHERE id = %i",  atoi(sep->argplus[2]),npcTypeID);
		database.QueryDatabase(query);
		return;
	}

	if (strcasecmp(sep->arg[1], "bodytype") == 0) {
        c->Message(Chat::Yellow,"NPCID %u now has type %i bodytype.",  npcTypeID, atoi(sep->argplus[2]));
		std::string query = StringFormat("UPDATE npc_types SET bodytype = %i WHERE id = %i",  atoi(sep->argplus[2]),npcTypeID);
		database.QueryDatabase(query);
		return;
	}

	if (strcasecmp(sep->arg[1], "hp") == 0) {
        c->Message(Chat::Yellow,"NPCID %u now has %i Hitpoints.",  npcTypeID, atoi(sep->argplus[2]));
		std::string query = StringFormat("UPDATE npc_types SET hp = %i WHERE id = %i",  atoi(sep->argplus[2]),npcTypeID);
		database.QueryDatabase(query);
		return;
	}

	if (strcasecmp(sep->arg[1], "gender") == 0) {
        c->Message(Chat::Yellow,"NPCID %u is now gender %i.",  npcTypeID, atoi(sep->argplus[2]));
		std::string query = StringFormat("UPDATE npc_types SET gender = %i WHERE id = %i",  atoi(sep->argplus[2]),npcTypeID);
		database.QueryDatabase(query);
		return;
	}

	if (strcasecmp(sep->arg[1], "texture") == 0) {
        c->Message(Chat::Yellow,"NPCID %u now uses texture %i.",  npcTypeID, atoi(sep->argplus[2]));
		std::string query = StringFormat("UPDATE npc_types SET texture = %i WHERE id = %i",  atoi(sep->argplus[2]),npcTypeID);
		database.QueryDatabase(query);
		return;
	}

	if (strcasecmp(sep->arg[1], "helmtexture") == 0) {
        c->Message(Chat::Yellow,"NPCID %u now uses helmtexture %i.",  npcTypeID, atoi(sep->argplus[2]));
		std::string query = StringFormat("UPDATE npc_types SET helmtexture = %i WHERE id = %i",  atoi(sep->argplus[2]),npcTypeID);
		database.QueryDatabase(query);
		return;
	}

	if (strcasecmp(sep->arg[1], "armtexture") == 0) {
        c->Message(Chat::Yellow,"NPCID %u now uses armtexture %i.",  npcTypeID, atoi(sep->argplus[2]));
		std::string query = StringFormat("UPDATE npc_types SET armtexture = %i WHERE id = %i",  atoi(sep->argplus[2]),npcTypeID);
		database.QueryDatabase(query);
		return;
	}

	if (strcasecmp(sep->arg[1], "bracertexture") == 0) {
        c->Message(Chat::Yellow,"NPCID %u now uses bracertexture %i.",  npcTypeID, atoi(sep->argplus[2]));
		std::string query = StringFormat("UPDATE npc_types SET bracertexture = %i WHERE id = %i",  atoi(sep->argplus[2]),npcTypeID);
		database.QueryDatabase(query);
		return;
	}

	if (strcasecmp(sep->arg[1], "handtexture") == 0) {
        c->Message(Chat::Yellow,"NPCID %u now uses handtexture %i.",  npcTypeID, atoi(sep->argplus[2]));
		std::string query = StringFormat("UPDATE npc_types SET handtexture = %i WHERE id = %i",  atoi(sep->argplus[2]),npcTypeID);
		database.QueryDatabase(query);
		return;
	}

	if (strcasecmp(sep->arg[1], "legtexture") == 0) {
        c->Message(Chat::Yellow,"NPCID %u now uses legtexture %i.",  npcTypeID, atoi(sep->argplus[2]));
		std::string query = StringFormat("UPDATE npc_types SET legtexture = %i WHERE id = %i",  atoi(sep->argplus[2]), npcTypeID);
		database.QueryDatabase(query);
		return;
	}

	if (strcasecmp(sep->arg[1], "feettexture") == 0) {
        c->Message(Chat::Yellow,"NPCID %u now uses feettexture %i.",  npcTypeID, atoi(sep->argplus[2]));
		std::string query = StringFormat("UPDATE npc_types SET feettexture = %i WHERE id = %i",  atoi(sep->argplus[2]),npcTypeID);
		database.QueryDatabase(query);
		return;
	}

	if (strcasecmp(sep->arg[1], "herosforgemodel") == 0) {
        c->Message(Chat::Yellow,"NPCID %u now uses herosforgemodel %i.",  npcTypeID, atoi(sep->argplus[2]));
		std::string query = StringFormat("UPDATE npc_types SET herosforgemodel = %i WHERE id = %i",  atoi(sep->argplus[2]),npcTypeID);
		database.QueryDatabase(query);
		return;
	}

	if (strcasecmp(sep->arg[1], "size") == 0) {
        c->Message(Chat::Yellow,"NPCID %u is now size %i.",  npcTypeID, atoi(sep->argplus[2]));
		std::string query = StringFormat("UPDATE npc_types SET size = %i WHERE id = %i",  atoi(sep->argplus[2]),npcTypeID);
		database.QueryDatabase(query);
		return;
	}

	if (strcasecmp(sep->arg[1], "hpregen") == 0) {
        c->Message(Chat::Yellow,"NPCID %u now regens %i hitpoints per tick.",  npcTypeID, atoi(sep->argplus[2]));
		std::string query = StringFormat("UPDATE npc_types SET hp_regen_rate = %i WHERE id = %i",  atoi(sep->argplus[2]),npcTypeID);
		database.QueryDatabase(query);
		return;
	}

	if (strcasecmp(sep->arg[1], "manaregen") == 0) {
        c->Message(Chat::Yellow,"NPCID %u now regens %i mana per tick.",  npcTypeID, atoi(sep->argplus[2]));
		std::string query = StringFormat("UPDATE npc_types SET mana_regen_rate = %i WHERE id = %i",  atoi(sep->argplus[2]),npcTypeID);
		database.QueryDatabase(query);
		return;
	}

    if (strcasecmp(sep->arg[1], "loottable") == 0) {
        c->Message(Chat::Yellow,"NPCID %u is now on loottable_id %i.",  npcTypeID, atoi(sep->argplus[2]));
		std::string query = StringFormat("UPDATE npc_types SET loottable_id = %i WHERE id = %i",  atoi(sep->argplus[2]),npcTypeID);
		database.QueryDatabase(query);
		return;
	}

	if (strcasecmp(sep->arg[1], "merchantid") == 0) {
        c->Message(Chat::Yellow,"NPCID %u is now merchant_id %i.",  npcTypeID, atoi(sep->argplus[2]));
		std::string query = StringFormat("UPDATE npc_types SET merchant_id = %i WHERE id = %i",  atoi(sep->argplus[2]),npcTypeID);
		database.QueryDatabase(query);
		return;
	}

	if (strcasecmp(sep->arg[1], "alt_currency_id") == 0) {
        c->Message(Chat::Yellow,"NPCID %u now has field 'alt_currency_id' set to %s.",  npcTypeID, atoi(sep->argplus[2]));
		std::string query = StringFormat("UPDATE npc_types SET alt_currency_id = '%s' WHERE id = %i",  sep->argplus[2],npcTypeID);
		database.QueryDatabase(query);
		return;
	}

	if (strcasecmp(sep->arg[1], "npc_spells_effects_id") == 0) {
        c->Message(Chat::Yellow,"NPCID %u now has field 'npc_spells_effects_id' set to %s.",  npcTypeID, sep->argplus[2]);
		std::string query = StringFormat("UPDATE npc_types SET npc_spells_effects_id = '%s' WHERE id = %i",  sep->argplus[2],npcTypeID);
		database.QueryDatabase(query);
		return;
	}

	if (strcasecmp(sep->arg[1], "adventure_template_id") == 0) {
        c->Message(Chat::Yellow,"NPCID %u now has field 'adventure_template_id' set to %s.",  npcTypeID, sep->argplus[2]);
		std::string query = StringFormat("UPDATE npc_types SET adventure_template_id = '%s' WHERE id = %i",  sep->argplus[2],npcTypeID);
		database.QueryDatabase(query);
		return;
	}

	if (strcasecmp(sep->arg[1], "trap_template") == 0) {
        c->Message(Chat::Yellow,"NPCID %u now has field 'trap_template' set to %s.",  npcTypeID, sep->argplus[2]);
		std::string query = StringFormat("UPDATE npc_types SET trap_template = '%s' WHERE id = %i",  sep->argplus[2],npcTypeID);
		database.QueryDatabase(query);
		return;
	}

	if (strcasecmp(sep->arg[1], "special_abilities") == 0) {
        c->Message(Chat::Yellow,"NPCID %u now has field 'special_abilities' set to %s.",  npcTypeID, sep->argplus[2]);
		std::string query = StringFormat("UPDATE npc_types SET special_abilities = '%s' WHERE id = %i",  sep->argplus[2],npcTypeID);
		database.QueryDatabase(query);
		return;
	}

	if (strcasecmp(sep->arg[1], "spell") == 0) {
        c->Message(Chat::Yellow,"NPCID %u now uses spell list %i",  npcTypeID, atoi(sep->argplus[2]));
		std::string query = StringFormat("UPDATE npc_types SET npc_spells_id = %i WHERE id = %i",  atoi(sep->argplus[2]),npcTypeID);
		database.QueryDatabase(query);
		return;
	}

	if (strcasecmp(sep->arg[1], "faction") == 0) {
        c->Message(Chat::Yellow,"NPCID %u is now faction %i",  npcTypeID, atoi(sep->argplus[2]));
		std::string query = StringFormat("UPDATE npc_types SET npc_faction_id = %i WHERE id = %i",  atoi(sep->argplus[2]),npcTypeID);
		database.QueryDatabase(query);
		return;
	}

	if (strcasecmp(sep->arg[1], "damage") == 0) {
        c->Message(Chat::Yellow,"NPCID %u now hits from %i to %i",  npcTypeID, atoi(sep->arg[2]), atoi(sep->arg[3]));
		std::string query = StringFormat("UPDATE npc_types SET mindmg = %i, maxdmg = %i WHERE id = %i",  atoi(sep->arg[2]), atoi(sep->arg[3]), npcTypeID);
		database.QueryDatabase(query);
		return;
	}

	if (strcasecmp(sep->arg[1], "meleetype") == 0) {
        c->Message(Chat::Yellow,"NPCID %u now has a primary melee type of %i and a secondary melee type of %i.",  npcTypeID, atoi(sep->arg[2]), atoi(sep->arg[3]));
		std::string query = StringFormat("UPDATE npc_types SET prim_melee_type = %i, sec_melee_type = %i WHERE id = %i",  atoi(sep->arg[2]), atoi(sep->arg[3]), npcTypeID);
		database.QueryDatabase(query);
		return;
	}

	if (strcasecmp(sep->arg[1], "rangedtype") == 0) {
        c->Message(Chat::Yellow,"NPCID %u now has a ranged type of %i.",  npcTypeID, atoi(sep->argplus[2]));
		std::string query = StringFormat("UPDATE npc_types SET ranged_type = %i WHERE id = %i",  atoi(sep->argplus[2]), npcTypeID);
		database.QueryDatabase(query);
		return;
	}

	if (strcasecmp(sep->arg[1], "ammoidfile") == 0) {
        c->Message(Chat::Yellow,"NPCID %u's ammo id file is now %i",  npcTypeID, atoi(sep->argplus[2]));
		std::string query = StringFormat("UPDATE npc_types SET ammoidfile = %i WHERE id = %i",  atoi(sep->argplus[2]), npcTypeID);
		database.QueryDatabase(query);
		return;
	}

	if (strcasecmp(sep->arg[1], "aggroradius") == 0) {
        c->Message(Chat::Yellow,"NPCID %u now has an aggro radius of %i",  npcTypeID, atoi(sep->argplus[2]));
		std::string query = StringFormat("UPDATE npc_types SET aggroradius = %i WHERE id = %i",  atoi(sep->argplus[2]), npcTypeID);
		database.QueryDatabase(query);
		return;
	}

	if (strcasecmp(sep->arg[1], "assistradius") == 0) {
        c->Message(Chat::Yellow,"NPCID %u now has an assist radius of %i",  npcTypeID, atoi(sep->argplus[2]));
		std::string query = StringFormat("UPDATE npc_types SET assistradius = %i WHERE id = %i",  atoi(sep->argplus[2]), npcTypeID);
		database.QueryDatabase(query);
		return;
	}

	if (strcasecmp(sep->arg[1], "social") == 0) {
        c->Message(Chat::Yellow,"NPCID %u social status is now %i",  npcTypeID, atoi(sep->argplus[2]));
		std::string query = StringFormat("UPDATE npc_types SET social = %i WHERE id = %i",  atoi(sep->argplus[2]), npcTypeID);
		database.QueryDatabase(query);
		return;
	}

	if (strcasecmp(sep->arg[1], "runspeed") == 0) {
        c->Message(Chat::Yellow,"NPCID %u now runs at %f",  npcTypeID, atof(sep->argplus[2]));
		std::string query = StringFormat("UPDATE npc_types SET runspeed = %f WHERE id = %i",  atof(sep->argplus[2]), npcTypeID);
		database.QueryDatabase(query);
		return;
	}

	if (strcasecmp(sep->arg[1], "walkspeed") == 0) {
        c->Message(Chat::Yellow,"NPCID %u now walks at %f",  npcTypeID, atof(sep->argplus[2]));
		std::string query = StringFormat("UPDATE npc_types SET walkspeed = %f WHERE id = %i",  atof(sep->argplus[2]), npcTypeID);
		database.QueryDatabase(query);
		return;
	}

	if (strcasecmp(sep->arg[1], "AGI") == 0) {
        c->Message(Chat::Yellow,"NPCID %u now has %i Agility.",  npcTypeID, atoi(sep->argplus[2]));
		std::string query = StringFormat("UPDATE npc_types SET AGI = %i WHERE id = %i",  atoi(sep->argplus[2]), npcTypeID);
		database.QueryDatabase(query);
		return;
	}

	if (strcasecmp(sep->arg[1], "CHA") == 0) {
        c->Message(Chat::Yellow,"NPCID %u now has %i Charisma.",  npcTypeID, atoi(sep->argplus[2]));
		std::string query = StringFormat("UPDATE npc_types SET CHA = %i WHERE id = %i",  atoi(sep->argplus[2]), npcTypeID);
		database.QueryDatabase(query);
		return;
	}

	if (strcasecmp(sep->arg[1], "DEX") == 0) {
        c->Message(Chat::Yellow,"NPCID %u now has %i Dexterity.",  npcTypeID, atoi(sep->argplus[2]));
		std::string query = StringFormat("UPDATE npc_types SET DEX = %i WHERE id = %i",  atoi(sep->argplus[2]), npcTypeID);
		database.QueryDatabase(query);
		return;
	}

	if (strcasecmp(sep->arg[1], "INT") == 0) {
        c->Message(Chat::Yellow,"NPCID %u now has %i Intelligence.",  npcTypeID, atoi(sep->argplus[2]));
		std::string query = StringFormat("UPDATE npc_types SET _INT = %i WHERE id = %i",  atoi(sep->argplus[2]), npcTypeID);
		database.QueryDatabase(query);
		return;
	}

	if (strcasecmp(sep->arg[1], "STA") == 0) {
        c->Message(Chat::Yellow,"NPCID %u now has %i Stamina.",  npcTypeID, atoi(sep->argplus[2]));
		std::string query = StringFormat("UPDATE npc_types SET STA = %i WHERE id = %i",  atoi(sep->argplus[2]), npcTypeID);
		database.QueryDatabase(query);
		return;
	}

	if (strcasecmp(sep->arg[1], "STR") == 0) {
        c->Message(Chat::Yellow,"NPCID %u now has %i Strength.",  npcTypeID, atoi(sep->argplus[2]));
		std::string query = StringFormat("UPDATE npc_types SET STR = %i WHERE id = %i",  atoi(sep->argplus[2]), npcTypeID);
		database.QueryDatabase(query);
		return;
	}

	if (strcasecmp(sep->arg[1], "WIS") == 0) {
        c->Message(Chat::Yellow,"NPCID %u now has a Magic Resistance of %i.",  npcTypeID, atoi(sep->argplus[2]));
		std::string query = StringFormat("UPDATE npc_types SET WIS = %i WHERE id = %i",  atoi(sep->argplus[2]), npcTypeID);
		database.QueryDatabase(query);
		return;
	}

	if (strcasecmp(sep->arg[1], "MR") == 0) {
        c->Message(Chat::Yellow,"NPCID %u now has a Magic Resistance of %i.",  npcTypeID, atoi(sep->argplus[2]));
		std::string query = StringFormat("UPDATE npc_types SET MR = %i WHERE id = %i",  atoi(sep->argplus[2]), npcTypeID);
		database.QueryDatabase(query);
		return;
	}

	if (strcasecmp(sep->arg[1], "DR") == 0) {
        c->Message(Chat::Yellow,"NPCID %u now has a Disease Resistance of %i.",  npcTypeID, atoi(sep->argplus[2]));
		std::string query = StringFormat("UPDATE npc_types SET DR = %i WHERE id = %i",  atoi(sep->argplus[2]), npcTypeID);
		database.QueryDatabase(query);
		return;
	}

	if (strcasecmp(sep->arg[1], "CR") == 0) {
        c->Message(Chat::Yellow,"NPCID %u now has a Cold Resistance of %i.",  npcTypeID, atoi(sep->argplus[2]));
		std::string query = StringFormat("UPDATE npc_types SET CR = %i WHERE id = %i",  atoi(sep->argplus[2]), npcTypeID);
		database.QueryDatabase(query);
		return;
	}

    if (strcasecmp(sep->arg[1], "FR") == 0) {
        c->Message(Chat::Yellow,"NPCID %u now has a Fire Resistance of %i.",  npcTypeID, atoi(sep->argplus[2]));
		std::string query = StringFormat("UPDATE npc_types SET FR = %i WHERE id = %i",  atoi(sep->argplus[2]), npcTypeID);
		database.QueryDatabase(query);
		return;
	}

    if (strcasecmp(sep->arg[1], "PR") == 0) {
        c->Message(Chat::Yellow,"NPCID %u now has a Poison Resistance of %i.",  npcTypeID, atoi(sep->argplus[2]));
		std::string query = StringFormat("UPDATE npc_types SET PR = %i WHERE id = %i",  atoi(sep->argplus[2]), npcTypeID);
		database.QueryDatabase(query);
		return;
	}

	if (strcasecmp(sep->arg[1], "Corrup") == 0) {
        c->Message(Chat::Yellow,"NPCID %u now has a Corruption Resistance of %i.",  npcTypeID, atoi(sep->argplus[2]));
		std::string query = StringFormat("UPDATE npc_types SET corrup = %i WHERE id = %i",  atoi(sep->argplus[2]), npcTypeID);
		database.QueryDatabase(query);
		return;
	}

	if (strcasecmp(sep->arg[1], "PhR") == 0) {
        c->Message(Chat::Yellow,"NPCID %u now has a Physical Resistance of %i.",  npcTypeID, atoi(sep->argplus[2]));
		std::string query = StringFormat("UPDATE npc_types SET PhR = %i WHERE id = %i",  atoi(sep->argplus[2]), npcTypeID);
		database.QueryDatabase(query);
		return;
	}

	if (strcasecmp(sep->arg[1], "seeinvis") == 0) {
        c->Message(Chat::Yellow,"NPCID %u now has seeinvis set to %i.",  npcTypeID, atoi(sep->argplus[2]));
		std::string query = StringFormat("UPDATE npc_types SET see_invis = %i WHERE id = %i",  atoi(sep->argplus[2]), npcTypeID);
		database.QueryDatabase(query);
		return;
	}

	if (strcasecmp(sep->arg[1], "seeinvisundead") == 0) {
        c->Message(Chat::Yellow,"NPCID %u now has seeinvisundead set to %i.",  npcTypeID, atoi(sep->argplus[2]));
		std::string query = StringFormat("UPDATE npc_types SET see_invis_undead = %i WHERE id = %i",  atoi(sep->argplus[2]), npcTypeID);
		database.QueryDatabase(query);
		return;
	}

	if (strcasecmp(sep->arg[1], "seehide") == 0) {
        c->Message(Chat::Yellow,"NPCID %u now has seehide set to %i.",  npcTypeID, atoi(sep->argplus[2]));
		std::string query = StringFormat("UPDATE npc_types SET see_hide = %i WHERE id = %i",  atoi(sep->argplus[2]), npcTypeID);
		database.QueryDatabase(query);
		return;
	}

	if (strcasecmp(sep->arg[1], "seeimprovedhide") == 0) {
        c->Message(Chat::Yellow,"NPCID %u now has seeimprovedhide set to %i.",  npcTypeID, atoi(sep->argplus[2]));
		std::string query = StringFormat("UPDATE npc_types SET see_improved_hide = %i WHERE id = %i",  atoi(sep->argplus[2]), npcTypeID);
		database.QueryDatabase(query);
		return;
	}

	if (strcasecmp(sep->arg[1], "AC") == 0) {
        c->Message(Chat::Yellow,"NPCID %u now has %i Armor Class.",  npcTypeID, atoi(sep->argplus[2]));
		std::string query = StringFormat("UPDATE npc_types SET ac = %i WHERE id = %i",  atoi(sep->argplus[2]), npcTypeID);
		database.QueryDatabase(query);
		return;
	}

	if (strcasecmp(sep->arg[1], "ATK") == 0) {
        c->Message(Chat::Yellow,"NPCID %u now has %i Attack.",  npcTypeID, atoi(sep->argplus[2]));
		std::string query = StringFormat("UPDATE npc_types SET atk = %i WHERE id = %i",  atoi(sep->argplus[2]), npcTypeID);
		database.QueryDatabase(query);
		return;
	}

	if (strcasecmp(sep->arg[1], "Accuracy") == 0) {
        c->Message(Chat::Yellow,"NPCID %u now has %i Accuracy.",  npcTypeID, atoi(sep->argplus[2]));
		std::string query = StringFormat("UPDATE npc_types SET accuracy = %i WHERE id = %i",  atoi(sep->argplus[2]), npcTypeID);
		database.QueryDatabase(query);
		return;
	}

	if (strcasecmp(sep->arg[1], "Avoidance") == 0) {
        c->Message(Chat::Yellow,"NPCID %u now has %i Avoidance.",  npcTypeID, atoi(sep->argplus[2]));
		std::string query = StringFormat("UPDATE npc_types SET avoidance = %i WHERE id = %i",  atoi(sep->argplus[2]), npcTypeID);
		database.QueryDatabase(query);
		return;
	}

	if (strcasecmp(sep->arg[1], "level") == 0) {
        c->Message(Chat::Yellow,"NPCID %u is now level %i.",  npcTypeID, atoi(sep->argplus[2]));
		std::string query = StringFormat("UPDATE npc_types SET level = %i WHERE id = %i",  atoi(sep->argplus[2]), npcTypeID);
		database.QueryDatabase(query);
		return;
	}

	if (strcasecmp(sep->arg[1], "maxlevel") == 0) {
        c->Message(Chat::Yellow,"NPCID %u now has a maximum level of %i.",  npcTypeID, atoi(sep->argplus[2]));
		std::string query = StringFormat("UPDATE npc_types SET maxlevel = %i WHERE id = %i",  atoi(sep->argplus[2]), npcTypeID);
		database.QueryDatabase(query);
		return;
	}

	if (strcasecmp(sep->arg[1], "qglobal") == 0) {
        c->Message(Chat::Yellow,"Quest globals have been %s for NPCID %u",  atoi(sep->arg[2]) == 0 ? "disabled" : "enabled",  npcTypeID);
		std::string query = StringFormat("UPDATE npc_types SET qglobal = %i WHERE id = %i",  atoi(sep->argplus[2]), npcTypeID);
		database.QueryDatabase(query);
		return;
	}

	if (strcasecmp(sep->arg[1], "npcaggro") == 0) {
        c->Message(Chat::Yellow,"NPCID %u will now %s other NPCs with negative faction npc_value",  npcTypeID, atoi(sep->arg[2]) == 0? "not aggro": "aggro");
		std::string query = StringFormat("UPDATE npc_types SET npc_aggro = %i WHERE id = %i",  atoi(sep->argplus[2]) == 0? 0: 1, npcTypeID);
		database.QueryDatabase(query);
		return;
	}

	if (strcasecmp(sep->arg[1], "spawn_limit") == 0) {
        c->Message(Chat::Yellow,"NPCID %u now has a spawn limit of %i",  npcTypeID, atoi(sep->arg[2]));
		std::string query = StringFormat("UPDATE npc_types SET spawn_limit = %i WHERE id = %i",  atoi(sep->argplus[2]), npcTypeID);
		database.QueryDatabase(query);
		return;
	}

	if (strcasecmp(sep->arg[1], "Attackspeed") == 0) {
        c->Message(Chat::Yellow,"NPCID %u now has attack_speed set to %f",  npcTypeID, atof(sep->arg[2]));
		std::string query = StringFormat("UPDATE npc_types SET attack_speed = %f WHERE id = %i",  atof(sep->argplus[2]), npcTypeID);
		database.QueryDatabase(query);
		return;
	}

	if (strcasecmp(sep->arg[1], "Attackdelay") == 0) {
		c->Message(Chat::Yellow,"NPCID %u now has attack_delay set to %i", npcTypeID,atoi(sep->arg[2]));
		std::string query = StringFormat("UPDATE npc_types SET attack_delay = %i WHERE id = %i", atoi(sep->argplus[2]),npcTypeID);
		database.QueryDatabase(query);
		return;
	}

	if (strcasecmp(sep->arg[1], "Attackcount") == 0) {
		c->Message(Chat::Yellow,"NPCID %u now has attack_count set to %i", npcTypeID,atoi(sep->arg[2]));
		std::string query = StringFormat("UPDATE npc_types SET attack_count = %i WHERE id = %i", atoi(sep->argplus[2]),npcTypeID);
		database.QueryDatabase(query);
		return;
	}

	if (strcasecmp(sep->arg[1], "findable") == 0) {
        c->Message(Chat::Yellow,"NPCID %u is now %s",  npcTypeID, atoi(sep->arg[2]) == 0? "not findable": "findable");
		std::string query = StringFormat("UPDATE npc_types SET findable = %i WHERE id = %i",  atoi(sep->argplus[2]) == 0? 0: 1, npcTypeID);
		database.QueryDatabase(query);
		return;
	}

	if (strcasecmp(sep->arg[1], "trackable") == 0) {
        c->Message(Chat::Yellow,"NPCID %u is now %s",  npcTypeID, atoi(sep->arg[2]) == 0? "not trackable": "trackable");
		std::string query = StringFormat("UPDATE npc_types SET trackable = %i WHERE id = %i",  atoi(sep->argplus[2]) == 0? 0: 1, npcTypeID);
		database.QueryDatabase(query);
		return;
	}

	if (strcasecmp(sep->arg[1], "weapon") == 0) {
        c->Message(Chat::Yellow,"NPCID %u will have item graphic %i set to his primary and item graphic %i set to his secondary on repop.",   npcTypeID, atoi(sep->arg[2]), atoi(sep->arg[3]));
		std::string query = StringFormat("UPDATE npc_types SET d_melee_texture1 = %i, d_melee_texture2 = %i WHERE id = %i",  atoi(sep->arg[2]), atoi(sep->arg[3]), npcTypeID);
		database.QueryDatabase(query);
		return;
	}

	if (strcasecmp(sep->arg[1], "featuresave") == 0) {
        c->Message(Chat::Yellow,"NPCID %u saved with all current facial feature settings",  npcTypeID);
        Mob* target = c->GetTarget();
		std::string query = StringFormat("UPDATE npc_types "
                                        "SET luclin_haircolor = %i, luclin_beardcolor = %i, "
                                        "luclin_hairstyle = %i, luclin_beard = %i, "
                                        "face = %i, drakkin_heritage = %i, "
                                        "drakkin_tattoo = %i, drakkin_details = %i "
                                        "WHERE id = %i",
                                        target->GetHairColor(), target->GetBeardColor(),
                                        target->GetHairStyle(), target->GetBeard(),
                                        target->GetLuclinFace(), target->GetDrakkinHeritage(),
                                        target->GetDrakkinTattoo(), target->GetDrakkinDetails(),
                                        npcTypeID);
		database.QueryDatabase(query);
		return;
	}

	if (strcasecmp(sep->arg[1], "color") == 0) {
        c->Message(Chat::Yellow,"NPCID %u now has %i red, %i green, and %i blue tinting on their armor.",  npcTypeID, atoi(sep->arg[2]), atoi(sep->arg[3]), atoi(sep->arg[4]));
		std::string query = StringFormat("UPDATE npc_types SET armortint_red = %i, armortint_green = %i, armortint_blue = %i WHERE id = %i",  atoi(sep->arg[2]), atoi(sep->arg[3]), atoi(sep->arg[4]), npcTypeID);
		database.QueryDatabase(query);
		return;
	}

	if (strcasecmp(sep->arg[1], "armortint_id") == 0) {
        c->Message(Chat::Yellow,"NPCID %u now has field 'armortint_id' set to %s",  npcTypeID, sep->arg[2]);
		std::string query = StringFormat("UPDATE npc_types SET armortint_id = '%s' WHERE id = %i",  sep->argplus[2], npcTypeID);
		database.QueryDatabase(query);
		return;
	}

	if (strcasecmp(sep->arg[1], "setanimation") == 0) {
		int animation = 0;
		if(sep->arg[2] && atoi(sep->arg[2]) <= 4) {
			if((strcasecmp(sep->arg[2], "stand" ) == 0) || atoi(sep->arg[2]) == 0)
				animation = 0; //Stand
			if((strcasecmp(sep->arg[2], "sit" ) == 0) || atoi(sep->arg[2]) == 1)
				animation = 1; //Sit
			if((strcasecmp(sep->arg[2], "crouch" ) == 0) || atoi(sep->arg[2]) == 2)
				animation = 2; //Crouch
			if((strcasecmp(sep->arg[2], "dead" ) == 0) || atoi(sep->arg[2]) == 3)
				animation = 3; //Dead
			if((strcasecmp(sep->arg[2], "loot" ) == 0) || atoi(sep->arg[2]) == 4)
				animation = 4; //Looting Animation
		} else {
			c->Message(Chat::White, "You must specifiy an animation stand, sit, crouch, dead, loot (0-4)");
			c->Message(Chat::White, "Example: #npcedit setanimation sit");
			c->Message(Chat::White, "Example: #npcedit setanimation 0");
			return;
		}

		c->Message(Chat::Yellow,"NPCID %u now has the animation set to %i on spawn with spawngroup %i",  npcTypeID, animation,
				   c->GetTarget()->CastToNPC()->GetSpawnGroupId() );
		std::string query = StringFormat("UPDATE spawn2 SET animation = %i " "WHERE spawngroupID = %i",  animation,
										 c->GetTarget()->CastToNPC()->GetSpawnGroupId());
		database.QueryDatabase(query);

		c->GetTarget()->SetAppearance(EmuAppearance(animation));
		return;
	}

	if (strcasecmp(sep->arg[1], "scalerate") == 0) {
        c->Message(Chat::Yellow,"NPCID %u now has a scaling rate of %i.",  npcTypeID, atoi(sep->arg[2]));
		std::string query = StringFormat("UPDATE npc_types SET scalerate = %i WHERE id = %i",  atoi(sep->argplus[2]), npcTypeID);
		database.QueryDatabase(query);
		return;
	}

	if (strcasecmp(sep->arg[1], "healscale") == 0) {
        c->Message(Chat::Yellow, "NPCID %u now has a heal scaling rate of %i.",  npcTypeID, atoi(sep->arg[2]));
		std::string query = StringFormat("UPDATE npc_types SET healscale = %i WHERE id = %i",  atoi(sep->argplus[2]), npcTypeID);
		database.QueryDatabase(query);
		return;
	}

	if (strcasecmp(sep->arg[1], "spellscale") == 0) {
        c->Message(Chat::Yellow, "NPCID %u now has a spell scaling rate of %i.",  npcTypeID, atoi(sep->arg[2]));
		std::string query = StringFormat("UPDATE npc_types SET spellscale = %i WHERE id = %i",  atoi(sep->argplus[2]), npcTypeID);
		database.QueryDatabase(query);
		return;
	}

	if (strcasecmp(sep->arg[1], "no_target") == 0) {
        c->Message(Chat::Yellow, "NPCID %u is now %s.",  npcTypeID, atoi(sep->arg[2]) == 0? "targetable": "untargetable");
		std::string query = StringFormat("UPDATE npc_types SET no_target_hotkey = %i WHERE id = %i",  atoi(sep->argplus[2]), npcTypeID);
		database.QueryDatabase(query);
		return;
	}

	if (strcasecmp(sep->arg[1], "version") == 0) {
        c->Message(Chat::Yellow, "NPCID %u is now version %i.",  npcTypeID, atoi(sep->arg[2]));
		std::string query = StringFormat("UPDATE npc_types SET version = %i WHERE id = %i",  atoi(sep->argplus[2]), npcTypeID);
		database.QueryDatabase(query);
		return;
	}

	if (strcasecmp(sep->arg[1], "slow_mitigation") == 0) {
        c->Message(Chat::Yellow, "NPCID %u's slow mitigation limit is now %i.",  npcTypeID, atoi(sep->arg[2]));
		std::string query = StringFormat("UPDATE npc_types SET slow_mitigation = %i WHERE id = %i",  atoi(sep->argplus[2]), npcTypeID);
		database.QueryDatabase(query);
		return;
	}

	if((sep->arg[1][0] == 0 || strcasecmp(sep->arg[1],"*")==0) || ((c->GetTarget()==0) || (c->GetTarget()->IsClient())))
		c->Message(Chat::White, "Type #npcedit help for more info");

}

#ifdef PACKET_PROFILER
void command_packetprofile(Client *c, const Seperator *sep) {
	Client *t = c;
	if(c->GetTarget() && c->GetTarget()->IsClient()) {
		t = c->GetTarget()->CastToClient();
	}
	c->DumpPacketProfile();
}
#endif

#ifdef EQPROFILE
void command_profiledump(Client *c, const Seperator *sep) {
	DumpZoneProfile();
}

void command_profilereset(Client *c, const Seperator *sep) {
	ResetZoneProfile();
}
#endif

void command_opcode(Client *c, const Seperator *sep) {
	if(!strcasecmp(sep->arg[1], "reload" )) {
		ReloadAllPatches();
		c->Message(Chat::White, "Opcodes for all patches have been reloaded");
	}
}

void command_qglobal(Client *c, const Seperator *sep) {
	//In-game switch for qglobal column
	if(sep->arg[1][0] == 0) {
		c->Message(Chat::White, "Syntax: #qglobal [on/off/view]. Requires NPC target.");
		return;
	}

	Mob *target = c->GetTarget();

	if(!target || !target->IsNPC()) {
		c->Message(Chat::Red, "NPC Target Required!");
		return;
	}

	if(!strcasecmp(sep->arg[1], "on")) {
        std::string query = StringFormat("UPDATE npc_types SET qglobal = 1 WHERE id = '%i'",
                                        target->GetNPCTypeID());
        auto results = database.QueryDatabase(query);
		if(!results.Success()) {
			c->Message(Chat::Yellow, "Could not update database.");
			return;
		}

        c->Message(Chat::Yellow, "Success! Changes take effect on zone reboot.");
		return;
	}

	if(!strcasecmp(sep->arg[1], "off")) {
        std::string query = StringFormat("UPDATE npc_types SET qglobal = 0 WHERE id = '%i'",
                                        target->GetNPCTypeID());
        auto results = database.QueryDatabase(query);
		if(!results.Success()) {
			c->Message(Chat::Yellow, "Could not update database.");
			return;
		}

        c->Message(Chat::Yellow, "Success! Changes take effect on zone reboot.");
		return;
	}

	if(!strcasecmp(sep->arg[1], "view")) {
		const NPCType *type = database.LoadNPCTypesData(target->GetNPCTypeID());
		if(!type)
			c->Message(Chat::Yellow, "Invalid NPC type.");
		else if(type->qglobal)
			c->Message(Chat::Yellow, "This NPC has quest globals active.");
		else
			c->Message(Chat::Yellow, "This NPC has quest globals disabled.");
		return;
	}

    c->Message(Chat::Yellow, "Invalid action specified.");
}

void command_path(Client *c, const Seperator *sep)
{
	if (zone->pathing) {
		zone->pathing->DebugCommand(c, sep);
	}
}

void Client::Undye() {
	for (int cur_slot = EQEmu::textures::textureBegin; cur_slot <= EQEmu::textures::LastTexture; cur_slot++) {
		uint8 slot2=SlotConvert(cur_slot);
		EQEmu::ItemInstance* inst = m_inv.GetItem(slot2);

		if(inst != nullptr) {
			inst->SetColor(inst->GetItem()->Color);
			database.SaveInventory(CharacterID(), inst, slot2);
		}

		m_pp.item_tint.Slot[cur_slot].Color = 0;
		SendWearChange(cur_slot);
	}

	database.DeleteCharacterDye(this->CharacterID());
}

void command_undye(Client *c, const Seperator *sep)
{
	if(c->GetTarget() && c->GetTarget()->IsClient())
	{
		c->GetTarget()->CastToClient()->Undye();
	}
	else
	{
		c->Message(Chat::White, "ERROR: Client target required");
	}
}

void command_ucs(Client *c, const Seperator *sep)
{
	if (!c)
		return;

	LogInfo("Character [{}] attempting ucs reconnect while ucs server is [{}] available",
		c->GetName(), (zone->IsUCSServerAvailable() ? "" : "un"));

	if (zone->IsUCSServerAvailable()) {
		EQApplicationPacket* outapp = nullptr;
		std::string buffer;

		std::string MailKey = database.GetMailKey(c->CharacterID(), true);
		EQEmu::versions::UCSVersion ConnectionType = EQEmu::versions::ucsUnknown;

		// chat server packet
		switch (c->ClientVersion()) {
		case EQEmu::versions::ClientVersion::Titanium:
			ConnectionType = EQEmu::versions::ucsTitaniumChat;
			break;
		case EQEmu::versions::ClientVersion::SoF:
			ConnectionType = EQEmu::versions::ucsSoFCombined;
			break;
		case EQEmu::versions::ClientVersion::SoD:
			ConnectionType = EQEmu::versions::ucsSoDCombined;
			break;
		case EQEmu::versions::ClientVersion::UF:
			ConnectionType = EQEmu::versions::ucsUFCombined;
			break;
		case EQEmu::versions::ClientVersion::RoF:
			ConnectionType = EQEmu::versions::ucsRoFCombined;
			break;
		case EQEmu::versions::ClientVersion::RoF2:
			ConnectionType = EQEmu::versions::ucsRoF2Combined;
			break;
		default:
			ConnectionType = EQEmu::versions::ucsUnknown;
			break;
		}

		buffer = StringFormat("%s,%i,%s.%s,%c%s",
			Config->ChatHost.c_str(),
			Config->ChatPort,
			Config->ShortName.c_str(),
			c->GetName(),
			ConnectionType,
			MailKey.c_str()
		);

		outapp = new EQApplicationPacket(OP_SetChatServer, (buffer.length() + 1));
		memcpy(outapp->pBuffer, buffer.c_str(), buffer.length());
		outapp->pBuffer[buffer.length()] = '\0';

		c->QueuePacket(outapp);
		safe_delete(outapp);

		// mail server packet
		switch (c->ClientVersion()) {
		case EQEmu::versions::ClientVersion::Titanium:
			ConnectionType = EQEmu::versions::ucsTitaniumMail;
			break;
		default:
			// retain value from previous switch
			break;
		}

		buffer = StringFormat("%s,%i,%s.%s,%c%s",
			Config->MailHost.c_str(),
			Config->MailPort,
			Config->ShortName.c_str(),
			c->GetName(),
			ConnectionType,
			MailKey.c_str()
		);

		outapp = new EQApplicationPacket(OP_SetChatServer2, (buffer.length() + 1));
		memcpy(outapp->pBuffer, buffer.c_str(), buffer.length());
		outapp->pBuffer[buffer.length()] = '\0';

		c->QueuePacket(outapp);
		safe_delete(outapp);
	}
}

void command_undyeme(Client *c, const Seperator *sep)
{
	if(c) {
		c->Undye();
		c->Message(Chat::Red, "Dye removed from all slots. Please zone for the process to complete.");
	}
}

void command_ginfo(Client *c, const Seperator *sep)
{
	Client *t;

	if(c->GetTarget() && c->GetTarget()->IsClient())
		t = c->GetTarget()->CastToClient();
	else
		t = c;

	Group *g = t->GetGroup();
	if(!g) {
		c->Message(Chat::White, "This client is not in a group");
		return;
	}

	c->Message(Chat::White, "Player: %s is in Group #%lu: with %i members",  t->GetName(), (unsigned long)g->GetID(), g->GroupCount());

	uint32 r;
	for(r = 0; r < MAX_GROUP_MEMBERS; r++) {
		if(g->members[r] == nullptr) {
			if(g->membername[r][0] == '\0')
				continue;
			c->Message(Chat::White, "...Zoned Member: %s, Roles: %s %s %s",  g->membername[r],
				(g->MemberRoles[r] & RoleAssist) ? "Assist" : "",
				(g->MemberRoles[r] & RoleTank) ? "Tank" : "",
				(g->MemberRoles[r] & RolePuller) ? "Puller" : "");
		} else {
			c->Message(Chat::White, "...In-Zone Member: %s (0x%x) Roles: %s %s %s",  g->membername[r], g->members[r],
				(g->MemberRoles[r] & RoleAssist) ? "Assist" : "",
				(g->MemberRoles[r] & RoleTank) ? "Tank" : "",
				(g->MemberRoles[r] & RolePuller) ? "Puller" : "");

		}
	}
}

void command_hp(Client *c, const Seperator *sep)
{
	c->SendHPUpdate();
	c->CheckManaEndUpdate();
}

void command_aggro(Client *c, const Seperator *sep)
{
	if(c->GetTarget() == nullptr || !c->GetTarget()->IsNPC()) {
		c->Message(Chat::White, "Error: you must have an NPC target.");
		return;
	}
	float d = atof(sep->arg[1]);
	if(d == 0.0f) {
		c->Message(Chat::Red, "Error: distance argument required.");
		return;
	}
	bool verbose = false;
	if(sep->arg[2][0] == '-' && sep->arg[2][1] == 'v' && sep->arg[2][2] == '\0') {
		verbose = true;
	}

	entity_list.DescribeAggro(c, c->GetTarget()->CastToNPC(), d, verbose);
}

void command_pf(Client *c, const Seperator *sep)
{
	if(c->GetTarget())
	{
		Mob *who = c->GetTarget();
		c->Message(Chat::White, "POS: (%.2f, %.2f, %.2f)",  who->GetX(), who->GetY(), who->GetZ());
		c->Message(Chat::White, "WP: %s (%d/%d)",  to_string(who->GetCurrentWayPoint()).c_str(), who->IsNPC()?who->CastToNPC()->GetMaxWp():-1);
		c->Message(Chat::White, "pause=%d RAspeed=%d",  who->GetCWPP(), who->GetRunAnimSpeed());
		//who->DumpMovement(c);
	} else {
		c->Message(Chat::White, "ERROR: target required");
	}
}

void command_bestz(Client *c, const Seperator *sep) {
	if (zone->zonemap == nullptr) {
		c->Message(Chat::White,"Map not loaded for this zone");
	} else {
		glm::vec3 me;
		me.x = c->GetX();
		me.y = c->GetY();
		me.z = c->GetZ() + (c->GetSize() == 0.0 ? 6 : c->GetSize()) * HEAD_POSITION;
		glm::vec3 hit;
		glm::vec3 bme(me);
		bme.z -= 500;

		float best_z = zone->zonemap->FindBestZ(me, &hit);

		if (best_z != BEST_Z_INVALID)
		{
			c->Message(Chat::White, "Z is %.3f at (%.3f, %.3f).",  best_z, me.x, me.y);
		}
		else
		{
			c->Message(Chat::White, "Found no Z.");
		}
	}

	if(zone->watermap == nullptr) {
		c->Message(Chat::White,"Water Region Map not loaded for this zone");
	} else {
		WaterRegionType RegionType;
		float z;

		if(c->GetTarget()) {
			z=c->GetTarget()->GetZ();
			auto position = glm::vec3(c->GetTarget()->GetX(), c->GetTarget()->GetY(), z);
			RegionType = zone->watermap->ReturnRegionType(position);
			c->Message(Chat::White,"InWater returns %d",  zone->watermap->InWater(position));
			c->Message(Chat::White,"InLava returns %d",  zone->watermap->InLava(position));

		}
		else {
			z=c->GetZ();
			auto position = glm::vec3(c->GetX(), c->GetY(), z);
			RegionType = zone->watermap->ReturnRegionType(position);
			c->Message(Chat::White,"InWater returns %d",  zone->watermap->InWater(position));
			c->Message(Chat::White,"InLava returns %d",  zone->watermap->InLava(position));

		}

		switch(RegionType) {
			case RegionTypeNormal:	{ c->Message(Chat::White,"There is nothing special about the region you are in!"); break; }
			case RegionTypeWater:	{ c->Message(Chat::White,"You/your target are in Water."); break; }
			case RegionTypeLava:	{ c->Message(Chat::White,"You/your target are in Lava."); break; }
			case RegionTypeVWater:	{ c->Message(Chat::White,"You/your target are in VWater (Icy Water?)."); break; }
			case RegionTypePVP:	{ c->Message(Chat::White, "You/your target are in a pvp enabled area."); break; }
			case RegionTypeSlime:	{ c->Message(Chat::White, "You/your target are in slime."); break; }
			case RegionTypeIce:	{ c->Message(Chat::White, "You/your target are in ice."); break; }
			default: c->Message(Chat::White,"You/your target are in an unknown region type.");
		}
	}


}


void command_reloadstatic(Client *c, const Seperator *sep) {
	c->Message(Chat::White, "Reloading zone static data...");
	zone->ReloadStaticData();
}

void command_flags(Client *c, const Seperator *sep) {
	Client *t = c;

	if(c->Admin() >= minStatusToSeeOthersZoneFlags) {
		Mob *tgt = c->GetTarget();
		if(tgt != nullptr && tgt->IsClient())
			t = tgt->CastToClient();
	}

	t->SendZoneFlagInfo(c);
}

void command_flagedit(Client *c, const Seperator *sep) {
	//super-command for editing zone flags
	if(sep->arg[1][0] == '\0' || !strcasecmp(sep->arg[1], "help")) {
		c->Message(Chat::White, "Syntax: #flagedit [lockzone|unlockzone|listzones|give|take].");
		c->Message(Chat::White, "...lockzone [zone id/short] [flag name] - Set the specified flag name on the zone, locking the zone");
		c->Message(Chat::White, "...unlockzone [zone id/short] - Removes the flag requirement from the specified zone");
		c->Message(Chat::White, "...listzones - List all zones which require a flag, and their flag's name");
		c->Message(Chat::White, "...give [zone id/short] - Give your target the zone flag for the specified zone.");
		c->Message(Chat::White, "...take [zone id/short] - Take the zone flag for the specified zone away from your target");
		c->Message(Chat::White, "...Note: use #flags to view flags on a person");
		return;
	}

	if(!strcasecmp(sep->arg[1], "lockzone")) {
		uint32 zoneid = 0;
		if(sep->arg[2][0] != '\0') {
			zoneid = atoi(sep->arg[2]);
			if(zoneid < 1) {
				zoneid = database.GetZoneID(sep->arg[2]);
			}
		}
		if(zoneid < 1) {
			c->Message(Chat::Red, "zone required. see help.");
			return;
		}

		char flag_name[128];
		if(sep->argplus[3][0] == '\0') {
			c->Message(Chat::Red, "flag name required. see help.");
			return;
		}
		database.DoEscapeString(flag_name, sep->argplus[3], 64);
		flag_name[127] = '\0';

        std::string query = StringFormat("UPDATE zone SET flag_needed = '%s' "
                                        "WHERE zoneidnumber = %d AND version = %d",
                                        flag_name, zoneid, zone->GetInstanceVersion());
        auto results = database.QueryDatabase(query);
		if(!results.Success()) {
			c->Message(Chat::Red, "Error updating zone: %s",  results.ErrorMessage().c_str());
			return;
		}

        c->Message(Chat::Yellow, "Success! Zone %s now requires a flag, named %s",  database.GetZoneName(zoneid), flag_name);
        return;
	}

	if(!strcasecmp(sep->arg[1], "unlockzone")) {
		uint32 zoneid = 0;
		if(sep->arg[2][0] != '\0') {
			zoneid = atoi(sep->arg[2]);
			if(zoneid < 1) {
				zoneid = database.GetZoneID(sep->arg[2]);
			}
		}

		if(zoneid < 1) {
			c->Message(Chat::Red, "zone required. see help.");
			return;
		}

        std::string query = StringFormat("UPDATE zone SET flag_needed = '' "
                                        "WHERE zoneidnumber = %d AND version = %d",
                                        zoneid, zone->GetInstanceVersion());
        auto results = database.QueryDatabase(query);
		if(!results.Success()) {
			c->Message(Chat::Yellow, "Error updating zone: %s",  results.ErrorMessage().c_str());
			return;
		}

        c->Message(Chat::Yellow, "Success! Zone %s no longer requires a flag.",  database.GetZoneName(zoneid));
        return;
	}

	if(!strcasecmp(sep->arg[1], "listzones")) {
        std::string query = "SELECT zoneidnumber, short_name, long_name, version, flag_needed "
                            "FROM zone WHERE flag_needed != ''";
        auto results = database.QueryDatabase(query);
		if (!results.Success()) {
            return;
        }

        c->Message(Chat::White, "Zones which require flags:");
        for (auto row = results.begin(); row != results.end(); ++row)
            c->Message(Chat::White, "Zone %s (%s,%s) version %s requires key %s",  row[2], row[0], row[1], row[3], row[4]);

        return;
	}

	if(!strcasecmp(sep->arg[1], "give")) {
		uint32 zoneid = 0;
		if(sep->arg[2][0] != '\0') {
			zoneid = atoi(sep->arg[2]);
			if(zoneid < 1) {
				zoneid = database.GetZoneID(sep->arg[2]);
			}
		}
		if(zoneid < 1) {
			c->Message(Chat::Red, "zone required. see help.");
			return;
		}

		Mob *t = c->GetTarget();
		if(t == nullptr || !t->IsClient()) {
			c->Message(Chat::Red, "client target required");
			return;
		}

		t->CastToClient()->SetZoneFlag(zoneid);
		return;
	}

	if(!strcasecmp(sep->arg[1], "give")) {
		uint32 zoneid = 0;
		if(sep->arg[2][0] != '\0') {
			zoneid = atoi(sep->arg[2]);
			if(zoneid < 1) {
				zoneid = database.GetZoneID(sep->arg[2]);
			}
		}
		if(zoneid < 1) {
			c->Message(Chat::Red, "zone required. see help.");
			return;
		}

		Mob *t = c->GetTarget();
		if(t == nullptr || !t->IsClient()) {
			c->Message(Chat::Red, "client target required");
			return;
		}

		t->CastToClient()->ClearZoneFlag(zoneid);
		return;
	}

    c->Message(Chat::Yellow, "Invalid action specified. use '#flagedit help' for help");
}

void command_serverrules(Client *c, const Seperator *sep)
{
	c->SendRules(c);
}

void command_acceptrules(Client *c, const Seperator *sep)
{
	if(!database.GetAgreementFlag(c->AccountID()))
	{
		database.SetAgreementFlag(c->AccountID());
		c->SendAppearancePacket(AT_Anim, ANIM_STAND);
		c->Message(Chat::White,"It is recorded you have agreed to the rules.");
	}
}

void command_guildcreate(Client *c, const Seperator *sep)
{
	if(strlen(sep->argplus[1])>4 && strlen(sep->argplus[1])<16)
	{
		guild_mgr.AddGuildApproval(sep->argplus[1],c);
	}
	else
	{
		c->Message(Chat::White,"Guild name must be more than 4 characters and less than 16.");
	}
}

void command_guildapprove(Client *c, const Seperator *sep)
{
	guild_mgr.AddMemberApproval(atoi(sep->arg[1]),c);
}

void command_guildlist(Client *c, const Seperator *sep)
{
	GuildApproval* tmp = guild_mgr.FindGuildByIDApproval(atoi(sep->arg[1]));
	if(tmp)
	{
		tmp->ApprovedMembers(c);
	}
	else
		c->Message(Chat::White,"Could not find reference id.");
}

void command_hatelist(Client *c, const Seperator *sep) {
	Mob *target = c->GetTarget();
	if(target == nullptr) {
		c->Message(Chat::White, "Error: you must have a target.");
		return;
	}

	c->Message(Chat::White, "Display hate list for %s..",  target->GetName());
	target->PrintHateListToClient(c);
}


void command_rules(Client *c, const Seperator *sep) {
	//super-command for managing rules settings
	if(sep->arg[1][0] == '\0' || !strcasecmp(sep->arg[1], "help")) {
		c->Message(Chat::White, "Syntax: #rules [subcommand].");
		c->Message(Chat::White, "-- Rule Set Manipulation --");
		c->Message(Chat::White, "...listsets - List avaliable rule sets");
		c->Message(Chat::White, "...current - gives the name of the ruleset currently running in this zone");
		c->Message(Chat::White, "...reload - Reload the selected ruleset in this zone");
		c->Message(Chat::White, "...switch (ruleset name) - Change the selected ruleset and load it");
		c->Message(Chat::White, "...load (ruleset name) - Load a ruleset in just this zone without changing the selected set");
//too lazy to write this right now:
//		c->Message(Chat::White, "...wload (ruleset name) - Load a ruleset in all zones without changing the selected set");
		c->Message(Chat::White, "...store [ruleset name] - Store the running ruleset as the specified name");
		c->Message(Chat::White, "---------------------");
		c->Message(Chat::White, "-- Running Rule Manipulation --");
		c->Message(Chat::White, "...reset - Reset all rules to their default values");
		c->Message(Chat::White, "...get [rule] - Get the specified rule's local value");
		c->Message(Chat::White, "...set (rule) (value) - Set the specified rule to the specified value locally only");
		c->Message(Chat::White, "...setdb (rule) (value) - Set the specified rule to the specified value locally and in the DB");
		c->Message(Chat::White, "...list [catname] - List all rules in the specified category (or all categiries if omitted)");
		c->Message(Chat::White, "...values [catname] - List the value of all rules in the specified category");
		return;
	}

	if(!strcasecmp(sep->arg[1], "current")) {
		c->Message(Chat::White, "Currently running ruleset '%s' (%d)",  RuleManager::Instance()->GetActiveRuleset(),
			RuleManager::Instance()->GetActiveRulesetID());
	} else if(!strcasecmp(sep->arg[1], "listsets")) {
		std::map<int, std::string> sets;
		if(!RuleManager::Instance()->ListRulesets(&database, sets)) {
			c->Message(Chat::Red, "Failed to list rule sets!");
			return;
		}

		c->Message(Chat::White, "Avaliable rule sets:");
		std::map<int, std::string>::iterator cur, end;
		cur = sets.begin();
		end = sets.end();
		for(; cur != end; ++cur) {
			c->Message(Chat::White, "(%d) %s",  cur->first, cur->second.c_str());
		}
	} else if(!strcasecmp(sep->arg[1], "reload")) {
		RuleManager::Instance()->LoadRules(&database, RuleManager::Instance()->GetActiveRuleset(), true);
		c->Message(Chat::White, "The active ruleset (%s (%d)) has been reloaded",  RuleManager::Instance()->GetActiveRuleset(),
			RuleManager::Instance()->GetActiveRulesetID());
	} else if(!strcasecmp(sep->arg[1], "switch")) {
		//make sure this is a valid rule set..
		int rsid = RuleManager::Instance()->GetRulesetID(&database, sep->arg[2]);
		if(rsid < 0) {
			c->Message(Chat::Red, "Unknown rule set '%s'",  sep->arg[2]);
			return;
		}
		if(!database.SetVariable("RuleSet",  sep->arg[2])) {
			c->Message(Chat::Red, "Failed to update variables table to change selected rule set");
			return;
		}

		//TODO: we likely want to reload this ruleset everywhere...
		RuleManager::Instance()->LoadRules(&database, sep->arg[2], true);

		c->Message(Chat::White, "The selected ruleset has been changed to (%s (%d)) and reloaded locally",  sep->arg[2], rsid);
	} else if(!strcasecmp(sep->arg[1], "load")) {
		//make sure this is a valid rule set..
		int rsid = RuleManager::Instance()->GetRulesetID(&database, sep->arg[2]);
		if(rsid < 0) {
			c->Message(Chat::Red, "Unknown rule set '%s'",  sep->arg[2]);
			return;
		}
		RuleManager::Instance()->LoadRules(&database, sep->arg[2], true);
		c->Message(Chat::White, "Loaded ruleset '%s' (%d) locally",  sep->arg[2], rsid);
	} else if(!strcasecmp(sep->arg[1], "store")) {
		if(sep->argnum == 1) {
			//store current rule set.
			RuleManager::Instance()->SaveRules(&database);
			c->Message(Chat::White, "Rules saved");
		} else if(sep->argnum == 2) {
			RuleManager::Instance()->SaveRules(&database, sep->arg[2]);
			int prersid = RuleManager::Instance()->GetActiveRulesetID();
			int rsid = RuleManager::Instance()->GetRulesetID(&database, sep->arg[2]);
			if(rsid < 0) {
				c->Message(Chat::Red, "Unable to query ruleset ID after store, it most likely failed.");
			} else {
				c->Message(Chat::White, "Stored rules as ruleset '%s' (%d)",  sep->arg[2], rsid);
				if(prersid != rsid) {
					c->Message(Chat::White, "Rule set %s (%d) is now active in this zone",  sep->arg[2], rsid);
				}
			}
		} else {
			c->Message(Chat::Red, "Invalid argument count, see help.");
			return;
		}
	} else if(!strcasecmp(sep->arg[1], "reset")) {
		RuleManager::Instance()->ResetRules(true);
		c->Message(Chat::White, "The running ruleset has been set to defaults");

	} else if(!strcasecmp(sep->arg[1], "get")) {
		if(sep->argnum != 2) {
			c->Message(Chat::Red, "Invalid argument count, see help.");
			return;
		}
		std::string value;
		if(!RuleManager::Instance()->GetRule(sep->arg[2], value))
			c->Message(Chat::Red, "Unable to find rule %s",  sep->arg[2]);
		else
			c->Message(Chat::White, "%s - %s",  sep->arg[2], value.c_str());

	} else if(!strcasecmp(sep->arg[1], "set")) {
		if(sep->argnum != 3) {
			c->Message(Chat::Red, "Invalid argument count, see help.");
			return;
		}
		if(!RuleManager::Instance()->SetRule(sep->arg[2], sep->arg[3], nullptr, false, true)) {
			c->Message(Chat::Red, "Failed to modify rule");
		} else {
			c->Message(Chat::White, "Rule modified locally.");
		}
	} else if(!strcasecmp(sep->arg[1], "setdb")) {
		if(sep->argnum != 3) {
			c->Message(Chat::Red, "Invalid argument count, see help.");
			return;
		}
		if(!RuleManager::Instance()->SetRule(sep->arg[2], sep->arg[3], &database, true, true)) {
			c->Message(Chat::Red, "Failed to modify rule");
		} else {
			c->Message(Chat::White, "Rule modified locally and in the database.");
		}
	} else if(!strcasecmp(sep->arg[1], "list")) {
		if(sep->argnum == 1) {
			std::vector<const char *> rule_list;
			if(!RuleManager::Instance()->ListCategories(rule_list)) {
				c->Message(Chat::Red, "Failed to list categories!");
				return;
			}
			c->Message(Chat::White, "Rule Categories:");
			std::vector<const char *>::iterator cur, end;
			cur = rule_list.begin();
			end = rule_list.end();
			for(; cur != end; ++cur) {
				c->Message(Chat::White, " %s",  *cur);
			}
		} else if(sep->argnum == 2) {
			const char *catfilt = nullptr;
			if(std::string("all") != sep->arg[2])
				catfilt = sep->arg[2];
			std::vector<const char *> rule_list;
			if(!RuleManager::Instance()->ListRules(catfilt, rule_list)) {
				c->Message(Chat::Red, "Failed to list rules!");
				return;
			}
			c->Message(Chat::White, "Rules in category %s:",  sep->arg[2]);
			std::vector<const char *>::iterator cur, end;
			cur = rule_list.begin();
			end = rule_list.end();
			for(; cur != end; ++cur) {
				c->Message(Chat::White, " %s",  *cur);
			}
		} else {
			c->Message(Chat::Red, "Invalid argument count, see help.");
		}
	} else if(!strcasecmp(sep->arg[1], "values")) {
		if(sep->argnum != 2) {
			c->Message(Chat::Red, "Invalid argument count, see help.");
			return;
		} else {
			const char *catfilt = nullptr;
			if(std::string("all") != sep->arg[2])
				catfilt = sep->arg[2];
			std::vector<const char *> rule_list;
			if(!RuleManager::Instance()->ListRules(catfilt, rule_list)) {
				c->Message(Chat::Red, "Failed to list rules!");
				return;
			}
			c->Message(Chat::White, "Rules & values in category %s:",  sep->arg[2]);
			std::vector<const char *>::iterator cur, end;
			cur = rule_list.begin();
			end = rule_list.end();
			for(std::string tmp_value; cur != end; ++cur) {
				if (RuleManager::Instance()->GetRule(*cur, tmp_value))
					c->Message(Chat::White, " %s - %s",  *cur, tmp_value.c_str());
			}
		}

	} else {
		c->Message(Chat::Yellow, "Invalid action specified. use '#rules help' for help");
	}
}


void command_task(Client *c, const Seperator *sep) {
	//super-command for managing tasks
	if(sep->arg[1][0] == '\0' || !strcasecmp(sep->arg[1], "help")) {
		c->Message(Chat::White, "Syntax: #task [subcommand].");
		c->Message(Chat::White, "-- Task System Commands --");
		c->Message(Chat::White, "...show - List active tasks for a client");
		c->Message(Chat::White, "...update <TaskID> <ActivityID> [Count]");
		c->Message(Chat::White, "...reloadall - Reload all Task information from the database");
		c->Message(Chat::White, "...reload task <TaskID> - Reload Task and Activity informnation for a single task");
		c->Message(Chat::White, "...reload lists - Reload goal/reward list information");
		c->Message(Chat::White, "...reload prox - Reload proximity information");
		c->Message(Chat::White, "...reload sets - Reload task set information");
		return;
	}

	if(!strcasecmp(sep->arg[1], "show")) {
		if(c->GetTarget() && c->GetTarget()->IsClient())
			c->GetTarget()->CastToClient()->ShowClientTasks();
		else
			c->ShowClientTasks();

		return;
	}

	if(!strcasecmp(sep->arg[1], "update")) {
		if(sep->argnum>=3) {
			int TaskID = atoi(sep->arg[2]);
			int ActivityID = atoi(sep->arg[3]);
			int Count=1;

			if(sep->argnum>=4) {
				Count = atoi(sep->arg[4]);
				if(Count <= 0)
					Count = 1;
			}
			c->Message(Chat::Yellow, "Updating Task %i, Activity %i, Count %i",  TaskID, ActivityID, Count);
			c->UpdateTaskActivity(TaskID, ActivityID, Count);
		}
		return;
	}
	if(!strcasecmp(sep->arg[1], "reloadall")) {
		c->Message(Chat::Yellow, "Sending reloadtasks to world");
		worldserver.SendReloadTasks(RELOADTASKS);
		c->Message(Chat::Yellow, "Back again");
		return;
	}

	if(!strcasecmp(sep->arg[1], "reload")) {
		if(sep->arg[2][0] != '\0') {
			if(!strcasecmp(sep->arg[2], "lists")) {
				c->Message(Chat::Yellow, "Sending reload lists to world");
				worldserver.SendReloadTasks(RELOADTASKGOALLISTS);
				c->Message(Chat::Yellow, "Back again");
				return;
			}
			if(!strcasecmp(sep->arg[2], "prox")) {
				c->Message(Chat::Yellow, "Sending reload proximities to world");
				worldserver.SendReloadTasks(RELOADTASKPROXIMITIES);
				c->Message(Chat::Yellow, "Back again");
				return;
			}
			if(!strcasecmp(sep->arg[2], "sets")) {
				c->Message(Chat::Yellow, "Sending reload task sets to world");
				worldserver.SendReloadTasks(RELOADTASKSETS);
				c->Message(Chat::Yellow, "Back again");
				return;
			}
			if(!strcasecmp(sep->arg[2], "task") && (sep->arg[3][0] != '\0')) {
				int TaskID = atoi(sep->arg[3]);
				if((TaskID > 0) && (TaskID < MAXTASKS)) {
					c->Message(Chat::Yellow, "Sending reload task %i to world");
					worldserver.SendReloadTasks(RELOADTASKS, TaskID);
					c->Message(Chat::Yellow, "Back again");
					return;
				}
			}
		}

	}
	c->Message(Chat::White, "Unable to interpret command. Type #task help");

}
void command_reloadtitles(Client *c, const Seperator *sep)
{
	auto pack = new ServerPacket(ServerOP_ReloadTitles, 0);
	worldserver.SendPacket(pack);
	safe_delete(pack);
	c->Message(Chat::Yellow, "Player Titles Reloaded.");

}

void command_traindisc(Client *c, const Seperator *sep)
{
	Client *t = c;
	if (c->GetTarget() && c->GetTarget()->IsClient() && c->GetGM())
		t = c->GetTarget()->CastToClient();

	if (sep->argnum < 1 || !sep->IsNumber(1)) {
		c->Message(Chat::White, "FORMAT: #traindisc <max level> <min level>");
		return;
	}

	uint8 max_level = (uint8)atol(sep->arg[1]);
	if (!c->GetGM() && max_level >(uint8)RuleI(Character, MaxLevel))
		max_level = (uint8)RuleI(Character, MaxLevel); // default to Character:MaxLevel if we're not a GM & it's higher than the max level

	uint8 min_level = (sep->IsNumber(2) ? (uint8)atol(sep->arg[2]) : 1); // default to 1 if there isn't a 2nd argument
	if (!c->GetGM() && min_level > (uint8)RuleI(Character, MaxLevel))
		min_level = (uint8)RuleI(Character, MaxLevel); // default to Character:MaxLevel if we're not a GM & it's higher than the max level

	if(max_level < 1 || min_level < 1) {
		c->Message(Chat::White, "ERROR: Level must be greater than 1.");
		return;
	}
	if (min_level > max_level) {
		c->Message(Chat::White, "Error: Min Level must be less than or equal to Max Level.");
		return;
	}

	t->Message(Chat::White, "Training disciplines");
	if(t != c)
		c->Message(Chat::White, "Training disciplines for %s.",  t->GetName());
	LogInfo("Train disciplines request for [{}] from [{}], levels: [{}] -> [{}]",  t->GetName(), c->GetName(), min_level, max_level);

	int spell_id = 0;
	int count = 0;

	bool change = false;

	for( ; spell_id < SPDAT_RECORDS; ++spell_id) {
		if (spell_id < 0 || spell_id >= SPDAT_RECORDS) {
			c->Message(Chat::Red, "FATAL ERROR: Spell id out-of-range (id: %i, min: 0, max: %i)", spell_id, SPDAT_RECORDS);
			return;
		}

		while (true) {
			if (spells[spell_id].classes[WARRIOR] == 0) // check if spell exists
				break;
			if (spells[spell_id].classes[t->GetPP().class_ - 1] > max_level) // maximum level
				break;
			if (spells[spell_id].classes[t->GetPP().class_ - 1] < min_level) // minimum level
				break;
			if (spells[spell_id].skill == 52)
				break;

			uint16 spell_id_ = (uint16)spell_id;
			if ((spell_id_ != spell_id) || (spell_id != spell_id_)) {
				c->Message(Chat::Red, "FATAL ERROR: Type conversion data loss with spell_id (%i != %u)", spell_id, spell_id_);
				return;
			}

			if (!IsDiscipline(spell_id_))
				break;

			for (uint32 r = 0; r < MAX_PP_DISCIPLINES; ++r) {
				if (t->GetPP().disciplines.values[r] == spell_id_) {
					t->Message(Chat::Red, "You already know this discipline.");
					break; // continue the 1st loop
				}
				else if (t->GetPP().disciplines.values[r] == 0) {
					t->GetPP().disciplines.values[r] = spell_id_;
					database.SaveCharacterDisc(t->CharacterID(), r, spell_id_);
					change = true;
					t->Message(Chat::White, "You have learned a new discipline!");
					++count; // success counter
					break; // continue the 1st loop
				} // if we get to this point, there's already a discipline in this slot, so we continue onto the next slot
			}

			break;
		}
	}

	if (change)
		t->SendDisciplineUpdate();

	if (count > 0) {
		t->Message(Chat::White, "Successfully trained %u disciplines.",  count);
		if (t != c)
			c->Message(Chat::White, "Successfully trained %u disciplines for %s.",  count, t->GetName());
	} else {
		t->Message(Chat::White, "No disciplines trained.");
		if (t != c)
			c->Message(Chat::White, "No disciplines trained for %s.",  t->GetName());
	}
}

void command_setgraveyard(Client *c, const Seperator *sep)
{
	uint32 zoneid = 0;
	uint32 graveyard_id = 0;
	Client *t=c;

	if(c->GetTarget() && c->GetTarget()->IsClient() && c->GetGM())
		t=c->GetTarget()->CastToClient();

	if(!sep->arg[1][0]) {
		c->Message(Chat::White, "Usage: #setgraveyard [zonename]");
		return;
	}

	zoneid = database.GetZoneID(sep->arg[1]);

	if(zoneid > 0) {
		graveyard_id = database.CreateGraveyardRecord(zoneid, t->GetPosition());

		if(graveyard_id > 0) {
			c->Message(Chat::White, "Successfuly added a new record for this graveyard!");
			if(database.AddGraveyardIDToZone(zoneid, graveyard_id) > 0) {
				c->Message(Chat::White, "Successfuly added this new graveyard for the zone %s.",  sep->arg[1]);
				// TODO: Set graveyard data to the running zone process.
				c->Message(Chat::White, "Done!");
			}
			else
				c->Message(Chat::White, "Unable to add this new graveyard to the zone %s.",  sep->arg[1]);
		}
		else {
			c->Message(Chat::White, "Unable to create a new graveyard record in the database.");
		}
	}
	else {
		c->Message(Chat::White, "Unable to retrieve a ZoneID for the zone: %s",  sep->arg[1]);
	}

	return;
}

void command_deletegraveyard(Client *c, const Seperator *sep)
{
	uint32 zoneid = 0;
	uint32 graveyard_id = 0;

	if(!sep->arg[1][0]) {
		c->Message(Chat::White, "Usage: #deletegraveyard [zonename]");
		return;
	}

	zoneid = database.GetZoneID(sep->arg[1]);
	graveyard_id = database.GetZoneGraveyardID(zoneid, 0);

	if(zoneid > 0 && graveyard_id > 0) {
		if(database.DeleteGraveyard(zoneid, graveyard_id))
			c->Message(Chat::White, "Successfuly deleted graveyard %u for zone %s.",  graveyard_id, sep->arg[1]);
		else
			c->Message(Chat::White, "Unable to delete graveyard %u for zone %s.",  graveyard_id, sep->arg[1]);
	}
	else {
		if(zoneid <= 0)
			c->Message(Chat::White, "Unable to retrieve a ZoneID for the zone: %s",  sep->arg[1]);
		else if(graveyard_id <= 0)
			c->Message(Chat::White, "Unable to retrieve a valid GraveyardID for the zone: %s",  sep->arg[1]);
	}

	return;
}

void command_summonburiedplayercorpse(Client *c, const Seperator *sep)
{
	Client *t=c;

	if(c->GetTarget() && c->GetTarget()->IsClient() && c->GetGM())
		t = c->GetTarget()->CastToClient();
	else {
		c->Message(Chat::White, "You must first select a target!");
		return;
	}

	Corpse* PlayerCorpse = database.SummonBuriedCharacterCorpses(t->CharacterID(), t->GetZoneID(), zone->GetInstanceID(), t->GetPosition());

	if(!PlayerCorpse)
		c->Message(Chat::White, "Your target doesn't have any buried corpses.");

	return;
}

void command_getplayerburiedcorpsecount(Client *c, const Seperator *sep)
{
	Client *t=c;

	if(c->GetTarget() && c->GetTarget()->IsClient() && c->GetGM())
		t = c->GetTarget()->CastToClient();
	else {
		c->Message(Chat::White, "You must first select a target!");
		return;
	}

	uint32 CorpseCount = database.GetCharacterBuriedCorpseCount(t->CharacterID());

	if(CorpseCount > 0)
		c->Message(Chat::White, "Your target has a total of %u buried corpses.",  CorpseCount);
	else
		c->Message(Chat::White, "Your target doesn't have any buried corpses.");

	return;
}

void command_refreshgroup(Client *c, const Seperator *sep)
{
	if(!c)
		return;

	Group *g = c->GetGroup();

	if(!g)
		return;

	database.RefreshGroupFromDB(c);
	//g->SendUpdate(7, c);
}

void command_advnpcspawn(Client *c, const Seperator *sep)
{
	Mob *target=c->GetTarget();

    if (strcasecmp(sep->arg[1], "maketype") == 0) {
        if(!target || !target->IsNPC()) {
            c->Message(Chat::White, "Target Required!");
            return;
        }

        database.NPCSpawnDB(6, zone->GetShortName(), zone->GetInstanceVersion(), c, target->CastToNPC());
        return;
    }

    if (strcasecmp(sep->arg[1], "makegroup") == 0) {
        if(!sep->arg[2]) {
            c->Message(Chat::White, "Format: #advnpdspawn makegroup <name> [spawn limit] [dist] [max x] [min x] [max y] [min y] [delay]");
            return;
        }

        std::string query = StringFormat("INSERT INTO spawngroup "
                                        "(name, spawn_limit, dist, max_x, min_x, max_y, min_y, delay) "
                                        "VALUES (\"%s\",  %i, %f, %f, %f, %f, %f, %i)",
                                        sep->arg[2],
                                        (sep->arg[3]? atoi(sep->arg[3]): 0),
                                        (sep->arg[4]? atof(sep->arg[4]): 0),
                                        (sep->arg[5]? atof(sep->arg[5]): 0),
                                        (sep->arg[6]? atof(sep->arg[6]): 0),
                                        (sep->arg[7]? atof(sep->arg[7]): 0),
                                        (sep->arg[8]? atof(sep->arg[8]): 0),
                                        (sep->arg[9]? atoi(sep->arg[9]): 0));
        auto results = database.QueryDatabase(query);
        if (!results.Success()) {
            c->Message(Chat::White, "Invalid Arguments -- MySQL gave the following error:");
            c->Message(Chat::Red, results.ErrorMessage().c_str());
            return;
        }

        c->Message(Chat::White, "Group ID %i created successfully!",  results.LastInsertedID());
        return;
    }

	if (strcasecmp(sep->arg[1], "addgroupentry") == 0) {
        if(!atoi(sep->arg[2]) || !atoi(sep->arg[3]) || !atoi(sep->arg[4])) {
            c->Message(Chat::White, "Format: #advnpdspawn addgroupentry <spawnggroupID> <npcID> <chance>");
            return;
        }

        std::string query = StringFormat("INSERT INTO spawnentry (spawngroupID, npcID, chance) "
                                        "VALUES (%i, %i, %i)",
                                        atoi(sep->arg[2]), atoi(sep->arg[3]), atoi(sep->arg[4]));
        auto results = database.QueryDatabase(query);
        if (!results.Success()) {
            c->Message(Chat::White, "Invalid Arguments -- MySQL gave the following error:");
            c->Message(Chat::Red, results.ErrorMessage().c_str());
            return;
        }

        c->Message(Chat::White, "NPC %i added to group %i with %i chance!",  atoi(sep->arg[3]), atoi(sep->arg[2]), atoi(sep->arg[4]) );

        return;
    }

    if (strcasecmp(sep->arg[1], "editgroupbox") == 0) {
        if(!atof(sep->arg[2]) || !atof(sep->arg[3]) || !atof(sep->arg[4]) || !atof(sep->arg[5]) || !atof(sep->arg[6]) || !atof(sep->arg[7]) || !atof(sep->arg[8])) {
            c->Message(Chat::White, "Format: #advnpdspawn editgroupbox <spawngroupID> <dist> <max x> <min x> <max y> <min y> <delay>");
            return;
        }

        std::string query = StringFormat("UPDATE spawngroup SET dist = '%f', max_x = '%f', min_x = '%f', "
                                        "max_y = '%f', min_y = '%f', delay = '%i' WHERE id = '%i'",
                                        atof(sep->arg[3]), atof(sep->arg[4]), atof(sep->arg[5]),
                                        atof(sep->arg[6]), atof(sep->arg[7]), atoi(sep->arg[8]),
                                        atoi(sep->arg[2]));
        auto results = database.QueryDatabase(query);
        if (!results.Success()) {
            c->Message(Chat::White, "Invalid Arguments -- MySQL gave the following error:");
            c->Message(Chat::Red, results.ErrorMessage().c_str());
            return;
        }

        c->Message(Chat::White, "Group ID %i created successfully!",  results.LastInsertedID());

        return;
    }

	if (strcasecmp(sep->arg[1], "cleargroupbox") == 0) {
        if(!atoi(sep->arg[2])) {
            c->Message(Chat::White, "Format: #advnpdspawn cleargroupbox <spawngroupID>");
            return;
        }

        std::string query = StringFormat("UPDATE spawngroup "
                                        "SET dist = '0', max_x = '0', min_x = '0', "
                                        "max_y = '0', min_y = '0', delay = '0' "
                                        "WHERE id = '%i' ",  atoi(sep->arg[2]));
        auto results = database.QueryDatabase(query);
        if (!results.Success()) {
            c->Message(Chat::White, "Invalid Arguments -- MySQL gave the following error:");
            c->Message(Chat::Red, results.ErrorMessage().c_str());
            return;
        }

        c->Message(Chat::White, "Group ID %i created successfully!",  results.LastInsertedID());

        return;
    }

	if (strcasecmp(sep->arg[1], "addgroupspawn") == 0 && atoi(sep->arg[2])!=0) {
        database.NPCSpawnDB(5, zone->GetShortName(), zone->GetInstanceVersion(), c, 0, atoi(sep->arg[2]));
        c->Message(Chat::White, "Mob of group %i added successfully!",  atoi(sep->arg[2]));
        return;
    }

	if (strcasecmp(sep->arg[1], "removegroupspawn") == 0) {
        if (!target || !target->IsNPC()) {
            c->Message(Chat::White, "Error: Need an NPC target.");
            return;
        }

        Spawn2* s2 = target->CastToNPC()->respawn2;

        if(!s2) {
            c->Message(Chat::White, "removegroupspawn FAILED -- cannot determine which spawn entry in the database this mob came from.");
            return;
        }

        std::string query = StringFormat("DELETE FROM spawn2 WHERE id = '%i'",  s2->GetID());
        auto results = database.QueryDatabase(query);
        if(!results.Success()) {
            c->Message(Chat::Red, "Update failed! MySQL gave the following error:");
            c->Message(Chat::Red, results.ErrorMessage().c_str());
            return;
        }

        c->Message(Chat::White, "Spawnpoint Removed successfully.");
        target->Depop(false);

        return;
    }

	if (strcasecmp(sep->arg[1], "movespawn") == 0) {
        if (!target || !target->IsNPC()) {
            c->Message(Chat::White, "Error: Need an NPC target.");
            return;
        }

        Spawn2* s2 = target->CastToNPC()->respawn2;

        if(!s2) {
            c->Message(Chat::White, "movespawn FAILED -- cannot determine which spawn entry in the database this mob came from.");
            return;
        }

        std::string query = StringFormat("UPDATE spawn2 SET x = '%f', y = '%f', z = '%f', heading = '%f' "
                                        "WHERE id = '%i'",
                                        c->GetX(), c->GetY(), c->GetZ(), c->GetHeading(),s2->GetID());
        auto results = database.QueryDatabase(query);
        if (!results.Success()) {
            c->Message(Chat::Red, "Update failed! MySQL gave the following error:");
            c->Message(Chat::Red, results.ErrorMessage().c_str());
            return;
        }

        c->Message(Chat::White, "Updating coordinates successful.");
        target->GMMove(c->GetX(), c->GetY(), c->GetZ(), c->GetHeading());

        return;
    }

	if (strcasecmp(sep->arg[1], "editrespawn") == 0) {
        if (!target || !target->IsNPC()) {
            c->Message(Chat::White, "Error: Need an NPC target.");
            return;
        }

        Spawn2* s2 = target->CastToNPC()->respawn2;

        uint32 new_rs = 0;
        uint32 new_var = s2->GetVariance();
        if(!sep->IsNumber(2)) {
            c->Message(Chat::White, "editrespawn FAILED -- cannot set respawn to be 0");
            return;
        }

        new_rs = atoi(sep->arg[2]);

        if(sep->IsNumber(3))
            new_var = atoi(sep->arg[3]);

        if(!s2) {
            c->Message(Chat::White, "editrespawn FAILED -- cannot determine which spawn entry in the database this mob came from.");
            return;
        }

        std::string query = StringFormat("UPDATE spawn2 SET respawntime = %u, variance = %u "
                                        "WHERE id = '%i'",  new_rs, new_var, s2->GetID());
        auto results = database.QueryDatabase(query);
        if (!results.Success()) {
            c->Message(Chat::Red, "Update failed! MySQL gave the following error:");
            c->Message(Chat::Red, results.ErrorMessage().c_str());
            return;
        }

        c->Message(Chat::White, "Updating respawn timer successful.");
        s2->SetRespawnTimer(new_rs);
        s2->SetVariance(new_var);

        return;
    }

	if (strcasecmp(sep->arg[1], "setversion") == 0) {
        if (!target || !target->IsNPC()) {
            c->Message(Chat::White, "Error: Need an NPC target.");
            return;
        }

        if(!sep->IsNumber(2)) {
            c->Message(Chat::White, "setversion FAILED -- You must set a version number");
            return;
        }

        int16 version = atoi(sep->arg[2]);
        std::string query = StringFormat("UPDATE spawn2 SET version = %i "
                                        "WHERE spawngroupID = '%i'",
                                        version, c->GetTarget()->CastToNPC()->GetSpawnGroupId());
        auto results = database.QueryDatabase(query);
        if (!results.Success()) {
            c->Message(Chat::Red, "Update failed! MySQL gave the following error:");
            c->Message(Chat::Red, results.ErrorMessage().c_str());
            return;
        }

        c->Message(Chat::White, "Version change to %i was successful from SpawnGroupID %i",  version,
				   c->GetTarget()->CastToNPC()->GetSpawnGroupId());
        c->GetTarget()->Depop(false);

        return;
    }

	if (strcasecmp(sep->arg[1], "testload") == 0 && atoi(sep->arg[2])!=0) {
        database.LoadSpawnGroupsByID(atoi(sep->arg[2]),&zone->spawn_group_list);
        c->Message(Chat::White, "Group %i loaded successfully!",  atoi(sep->arg[2]));
        return;
    }

    c->Message(Chat::White, "Error: #advnpcspawn: Invalid command.");
    c->Message(Chat::White, "Usage: #advnpcspawn [maketype|makegroup|addgroupentry|addgroupspawn|setversion]");
    c->Message(Chat::White, "Usage: #advnpcspawn [removegroupspawn|movespawn|editrespawn|editgroupbox|cleargroupbox]");
}

void command_aggrozone(Client *c, const Seperator *sep) {
	if(!c)
		return;

	Mob *m = c->CastToMob();

	if (!m)
		return;

	uint32 hate = atoi(sep->arg[1]); //should default to 0 if we don't enter anything
	entity_list.AggroZone(m, hate);
	c->Message(Chat::White, "Train to you! Last chance to go invulnerable...");
}

void command_modifynpcstat(Client *c, const Seperator *sep)
{
	if(!c)
		return;

	if(sep->arg[1][0] == '\0')
	{
		c->Message(Chat::White, "usage #modifynpcstat arg value");
		c->Message(Chat::White, "Args: ac, str, sta, agi, dex, wis, _int, cha, max_hp, mr, fr, cr, pr, dr, runspeed, special_attacks, "
			"attack_speed, atk, accuracy, trackable, min_hit, max_hit, see_invis_undead, see_hide, see_improved_hide, "
			"hp_regen, mana_regen, aggro, assist, slow_mitigation, loottable_id, healscale, spellscale");
		return;
	}

	if(!c->GetTarget())
		return;

	if(!c->GetTarget()->IsNPC())
		return;

	c->GetTarget()->CastToNPC()->ModifyNPCStat(sep->arg[1], sep->arg[2]);
}

void command_instance(Client *c, const Seperator *sep)
{
	if(!c)
		return;

	//options:
	//help
	//create [zone_id] [version]
	//destroy [instance_id]
	//add [instance_id] [player_name]
	//remove [instance_id] [player_name]
	//list [player_name]

	if(strcasecmp(sep->arg[1], "help") == 0)
	{
		c->Message(Chat::White, "#instance usage:");
		c->Message(Chat::White, "#instance create zone_id version duration - Creates an instance of version 'version' in the "
			"zone with id matching zone_id, will last for duration seconds.");
		c->Message(Chat::White, "#instance destroy instance_id - Destroys the instance with id matching instance_id.");
		c->Message(Chat::White, "#instance add instance_id player_name - adds the player 'player_name' to the instance "
			"with id matching instance_id.");
		c->Message(Chat::White, "#instance remove instance_id player_name - removes the player 'player_name' from the "
			"instance with id matching instance_id.");
		c->Message(Chat::White, "#instance list player_name - lists all the instances 'player_name' is apart of.");
		return;
	}
	else if(strcasecmp(sep->arg[1], "create") == 0)
	{
		if(!sep->IsNumber(3) || !sep->IsNumber(4))
		{
			c->Message(Chat::White, "#instance create zone_id version duration - Creates an instance of version 'version' in the "
				"zone with id matching zone_id, will last for duration seconds.");
			return;
		}

		const char * zn = nullptr;
		uint32 zone_id = 0;

		if(sep->IsNumber(2))
		{
			zone_id = atoi(sep->arg[2]);
		}
		else
		{
			zone_id = database.GetZoneID(sep->arg[2]);
		}

		uint32 version = atoi(sep->arg[3]);
		uint32 duration = atoi(sep->arg[4]);
		zn = database.GetZoneName(zone_id);

		if(!zn)
		{
			c->Message(Chat::White, "Zone with id %lu was not found by the server.",  (unsigned long)zone_id);
			return;
		}

		uint16 id = 0;
		if(!database.GetUnusedInstanceID(id))
		{
			c->Message(Chat::White, "Server was unable to find a free instance id.");
			return;
		}

		if(!database.CreateInstance(id, zone_id, version, duration))
		{
			c->Message(Chat::White, "Server was unable to create a new instance.");
			return;
		}

		c->Message(Chat::White, "New instance %s was created with id %lu.",  zn, (unsigned long)id);
	}
	else if(strcasecmp(sep->arg[1], "destroy") == 0)
	{
		if(!sep->IsNumber(2))
		{
			c->Message(Chat::White, "#instance destroy instance_id - Destroys the instance with id matching instance_id.");
			return;
		}

		uint16 id = atoi(sep->arg[2]);
		database.DeleteInstance(id);
		c->Message(Chat::White, "Destroyed instance with id %lu.",  (unsigned long)id);
	}
	else if(strcasecmp(sep->arg[1], "add") == 0)
	{
		if(!sep->IsNumber(2))
		{
			c->Message(Chat::White, "#instance add instance_id player_name - adds the player 'player_name' to the instance "
				"with id matching instance_id.");
			return;
		}

		uint16 id = atoi(sep->arg[2]);
		uint32 charid = database.GetCharacterID(sep->arg[3]);

		if(id <= 0 || charid <= 0)
		{
			c->Message(Chat::White, "Must enter a valid instance id and player name.");
			return;
		}

		if(!database.CheckInstanceExists(id))
		{
			c->Message(Chat::White, "Instance does not exist.");
			return;
		}

		uint32 zone_id = database.ZoneIDFromInstanceID(id);
		uint32 version = database.VersionFromInstanceID(id);
		uint32 cur_id = database.GetInstanceID(zone_id, charid, version);
		if(cur_id == 0)
		{
			if(database.AddClientToInstance(id, charid))
			{
				c->Message(Chat::White, "Added client to instance.");
			}
			else
			{
				c->Message(Chat::White, "Failed to add client to instance.");
			}
		}
		else
		{
			c->Message(Chat::White, "Client was already saved to %u which has uses the same zone and version as that instance.",  cur_id);
		}
	}
	else if(strcasecmp(sep->arg[1], "remove") == 0)
	{
		if(!sep->IsNumber(2))
		{
			c->Message(Chat::White, "#instance remove instance_id player_name - removes the player 'player_name' from the "
				"instance with id matching instance_id.");
			return;
		}

		uint16 id = atoi(sep->arg[2]);
		uint32 charid = database.GetCharacterID(sep->arg[3]);

		if(id <= 0 || charid <= 0)
		{
			c->Message(Chat::White, "Must enter a valid instance id and player name.");
		}

		if(database.RemoveClientFromInstance(id, charid))
		{
			c->Message(Chat::White, "Removed client from instance.");
		}
		else
		{
			c->Message(Chat::White, "Failed to remove client from instance.");
		}
	}
	else if(strcasecmp(sep->arg[1], "list") == 0)
	{
		uint32 charid = database.GetCharacterID(sep->arg[2]);
		if(charid <= 0)
		{
			if(c->GetTarget() == nullptr || (c->GetTarget() && !c->GetTarget()->IsClient()))
			{
				c->Message(Chat::White, "Character not found.");
				return;
			}
			else
				charid = c->GetTarget()->CastToClient()->CharacterID();
		}

		database.ListAllInstances(c, charid);
	}
	else
	{
		c->Message(Chat::White, "Invalid Argument.");
		c->Message(Chat::White, "#instance usage:");
		c->Message(Chat::White, "#instance create zone_id version duration - Creates an instance of version 'version' in the "
			"zone with id matching zone_id, will last for duration seconds.");
		c->Message(Chat::White, "#instance destroy instance_id - Destroys the instance with id matching instance_id.");
		c->Message(Chat::White, "#instance add instance_id player_name - adds the player 'player_name' to the instance "
			"with id matching instance_id.");
		c->Message(Chat::White, "#instance remove instance_id player_name - removes the player 'player_name' from the "
			"instance with id matching instance_id.");
		c->Message(Chat::White, "#instance list player_name - lists all the instances 'player_name' is apart of.");
		return;
	}
}

void command_setstartzone(Client *c, const Seperator *sep)
{
	uint32 startzone = 0;
	Client* target = nullptr;
	if(c->GetTarget() && c->GetTarget()->IsClient() && sep->arg[1][0] != 0)
		target = c->GetTarget()->CastToClient();
	else {
		c->Message(Chat::White, "Usage: (needs PC target) #setstartzone zonename");
		c->Message(Chat::White, "Optional Usage: Use '#setstartzone reset' or '#setstartzone 0' to clear a starting zone. Player can select a starting zone using /setstartcity");
		return;
	}

	if(sep->IsNumber(1)) {
		startzone = atoi(sep->arg[1]);
	}
	else if(strcasecmp(sep->arg[1],"reset") == 0) {
		startzone = 0;
	}
	else {
		startzone = database.GetZoneID(sep->arg[1]);
		if(startzone == 0) {
			c->Message(Chat::White, "Unable to locate zone '%s'",  sep->arg[1]);
			return;
		}
	}

	target->SetStartZone(startzone);
}

void command_netstats(Client *c, const Seperator *sep)
{
	if(c)
	{
		auto client = c;
		if (c->GetTarget() && c->GetTarget()->IsClient()) {
			client = c->GetTarget()->CastToClient();
		}

		if (strcasecmp(sep->arg[1], "reset") == 0) {
			auto connection = c->Connection();
			c->Message(Chat::White, "Resetting client stats (packet loss will not read correctly after reset).");
			connection->ResetStats();
			return;
		}

		auto connection = c->Connection();
		auto opts = connection->GetManager()->GetOptions();
		auto eqs_stats = connection->GetStats();
		auto &stats = eqs_stats.DaybreakStats;
		auto now = EQ::Net::Clock::now();
		auto sec_since_stats_reset = std::chrono::duration_cast<std::chrono::duration<double>>(now - stats.created).count();

		c->Message(Chat::White, "Netstats:");
		c->Message(Chat::White, "--------------------------------------------------------------------");
		c->Message(Chat::White, "Sent Bytes: %u (%.2f/sec)", stats.sent_bytes, stats.sent_bytes / sec_since_stats_reset);
		c->Message(Chat::White, "Recv Bytes: %u (%.2f/sec)", stats.recv_bytes, stats.recv_bytes / sec_since_stats_reset);
		c->Message(Chat::White, "Bytes Before Encode (Sent): %u, Compression Rate: %.2f%%", stats.bytes_before_encode,
			static_cast<double>(stats.bytes_before_encode - stats.sent_bytes) / static_cast<double>(stats.bytes_before_encode) * 100.0);
		c->Message(Chat::White, "Bytes After Decode (Recv): %u, Compression Rate: %.2f%%", stats.bytes_after_decode,
			static_cast<double>(stats.bytes_after_decode - stats.recv_bytes) / static_cast<double>(stats.bytes_after_decode) * 100.0);
		c->Message(Chat::White, "Min Ping: %u", stats.min_ping);
		c->Message(Chat::White, "Max Ping: %u", stats.max_ping);
		c->Message(Chat::White, "Last Ping: %u", stats.last_ping);
		c->Message(Chat::White, "Average Ping: %u", stats.avg_ping);
		c->Message(Chat::White, "--------------------------------------------------------------------");
		c->Message(Chat::White, "(Realtime) Recv Packets: %u (%.2f/sec)", stats.recv_packets, stats.recv_packets / sec_since_stats_reset);
		c->Message(Chat::White, "(Realtime) Sent Packets: %u (%.2f/sec)", stats.sent_packets, stats.sent_packets / sec_since_stats_reset);
		c->Message(Chat::White, "(Sync) Recv Packets: %u", stats.sync_recv_packets);
		c->Message(Chat::White, "(Sync) Sent Packets: %u", stats.sync_sent_packets);
		c->Message(Chat::White, "(Sync) Remote Recv Packets: %u", stats.sync_remote_recv_packets);
		c->Message(Chat::White, "(Sync) Remote Sent Packets: %u", stats.sync_remote_sent_packets);
		c->Message(Chat::White, "Packet Loss In: %.2f%%", 100.0 * (1.0 - static_cast<double>(stats.sync_recv_packets) / static_cast<double>(stats.sync_remote_sent_packets)));
		c->Message(Chat::White, "Packet Loss Out: %.2f%%", 100.0 * (1.0 - static_cast<double>(stats.sync_remote_recv_packets) / static_cast<double>(stats.sync_sent_packets)));
		c->Message(Chat::White, "--------------------------------------------------------------------");
		c->Message(Chat::White, "Resent Packets: %u (%.2f/sec)", stats.resent_packets, stats.resent_packets / sec_since_stats_reset);
		c->Message(Chat::White, "Resent Fragments: %u (%.2f/sec)", stats.resent_fragments, stats.resent_fragments / sec_since_stats_reset);
		c->Message(Chat::White, "Resent Non-Fragments: %u (%.2f/sec)", stats.resent_full, stats.resent_full / sec_since_stats_reset);
		c->Message(Chat::White, "Dropped Datarate Packets: %u (%.2f/sec)", stats.dropped_datarate_packets, stats.dropped_datarate_packets / sec_since_stats_reset);

		if (opts.daybreak_options.outgoing_data_rate > 0.0) {
			c->Message(Chat::White, "Outgoing Link Saturation %.2f%% (%.2fkb/sec)", 100.0 * (1.0 - ((opts.daybreak_options.outgoing_data_rate - stats.datarate_remaining) / opts.daybreak_options.outgoing_data_rate)), opts.daybreak_options.outgoing_data_rate);
		}

		if (strcasecmp(sep->arg[1], "full") == 0) {
			c->Message(Chat::White, "--------------------------------------------------------------------");
			c->Message(Chat::White, "Sent Packet Types");
			for (auto i = 0; i < _maxEmuOpcode; ++i) {
				auto cnt = eqs_stats.SentCount[i];
				if (cnt > 0) {
					c->Message(Chat::White, "%s: %u (%.2f / sec)", OpcodeNames[i], cnt, cnt / sec_since_stats_reset);
				}
			}

			c->Message(Chat::White, "--------------------------------------------------------------------");
			c->Message(Chat::White, "Recv Packet Types");
			for (auto i = 0; i < _maxEmuOpcode; ++i) {
				auto cnt = eqs_stats.RecvCount[i];
				if (cnt > 0) {
					c->Message(Chat::White, "%s: %u (%.2f / sec)", OpcodeNames[i], cnt, cnt / sec_since_stats_reset);
				}
			}
		}

		c->Message(Chat::White, "--------------------------------------------------------------------");
	}
}

void command_object(Client *c, const Seperator *sep)
{
	if (!c)
		return; // Crash Suppressant: No client. How did we get here?

	// Save it here. We sometimes have need to refer to it in multiple places.
	const char *usage_string = "Usage: #object List|Add|Edit|Move|Rotate|Save|Copy|Delete|Undo";

	if ((!sep) || (sep->argnum == 0)) {
		c->Message(Chat::White, usage_string);
		return;
	}

	Object *o = nullptr;
	Object_Struct od;
	Door door;
	Doors *doors;
	Door_Struct *ds;
	uint32 id = 0;
	uint32 itemid = 0;
	uint32 icon = 0;
	uint32 instance = 0;
	uint32 newid = 0;
	uint16 radius;
	EQApplicationPacket *app;

	bool bNewObject = false;

	float x2;
	float y2;

	// Temporary object type for static objects to allow manipulation
	// NOTE: Zone::LoadZoneObjects() currently loads this as an uint8, so max value is 255!
	static const uint32 staticType = 255;

	// Case insensitive commands (List == list == LIST)
	strlwr(sep->arg[1]);

	if (strcasecmp(sep->arg[1], "list") == 0) {
		// Insufficient or invalid args
		if ((sep->argnum < 2) || (sep->arg[2][0] < '0') ||
		    ((sep->arg[2][0] > '9') && ((sep->arg[2][0] & 0xDF) != 'A'))) {
			c->Message(Chat::White, "Usage: #object List All|(radius)");
			return;
		}

		if ((sep->arg[2][0] & 0xDF) == 'A')
			radius = 0; // List All
		else if ((radius = atoi(sep->arg[2])) <= 0)
			radius = 500; // Invalid radius. Default to 500 units.

		if (radius == 0)
			c->Message(Chat::White, "Objects within this zone:");
		else
			c->Message(Chat::White, "Objects within %u units of your current location:", radius);

		std::string query;
		if (radius)
			query = StringFormat(
			    "SELECT id, xpos, ypos, zpos, heading, itemid, "
			    "objectname, type, icon, unknown08, unknown10, unknown20 "
			    "FROM object WHERE zoneid = %u AND version = %u "
			    "AND (xpos BETWEEN %.1f AND %.1f) "
			    "AND (ypos BETWEEN %.1f AND %.1f) "
			    "AND (zpos BETWEEN %.1f AND %.1f) "
			    "ORDER BY id",
			    zone->GetZoneID(), zone->GetInstanceVersion(),
			    c->GetX() - radius, // Yes, we're actually using a bounding box instead of a radius.
			    c->GetX() + radius, // Much less processing power used this way.
			    c->GetY() - radius, c->GetY() + radius, c->GetZ() - radius, c->GetZ() + radius);
		else
			query = StringFormat("SELECT id, xpos, ypos, zpos, heading, itemid, "
					     "objectname, type, icon, unknown08, unknown10, unknown20 "
					     "FROM object WHERE zoneid = %u AND version = %u "
					     "ORDER BY id",
					     zone->GetZoneID(), zone->GetInstanceVersion());

		auto results = database.QueryDatabase(query);
		if (!results.Success()) {
			c->Message(Chat::White, "Error in objects query");
			return;
		}

		for (auto row = results.begin(); row != results.end(); ++row) {
			id = atoi(row[0]);
			od.x = atof(row[1]);
			od.y = atof(row[2]);
			od.z = atof(row[3]);
			od.heading = atof(row[4]);
			itemid = atoi(row[5]);
			strn0cpy(od.object_name, row[6], sizeof(od.object_name));
			od.object_name[sizeof(od.object_name) - 1] =
			    '\0'; // Required if strlen(row[col++]) exactly == sizeof(object_name)

			od.object_type = atoi(row[7]);
			icon = atoi(row[8]);
			od.size = atoi(row[9]);
			od.solidtype = atoi(row[10]);
			od.unknown020 = atoi(row[11]);

			switch (od.object_type) {
			case 0:				// Static Object
			case staticType:		// Static Object unlocked for changes
				if (od.size == 0) // Unknown08 field is optional Size parameter for static objects
					od.size = 100; // Static object default Size is 100%

				c->Message(Chat::White, "- STATIC Object (%s): id %u, x %.1f, y %.1f, z %.1f, h %.1f, model %s, "
					      "size %u, solidtype %u, incline %u",
					   (od.object_type == 0) ? "locked" : "unlocked", id, od.x, od.y, od.z,
					   od.heading, od.object_name, od.size, od.solidtype, od.unknown020);
				break;

			case OT_DROPPEDITEM: // Ground Spawn
				c->Message(Chat::White, "- TEMPORARY Object: id %u, x %.1f, y %.1f, z %.1f, h %.1f, itemid %u, "
					      "model %s, icon %u",
					   id, od.x, od.y, od.z, od.heading, itemid, od.object_name, icon);
				break;

			default: // All others == Tradeskill Objects
				c->Message(Chat::White, "- TRADESKILL Object: id %u, x %.1f, y %.1f, z %.1f, h %.1f, model %s, "
					      "type %u, icon %u",
					   id, od.x, od.y, od.z, od.heading, od.object_name, od.object_type, icon);
				break;
			}
		}

		c->Message(Chat::White, "%u object%s found", results.RowCount(), (results.RowCount() == 1) ? "" : "s");
		return;
	}

	if (strcasecmp(sep->arg[1], "add") == 0) {
		// Insufficient or invalid arguments
		if ((sep->argnum < 3) ||
		    ((sep->arg[3][0] == '\0') && (sep->arg[4][0] < '0') && (sep->arg[4][0] > '9'))) {
			c->Message(Chat::White, "Usage: (Static Object): #object Add [ObjectID] 0 Model [SizePercent] "
				      "[SolidType] [Incline]");
			c->Message(Chat::White, "Usage: (Tradeskill Object): #object Add [ObjectID] TypeNum Model Icon");
			c->Message(Chat::White, "- Notes: Model must start with a letter, max length 16. SolidTypes = 0 (Solid), "
				      "1 (Sometimes Non-Solid)");
			return;
		}

		int col;

		if (sep->argnum > 3) { // Model name in arg3?
			if ((sep->arg[3][0] <= '9') && (sep->arg[3][0] >= '0')) {
				// Nope, user must have specified ObjectID. Extract it.
				id = atoi(sep->arg[2]);
				col = 1; // Bump all other arguments one to the right. Model is in arg4.
			} else {
				// Yep, arg3 is non-numeric, ObjectID must be omitted and model must be arg3
				id = 0;
				col = 0;
			}
		} else {
			// Nope, only 3 args. Object ID must be omitted and arg3 must be model.
			id = 0;
			col = 0;
		}

		memset(&od, 0, sizeof(od));

		od.object_type = atoi(sep->arg[2 + col]);

		switch (od.object_type) {
		case 0: // Static Object
			if ((sep->argnum - col) > 3) {
				od.size = atoi(sep->arg[4 + col]); // Size specified

				if ((sep->argnum - col) > 4) {
					od.solidtype = atoi(sep->arg[5 + col]); // SolidType specified

					if ((sep->argnum - col) > 5)
						od.unknown020 = atoi(sep->arg[6 + col]); // Incline specified
				}
			}
			break;

		case 1: // Ground Spawn
			c->Message(Chat::White, "ERROR: Object Type 1 is used for temporarily spawned ground spawns and dropped "
				      "items, which are not supported with #object. See the 'ground_spawns' table in "
				      "the database.");
			return;

		default: // Everything else == Tradeskill Object
			icon = ((sep->argnum - col) > 3) ? atoi(sep->arg[4 + col]) : 0;

			if (icon == 0) {
				c->Message(Chat::White, "ERROR: Required property 'Icon' not specified for Tradeskill Object");
				return;
			}

			break;
		}

		od.x = c->GetX();
		od.y = c->GetY();
		od.z = c->GetZ() - (c->GetSize() * 0.625f);
		od.heading = c->GetHeading();

		std::string query;
		if (id) {
			// ID specified. Verify that it doesn't already exist.
			query = StringFormat("SELECT COUNT(*) FROM object WHERE ID = %u", id);
			auto results = database.QueryDatabase(query);
			if (results.Success() && results.RowCount() != 0) {
				auto row = results.begin();
				if (atoi(row[0]) > 0) // Yep, in database already.
					id = 0;
			}

			// Not in database. Already spawned, just not saved?
			// Yep, already spawned.
			if (id && entity_list.FindObject(id))
				id = 0;

			if (id == 0) {
				c->Message(Chat::White, "ERROR: An object already exists with the id %u", atoi(sep->arg[2]));
				return;
			}
		}

		int objectsFound = 0;
		// Verify no other objects already in this spot (accidental double-click of Hotkey?)
		query = StringFormat(
		    "SELECT COUNT(*) FROM object WHERE zoneid = %u "
		    "AND version=%u AND (xpos BETWEEN %.1f AND %.1f) "
		    "AND (ypos BETWEEN %.1f AND %.1f) "
		    "AND (zpos BETWEEN %.1f AND %.1f)",
		    zone->GetZoneID(), zone->GetInstanceVersion(), od.x - 0.2f,
		    od.x + 0.2f,	       // Yes, we're actually using a bounding box instead of a radius.
		    od.y - 0.2f, od.y + 0.2f,  // Much less processing power used this way.
		    od.z - 0.2f, od.z + 0.2f); // It's pretty forgiving, though, allowing for close-proximity objects

		auto results = database.QueryDatabase(query);
		if (results.Success() && results.RowCount() != 0) {
			auto row = results.begin();
			objectsFound = atoi(row[0]); // Number of nearby objects from database
		}

		// No objects found in database too close. How about spawned but not yet saved?
		if (objectsFound == 0 && entity_list.FindNearbyObject(od.x, od.y, od.z, 0.2f))
			objectsFound = 1;

		if (objectsFound) {
			c->Message(Chat::White, "ERROR: Object already at this location.");
			return;
		}

		// Strip any single quotes from objectname (SQL injection FTL!)
		strn0cpy(od.object_name, sep->arg[3 + col], sizeof(od.object_name));

		uint32 len = strlen(od.object_name);
		for (col = 0; col < (uint32)len; col++) {
			if (od.object_name[col] != '\'')
				continue;

			// Uh oh, 1337 h4x0r monkeying around! Strip that apostrophe!
			memcpy(&od.object_name[col], &od.object_name[col + 1], len - col);
			len--;
			col--;
		}

		strupr(od.object_name); // Model names are always upper-case.

		if ((od.object_name[0] < 'A') || (od.object_name[0] > 'Z')) {
			c->Message(Chat::White, "ERROR: Model name must start with a letter.");
			return;
		}

		if (id == 0) {
			// No ID specified. Get a best-guess next number from the database
			// If there's a problem retrieving an ID from the database, it'll end up being object # 1. No
			// biggie.

			query = "SELECT MAX(id) FROM object";
			results = database.QueryDatabase(query);
			if (results.Success() && results.RowCount() != 0) {
				auto row = results.begin();
				id = atoi(row[0]);
			}

			id++;
		}

		// Make sure not to overwrite already-spawned objects that haven't been saved yet.
		while (o = entity_list.FindObject(id))
			id++;

		// Static object
		if (od.object_type == 0)
			od.object_type = staticType; // Temporary. We'll make it 0 when we Save

		od.zone_id = zone->GetZoneID();
		od.zone_instance = zone->GetInstanceVersion();

		o = new Object(id, od.object_type, icon, od, nullptr);

		// Add to our zone entity list and spawn immediately for all clients
		entity_list.AddObject(o, true);

		// Bump player back to avoid getting stuck inside new object

		x2 = 10.0f * sin(c->GetHeading() / 256.0f * 3.14159265f);
		y2 = 10.0f * cos(c->GetHeading() / 256.0f * 3.14159265f);
		c->MovePC(c->GetX() - x2, c->GetY() - y2, c->GetZ(), c->GetHeading());

		c->Message(Chat::White, "Spawning object with tentative id %u at location (%.1f, %.1f, %.1f heading %.1f). Use "
			      "'#object Save' to save to database when satisfied with placement.",
			   id, od.x, od.y, od.z, od.heading);

		// Temporary Static Object
		if (od.object_type == staticType)
			c->Message(Chat::White, "- Note: Static Object will act like a tradeskill container and will not reflect "
				      "size, solidtype, or incline values until you commit with '#object Save', after "
				      "which it will be unchangeable until you use '#object Edit' and zone back in.");

		return;
	}

	if (strcasecmp(sep->arg[1], "edit") == 0) {

		if ((sep->argnum < 2) || ((id = atoi(sep->arg[2])) < 1)) {
			c->Message(Chat::White, "Usage: #object Edit (ObjectID) [PropertyName] [NewValue]");
			c->Message(Chat::White, "- Static Object (Type 0) Properties: model, type, size, solidtype, incline");
			c->Message(Chat::White, "- Tradeskill Object (Type 2+) Properties: model, type, icon");

			return;
		}

		o = entity_list.FindObject(id);

		// Object already available in-zone?
		if (o) {
			// Yep, looks like we can make real-time changes.
			if (sep->argnum < 4) {
				// Or not. '#object Edit (ObjectID)' called without PropertyName and NewValue
				c->Message(Chat::White, "Note: Object %u already unlocked and ready for changes", id);
				return;
			}
		} else {
			// Object not found in-zone in a modifiable form. Check for valid matching circumstances.
			std::string query = StringFormat("SELECT zoneid, version, type FROM object WHERE id = %u", id);
			auto results = database.QueryDatabase(query);
			if (!results.Success() || results.RowCount() == 0) {
				c->Message(Chat::White, "ERROR: Object %u not found", id);
				return;
			}

			auto row = results.begin();
			od.zone_id = atoi(row[0]);
			od.zone_instance = atoi(row[1]);
			od.object_type = atoi(row[2]);
			uint32 objectsFound = 1;

			// Object not in this zone?
			if (od.zone_id != zone->GetZoneID()) {
				c->Message(Chat::White, "ERROR: Object %u not in this zone.", id);
				return;
			}

			// Object not in this instance?
			if (od.zone_instance != zone->GetInstanceVersion()) {
				c->Message(Chat::White, "ERROR: Object %u not part of this instance version.", id);
				return;
			}

			switch (od.object_type) {
			case 0: // Static object needing unlocking
				// Convert to tradeskill object temporarily for changes
				query = StringFormat("UPDATE object SET type = %u WHERE id = %u", staticType, id);

				database.QueryDatabase(query);

				c->Message(Chat::White, "Static Object %u unlocked for editing. You must zone out and back in to "
					      "make your changes, then commit them with '#object Save'.",
					   id);
				if (sep->argnum >= 4)
					c->Message(Chat::White, "NOTE: The change you specified has not been applied, since the "
						      "static object had not been unlocked for editing yet.");
				return;

			case OT_DROPPEDITEM:
				c->Message(Chat::White, "ERROR: Object %u is a temporarily spawned ground spawn or dropped item, "
					      "which cannot be manipulated with #object. See the 'ground_spawns' table "
					      "in the database.",
					   id);
				return;

			case staticType:
				c->Message(Chat::White, "ERROR: Object %u has been unlocked for editing, but you must zone out "
					      "and back in for your client to refresh its object table before you can "
					      "make changes to it.",
					   id);
				return;

			default:
				// Unknown error preventing us from seeing the object in the zone.
				c->Message(Chat::White, "ERROR: Unknown problem attempting to manipulate object %u", id);
				return;
			}
		}

		// If we're here, we have a manipulable object ready for changes.
		strlwr(sep->arg[3]); // Case insensitive PropertyName
		strupr(sep->arg[4]); // In case it's model name, which should always be upper-case

		// Read current object info for reference
		icon = o->GetIcon();
		o->GetObjectData(&od);

		// We'll be a little more picky with property names, to prevent errors. Check against the whole word.
		if (strcmp(sep->arg[3], "model") == 0) {

			if ((sep->arg[4][0] < 'A') || (sep->arg[4][0] > 'Z')) {
				c->Message(Chat::White, "ERROR: Model names must begin with a letter.");
				return;
			}

			strn0cpy(od.object_name, sep->arg[4], sizeof(od.object_name));

			o->SetObjectData(&od);

			c->Message(Chat::White, "Object %u now being rendered with model '%s'", id, od.object_name);
		} else if (strcmp(sep->arg[3], "type") == 0) {
			if ((sep->arg[4][0] < '0') || (sep->arg[4][0] > '9')) {
				c->Message(Chat::White, "ERROR: Invalid type number");
				return;
			}

			od.object_type = atoi(sep->arg[4]);

			switch (od.object_type) {
			case 0:
				// Convert Static Object to temporary changeable type
				od.object_type = staticType;
				c->Message(Chat::White, "Note: Static Object will still act like tradeskill object and will not "
					      "reflect size, solidtype, or incline settings until committed to the "
					      "database with '#object Save', after which it will be unchangeable until "
					      "it is unlocked again with '#object Edit'.");
				break;

			case OT_DROPPEDITEM:
				c->Message(Chat::White, "ERROR: Object Type 1 is used for temporarily spawned ground spawns and "
					      "dropped items, which are not supported with #object. See the "
					      "'ground_spawns' table in the database.");
				return;

			default:
				c->Message(Chat::White, "Object %u changed to Tradeskill Object Type %u", id, od.object_type);
				break;
			}

			o->SetType(od.object_type);
		} else if (strcmp(sep->arg[3], "size") == 0) {
			if (od.object_type != staticType) {
				c->Message(
				    0, "ERROR: Object %u is not a Static Object and does not support the Size property",
				    id);
				return;
			}

			if ((sep->arg[4][0] < '0') || (sep->arg[4][0] > '9')) {
				c->Message(Chat::White, "ERROR: Invalid size specified. Please enter a number.");
				return;
			}

			od.size = atoi(sep->arg[4]);
			o->SetObjectData(&od);

			if (od.size == 0) // 0 == unspecified == 100%
				od.size = 100;

			c->Message(Chat::White, "Static Object %u set to %u%% size. Size will take effect when you commit to the "
				      "database with '#object Save', after which the object will be unchangeable until "
				      "you unlock it again with '#object Edit' and zone out and back in.",
				   id, od.size);
		} else if (strcmp(sep->arg[3], "solidtype") == 0) {

			if (od.object_type != staticType) {
				c->Message(Chat::White, "ERROR: Object %u is not a Static Object and does not support the "
					      "SolidType property",
					   id);
				return;
			}

			if ((sep->arg[4][0] < '0') || (sep->arg[4][0] > '9')) {
				c->Message(Chat::White, "ERROR: Invalid solidtype specified. Please enter a number.");
				return;
			}

			od.solidtype = atoi(sep->arg[4]);
			o->SetObjectData(&od);

			c->Message(Chat::White, "Static Object %u set to SolidType %u. Change will take effect when you commit "
				      "to the database with '#object Save'. Support for this property is on a "
				      "per-model basis, mostly seen in smaller objects such as chests and tables.",
					  id, od.solidtype);
		} else if (strcmp(sep->arg[3], "icon") == 0) {

			if ((od.object_type < 2) || (od.object_type == staticType)) {
				c->Message(Chat::White, "ERROR: Object %u is not a Tradeskill Object and does not support the "
					      "Icon property",
					   id);
				return;
			}

			if ((icon = atoi(sep->arg[4])) == 0) {
				c->Message(Chat::White, "ERROR: Invalid Icon specified. Please enter an icon number.");
				return;
			}

			o->SetIcon(icon);
			c->Message(Chat::White, "Tradeskill Object %u icon set to %u", id, icon);
		} else if (strcmp(sep->arg[3], "incline") == 0) {
			if (od.object_type != staticType) {
				c->Message(
				    0,
				    "ERROR: Object %u is not a Static Object and does not support the Incline property",
				    id);
				return;
			}

			if ((sep->arg[4][0] < '0') || (sep->arg[4][0] > '9')) {
				c->Message(
				    0,
				    "ERROR: Invalid Incline specified. Please enter a number. Normal range is 0-512.");
				return;
			}

			od.unknown020 = atoi(sep->arg[4]);
			o->SetObjectData(&od);

			c->Message(Chat::White, "Static Object %u set to %u incline. Incline will take effect when you commit to "
				      "the database with '#object Save', after which the object will be unchangeable "
				      "until you unlock it again with '#object Edit' and zone out and back in.",
				   id, od.unknown020);
		} else {
			c->Message(Chat::White, "ERROR: Unrecognized property name: %s", sep->arg[3]);
			return;
		}

		// Repop object to have it reflect the change.
		app = new EQApplicationPacket();
		o->CreateDeSpawnPacket(app);
		entity_list.QueueClients(0, app);
		safe_delete(app);

		app = new EQApplicationPacket();
		o->CreateSpawnPacket(app);
		entity_list.QueueClients(0, app);
		safe_delete(app);
		return;
	}

	if (strcasecmp(sep->arg[1], "move") == 0) {

		if ((sep->argnum < 2) ||	       // Not enough arguments
		    ((id = atoi(sep->arg[2])) == 0) || // ID not specified
		    (((sep->arg[3][0] < '0') || (sep->arg[3][0] > '9')) && ((sep->arg[3][0] & 0xDF) != 'T') &&
		     (sep->arg[3][0] != '-') && (sep->arg[3][0] != '.'))) { // Location argument not specified correctly
			c->Message(Chat::White, "Usage: #object Move (ObjectID) ToMe|(x y z [h])");
			return;
		}

		if (!(o = entity_list.FindObject(id))) {
			std::string query = StringFormat("SELECT zoneid, version, type FROM object WHERE id = %u", id);
			auto results = database.QueryDatabase(query);
			if (!results.Success() || results.RowCount() == 0) {
				c->Message(Chat::White, "ERROR: Object %u not found", id);
				return;
			}

			auto row = results.begin();
			od.zone_id = atoi(row[0]);
			od.zone_instance = atoi(row[1]);
			od.object_type = atoi(row[2]);

			if (od.zone_id != zone->GetZoneID()) {
				c->Message(Chat::White, "ERROR: Object %u is not in this zone", id);
				return;
			}

			if (od.zone_instance != zone->GetInstanceVersion()) {
				c->Message(Chat::White, "ERROR: Object %u is not in this instance version", id);
				return;
			}

			switch (od.object_type) {
			case 0:
				c->Message(Chat::White, "ERROR: Object %u is not yet unlocked for editing. Use '#object Edit' "
					      "then zone out and back in to move it.",
					   id);
				return;

			case staticType:
				c->Message(Chat::White, "ERROR: Object %u has been unlocked for editing, but you must zone out "
					      "and back in before your client sees the change and will allow you to "
					      "move it.",
					   id);
				return;

			case 1:
				c->Message(Chat::White, "ERROR: Object %u is a temporary spawned object and cannot be "
					      "manipulated with #object. See the 'ground_spawns' table in the "
					      "database.",
					   id);
				return;

			default:
				c->Message(Chat::White, "ERROR: Object %u not located in zone.", id);
				return;
			}
		}

		// Move To Me
		if ((sep->arg[3][0] & 0xDF) == 'T') {
			od.x = c->GetX();
			od.y = c->GetY();
			od.z = c->GetZ() -
			       (c->GetSize() *
				0.625f); // Compensate for #loc bumping up Z coordinate by 62.5% of character's size.

			o->SetHeading(c->GetHeading());

			// Bump player back to avoid getting stuck inside object

			x2 = 10.0f * std::sin(c->GetHeading() / 256.0f * 3.14159265f);
			y2 = 10.0f * std::cos(c->GetHeading() / 256.0f * 3.14159265f);
			c->MovePC(c->GetX() - x2, c->GetY() - y2, c->GetZ(), c->GetHeading());
		} // Move to x, y, z [h]
		else {
			od.x = atof(sep->arg[3]);
			if (sep->argnum > 3)
				od.y = atof(sep->arg[4]);
			else
				o->GetLocation(nullptr, &od.y, nullptr);

			if (sep->argnum > 4)
				od.z = atof(sep->arg[5]);
			else
				o->GetLocation(nullptr, nullptr, &od.z);

			if (sep->argnum > 5)
				o->SetHeading(atof(sep->arg[6]));
		}

		o->SetLocation(od.x, od.y, od.z);

		// Despawn and respawn object to reflect change
		app = new EQApplicationPacket();
		o->CreateDeSpawnPacket(app);
		entity_list.QueueClients(0, app);
		safe_delete(app);

		app = new EQApplicationPacket();
		o->CreateSpawnPacket(app);
		entity_list.QueueClients(0, app);
		safe_delete(app);
		return;
	}

	if (strcasecmp(sep->arg[1], "rotate") == 0) {
		// Insufficient or invalid arguments
		if ((sep->argnum < 3) || ((id = atoi(sep->arg[2])) == 0)) {
			c->Message(Chat::White, "Usage: #object Rotate (ObjectID) (Heading, 0-512)");
			return;
		}

		if ((o = entity_list.FindObject(id)) == nullptr) {
			c->Message(Chat::White, "ERROR: Object %u not found in zone, or is a static object not yet unlocked with "
				      "'#object Edit' for editing.",
				   id);
			return;
		}

		o->SetHeading(atof(sep->arg[3]));

		// Despawn and respawn object to reflect change
		app = new EQApplicationPacket();
		o->CreateDeSpawnPacket(app);
		entity_list.QueueClients(0, app);
		safe_delete(app);

		app = new EQApplicationPacket();
		o->CreateSpawnPacket(app);
		entity_list.QueueClients(0, app);
		safe_delete(app);
		return;
	}

	if (strcasecmp(sep->arg[1], "save") == 0) {
		// Insufficient or invalid arguments
		if ((sep->argnum < 2) || ((id = atoi(sep->arg[2])) == 0)) {
			c->Message(Chat::White, "Usage: #object Save (ObjectID)");
			return;
		}

		o = entity_list.FindObject(id);

		od.zone_id = 0;
		od.zone_instance = 0;
		od.object_type = 0;

		// If this ID isn't in the database yet, it's a new object
		bNewObject = true;
		std::string query = StringFormat("SELECT zoneid, version, type FROM object WHERE id = %u", id);
		auto results = database.QueryDatabase(query);
		if (results.Success() && results.RowCount() != 0) {
			auto row = results.begin();
			od.zone_id = atoi(row[0]);
			od.zone_instance = atoi(row[1]);
			od.object_type = atoi(row[2]);

			// ID already in database. Not a new object.
			bNewObject = false;
		}

		if (!o) {
			// Object not found in zone. Can't save an object we can't see.

			if (bNewObject) {
				c->Message(Chat::White, "ERROR: Object %u not found", id);
				return;
			}

			if (od.zone_id != zone->GetZoneID()) {
				c->Message(Chat::White, "ERROR: Wrong Object ID. %u is not part of this zone.", id);
				return;
			}

			if (od.zone_instance != zone->GetInstanceVersion()) {
				c->Message(Chat::White, "ERROR: Wrong Object ID. %u is not part of this instance version.", id);
				return;
			}

			if (od.object_type == 0) {
				c->Message(Chat::White, "ERROR: Static Object %u has already been committed. Use '#object Edit "
					      "%u' and zone out and back in to make changes.",
					   id, id);
				return;
			}

			if (od.object_type == 1) {
				c->Message(Chat::White, "ERROR: Object %u is a temporarily spawned ground spawn or dropped item, "
					      "which is not supported with #object. See the 'ground_spawns' table in "
					      "the database.",
					   id);
				return;
			}

			c->Message(Chat::White, "ERROR: Object %u not found.", id);
			return;
		}

		// Oops! Another GM already saved an object with our id from another zone.
		// We'll have to get a new one.
		if ((od.zone_id > 0) && (od.zone_id != zone->GetZoneID()))
			id = 0;

		// Oops! Another GM already saved an object with our id from another instance.
		// We'll have to get a new one.
		if ((id > 0) && (od.zone_instance != zone->GetInstanceVersion()))
			id = 0;

		// If we're asking for a new ID, it's a new object.
		bNewObject |= (id == 0);

		o->GetObjectData(&od);
		od.object_type = o->GetType();
		icon = o->GetIcon();

		// We're committing to the database now. Return temporary object type to actual.
		if (od.object_type == staticType)
			od.object_type = 0;

		if (!bNewObject)
			query = StringFormat("UPDATE object SET zoneid = %u, version = %u, "
					     "xpos = %.1f, ypos=%.1f, zpos=%.1f, heading=%.1f, "
					     "objectname = '%s', type = %u, icon = %u, "
					     "unknown08 = %u, unknown10 = %u, unknown20 = %u "
					     "WHERE ID = %u",
					     zone->GetZoneID(), zone->GetInstanceVersion(), od.x, od.y, od.z,
					     od.heading, od.object_name, od.object_type, icon, od.size,
						 od.solidtype, od.unknown020, id);
		else if (id == 0)
			query = StringFormat("INSERT INTO object "
					     "(zoneid, version, xpos, ypos, zpos, heading, objectname, "
					     "type, icon, unknown08, unknown10, unknown20) "
					     "VALUES (%u, %u, %.1f, %.1f, %.1f, %.1f, '%s', %u, %u, %u, %u, %u)",
					     zone->GetZoneID(), zone->GetInstanceVersion(), od.x, od.y, od.z,
					     od.heading, od.object_name, od.object_type, icon, od.size,
					     od.solidtype, od.unknown020);
		else
			query = StringFormat("INSERT INTO object "
					     "(id, zoneid, version, xpos, ypos, zpos, heading, objectname, "
					     "type, icon, unknown08, unknown10, unknown20) "
					     "VALUES (%u, %u, %u, %.1f, %.1f, %.1f, %.1f, '%s', %u, %u, %u, %u, %u)",
					     id, zone->GetZoneID(), zone->GetInstanceVersion(), od.x, od.y, od.z,
					     od.heading, od.object_name, od.object_type, icon, od.size,
					     od.solidtype, od.unknown020);

		results = database.QueryDatabase(query);
		if (!results.Success()) {
			c->Message(Chat::White, "Database Error: %s", results.ErrorMessage().c_str());
			return;
		}

		if (results.RowsAffected() == 0) {
			// No change made, but no error message given
			c->Message(Chat::White, "Database Error: Could not save change to Object %u", id);
			return;
		}

		if (bNewObject) {
			if (newid == results.LastInsertedID()) {
				c->Message(Chat::White, "Saved new Object %u to database", id);
				return;
			}

			c->Message(Chat::White, "Saved Object. NOTE: Database returned a new ID number for object: %u", newid);
			id = newid;
			return;
		}

		c->Message(Chat::White, "Saved changes to Object %u", id);
		newid = id;

		if (od.object_type == 0) {
			// Static Object - Respawn as nonfunctional door

			app = new EQApplicationPacket();
			o->CreateDeSpawnPacket(app);
			entity_list.QueueClients(0, app);
			safe_delete(app);

			entity_list.RemoveObject(o->GetID());

			memset(&door, 0, sizeof(door));

			strn0cpy(door.zone_name, zone->GetShortName(), sizeof(door.zone_name));

			door.db_id = 1000000000 + id; // Out of range of normal use for doors.id
			door.door_id = -1;	    // Client doesn't care if these are all the same door_id
			door.pos_x = od.x;	    // xpos
			door.pos_y = od.y;	    // ypos
			door.pos_z = od.z;	    // zpos
			door.heading = od.heading;    // heading

			strn0cpy(door.door_name, od.object_name, sizeof(door.door_name)); // objectname

			// Strip trailing "_ACTORDEF" if present. Client won't accept it for doors.
			uint32 len = strlen(door.door_name);
			if ((len > 9) && (memcmp(&door.door_name[len - 9], "_ACTORDEF", 10) == 0))
				door.door_name[len - 9] = '\0';

			memcpy(door.dest_zone, "NONE", 5);

			if ((door.size = od.size) == 0) // unknown08 = optional size percentage
				door.size = 100;

			switch (
			    door.opentype =
				od.solidtype) // unknown10 = optional request_nonsolid (0 or 1 or experimental number)
			{
			case 0:
				door.opentype = 31;
				break;

			case 1:
				door.opentype = 9;
				break;
			}

			door.incline = od.unknown020; // unknown20 = optional incline value
			door.client_version_mask = 0xFFFFFFFF;

			doors = new Doors(&door);
			entity_list.AddDoor(doors);

			app = new EQApplicationPacket(OP_SpawnDoor, sizeof(Door_Struct));
			ds = (Door_Struct *)app->pBuffer;

			memset(ds, 0, sizeof(Door_Struct));
			memcpy(ds->name, door.door_name, 32);
			ds->xPos = door.pos_x;
			ds->yPos = door.pos_y;
			ds->zPos = door.pos_z;
			ds->heading = door.heading;
			ds->incline = door.incline;
			ds->size = door.size;
			ds->doorId = door.door_id;
			ds->opentype = door.opentype;
			ds->unknown0052[9] = 1; // *ptr-1 and *ptr-3 from EntityList::MakeDoorSpawnPacket()
			ds->unknown0052[11] = 1;

			entity_list.QueueClients(0, app);
			safe_delete(app);

			c->Message(Chat::White, "NOTE: Object %u is now a static object, and is unchangeable. To make future "
				      "changes, use '#object Edit' to convert it to a changeable form, then zone out "
				      "and back in.",
				   id);
		}
		return;
	}

	if (strcasecmp(sep->arg[1], "copy") == 0) {
		// Insufficient or invalid arguments
		if ((sep->argnum < 3) ||
		    (((sep->arg[2][0] & 0xDF) != 'A') && ((sep->arg[2][0] < '0') || (sep->arg[2][0] > '9')))) {
			c->Message(Chat::White, "Usage: #object Copy All|(ObjectID) (InstanceVersion)");
			c->Message(Chat::White, "- Note: Only objects saved in the database can be copied to another instance.");
			return;
		}

		od.zone_instance = atoi(sep->arg[3]);

		if (od.zone_instance == zone->GetInstanceVersion()) {
			c->Message(Chat::White, "ERROR: Source and destination instance versions are the same.");
			return;
		}

		if ((sep->arg[2][0] & 0xDF) == 'A') {
			// Copy All

			std::string query =
			    StringFormat("INSERT INTO object "
					 "(zoneid, version, xpos, ypos, zpos, heading, itemid, "
					 "objectname, type, icon, unknown08, unknown10, unknown20) "
					 "SELECT zoneid, %u, xpos, ypos, zpos, heading, itemid, "
					 "objectname, type, icon, unknown08, unknown10, unknown20 "
					 "FROM object WHERE zoneid = %u) AND version = %u",
					 od.zone_instance, zone->GetZoneID(), zone->GetInstanceVersion());
			auto results = database.QueryDatabase(query);
			if (!results.Success()) {
				c->Message(Chat::White, "Database Error: %s", results.ErrorMessage().c_str());
				return;
			}

			c->Message(Chat::White, "Copied %u object%s into instance version %u", results.RowCount(),
				   (results.RowCount() == 1) ? "" : "s", od.zone_instance);
			return;
		}

		id = atoi(sep->arg[2]);

		std::string query = StringFormat("INSERT INTO object "
						 "(zoneid, version, xpos, ypos, zpos, heading, itemid, "
						 "objectname, type, icon, unknown08, unknown10, unknown20) "
						 "SELECT zoneid, %u, xpos, ypos, zpos, heading, itemid, "
						 "objectname, type, icon, unknown08, unknown10, unknown20 "
						 "FROM object WHERE id = %u AND zoneid = %u AND version = %u",
						 od.zone_instance, id, zone->GetZoneID(), zone->GetInstanceVersion());
		auto results = database.QueryDatabase(query);
		if (results.Success() && results.RowsAffected() > 0) {
			c->Message(Chat::White, "Copied Object %u into instance version %u", id, od.zone_instance);
			return;
		}

		// Couldn't copy the object.

		// got an error message
		if (!results.Success()) {
			c->Message(Chat::White, "Database Error: %s", results.ErrorMessage().c_str());
			return;
		}

		// No database error returned. See if we can figure out why.

		query = StringFormat("SELECT zoneid, version FROM object WHERE id = %u", id);
		results = database.QueryDatabase(query);
		if (!results.Success())
			return;

		if (results.RowCount() == 0) {
			c->Message(Chat::White, "ERROR: Object %u not found", id);
			return;
		}

		auto row = results.begin();
		// Wrong ZoneID?
		if (atoi(row[0]) != zone->GetZoneID()) {
			c->Message(Chat::White, "ERROR: Object %u is not part of this zone.", id);
			return;
		}

		// Wrong Instance Version?
		if (atoi(row[1]) != zone->GetInstanceVersion()) {
			c->Message(Chat::White, "ERROR: Object %u is not part of this instance version.", id);
			return;
		}

		// Well, NO clue at this point. Just let 'em know something screwed up.
		c->Message(Chat::White, "ERROR: Unknown database error copying Object %u to instance version %u", id,
			   od.zone_instance);
		return;
	}

	if (strcasecmp(sep->arg[1], "delete") == 0) {

		if ((sep->argnum < 2) || ((id = atoi(sep->arg[2])) <= 0)) {
			c->Message(Chat::White, "Usage: #object Delete (ObjectID) -- NOTE: Object deletions are permanent and "
				      "cannot be undone!");
			return;
		}

		o = entity_list.FindObject(id);

		if (o) {
			// Object found in zone.

			app = new EQApplicationPacket();
			o->CreateDeSpawnPacket(app);
			entity_list.QueueClients(nullptr, app);

			entity_list.RemoveObject(o->GetID());

			// Verifying ZoneID and Version in case someone else ended up adding an object with our ID
			// from a different zone/version. Don't want to delete someone else's work.
			std::string query = StringFormat("DELETE FROM object "
							 "WHERE id = %u AND zoneid = %u "
							 "AND version = %u LIMIT 1",
							 id, zone->GetZoneID(), zone->GetInstanceVersion());
			auto results = database.QueryDatabase(query);

			c->Message(Chat::White, "Object %u deleted", id);
			return;
		}

		// Object not found in zone.
		std::string query = StringFormat("SELECT type FROM object "
						 "WHERE id = %u AND zoneid = %u "
						 "AND version = %u LIMIT 1",
						 id, zone->GetZoneID(), zone->GetInstanceVersion());
		auto results = database.QueryDatabase(query);
		if (!results.Success())
			return;

		if (results.RowCount() == 0) {
			c->Message(Chat::White, "ERROR: Object %u not found in this zone or instance!", id);
			return;
		}

		auto row = results.begin();

		switch (atoi(row[0])) {
		case 0: // Static Object
			query = StringFormat("DELETE FROM object WHERE id = %u "
					     "AND zoneid = %u AND version = %u LIMIT 1",
					     id, zone->GetZoneID(), zone->GetInstanceVersion());
			results = database.QueryDatabase(query);

			c->Message(Chat::White, "Object %u deleted. NOTE: This static object will remain for anyone currently in "
				      "the zone until they next zone out and in.",
				   id);
			return;

		case 1: // Temporary Spawn
			c->Message(Chat::White, "ERROR: Object %u is a temporarily spawned ground spawn or dropped item, which "
				      "is not supported with #object. See the 'ground_spawns' table in the database.",
				   id);
			return;
		}

		return;
	}

	if (strcasecmp(sep->arg[1], "undo") == 0) {
		// Insufficient or invalid arguments
		if ((sep->argnum < 2) || ((id = atoi(sep->arg[2])) == 0)) {
			c->Message(Chat::White, "Usage: #object Undo (ObjectID) -- Reload object from database, undoing any "
				      "changes you have made");
			return;
		}

		o = entity_list.FindObject(id);

		if (!o) {
			c->Message(Chat::White, "ERROR: Object %u not found in zone in a manipulable form. No changes to undo.",
				   id);
			return;
		}

		if (o->GetType() == OT_DROPPEDITEM) {
			c->Message(Chat::White, "ERROR: Object %u is a temporary spawned item and cannot be manipulated with "
				      "#object. See the 'ground_spawns' table in the database.",
				   id);
			return;
		}

		// Despawn current item for reloading from database
		app = new EQApplicationPacket();
		o->CreateDeSpawnPacket(app);
		entity_list.QueueClients(0, app);
		entity_list.RemoveObject(o->GetID());
		safe_delete(app);

		std::string query = StringFormat("SELECT xpos, ypos, zpos, "
						 "heading, objectname, type, icon, "
						 "unknown08, unknown10, unknown20 "
						 "FROM object WHERE id = %u",
						 id);
		auto results = database.QueryDatabase(query);
		if (!results.Success() || results.RowCount() == 0) {
			c->Message(Chat::White, "Database Error: %s", results.ErrorMessage().c_str());
			return;
		}

		memset(&od, 0, sizeof(od));

		auto row = results.begin();

		od.x = atof(row[0]);
		od.y = atof(row[1]);
		od.z = atof(row[2]);
		od.heading = atof(row[3]);
		strn0cpy(od.object_name, row[4], sizeof(od.object_name));
		od.object_type = atoi(row[5]);
		icon = atoi(row[6]);
		od.size = atoi(row[7]);
		od.solidtype = atoi(row[8]);
		od.unknown020 = atoi(row[9]);

		if (od.object_type == 0)
			od.object_type = staticType;

		o = new Object(id, od.object_type, icon, od, nullptr);
		entity_list.AddObject(o, true);

		c->Message(Chat::White, "Object %u reloaded from database.", id);
		return;
	}

	c->Message(Chat::White, usage_string);
}

void command_showspellslist(Client *c, const Seperator *sep)
{
	Mob *target = c->GetTarget();

	if (!target) {
		c->Message(Chat::White, "Must target an NPC.");
		return;
	}

	if (!target->IsNPC()) {
		c->Message(Chat::White, "%s is not an NPC.",  target->GetName());
		return;
	}

	target->CastToNPC()->AISpellsList(c);

	return;
}

void command_raidloot(Client *c, const Seperator *sep)
{
	if(!sep->arg[1][0]) {
		c->Message(Chat::White, "Usage: #raidloot [LEADER/GROUPLEADER/SELECTED/ALL]");
		return;
	}

	Raid *r = c->GetRaid();
	if(r)
	{
		for(int x = 0; x < 72; ++x)
		{
			if(r->members[x].member == c)
			{
				if(r->members[x].IsRaidLeader == 0)
				{
					c->Message(Chat::White, "You must be the raid leader to use this command.");
				}
				else
				{
					break;
				}
			}
		}

		if(strcasecmp(sep->arg[1], "LEADER") == 0)
		{
			c->Message(Chat::Yellow, "Loot type changed to: 1");
			r->ChangeLootType(1);
		}
		else if(strcasecmp(sep->arg[1], "GROUPLEADER") == 0)
		{
			c->Message(Chat::Yellow, "Loot type changed to: 2");
			r->ChangeLootType(2);
		}
		else if(strcasecmp(sep->arg[1], "SELECTED") == 0)
		{
			c->Message(Chat::Yellow, "Loot type changed to: 3");
			r->ChangeLootType(3);
		}
		else if(strcasecmp(sep->arg[1], "ALL") == 0)
		{
			c->Message(Chat::Yellow, "Loot type changed to: 4");
			r->ChangeLootType(4);
		}
		else
		{
			c->Message(Chat::White, "Usage: #raidloot [LEADER/GROUPLEADER/SELECTED/ALL]");
		}
	}
	else
	{
		c->Message(Chat::White, "You must be in a raid to use that command.");
	}
}

void command_emoteview(Client *c, const Seperator *sep)
{
	if(!c->GetTarget() || !c->GetTarget()->IsNPC())
	{
		c->Message(Chat::White, "You must target a NPC to view their emotes.");
		return;
	}

	if(c->GetTarget() && c->GetTarget()->IsNPC())
	{
		int count=0;
		int emoteid = c->GetTarget()->CastToNPC()->GetEmoteID();

		LinkedListIterator<NPC_Emote_Struct*> iterator(zone->NPCEmoteList);
		iterator.Reset();
		while(iterator.MoreElements())
		{
			NPC_Emote_Struct* nes = iterator.GetData();
			if(emoteid == nes->emoteid)
			{
				c->Message(Chat::White, "EmoteID: %i Event: %i Type: %i Text: %s",  nes->emoteid, nes->event_, nes->type, nes->text);
				count++;
			}
			iterator.Advance();
		}
		if (count == 0)
			c->Message(Chat::White, "No emotes found.");
		else
			c->Message(Chat::White, "%i emote(s) found",  count);
	}
}

void command_emotesearch(Client *c, const Seperator *sep)
{
	if (sep->arg[1][0] == 0)
		c->Message(Chat::White, "Usage: #emotesearch [search string or emoteid]");
	else
	{
		const char *search_criteria=sep->argplus[1];
		int count=0;

		if (Seperator::IsNumber(search_criteria))
		{
			uint16 emoteid = atoi(search_criteria);
			LinkedListIterator<NPC_Emote_Struct*> iterator(zone->NPCEmoteList);
			iterator.Reset();
			while(iterator.MoreElements())
			{
			NPC_Emote_Struct* nes = iterator.GetData();
				if(emoteid == nes->emoteid)
				{
					c->Message(Chat::White, "EmoteID: %i Event: %i Type: %i Text: %s",  nes->emoteid, nes->event_, nes->type, nes->text);
					count++;
				}
				iterator.Advance();
			}
			if (count == 0)
				c->Message(Chat::White, "No emotes found.");
			else
				c->Message(Chat::White, "%i emote(s) found",  count);
		}
		else
		{
			char sText[64];
			char sCriteria[515];
			strn0cpy(sCriteria, search_criteria, sizeof(sCriteria));
			strupr(sCriteria);
			char* pdest;

			LinkedListIterator<NPC_Emote_Struct*> iterator(zone->NPCEmoteList);
			iterator.Reset();
			while(iterator.MoreElements())
			{
			NPC_Emote_Struct* nes = iterator.GetData();
			strn0cpy(sText, nes->text, sizeof(sText));
			strupr(sText);
			pdest = strstr(sText, sCriteria);
				if (pdest != nullptr)
				{
					c->Message(Chat::White, "EmoteID: %i Event: %i Type: %i Text: %s",  nes->emoteid, nes->event_, nes->type, nes->text);
					count++;
				}
				if (count == 50)
					break;

				iterator.Advance();
			}
			if (count == 50)
				c->Message(Chat::White, "50 emotes shown...too many results.");
			else
				c->Message(Chat::White, "%i emote(s) found",  count);
		}
	}
}

void command_reloademote(Client *c, const Seperator *sep)
{
	zone->NPCEmoteList.Clear();
	zone->LoadNPCEmotes(&zone->NPCEmoteList);
	c->Message(Chat::White, "NPC emotes reloaded.");
}

void command_globalview(Client *c, const Seperator *sep)
{
	NPC * npcmob = nullptr;

	if(c->GetTarget() && c->GetTarget()->IsNPC())
	{
		npcmob = c->GetTarget()->CastToNPC();
		QGlobalCache *npc_c = nullptr;
		QGlobalCache *char_c = nullptr;
		QGlobalCache *zone_c = nullptr;

		if(npcmob)
			npc_c = npcmob->GetQGlobals();

		char_c = c->GetQGlobals();
		zone_c = zone->GetQGlobals();

		std::list<QGlobal> globalMap;
		uint32 ntype = 0;

		if(npcmob)
			ntype = npcmob->GetNPCTypeID();

		if(npc_c)
		{
			QGlobalCache::Combine(globalMap, npc_c->GetBucket(), ntype, c->CharacterID(), zone->GetZoneID());
		}

		if(char_c)
		{
			QGlobalCache::Combine(globalMap, char_c->GetBucket(), ntype, c->CharacterID(), zone->GetZoneID());
		}

		if(zone_c)
		{
			QGlobalCache::Combine(globalMap, zone_c->GetBucket(), ntype, c->CharacterID(), zone->GetZoneID());
		}

		auto iter = globalMap.begin();
		uint32 gcount = 0;

		c->Message(Chat::White, "Name, Value");
		while(iter != globalMap.end())
		{
			c->Message(Chat::White, "%s %s",  (*iter).name.c_str(), (*iter).value.c_str());
			++iter;
			++gcount;
		}
		c->Message(Chat::White, "%u globals loaded.",  gcount);
	}
	else
	{
		QGlobalCache *char_c = nullptr;
		QGlobalCache *zone_c = nullptr;

		char_c = c->GetQGlobals();
		zone_c = zone->GetQGlobals();

		std::list<QGlobal> globalMap;
		uint32 ntype = 0;

		if(char_c)
		{
			QGlobalCache::Combine(globalMap, char_c->GetBucket(), ntype, c->CharacterID(), zone->GetZoneID());
		}

		if(zone_c)
		{
			QGlobalCache::Combine(globalMap, zone_c->GetBucket(), ntype, c->CharacterID(), zone->GetZoneID());
		}

		auto iter = globalMap.begin();
		uint32 gcount = 0;

		c->Message(Chat::White, "Name, Value");
		while(iter != globalMap.end())
		{
			c->Message(Chat::White, "%s %s",  (*iter).name.c_str(), (*iter).value.c_str());
			++iter;
			++gcount;
		}
		c->Message(Chat::White, "%u globals loaded.",  gcount);
	}
}

void command_distance(Client *c, const Seperator *sep) {
	if(c && c->GetTarget()) {
		Mob* target = c->GetTarget();

		c->Message(Chat::White, "Your target, %s, is %1.1f units from you.",  c->GetTarget()->GetName(), Distance(c->GetPosition(), target->GetPosition()));
	}
}

void command_cvs(Client *c, const Seperator *sep)
{
	if(c)
	{
		auto pack =
		    new ServerPacket(ServerOP_ClientVersionSummary, sizeof(ServerRequestClientVersionSummary_Struct));

		ServerRequestClientVersionSummary_Struct *srcvss = (ServerRequestClientVersionSummary_Struct*)pack->pBuffer;

		strn0cpy(srcvss->Name, c->GetName(), sizeof(srcvss->Name));

		worldserver.SendPacket(pack);

		safe_delete(pack);

	}
}

void command_max_all_skills(Client *c, const Seperator *sep)
{
	if(c)
	{
		for (int i = 0; i <= EQEmu::skills::HIGHEST_SKILL; ++i)
		{
			if (i >= EQEmu::skills::SkillSpecializeAbjure && i <= EQEmu::skills::SkillSpecializeEvocation)
			{
				c->SetSkill((EQEmu::skills::SkillType)i, 50);
			}
			else
			{
				int max_skill_level = database.GetSkillCap(c->GetClass(), (EQEmu::skills::SkillType)i, c->GetLevel());
				c->SetSkill((EQEmu::skills::SkillType)i, max_skill_level);
			}
		}
	}
}

void command_showbonusstats(Client *c, const Seperator *sep)
{
	if (c->GetTarget() == 0)
		c->Message(Chat::White, "ERROR: No target!");
	else if (!c->GetTarget()->IsMob() && !c->GetTarget()->IsClient())
		c->Message(Chat::White, "ERROR: Target is not a Mob or Player!");
	else {
		bool bAll = false;
		if(sep->arg[1][0] == '\0' || strcasecmp(sep->arg[1], "all") == 0)
			bAll = true;
		if (bAll || (strcasecmp(sep->arg[1], "item")==0)) {
			c->Message(Chat::White, "Target Item Bonuses:");
			c->Message(Chat::White, "  Accuracy: %i%%   Divine Save: %i%%", c->GetTarget()->GetItemBonuses().Accuracy, c->GetTarget()->GetItemBonuses().DivineSaveChance);
			c->Message(Chat::White, "  Flurry: %i%%     HitChance: %i%%", c->GetTarget()->GetItemBonuses().FlurryChance, c->GetTarget()->GetItemBonuses().HitChance / 15);
		}
		if (bAll || (strcasecmp(sep->arg[1], "spell")==0)) {
			c->Message(Chat::White, "  Target Spell Bonuses:");
			c->Message(Chat::White, "  Accuracy: %i%%   Divine Save: %i%%", c->GetTarget()->GetSpellBonuses().Accuracy, c->GetTarget()->GetSpellBonuses().DivineSaveChance);
			c->Message(Chat::White, "  Flurry: %i%%     HitChance: %i%% ", c->GetTarget()->GetSpellBonuses().FlurryChance, c->GetTarget()->GetSpellBonuses().HitChance / 15);
		}
		c->Message(Chat::White, "  Effective Casting Level: %i", c->GetTarget()->GetCasterLevel(0));
	}
}

void command_reloadallrules(Client *c, const Seperator *sep)
{
	if(c)
	{
		auto pack = new ServerPacket(ServerOP_ReloadRules, 0);
		worldserver.SendPacket(pack);
		c->Message(Chat::Red, "Successfully sent the packet to world to reload rules globally. (including world)");
		safe_delete(pack);

	}
}

void command_reloadworldrules(Client *c, const Seperator *sep)
{
	if(c)
	{
		auto pack = new ServerPacket(ServerOP_ReloadRulesWorld, 0);
		worldserver.SendPacket(pack);
		c->Message(Chat::Red, "Successfully sent the packet to world to reload rules. (only world)");
		safe_delete(pack);
	}
}

void command_camerashake(Client *c, const Seperator *sep)
{
	if(c)
	{
		if(sep->arg[1][0] && sep->arg[2][0])
		{
			auto pack = new ServerPacket(ServerOP_CameraShake, sizeof(ServerCameraShake_Struct));
			ServerCameraShake_Struct* scss = (ServerCameraShake_Struct*) pack->pBuffer;
			scss->duration = atoi(sep->arg[1]);
			scss->intensity = atoi(sep->arg[2]);
			worldserver.SendPacket(pack);
			c->Message(Chat::Red, "Successfully sent the packet to world! Shake it, world, shake it!");
			safe_delete(pack);
		}
		else {
			c->Message(Chat::Red, "Usage -- #camerashake [duration], [intensity [1-10])");
		}
	}
	return;
}

void command_disarmtrap(Client *c, const Seperator *sep)
{
	Mob *target = c->GetTarget();

	if(!target)
	{
		c->Message(Chat::Red, "You must have a target.");
		return;
	}

	if(target->IsNPC())
	{
		if (c->HasSkill(EQEmu::skills::SkillDisarmTraps))
		{
			if(DistanceSquaredNoZ(c->GetPosition(), target->GetPosition()) > RuleI(Adventure, LDoNTrapDistanceUse))
			{
				c->Message(Chat::Red, "%s is too far away.",  target->GetCleanName());
				return;
			}
			c->HandleLDoNDisarm(target->CastToNPC(), c->GetSkill(EQEmu::skills::SkillDisarmTraps), LDoNTypeMechanical);
		}
		else
			c->Message(Chat::Red, "You do not have the disarm trap skill.");
	}
}

void command_sensetrap(Client *c, const Seperator *sep)
{
	Mob * target = c->GetTarget();
	if(!target)
	{
		c->Message(Chat::Red, "You must have a target.");
		return;
	}

	if(target->IsNPC())
	{
		if (c->HasSkill(EQEmu::skills::SkillSenseTraps))
		{
			if(DistanceSquaredNoZ(c->GetPosition(), target->GetPosition()) > RuleI(Adventure, LDoNTrapDistanceUse))
			{
				c->Message(Chat::Red, "%s is too far away.",  target->GetCleanName());
				return;
			}
			c->HandleLDoNSenseTraps(target->CastToNPC(), c->GetSkill(EQEmu::skills::SkillSenseTraps), LDoNTypeMechanical);
		}
		else
			c->Message(Chat::Red, "You do not have the sense traps skill.");
	}
}

void command_picklock(Client *c, const Seperator *sep)
{
	Mob * target = c->GetTarget();
	if(!target)
	{
		c->Message(Chat::Red, "You must have a target.");
		return;
	}

	if(target->IsNPC())
	{
		if (c->HasSkill(EQEmu::skills::SkillPickLock))
		{
			if(DistanceSquaredNoZ(c->GetPosition(), target->GetPosition()) > RuleI(Adventure, LDoNTrapDistanceUse))
			{
				c->Message(Chat::Red, "%s is too far away.",  target->GetCleanName());
				return;
			}
			c->HandleLDoNPickLock(target->CastToNPC(), c->GetSkill(EQEmu::skills::SkillPickLock), LDoNTypeMechanical);
		}
		else
			c->Message(Chat::Red, "You do not have the pick locks skill.");
	}
}

void command_profanity(Client *c, const Seperator *sep)
{
	std::string arg1(sep->arg[1]);

	while (true) {
		if (arg1.compare("list") == 0) {
			// do nothing
		}
		else if (arg1.compare("clear") == 0) {
			EQEmu::ProfanityManager::DeleteProfanityList(&database);
			auto pack = new ServerPacket(ServerOP_RefreshCensorship);
			worldserver.SendPacket(pack);
			safe_delete(pack);
		}
		else if (arg1.compare("add") == 0) {
			if (!EQEmu::ProfanityManager::AddProfanity(&database, sep->arg[2]))
				c->Message(Chat::Red, "Could not add '%s' to the profanity list.", sep->arg[2]);
			auto pack = new ServerPacket(ServerOP_RefreshCensorship);
			worldserver.SendPacket(pack);
			safe_delete(pack);
		}
		else if (arg1.compare("del") == 0) {
			if (!EQEmu::ProfanityManager::RemoveProfanity(&database, sep->arg[2]))
				c->Message(Chat::Red, "Could not delete '%s' from the profanity list.", sep->arg[2]);
			auto pack = new ServerPacket(ServerOP_RefreshCensorship);
			worldserver.SendPacket(pack);
			safe_delete(pack);
		}
		else if (arg1.compare("reload") == 0) {
			if (!EQEmu::ProfanityManager::UpdateProfanityList(&database))
				c->Message(Chat::Red, "Could not reload the profanity list.");
			auto pack = new ServerPacket(ServerOP_RefreshCensorship);
			worldserver.SendPacket(pack);
			safe_delete(pack);
		}
		else {
			break;
		}

		std::string popup;
		const auto &list = EQEmu::ProfanityManager::GetProfanityList();
		for (const auto &iter : list) {
			popup.append(iter);
			popup.append("<br>");
		}
		if (list.empty())
			popup.append("** Censorship Inactive **<br>");
		else
			popup.append("** End of List **<br>");

		c->SendPopupToClient("Profanity List", popup.c_str());

		return;
	}

	c->Message(Chat::White, "Usage: #profanity [list] - shows profanity list");
	c->Message(Chat::White, "Usage: #profanity [clear] - deletes all entries");
	c->Message(Chat::White, "Usage: #profanity [add] [<word>] - adds entry");
	c->Message(Chat::White, "Usage: #profanity [del] [<word>] - deletes entry");
	c->Message(Chat::White, "Usage: #profanity [reload] - reloads profanity list");
}

void command_mysql(Client *c, const Seperator *sep)
{
	if(!sep->arg[1][0] || !sep->arg[2][0]) {
		c->Message(Chat::White, "Usage: #mysql query \"Query here\"");
		return;
	}

	if (strcasecmp(sep->arg[1], "help") == 0) {
		c->Message(Chat::White, "MYSQL In-Game CLI Interface:");
		c->Message(Chat::White, "Example: #mysql query \"Query goes here quoted\" -s -h");
		c->Message(Chat::White, "To use 'like \"%%something%%\" replace the %% with #");
		c->Message(Chat::White, "Example: #mysql query \"select * from table where name like \"#something#\"");
		c->Message(Chat::White, "-s - Spaces select entries apart");
		c->Message(Chat::White, "-h - Colors every other select result");
		return;
	}

	if (strcasecmp(sep->arg[1], "query") == 0) {
		///Parse switches here
		int argnum = 3;
		bool optionS = false;
		bool optionH = false;
		while(sep->arg[argnum] && strlen(sep->arg[argnum]) > 1){
			switch(sep->arg[argnum][1]){
				case 's': optionS = true; break;
				case 'h': optionH = true; break;
				default:
                    c->Message(Chat::Yellow, "%s, there is no option '%c'",  c->GetName(), sep->arg[argnum][1]);
                    return;
			}
			++argnum;
		}

        int highlightTextIndex = 0;
        std::string query(sep->arg[2]);
        //swap # for % so like queries can work
        std::replace(query.begin(), query.end(), '#', '%');
        auto results = database.QueryDatabase(query);
        if (!results.Success()) {
            return;
        }

        //Using sep->arg[2] again, replace # with %% so it doesn't screw up when sent through vsnprintf in Message
        query = sep->arg[2];
        int pos = query.find('#');
        while(pos != std::string::npos) {
            query.erase(pos,1);
            query.insert(pos, "%%");
            pos = query.find('#');
        }
        c->Message(Chat::Yellow, "---Running query: '%s'",  query.c_str());

        for (auto row = results.begin(); row != results.end(); ++row) {
            std::stringstream lineText;
            std::vector<std::string> lineVec;
            for(int i = 0; i < results.RowCount(); i++) {
                //split lines that could overflow the buffer in Client::Message and get cut off
                //This will crash MQ2 @ 4000 since their internal buffer is only 2048.
                //Reducing it to 2000 fixes that but splits more results from tables with a lot of columns.
                if(lineText.str().length() > 4000) {
                    lineVec.push_back(lineText.str());
                    lineText.str("");
                }
                lineText << results.FieldName(i) << ":" << "[" << (row[i] ? row[i] : "nullptr") << "] ";
            }

            lineVec.push_back(lineText.str());

            if(optionS) //This provides spacing for the space switch
                c->Message(Chat::White, " ");
            if(optionH) //This option will highlight every other row
                highlightTextIndex = 1 - highlightTextIndex;

            for(int lineNum = 0; lineNum < lineVec.size(); ++lineNum)
                    c->Message(highlightTextIndex, lineVec[lineNum].c_str());
        }
    }
}

void command_xtargets(Client *c, const Seperator *sep)
{
	Client *t;

	if(c->GetTarget() && c->GetTarget()->IsClient())
		t = c->GetTarget()->CastToClient();
	else
		t = c;

	if(sep->arg[1][0])
	{
		uint8 NewMax = atoi(sep->arg[1]);

		if((NewMax < 5) || (NewMax > XTARGET_HARDCAP))
		{
			c->Message(Chat::Red, "Number of XTargets must be between 5 and %i",  XTARGET_HARDCAP);
			return;
		}
		t->SetMaxXTargets(NewMax);
		c->Message(Chat::White, "Max number of XTargets set to %i",  NewMax);
	}
	else
		t->ShowXTargets(c);
}

void command_zopp(Client *c, const Seperator *sep)
{ // - Owner only command..non-targetable to eliminate malicious or mischievious activities.
	if (!c)
		return;
	else if (sep->argnum < 3 || sep->argnum > 4)
		c->Message(Chat::White, "Usage: #zopp [trade/summon] [slot id] [item id] [*charges]");
	else if (!strcasecmp(sep->arg[1], "trade") == 0 && !strcasecmp(sep->arg[1], "t") == 0 && !strcasecmp(sep->arg[1], "summon") == 0 && !strcasecmp(sep->arg[1], "s") == 0)
		c->Message(Chat::White, "Usage: #zopp [trade/summon] [slot id] [item id] [*charges]");
	else if (!sep->IsNumber(2) || !sep->IsNumber(3) || (sep->argnum == 4 && !sep->IsNumber(4)))
		c->Message(Chat::White, "Usage: #zopp [trade/summon] [slot id] [item id] [*charges]");
	else {
		ItemPacketType packettype;

		if (strcasecmp(sep->arg[1], "trade") == 0 || strcasecmp(sep->arg[1], "t") == 0) {
			packettype = ItemPacketTrade;
		}
		else {
			packettype = ItemPacketLimbo;
		}

		int16 slotid = atoi(sep->arg[2]);
		uint32 itemid = atoi(sep->arg[3]);
		int16 charges = sep->argnum == 4 ? atoi(sep->arg[4]) : 1; // defaults to 1 charge if not specified

		const EQEmu::ItemData* FakeItem = database.GetItem(itemid);

		if (!FakeItem) {
			c->Message(Chat::Red, "Error: Item [%u] is not a valid item id.",  itemid);
			return;
		}

		int16 item_status = 0;
		const EQEmu::ItemData* item = database.GetItem(itemid);
		if(item) {
			item_status = static_cast<int16>(item->MinStatus);
		}
		if (item_status > c->Admin()) {
			c->Message(Chat::Red, "Error: Insufficient status to use this command.");
			return;
		}

		if (charges < 0 || charges > FakeItem->StackSize) {
			c->Message(Chat::Red, "Warning: The specified charge count does not meet expected criteria!");
			c->Message(Chat::White, "Processing request..results may cause unpredictable behavior.");
		}

		EQEmu::ItemInstance* FakeItemInst = database.CreateItem(FakeItem, charges);
		c->SendItemPacket(slotid, FakeItemInst, packettype);
		c->Message(Chat::White, "Sending zephyr op packet to client - [%s] %s (%u) with %i %s to slot %i.",
			   packettype == ItemPacketTrade ? "Trade" : "Summon",  FakeItem->Name, itemid, charges,
			   std::abs(charges == 1) ? "charge" : "charges",  slotid);
		safe_delete(FakeItemInst);
	}
}

void command_augmentitem(Client *c, const Seperator *sep)
{
	if (!c)
		return;

	auto in_augment = new AugmentItem_Struct[sizeof(AugmentItem_Struct)];
	in_augment->container_slot = 1000; // <watch>
	in_augment->augment_slot = -1;
	if (c->GetTradeskillObject() != nullptr)
		Object::HandleAugmentation(c, in_augment, c->GetTradeskillObject());
		safe_delete_array(in_augment);
}

void command_questerrors(Client *c, const Seperator *sep)
{
	std::list<std::string> err;
	parse->GetErrors(err);
	c->Message(Chat::White, "Current Quest Errors:");

	auto iter = err.begin();
	int i = 0;
	while(iter != err.end()) {
		if(i >= 30) {
			c->Message(Chat::White, "Maximum of 30 Errors shown...");
			break;
		}

		c->Message(Chat::White, iter->c_str());
		++i;
		++iter;
	}
}

void command_enablerecipe(Client *c, const Seperator *sep)
{
	uint32 recipe_id = 0;
	bool success = false;
	if (c) {
		if (sep->argnum == 1) {
			recipe_id = atoi(sep->arg[1]);
		}
		else {
			c->Message(Chat::White, "Invalid number of arguments.\nUsage: #enablerecipe recipe_id");
			return;
		}
		if (recipe_id > 0) {
			success = database.EnableRecipe(recipe_id);
			if (success) {
				c->Message(Chat::White, "Recipe enabled.");
			}
			else {
				c->Message(Chat::White, "Recipe not enabled.");
			}
		}
		else {
			c->Message(Chat::White, "Invalid recipe id.\nUsage: #enablerecipe recipe_id");
		}
	}
}

void command_disablerecipe(Client *c, const Seperator *sep)
{
	uint32 recipe_id = 0;
	bool success = false;
	if (c) {
		if (sep->argnum == 1) {
			recipe_id = atoi(sep->arg[1]);
		}
		else {
			c->Message(Chat::White, "Invalid number of arguments.\nUsage: #disablerecipe recipe_id");
			return;
		}
		if (recipe_id > 0) {
			success = database.DisableRecipe(recipe_id);
			if (success) {
				c->Message(Chat::White, "Recipe disabled.");
			}
			else {
				c->Message(Chat::White, "Recipe not disabled.");
			}
		}
		else {
			c->Message(Chat::White, "Invalid recipe id.\nUsage: #disablerecipe recipe_id");
		}
	}
}

void command_npctype_cache(Client *c, const Seperator *sep)
{
	if (sep->argnum > 0) {
		for (int i = 0; i < sep->argnum; ++i) {
			if (strcasecmp(sep->arg[i + 1], "all") == 0) {
				c->Message(Chat::White, "Clearing all npc types from the cache.");
				zone->ClearNPCTypeCache(-1);
			}
			else {
				int id = atoi(sep->arg[i + 1]);
				if (id > 0) {
					c->Message(Chat::White, "Clearing npc type %d from the cache.",  id);
					zone->ClearNPCTypeCache(id);
					return;
				}
			}
		}
	}
	else {
		c->Message(Chat::White, "Usage:");
		c->Message(Chat::White, "#npctype_cache [npctype_id] ...");
		c->Message(Chat::White, "#npctype_cache all");
	}
}

void command_merchantopenshop(Client *c, const Seperator *sep)
{
	Mob *merchant = c->GetTarget();
	if (!merchant || merchant->GetClass() != MERCHANT) {
		c->Message(Chat::White, "You must target a merchant to open their shop.");
		return;
	}

	merchant->CastToNPC()->MerchantOpenShop();
}

void command_merchantcloseshop(Client *c, const Seperator *sep)
{
	Mob *merchant = c->GetTarget();
	if (!merchant || merchant->GetClass() != MERCHANT) {
		c->Message(Chat::White, "You must target a merchant to close their shop.");
		return;
	}

	merchant->CastToNPC()->MerchantCloseShop();
}

void command_shownumhits(Client *c, const Seperator *sep)
{
	c->ShowNumHits();
	return;
}

void command_shownpcgloballoot(Client *c, const Seperator *sep)
{
	auto tar = c->GetTarget();

	if (!tar || !tar->IsNPC()) {
		c->Message(Chat::White, "You must target an NPC to use this command.");
		return;
	}

	auto npc = tar->CastToNPC();
	c->Message(Chat::White, "GlobalLoot for %s (%d)", npc->GetName(), npc->GetNPCTypeID());
	zone->ShowNPCGlobalLoot(c, npc);
}

void command_tune(Client *c, const Seperator *sep)
{
	//Work in progress - Kayen

	if(sep->arg[1][0] == '\0' || !strcasecmp(sep->arg[1], "help")) {
		c->Message(Chat::White, "Syntax: #tune [subcommand].");
		c->Message(Chat::White, "-- Tune System Commands --");
		c->Message(Chat::White, "-- Usage: Returning recommended combat statistical values based on a desired outcome.");
		c->Message(Chat::White, "-- Note: If targeted mob does not have a target (ie not engaged in combat), YOU will be considered the target.");
		c->Message(Chat::White, "-- Warning: The calculations done in this process are intense and can potentially cause zone crashes depending on parameters set, use with caution!");
		c->Message(Chat::White, "-- Below are OPTIONAL parameters.");
		c->Message(Chat::White, "-- Note: [interval] Determines how fast the stat being checked increases/decreases till it finds the best result. Default [ATK/AC 50][Acc/Avoid 10] ");
		c->Message(Chat::White, "-- Note: [loop_max] Determines how many iterations are done to increases/decreases the stat till it finds the best result. Default [ATK/AC 100][Acc/Avoid 1000]");
		c->Message(Chat::White, "-- Note: [Stat Override] Will override that stat on mob being checkd with the specified value. Default=0");
		c->Message(Chat::White, "-- Note: [Info Level] How much statistical detail is displayed[0 - 3]. Default=0 ");
		c->Message(Chat::White, "-- Note: Results are only approximations usually accurate to +/- 2 intervals.");

		c->Message(Chat::White, "... ");
		c->Message(Chat::White, "...### Category A ### Target = ATTACKER ### YOU or Target's Target = DEFENDER ###");
		c->Message(Chat::White, "...### Category B ### Target = DEFENDER ### YOU or Target's Target = ATTACKER ###");
		c->Message(Chat::White, "... ");
		c->Message(Chat::White, "...#Returns recommended ATK adjustment +/- on ATTACKER that will result in an average mitigation pct on DEFENDER. ");
		c->Message(Chat::White, "...tune FindATK [A/B] [pct mitigation] [interval][loop_max][AC Overwride][Info Level]");
		c->Message(Chat::White, "... ");
		c->Message(Chat::White, "...#Returns recommended AC adjustment +/- on DEFENDER for an average mitigation pct from ATTACKER. ");
		c->Message(Chat::White, "...tune FindAC [A/B] [pct mitigation] [interval][loop_max][ATK Overwride][Info Level] ");
		c->Message(Chat::White, "... ");
		c->Message(Chat::White, "...#Returns recommended Accuracy adjustment +/- on ATTACKER that will result in a hit chance pct on DEFENDER. ");
		c->Message(Chat::White, "...tune FindAccuracy [A/B] [hit chance] [interval][loop_max][Avoidance Overwride][Info Level]");
		c->Message(Chat::White, "... ");
		c->Message(Chat::White, "...#Returns recommended Avoidance adjustment +/- on DEFENDER for in a hit chance pct from ATTACKER. ");
		c->Message(Chat::White, "...tune FindAvoidance [A/B] [pct mitigation] [interval][loop_max][Accuracy Overwride][Info Level] ");

		return;
	}
	//Default is category A for attacker/defender settings, which then are swapped under category B.
	Mob* defender = c;
	Mob* attacker = c->GetTarget();

	if (!attacker)
	{
		c->Message(Chat::White, "#Tune - Error no target selected. [#Tune help]");
		return;
	}

	Mob* ttarget = attacker->GetTarget();

	if (ttarget)
		defender = ttarget;

	if(!strcasecmp(sep->arg[1], "FindATK"))
	{
		float pct_mitigation = atof(sep->arg[3]);
		int interval = atoi(sep->arg[4]);
		int max_loop = atoi(sep->arg[5]);
		int ac_override = atoi(sep->arg[6]);
		int info_level = atoi(sep->arg[7]);

		if (!pct_mitigation)
		{
			c->Message(Chat::Red, "#Tune - Error must enter the desired percent mitigation on defender. Ie. Defender to mitigate on average 20 pct of max damage.");
			return;
		}

		if (!interval)
			interval = 50;
		if (!max_loop)
			max_loop = 100;
		if(!ac_override)
			ac_override = 0;
		if (!info_level)
			info_level = 1;

		if(!strcasecmp(sep->arg[2], "A"))
			c->Tune_FindATKByPctMitigation(defender, attacker, pct_mitigation, interval, max_loop,ac_override,info_level);
		else if(!strcasecmp(sep->arg[2], "B"))
			c->Tune_FindATKByPctMitigation(attacker,defender, pct_mitigation, interval, max_loop,ac_override,info_level);
		else {
			c->Message(Chat::White, "#Tune - Error no category selcted. [#Tune help]");
			c->Message(Chat::White, "Usage #tune FindATK [A/B] [pct mitigation] [interval][loop_max][AC Overwride][Info Level] ");
			c->Message(Chat::White, "Example #tune FindATK A 60");
		}
		return;
	}

	if(!strcasecmp(sep->arg[1], "FindAC"))
	{
		float pct_mitigation = atof(sep->arg[3]);
		int interval = atoi(sep->arg[4]);
		int max_loop = atoi(sep->arg[5]);
		int atk_override = atoi(sep->arg[6]);
		int info_level = atoi(sep->arg[7]);

		if (!pct_mitigation)
		{
			c->Message(Chat::Red, "#Tune - Error must enter the desired percent mitigation on defender. Ie. Defender to mitigate on average 20 pct of max damage.");
			return;
		}

		if (!interval)
			interval = 50;
		if (!max_loop)
			max_loop = 100;
		if(!atk_override)
			atk_override = 0;
		if (!info_level)
			info_level = 1;

		if(!strcasecmp(sep->arg[2], "A"))
			c->Tune_FindACByPctMitigation(defender, attacker, pct_mitigation, interval, max_loop,atk_override,info_level);
		else if(!strcasecmp(sep->arg[2], "B"))
			c->Tune_FindACByPctMitigation(attacker, defender, pct_mitigation, interval, max_loop,atk_override,info_level);
		else {
			c->Message(Chat::White, "#Tune - Error no category selcted. [#Tune help]");
			c->Message(Chat::White, "Usage #tune FindAC [A/B] [pct mitigation] [interval][loop_max][ATK Overwride][Info Level] ");
			c->Message(Chat::White, "Example #tune FindAC A 60");
		}

		return;
	}

	if(!strcasecmp(sep->arg[1], "FindAccuracy"))
	{
		float hit_chance = atof(sep->arg[3]);
		int interval = atoi(sep->arg[4]);
		int max_loop = atoi(sep->arg[5]);
		int avoid_override = atoi(sep->arg[6]);
		int info_level = atoi(sep->arg[7]);

		if (!hit_chance)
		{
			c->Message(Chat::NPCQuestSay, "#Tune - Error must enter the desired percent mitigation on defender. Ie. Defender to mitigate on average 20 pct of max damage.");
			return;
		}

		if (!interval)
			interval = 10;
		if (!max_loop)
			max_loop = 1000;
		if(!avoid_override)
			avoid_override = 0;
		if (!info_level)
			info_level = 1;

		if (hit_chance > RuleR(Combat,MaxChancetoHit) || hit_chance < RuleR(Combat,MinChancetoHit))
		{
			c->Message(Chat::NPCQuestSay, "#Tune - Error hit chance out of bounds. [Max %.2f Min .2f]",  RuleR(Combat,MaxChancetoHit),RuleR(Combat,MinChancetoHit));
			return;
		}

		if(!strcasecmp(sep->arg[2], "A"))
			c->Tune_FindAccuaryByHitChance(defender, attacker, hit_chance, interval, max_loop,avoid_override,info_level);
		else if(!strcasecmp(sep->arg[2], "B"))
			c->Tune_FindAccuaryByHitChance(attacker, defender, hit_chance, interval, max_loop,avoid_override,info_level);
		else {
			c->Message(Chat::White, "#Tune - Error no category selcted. [#Tune help]");
			c->Message(Chat::White, "Usage #tune FindAcccuracy [A/B] [hit chance] [interval][loop_max][Avoidance Overwride][Info Level]");
			c->Message(Chat::White, "Exampled #tune FindAccuracy B 30");
		}

		return;
	}

	if(!strcasecmp(sep->arg[1], "FindAvoidance"))
	{
		float hit_chance = atof(sep->arg[3]);
		int interval = atoi(sep->arg[4]);
		int max_loop = atoi(sep->arg[5]);
		int acc_override = atoi(sep->arg[6]);
		int info_level = atoi(sep->arg[7]);

		if (!hit_chance)
		{
			c->Message(Chat::White, "#Tune - Error must enter the desired hit chance on defender. Ie. Defender to have hit chance of 40 pct.");
			return;
		}

		if (!interval)
			interval = 10;
		if (!max_loop)
			max_loop = 1000;
		if(!acc_override)
			acc_override = 0;
		if (!info_level)
			info_level = 1;

		if (hit_chance > RuleR(Combat,MaxChancetoHit) || hit_chance < RuleR(Combat,MinChancetoHit))
		{
			c->Message(Chat::NPCQuestSay, "#Tune - Error hit chance out of bounds. [Max %.2f Min .2f]",  RuleR(Combat,MaxChancetoHit),RuleR(Combat,MinChancetoHit));
			return;
		}

		if(!strcasecmp(sep->arg[2], "A"))
			c->Tune_FindAvoidanceByHitChance(defender, attacker, hit_chance, interval, max_loop,acc_override, info_level);
		else if(!strcasecmp(sep->arg[2], "B"))
			c->Tune_FindAvoidanceByHitChance(attacker, defender, hit_chance, interval, max_loop,acc_override, info_level);
		else {
			c->Message(Chat::White, "#Tune - Error no category selcted. [#Tune help]");
			c->Message(Chat::White, "Usage #tune FindAvoidance [A/B] [hit chance] [interval][loop_max][Accuracy Overwride][Info Level]");
			c->Message(Chat::White, "Exampled #tune FindAvoidance B 30");
		}

		return;
	}


	return;
}

void command_logtest(Client *c, const Seperator *sep){
	clock_t t = std::clock(); /* Function timer start */
	if (sep->IsNumber(1)){
		uint32 i = 0;
		t = std::clock();
		for (i = 0; i < atoi(sep->arg[1]); i++){
			LogDebug("[[{}]] Test #2 Took [{}] seconds", i, ((float)(std::clock() - t)) / CLOCKS_PER_SEC);
		}

	}
}

void command_crashtest(Client *c, const Seperator *sep)
{
	c->Message(Chat::White, "Alright, now we get an GPF ;) ");
	char* gpf = 0;
	memcpy(gpf, "Ready to crash",  30);
}

void command_logs(Client *c, const Seperator *sep){
	int logs_set = 0;
	if (sep->argnum > 0) {
		/* #logs reload_all */
		if (strcasecmp(sep->arg[1], "reload_all") == 0){
			auto pack = new ServerPacket(ServerOP_ReloadLogs, 0);
			worldserver.SendPacket(pack);
			c->Message(Chat::Red, "Successfully sent the packet to world to reload log settings from the database for all zones");
			safe_delete(pack);
		}
		/* #logs list_settings */
		if (strcasecmp(sep->arg[1], "list_settings") == 0 ||
			(strcasecmp(sep->arg[1], "set") == 0 && strcasecmp(sep->arg[3], "") == 0)) {
			c->Message(Chat::White, "[Category ID | console | file | gmsay | Category Description]");
			int redisplay_columns = 0;
			for (int i            = 0; i < Logs::LogCategory::MaxCategoryID; i++) {
				if (redisplay_columns == 10) {
					c->Message(Chat::White, "[Category ID | console | file | gmsay | Category Description]");
					redisplay_columns = 0;
				}
				c->Message(
					0,
					StringFormat(
						"--- %i | %u | %u | %u | %s",
						i,
						LogSys.log_settings[i].log_to_console,
						LogSys.log_settings[i].log_to_file,
						LogSys.log_settings[i].log_to_gmsay,
						Logs::LogCategoryName[i]
					).c_str());
				redisplay_columns++;
			}
		}
		/* #logs set */
		if (strcasecmp(sep->arg[1], "set") == 0){
			if (strcasecmp(sep->arg[2], "console") == 0){
				LogSys.log_settings[atoi(sep->arg[3])].log_to_console = atoi(sep->arg[4]);
				logs_set = 1;
			}
			else if (strcasecmp(sep->arg[2], "file") == 0){
				LogSys.log_settings[atoi(sep->arg[3])].log_to_file = atoi(sep->arg[4]);
				logs_set = 1;
			}
			else if (strcasecmp(sep->arg[2], "gmsay") == 0){
				LogSys.log_settings[atoi(sep->arg[3])].log_to_gmsay = atoi(sep->arg[4]);
				logs_set = 1;
			}
			else{
				c->Message(Chat::White, "--- #logs set [console|file|gmsay] <category_id> <debug_level (1-3)> - Sets log settings during the lifetime of the zone");
				c->Message(Chat::White, "--- #logs set gmsay 20 1 - Would output Quest errors to gmsay");
			}
			if (logs_set == 1){
				c->Message(Chat::Yellow, "Your Log Settings have been applied");
				c->Message(Chat::Yellow, "Output Method: %s :: Debug Level: %i - Category: %s",  sep->arg[2], atoi(sep->arg[4]), Logs::LogCategoryName[atoi(sep->arg[3])]);
			}
			/* We use a general 'is_category_enabled' now, let's update when we update any output settings
				This is used in hot places of code to check if its enabled in any way before triggering logs
			*/
			if (atoi(sep->arg[4]) > 0){
				LogSys.log_settings[atoi(sep->arg[3])].is_category_enabled = 1;
			}
			else{
				LogSys.log_settings[atoi(sep->arg[3])].is_category_enabled = 0;
			}
		}
	}
	else {
		c->Message(Chat::White, "#logs usage:");
		c->Message(Chat::White, "--- #logs reload_all - Reload all settings in world and all zone processes with what is defined in the database");
		c->Message(Chat::White, "--- #logs list_settings - Shows current log settings and categories loaded into the current process' memory");
		c->Message(Chat::White, "--- #logs set [console|file|gmsay] <category_id> <debug_level (1-3)> - Sets log settings during the lifetime of the zone");
	}
}

void command_mysqltest(Client *c, const Seperator *sep)
{
	clock_t t = std::clock(); /* Function timer start */
	if (sep->IsNumber(1)){
		uint32 i = 0;
		t = std::clock();
		for (i = 0; i < atoi(sep->arg[1]); i++){
			std::string query = "SELECT * FROM `zone`";
			auto results = database.QueryDatabase(query);
		}
	}
	LogDebug("MySQL Test Took [{}] seconds", ((float)(std::clock() - t)) / CLOCKS_PER_SEC);
}

void command_resetaa_timer(Client *c, const Seperator *sep) {
	Client *target = nullptr;
	if(!c->GetTarget() || !c->GetTarget()->IsClient()) {
		target = c;
	} else {
		target = c->GetTarget()->CastToClient();
	}

	if(sep->IsNumber(1))
	{
		int timer_id = atoi(sep->arg[1]);
		c->Message(Chat::White, "Reset of timer %i for %s", timer_id, c->GetName());
		c->ResetAlternateAdvancementTimer(timer_id);
	}
	else if(!strcasecmp(sep->arg[1], "all"))
	{
		c->Message(Chat::White, "Reset all timers for %s", c->GetName());
		c->ResetAlternateAdvancementTimers();
	}
	else
	{
		c->Message(Chat::White, "usage: #resetaa_timer [all | timer_id]");
	}
}

void command_reloadaa(Client *c, const Seperator *sep) {
	c->Message(Chat::White, "Reloading Alternate Advancement Data...");
	zone->LoadAlternateAdvancement();
	c->Message(Chat::White, "Alternate Advancement Data Reloaded");
	entity_list.SendAlternateAdvancementStats();
}

void command_hotfix(Client *c, const Seperator *sep) {
	std::string hotfix;
	database.GetVariable("hotfix_name", hotfix);

	std::string hotfix_name;
	if(!strcasecmp(hotfix.c_str(), "hotfix_")) {
		hotfix_name = "";
	} else {
		hotfix_name = "hotfix_";
	}

	c->Message(Chat::White, "Creating and applying hotfix");
	std::thread t1(
		[c, hotfix_name]() {
#ifdef WIN32
			if(hotfix_name.length() > 0) {
				if(system(StringFormat("shared_memory -hotfix=%s", hotfix_name.c_str()).c_str()));
			} else {
				if(system(StringFormat("shared_memory").c_str()));
			}
#else
		if(hotfix_name.length() > 0) {
			if(system(StringFormat("./shared_memory -hotfix=%s", hotfix_name.c_str()).c_str()));
		}
		else {
			if(system(StringFormat("./shared_memory").c_str()));
		}
#endif
		database.SetVariable("hotfix_name", hotfix_name);

		ServerPacket pack(ServerOP_ChangeSharedMem, hotfix_name.length() + 1);
		if(hotfix_name.length() > 0) {
			strcpy((char*)pack.pBuffer, hotfix_name.c_str());
		}
		worldserver.SendPacket(&pack);

		if (c) c->Message(Chat::White, "Hotfix applied");
	});

	t1.detach();
}

void command_load_shared_memory(Client *c, const Seperator *sep) {
	std::string hotfix;
	database.GetVariable("hotfix_name", hotfix);

	std::string hotfix_name;
	if(strcasecmp(hotfix.c_str(), sep->arg[1]) == 0) {
		c->Message(Chat::White, "Cannot attempt to load this shared memory segment as it is already loaded.");
		return;
	}

	hotfix_name = sep->arg[1];
	c->Message(Chat::White, "Loading shared memory segment %s", hotfix_name.c_str());
	std::thread t1([c,hotfix_name]() {
#ifdef WIN32
		if(hotfix_name.length() > 0) {
			if(system(StringFormat("shared_memory -hotfix=%s", hotfix_name.c_str()).c_str()));
		} else {
			if(system(StringFormat("shared_memory").c_str()));
		}
#else
		if(hotfix_name.length() > 0) {
			if(system(StringFormat("./shared_memory -hotfix=%s", hotfix_name.c_str()).c_str()));
		}
		else {
			if(system(StringFormat("./shared_memory").c_str()));
		}
#endif
		c->Message(Chat::White, "Shared memory segment finished loading.");
	});

	t1.detach();
}

void command_apply_shared_memory(Client *c, const Seperator *sep) {
	std::string hotfix;
	database.GetVariable("hotfix_name", hotfix);
	std::string hotfix_name = sep->arg[1];

	c->Message(Chat::White, "Applying shared memory segment %s", hotfix_name.c_str());
	database.SetVariable("hotfix_name", hotfix_name);

	ServerPacket pack(ServerOP_ChangeSharedMem, hotfix_name.length() + 1);
	if(hotfix_name.length() > 0) {
		strcpy((char*)pack.pBuffer, hotfix_name.c_str());
	}
	worldserver.SendPacket(&pack);
}

void command_reloadperlexportsettings(Client *c, const Seperator *sep)
{
	if (c)
	{
		auto pack = new ServerPacket(ServerOP_ReloadPerlExportSettings, 0);
		worldserver.SendPacket(pack);
		c->Message(Chat::Red, "Successfully sent the packet to world to reload Perl Export settings");
		safe_delete(pack);

	}
}

void command_trapinfo(Client *c, const Seperator *sep)
{
	entity_list.GetTrapInfo(c);
}

void command_reloadtraps(Client *c, const Seperator *sep)
{
	entity_list.UpdateAllTraps(true, true);
	c->Message(Chat::Default, "Traps reloaded for %s.", zone->GetShortName());
}

void command_scale(Client *c, const Seperator *sep)
{
	if (sep->argnum == 0) {
		c->Message(Chat::Yellow, "# Usage # ");
		c->Message(Chat::Yellow, "#scale [static/dynamic] (With targeted NPC)");
		c->Message(Chat::Yellow, "#scale [npc_name_search] [static/dynamic] (To make zone-wide changes)");
		c->Message(Chat::Yellow, "#scale all [static/dynamic]");
		return;
	}

	/**
	 * Targeted changes
	 */
	if (c->GetTarget() && c->GetTarget()->IsNPC() && sep->argnum < 2) {
		NPC * npc = c->GetTarget()->CastToNPC();

		bool apply_status = false;
		if (strcasecmp(sep->arg[1], "dynamic") == 0) {
			c->Message(Chat::Yellow, "Applying global base scaling to npc dynamically (All stats set to zeroes)...");
			apply_status = npc_scale_manager->ApplyGlobalBaseScalingToNPCDynamically(npc);
		}
		else if (strcasecmp(sep->arg[1], "static") == 0) {
			c->Message(Chat::Yellow, "Applying global base scaling to npc statically (Copying base stats onto NPC)...");
			apply_status = npc_scale_manager->ApplyGlobalBaseScalingToNPCStatically(npc);
		}
		else {
			return;
		}

		if (apply_status) {
			c->Message(Chat::Yellow, "Applied to NPC '%s' successfully!", npc->GetName());
		}
		else {
			c->Message(Chat::Yellow, "Failed to load scaling data from the database "
						   "for this npc / type, see 'NPCScaling' log for more info");
		}
	}
	else if (c->GetTarget() && sep->argnum < 2) {
		c->Message(Chat::Yellow, "Target must be an npc!");
	}

	/**
	 * Zonewide
	 */
	if (sep->argnum > 1) {

		std::string scale_type;
		if (strcasecmp(sep->arg[2], "dynamic") == 0) {
			scale_type = "dynamic";
		}
		else if (strcasecmp(sep->arg[2], "static") == 0) {
			scale_type = "static";
		}

		if (scale_type.length() <= 0) {
			c->Message(Chat::Yellow, "You must first set if you intend on using static versus dynamic for these changes");
			c->Message(Chat::Yellow, "#scale [npc_name_search] [static/dynamic]");
			c->Message(Chat::Yellow, "#scale all [static/dynamic]");
			return;
		}

		std::string search_string = sep->arg[1];

		auto &entity_list_search = entity_list.GetNPCList();

		int found_count = 0;
		for (auto &itr : entity_list_search) {
			NPC *entity = itr.second;

			std::string entity_name = entity->GetName();

			/**
			 * Filter by name
			 */
			if (search_string.length() > 0 && entity_name.find(search_string) == std::string::npos && strcasecmp(sep->arg[1], "all") != 0) {
				continue;
			}

			std::string status = "(Searching)";

			if (strcasecmp(sep->arg[3], "apply") == 0) {
				status = "(Applying)";

				if (strcasecmp(sep->arg[2], "dynamic") == 0) {
					npc_scale_manager->ApplyGlobalBaseScalingToNPCDynamically(entity);
				}
				if (strcasecmp(sep->arg[2], "static") == 0) {
					npc_scale_manager->ApplyGlobalBaseScalingToNPCStatically(entity);
				}
			}

			c->Message(
				15,
				"| ID %5d | %s | x %.0f | y %0.f | z %.0f | DBID %u %s",
				entity->GetID(),
				entity->GetName(),
				entity->GetX(),
				entity->GetY(),
				entity->GetZ(),
				entity->GetNPCTypeID(),
				status.c_str()
			);

			found_count++;
		}

		if (strcasecmp(sep->arg[3], "apply") == 0) {
			c->Message(Chat::Yellow, "%s scaling applied against (%i) NPC's", sep->arg[2], found_count);
		}
		else {

			std::string saylink = StringFormat(
				"#scale %s %s apply",
				sep->arg[1],
				sep->arg[2]
			);

			c->Message(Chat::Yellow, "Found (%i) NPC's that match this search...", found_count);
			c->Message(
				Chat::Yellow, "To apply these changes, click <%s> or type %s",
				EQEmu::SayLinkEngine::GenerateQuestSaylink(saylink, false, "Apply").c_str(),
				saylink.c_str()
			);
		}
	}
}

void command_databuckets(Client *c, const Seperator *sep)
 {
	if (sep->arg[1][0] == 0) {
		c->Message(Chat::Yellow, "Usage: #databuckets view (partial key)|(limit) OR #databuckets delete (key)");
		return;
	}
	if (strcasecmp(sep->arg[1], "view") == 0) {

		std::string key_filter;
		uint8 limit = 50;
		for (int i = 2; i < 4; i++) {
			if (sep->arg[i][0] == '\0')
				break;
			if (strcasecmp(sep->arg[i], "limit") == 0) {
				limit = (uint8)atoi(sep->arg[i + 1]);
				continue;
			}
		}
		if (sep->arg[2]) {
			key_filter = str_tolower(sep->arg[2]);
		}
		std::string query = "SELECT `id`, `key`, `value`, `expires` FROM data_buckets";
		if (!key_filter.empty())  query += StringFormat(" WHERE `key` LIKE '%%%s%%'", key_filter.c_str());
		query += StringFormat(" LIMIT %u", limit);
		auto results = database.QueryDatabase(query);
		if (!results.Success())
			return;
		if (results.RowCount() == 0) {
			c->Message(Chat::Yellow, "No data_buckets found");
			return;
		}
		int _ctr = 0;
		// put in window for easier readability in case want command line for something else
		std::string window_title = "Data Buckets";
		std::string window_text =
			"<table>"
			"<tr>"
			"<td>ID</td>"
			"<td>Expires</td>"
			"<td>Key</td>"
			"<td>Value</td>"
			"</tr>";
		for (auto row = results.begin(); row != results.end(); ++row) {
			auto        id = static_cast<uint32>(atoi(row[0]));
			std::string key = row[1];
			std::string value = row[2];
			std::string expires = row[3];
			window_text.append(StringFormat(
				"<tr>"
				"<td>%u</td>"
				"<td>%s</td>"
				"<td>%s</td>"
				"<td>%s</td>"
				"</tr>",
				id,
				expires.c_str(),
				key.c_str(),
				value.c_str()
			));
			_ctr++;
			std::string	del_saylink = StringFormat("#databuckets delete %s", key.c_str());
			c->Message(Chat::White, "%s : %s",
				EQEmu::SayLinkEngine::GenerateQuestSaylink(del_saylink, false, "Delete").c_str(), key.c_str(), "  Value:  ", value.c_str());
		}
		window_text.append("</table>");
		c->SendPopupToClient(window_title.c_str(), window_text.c_str());
		std::string response = _ctr > 0 ? StringFormat("Found %i matching data buckets", _ctr).c_str() : "No Databuckets found.";
		c->Message(Chat::Yellow, response.c_str());
	}
	else if (strcasecmp(sep->arg[1], "delete") == 0)
	{
		if (DataBucket::DeleteData(sep->argplus[2]))
			c->Message(Chat::Yellow, "data bucket %s deleted.", sep->argplus[2]);
		else
			c->Message(Chat::Red, "An error occurred deleting data bucket %s", sep->argplus[2]);
		return;
	}
}

void command_who(Client *c, const Seperator *sep)
{
	std::string query =
		"SELECT\n"
		"    character_data.account_id,\n"
		"    character_data.name,\n"
		"    character_data.zone_id,\n"
		"    COALESCE((select zone.short_name from zone where zoneidnumber = character_data.zone_id LIMIT 1), \"Not Found\") as zone_name,\n"
		"    character_data.zone_instance,\n"
		"    COALESCE((select guilds.name from guilds where id = ((select guild_id from guild_members where char_id = character_data.id))), \"\") as guild_name,\n"
		"    character_data.level,\n"
		"    character_data.race,\n"
		"    character_data.class,\n"
		"    COALESCE((select account.status from account where account.id = character_data.account_id LIMIT 1), 0) as account_status,\n"
		"    COALESCE((select account.name from account where account.id = character_data.account_id LIMIT 1), \"\") as account_name,\n"
		"    COALESCE((select account_ip.ip from account_ip where account_ip.accid = character_data.account_id ORDER BY account_ip.lastused DESC LIMIT 1), \"\") as account_ip\n"
		"FROM\n"
		"    character_data\n"
		"WHERE\n"
		"    last_login > (UNIX_TIMESTAMP() - 600)\n"
  		"ORDER BY character_data.name;";

	auto results = database.QueryDatabase(query);
	if (!results.Success())
		return;

	if (results.RowCount() == 0) {
		c->Message(Chat::Yellow, "No results found");
		return;
	}

	std::string search_string;

	if (sep->arg[1]) {
		search_string = str_tolower(sep->arg[1]);
	}

	int found_count = 0;

	c->Message(Chat::Magenta, "Players in EverQuest");
	c->Message(Chat::Magenta, "--------------------");

	for (auto row = results.begin(); row != results.end(); ++row) {
		auto        account_id      = static_cast<uint32>(atoi(row[0]));
		std::string player_name     = row[1];
		auto        zone_id         = static_cast<uint32>(atoi(row[2]));
		std::string zone_short_name = row[3];
		auto        zone_instance   = static_cast<uint32>(atoi(row[4]));
		std::string guild_name      = row[5];
		auto        player_level    = static_cast<uint32>(atoi(row[6]));
		auto        player_race     = static_cast<uint32>(atoi(row[7]));
		auto        player_class    = static_cast<uint32>(atoi(row[8]));
		auto        account_status  = static_cast<uint32>(atoi(row[9]));
		std::string account_name    = row[10];
		std::string account_ip      = row[11];

		std::string base_class_name     = GetClassIDName(static_cast<uint8>(player_class), 1);
		std::string displayed_race_name = GetRaceIDName(static_cast<uint16>(player_race));

		if (search_string.length() > 0) {
			bool found_search_term =
					 (
						 str_tolower(player_name).find(search_string) != std::string::npos ||
						 str_tolower(zone_short_name).find(search_string) != std::string::npos ||
						 str_tolower(displayed_race_name).find(search_string) != std::string::npos ||
						 str_tolower(base_class_name).find(search_string) != std::string::npos ||
						 str_tolower(guild_name).find(search_string) != std::string::npos ||
						 str_tolower(account_name).find(search_string) != std::string::npos ||
						 str_tolower(account_ip).find(search_string) != std::string::npos
					 );

			if (!found_search_term) {
				continue;
			}
		}

		std::string displayed_guild_name;
		if (guild_name.length() > 0) {
			displayed_guild_name = EQEmu::SayLinkEngine::GenerateQuestSaylink(
				StringFormat(
					"#who \"%s\"",
					guild_name.c_str()),
				false,
				StringFormat("<%s>", guild_name.c_str())
			);
		}

		std::string goto_saylink = EQEmu::SayLinkEngine::GenerateQuestSaylink(
			StringFormat("#goto %s", player_name.c_str()), false, "Goto"
		);

		std::string display_class_name = GetClassIDName(static_cast<uint8>(player_class), static_cast<uint8>(player_level));

		c->Message(
			5, "%s[%u %s] %s (%s) %s ZONE: %s (%u) (%s) (%s) (%s)",
			(account_status > 0 ? "* GM * " : ""),
			player_level,
			EQEmu::SayLinkEngine::GenerateQuestSaylink(StringFormat("#who %s", base_class_name.c_str()), false, display_class_name).c_str(),
			player_name.c_str(),
			EQEmu::SayLinkEngine::GenerateQuestSaylink(StringFormat("#who %s", displayed_race_name.c_str()), false, displayed_race_name).c_str(),
			displayed_guild_name.c_str(),
			EQEmu::SayLinkEngine::GenerateQuestSaylink(StringFormat("#who %s", zone_short_name.c_str()), false, zone_short_name).c_str(),
			zone_instance,
			goto_saylink.c_str(),
			EQEmu::SayLinkEngine::GenerateQuestSaylink(StringFormat("#who %s", account_name.c_str()), false, account_name).c_str(),
			EQEmu::SayLinkEngine::GenerateQuestSaylink(StringFormat("#who %s", account_ip.c_str()), false, account_ip).c_str()
		);

		found_count++;
	}

	std::string message = (
		found_count > 0 ?
			StringFormat("There is %i player(s) in EverQuest", found_count).c_str() :
			"There are no players in EverQuest that match those who filters."
	);

	c->Message(Chat::Magenta, message.c_str());
}

void command_network(Client *c, const Seperator *sep)
{
	if (!strcasecmp(sep->arg[1], "getopt"))
	{
		auto eqsi = c->Connection();
		auto manager = eqsi->GetManager();
		auto opts = manager->GetOptions();

		if (!strcasecmp(sep->arg[2], "all"))
		{
			c->Message(Chat::White, "max_packet_size: %llu", (uint64_t)opts.daybreak_options.max_packet_size);
			c->Message(Chat::White, "max_connection_count: %llu", (uint64_t)opts.daybreak_options.max_connection_count);
			c->Message(Chat::White, "keepalive_delay_ms: %llu", (uint64_t)opts.daybreak_options.keepalive_delay_ms);
			c->Message(Chat::White, "resend_delay_factor: %.2f", opts.daybreak_options.resend_delay_factor);
			c->Message(Chat::White, "resend_delay_ms: %llu", (uint64_t)opts.daybreak_options.resend_delay_ms);
			c->Message(Chat::White, "resend_delay_min: %llu", (uint64_t)opts.daybreak_options.resend_delay_min);
			c->Message(Chat::White, "resend_delay_max: %llu", (uint64_t)opts.daybreak_options.resend_delay_max);
			c->Message(Chat::White, "connect_delay_ms: %llu", (uint64_t)opts.daybreak_options.connect_delay_ms);
			c->Message(Chat::White, "connect_stale_ms: %llu", (uint64_t)opts.daybreak_options.connect_stale_ms);
			c->Message(Chat::White, "stale_connection_ms: %llu", (uint64_t)opts.daybreak_options.stale_connection_ms);
			c->Message(Chat::White, "crc_length: %llu", (uint64_t)opts.daybreak_options.crc_length);
			c->Message(Chat::White, "hold_size: %llu", (uint64_t)opts.daybreak_options.hold_size);
			c->Message(Chat::White, "hold_length_ms: %llu", (uint64_t)opts.daybreak_options.hold_length_ms);
			c->Message(Chat::White, "simulated_in_packet_loss: %llu", (uint64_t)opts.daybreak_options.simulated_in_packet_loss);
			c->Message(Chat::White, "simulated_out_packet_loss: %llu", (uint64_t)opts.daybreak_options.simulated_out_packet_loss);
			c->Message(Chat::White, "tic_rate_hertz: %.2f", opts.daybreak_options.tic_rate_hertz);
			c->Message(Chat::White, "resend_timeout: %llu", (uint64_t)opts.daybreak_options.resend_timeout);
			c->Message(Chat::White, "connection_close_time: %llu", (uint64_t)opts.daybreak_options.connection_close_time);
			c->Message(Chat::White, "encode_passes[0]: %llu", (uint64_t)opts.daybreak_options.encode_passes[0]);
			c->Message(Chat::White, "encode_passes[1]: %llu", (uint64_t)opts.daybreak_options.encode_passes[1]);
			c->Message(Chat::White, "port: %llu", (uint64_t)opts.daybreak_options.port);
		}
		else {
			c->Message(Chat::White, "Unknown get option: %s", sep->arg[2]);
			c->Message(Chat::White, "Available options:");
			//Todo the rest of these when im less lazy.
			//c->Message(Chat::White, "max_packet_size");
			//c->Message(Chat::White, "max_connection_count");
			//c->Message(Chat::White, "keepalive_delay_ms");
			//c->Message(Chat::White, "resend_delay_factor");
			//c->Message(Chat::White, "resend_delay_ms");
			//c->Message(Chat::White, "resend_delay_min");
			//c->Message(Chat::White, "resend_delay_max");
			//c->Message(Chat::White, "connect_delay_ms");
			//c->Message(Chat::White, "connect_stale_ms");
			//c->Message(Chat::White, "stale_connection_ms");
			//c->Message(Chat::White, "crc_length");
			//c->Message(Chat::White, "hold_size");
			//c->Message(Chat::White, "hold_length_ms");
			//c->Message(Chat::White, "simulated_in_packet_loss");
			//c->Message(Chat::White, "simulated_out_packet_loss");
			//c->Message(Chat::White, "tic_rate_hertz");
			//c->Message(Chat::White, "resend_timeout");
			//c->Message(Chat::White, "connection_close_time");
			//c->Message(Chat::White, "encode_passes[0]");
			//c->Message(Chat::White, "encode_passes[1]");
			//c->Message(Chat::White, "port");
			c->Message(Chat::White, "all");
		}
	}
	else if (!strcasecmp(sep->arg[1], "setopt"))
	{
		auto eqsi = c->Connection();
		auto manager = eqsi->GetManager();
		auto opts = manager->GetOptions();

		if (!strcasecmp(sep->arg[3], ""))
		{
			c->Message(Chat::White, "Missing value for set");
			return;
		}

		std::string value = sep->arg[3];
		if (!strcasecmp(sep->arg[2], "max_connection_count"))
		{
			opts.daybreak_options.max_connection_count = std::stoull(value);
			manager->SetOptions(opts);
		}
		else if (!strcasecmp(sep->arg[2], "keepalive_delay_ms"))
		{
			opts.daybreak_options.keepalive_delay_ms = std::stoull(value);
			manager->SetOptions(opts);
		}
		else if (!strcasecmp(sep->arg[2], "resend_delay_factor"))
		{
			opts.daybreak_options.resend_delay_factor = std::stod(value);
			manager->SetOptions(opts);
		}
		else if (!strcasecmp(sep->arg[2], "resend_delay_ms"))
		{
			opts.daybreak_options.resend_delay_ms = std::stoull(value);
			manager->SetOptions(opts);
		}
		else if (!strcasecmp(sep->arg[2], "resend_delay_min"))
		{
			opts.daybreak_options.resend_delay_min = std::stoull(value);
			manager->SetOptions(opts);
		}
		else if (!strcasecmp(sep->arg[2], "resend_delay_max"))
		{
			opts.daybreak_options.resend_delay_max = std::stoull(value);
			manager->SetOptions(opts);
		}
		else if (!strcasecmp(sep->arg[2], "connect_delay_ms"))
		{
			opts.daybreak_options.connect_delay_ms = std::stoull(value);
			manager->SetOptions(opts);
		}
		else if (!strcasecmp(sep->arg[2], "connect_stale_ms"))
		{
			opts.daybreak_options.connect_stale_ms = std::stoull(value);
			manager->SetOptions(opts);
		}
		else if (!strcasecmp(sep->arg[2], "stale_connection_ms"))
		{
			opts.daybreak_options.stale_connection_ms = std::stoull(value);
			manager->SetOptions(opts);
		}
		else if (!strcasecmp(sep->arg[2], "hold_size"))
		{
			opts.daybreak_options.hold_size = std::stoull(value);
			manager->SetOptions(opts);
		}
		else if (!strcasecmp(sep->arg[2], "hold_length_ms"))
		{
			opts.daybreak_options.hold_length_ms = std::stoull(value);
			manager->SetOptions(opts);
		}
		else if (!strcasecmp(sep->arg[2], "simulated_in_packet_loss"))
		{
			opts.daybreak_options.simulated_in_packet_loss = std::stoull(value);
			manager->SetOptions(opts);
		}
		else if (!strcasecmp(sep->arg[2], "simulated_out_packet_loss"))
		{
			opts.daybreak_options.simulated_out_packet_loss = std::stoull(value);
			manager->SetOptions(opts);
		}
		else if (!strcasecmp(sep->arg[2], "resend_timeout"))
		{
			opts.daybreak_options.resend_timeout = std::stoull(value);
			manager->SetOptions(opts);
		}
		else if (!strcasecmp(sep->arg[2], "connection_close_time"))
		{
			opts.daybreak_options.connection_close_time = std::stoull(value);
			manager->SetOptions(opts);
		}
		else {
			c->Message(Chat::White, "Unknown set option: %s", sep->arg[2]);
			c->Message(Chat::White, "Available options:");
			c->Message(Chat::White, "max_connection_count");
			c->Message(Chat::White, "keepalive_delay_ms");
			c->Message(Chat::White, "resend_delay_factor");
			c->Message(Chat::White, "resend_delay_ms");
			c->Message(Chat::White, "resend_delay_min");
			c->Message(Chat::White, "resend_delay_max");
			c->Message(Chat::White, "connect_delay_ms");
			c->Message(Chat::White, "connect_stale_ms");
			c->Message(Chat::White, "stale_connection_ms");
			c->Message(Chat::White, "hold_size");
			c->Message(Chat::White, "hold_length_ms");
			c->Message(Chat::White, "simulated_in_packet_loss");
			c->Message(Chat::White, "simulated_out_packet_loss");
			c->Message(Chat::White, "resend_timeout");
			c->Message(Chat::White, "connection_close_time");
		}
	}
	else {
		c->Message(Chat::White, "Unknown command: %s", sep->arg[1]);
		c->Message(Chat::White, "Network commands avail:");
		c->Message(Chat::White, "getopt optname - Retrieve the current option value set.");
		c->Message(Chat::White, "setopt optname - Set the current option allowed.");
	}
}

// All new code added to command.cpp should be BEFORE this comment line. Do no append code to this file below the BOTS code block.
#ifdef BOTS
#include "bot_command.h"
// Function delegate to support the command interface for Bots with the client.
void command_bot(Client *c, const Seperator *sep)
{
	std::string bot_message = sep->msg;
	if (bot_message.compare("#bot") == 0) {
		bot_message[0] = BOT_COMMAND_CHAR;
	}
	else {
		bot_message = bot_message.substr(bot_message.find_first_not_of("#bot"));
		bot_message[0] = BOT_COMMAND_CHAR;
	}
	
	if (bot_command_dispatch(c, bot_message.c_str()) == -2) {
		if (parse->PlayerHasQuestSub(EVENT_COMMAND)) {
			int i = parse->EventPlayer(EVENT_COMMAND, c, bot_message, 0);
			if (i == 0 && !RuleB(Chat, SuppressCommandErrors)) {
				c->Message(Chat::Red, "Bot command '%s' not recognized.", bot_message.c_str());
			}
		}
		else {
			if (!RuleB(Chat, SuppressCommandErrors))
				c->Message(Chat::Red, "Bot command '%s' not recognized.", bot_message.c_str());
		}
	}
}
#endif<|MERGE_RESOLUTION|>--- conflicted
+++ resolved
@@ -454,20 +454,6 @@
 	std::map<std::string, std::pair<uint8, std::vector<std::string>>> command_settings;
 	database.GetCommandSettings(command_settings);
 
-<<<<<<< HEAD
-	std::map<std::string, CommandRecord *> working_cl = commandlist;
-	for (auto iter_cl = working_cl.begin(); iter_cl != working_cl.end(); ++iter_cl) {
-		auto iter_cs = command_settings.find(iter_cl->first);
-		if (iter_cs == command_settings.end()) {
-			if (iter_cl->second->access == 0)
-				LogCommands("command_init(): Warning: Command [{}] defaulting to access level 0!", iter_cl->first.c_str());
-			continue;
-		}
-
-		iter_cl->second->access = iter_cs->second.first;
-		LogCommands("command_init(): - Command [{}] set to access level [{}]", iter_cl->first.c_str(), iter_cs->second.first);
-		if (iter_cs->second.second.empty())
-=======
 	std::vector<std::pair<std::string, uint8>> injected_command_settings;
 	std::vector<std::string> orphaned_command_settings;
 
@@ -477,8 +463,7 @@
 		if (cl_iter == commandlist.end()) {
 
 			orphaned_command_settings.push_back(cs_iter.first);
-			Log(Logs::General,
-				Logs::Status,
+			LogInfo(
 				"Command '%s' no longer exists... Deleting orphaned entry from `command_settings` table...",
 				cs_iter.first.c_str()
 			);
@@ -487,7 +472,7 @@
 
 	if (orphaned_command_settings.size()) {
 		if (!database.UpdateOrphanedCommandSettings(orphaned_command_settings)) {
-			Log(Logs::General, Logs::Zone_Server, "Failed to process 'Orphaned Commands' update operation.");
+			LogInfo("Failed to process 'Orphaned Commands' update operation.");
 		}
 	}
 
@@ -498,16 +483,14 @@
 		if (cs_iter == command_settings.end()) {
 
 			injected_command_settings.push_back(std::pair<std::string, uint8>(working_cl_iter.first, working_cl_iter.second->access));
-			Log(Logs::General,
-				Logs::Status,
+			LogInfo(
 				"New Command '%s' found... Adding to `command_settings` table with access '%u'...",
 				working_cl_iter.first.c_str(),
 				working_cl_iter.second->access
 			);
 
 			if (working_cl_iter.second->access == 0) {
-				Log(Logs::General,
-					Logs::Commands,
+				LogCommands(
 					"command_init(): Warning: Command '%s' defaulting to access level 0!",
 					working_cl_iter.first.c_str()
 				);
@@ -517,43 +500,34 @@
 		}
 
 		working_cl_iter.second->access = cs_iter->second.first;
-		Log(Logs::General,
-			Logs::Commands,
+		LogCommands(
 			"command_init(): - Command '%s' set to access level %d.",
 			working_cl_iter.first.c_str(),
 			cs_iter->second.first
 		);
 		
 		if (cs_iter->second.second.empty()) {
->>>>>>> 655cb798
 			continue;
 		}
 
 		for (auto alias_iter : cs_iter->second.second) {
 			if (alias_iter.empty()) {
 				continue;
-<<<<<<< HEAD
-			if (commandlist.find(*iter_aka) != commandlist.end()) {
-				LogCommands("command_init(): Warning: Alias [{}] already exists as a command - skipping!", iter_aka->c_str());
-=======
 			}
 
 			if (commandlist.find(alias_iter) != commandlist.end()) {
-				Log(Logs::General,
-					Logs::Commands,
+				LogCommands(
 					"command_init(): Warning: Alias '%s' already exists as a command - skipping!",
 					alias_iter.c_str()
 				);
 				
->>>>>>> 655cb798
 				continue;
 			}
 
 			commandlist[alias_iter] = working_cl_iter.second;
 			commandaliases[alias_iter] = working_cl_iter.first;
 
-			Log(Logs::General,
-				Logs::Commands,
+			LogCommands(
 				"command_init(): - Alias '%s' added to command '%s'.",
 				alias_iter.c_str(),
 				commandaliases[alias_iter].c_str()
@@ -561,13 +535,9 @@
 		}
 	}
 
-<<<<<<< HEAD
-			LogCommands("command_init(): - Alias [{}] added to command [{}]", iter_aka->c_str(), commandaliases[*iter_aka].c_str());
-=======
 	if (injected_command_settings.size()) {
 		if (!database.UpdateInjectedCommandSettings(injected_command_settings)) {
-			Log(Logs::General, Logs::Zone_Server, "Failed to process 'Injected Commands' update operation.");
->>>>>>> 655cb798
+			LogInfo("Failed to process 'Injected Commands' update operation.");
 		}
 	}
 
