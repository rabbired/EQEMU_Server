--- conflicted
+++ resolved
@@ -3,1921 +3,7 @@
 #include "client.h"
 #include "zone.h"
 
-<<<<<<< HEAD
 extern Zone *zone;
-=======
-#include <fstream>
-#include <list>
-#include <math.h>
-#include <sstream>
-#include <string.h>
-
-#ifdef _WINDOWS
-#define snprintf _snprintf
-#endif
-
-//#define PATHDEBUG
-
-extern Zone *zone;
-
-float VectorDistance(glm::vec3 a, glm::vec3 b)
-{
-	float xdist = a.x - b.x;
-	float ydist = a.y - b.y;
-	float zdist = a.z - b.z;
-	return sqrtf(xdist * xdist + ydist * ydist + zdist * zdist);
-}
-
-float VectorDistanceNoRoot(glm::vec3 a, glm::vec3 b)
-{
-	float xdist = a.x - b.x;
-	float ydist = a.y - b.y;
-	float zdist = a.z - b.z;
-	return xdist * xdist + ydist * ydist + zdist * zdist;
-
-}
-
-PathManager* PathManager::LoadPathFile(const char* ZoneName)
-{
-
-	FILE *PathFile = nullptr;
-
-	char LowerCaseZoneName[64];
-
-	char ZonePathFileName[256];
-
-	PathManager* Ret = nullptr;
-
-	strn0cpy(LowerCaseZoneName, ZoneName, 64);
-
-	strlwr(LowerCaseZoneName);
-
-	snprintf(ZonePathFileName, 250, "%s%s.path", Config->MapDir.c_str(), LowerCaseZoneName);
-
-	if((PathFile = fopen(ZonePathFileName, "rb")))
-	{
-		Ret = new PathManager();
-
-		if(Ret->loadPaths(PathFile))
-		{
-			Log(Logs::General, Logs::Status, "Path File %s loaded.", ZonePathFileName);
-
-		}
-		else
-		{
-			Log(Logs::General, Logs::Error, "Path File %s failed to load.", ZonePathFileName);
-			safe_delete(Ret);
-		}
-		fclose(PathFile);
-	}
-	else
-	{
-		Log(Logs::General, Logs::Error, "Path File %s not found.", ZonePathFileName);
-	}
-
-	return Ret;
-}
-
-PathManager::PathManager()
-{
-	PathNodes = nullptr;
-	ClosedListFlag = nullptr;
-	Head.PathNodeCount = 0;
-	Head.version = 2;
-	QuickConnectTarget = -1;
-}
-
-PathManager::~PathManager()
-{
-	safe_delete_array(PathNodes);
-	safe_delete_array(ClosedListFlag);
-}
-
-bool PathManager::loadPaths(FILE *PathFile)
-{
-
-	char Magic[10];
-
-	fread(&Magic, 9, 1, PathFile);
-
-	if(strncmp(Magic, "EQEMUPATH", 9))
-	{
-		Log(Logs::General, Logs::Error, "Bad Magic String in .path file.");
-		return false;
-	}
-
-	fread(&Head, sizeof(Head), 1, PathFile);
-
-	Log(Logs::General, Logs::Status, "Path File Header: Version %ld, PathNodes %ld",
-				(long)Head.version, (long)Head.PathNodeCount);
-
-	if(Head.version != 2)
-	{
-		Log(Logs::General, Logs::Error, "Unsupported path file version.");
-		return false;
-	}
-
-	PathNodes = new PathNode[Head.PathNodeCount];
-
-	fread(PathNodes, sizeof(PathNode), Head.PathNodeCount, PathFile);
-
-	ClosedListFlag = new int[Head.PathNodeCount];
-
-#ifdef PATHDEBUG
-	PrintPathing();
-#endif
-
-	int MaxNodeID = Head.PathNodeCount - 1;
-
-	bool PathFileValid = true;
-
-	for(uint32 i = 0; i < Head.PathNodeCount; ++i)
-	{
-		for(uint32 j = 0; j < PATHNODENEIGHBOURS; ++j)
-		{
-			if(PathNodes[i].Neighbours[j].id > MaxNodeID)
-			{
-				Log(Logs::General, Logs::Error, "Path Node %i, Neighbour %i (%i) out of range.", i, j, PathNodes[i].Neighbours[j].id);
-
-				PathFileValid = false;
-			}
-		}
-	}
-
-	if(!PathFileValid)
-	{
-		safe_delete_array(PathNodes);
-	}
-
-	return PathFileValid;
-}
-
-void PathManager::PrintPathing()
-{
-
-	for(uint32 i = 0; i < Head.PathNodeCount; ++i)
-	{
-		printf("PathNode: %2d id %2d. (%8.3f, %8.3f, %8.3f), BestZ: %8.3f\n",
-				i, PathNodes[i].id, PathNodes[i].v.x, PathNodes[i].v.y, PathNodes[i].v.z, PathNodes[i].bestz);
-
-
-		if(PathNodes[i].Neighbours[0].id == -1)
-		{
-			printf("  NO NEIGHBOURS.\n");
-			continue;
-		}
-
-		for(int j=0; j<PATHNODENEIGHBOURS; j++)
-		{
-			if(PathNodes[i].Neighbours[j].id == -1)
-				break;
-
-			printf("  Neighbour: %2d, Distance %8.3f", PathNodes[i].Neighbours[j].id,
-					PathNodes[i].Neighbours[j].distance);
-
-			if(PathNodes[i].Neighbours[j].Teleport)
-				printf("    ***** TELEPORT *****");
-
-			if(PathNodes[i].Neighbours[j].DoorID >= 0)
-				printf("    ***** via door %i *****", PathNodes[i].Neighbours[j].DoorID);
-
-			printf("\n");
-		}
-	}
-}
-
-glm::vec3 PathManager::GetPathNodeCoordinates(int NodeNumber, bool BestZ)
-{
-	glm::vec3 Result;
-
-	if(NodeNumber < Head.PathNodeCount)
-	{
-		Result = PathNodes[NodeNumber].v;
-
-		if(!BestZ)
-			return Result;
-
-		Result.z = PathNodes[NodeNumber].bestz;
-	}
-
-	return Result;
-
-}
-
-std::deque<int> PathManager::FindRoute(int startID, int endID)
-{
-	Log(Logs::Detail, Logs::Pathing, "FindRoute from node %i to %i", startID, endID);
-
-	memset(ClosedListFlag, 0, sizeof(int) * Head.PathNodeCount);
-
-	std::deque<AStarNode> OpenList, ClosedList;
-
-	std::deque<int>Route;
-
-	AStarNode AStarEntry, CurrentNode;
-
-	AStarEntry.PathNodeID = startID;
-	AStarEntry.Parent = -1;
-	AStarEntry.HCost = 0;
-	AStarEntry.GCost = 0;
-	AStarEntry.Teleport = false;
-
-	OpenList.push_back(AStarEntry);
-
-	while(!OpenList.empty())
-	{
-		// The OpenList is maintained in sorted order, lowest to highest cost.
-
-		CurrentNode = (*OpenList.begin());
-
-		ClosedList.push_back(CurrentNode);
-
-		ClosedListFlag[CurrentNode.PathNodeID] = true;
-
-		OpenList.pop_front();
-
-		for(int i = 0; i < PATHNODENEIGHBOURS; ++i)
-		{
-			if(PathNodes[CurrentNode.PathNodeID].Neighbours[i].id == -1)
-				break;
-
-			if(PathNodes[CurrentNode.PathNodeID].Neighbours[i].id == CurrentNode.Parent)
-				continue;
-
-			if(PathNodes[CurrentNode.PathNodeID].Neighbours[i].id == endID)
-			{
-				Route.push_back(CurrentNode.PathNodeID);
-
-				Route.push_back(endID);
-
-				std::deque<AStarNode>::iterator RouteIterator;
-
-				while(CurrentNode.PathNodeID != startID)
-				{
-					for(RouteIterator = ClosedList.begin(); RouteIterator != ClosedList.end(); ++RouteIterator)
-					{
-						if((*RouteIterator).PathNodeID == CurrentNode.Parent)
-						{
-							if(CurrentNode.Teleport)
-								Route.insert(Route.begin(), -1);
-
-							CurrentNode = (*RouteIterator);
-
-							Route.insert(Route.begin(), CurrentNode.PathNodeID);
-
-							break;
-						}
-					}
-				}
-
-				return Route;
-			}
-			if(ClosedListFlag[PathNodes[CurrentNode.PathNodeID].Neighbours[i].id])
-				continue;
-
-			AStarEntry.PathNodeID = PathNodes[CurrentNode.PathNodeID].Neighbours[i].id;
-
-			AStarEntry.Parent = CurrentNode.PathNodeID;
-
-			AStarEntry.Teleport = PathNodes[CurrentNode.PathNodeID].Neighbours[i].Teleport;
-
-			// HCost is the estimated cost to get from this node to the end.
-			AStarEntry.HCost = VectorDistance(PathNodes[PathNodes[CurrentNode.PathNodeID].Neighbours[i].id].v,
-											PathNodes[endID].v);
-
-			AStarEntry.GCost = CurrentNode.GCost + PathNodes[CurrentNode.PathNodeID].Neighbours[i].distance;
-
-			float FCost = AStarEntry.HCost + AStarEntry.GCost;
-#ifdef PATHDEBUG
-			printf("Node: %i, Open Neighbour %i has HCost %8.3f, GCost %8.3f (Total Cost: %8.3f)\n",
-					CurrentNode.PathNodeID,
-					PathNodes[CurrentNode.PathNodeID].Neighbours[i].id,
-					AStarEntry.HCost,
-					AStarEntry.GCost,
-					AStarEntry.HCost + AStarEntry.GCost);
-#endif
-
-			bool AlreadyInOpenList = false;
-
-			std::deque<AStarNode>::iterator OpenListIterator, InsertionPoint = OpenList.end();
-
-			for(OpenListIterator = OpenList.begin(); OpenListIterator != OpenList.end(); ++OpenListIterator)
-			{
-				if((*OpenListIterator).PathNodeID == PathNodes[CurrentNode.PathNodeID].Neighbours[i].id)
-				{
-					AlreadyInOpenList = true;
-
-					float GCostToNode = CurrentNode.GCost + PathNodes[CurrentNode.PathNodeID].Neighbours[i].distance;
-
-					if(GCostToNode < (*OpenListIterator).GCost)
-					{
-						(*OpenListIterator).Parent = CurrentNode.PathNodeID;
-
-						(*OpenListIterator).GCost = GCostToNode;
-
-						(*OpenListIterator).Teleport = PathNodes[CurrentNode.PathNodeID].Neighbours[i].Teleport;
-					}
-					break;
-				}
-				else if((InsertionPoint == OpenList.end()) && (((*OpenListIterator).HCost + (*OpenListIterator).GCost) > FCost))
-				{
-					InsertionPoint = OpenListIterator;
-				}
-			}
-			if(!AlreadyInOpenList)
-				OpenList.insert(InsertionPoint, AStarEntry);
-		}
-
-	}
-	Log(Logs::Detail, Logs::Pathing, "Unable to find a route.");
-	return Route;
-
-}
-
-bool CheckLOSBetweenPoints(glm::vec3 start, glm::vec3 end) {
-
-	glm::vec3 hit;
-
-	if((zone->zonemap) && (zone->zonemap->LineIntersectsZone(start, end, 1, &hit)))
-		return false;
-
-	return true;
-}
-
-auto path_compare = [](const PathNodeSortStruct& a, const PathNodeSortStruct& b)
-{
-	return a.Distance < b.Distance;
-};
-
-std::deque<int> PathManager::FindRoute(glm::vec3 Start, glm::vec3 End)
-{
-	Log(Logs::Detail, Logs::Pathing, "FindRoute(%8.3f, %8.3f, %8.3f, %8.3f, %8.3f, %8.3f)", Start.x, Start.y, Start.z, End.x, End.y, End.z);
-
-	std::deque<int> noderoute;
-
-	float CandidateNodeRangeXY = RuleR(Pathing, CandidateNodeRangeXY);
-
-	float CandidateNodeRangeZ = RuleR(Pathing, CandidateNodeRangeZ);
-
-	// Find the nearest PathNode the Start has LOS to.
-	//
-	//
-	int ClosestPathNodeToStart = -1;
-
-	std::deque<PathNodeSortStruct> SortedByDistance;
-
-	PathNodeSortStruct TempNode;
-
-	for(uint32 i = 0 ; i < Head.PathNodeCount; ++i)
-	{
-		if ((std::abs(Start.x - PathNodes[i].v.x) <= CandidateNodeRangeXY) &&
-		    (std::abs(Start.y - PathNodes[i].v.y) <= CandidateNodeRangeXY) &&
-		    (std::abs(Start.z - PathNodes[i].v.z) <= CandidateNodeRangeZ)) {
-			TempNode.id = i;
-			TempNode.Distance = VectorDistanceNoRoot(Start, PathNodes[i].v);
-			SortedByDistance.push_back(TempNode);
-
-		}
-	}
-
-	std::sort(SortedByDistance.begin(), SortedByDistance.end(), path_compare);
-
-	for(auto Iterator = SortedByDistance.begin(); Iterator != SortedByDistance.end(); ++Iterator)
-	{
-		Log(Logs::Detail, Logs::Pathing, "Checking Reachability of Node %i from Start Position.", PathNodes[(*Iterator).id].id);
-
-		if(!zone->zonemap->LineIntersectsZone(Start, PathNodes[(*Iterator).id].v, 1.0f, nullptr))
-		{
-			ClosestPathNodeToStart = (*Iterator).id;
-			break;
-		}
-	}
-
-	if(ClosestPathNodeToStart <0 ) {
-		Log(Logs::Detail, Logs::Pathing, "No LOS to any starting Path Node within range.");
-		return noderoute;
-	}
-
-	Log(Logs::Detail, Logs::Pathing, "Closest Path Node To Start: %2d", ClosestPathNodeToStart);
-
-	// Find the nearest PathNode the end point has LOS to
-
-	int ClosestPathNodeToEnd = -1;
-
-	SortedByDistance.clear();
-
-	for(uint32 i = 0 ; i < Head.PathNodeCount; ++i)
-	{
-		if ((std::abs(End.x - PathNodes[i].v.x) <= CandidateNodeRangeXY) &&
-		    (std::abs(End.y - PathNodes[i].v.y) <= CandidateNodeRangeXY) &&
-		    (std::abs(End.z - PathNodes[i].v.z) <= CandidateNodeRangeZ)) {
-			TempNode.id = i;
-			TempNode.Distance = VectorDistanceNoRoot(End, PathNodes[i].v);
-			SortedByDistance.push_back(TempNode);
-		}
-	}
-
-	std::sort(SortedByDistance.begin(), SortedByDistance.end(), path_compare);
-
-	for(auto Iterator = SortedByDistance.begin(); Iterator != SortedByDistance.end(); ++Iterator)
-	{
-		Log(Logs::Detail, Logs::Pathing, "Checking Reachability of Node %i from End Position.", PathNodes[(*Iterator).id].id);
-		Log(Logs::Detail, Logs::Pathing, " (%8.3f, %8.3f, %8.3f) to (%8.3f, %8.3f, %8.3f)",
-			End.x, End.y, End.z,
-			PathNodes[(*Iterator).id].v.x, PathNodes[(*Iterator).id].v.y, PathNodes[(*Iterator).id].v.z);
-
-		if(!zone->zonemap->LineIntersectsZone(End, PathNodes[(*Iterator).id].v, 1.0f, nullptr))
-		{
-			ClosestPathNodeToEnd = (*Iterator).id;
-			break;
-		}
-	}
-
-	if(ClosestPathNodeToEnd < 0) {
-		Log(Logs::Detail, Logs::Pathing, "No LOS to any end Path Node within range.");
-		return noderoute;
-	}
-
-	Log(Logs::Detail, Logs::Pathing, "Closest Path Node To End: %2d", ClosestPathNodeToEnd);
-
-	if(ClosestPathNodeToStart == ClosestPathNodeToEnd)
-	{
-		noderoute.push_back(ClosestPathNodeToStart);
-		return noderoute;
-	}
-	noderoute = FindRoute(ClosestPathNodeToStart, ClosestPathNodeToEnd);
-
-	int NodesToAttemptToCull = RuleI(Pathing, CullNodesFromStart);
-
-	if(NodesToAttemptToCull > 0)
-	{
-		int CulledNodes = 0;
-
-		std::deque<int>::iterator First, Second;
-
-		while((noderoute.size() >= 2) && (CulledNodes < NodesToAttemptToCull))
-		{
-			First = noderoute.begin();
-
-			Second = First;
-
-			++Second;
-
-			if((*Second) < 0)
-				break;
-
-			if(!zone->zonemap->LineIntersectsZone(Start, PathNodes[(*Second)].v, 1.0f, nullptr)
-				&& zone->pathing->NoHazards(Start, PathNodes[(*Second)].v))
-			{
-				noderoute.erase(First);
-
-				++CulledNodes;
-			}
-			else
-				break;
-		}
-	}
-
-	NodesToAttemptToCull = RuleI(Pathing, CullNodesFromEnd);
-
-	if(NodesToAttemptToCull > 0)
-	{
-		int CulledNodes = 0;
-
-		std::deque<int>::iterator First, Second;
-
-		while((noderoute.size() >= 2) && (CulledNodes < NodesToAttemptToCull))
-		{
-			First = noderoute.end();
-
-			--First;
-
-			Second = First;
-
-			--Second;
-
-			if((*Second) < 0)
-				break;
-
-			if(!zone->zonemap->LineIntersectsZone(End, PathNodes[(*Second)].v, 1.0f, nullptr)
-				&& zone->pathing->NoHazards(End, PathNodes[(*Second)].v))
-			{
-				noderoute.erase(First);
-
-				++CulledNodes;
-			}
-			else
-				break;
-		}
-	}
-
-	return noderoute;
-}
-
-const char* DigitToWord(int i)
-{
-	switch(i) {
-		case 0:
-			return "zero";
-		case 1:
-			return "one";
-		case 2:
-			return "two";
-		case 3:
-			return "three";
-		case 4:
-			return "four";
-		case 5:
-			return "five";
-		case 6:
-			return "six";
-		case 7:
-			return "seven";
-		case 8:
-			return "eight";
-		case 9:
-			return "nine";
-	}
-	return "";
-}
-
-void PathManager::SpawnPathNodes()
-{
-
-	for(uint32 i = 0; i < Head.PathNodeCount; ++i)
-	{
-		auto npc_type = new NPCType;
-		memset(npc_type, 0, sizeof(NPCType));
-
-		if(PathNodes[i].id < 10)
-			sprintf(npc_type->name, "%s", DigitToWord(PathNodes[i].id));
-		else if(PathNodes[i].id < 100)
-			sprintf(npc_type->name, "%s_%s", DigitToWord(PathNodes[i].id/10), DigitToWord(PathNodes[i].id % 10));
-		else
-			sprintf(npc_type->name, "%s_%s_%s", DigitToWord(PathNodes[i].id/100), DigitToWord((PathNodes[i].id % 100)/10),
-				DigitToWord(((PathNodes[i].id % 100) %10)));
-
-		sprintf(npc_type->lastname, "%i", PathNodes[i].id);
-		npc_type->cur_hp = 4000000;
-		npc_type->max_hp = 4000000;
-		npc_type->race = 151;
-		npc_type->gender = 2;
-		npc_type->class_ = 9;
-		npc_type->deity= 1;
-		npc_type->level = 75;
-		npc_type->npc_id = 0;
-		npc_type->loottable_id = 0;
-		npc_type->texture = 1;
-		npc_type->light = 0;
-		npc_type->runspeed = 0;
-		npc_type->d_melee_texture1 = 1;
-		npc_type->d_melee_texture2 = 1;
-		npc_type->merchanttype = 1;
-		npc_type->bodytype = 1;
-
-		npc_type->STR = 150;
-		npc_type->STA = 150;
-		npc_type->DEX = 150;
-		npc_type->AGI = 150;
-		npc_type->INT = 150;
-		npc_type->WIS = 150;
-		npc_type->CHA = 150;
-
-		npc_type->findable = 1;
-        auto position = glm::vec4(PathNodes[i].v.x, PathNodes[i].v.y, PathNodes[i].v.z, 0.0f);
-	auto npc = new NPC(npc_type, nullptr, position, FlyMode1);
-	npc->GiveNPCTypeData(npc_type);
-
-	entity_list.AddNPC(npc, true, true);
-	}
-}
-
-void PathManager::MeshTest()
-{
-	// This will test connectivity between all path nodes
-
-	int TotalTests = 0;
-	int NoConnections = 0;
-
-	printf("Beginning Pathmanager connectivity tests.\n"); fflush(stdout);
-
-	for(uint32 i = 0; i < Head.PathNodeCount; ++i)
-	{
-		for(uint32 j = 0; j < Head.PathNodeCount; ++j)
-		{
-			if(j == i)
-				continue;
-
-			std::deque<int> Route = FindRoute(PathNodes[i].id, PathNodes[j].id);
-
-			if(Route.empty())
-			{
-				++NoConnections;
-				printf("FindRoute(%i, %i) **** NO ROUTE FOUND ****\n", PathNodes[i].id, PathNodes[j].id);
-			}
-			++TotalTests;
-		}
-	}
-	printf("Executed %i route searches.\n", TotalTests);
-	printf("Failed to find %i routes.\n", NoConnections);
-	fflush(stdout);
-}
-
-void PathManager::SimpleMeshTest()
-{
-	// This will test connectivity between the first path node and all other nodes
-
-	int TotalTests = 0;
-	int NoConnections = 0;
-
-	printf("Beginning Pathmanager connectivity tests.\n");
-	fflush(stdout);
-
-	for(uint32 j = 1; j < Head.PathNodeCount; ++j)
-	{
-		std::deque<int> Route = FindRoute(PathNodes[0].id, PathNodes[j].id);
-
-		if(Route.empty())
-		{
-			++NoConnections;
-			printf("FindRoute(%i, %i) **** NO ROUTE FOUND ****\n", PathNodes[0].id, PathNodes[j].id);
-		}
-		++TotalTests;
-	}
-	printf("Executed %i route searches.\n", TotalTests);
-	printf("Failed to find %i routes.\n", NoConnections);
-	fflush(stdout);
-}
-
-glm::vec3 Mob::UpdatePath(float ToX, float ToY, float ToZ, float Speed, bool &WaypointChanged, bool &NodeReached)
-{
-	WaypointChanged = false;
-
-	NodeReached = false;
-
-	glm::vec3 NodeLoc;
-
-	glm::vec3 From(GetX(), GetY(), GetZ());
-
-	glm::vec3 HeadPosition(From.x, From.y, From.z + (GetSize() < 6.0 ? 6 : GetSize()) * HEAD_POSITION);
-
-	glm::vec3 To(ToX, ToY, ToZ);
-
-	bool SameDestination = (To == PathingDestination);
-
-	if (Speed <= 0) // our speed is 0, we cant move so lets return the dest
-		return To; // this will also avoid the teleports cleanly
-
-	int NextNode;
-
-	if(To == From)
-		return To;
-
-	Log(Logs::Detail, Logs::Pathing, "UpdatePath. From(%8.3f, %8.3f, %8.3f) To(%8.3f, %8.3f, %8.3f)", From.x, From.y, From.z, To.x, To.y, To.z);
-
-	if(From == PathingLastPosition)
-	{
-		++PathingLoopCount;
-
-		if((PathingLoopCount > 5) && !IsRooted())
-		{
-			Log(Logs::Detail, Logs::Pathing, "appears to be stuck. Teleporting them to next position.", GetName());
-
-			if(Route.empty())
-			{
-				Teleport(To);
-
-				WaypointChanged = true;
-
-				PathingLoopCount = 0;
-
-				return To;
-			}
-			NodeLoc = zone->pathing->GetPathNodeCoordinates(Route.front());
-
-			Route.pop_front();
-
-			++PathingTraversedNodes;
-
-			Teleport(NodeLoc);
-
-			WaypointChanged = true;
-
-			PathingLoopCount = 0;
-
-			return NodeLoc;
-		}
-	}
-	else
-	{
-		PathingLoopCount = 0;
-
-		PathingLastPosition = From;
-	}
-
-	if(!Route.empty())
-	{
-
-		// If we are already pathing, and the destination is the same as before ...
-		if(SameDestination)
-		{
-			Log(Logs::Detail, Logs::Pathing, "  Still pathing to the same destination.");
-
-			// Get the coordinates of the first path node we are going to.
-			NextNode = Route.front();
-
-			NodeLoc = zone->pathing->GetPathNodeCoordinates(NextNode);
-
-			// May need to refine this as rounding errors may mean we never have equality
-			// We have reached the path node.
-			if(NodeLoc.x == From.x && NodeLoc.y == From.y)
-			{
-				Log(Logs::Detail, Logs::Pathing, "  Arrived at node %i", NextNode);
-
-				NodeReached = true;
-
-				PathingLastNodeVisited = Route.front();
-				// We only check for LOS again after traversing more than 1 node, otherwise we can get into
-				// a loop where we have a hazard and so run to a path node far enough away from the hazard, and
-				// then run right back towards the same hazard again.
-				//
-				// An exception is when we are about to head for the last node. We always check LOS then. This
-				// is because we are seeking a path to the node nearest to our target. This node may be behind the
-				// target, and we may run past the target if we don't check LOS at this point.
-				int RouteSize = Route.size();
-
-				Log(Logs::Detail, Logs::Pathing, "Route size is %i", RouteSize);
-
-				if((RouteSize == 2)
-					|| ((PathingTraversedNodes >= RuleI(Pathing, MinNodesTraversedForLOSCheck))
-					&& (RouteSize <= RuleI(Pathing, MinNodesLeftForLOSCheck))
-					&& PathingLOSCheckTimer->Check()))
-				{
-					Log(Logs::Detail, Logs::Pathing, "  Checking distance to target.");
-					float Distance = VectorDistanceNoRoot(From, To);
-
-					Log(Logs::Detail, Logs::Pathing, "  Distance between From and To (NoRoot) is %8.3f", Distance);
-
-					if ((Distance <= RuleR(Pathing, MinDistanceForLOSCheckShort)) &&
-					    (std::abs(From.z - To.z) <= RuleR(Pathing, ZDiffThresholdNew))) {
-						if(!zone->zonemap->LineIntersectsZone(HeadPosition, To, 1.0f, nullptr))
-							PathingLOSState = HaveLOS;
-						else
-							PathingLOSState = NoLOS;
-						Log(Logs::Detail, Logs::Pathing, "NoLOS");
-
-						if((PathingLOSState == HaveLOS) && zone->pathing->NoHazards(From, To))
-						{
-							Log(Logs::Detail, Logs::Pathing, "  No hazards. Running directly to target.");
-							Route.clear();
-
-							return To;
-						}
-						else
-						{
-							Log(Logs::Detail, Logs::Pathing, "  Continuing on node path.");
-						}
-					}
-					else
-						PathingLOSState = UnknownLOS;
-				}
-				// We are on the same route, no LOS (or not checking this time, so pop off the node we just reached
-				//
-				Route.pop_front();
-
-				++PathingTraversedNodes;
-
-				WaypointChanged = true;
-
-				// If there are more nodes on the route, return the coords of the next node
-				if(!Route.empty())
-				{
-					NextNode = Route.front();
-
-					if(NextNode == -1)
-					{
-						// -1 indicates a teleport to the next node
-						Route.pop_front();
-
-						if(Route.empty())
-						{
-							Log(Logs::Detail, Logs::Pathing, "Missing node after teleport.");
-							return To;
-						}
-
-						NextNode = Route.front();
-
-						NodeLoc = zone->pathing->GetPathNodeCoordinates(NextNode);
-
-						Teleport(NodeLoc);
-
-						Log(Logs::Detail, Logs::Pathing, "  TELEPORTED to %8.3f, %8.3f, %8.3f\n", NodeLoc.x, NodeLoc.y, NodeLoc.z);
-
-						Route.pop_front();
-
-						if(Route.empty())
-							return To;
-
-						NextNode = Route.front();
-					}
-					zone->pathing->OpenDoors(PathingLastNodeVisited, NextNode, this);
-
-					Log(Logs::Detail, Logs::Pathing, "  Now moving to node %i", NextNode);
-
-					return zone->pathing->GetPathNodeCoordinates(NextNode);
-				}
-				else
-				{
-					// we have run all the nodes, all that is left is the direct path from the last node
-					// to the destination
-					Log(Logs::Detail, Logs::Pathing, "  Reached end of node path, running direct to target.");
-
-					return To;
-				}
-			}
-			// At this point, we are still on the previous path, but not reached a node yet.
-			// The route shouldn't be empty, but check anyway.
-			//
-			int RouteSize = Route.size();
-
-			if((PathingTraversedNodes >= RuleI(Pathing, MinNodesTraversedForLOSCheck))
-				&& (RouteSize <= RuleI(Pathing, MinNodesLeftForLOSCheck))
-				&& PathingLOSCheckTimer->Check())
-			{
-				Log(Logs::Detail, Logs::Pathing, "  Checking distance to target.");
-
-				float Distance = VectorDistanceNoRoot(From, To);
-
-				Log(Logs::Detail, Logs::Pathing, "  Distance between From and To (NoRoot) is %8.3f", Distance);
-
-				if ((Distance <= RuleR(Pathing, MinDistanceForLOSCheckShort)) &&
-				    (std::abs(From.z - To.z) <= RuleR(Pathing, ZDiffThresholdNew))) {
-					if(!zone->zonemap->LineIntersectsZone(HeadPosition, To, 1.0f, nullptr))
-						PathingLOSState = HaveLOS;
-					else
-						PathingLOSState = NoLOS;
-					Log(Logs::Detail, Logs::Pathing, "NoLOS");
-
-					if((PathingLOSState == HaveLOS) && zone->pathing->NoHazards(From, To))
-					{
-						Log(Logs::Detail, Logs::Pathing, "  No hazards. Running directly to target.");
-						Route.clear();
-
-						return To;
-					}
-					else
-					{
-						Log(Logs::Detail, Logs::Pathing, "  Continuing on node path.");
-					}
-				}
-				else
-					PathingLOSState = UnknownLOS;
-			}
-			return NodeLoc;
-		}
-		else
-		{
-			// We get here if we were already pathing, but our destination has now changed.
-			//
-			Log(Logs::Detail, Logs::Pathing, "  Target has changed position.");
-			// Update our record of where we are going to.
-			PathingDestination = To;
-			// Check if we now have LOS etc to the new destination.
-			if(PathingLOSCheckTimer->Check())
-			{
-				float Distance = VectorDistanceNoRoot(From, To);
-
-				if ((Distance <= RuleR(Pathing, MinDistanceForLOSCheckShort)) &&
-				    (std::abs(From.z - To.z) <= RuleR(Pathing, ZDiffThresholdNew))) {
-					Log(Logs::Detail, Logs::Pathing, "  Checking for short LOS at distance %8.3f.", Distance);
-					if(!zone->zonemap->LineIntersectsZone(HeadPosition, To, 1.0f, nullptr))
-						PathingLOSState = HaveLOS;
-					else
-						PathingLOSState = NoLOS;
-
-					Log(Logs::Detail, Logs::Pathing, "NoLOS");
-
-					if((PathingLOSState == HaveLOS) && zone->pathing->NoHazards(From, To))
-					{
-						Log(Logs::Detail, Logs::Pathing, "  No hazards. Running directly to target.");
-						Route.clear();
-						return To;
-					}
-					else
-					{
-						Log(Logs::Detail, Logs::Pathing, "  Continuing on node path.");
-					}
-				}
-			}
-
-			// If the player is moving, we don't want to recalculate our route too frequently.
-			//
-			if(static_cast<int>(Route.size()) <= RuleI(Pathing, RouteUpdateFrequencyNodeCount))
-			{
-				if(!PathingRouteUpdateTimerShort->Check())
-				{
-					Log(Logs::Detail, Logs::Pathing, "Short route update timer not yet expired.");
-					return zone->pathing->GetPathNodeCoordinates(Route.front());
-				}
-				Log(Logs::Detail, Logs::Pathing, "Short route update timer expired.");
-			}
-			else
-			{
-				if(!PathingRouteUpdateTimerLong->Check())
-				{
-					Log(Logs::Detail, Logs::Pathing, "Long route update timer not yet expired.");
-					return zone->pathing->GetPathNodeCoordinates(Route.front());
-				}
-				Log(Logs::Detail, Logs::Pathing, "Long route update timer expired.");
-			}
-
-			// We are already pathing, destination changed, no LOS. Find the nearest node to our destination.
-			int DestinationPathNode= zone->pathing->FindNearestPathNode(To);
-
-			// Destination unreachable via pathing, return direct route.
-			if(DestinationPathNode == -1)
-			{
-				Log(Logs::Detail, Logs::Pathing, "  Unable to find path node for new destination. Running straight to target.");
-				Route.clear();
-				return To;
-			}
-			// If the nearest path node to our new destination is the same as for the previous
-			// one, we will carry on on our path.
-			if(DestinationPathNode == Route.back())
-			{
-				Log(Logs::Detail, Logs::Pathing, "  Same destination Node (%i). Continue with current path.", DestinationPathNode);
-
-				NodeLoc = zone->pathing->GetPathNodeCoordinates(Route.front());
-
-				// May need to refine this as rounding errors may mean we never have equality
-				// Check if we have reached a path node.
-				if(NodeLoc.x == From.x && NodeLoc.y == From.y)
-				{
-					Log(Logs::Detail, Logs::Pathing, "  Arrived at node %i, moving to next one.\n", Route.front());
-
-					NodeReached = true;
-
-					PathingLastNodeVisited = Route.front();
-
-					Route.pop_front();
-
-					++PathingTraversedNodes;
-
-					WaypointChanged = true;
-
-					if(!Route.empty())
-					{
-						NextNode = Route.front();
-
-						if(NextNode == -1)
-						{
-							// -1 indicates a teleport to the next node
-							Route.pop_front();
-
-							if(Route.empty())
-							{
-								Log(Logs::Detail, Logs::Pathing, "Missing node after teleport.");
-								return To;
-							}
-
-							NextNode = Route.front();
-
-							NodeLoc = zone->pathing->GetPathNodeCoordinates(NextNode);
-
-							Teleport(NodeLoc);
-
-							Log(Logs::Detail, Logs::Pathing, "  TELEPORTED to %8.3f, %8.3f, %8.3f\n", NodeLoc.x, NodeLoc.y, NodeLoc.z);
-
-							Route.pop_front();
-
-							if(Route.empty())
-								return To;
-
-							NextNode = Route.front();
-						}
-						// Return the coords of our next path node on the route.
-						Log(Logs::Detail, Logs::Pathing, "  Now moving to node %i", NextNode);
-
-						zone->pathing->OpenDoors(PathingLastNodeVisited, NextNode, this);
-
-						return zone->pathing->GetPathNodeCoordinates(NextNode);
-					}
-					else
-					{
-						Log(Logs::Detail, Logs::Pathing, "  Reached end of path grid. Running direct to target.");
-						return To;
-					}
-				}
-				return NodeLoc;
-			}
-			else
-			{
-				Log(Logs::Detail, Logs::Pathing, "  Target moved. End node is different. Clearing route.");
-
-				Route.clear();
-				// We will now fall through to get a new route.
-			}
-
-		}
-
-
-	}
-	Log(Logs::Detail, Logs::Pathing, "  Our route list is empty.");
-
-	if((SameDestination) && !PathingLOSCheckTimer->Check())
-	{
-		Log(Logs::Detail, Logs::Pathing, "  Destination same as before, LOS check timer not reached. Returning To.");
-		return To;
-	}
-
-	PathingLOSState = UnknownLOS;
-
-	PathingDestination = To;
-
-	WaypointChanged = true;
-
-	float Distance = VectorDistanceNoRoot(From, To);
-
-	if ((Distance <= RuleR(Pathing, MinDistanceForLOSCheckLong)) &&
-	    (std::abs(From.z - To.z) <= RuleR(Pathing, ZDiffThresholdNew))) {
-		Log(Logs::Detail, Logs::Pathing, "  Checking for long LOS at distance %8.3f.", Distance);
-
-		if(!zone->zonemap->LineIntersectsZone(HeadPosition, To, 1.0f, nullptr))
-			PathingLOSState = HaveLOS;
-		else
-			PathingLOSState = NoLOS;
-
-		Log(Logs::Detail, Logs::Pathing, "NoLOS");
-
-		if((PathingLOSState == HaveLOS) && zone->pathing->NoHazards(From, To))
-		{
-			Log(Logs::Detail, Logs::Pathing, "Target is reachable. Running directly there.");
-			return To;
-		}
-	}
-	Log(Logs::Detail, Logs::Pathing, "  Calculating new route to target.");
-
-	Route = zone->pathing->FindRoute(From, To);
-
-	PathingTraversedNodes = 0;
-
-	if(Route.empty())
-	{
-		Log(Logs::Detail, Logs::Pathing, "  No route available, running direct.");
-
-		return To;
-	}
-
-	if(SameDestination && (Route.front() == PathingLastNodeVisited))
-	{
-		Log(Logs::Detail, Logs::Pathing, "  Probable loop detected. Same destination and Route.front() == PathingLastNodeVisited.");
-
-		Route.clear();
-
-		return To;
-	}
-	NodeLoc = zone->pathing->GetPathNodeCoordinates(Route.front());
-
-	Log(Logs::Detail, Logs::Pathing, "  New route determined, heading for node %i", Route.front());
-
-	PathingLoopCount = 0;
-
-	return NodeLoc;
-
-}
-
-int PathManager::FindNearestPathNode(glm::vec3 Position)
-{
-
-	// Find the nearest PathNode we have LOS to.
-	//
-	//
-
-	float CandidateNodeRangeXY = RuleR(Pathing, CandidateNodeRangeXY);
-
-	float CandidateNodeRangeZ = RuleR(Pathing, CandidateNodeRangeZ);
-
-	int ClosestPathNodeToStart = -1;
-
-	std::deque<PathNodeSortStruct> SortedByDistance;
-
-	PathNodeSortStruct TempNode;
-
-	for(uint32 i = 0 ; i < Head.PathNodeCount; ++i)
-	{
-		if ((std::abs(Position.x - PathNodes[i].v.x) <= CandidateNodeRangeXY) &&
-		    (std::abs(Position.y - PathNodes[i].v.y) <= CandidateNodeRangeXY) &&
-		    (std::abs(Position.z - PathNodes[i].v.z) <= CandidateNodeRangeZ)) {
-			TempNode.id = i;
-			TempNode.Distance = VectorDistanceNoRoot(Position, PathNodes[i].v);
-			SortedByDistance.push_back(TempNode);
-
-		}
-	}
-
-	std::sort(SortedByDistance.begin(), SortedByDistance.end(), path_compare);
-
-	for(auto Iterator = SortedByDistance.begin(); Iterator != SortedByDistance.end(); ++Iterator)
-	{
-		Log(Logs::Detail, Logs::Pathing, "Checking Reachability of Node %i from Start Position.", PathNodes[(*Iterator).id].id);
-
-		if(!zone->zonemap->LineIntersectsZone(Position, PathNodes[(*Iterator).id].v, 1.0f, nullptr))
-		{
-			ClosestPathNodeToStart = (*Iterator).id;
-			break;
-		}
-	}
-
-	if(ClosestPathNodeToStart <0 ) {
-		Log(Logs::Detail, Logs::Pathing, "No LOS to any starting Path Node within range.");
-		return -1;
-	}
-	return ClosestPathNodeToStart;
-}
-
-bool PathManager::NoHazards(glm::vec3 From, glm::vec3 To)
-{
-	// Test the Z coordinate at the mid point.
-	//
-	glm::vec3 MidPoint((From.x + To.x) / 2, (From.y + To.y) / 2, From.z);
-
-	float NewZ = zone->zonemap->FindBestZ(MidPoint, nullptr);
-
-	if (std::abs(NewZ - From.z) > RuleR(Pathing, ZDiffThresholdNew)) {
-		Log(Logs::Detail, Logs::Pathing, "  HAZARD DETECTED moving from %8.3f, %8.3f, %8.3f to %8.3f, %8.3f, %8.3f. Z Change is %8.3f",
-			From.x, From.y, From.z, MidPoint.x, MidPoint.y, MidPoint.z, NewZ - From.z);
-
-		return false;
-	}
-	else
-	{
-		Log(Logs::Detail, Logs::Pathing, "No HAZARD DETECTED moving from %8.3f, %8.3f, %8.3f to %8.3f, %8.3f, %8.3f. Z Change is %8.3f",
-			From.x, From.y, From.z, MidPoint.x, MidPoint.y, MidPoint.z, NewZ - From.z);
-	}
-
-	return true;
-}
-
-bool PathManager::NoHazardsAccurate(glm::vec3 From, glm::vec3 To)
-{
-	float stepx, stepy, stepz, curx, cury, curz;
-	glm::vec3 cur = From;
-	float last_z = From.z;
-	float step_size = 1.0;
-
-	curx = From.x;
-	cury = From.y;
-	curz = From.z;
-
-	do
-	{
-		stepx = (float)To.x - curx;
-		stepy = (float)To.y - cury;
-		stepz = (float)To.z - curz;
-		float factor = sqrt(stepx*stepx + stepy*stepy + stepz*stepz);
-		stepx = (stepx / factor)*step_size;
-		stepy = (stepy / factor)*step_size;
-		stepz = (stepz / factor)*step_size;
-
-		glm::vec3 TestPoint(curx, cury, curz);
-		float NewZ = zone->zonemap->FindBestZ(TestPoint, nullptr);
-		if (std::abs(NewZ - last_z) > 5.0f) {
-			Log(Logs::Detail, Logs::Pathing, "  HAZARD DETECTED moving from %8.3f, %8.3f, %8.3f to %8.3f, %8.3f, %8.3f. Best Z %8.3f, Z Change is %8.3f",
-				From.x, From.y, From.z, TestPoint.x, TestPoint.y, TestPoint.z, NewZ, NewZ - From.z);
-			return false;
-		}
-		last_z = NewZ;
-
-		if (zone->watermap)
-		{
-            auto from = glm::vec3(From.x, From.y, From.z);
-            auto to = glm::vec3(To.x, To.y, To.z);
-			if (zone->watermap->InLiquid(from) || zone->watermap->InLiquid(to))
-			{
-				break;
-			}
-            auto testPointNewZ = glm::vec3(TestPoint.x, TestPoint.y, NewZ);
-			if (zone->watermap->InLiquid(testPointNewZ))
-			{
-				glm::vec3 TestPointWater(TestPoint.x, TestPoint.y, NewZ - 0.5f);
-				glm::vec3 TestPointWaterDest = TestPointWater;
-				glm::vec3 hit;
-				TestPointWaterDest.z -= 500;
-				float best_z2 = -999990;
-				if (zone->zonemap->LineIntersectsZone(TestPointWater, TestPointWaterDest, 1.0f, &hit))
-				{
-					best_z2 = hit.z;
-				}
-				if (best_z2 == -999990)
-				{
-					Log(Logs::Detail, Logs::Pathing, "  HAZARD DETECTED, really deep water/lava!");
-					return false;
-				}
-				else
-				{
-					if (std::abs(NewZ - best_z2) > RuleR(Pathing, ZDiffThresholdNew)) {
-						Log(Logs::Detail, Logs::Pathing,
-							"  HAZARD DETECTED, water is fairly deep at %8.3f units deep",
-							std::abs(NewZ - best_z2));
-						return false;
-					}
-					else
-					{
-						Log(Logs::Detail, Logs::Pathing,
-							"  HAZARD NOT DETECTED, water is shallow at %8.3f units deep",
-							std::abs(NewZ - best_z2));
-					}
-				}
-			}
-			else
-			{
-				Log(Logs::Detail, Logs::Pathing, "Hazard point not in water or lava!");
-			}
-		}
-		else
-		{
-			Log(Logs::Detail, Logs::Pathing, "No water map loaded for hazards!");
-		}
-
-		curx += stepx;
-		cury += stepy;
-		curz += stepz;
-
-		cur.x = curx;
-		cur.y = cury;
-		cur.z = curz;
-
-		if (std::abs(curx - To.x) < step_size)
-			cur.x = To.x;
-		if (std::abs(cury - To.y) < step_size)
-			cur.y = To.y;
-		if (std::abs(curz - To.z) < step_size)
-			cur.z = To.z;
-
-	} while (cur.x != To.x || cur.y != To.y || cur.z != To.z);
-	return true;
-}
-
-void Mob::PrintRoute()
-{
-
-	printf("Route is : ");
-
-	for(auto Iterator = Route.begin(); Iterator !=Route.end(); ++Iterator)
-	{
-		printf("%i, ", (*Iterator));
-	}
-
-	printf("\n");
-
-}
-
-void PathManager::OpenDoors(int Node1, int Node2, Mob *ForWho)
-{
-	if(!ForWho || (Node1 >= Head.PathNodeCount) || (Node2 >= Head.PathNodeCount) || (Node1 < 0) || (Node2 < 0))
-		return;
-
-	for(int i = 0; i < PATHNODENEIGHBOURS; ++i)
-	{
-		if(PathNodes[Node1].Neighbours[i].id == -1)
-			return;
-
-		if(PathNodes[Node1].Neighbours[i].id != Node2)
-			continue;
-
-		if(PathNodes[Node1].Neighbours[i].DoorID >= 0)
-		{
-			Doors *d = entity_list.FindDoor(PathNodes[Node1].Neighbours[i].DoorID);
-
-			if(d && !d->IsDoorOpen() )
-			{
-				Log(Logs::Detail, Logs::Pathing, "Opening door %i for %s", PathNodes[Node1].Neighbours[i].DoorID, ForWho->GetName());
-
-				d->ForceOpen(ForWho);
-			}
-			return;
-		}
-	}
-}
-
-//this assumes that the first point in the list is the player's
-//current position, I dont know how well it works if its not.
-void Client::SendPathPacket(std::vector<FindPerson_Point> &points) {
-	if(points.size() < 2) {
-		//empty length packet == not found.
-		EQApplicationPacket outapp(OP_FindPersonReply, 0);
-		QueuePacket(&outapp);
-		return;
-	}
-
-	int len = sizeof(FindPersonResult_Struct) + (points.size()+1) * sizeof(FindPerson_Point);
-	auto outapp = new EQApplicationPacket(OP_FindPersonReply, len);
-	FindPersonResult_Struct* fpr=(FindPersonResult_Struct*)outapp->pBuffer;
-
-	std::vector<FindPerson_Point>::iterator cur, end;
-	cur = points.begin();
-	end = points.end();
-	unsigned int r;
-	for(r = 0; cur != end; ++cur, r++) {
-		fpr->path[r] = *cur;
-
-	}
-	//put the last element into the destination field
-	--cur;
-	fpr->path[r] = *cur;
-	fpr->dest = *cur;
-
-	FastQueuePacket(&outapp);
-
-
-}
-
-PathNode* PathManager::FindPathNodeByCoordinates(float x, float y, float z)
-{
-	for(uint32 i = 0; i < Head.PathNodeCount; ++i)
-		if((PathNodes[i].v.x == x) && (PathNodes[i].v.y == y) && (PathNodes[i].v.z == z))
-			return &PathNodes[i];
-
-	return nullptr;
-}
-
-int PathManager::GetRandomPathNode()
-{
-	return zone->random.Int(0, Head.PathNodeCount - 1);
-
-}
-
-void PathManager::ShowPathNodeNeighbours(Client *c)
-{
-	if(!c || !c->GetTarget())
-		return;
-
-
-	PathNode *Node = zone->pathing->FindPathNodeByCoordinates(c->GetTarget()->GetX(), c->GetTarget()->GetY(), c->GetTarget()->GetZ());
-
-	if(!Node)
-	{
-		c->Message(0, "Unable to find path node.");
-		return;
-	}
-	c->Message(0, "Path node %4i", Node->id);
-
-	for(uint32 i = 0; i < Head.PathNodeCount; ++i)
-	{
-		char Name[64];
-
-		if(PathNodes[i].id < 10)
-			sprintf(Name, "%s000", DigitToWord(PathNodes[i].id));
-		else if(PathNodes[i].id < 100)
-			sprintf(Name, "%s_%s000", DigitToWord(PathNodes[i].id / 10), DigitToWord(PathNodes[i].id % 10));
-		else
-			sprintf(Name, "%s_%s_%s000", DigitToWord(PathNodes[i].id/100), DigitToWord((PathNodes[i].id % 100)/10),
-				DigitToWord(((PathNodes[i].id % 100) %10)));
-
-		Mob *m = entity_list.GetMob(Name);
-
-		if(m)
-			m->SendIllusionPacket(151);
-	}
-
-	std::stringstream Neighbours;
-
-	for(int i = 0; i < PATHNODENEIGHBOURS; ++i)
-	{
-		if(Node->Neighbours[i].id == -1)
-			break;
-		Neighbours << Node->Neighbours[i].id << ", ";
-
-		char Name[64];
-
-		if(Node->Neighbours[i].id < 10)
-			sprintf(Name, "%s000", DigitToWord(Node->Neighbours[i].id));
-		else if(Node->Neighbours[i].id < 100)
-			sprintf(Name, "%s_%s000", DigitToWord(Node->Neighbours[i].id / 10), DigitToWord(Node->Neighbours[i].id % 10));
-		else
-			sprintf(Name, "%s_%s_%s000", DigitToWord(Node->Neighbours[i].id/100), DigitToWord((Node->Neighbours[i].id % 100)/10),
-				DigitToWord(((Node->Neighbours[i].id % 100) %10)));
-
-		Mob *m = entity_list.GetMob(Name);
-
-		if(m)
-			m->SendIllusionPacket(46);
-	}
-	c->Message(0, "Neighbours: %s", Neighbours.str().c_str());
-}
-
-void PathManager::NodeInfo(Client *c)
-{
-	if(!c)
-	{
-		return;
-	}
-
-	if(!c->GetTarget())
-	{
-		c->Message(0, "You must target a node.");
-		return;
-	}
-
-	PathNode *Node = zone->pathing->FindPathNodeByCoordinates(c->GetTarget()->GetX(), c->GetTarget()->GetY(), c->GetTarget()->GetZ());
-	if(!Node)
-	{
-		return;
-	}
-
-	c->Message(0, "Pathing node: %i at (%.2f, %.2f, %.2f) with bestz %.2f",
-		Node->id, Node->v.x, Node->v.y, Node->v.z, Node->bestz);
-
-	bool neighbour = false;
-	for(int x = 0; x < 50; ++x)
-	{
-		if(Node->Neighbours[x].id != -1)
-		{
-			if(!neighbour)
-			{
-				c->Message(0, "Neighbours found:");
-				neighbour = true;
-			}
-			c->Message(0, "id: %i, distance: %.2f, door id: %i, is teleport: %i",
-				Node->Neighbours[x].id, Node->Neighbours[x].distance,
-				Node->Neighbours[x].DoorID, Node->Neighbours[x].Teleport);
-		}
-	}
-
-	if(!neighbour)
-	{
-		c->Message(0, "No neighbours found!");
-	}
-	return;
-}
-
-void PathManager::DumpPath(std::string filename)
-{
-	std::ofstream o_file;
-
-	std::string file_to_write = StringFormat("%s%s", Config->MapDir.c_str(), filename.c_str());
-
-	o_file.open(file_to_write.c_str(), std::ios_base::binary | std::ios_base::trunc | std::ios_base::out);
-	o_file.write("EQEMUPATH", 9);
-	o_file.write((const char*)&Head, sizeof(Head));
-	o_file.write((const char*)PathNodes, (sizeof(PathNode)*Head.PathNodeCount));
-	o_file.close();
-}
-
-int32 PathManager::AddNode(float x, float y, float z, float best_z, int32 requested_id)
-{
-	int32 new_id = -1;
-	if(requested_id != 0)
-	{
-		new_id = requested_id;
-		for(uint32 i = 0; i < Head.PathNodeCount; ++i)
-		{
-			if(PathNodes[i].id == requested_id)
-			{
-				new_id = -1;
-				break;
-			}
-		}
-	}
-
-	if(new_id == -1)
-	{
-		for(uint32 i = 0; i < Head.PathNodeCount; ++i)
-		{
-			if(PathNodes[i].id - new_id > 1) {
-				new_id = PathNodes[i].id - 1;
-				break;
-			}
-
-			if(PathNodes[i].id > new_id)
-				new_id = PathNodes[i].id;
-		}
-		new_id++;
-	}
-
-	PathNode new_node;
-	new_node.v.x = x;
-	new_node.v.y = y;
-	new_node.v.z = z;
-	new_node.bestz = best_z;
-	new_node.id = (uint16)new_id;
-	for(int x = 0; x < PATHNODENEIGHBOURS; ++x)
-	{
-		new_node.Neighbours[x].id = -1;
-		new_node.Neighbours[x].distance = 0.0;
-		new_node.Neighbours[x].DoorID = -1;
-		new_node.Neighbours[x].Teleport = 0;
-	}
-
-	Head.PathNodeCount++;
-	if(Head.PathNodeCount > 1)
-	{
-		auto t_PathNodes = new PathNode[Head.PathNodeCount];
-		for(uint32 x = 0; x < (Head.PathNodeCount - 1); ++x)
-		{
-			t_PathNodes[x].v.x = PathNodes[x].v.x;
-			t_PathNodes[x].v.y = PathNodes[x].v.y;
-			t_PathNodes[x].v.z = PathNodes[x].v.z;
-			t_PathNodes[x].bestz = PathNodes[x].bestz;
-			t_PathNodes[x].id = PathNodes[x].id;
-			for(int n = 0; n < PATHNODENEIGHBOURS; ++n)
-			{
-				t_PathNodes[x].Neighbours[n].distance = PathNodes[x].Neighbours[n].distance;
-				t_PathNodes[x].Neighbours[n].DoorID = PathNodes[x].Neighbours[n].DoorID;
-				t_PathNodes[x].Neighbours[n].id = PathNodes[x].Neighbours[n].id;
-				t_PathNodes[x].Neighbours[n].Teleport = PathNodes[x].Neighbours[n].Teleport;
-			}
-
-		}
-
-		int32 index = (Head.PathNodeCount - 1);
-		t_PathNodes[index].v.x = new_node.v.x;
-		t_PathNodes[index].v.y = new_node.v.y;
-		t_PathNodes[index].v.z = new_node.v.z;
-		t_PathNodes[index].bestz = new_node.bestz;
-		t_PathNodes[index].id = new_node.id;
-		for(int n = 0; n < PATHNODENEIGHBOURS; ++n)
-		{
-			t_PathNodes[index].Neighbours[n].distance = new_node.Neighbours[n].distance;
-			t_PathNodes[index].Neighbours[n].DoorID = new_node.Neighbours[n].DoorID;
-			t_PathNodes[index].Neighbours[n].id = new_node.Neighbours[n].id;
-			t_PathNodes[index].Neighbours[n].Teleport = new_node.Neighbours[n].Teleport;
-		}
-
-		delete[] PathNodes;
-		PathNodes = t_PathNodes;
-
-		auto npc_type = new NPCType;
-		memset(npc_type, 0, sizeof(NPCType));
-		if(new_id < 10)
-			sprintf(npc_type->name, "%s", DigitToWord(new_id));
-		else if(new_id < 100)
-			sprintf(npc_type->name, "%s_%s", DigitToWord(new_id/10), DigitToWord(new_id % 10));
-		else
-			sprintf(npc_type->name, "%s_%s_%s", DigitToWord(new_id/100), DigitToWord((new_id % 100)/10),
-				DigitToWord(((new_id % 100) %10)));
-
-		sprintf(npc_type->lastname, "%i", new_id);
-		npc_type->cur_hp = 4000000;
-		npc_type->max_hp = 4000000;
-		npc_type->race = 151;
-		npc_type->gender = 2;
-		npc_type->class_ = 9;
-		npc_type->deity= 1;
-		npc_type->level = 75;
-		npc_type->npc_id = 0;
-		npc_type->loottable_id = 0;
-		npc_type->texture = 1;
-		npc_type->light = 0;
-		npc_type->runspeed = 0;
-		npc_type->d_melee_texture1 = 1;
-		npc_type->d_melee_texture2 = 1;
-		npc_type->merchanttype = 1;
-		npc_type->bodytype = 1;
-		npc_type->STR = 150;
-		npc_type->STA = 150;
-		npc_type->DEX = 150;
-		npc_type->AGI = 150;
-		npc_type->INT = 150;
-		npc_type->WIS = 150;
-		npc_type->CHA = 150;
-		npc_type->findable = 1;
-
-        auto position = glm::vec4(new_node.v.x, new_node.v.y, new_node.v.z, 0.0f);
-	auto npc = new NPC(npc_type, nullptr, position, FlyMode1);
-	npc->GiveNPCTypeData(npc_type);
-	entity_list.AddNPC(npc, true, true);
-
-	safe_delete_array(ClosedListFlag);
-	ClosedListFlag = new int[Head.PathNodeCount];
-	return new_id;
-	}
-	else
-	{
-		PathNodes = new PathNode[Head.PathNodeCount];
-		PathNodes[0].v.x = new_node.v.x;
-		PathNodes[0].v.y = new_node.v.y;
-		PathNodes[0].v.z = new_node.v.z;
-		PathNodes[0].bestz = new_node.bestz;
-		PathNodes[0].id = new_node.id;
-		for(int n = 0; n < PATHNODENEIGHBOURS; ++n)
-		{
-			PathNodes[0].Neighbours[n].distance = new_node.Neighbours[n].distance;
-			PathNodes[0].Neighbours[n].DoorID = new_node.Neighbours[n].DoorID;
-			PathNodes[0].Neighbours[n].id = new_node.Neighbours[n].id;
-			PathNodes[0].Neighbours[n].Teleport = new_node.Neighbours[n].Teleport;
-		}
-
-		auto npc_type = new NPCType;
-		memset(npc_type, 0, sizeof(NPCType));
-		if(new_id < 10)
-			sprintf(npc_type->name, "%s", DigitToWord(new_id));
-		else if(new_id < 100)
-			sprintf(npc_type->name, "%s_%s", DigitToWord(new_id/10), DigitToWord(new_id % 10));
-		else
-			sprintf(npc_type->name, "%s_%s_%s", DigitToWord(new_id/100), DigitToWord((new_id % 100)/10),
-				DigitToWord(((new_id % 100) %10)));
-
-		sprintf(npc_type->lastname, "%i", new_id);
-		npc_type->cur_hp = 4000000;
-		npc_type->max_hp = 4000000;
-		npc_type->race = 151;
-		npc_type->gender = 2;
-		npc_type->class_ = 9;
-		npc_type->deity= 1;
-		npc_type->level = 75;
-		npc_type->npc_id = 0;
-		npc_type->loottable_id = 0;
-		npc_type->texture = 1;
-		npc_type->light = 0;
-		npc_type->runspeed = 0;
-		npc_type->d_melee_texture1 = 1;
-		npc_type->d_melee_texture2 = 1;
-		npc_type->merchanttype = 1;
-		npc_type->bodytype = 1;
-		npc_type->STR = 150;
-		npc_type->STA = 150;
-		npc_type->DEX = 150;
-		npc_type->AGI = 150;
-		npc_type->INT = 150;
-		npc_type->WIS = 150;
-		npc_type->CHA = 150;
-		npc_type->findable = 1;
-
-        auto position = glm::vec4(new_node.v.x, new_node.v.y, new_node.v.z, 0.0f);
-	auto npc = new NPC(npc_type, nullptr, position, FlyMode1);
-	npc->GiveNPCTypeData(npc_type);
-	entity_list.AddNPC(npc, true, true);
-
-	ClosedListFlag = new int[Head.PathNodeCount];
-
-	return new_id;
-	}
-}
-
-bool PathManager::DeleteNode(Client *c)
-{
-	if(!c)
-	{
-		return false;
-	}
-
-	if(!c->GetTarget())
-	{
-		c->Message(0, "You must target a node.");
-		return false;
-	}
-
-	PathNode *Node = zone->pathing->FindPathNodeByCoordinates(c->GetTarget()->GetX(), c->GetTarget()->GetY(), c->GetTarget()->GetZ());
-	if(!Node)
-	{
-		return false;
-	}
-
-	return DeleteNode(Node->id);
-}
-
-bool PathManager::DeleteNode(int32 id)
-{
-	//if the current list is > 1 in size create a new list of size current size - 1
-	//transfer all but the current node to this new list and delete our current list
-	//set this new list to be our current list
-	//else if the size is 1 just delete our current list and set it to zero.
-	//go through and delete all ref in neighbors...
-
-	if(Head.PathNodeCount > 1)
-	{
-		auto t_PathNodes = new PathNode[Head.PathNodeCount - 1];
-		uint32 index = 0;
-		for(uint32 x = 0; x < Head.PathNodeCount; x++)
-		{
-			if(PathNodes[x].id != id)
-			{
-				t_PathNodes[index].id = PathNodes[x].id;
-				t_PathNodes[index].v.x = PathNodes[x].v.x;
-				t_PathNodes[index].v.y = PathNodes[x].v.y;
-				t_PathNodes[index].v.z = PathNodes[x].v.z;
-				t_PathNodes[index].bestz = PathNodes[x].bestz;
-				for(int n = 0; n < PATHNODENEIGHBOURS; ++n)
-				{
-					t_PathNodes[index].Neighbours[n].distance = PathNodes[x].Neighbours[n].distance;
-					t_PathNodes[index].Neighbours[n].DoorID = PathNodes[x].Neighbours[n].DoorID;
-					t_PathNodes[index].Neighbours[n].id = PathNodes[x].Neighbours[n].id;
-					t_PathNodes[index].Neighbours[n].Teleport = PathNodes[x].Neighbours[n].Teleport;
-				}
-				index++;
-			}
-		}
-		Head.PathNodeCount--;
-		delete[] PathNodes;
-		PathNodes = t_PathNodes;
-
-		for(uint32 y = 0; y < Head.PathNodeCount; ++y)
-		{
-			for(int n = 0; n < PATHNODENEIGHBOURS; ++n)
-			{
-				if(PathNodes[y].Neighbours[n].id == id)
-				{
-					PathNodes[y].Neighbours[n].Teleport = 0;
-					PathNodes[y].Neighbours[n].DoorID = -1;
-					PathNodes[y].Neighbours[n].distance = 0.0;
-					PathNodes[y].Neighbours[n].id = -1;
-				}
-			}
-		}
-		safe_delete_array(ClosedListFlag);
-		ClosedListFlag = new int[Head.PathNodeCount];
-	}
-	else
-	{
-		delete[] PathNodes;
-		PathNodes = nullptr;
-	}
-	return true;
-}
-
-void PathManager::ConnectNodeToNode(Client *c, int32 Node2, int32 teleport, int32 doorid)
-{
-	if(!c)
-	{
-		return;
-	}
-
-	if(!c->GetTarget())
-	{
-		c->Message(0, "You must target a node.");
-		return;
-	}
-
-	PathNode *Node = zone->pathing->FindPathNodeByCoordinates(c->GetTarget()->GetX(), c->GetTarget()->GetY(), c->GetTarget()->GetZ());
-	if(!Node)
-	{
-		return;
-	}
-
-	c->Message(0, "Connecting %i to %i", Node->id, Node2);
-
-	if(doorid == 0)
-		ConnectNodeToNode(Node->id, Node2, teleport);
-	else
-		ConnectNodeToNode(Node->id, Node2, teleport, doorid);
-}
-
-void PathManager::ConnectNodeToNode(int32 Node1, int32 Node2, int32 teleport, int32 doorid)
-{
-	PathNode *a = nullptr;
-	PathNode *b = nullptr;
-	for(uint32 x = 0; x < Head.PathNodeCount; ++x)
-	{
-		if(PathNodes[x].id == Node1)
-		{
-			a = &PathNodes[x];
-			if(b)
-				break;
-		}
-		else if(PathNodes[x].id == Node2)
-		{
-			b = &PathNodes[x];
-			if(a)
-				break;
-		}
-	}
-
-	if(a == nullptr || b == nullptr)
-		return;
-
-	bool connect_a_to_b = true;
-	if(NodesConnected(a, b))
-		connect_a_to_b = false;
-
-	bool connect_b_to_a = true;
-	if(NodesConnected(b, a))
-		connect_b_to_a = false;
-
-
-	if(connect_a_to_b)
-	{
-		for(int a_i = 0; a_i < PATHNODENEIGHBOURS; ++a_i)
-		{
-			if(a->Neighbours[a_i].id == -1)
-			{
-				a->Neighbours[a_i].id = b->id;
-				a->Neighbours[a_i].DoorID = doorid;
-				a->Neighbours[a_i].Teleport = teleport;
-				a->Neighbours[a_i].distance = VectorDistance(a->v, b->v);
-				break;
-			}
-		}
-	}
-
-	if(connect_b_to_a)
-	{
-		for(int b_i = 0; b_i < PATHNODENEIGHBOURS; ++b_i)
-		{
-			if(b->Neighbours[b_i].id == -1)
-			{
-				b->Neighbours[b_i].id = a->id;
-				b->Neighbours[b_i].DoorID = doorid;
-				b->Neighbours[b_i].Teleport = teleport;
-				b->Neighbours[b_i].distance = VectorDistance(a->v, b->v);
-				break;
-			}
-		}
-	}
-}
-
-void PathManager::ConnectNode(Client *c, int32 Node2, int32 teleport, int32 doorid)
-{
-	if(!c)
-	{
-		return;
-	}
-
-	if(!c->GetTarget())
-	{
-		c->Message(0, "You must target a node.");
-		return;
-	}
-
-	PathNode *Node = zone->pathing->FindPathNodeByCoordinates(c->GetTarget()->GetX(), c->GetTarget()->GetY(), c->GetTarget()->GetZ());
-	if(!Node)
-	{
-		return;
-	}
-
-	c->Message(0, "Connecting %i to %i", Node->id, Node2);
-
-	if(doorid == 0)
-		ConnectNode(Node->id, Node2, teleport);
-	else
-		ConnectNode(Node->id, Node2, teleport, doorid);
-}
-
-void PathManager::ConnectNode(int32 Node1, int32 Node2, int32 teleport, int32 doorid)
-{
-	PathNode *a = nullptr;
-	PathNode *b = nullptr;
-	for(uint32 x = 0; x < Head.PathNodeCount; ++x)
-	{
-		if(PathNodes[x].id == Node1)
-		{
-			a = &PathNodes[x];
-			if(b)
-				break;
-		}
-		else if(PathNodes[x].id == Node2)
-		{
-			b = &PathNodes[x];
-			if(a)
-				break;
-		}
-	}
-
-	if(a == nullptr || b == nullptr)
-		return;
-
-	bool connect_a_to_b = true;
-	if(NodesConnected(a, b))
-		connect_a_to_b = false;
-
-	if(connect_a_to_b)
-	{
-		for(int a_i = 0; a_i < PATHNODENEIGHBOURS; ++a_i)
-		{
-			if(a->Neighbours[a_i].id == -1)
-			{
-				a->Neighbours[a_i].id = b->id;
-				a->Neighbours[a_i].DoorID = doorid;
-				a->Neighbours[a_i].Teleport = teleport;
-				a->Neighbours[a_i].distance = VectorDistance(a->v, b->v);
-				break;
-			}
-		}
-	}
-}
-
-void PathManager::DisconnectNodeToNode(Client *c, int32 Node2)
-{
-	if(!c)
-	{
-		return;
-	}
-
-	if(!c->GetTarget())
-	{
-		c->Message(0, "You must target a node.");
-		return;
-	}
-
-	PathNode *Node = zone->pathing->FindPathNodeByCoordinates(c->GetTarget()->GetX(), c->GetTarget()->GetY(), c->GetTarget()->GetZ());
-	if(!Node)
-	{
-		return;
-	}
-
-	DisconnectNodeToNode(Node->id, Node2);
-}
->>>>>>> a1ff12d9
 
 glm::vec3 Mob::UpdatePath(float ToX, float ToY, float ToZ, float Speed, bool &WaypointChanged, bool &NodeReached)
 {
