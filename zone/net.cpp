/*	EQEMu: Everquest Server Emulator
	Copyright (C) 2001-2016 EQEMu Development Team (http://eqemu.org)

	This program is free software; you can redistribute it and/or modify
	it under the terms of the GNU General Public License as published by
	the Free Software Foundation; version 2 of the License.

	This program is distributed in the hope that it will be useful,
	but WITHOUT ANY WARRANTY except by those people which sell it, which
	are required to give you total support for your newly bought product;
	without even the implied warranty of MERCHANTABILITY or FITNESS FOR
	A PARTICULAR PURPOSE. See the GNU General Public License for more details.

	You should have received a copy of the GNU General Public License
	along with this program; if not, write to the Free Software
	Foundation, Inc., 59 Temple Place, Suite 330, Boston, MA 02111-1307 USA
*/

#define DONT_SHARED_OPCODES
#define PLATFORM_ZONE 1

#include "../common/global_define.h"
#include "../common/features.h"
#include "../common/queue.h"
#include "../common/timer.h"
#include "../common/eq_packet_structs.h"
#include "../common/mutex.h"
#include "../common/version.h"
#include "../common/packet_dump_file.h"
#include "../common/opcodemgr.h"
#include "../common/guilds.h"
#include "../common/eq_stream_ident.h"
#include "../common/patches/patches.h"
#include "../common/rulesys.h"
#include "../common/misc_functions.h"
#include "../common/string_util.h"
#include "../common/platform.h"
#include "../common/crash.h"
#include "../common/ipc_mutex.h"
#include "../common/memory_mapped_file.h"
#include "../common/eqemu_exception.h"
#include "../common/spdat.h"
#include "../common/eqemu_logsys.h"


#include "zone_config.h"
#include "masterentity.h"
#include "worldserver.h"
#include "net.h"
#include "zone.h"
#include "queryserv.h"
#include "command.h"
#ifdef BOTS
#include "bot_command.h"
#include "bot_database.h"
#endif
#include "zone_config.h"
#include "titles.h"
#include "guild_mgr.h"
#include "tasks.h"
#include "quest_parser_collection.h"
#include "embparser.h"
#include "lua_parser.h"
#include "questmgr.h"

#include "../common/event/event_loop.h"
#include "../common/event/timer.h"
#include "../common/net/eqstream.h"

#include <iostream>
#include <string>
#include <fstream>
#include <stdlib.h>
#include <stdio.h>
#include <signal.h>
#include <time.h>
#include <ctime>
#include <thread>
#include <chrono>

#ifdef _CRTDBG_MAP_ALLOC
	#undef new
	#define new new(_NORMAL_BLOCK, __FILE__, __LINE__)
#endif

#ifdef _WINDOWS
	#include <conio.h>
	#include <process.h>
#else
	#include <pthread.h>
	#include "../common/unix.h"
#endif

volatile bool RunLoops = true;
extern volatile bool is_zone_loaded;

NetConnection net;
EntityList entity_list;
WorldServer worldserver;
uint32 numclients = 0;
char errorname[32];
extern Zone* zone;
npcDecayTimes_Struct npcCorpseDecayTimes[100];
TitleManager title_manager;
QueryServ *QServ = 0;
TaskManager *taskmanager = 0;
QuestParserCollection *parse = 0;
EQEmuLogSys LogSys;
const SPDat_Spell_Struct* spells;
int32 SPDAT_RECORDS = -1;
const ZoneConfig *Config;
uint64_t frame_time = 0;

void Shutdown();
extern void MapOpcodes();

int main(int argc, char** argv) {
	RegisterExecutablePlatform(ExePlatformZone); 
	LogSys.LoadLogSettingsDefaults();

	set_exception_handler(); 

#ifdef USE_MAP_MMFS
	if (argc == 3 && strcasecmp(argv[1], "convert_map") == 0) {
		if (!ZoneConfig::LoadConfig())
			return 1;
		Config = ZoneConfig::get();

		std::string mapfile = argv[2];
		std::transform(mapfile.begin(), mapfile.end(), mapfile.begin(), ::tolower);
		std::string filename = Config->MapDir;
		filename += mapfile;

		auto m = new Map();
		auto success = m->Load(filename, true);
		delete m;
		std::cout << mapfile.c_str() << " conversion " << (success ? "succeeded" : "failed") << std::endl;
		
		return 0;
	}
#endif /*USE_MAP_MMFS*/

	QServ = new QueryServ;

	Log(Logs::General, Logs::Zone_Server, "Loading server configuration..");
	if(!ZoneConfig::LoadConfig()) {
		Log(Logs::General, Logs::Error, "Loading server configuration failed.");
		return 1;
	}
	Config = ZoneConfig::get();

	const char *zone_name;
	uint32 instance_id = 0;
	std::string z_name;
	if(argc == 4) {
		instance_id = atoi(argv[3]);
		worldserver.SetLauncherName(argv[2]);
		auto zone_port = SplitString(argv[1], ':');

		if(!zone_port.empty()) {
			z_name = zone_port[0];
		}

		if(zone_port.size() > 1) {
			std::string p_name = zone_port[1];
			Config->SetZonePort(atoi(p_name.c_str()));
		}

		worldserver.SetLaunchedName(z_name.c_str());
		if(strncmp(z_name.c_str(), "dynamic_", 8) == 0) {
			zone_name = ".";
		}
		else {
			zone_name = z_name.c_str();
		}
	} else if(argc == 3) {
		worldserver.SetLauncherName(argv[2]);
		auto zone_port = SplitString(argv[1], ':');

		if(!zone_port.empty()) {
			z_name = zone_port[0];
		}

		if(zone_port.size() > 1) {
			std::string p_name = zone_port[1];
			Config->SetZonePort(atoi(p_name.c_str()));
		}

		worldserver.SetLaunchedName(z_name.c_str());
		if(strncmp(z_name.c_str(), "dynamic_", 8) == 0) {
			zone_name = ".";
		} else {
			zone_name = z_name.c_str();
		}
	} else if (argc == 2) {
		worldserver.SetLauncherName("NONE");
		auto zone_port = SplitString(argv[1], ':');

		if(!zone_port.empty()) {
			z_name = zone_port[0];
		}

		if(zone_port.size() > 1) {
			std::string p_name = zone_port[1];
			Config->SetZonePort(atoi(p_name.c_str()));
		}

		worldserver.SetLaunchedName(z_name.c_str());
		if(strncmp(z_name.c_str(), "dynamic_", 8) == 0) {
			zone_name = ".";
		}
		else {
			zone_name = z_name.c_str();
		}
	} else {
		zone_name = ".";
		worldserver.SetLaunchedName(".");
		worldserver.SetLauncherName("NONE");
	}

	
	Log(Logs::General, Logs::Zone_Server, "Connecting to MySQL...");
	if (!database.Connect(
		Config->DatabaseHost.c_str(),
		Config->DatabaseUsername.c_str(),
		Config->DatabasePassword.c_str(),
		Config->DatabaseDB.c_str(),
		Config->DatabasePort)) {
		Log(Logs::General, Logs::Error, "Cannot continue without a database connection.");
		return 1;
	}

#ifdef BOTS
	if (!botdb.Connect(
		Config->DatabaseHost.c_str(),
		Config->DatabaseUsername.c_str(),
		Config->DatabasePassword.c_str(),
		Config->DatabaseDB.c_str(),
		Config->DatabasePort)) {
		Log(Logs::General, Logs::Error, "Cannot continue without a bots database connection.");
		return 1;
	}
#endif

	/* Register Log System and Settings */
	LogSys.OnLogHookCallBackZone(&Zone::GMSayHookCallBackProcess);
	database.LoadLogSettings(LogSys.log_settings); 
	LogSys.StartFileLogs();

	/* Guilds */
	guild_mgr.SetDatabase(&database);
	GuildBanks = nullptr;

#ifdef _EQDEBUG
	_CrtSetDbgFlag( _CRTDBG_ALLOC_MEM_DF | _CRTDBG_LEAK_CHECK_DF);
#endif

	Log(Logs::General, Logs::Zone_Server, "CURRENT_VERSION: %s", CURRENT_VERSION);

	/*
	* Setup nice signal handlers
	*/
	if (signal(SIGINT, CatchSignal) == SIG_ERR)	{
		Log(Logs::General, Logs::Error, "Could not set signal handler");
		return 1;
	}
	if (signal(SIGTERM, CatchSignal) == SIG_ERR)	{
		Log(Logs::General, Logs::Error, "Could not set signal handler");
		return 1;
	}
	#ifndef WIN32
	if (signal(SIGPIPE, SIG_IGN) == SIG_ERR)	{
		Log(Logs::General, Logs::Error, "Could not set signal handler");
		return 1;
	}
	#endif

	Log(Logs::General, Logs::Zone_Server, "Mapping Incoming Opcodes");
	MapOpcodes();

	Log(Logs::General, Logs::Zone_Server, "Loading Variables");
	database.LoadVariables();

	std::string hotfix_name;
	if(database.GetVariable("hotfix_name", hotfix_name)) {
		if(!hotfix_name.empty()) {
			Log(Logs::General, Logs::Zone_Server, "Current hotfix in use: '%s'", hotfix_name.c_str());
		}
	}

	Log(Logs::General, Logs::Zone_Server, "Loading zone names");
	database.LoadZoneNames();

	Log(Logs::General, Logs::Zone_Server, "Loading items");
	if(!database.LoadItems(hotfix_name)) {
		Log(Logs::General, Logs::Error, "Loading items FAILED!");
		Log(Logs::General, Logs::Error, "Failed. But ignoring error and going on...");
	}

	Log(Logs::General, Logs::Zone_Server, "Loading npc faction lists");
	if(!database.LoadNPCFactionLists(hotfix_name)) {
		Log(Logs::General, Logs::Error, "Loading npcs faction lists FAILED!");
		return 1;
	}
	Log(Logs::General, Logs::Zone_Server, "Loading loot tables");
	if(!database.LoadLoot(hotfix_name)) {
		Log(Logs::General, Logs::Error, "Loading loot FAILED!");
		return 1;
	}
	Log(Logs::General, Logs::Zone_Server, "Loading skill caps");
	if(!database.LoadSkillCaps(std::string(hotfix_name))) {
		Log(Logs::General, Logs::Error, "Loading skill caps FAILED!");
		return 1;
	}

	Log(Logs::General, Logs::Zone_Server, "Loading spells");
	if(!database.LoadSpells(hotfix_name, &SPDAT_RECORDS, &spells)) {
		Log(Logs::General, Logs::Error, "Loading spells FAILED!");
		return 1;
	}

	Log(Logs::General, Logs::Zone_Server, "Loading base data");
	if(!database.LoadBaseData(hotfix_name)) {
		Log(Logs::General, Logs::Error, "Loading base data FAILED!");
		return 1;
	}

	Log(Logs::General, Logs::Zone_Server, "Loading guilds");
	guild_mgr.LoadGuilds();
	
	Log(Logs::General, Logs::Zone_Server, "Loading factions");
	database.LoadFactionData();
	
	Log(Logs::General, Logs::Zone_Server, "Loading titles");
	title_manager.LoadTitles();
	
	Log(Logs::General, Logs::Zone_Server, "Loading tributes");
	database.LoadTributes();
	
	Log(Logs::General, Logs::Zone_Server, "Loading corpse timers");
	database.GetDecayTimes(npcCorpseDecayTimes);
	
	Log(Logs::General, Logs::Zone_Server, "Loading commands");
	int retval=command_init();
	if (retval < 0) {
		Log(Logs::General, Logs::Error, "Command loading FAILED");
	}
	else {
		Log(Logs::General, Logs::Zone_Server, "%d commands loaded", retval);
	}

	//rules:
	{
		std::string tmp;
		if (database.GetVariable("RuleSet", tmp)) {
			Log(Logs::General, Logs::Zone_Server, "Loading rule set '%s'", tmp.c_str());
			if(!RuleManager::Instance()->LoadRules(&database, tmp.c_str())) {
				Log(Logs::General, Logs::Error, "Failed to load ruleset '%s', falling back to defaults.", tmp.c_str());
			}
		} else {
			if(!RuleManager::Instance()->LoadRules(&database, "default")) {
				Log(Logs::General, Logs::Zone_Server, "No rule set configured, using default rules");
			} else {
				Log(Logs::General, Logs::Zone_Server, "Loaded default rule set 'default'", tmp.c_str());
			}
		}
	}

#ifdef BOTS
	Log(Logs::General, Logs::Zone_Server, "Loading bot commands");
	int botretval = bot_command_init();
	if (botretval < 0) {
		Log(Logs::General, Logs::Error, "Bot command loading FAILED");
	}
	else {
		Log(Logs::General, Logs::Zone_Server, "%d bot commands loaded", botretval);
	}

	Log(Logs::General, Logs::Zone_Server, "Loading bot spell casting chances");
	if (!botdb.LoadBotSpellCastingChances()) {
		Log(Logs::General, Logs::Error, "Bot spell casting chances loading FAILED");
	}
#endif

	if(RuleB(TaskSystem, EnableTaskSystem)) {
		Log(Logs::General, Logs::Tasks, "[INIT] Loading Tasks");
		taskmanager = new TaskManager;
		taskmanager->LoadTasks();
	}

	parse = new QuestParserCollection();
#ifdef LUA_EQEMU
	auto lua_parser = new LuaParser();
	parse->RegisterQuestInterface(lua_parser, "lua");
#endif

#ifdef EMBPERL
	auto perl_parser = new PerlembParser();
	parse->RegisterQuestInterface(perl_parser, "pl");

	/* Load Perl Event Export Settings */
	parse->LoadPerlEventExportSettings(parse->perl_event_export_settings);

#endif

	//now we have our parser, load the quests
	Log(Logs::General, Logs::Zone_Server, "Loading quests");
	parse->ReloadQuests();

<<<<<<< HEAD
	worldserver.Connect();
=======
	if (!worldserver.Connect()) {
		Log(Logs::General, Logs::Error, "Worldserver Connection Failed :: worldserver.Connect()");
	}
>>>>>>> 773932d8

	Timer InterserverTimer(INTERSERVER_TIMER); // does MySQL pings and auto-reconnect
#ifdef EQPROFILE
#ifdef PROFILE_DUMP_TIME
	Timer profile_dump_timer(PROFILE_DUMP_TIME*1000);
	profile_dump_timer.Start();
#endif
#endif
	if (!strlen(zone_name) || !strcmp(zone_name,".")) {
		Log(Logs::General, Logs::Zone_Server, "Entering sleep mode");
	} else if (!Zone::Bootup(database.GetZoneID(zone_name), instance_id, true)) {
		Log(Logs::General, Logs::Error, "Zone Bootup failed :: Zone::Bootup");
		zone = 0;
	}

	//register all the patches we have avaliable with the stream identifier.
	EQStreamIdentifier stream_identifier;
	RegisterAllPatches(stream_identifier);

#ifndef WIN32
	Log(Logs::Detail, Logs::None,  "Main thread running with thread id %d", pthread_self());
#endif

	Timer quest_timers(100);
	UpdateWindowTitle();
	bool worldwasconnected = worldserver.Connected();
	std::shared_ptr<EQStreamInterface> eqss;
	EQStreamInterface *eqsi;
<<<<<<< HEAD
	bool eqsf_open = false;
	std::unique_ptr<EQ::Net::EQStreamManager> eqsm;
	std::chrono::time_point<std::chrono::system_clock> frame_prev = std::chrono::system_clock::now();

	EQ::Timer process_timer(32, true, [&](EQ::Timer* t) {
			//Advance the timer to our current point in time
			Timer::SetCurrentTime();

			//Calculate frame time
			std::chrono::time_point<std::chrono::system_clock> frame_now = std::chrono::system_clock::now();
			frame_time = std::chrono::duration_cast<std::chrono::milliseconds>(frame_now - frame_prev).count();
			frame_prev = frame_now;
		
			if (!eqsf_open && Config->ZonePort != 0) {
				Log.Out(Logs::General, Logs::Zone_Server, "Starting EQ Network server on port %d", Config->ZonePort);
				
				EQ::Net::EQStreamManagerOptions opts(Config->ZonePort, false, false);
				eqsm.reset(new EQ::Net::EQStreamManager(opts));
				eqsf_open = true;
		
				eqsm->OnNewConnection([&stream_identifier](std::shared_ptr<EQ::Net::EQStream> stream) {
					stream_identifier.AddStream(stream);
					Log.OutF(Logs::Detail, Logs::World_Server, "New connection from IP {0}:{1}", stream->RemoteEndpoint(), ntohs(stream->GetRemotePort()));
				});
			}
		
			//give the stream identifier a chance to do its work....
			stream_identifier.Process();
		
			//check the stream identifier for any now-identified streams
			while((eqsi = stream_identifier.PopIdentified())) {
				//now that we know what patch they are running, start up their client object
				struct in_addr	in;
				in.s_addr = eqsi->GetRemoteIP();
				Log.Out(Logs::Detail, Logs::World_Server, "New client from %s:%d", inet_ntoa(in), ntohs(eqsi->GetRemotePort()));
				auto client = new Client(eqsi);
				entity_list.AddClient(client);
			}
		
			if (worldserver.Connected()) {
				worldwasconnected = true;
			}
			else {
				if (worldwasconnected && is_zone_loaded)
					entity_list.ChannelMessageFromWorld(0, 0, 6, 0, 0, "WARNING: World server connection lost");
				worldwasconnected = false;
			}
		
			if (is_zone_loaded) {
				{
					if(net.group_timer.Enabled() && net.group_timer.Check())
						entity_list.GroupProcess();
		
					if(net.door_timer.Enabled() && net.door_timer.Check())
						entity_list.DoorProcess();
		
					if(net.object_timer.Enabled() && net.object_timer.Check())
						entity_list.ObjectProcess();
		
					if(net.corpse_timer.Enabled() && net.corpse_timer.Check())
						entity_list.CorpseProcess();
		
					if(net.trap_timer.Enabled() && net.trap_timer.Check())
						entity_list.TrapProcess();
		
					if(net.raid_timer.Enabled() && net.raid_timer.Check())
						entity_list.RaidProcess();
		
					entity_list.Process(); 
					entity_list.MobProcess(); 
					entity_list.BeaconProcess();
					entity_list.EncounterProcess();
		
					if (zone) {
						if(!zone->Process()) {
							Zone::Shutdown();
						}
=======
	uint8 IDLEZONEUPDATE = 200;
	uint8 ZONEUPDATE = 10;
	Timer zoneupdate_timer(ZONEUPDATE);
	zoneupdate_timer.Start();
	while(RunLoops) {
		{	//profiler block to omit the sleep from times

		//Advance the timer to our current point in time
		Timer::SetCurrentTime();

		worldserver.Process();

		if (!eqsf.IsOpen() && Config->ZonePort != 0) {
			Log(Logs::General, Logs::Zone_Server, "Starting EQ Network server on port %d", Config->ZonePort);
			if (!eqsf.Open(Config->ZonePort)) {
				Log(Logs::General, Logs::Error, "Failed to open port %d", Config->ZonePort);
				ZoneConfig::SetZonePort(0);
				worldserver.Disconnect();
				worldwasconnected = false;
			}
		}

		//check the factory for any new incoming streams.
		while ((eqss = eqsf.Pop())) {
			//pull the stream out of the factory and give it to the stream identifier
			//which will figure out what patch they are running, and set up the dynamic
			//structures and opcodes for that patch.
			struct in_addr	in;
			in.s_addr = eqss->GetRemoteIP();
			Log(Logs::Detail, Logs::World_Server, "New connection from %s:%d", inet_ntoa(in), ntohs(eqss->GetRemotePort()));
			stream_identifier.AddStream(eqss);	//takes the stream
		}

		//give the stream identifier a chance to do its work....
		stream_identifier.Process();

		//check the stream identifier for any now-identified streams
		while((eqsi = stream_identifier.PopIdentified())) {
			//now that we know what patch they are running, start up their client object
			struct in_addr	in;
			in.s_addr = eqsi->GetRemoteIP();
			Log(Logs::Detail, Logs::World_Server, "New client from %s:%d", inet_ntoa(in), ntohs(eqsi->GetRemotePort()));
			auto client = new Client(eqsi);
			entity_list.AddClient(client);
		}

		if ( numclients < 1 && zoneupdate_timer.GetDuration() != IDLEZONEUPDATE )
			zoneupdate_timer.SetTimer(IDLEZONEUPDATE);
		else if ( numclients > 0 && zoneupdate_timer.GetDuration() == IDLEZONEUPDATE )
		{
			zoneupdate_timer.SetTimer(ZONEUPDATE);
			zoneupdate_timer.Trigger();
		}

		//check for timeouts in other threads
		timeout_manager.CheckTimeouts();

		if (worldserver.Connected()) {
			worldwasconnected = true;
		}
		else {
			if (worldwasconnected && is_zone_loaded)
				entity_list.ChannelMessageFromWorld(0, 0, 6, 0, 0, "WARNING: World server connection lost");
			worldwasconnected = false;
		}

		if (is_zone_loaded && zoneupdate_timer.Check()) {
			{
				if(net.group_timer.Enabled() && net.group_timer.Check())
					entity_list.GroupProcess();

				if(net.door_timer.Enabled() && net.door_timer.Check())
					entity_list.DoorProcess();

				if(net.object_timer.Enabled() && net.object_timer.Check())
					entity_list.ObjectProcess();

				if(net.corpse_timer.Enabled() && net.corpse_timer.Check())
					entity_list.CorpseProcess();

				if(net.trap_timer.Enabled() && net.trap_timer.Check())
					entity_list.TrapProcess();

				if(net.raid_timer.Enabled() && net.raid_timer.Check())
					entity_list.RaidProcess();

				entity_list.Process(); 
				entity_list.MobProcess(); 
				entity_list.BeaconProcess();
				entity_list.EncounterProcess();

				if (zone) {
					if(!zone->Process()) {
						Zone::Shutdown();
>>>>>>> 773932d8
					}
		
					if(quest_timers.Check())
						quest_manager.Process();
		
				}
			}

<<<<<<< HEAD
			if (InterserverTimer.Check()) {
				InterserverTimer.Start();
				database.ping();
				entity_list.UpdateWho();
			}
	});
	
	while(RunLoops) {
		EQ::EventLoop::Get().Process();
		if (is_zone_loaded) {
			Sleep(1);
=======
#ifdef EQPROFILE
#ifdef PROFILE_DUMP_TIME
		if(profile_dump_timer.Check()) {
			DumpZoneProfile();
		}
#endif
#endif
		}	//end extra profiler block 
		if (is_zone_loaded && numclients > 0) {
			Sleep(ZoneTimerResolution);
>>>>>>> 773932d8
		}
		else {
			Sleep(50);
		}
	}

	entity_list.Clear();
	entity_list.RemoveAllEncounters(); // gotta do it manually or rewrite lots of shit :P

	parse->ClearInterfaces();

#ifdef EMBPERL
 	safe_delete(perl_parser);
#endif

#ifdef LUA_EQEMU
	safe_delete(lua_parser);
#endif

	safe_delete(Config);

	if (zone != 0)
		Zone::Shutdown(true);
	//Fix for Linux world server problem.
	safe_delete(taskmanager);
	command_deinit();
#ifdef BOTS
	bot_command_deinit();
#endif
	safe_delete(parse);
	Log(Logs::General, Logs::Zone_Server, "Proper zone shutdown complete.");
	LogSys.CloseFileLogs();
	return 0;
}

void CatchSignal(int sig_num) {
#ifdef _WINDOWS
	Log(Logs::General, Logs::Zone_Server, "Recieved signal: %i", sig_num);
#endif
	RunLoops = false;
}

void Shutdown()
{
	Zone::Shutdown(true);
	RunLoops = false;
<<<<<<< HEAD
	Log.Out(Logs::General, Logs::Zone_Server, "Shutting down...");
	Log.CloseFileLogs();
=======
	worldserver.Disconnect(); 
	Log(Logs::General, Logs::Zone_Server, "Shutting down...");
	LogSys.CloseFileLogs();
>>>>>>> 773932d8
}

uint32 NetConnection::GetIP()
{
	char name[255+1];
	size_t len = 0;
	hostent* host = 0;

	if (gethostname(name, len) < 0 || len <= 0)
	{
		return 0;
	}

	host = (hostent*)gethostbyname(name);
	if (host == 0)
	{
		return 0;
	}

	return inet_addr(host->h_addr);
}

uint32 NetConnection::GetIP(char* name)
{
	hostent* host = 0;

	host = (hostent*)gethostbyname(name);
	if (host == 0)
	{
		return 0;
	}

	return inet_addr(host->h_addr);

}

NetConnection::NetConnection()
:
	object_timer(5000),
	door_timer(5000),
	corpse_timer(2000),
	group_timer(1000),
	raid_timer(1000),
	trap_timer(1000)
{
	group_timer.Disable();
	raid_timer.Disable();
	corpse_timer.Disable();
	door_timer.Disable();
	object_timer.Disable();
	trap_timer.Disable();
}

NetConnection::~NetConnection() {
}

/* Update Window Title with relevant information */
void UpdateWindowTitle(char* iNewTitle) {
#ifdef _WINDOWS
	char tmp[500];
	if (iNewTitle) {
		snprintf(tmp, sizeof(tmp), "%i: %s", ZoneConfig::get()->ZonePort, iNewTitle);
	}
	else {
		if (zone) {
			#if defined(GOTFRAGS) || defined(_EQDEBUG)
				snprintf(tmp, sizeof(tmp), "%i: %s, %i clients, %i", ZoneConfig::get()->ZonePort, zone->GetShortName(), numclients, getpid());
			#else
			snprintf(tmp, sizeof(tmp), "%s :: clients: %i inst_id: %i inst_ver: %i :: port: %i", zone->GetShortName(), numclients, zone->GetInstanceID(), zone->GetInstanceVersion(), ZoneConfig::get()->ZonePort);
			#endif
		}
		else {
			#if defined(GOTFRAGS) || defined(_EQDEBUG)
				snprintf(tmp, sizeof(tmp), "%i: sleeping, %i", ZoneConfig::get()->ZonePort, getpid());
			#else
				snprintf(tmp, sizeof(tmp), "%i: sleeping", ZoneConfig::get()->ZonePort);
			#endif
		}
	}
	SetConsoleTitle(tmp);
#endif
}<|MERGE_RESOLUTION|>--- conflicted
+++ resolved
@@ -1,19 +1,19 @@
 /*	EQEMu: Everquest Server Emulator
-	Copyright (C) 2001-2016 EQEMu Development Team (http://eqemu.org)
-
-	This program is free software; you can redistribute it and/or modify
-	it under the terms of the GNU General Public License as published by
-	the Free Software Foundation; version 2 of the License.
-
-	This program is distributed in the hope that it will be useful,
-	but WITHOUT ANY WARRANTY except by those people which sell it, which
-	are required to give you total support for your newly bought product;
-	without even the implied warranty of MERCHANTABILITY or FITNESS FOR
-	A PARTICULAR PURPOSE. See the GNU General Public License for more details.
-
-	You should have received a copy of the GNU General Public License
-	along with this program; if not, write to the Free Software
-	Foundation, Inc., 59 Temple Place, Suite 330, Boston, MA 02111-1307 USA
+Copyright (C) 2001-2016 EQEMu Development Team (http://eqemu.org)
+
+This program is free software; you can redistribute it and/or modify
+it under the terms of the GNU General Public License as published by
+the Free Software Foundation; version 2 of the License.
+
+This program is distributed in the hope that it will be useful,
+but WITHOUT ANY WARRANTY except by those people which sell it, which
+are required to give you total support for your newly bought product;
+without even the implied warranty of MERCHANTABILITY or FITNESS FOR
+A PARTICULAR PURPOSE. See the GNU General Public License for more details.
+
+You should have received a copy of the GNU General Public License
+along with this program; if not, write to the Free Software
+Foundation, Inc., 59 Temple Place, Suite 330, Boston, MA 02111-1307 USA
 */
 
 #define DONT_SHARED_OPCODES
@@ -79,16 +79,16 @@
 #include <chrono>
 
 #ifdef _CRTDBG_MAP_ALLOC
-	#undef new
-	#define new new(_NORMAL_BLOCK, __FILE__, __LINE__)
+#undef new
+#define new new(_NORMAL_BLOCK, __FILE__, __LINE__)
 #endif
 
 #ifdef _WINDOWS
-	#include <conio.h>
-	#include <process.h>
+#include <conio.h>
+#include <process.h>
 #else
-	#include <pthread.h>
-	#include "../common/unix.h"
+#include <pthread.h>
+#include "../common/unix.h"
 #endif
 
 volatile bool RunLoops = true;
@@ -115,10 +115,10 @@
 extern void MapOpcodes();
 
 int main(int argc, char** argv) {
-	RegisterExecutablePlatform(ExePlatformZone); 
+	RegisterExecutablePlatform(ExePlatformZone);
 	LogSys.LoadLogSettingsDefaults();
 
-	set_exception_handler(); 
+	set_exception_handler();
 
 #ifdef USE_MAP_MMFS
 	if (argc == 3 && strcasecmp(argv[1], "convert_map") == 0) {
@@ -135,7 +135,7 @@
 		auto success = m->Load(filename, true);
 		delete m;
 		std::cout << mapfile.c_str() << " conversion " << (success ? "succeeded" : "failed") << std::endl;
-		
+
 		return 0;
 	}
 #endif /*USE_MAP_MMFS*/
@@ -143,7 +143,7 @@
 	QServ = new QueryServ;
 
 	Log(Logs::General, Logs::Zone_Server, "Loading server configuration..");
-	if(!ZoneConfig::LoadConfig()) {
+	if (!ZoneConfig::LoadConfig()) {
 		Log(Logs::General, Logs::Error, "Loading server configuration failed.");
 		return 1;
 	}
@@ -152,73 +152,77 @@
 	const char *zone_name;
 	uint32 instance_id = 0;
 	std::string z_name;
-	if(argc == 4) {
+	if (argc == 4) {
 		instance_id = atoi(argv[3]);
 		worldserver.SetLauncherName(argv[2]);
 		auto zone_port = SplitString(argv[1], ':');
 
-		if(!zone_port.empty()) {
+		if (!zone_port.empty()) {
 			z_name = zone_port[0];
 		}
 
-		if(zone_port.size() > 1) {
+		if (zone_port.size() > 1) {
 			std::string p_name = zone_port[1];
 			Config->SetZonePort(atoi(p_name.c_str()));
 		}
 
 		worldserver.SetLaunchedName(z_name.c_str());
-		if(strncmp(z_name.c_str(), "dynamic_", 8) == 0) {
+		if (strncmp(z_name.c_str(), "dynamic_", 8) == 0) {
 			zone_name = ".";
 		}
 		else {
 			zone_name = z_name.c_str();
 		}
-	} else if(argc == 3) {
+	}
+	else if (argc == 3) {
 		worldserver.SetLauncherName(argv[2]);
 		auto zone_port = SplitString(argv[1], ':');
 
-		if(!zone_port.empty()) {
+		if (!zone_port.empty()) {
 			z_name = zone_port[0];
 		}
 
-		if(zone_port.size() > 1) {
+		if (zone_port.size() > 1) {
 			std::string p_name = zone_port[1];
 			Config->SetZonePort(atoi(p_name.c_str()));
 		}
 
 		worldserver.SetLaunchedName(z_name.c_str());
-		if(strncmp(z_name.c_str(), "dynamic_", 8) == 0) {
+		if (strncmp(z_name.c_str(), "dynamic_", 8) == 0) {
 			zone_name = ".";
-		} else {
+		}
+		else {
 			zone_name = z_name.c_str();
 		}
-	} else if (argc == 2) {
+	}
+	else if (argc == 2) {
 		worldserver.SetLauncherName("NONE");
 		auto zone_port = SplitString(argv[1], ':');
 
-		if(!zone_port.empty()) {
+		if (!zone_port.empty()) {
 			z_name = zone_port[0];
 		}
 
-		if(zone_port.size() > 1) {
+		if (zone_port.size() > 1) {
 			std::string p_name = zone_port[1];
 			Config->SetZonePort(atoi(p_name.c_str()));
 		}
 
 		worldserver.SetLaunchedName(z_name.c_str());
-		if(strncmp(z_name.c_str(), "dynamic_", 8) == 0) {
+		if (strncmp(z_name.c_str(), "dynamic_", 8) == 0) {
 			zone_name = ".";
 		}
 		else {
 			zone_name = z_name.c_str();
 		}
-	} else {
+	}
+	else {
 		zone_name = ".";
 		worldserver.SetLaunchedName(".");
 		worldserver.SetLauncherName("NONE");
 	}
 
-	
+
 	Log(Logs::General, Logs::Zone_Server, "Connecting to MySQL...");
 	if (!database.Connect(
 		Config->DatabaseHost.c_str(),
@@ -244,7 +248,7 @@
 
 	/* Register Log System and Settings */
 	LogSys.OnLogHookCallBackZone(&Zone::GMSayHookCallBackProcess);
-	database.LoadLogSettings(LogSys.log_settings); 
+	database.LoadLogSettings(LogSys.log_settings);
 	LogSys.StartFileLogs();
 
 	/* Guilds */
@@ -252,7 +256,7 @@
 	GuildBanks = nullptr;
 
 #ifdef _EQDEBUG
-	_CrtSetDbgFlag( _CRTDBG_ALLOC_MEM_DF | _CRTDBG_LEAK_CHECK_DF);
+	_CrtSetDbgFlag(_CRTDBG_ALLOC_MEM_DF | _CRTDBG_LEAK_CHECK_DF);
 #endif
 
 	Log(Logs::General, Logs::Zone_Server, "CURRENT_VERSION: %s", CURRENT_VERSION);
@@ -260,20 +264,20 @@
 	/*
 	* Setup nice signal handlers
 	*/
-	if (signal(SIGINT, CatchSignal) == SIG_ERR)	{
+	if (signal(SIGINT, CatchSignal) == SIG_ERR) {
 		Log(Logs::General, Logs::Error, "Could not set signal handler");
 		return 1;
 	}
-	if (signal(SIGTERM, CatchSignal) == SIG_ERR)	{
+	if (signal(SIGTERM, CatchSignal) == SIG_ERR) {
 		Log(Logs::General, Logs::Error, "Could not set signal handler");
 		return 1;
 	}
-	#ifndef WIN32
-	if (signal(SIGPIPE, SIG_IGN) == SIG_ERR)	{
+#ifndef WIN32
+	if (signal(SIGPIPE, SIG_IGN) == SIG_ERR) {
 		Log(Logs::General, Logs::Error, "Could not set signal handler");
 		return 1;
 	}
-	#endif
+#endif
 
 	Log(Logs::General, Logs::Zone_Server, "Mapping Incoming Opcodes");
 	MapOpcodes();
@@ -282,8 +286,8 @@
 	database.LoadVariables();
 
 	std::string hotfix_name;
-	if(database.GetVariable("hotfix_name", hotfix_name)) {
-		if(!hotfix_name.empty()) {
+	if (database.GetVariable("hotfix_name", hotfix_name)) {
+		if (!hotfix_name.empty()) {
 			Log(Logs::General, Logs::Zone_Server, "Current hotfix in use: '%s'", hotfix_name.c_str());
 		}
 	}
@@ -292,75 +296,75 @@
 	database.LoadZoneNames();
 
 	Log(Logs::General, Logs::Zone_Server, "Loading items");
-	if(!database.LoadItems(hotfix_name)) {
+	if (!database.LoadItems(hotfix_name)) {
 		Log(Logs::General, Logs::Error, "Loading items FAILED!");
 		Log(Logs::General, Logs::Error, "Failed. But ignoring error and going on...");
 	}
 
 	Log(Logs::General, Logs::Zone_Server, "Loading npc faction lists");
-	if(!database.LoadNPCFactionLists(hotfix_name)) {
+	if (!database.LoadNPCFactionLists(hotfix_name)) {
 		Log(Logs::General, Logs::Error, "Loading npcs faction lists FAILED!");
 		return 1;
 	}
 	Log(Logs::General, Logs::Zone_Server, "Loading loot tables");
-	if(!database.LoadLoot(hotfix_name)) {
+	if (!database.LoadLoot(hotfix_name)) {
 		Log(Logs::General, Logs::Error, "Loading loot FAILED!");
 		return 1;
 	}
 	Log(Logs::General, Logs::Zone_Server, "Loading skill caps");
-	if(!database.LoadSkillCaps(std::string(hotfix_name))) {
+	if (!database.LoadSkillCaps(std::string(hotfix_name))) {
 		Log(Logs::General, Logs::Error, "Loading skill caps FAILED!");
 		return 1;
 	}
 
 	Log(Logs::General, Logs::Zone_Server, "Loading spells");
-	if(!database.LoadSpells(hotfix_name, &SPDAT_RECORDS, &spells)) {
+	if (!database.LoadSpells(hotfix_name, &SPDAT_RECORDS, &spells)) {
 		Log(Logs::General, Logs::Error, "Loading spells FAILED!");
 		return 1;
 	}
 
 	Log(Logs::General, Logs::Zone_Server, "Loading base data");
-	if(!database.LoadBaseData(hotfix_name)) {
+	if (!database.LoadBaseData(hotfix_name)) {
 		Log(Logs::General, Logs::Error, "Loading base data FAILED!");
 		return 1;
 	}
 
 	Log(Logs::General, Logs::Zone_Server, "Loading guilds");
 	guild_mgr.LoadGuilds();
-	
+
 	Log(Logs::General, Logs::Zone_Server, "Loading factions");
 	database.LoadFactionData();
-	
+
 	Log(Logs::General, Logs::Zone_Server, "Loading titles");
 	title_manager.LoadTitles();
-	
+
 	Log(Logs::General, Logs::Zone_Server, "Loading tributes");
 	database.LoadTributes();
-	
+
 	Log(Logs::General, Logs::Zone_Server, "Loading corpse timers");
 	database.GetDecayTimes(npcCorpseDecayTimes);
-	
+
 	Log(Logs::General, Logs::Zone_Server, "Loading commands");
-	int retval=command_init();
-	if (retval < 0) {
+	int retval = command_init();
+	if (retval<0)
 		Log(Logs::General, Logs::Error, "Command loading FAILED");
-	}
-	else {
+	else
 		Log(Logs::General, Logs::Zone_Server, "%d commands loaded", retval);
-	}
 
 	//rules:
 	{
 		std::string tmp;
 		if (database.GetVariable("RuleSet", tmp)) {
 			Log(Logs::General, Logs::Zone_Server, "Loading rule set '%s'", tmp.c_str());
-			if(!RuleManager::Instance()->LoadRules(&database, tmp.c_str())) {
+			if (!RuleManager::Instance()->LoadRules(&database, tmp.c_str())) {
 				Log(Logs::General, Logs::Error, "Failed to load ruleset '%s', falling back to defaults.", tmp.c_str());
 			}
-		} else {
-			if(!RuleManager::Instance()->LoadRules(&database, "default")) {
+		}
+		else {
+			if (!RuleManager::Instance()->LoadRules(&database, "default")) {
 				Log(Logs::General, Logs::Zone_Server, "No rule set configured, using default rules");
-			} else {
+			}
+			else {
 				Log(Logs::General, Logs::Zone_Server, "Loaded default rule set 'default'", tmp.c_str());
 			}
 		}
@@ -369,20 +373,17 @@
 #ifdef BOTS
 	Log(Logs::General, Logs::Zone_Server, "Loading bot commands");
 	int botretval = bot_command_init();
-	if (botretval < 0) {
+	if (botretval<0)
 		Log(Logs::General, Logs::Error, "Bot command loading FAILED");
-	}
-	else {
+	else
 		Log(Logs::General, Logs::Zone_Server, "%d bot commands loaded", botretval);
-	}
 
 	Log(Logs::General, Logs::Zone_Server, "Loading bot spell casting chances");
-	if (!botdb.LoadBotSpellCastingChances()) {
+	if (!botdb.LoadBotSpellCastingChances())
 		Log(Logs::General, Logs::Error, "Bot spell casting chances loading FAILED");
-	}
-#endif
-
-	if(RuleB(TaskSystem, EnableTaskSystem)) {
+#endif
+
+	if (RuleB(TaskSystem, EnableTaskSystem)) {
 		Log(Logs::General, Logs::Tasks, "[INIT] Loading Tasks");
 		taskmanager = new TaskManager;
 		taskmanager->LoadTasks();
@@ -407,24 +408,19 @@
 	Log(Logs::General, Logs::Zone_Server, "Loading quests");
 	parse->ReloadQuests();
 
-<<<<<<< HEAD
 	worldserver.Connect();
-=======
-	if (!worldserver.Connect()) {
-		Log(Logs::General, Logs::Error, "Worldserver Connection Failed :: worldserver.Connect()");
-	}
->>>>>>> 773932d8
 
 	Timer InterserverTimer(INTERSERVER_TIMER); // does MySQL pings and auto-reconnect
 #ifdef EQPROFILE
 #ifdef PROFILE_DUMP_TIME
-	Timer profile_dump_timer(PROFILE_DUMP_TIME*1000);
+	Timer profile_dump_timer(PROFILE_DUMP_TIME * 1000);
 	profile_dump_timer.Start();
 #endif
 #endif
-	if (!strlen(zone_name) || !strcmp(zone_name,".")) {
+	if (!strlen(zone_name) || !strcmp(zone_name, ".")) {
 		Log(Logs::General, Logs::Zone_Server, "Entering sleep mode");
-	} else if (!Zone::Bootup(database.GetZoneID(zone_name), instance_id, true)) {
+	}
+	else if (!Zone::Bootup(database.GetZoneID(zone_name), instance_id, true)) {
 		Log(Logs::General, Logs::Error, "Zone Bootup failed :: Zone::Bootup");
 		zone = 0;
 	}
@@ -434,7 +430,7 @@
 	RegisterAllPatches(stream_identifier);
 
 #ifndef WIN32
-	Log(Logs::Detail, Logs::None,  "Main thread running with thread id %d", pthread_self());
+	Log(Logs::Detail, Logs::None, "Main thread running with thread id %d", pthread_self());
 #endif
 
 	Timer quest_timers(100);
@@ -442,123 +438,37 @@
 	bool worldwasconnected = worldserver.Connected();
 	std::shared_ptr<EQStreamInterface> eqss;
 	EQStreamInterface *eqsi;
-<<<<<<< HEAD
 	bool eqsf_open = false;
 	std::unique_ptr<EQ::Net::EQStreamManager> eqsm;
 	std::chrono::time_point<std::chrono::system_clock> frame_prev = std::chrono::system_clock::now();
 
 	EQ::Timer process_timer(32, true, [&](EQ::Timer* t) {
-			//Advance the timer to our current point in time
-			Timer::SetCurrentTime();
-
-			//Calculate frame time
-			std::chrono::time_point<std::chrono::system_clock> frame_now = std::chrono::system_clock::now();
-			frame_time = std::chrono::duration_cast<std::chrono::milliseconds>(frame_now - frame_prev).count();
-			frame_prev = frame_now;
-		
-			if (!eqsf_open && Config->ZonePort != 0) {
-				Log.Out(Logs::General, Logs::Zone_Server, "Starting EQ Network server on port %d", Config->ZonePort);
-				
-				EQ::Net::EQStreamManagerOptions opts(Config->ZonePort, false, false);
-				eqsm.reset(new EQ::Net::EQStreamManager(opts));
-				eqsf_open = true;
-		
-				eqsm->OnNewConnection([&stream_identifier](std::shared_ptr<EQ::Net::EQStream> stream) {
-					stream_identifier.AddStream(stream);
-					Log.OutF(Logs::Detail, Logs::World_Server, "New connection from IP {0}:{1}", stream->RemoteEndpoint(), ntohs(stream->GetRemotePort()));
-				});
-			}
-		
-			//give the stream identifier a chance to do its work....
-			stream_identifier.Process();
-		
-			//check the stream identifier for any now-identified streams
-			while((eqsi = stream_identifier.PopIdentified())) {
-				//now that we know what patch they are running, start up their client object
-				struct in_addr	in;
-				in.s_addr = eqsi->GetRemoteIP();
-				Log.Out(Logs::Detail, Logs::World_Server, "New client from %s:%d", inet_ntoa(in), ntohs(eqsi->GetRemotePort()));
-				auto client = new Client(eqsi);
-				entity_list.AddClient(client);
-			}
-		
-			if (worldserver.Connected()) {
-				worldwasconnected = true;
-			}
-			else {
-				if (worldwasconnected && is_zone_loaded)
-					entity_list.ChannelMessageFromWorld(0, 0, 6, 0, 0, "WARNING: World server connection lost");
-				worldwasconnected = false;
-			}
-		
-			if (is_zone_loaded) {
-				{
-					if(net.group_timer.Enabled() && net.group_timer.Check())
-						entity_list.GroupProcess();
-		
-					if(net.door_timer.Enabled() && net.door_timer.Check())
-						entity_list.DoorProcess();
-		
-					if(net.object_timer.Enabled() && net.object_timer.Check())
-						entity_list.ObjectProcess();
-		
-					if(net.corpse_timer.Enabled() && net.corpse_timer.Check())
-						entity_list.CorpseProcess();
-		
-					if(net.trap_timer.Enabled() && net.trap_timer.Check())
-						entity_list.TrapProcess();
-		
-					if(net.raid_timer.Enabled() && net.raid_timer.Check())
-						entity_list.RaidProcess();
-		
-					entity_list.Process(); 
-					entity_list.MobProcess(); 
-					entity_list.BeaconProcess();
-					entity_list.EncounterProcess();
-		
-					if (zone) {
-						if(!zone->Process()) {
-							Zone::Shutdown();
-						}
-=======
-	uint8 IDLEZONEUPDATE = 200;
-	uint8 ZONEUPDATE = 10;
-	Timer zoneupdate_timer(ZONEUPDATE);
-	zoneupdate_timer.Start();
-	while(RunLoops) {
-		{	//profiler block to omit the sleep from times
-
 		//Advance the timer to our current point in time
 		Timer::SetCurrentTime();
 
-		worldserver.Process();
-
-		if (!eqsf.IsOpen() && Config->ZonePort != 0) {
+		//Calculate frame time
+		std::chrono::time_point<std::chrono::system_clock> frame_now = std::chrono::system_clock::now();
+		frame_time = std::chrono::duration_cast<std::chrono::milliseconds>(frame_now - frame_prev).count();
+		frame_prev = frame_now;
+
+		if (!eqsf_open && Config->ZonePort != 0) {
 			Log(Logs::General, Logs::Zone_Server, "Starting EQ Network server on port %d", Config->ZonePort);
-			if (!eqsf.Open(Config->ZonePort)) {
-				Log(Logs::General, Logs::Error, "Failed to open port %d", Config->ZonePort);
-				ZoneConfig::SetZonePort(0);
-				worldserver.Disconnect();
-				worldwasconnected = false;
-			}
-		}
-
-		//check the factory for any new incoming streams.
-		while ((eqss = eqsf.Pop())) {
-			//pull the stream out of the factory and give it to the stream identifier
-			//which will figure out what patch they are running, and set up the dynamic
-			//structures and opcodes for that patch.
-			struct in_addr	in;
-			in.s_addr = eqss->GetRemoteIP();
-			Log(Logs::Detail, Logs::World_Server, "New connection from %s:%d", inet_ntoa(in), ntohs(eqss->GetRemotePort()));
-			stream_identifier.AddStream(eqss);	//takes the stream
+
+			EQ::Net::EQStreamManagerOptions opts(Config->ZonePort, false, true);
+			eqsm.reset(new EQ::Net::EQStreamManager(opts));
+			eqsf_open = true;
+
+			eqsm->OnNewConnection([&stream_identifier](std::shared_ptr<EQ::Net::EQStream> stream) {
+				stream_identifier.AddStream(stream);
+				LogF(Logs::Detail, Logs::World_Server, "New connection from IP {0}:{1}", stream->RemoteEndpoint(), ntohs(stream->GetRemotePort()));
+			});
 		}
 
 		//give the stream identifier a chance to do its work....
 		stream_identifier.Process();
 
 		//check the stream identifier for any now-identified streams
-		while((eqsi = stream_identifier.PopIdentified())) {
+		while ((eqsi = stream_identifier.PopIdentified())) {
 			//now that we know what patch they are running, start up their client object
 			struct in_addr	in;
 			in.s_addr = eqsi->GetRemoteIP();
@@ -567,17 +477,6 @@
 			entity_list.AddClient(client);
 		}
 
-		if ( numclients < 1 && zoneupdate_timer.GetDuration() != IDLEZONEUPDATE )
-			zoneupdate_timer.SetTimer(IDLEZONEUPDATE);
-		else if ( numclients > 0 && zoneupdate_timer.GetDuration() == IDLEZONEUPDATE )
-		{
-			zoneupdate_timer.SetTimer(ZONEUPDATE);
-			zoneupdate_timer.Trigger();
-		}
-
-		//check for timeouts in other threads
-		timeout_manager.CheckTimeouts();
-
 		if (worldserver.Connected()) {
 			worldwasconnected = true;
 		}
@@ -587,67 +486,54 @@
 			worldwasconnected = false;
 		}
 
-		if (is_zone_loaded && zoneupdate_timer.Check()) {
+		if (is_zone_loaded) {
 			{
-				if(net.group_timer.Enabled() && net.group_timer.Check())
+				if (net.group_timer.Enabled() && net.group_timer.Check())
 					entity_list.GroupProcess();
 
-				if(net.door_timer.Enabled() && net.door_timer.Check())
+				if (net.door_timer.Enabled() && net.door_timer.Check())
 					entity_list.DoorProcess();
 
-				if(net.object_timer.Enabled() && net.object_timer.Check())
+				if (net.object_timer.Enabled() && net.object_timer.Check())
 					entity_list.ObjectProcess();
 
-				if(net.corpse_timer.Enabled() && net.corpse_timer.Check())
+				if (net.corpse_timer.Enabled() && net.corpse_timer.Check())
 					entity_list.CorpseProcess();
 
-				if(net.trap_timer.Enabled() && net.trap_timer.Check())
+				if (net.trap_timer.Enabled() && net.trap_timer.Check())
 					entity_list.TrapProcess();
 
-				if(net.raid_timer.Enabled() && net.raid_timer.Check())
+				if (net.raid_timer.Enabled() && net.raid_timer.Check())
 					entity_list.RaidProcess();
 
-				entity_list.Process(); 
-				entity_list.MobProcess(); 
+				entity_list.Process();
+				entity_list.MobProcess();
 				entity_list.BeaconProcess();
 				entity_list.EncounterProcess();
 
 				if (zone) {
-					if(!zone->Process()) {
+					if (!zone->Process()) {
 						Zone::Shutdown();
->>>>>>> 773932d8
 					}
-		
-					if(quest_timers.Check())
-						quest_manager.Process();
-		
 				}
+
+				if (quest_timers.Check())
+					quest_manager.Process();
+
 			}
-
-<<<<<<< HEAD
-			if (InterserverTimer.Check()) {
-				InterserverTimer.Start();
-				database.ping();
-				entity_list.UpdateWho();
-			}
+		}
+
+		if (InterserverTimer.Check()) {
+			InterserverTimer.Start();
+			database.ping();
+			entity_list.UpdateWho();
+		}
 	});
-	
-	while(RunLoops) {
+
+	while (RunLoops) {
 		EQ::EventLoop::Get().Process();
 		if (is_zone_loaded) {
 			Sleep(1);
-=======
-#ifdef EQPROFILE
-#ifdef PROFILE_DUMP_TIME
-		if(profile_dump_timer.Check()) {
-			DumpZoneProfile();
-		}
-#endif
-#endif
-		}	//end extra profiler block 
-		if (is_zone_loaded && numclients > 0) {
-			Sleep(ZoneTimerResolution);
->>>>>>> 773932d8
 		}
 		else {
 			Sleep(50);
@@ -660,7 +546,7 @@
 	parse->ClearInterfaces();
 
 #ifdef EMBPERL
- 	safe_delete(perl_parser);
+	safe_delete(perl_parser);
 #endif
 
 #ifdef LUA_EQEMU
@@ -694,19 +580,13 @@
 {
 	Zone::Shutdown(true);
 	RunLoops = false;
-<<<<<<< HEAD
-	Log.Out(Logs::General, Logs::Zone_Server, "Shutting down...");
-	Log.CloseFileLogs();
-=======
-	worldserver.Disconnect(); 
 	Log(Logs::General, Logs::Zone_Server, "Shutting down...");
 	LogSys.CloseFileLogs();
->>>>>>> 773932d8
 }
 
 uint32 NetConnection::GetIP()
 {
-	char name[255+1];
+	char name[255 + 1];
 	size_t len = 0;
 	hostent* host = 0;
 
@@ -739,7 +619,7 @@
 }
 
 NetConnection::NetConnection()
-:
+	:
 	object_timer(5000),
 	door_timer(5000),
 	corpse_timer(2000),
@@ -767,18 +647,18 @@
 	}
 	else {
 		if (zone) {
-			#if defined(GOTFRAGS) || defined(_EQDEBUG)
-				snprintf(tmp, sizeof(tmp), "%i: %s, %i clients, %i", ZoneConfig::get()->ZonePort, zone->GetShortName(), numclients, getpid());
-			#else
+#if defined(GOTFRAGS) || defined(_EQDEBUG)
+			snprintf(tmp, sizeof(tmp), "%i: %s, %i clients, %i", ZoneConfig::get()->ZonePort, zone->GetShortName(), numclients, getpid());
+#else
 			snprintf(tmp, sizeof(tmp), "%s :: clients: %i inst_id: %i inst_ver: %i :: port: %i", zone->GetShortName(), numclients, zone->GetInstanceID(), zone->GetInstanceVersion(), ZoneConfig::get()->ZonePort);
-			#endif
+#endif
 		}
 		else {
-			#if defined(GOTFRAGS) || defined(_EQDEBUG)
-				snprintf(tmp, sizeof(tmp), "%i: sleeping, %i", ZoneConfig::get()->ZonePort, getpid());
-			#else
-				snprintf(tmp, sizeof(tmp), "%i: sleeping", ZoneConfig::get()->ZonePort);
-			#endif
+#if defined(GOTFRAGS) || defined(_EQDEBUG)
+			snprintf(tmp, sizeof(tmp), "%i: sleeping, %i", ZoneConfig::get()->ZonePort, getpid());
+#else
+			snprintf(tmp, sizeof(tmp), "%i: sleeping", ZoneConfig::get()->ZonePort);
+#endif
 		}
 	}
 	SetConsoleTitle(tmp);
