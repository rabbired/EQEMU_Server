/*	EQEMu: Everquest Server Emulator
	Copyright (C) 2001-2005 EQEMu Development Team (http://eqemulator.net)

	This program is free software; you can redistribute it and/or modify
	it under the terms of the GNU General Public License as published by
	the Free Software Foundation; version 2 of the License.

	This program is distributed in the hope that it will be useful,
	but WITHOUT ANY WARRANTY except by those people which sell it, which
	are required to give you total support for your newly bought product;
	without even the implied warranty of MERCHANTABILITY or FITNESS FOR
	A PARTICULAR PURPOSE. See the GNU General Public License for more details.

	You should have received a copy of the GNU General Public License
	along with this program; if not, write to the Free Software
	Foundation, Inc., 59 Temple Place, Suite 330, Boston, MA 02111-1307 USA
*/

#include "../common/global_define.h"
#include "../common/eqemu_logsys.h"
#include "../common/rulesys.h"
#include "../common/string_util.h"

#include "queryserv.h"
#include "quest_parser_collection.h"
#include "string_ids.h"
#include "worldserver.h"
#include "zone.h"

#ifdef BOTS
#include "bot.h"
#endif

extern QueryServ* QServ;
extern WorldServer worldserver;
extern Zone* zone;


void Client::Handle_OP_ZoneChange(const EQApplicationPacket *app) {
#ifdef BOTS
	// This block is necessary to clean up any bot objects owned by a Client
	Bot::ProcessClientZoneChange(this);
#endif

	zoning = true;
	if (app->size != sizeof(ZoneChange_Struct)) {
		Log.Out(Logs::General, Logs::None, "Wrong size: OP_ZoneChange, size=%d, expected %d", app->size, sizeof(ZoneChange_Struct));
		return;
	}

#if EQDEBUG >= 5
	Log.Out(Logs::General, Logs::None, "Zone request from %s", GetName());
	DumpPacket(app);
#endif
	ZoneChange_Struct* zc=(ZoneChange_Struct*)app->pBuffer;

	uint16 target_zone_id = 0;
	uint16 target_instance_id = zc->instanceID;
	ZonePoint* zone_point = nullptr;

	//figure out where they are going.
	if(zc->zoneID == 0) {
		//client dosent know where they are going...
		//try to figure it out for them.

		switch(zone_mode) {
		case EvacToSafeCoords:
		case ZoneToSafeCoords:
			//going to safe coords, but client dosent know where?
			//assume it is this zone for now.
			target_zone_id = zone->GetZoneID();
			break;
		case GMSummon:
			target_zone_id = zonesummon_id;
			break;
		case GateToBindPoint:
			target_zone_id = m_pp.binds[0].zoneId;
			target_instance_id = m_pp.binds[0].instance_id;
			break;
		case ZoneToBindPoint:
			target_zone_id = m_pp.binds[0].zoneId;
			target_instance_id = m_pp.binds[0].instance_id;
			break;
		case ZoneSolicited: //we told the client to zone somewhere, so we know where they are going.
			target_zone_id = zonesummon_id;
			break;
		case ZoneUnsolicited: //client came up with this on its own.
			zone_point = zone->GetClosestZonePointWithoutZone(GetX(), GetY(), GetZ(), this, ZONEPOINT_NOZONE_RANGE);
			if(zone_point) {
				//we found a zone point, which is a reasonable distance away
				//assume that is the one were going with.
				target_zone_id = zone_point->target_zone_id;
				target_instance_id = zone_point->target_zone_instance;
			} else {
				//unable to find a zone point... is there anything else
				//that can be a valid un-zolicited zone request?

				CheatDetected(MQZone, zc->x, zc->y, zc->z);
				Message(13, "Invalid unsolicited zone request.");
				Log.Out(Logs::General, Logs::Error, "Zoning %s: Invalid unsolicited zone request to zone id '%d'.", GetName(), target_zone_id);
				SendZoneCancel(zc);
				return;
			}
			break;
		default:
			break;
		};
	}
	else {
		// This is to allow both 6.2 and Titanium clients to perform a proper zoning of the client when evac/succor
		// WildcardX 27 January 2008
		if(zone_mode == EvacToSafeCoords && zonesummon_id > 0)
			target_zone_id = zonesummon_id;
		else
			target_zone_id = zc->zoneID;

		//if we are zoning to a specific zone unsolicied,
		//then until otherwise determined, they must be zoning
		//on a zone line.
		if(zone_mode == ZoneUnsolicited)
		{
			if(target_zone_id == zone->GetZoneID())
			{
				SendZoneCancel(zc);
				return;
			}

			zone_point = zone->GetClosestZonePoint(glm::vec3(GetPosition()), target_zone_id, this, ZONEPOINT_ZONE_RANGE);
			//if we didnt get a zone point, or its to a different zone,
			//then we assume this is invalid.
			if(!zone_point || zone_point->target_zone_id != target_zone_id) {
				Log.Out(Logs::General, Logs::Error, "Zoning %s: Invalid unsolicited zone request to zone id '%d'.", GetName(), target_zone_id);
				CheatDetected(MQGate, zc->x, zc->y, zc->z);
				SendZoneCancel(zc);
				return;
			}
		}
	}

	if(target_instance_id > 0)
	{
		//make sure we are in it and it's unexpired.
		if(!database.VerifyInstanceAlive(target_instance_id, CharacterID()))
		{
			Message(13, "Instance ID was expired or you were not in it.");
			SendZoneCancel(zc);
			return;
		}

		if(!database.VerifyZoneInstance(target_zone_id, target_instance_id))
		{
			Message(13, "Instance ID was %u does not go with zone id %u", target_instance_id, target_zone_id);
			SendZoneCancel(zc);
			return;
		}
	}

	/* Check for Valid Zone */
	const char *target_zone_name = database.GetZoneName(target_zone_id);
	if(target_zone_name == nullptr) {
		//invalid zone...
		Message(13, "Invalid target zone ID.");
		Log.Out(Logs::General, Logs::Error, "Zoning %s: Unable to get zone name for zone id '%d'.", GetName(), target_zone_id);
		SendZoneCancel(zc);
		return;
	}

	/* Load up the Safe Coordinates, restrictions and verify the zone name*/
	float safe_x, safe_y, safe_z;
	int16 minstatus = 0;
	uint8 minlevel = 0;
	char flag_needed[128];
	if(!database.GetSafePoints(target_zone_name, database.GetInstanceVersion(target_instance_id), &safe_x, &safe_y, &safe_z, &minstatus, &minlevel, flag_needed)) {
		//invalid zone...
		Message(13, "Invalid target zone while getting safe points.");
		Log.Out(Logs::General, Logs::Error, "Zoning %s: Unable to get safe coordinates for zone '%s'.", GetName(), target_zone_name);
		SendZoneCancel(zc);
		return;
	}

	char buf[10];
	snprintf(buf, 9, "%d", target_zone_id);
	buf[9] = '\0';
	parse->EventPlayer(EVENT_ZONE, this, buf, 0);

	//handle circumvention of zone restrictions
	//we need the value when creating the outgoing packet as well.
	uint8 ignorerestrictions = zonesummon_ignorerestrictions;
	zonesummon_ignorerestrictions = 0;

	float dest_x=0, dest_y=0, dest_z=0, dest_h;
	dest_h = GetHeading();
	switch(zone_mode) {
	case EvacToSafeCoords:
	case ZoneToSafeCoords:
		Log.Out(Logs::General, Logs::None, "Zoning %s to safe coords (%f,%f,%f) in %s (%d)", GetName(), safe_x, safe_y, safe_z, target_zone_name, target_zone_id);
		dest_x = safe_x;
		dest_y = safe_y;
		dest_z = safe_z;
		break;
	case GMSummon:
		dest_x = m_ZoneSummonLocation.x;
		dest_y = m_ZoneSummonLocation.y;
		dest_z = m_ZoneSummonLocation.z;
		ignorerestrictions = 1;
		break;
	case GateToBindPoint:
		dest_x = m_pp.binds[0].x;
		dest_y = m_pp.binds[0].y;
		dest_z = m_pp.binds[0].z;
		break;
	case ZoneToBindPoint:
		dest_x = m_pp.binds[0].x;
		dest_y = m_pp.binds[0].y;
		dest_z = m_pp.binds[0].z;
		ignorerestrictions = 1;	//can always get to our bind point? seems exploitable
		break;
	case ZoneSolicited: //we told the client to zone somewhere, so we know where they are going.
		//recycle zonesummon variables
		dest_x = m_ZoneSummonLocation.x;
		dest_y = m_ZoneSummonLocation.y;
		dest_z = m_ZoneSummonLocation.z;
		break;
	case ZoneUnsolicited: //client came up with this on its own.
		//client requested a zoning... what are the cases when this could happen?

		//Handle zone point case:
		if(zone_point != nullptr) {
			//they are zoning using a valid zone point, figure out coords

			//999999 is a placeholder for 'same as where they were from'
			if(zone_point->target_x == 999999)
				dest_x = GetX();
			else
				dest_x = zone_point->target_x;
			if(zone_point->target_y == 999999)
				dest_y = GetY();
			else
				dest_y = zone_point->target_y;
			if(zone_point->target_z == 999999)
				dest_z=GetZ();
			else
				dest_z = zone_point->target_z;
			if(zone_point->target_heading == 999)
				dest_h = GetHeading();
			else
				dest_h = zone_point->target_heading;

			break;
		}

		//for now, there are no other cases...

		//could not find a valid reason for them to be zoning, stop it.
		CheatDetected(MQZoneUnknownDest, 0.0, 0.0, 0.0);
		Log.Out(Logs::General, Logs::Error, "Zoning %s: Invalid unsolicited zone request to zone id '%s'. Not near a zone point.", GetName(), target_zone_name);
		SendZoneCancel(zc);
		return;
	default:
		break;
	};

	//OK, now we should know where were going...

	//Check some rules first.
	int8 myerror = 1;		//1 is succes

	//not sure when we would use ZONE_ERROR_NOTREADY

	//enforce min status and level
	if (!ignorerestrictions && (Admin() < minstatus || GetLevel() < minlevel))
	{
		myerror = ZONE_ERROR_NOEXPERIENCE;
	}

	if(!ignorerestrictions && flag_needed[0] != '\0') {
		//the flag needed string is not empty, meaning a flag is required.
		if(Admin() < minStatusToIgnoreZoneFlags && !HasZoneFlag(target_zone_id))
		{
			Message(13, "You do not have the flag to enter %s.", target_zone_name);
			myerror = ZONE_ERROR_NOEXPERIENCE;
		}
	}

	//TODO: ADVENTURE ENTRANCE CHECK

	if(myerror == 1) {
		//we have successfully zoned
		DoZoneSuccess(zc, target_zone_id, target_instance_id, dest_x, dest_y, dest_z, dest_h, ignorerestrictions);
	} else {
		Log.Out(Logs::General, Logs::Error, "Zoning %s: Rules prevent this char from zoning into '%s'", GetName(), target_zone_name);
		SendZoneError(zc, myerror);
	}
}

void Client::SendZoneCancel(ZoneChange_Struct *zc) {
	//effectively zone them right back to where they were
	//unless we find a better way to stop the zoning process.
	SetPortExemption(true);
	EQApplicationPacket *outapp;
	outapp = new EQApplicationPacket(OP_ZoneChange, sizeof(ZoneChange_Struct));
	ZoneChange_Struct *zc2 = (ZoneChange_Struct*)outapp->pBuffer;
	strcpy(zc2->char_name, zc->char_name);
	zc2->zoneID = zone->GetZoneID();
	zc2->success = 1;
	outapp->priority = 6;
	FastQueuePacket(&outapp);

	//reset to unsolicited.
	zone_mode = ZoneUnsolicited;
}

void Client::SendZoneError(ZoneChange_Struct *zc, int8 err)
{
	Log.Out(Logs::General, Logs::Error, "Zone %i is not available because target wasn't found or character insufficent level", zc->zoneID);

	SetPortExemption(true);

	EQApplicationPacket *outapp;
	outapp = new EQApplicationPacket(OP_ZoneChange, sizeof(ZoneChange_Struct));
	ZoneChange_Struct *zc2 = (ZoneChange_Struct*)outapp->pBuffer;
	strcpy(zc2->char_name, zc->char_name);
	zc2->zoneID = zc->zoneID;
	zc2->success = err;
	outapp->priority = 6;
	FastQueuePacket(&outapp);

	//reset to unsolicited.
	zone_mode = ZoneUnsolicited;
}

void Client::DoZoneSuccess(ZoneChange_Struct *zc, uint16 zone_id, uint32 instance_id, float dest_x, float dest_y, float dest_z, float dest_h, int8 ignore_r) {
	//this is called once the client is fully allowed to zone here
	//it takes care of all the activities which occur when a client zones out

	SendLogoutPackets();

	/* QS: PlayerLogZone */
	if (RuleB(QueryServ, PlayerLogZone)){
		std::string event_desc = StringFormat("Zoning :: zoneid:%u instid:%u x:%4.2f y:%4.2f z:%4.2f h:%4.2f zonemode:%d from zoneid:%u instid:%i", zone_id, instance_id, dest_x, dest_y, dest_z, dest_h, zone_mode, this->GetZoneID(), this->GetInstanceID());
		QServ->PlayerLogEvent(Player_Log_Zoning, this->CharacterID(), event_desc);
	}

	/* Dont clear aggro until the zone is successful */
	entity_list.RemoveFromHateLists(this);

	if(this->GetPet())
		entity_list.RemoveFromHateLists(this->GetPet());

	Log.Out(Logs::General, Logs::Status, "Zoning '%s' to: %s (%i) - (%i) x=%f, y=%f, z=%f", m_pp.name, database.GetZoneName(zone_id), zone_id, instance_id, dest_x, dest_y, dest_z);

	//set the player's coordinates in the new zone so they have them
	//when they zone into it
	m_Position.x = dest_x; //these coordinates will now be saved when ~client is called
	m_Position.y = dest_y;
	m_Position.z = dest_z;
	m_Position.w = dest_h; // Cripp: fix for zone heading
	m_pp.heading = dest_h;
	m_pp.zone_id = zone_id;
	m_pp.zoneInstance = instance_id;

	//Force a save so its waiting for them when they zone
	Save(2);

	if (zone_id == zone->GetZoneID() && instance_id == zone->GetInstanceID()) {
		// No need to ask worldserver if we're zoning to ourselves (most
		// likely to a bind point), also fixes a bug since the default response was failure
		EQApplicationPacket* outapp = new EQApplicationPacket(OP_ZoneChange,sizeof(ZoneChange_Struct));
		ZoneChange_Struct* zc2 = (ZoneChange_Struct*) outapp->pBuffer;
		strcpy(zc2->char_name, GetName());
		zc2->zoneID = zone_id;
		zc2->instanceID = instance_id;
		zc2->success = 1;
		outapp->priority = 6;
		FastQueuePacket(&outapp);

		zone->StartShutdownTimer(AUTHENTICATION_TIMEOUT * 1000);
	} else {
	// vesuvias - zoneing to another zone so we need to the let the world server
	//handle things with the client for a while
		ServerPacket* pack = new ServerPacket(ServerOP_ZoneToZoneRequest, sizeof(ZoneToZone_Struct));
		ZoneToZone_Struct* ztz = (ZoneToZone_Struct*) pack->pBuffer;
		ztz->response = 0;
		ztz->current_zone_id = zone->GetZoneID();
		ztz->current_instance_id = zone->GetInstanceID();
		ztz->requested_zone_id = zone_id;
		ztz->requested_instance_id = instance_id;
		ztz->admin = admin;
		ztz->ignorerestrictions = ignore_r;
		strcpy(ztz->name, GetName());
		ztz->guild_id = GuildID();
		worldserver.SendPacket(pack);
		safe_delete(pack);
	}

	//reset to unsolicited.
	zone_mode = ZoneUnsolicited;
	m_ZoneSummonLocation = glm::vec3();
	zonesummon_id = 0;
	zonesummon_ignorerestrictions = 0;
}

void Client::MovePC(const char* zonename, float x, float y, float z, float heading, uint8 ignorerestrictions, ZoneMode zm) {
	ProcessMovePC(database.GetZoneID(zonename), 0, x, y, z, heading, ignorerestrictions, zm);
}

//designed for in zone moving
void Client::MovePC(float x, float y, float z, float heading, uint8 ignorerestrictions, ZoneMode zm) {
	ProcessMovePC(zone->GetZoneID(), zone->GetInstanceID(), x, y, z, heading, ignorerestrictions, zm);
}

void Client::MovePC(uint32 zoneID, float x, float y, float z, float heading, uint8 ignorerestrictions, ZoneMode zm) {
	ProcessMovePC(zoneID, 0, x, y, z, heading, ignorerestrictions, zm);
}

void Client::MovePC(uint32 zoneID, uint32 instanceID, float x, float y, float z, float heading, uint8 ignorerestrictions, ZoneMode zm){
	ProcessMovePC(zoneID, instanceID, x, y, z, heading, ignorerestrictions, zm);
}


void Client::ProcessMovePC(uint32 zoneID, uint32 instance_id, float x, float y, float z, float heading, uint8 ignorerestrictions, ZoneMode zm)
{
	// From what I have read, dragged corpses should stay with the player for Intra-zone summons etc, but we can implement that later.
	ClearDraggedCorpses();

	if(zoneID == 0)
		zoneID = zone->GetZoneID();

	if(zoneID == zone->GetZoneID() && instance_id == zone->GetInstanceID()) {
		// TODO: Determine if this condition is necessary.
		if(IsAIControlled()) {
			GMMove(x, y, z);
			return;
		}

		if(GetPetID() != 0) {
			//if they have a pet and they are staying in zone, move with them
			Mob *p = GetPet();
			if(p != nullptr){
				p->SetPetOrder(SPO_Follow);
				p->GMMove(x+15, y, z);	//so it dosent have to run across the map.
			}
		}
	}

	switch(zm) {
		case GateToBindPoint:
			ZonePC(zoneID, instance_id, x, y, z, heading, ignorerestrictions, zm);
			break;
		case EvacToSafeCoords:
		case ZoneToSafeCoords:
			ZonePC(zoneID, instance_id, x, y, z, heading, ignorerestrictions, zm);
			break;
		case GMSummon:
			Message(15, "You have been summoned by a GM!");
			ZonePC(zoneID, instance_id, x, y, z, heading, ignorerestrictions, zm);
			break;
		case ZoneToBindPoint:
			ZonePC(zoneID, instance_id, x, y, z, heading, ignorerestrictions, zm);
			break;
		case ZoneSolicited:
			ZonePC(zoneID, instance_id, x, y, z, heading, ignorerestrictions, zm);
			break;
		case SummonPC:
			Message(15, "You have been summoned!");
			ZonePC(zoneID, instance_id, x, y, z, heading, ignorerestrictions, zm);
			break;
		case Rewind:
			Message(15, "Rewinding to previous location.");
			ZonePC(zoneID, instance_id, x, y, z, heading, ignorerestrictions, zm);
			break;
		default:
			Log.Out(Logs::General, Logs::Error, "Client::ProcessMovePC received a reguest to perform an unsupported client zone operation.");
			break;
	}
}

void Client::ZonePC(uint32 zoneID, uint32 instance_id, float x, float y, float z, float heading, uint8 ignorerestrictions, ZoneMode zm) {
	bool ReadyToZone = true;
	int iZoneNameLength = 0;
	const char*	pShortZoneName = nullptr;
	char* pZoneName = nullptr;

	pShortZoneName = database.GetZoneName(zoneID);
	database.GetZoneLongName(pShortZoneName, &pZoneName);

	SetPortExemption(true);

	if(!pZoneName) {
		Message(13, "Invalid zone number specified");
		safe_delete_array(pZoneName);
		return;
	}
	iZoneNameLength = strlen(pZoneName);
	glm::vec3 safePoint;

	switch(zm) {
		case EvacToSafeCoords:
		case ZoneToSafeCoords:
			safePoint = zone->GetSafePoint();
			x = safePoint.x;
			y = safePoint.y;
			z = safePoint.z;
			SetHeading(heading);
			break;
		case GMSummon:
			m_Position = glm::vec4(x, y, z, heading);
			m_ZoneSummonLocation = glm::vec3(m_Position);
			SetHeading(heading);

			zonesummon_id = zoneID;
			zonesummon_ignorerestrictions = 1;
			break;
		case ZoneSolicited:
			m_ZoneSummonLocation = glm::vec3(x,y,z);
			SetHeading(heading);

			zonesummon_id = zoneID;
			zonesummon_ignorerestrictions = ignorerestrictions;
			break;
		case GateToBindPoint:
			x = m_Position.x = m_pp.binds[0].x;
			y = m_Position.y = m_pp.binds[0].y;
			z = m_Position.z = m_pp.binds[0].z;
			heading = m_pp.binds[0].heading;
			break;
		case ZoneToBindPoint:
			x = m_Position.x = m_pp.binds[0].x;
			y = m_Position.y = m_pp.binds[0].y;
			z = m_Position.z = m_pp.binds[0].z;
			heading = m_pp.binds[0].heading;

			zonesummon_ignorerestrictions = 1;
			Log.Out(Logs::General, Logs::None, "Player %s has died and will be zoned to bind point in zone: %s at LOC x=%f, y=%f, z=%f, heading=%f", GetName(), pZoneName, m_pp.binds[0].x, m_pp.binds[0].y, m_pp.binds[0].z, m_pp.binds[0].heading);
			break;
		case SummonPC:
			m_ZoneSummonLocation = glm::vec3(x, y, z);
			m_Position = glm::vec4(m_ZoneSummonLocation, 0.0f);
			SetHeading(heading);
			break;
		case Rewind:
<<<<<<< HEAD
			LogFile->write(EQEmuLog::Debug, "%s has requested a /rewind from %f, %f, %f, to %f, %f, %f in %s", GetName(), m_Position.x, m_Position.y, m_Position.z, m_RewindLocation.x, m_RewindLocation.y, m_RewindLocation.z, zone->GetShortName());
			m_ZoneSummonLocation = glm::vec3(x, y, z);
			m_Position = glm::vec4(m_ZoneSummonLocation, 0.0f);
=======
			Log.Out(Logs::General, Logs::None, "%s has requested a /rewind from %f, %f, %f, to %f, %f, %f in %s", GetName(), m_Position.m_X, m_Position.m_Y, m_Position.m_Z, m_RewindLocation.m_X, m_RewindLocation.m_Y, m_RewindLocation.m_Z, zone->GetShortName());
			m_ZoneSummonLocation = m_Position = xyz_location(x, y, z);
>>>>>>> 451983ff
			SetHeading(heading);
			break;
		default:
			Log.Out(Logs::General, Logs::Error, "Client::ZonePC() received a reguest to perform an unsupported client zone operation.");
			ReadyToZone = false;
			break;
	}

	if (ReadyToZone)
	{
		//if client is looting, we need to send an end loot
		if (IsLooting())
		{
			Entity* entity = entity_list.GetID(entity_id_being_looted);
			if (entity == 0)
			{
				Message(13, "Error: OP_EndLootRequest: Corpse not found (ent = 0)");
				if (GetClientVersion() >= ClientVersion::SoD)
					Corpse::SendEndLootErrorPacket(this);
				else
					Corpse::SendLootReqErrorPacket(this);
			}
			else if (!entity->IsCorpse())
			{
				Message(13, "Error: OP_EndLootRequest: Corpse not found (!entity->IsCorpse())");
				Corpse::SendLootReqErrorPacket(this);
			}
			else
			{
				Corpse::SendEndLootErrorPacket(this);
				entity->CastToCorpse()->EndLoot(this, nullptr);
			}
			SetLooting(0);
		}

		zone_mode = zm;
		if (zm == ZoneToBindPoint) {
			EQApplicationPacket* outapp = new EQApplicationPacket(OP_ZonePlayerToBind, sizeof(ZonePlayerToBind_Struct) + iZoneNameLength);
			ZonePlayerToBind_Struct* gmg = (ZonePlayerToBind_Struct*) outapp->pBuffer;

			// If we are SoF and later and are respawning from hover, we want the real zone ID, else zero to use the old hack.
			//
			if((GetClientVersionBit() & BIT_SoFAndLater) && (!RuleB(Character, RespawnFromHover) || !IsHoveringForRespawn()))
				gmg->bind_zone_id = 0;
			else
				gmg->bind_zone_id = zoneID;

			gmg->x = x;
			gmg->y = y;
			gmg->z = z;
			gmg->heading = heading;
			strcpy(gmg->zone_name, pZoneName);

			outapp->priority = 6;
			FastQueuePacket(&outapp);
			safe_delete(outapp);
		}
		else if(zm == ZoneSolicited || zm == ZoneToSafeCoords) {
			EQApplicationPacket* outapp = new EQApplicationPacket(OP_RequestClientZoneChange, sizeof(RequestClientZoneChange_Struct));
			RequestClientZoneChange_Struct* gmg = (RequestClientZoneChange_Struct*) outapp->pBuffer;

			gmg->zone_id = zoneID;
			gmg->x = x;
			gmg->y = y;
			gmg->z = z;
			gmg->heading = heading;
			gmg->instance_id = instance_id;
			gmg->type = 0x01;				//an observed value, not sure of meaning

			outapp->priority = 6;
			FastQueuePacket(&outapp);
			safe_delete(outapp);
		}
		else if(zm == EvacToSafeCoords) {
			EQApplicationPacket* outapp = new EQApplicationPacket(OP_RequestClientZoneChange, sizeof(RequestClientZoneChange_Struct));
			RequestClientZoneChange_Struct* gmg = (RequestClientZoneChange_Struct*) outapp->pBuffer;

			// if we are in the same zone we want to evac to, client will not send OP_ZoneChange back to do an actual
			// zoning of the client, so we have to send a viable zoneid that the client *could* zone to to make it believe
			// we are leaving the zone, even though we are not. We have to do this because we are missing the correct op code
			// and struct that should be used for evac/succor.
			// 213 is Plane of War
			// 76 is orignial Plane of Hate
			// WildcardX 27 January 2008. Tested this for 6.2 and Titanium clients.

			if(this->GetZoneID() == 1)
				gmg->zone_id = 2;
			else if(this->GetZoneID() == 2)
				gmg->zone_id = 1;
			else
				gmg->zone_id = 1;

			gmg->x = x;
			gmg->y = y;
			gmg->z = z;
			gmg->heading = heading;
			gmg->instance_id = instance_id;
			gmg->type = 0x01;				// '0x01' was an observed value for the type field, not sure of meaning

			// we hide the real zoneid we want to evac/succor to here
			zonesummon_id = zoneID;

			outapp->priority = 6;
			FastQueuePacket(&outapp);
			safe_delete(outapp);
		}
		else {
			if(zoneID == GetZoneID()) {
				//properly handle proximities
				entity_list.ProcessMove(this, glm::vec3(m_Position));
				m_Proximity = glm::vec3(m_Position);

				//send out updates to people in zone.
				SendPosition();
			}

			EQApplicationPacket* outapp = new EQApplicationPacket(OP_RequestClientZoneChange, sizeof(RequestClientZoneChange_Struct));
			RequestClientZoneChange_Struct* gmg = (RequestClientZoneChange_Struct*) outapp->pBuffer;

			gmg->zone_id = zoneID;
			gmg->x = x;
			gmg->y = y;
			gmg->z = z;
			gmg->heading = heading;
			gmg->instance_id = instance_id;
			gmg->type = 0x01;	//an observed value, not sure of meaning
			outapp->priority = 6;
			FastQueuePacket(&outapp);
			safe_delete(outapp);
		}

		Log.Out(Logs::Detail, Logs::None, "Player %s has requested a zoning to LOC x=%f, y=%f, z=%f, heading=%f in zoneid=%i", GetName(), x, y, z, heading, zoneID);
		//Clear zonesummon variables if we're zoning to our own zone
		//Client wont generate a zone change packet to the server in this case so
		//They aren't needed and it keeps behavior on next zone attempt from being undefined.
		if(zoneID == zone->GetZoneID() && instance_id == zone->GetInstanceID())
		{
			if(zm != EvacToSafeCoords && zm != ZoneToSafeCoords && zm != ZoneToBindPoint)
			{
				m_ZoneSummonLocation = glm::vec3();
				zonesummon_id = 0;
				zonesummon_ignorerestrictions = 0;
				zone_mode = ZoneUnsolicited;
			}
		}
	}

	safe_delete_array(pZoneName);
}

void Client::GoToSafeCoords(uint16 zone_id, uint16 instance_id) {
	if(zone_id == 0)
		zone_id = zone->GetZoneID();

	MovePC(zone_id, instance_id, 0.0f, 0.0f, 0.0f, 0.0f, 0, ZoneToSafeCoords);
}


void Mob::Gate() {
	GoToBind();
}

void Client::Gate() {
	Mob::Gate();
}

void NPC::Gate() {
	entity_list.MessageClose_StringID(this, true, 200, MT_Spells, GATES, GetCleanName());

	Mob::Gate();
}

void Client::SetBindPoint(int to_zone, int to_instance, const glm::vec3& location) {
	if (to_zone == -1) {
		m_pp.binds[0].zoneId = zone->GetZoneID();
		m_pp.binds[0].instance_id = (zone->GetInstanceID() != 0 && zone->IsInstancePersistent()) ? zone->GetInstanceID() : 0;
		m_pp.binds[0].x = m_Position.x;
		m_pp.binds[0].y = m_Position.y;
		m_pp.binds[0].z = m_Position.z;
	}
	else {
		m_pp.binds[0].zoneId = to_zone;
		m_pp.binds[0].instance_id = to_instance;
		m_pp.binds[0].x = location.x;
		m_pp.binds[0].y = location.y;
		m_pp.binds[0].z = location.z;
	}
	auto regularBindPoint = glm::vec4(m_pp.binds[0].x, m_pp.binds[0].y, m_pp.binds[0].z, 0.0f);
	database.SaveCharacterBindPoint(this->CharacterID(), m_pp.binds[0].zoneId, m_pp.binds[0].instance_id, regularBindPoint, 0);
}

void Client::GoToBind(uint8 bindnum) {
	// if the bind number is invalid, use the primary bind
	if(bindnum > 4)
		bindnum = 0;

	// move the client, which will zone them if needed.
	// ignore restrictions on the zone request..?
	if(bindnum == 0)
		MovePC(m_pp.binds[0].zoneId, m_pp.binds[0].instance_id, 0.0f, 0.0f, 0.0f, 0.0f, 1, GateToBindPoint);
	else
		MovePC(m_pp.binds[bindnum].zoneId, m_pp.binds[bindnum].instance_id, m_pp.binds[bindnum].x, m_pp.binds[bindnum].y, m_pp.binds[bindnum].z, m_pp.binds[bindnum].heading, 1);
}

void Client::GoToDeath() {
	MovePC(m_pp.binds[0].zoneId, m_pp.binds[0].instance_id, 0.0f, 0.0f, 0.0f, 0.0f, 1, ZoneToBindPoint);
}

void Client::SetZoneFlag(uint32 zone_id) {
	if(HasZoneFlag(zone_id))
		return;

	zone_flags.insert(zone_id);

	// Retrieve all waypoints for this grid
	std::string query = StringFormat("INSERT INTO zone_flags (charID,zoneID) VALUES(%d,%d)", CharacterID(), zone_id);
	auto results = database.QueryDatabase(query);
	if(!results.Success())
		Log.Out(Logs::General, Logs::Error, "MySQL Error while trying to set zone flag for %s: %s", GetName(), results.ErrorMessage().c_str());
}

void Client::ClearZoneFlag(uint32 zone_id) {
	if(!HasZoneFlag(zone_id))
		return;

	zone_flags.erase(zone_id);

	// Retrieve all waypoints for this grid
	std::string query = StringFormat("DELETE FROM zone_flags WHERE charID=%d AND zoneID=%d", CharacterID(), zone_id);
	auto results = database.QueryDatabase(query);
	if(!results.Success())
		Log.Out(Logs::General, Logs::Error, "MySQL Error while trying to clear zone flag for %s: %s", GetName(), results.ErrorMessage().c_str());

}

void Client::LoadZoneFlags() {

	// Retrieve all waypoints for this grid
	std::string query = StringFormat("SELECT zoneID from zone_flags WHERE charID=%d", CharacterID());
	auto results = database.QueryDatabase(query);
<<<<<<< HEAD
	if (!results.Success()) {
		LogFile->write(EQEmuLog::Error, "MySQL Error while trying to load zone flags for %s: %s", GetName(), results.ErrorMessage().c_str());
		return;
	}
=======
    if (!results.Success()) {
        Log.Out(Logs::General, Logs::Error, "MySQL Error while trying to load zone flags for %s: %s", GetName(), results.ErrorMessage().c_str());
        return;
    }
>>>>>>> 451983ff

	for(auto row = results.begin(); row != results.end(); ++row)
		zone_flags.insert(atoi(row[0]));
}

bool Client::HasZoneFlag(uint32 zone_id) const {
	return(zone_flags.find(zone_id) != zone_flags.end());
}

void Client::SendZoneFlagInfo(Client *to) const {
	if(zone_flags.empty()) {
		to->Message(0, "%s has no zone flags.", GetName());
		return;
	}

	std::set<uint32>::const_iterator cur, end;
	cur = zone_flags.begin();
	end = zone_flags.end();
	char empty[1] = { '\0' };

	to->Message(0, "Flags for %s:", GetName());

	for(; cur != end; ++cur) {
		uint32 zoneid = *cur;

		const char *short_name = database.GetZoneName(zoneid);

		char *long_name = nullptr;
		database.GetZoneLongName(short_name, &long_name);
		if(long_name == nullptr)
			long_name = empty;

		float safe_x, safe_y, safe_z;
		int16 minstatus = 0;
		uint8 minlevel = 0;
		char flag_name[128];
		if(!database.GetSafePoints(short_name, 0, &safe_x, &safe_y, &safe_z, &minstatus, &minlevel, flag_name)) {
			strcpy(flag_name, "(ERROR GETTING NAME)");
		}

		to->Message(0, "Has Flag %s for zone %s (%d,%s)", flag_name, long_name, zoneid, short_name);
		if(long_name != empty)
			delete[] long_name;
	}
}

bool Client::CanBeInZone() {
	//check some critial rules to see if this char needs to be booted from the zone
	//only enforce rules here which are serious enough to warrant being kicked from
	//the zone

	if(Admin() >= RuleI(GM, MinStatusToZoneAnywhere))
		return(true);

	float safe_x, safe_y, safe_z;
	int16 minstatus = 0;
	uint8 minlevel = 0;
	char flag_needed[128];
	if(!database.GetSafePoints(zone->GetShortName(), zone->GetInstanceVersion(), &safe_x, &safe_y, &safe_z, &minstatus, &minlevel, flag_needed)) {
		//this should not happen...
		Log.Out(Logs::Detail, Logs::None, "[CLIENT] Unable to query zone info for ourself '%s'", zone->GetShortName());
		return(false);
	}

	if(GetLevel() < minlevel) {
		Log.Out(Logs::Detail, Logs::None, "[CLIENT] Character does not meet min level requirement (%d < %d)!", GetLevel(), minlevel);
		return(false);
	}
	if(Admin() < minstatus) {
		Log.Out(Logs::Detail, Logs::None, "[CLIENT] Character does not meet min status requirement (%d < %d)!", Admin(), minstatus);
		return(false);
	}

	if(flag_needed[0] != '\0') {
		//the flag needed string is not empty, meaning a flag is required.
		if(Admin() < minStatusToIgnoreZoneFlags && !HasZoneFlag(zone->GetZoneID())) {
			Log.Out(Logs::Detail, Logs::None, "[CLIENT] Character does not have the flag to be in this zone (%s)!", flag_needed);
			return(false);
		}
	}

	return(true);
}<|MERGE_RESOLUTION|>--- conflicted
+++ resolved
@@ -531,7 +531,8 @@
 			heading = m_pp.binds[0].heading;
 
 			zonesummon_ignorerestrictions = 1;
-			Log.Out(Logs::General, Logs::None, "Player %s has died and will be zoned to bind point in zone: %s at LOC x=%f, y=%f, z=%f, heading=%f", GetName(), pZoneName, m_pp.binds[0].x, m_pp.binds[0].y, m_pp.binds[0].z, m_pp.binds[0].heading);
+			Log.Out(Logs::General, Logs::None, "Player %s has died and will be zoned to bind point in zone: %s at LOC x=%f, y=%f, z=%f, heading=%f", 
+					GetName(), pZoneName, m_pp.binds[0].x, m_pp.binds[0].y, m_pp.binds[0].z, m_pp.binds[0].heading);
 			break;
 		case SummonPC:
 			m_ZoneSummonLocation = glm::vec3(x, y, z);
@@ -539,14 +540,11 @@
 			SetHeading(heading);
 			break;
 		case Rewind:
-<<<<<<< HEAD
-			LogFile->write(EQEmuLog::Debug, "%s has requested a /rewind from %f, %f, %f, to %f, %f, %f in %s", GetName(), m_Position.x, m_Position.y, m_Position.z, m_RewindLocation.x, m_RewindLocation.y, m_RewindLocation.z, zone->GetShortName());
+			Log.Out(Logs::General, Logs::None, "%s has requested a /rewind from %f, %f, %f, to %f, %f, %f in %s", GetName(), 
+					m_Position.x, m_Position.y, m_Position.z, 
+					m_RewindLocation.x, m_RewindLocation.y, m_RewindLocation.z, zone->GetShortName());
 			m_ZoneSummonLocation = glm::vec3(x, y, z);
 			m_Position = glm::vec4(m_ZoneSummonLocation, 0.0f);
-=======
-			Log.Out(Logs::General, Logs::None, "%s has requested a /rewind from %f, %f, %f, to %f, %f, %f in %s", GetName(), m_Position.m_X, m_Position.m_Y, m_Position.m_Z, m_RewindLocation.m_X, m_RewindLocation.m_Y, m_RewindLocation.m_Z, zone->GetShortName());
-			m_ZoneSummonLocation = m_Position = xyz_location(x, y, z);
->>>>>>> 451983ff
 			SetHeading(heading);
 			break;
 		default:
@@ -787,17 +785,10 @@
 	// Retrieve all waypoints for this grid
 	std::string query = StringFormat("SELECT zoneID from zone_flags WHERE charID=%d", CharacterID());
 	auto results = database.QueryDatabase(query);
-<<<<<<< HEAD
 	if (!results.Success()) {
-		LogFile->write(EQEmuLog::Error, "MySQL Error while trying to load zone flags for %s: %s", GetName(), results.ErrorMessage().c_str());
+		Log.Out(Logs::General, Logs::Error, "MySQL Error while trying to load zone flags for %s: %s", GetName(), results.ErrorMessage().c_str());
 		return;
 	}
-=======
-    if (!results.Success()) {
-        Log.Out(Logs::General, Logs::Error, "MySQL Error while trying to load zone flags for %s: %s", GetName(), results.ErrorMessage().c_str());
-        return;
-    }
->>>>>>> 451983ff
 
 	for(auto row = results.begin(); row != results.end(); ++row)
 		zone_flags.insert(atoi(row[0]));
