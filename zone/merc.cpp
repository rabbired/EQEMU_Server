#include "merc.h"
#include "masterentity.h"
#include "npc_ai.h"
#include "../common/packet_dump.h"
#include "../common/eq_packet_structs.h"
#include "../common/eq_constants.h"
#include "../common/skills.h"
#include "../common/spdat.h"
#include "zone.h"
#include "string_ids.h"
#include "../common/misc_functions.h"
#include "../common/string_util.h"
#include "../common/rulesys.h"
#include "quest_parser_collection.h"
#include "water_map.h"

extern volatile bool ZoneLoaded;

Merc::Merc(const NPCType* d, float x, float y, float z, float heading)
: NPC(d, 0, x, y, z, heading, 0, false), endupkeep_timer(1000), rest_timer(1), confidence_timer(6000), check_target_timer(2000)
{
	base_hp = d->max_hp;
	base_mana = d->Mana;
	_baseAC = d->AC;
	_baseSTR = d->STR;
	_baseSTA = d->STA;
	_baseDEX = d->DEX;
	_baseAGI = d->AGI;
	_baseINT = d->INT;
	_baseWIS = d->WIS;
	_baseCHA = d->CHA;
	_baseATK = d->ATK;
	_baseRace = d->race;
	_baseGender = d->gender;
	_baseMR = d->MR;
	_baseCR = d->CR;
	_baseDR = d->DR;
	_baseFR = d->FR;
	_basePR = d->PR;
	_baseCorrup = d->Corrup;
	_OwnerClientVersion = EQClientTitanium;
	RestRegenHP = 0;
	RestRegenMana = 0;
	RestRegenEndurance = 0;
	cur_end = 0;

	_medding = false;
	_suspended = false;
	p_depop = false;
	_check_confidence = false;
	_lost_confidence = false;
	_hatedCount = 0;

	memset(equipment, 0, sizeof(equipment));

	SetMercID(0);
	SetStance(MercStanceBalanced);
	rest_timer.Disable();

	int r;
	for(r = 0; r <= HIGHEST_SKILL; r++) {
		skills[r] = database.GetSkillCap(GetClass(),(SkillUseTypes)r,GetLevel());
	}

	size = d->size;
	CalcBonuses();

	SetHP(GetMaxHP());
	SetMana(GetMaxMana());
	SetEndurance(GetMaxEndurance());

	AI_Init();
	AI_Start();
}

Merc::~Merc() {
	AI_Stop();
	//entity_list.RemoveMerc(this->GetID());
	UninitializeBuffSlots();
}

void Merc::CalcBonuses()
{
	memset(&itembonuses, 0, sizeof(StatBonuses));
	memset(&aabonuses, 0, sizeof(StatBonuses));
	CalcItemBonuses(&itembonuses);

	CalcSpellBonuses(&spellbonuses);

	CalcAC();
	CalcATK();

	CalcSTR();
	CalcSTA();
	CalcDEX();
	CalcAGI();
	CalcINT();
	CalcWIS();
	CalcCHA();

	CalcMR();
	CalcFR();
	CalcDR();
	CalcPR();
	CalcCR();
	CalcCorrup();

	CalcMaxHP();
	CalcMaxMana();
	CalcMaxEndurance();

	rooted = FindType(SE_Root);
}

float Merc::GetDefaultSize() {

	float MercSize = GetSize();

<<<<<<< HEAD
	switch(this->GetRace()) {
					case 1: // Humans have no race bonus
						break;
					case 2: // Barbarian
						MercSize = 7.0;
						break;
					case 3: // Erudite
						break;
					case 4: // Wood Elf
						MercSize = 5.0;
						break;
					case 5: // High Elf
						break;
					case 6: // Dark Elf
						MercSize = 5.0;
						break;
					case 7: // Half Elf
						MercSize = 5.5;
						break;
					case 8: // Dwarf
						MercSize = 4.0;
						break;
					case 9: // Troll
						MercSize = 8.0;
						break;
					case 10: // Ogre
						MercSize = 9.0;
						break;
					case 11: // Halfling
						MercSize = 3.5;
						break;
					case 12: // Gnome
						MercSize = 3.0;
						break;
					case 128: // Iksar
						break;
					case 130: // Vah Shir
						MercSize = 7.0;
						break;
					case 330: // Froglok
						MercSize = 5.0;
						break;
					case 522: // Drakkin
						MercSize = 5.0;
						break;
	}

	this->size = MercSize;
}

void Merc::GenerateAppearance() {
	// Randomize facial appearance
	int iFace = 0;
	if(this->GetRace() == 2) { // Barbarian w/Tatoo
		iFace = zone->random.Int(0, 79);
	}
	else {
		iFace = zone->random.Int(0, 7);
	}

	int iHair = 0;
	int iBeard = 0;
	int iBeardColor = 1;
	if(this->GetRace() == 522) {
		iHair = zone->random.Int(0, 8);
		iBeard = zone->random.Int(0, 11);
		iBeardColor = zone->random.Int(0, 3);
	}
	else if(this->GetGender()) {
		iHair = zone->random.Int(0, 2);
		if(this->GetRace() == 8) { // Dwarven Females can have a beard
			if(zone->random.Roll(50)) {
				iFace += 10;
			}
		}
	}
	else {
		iHair = zone->random.Int(0, 3);
		iBeard = zone->random.Int(0, 5);
		iBeardColor = zone->random.Int(0, 19);
	}

	int iHairColor = 0;
	if(this->GetRace() == 522) {
		iHairColor = zone->random.Int(0, 3);
	}
	else {
		iHairColor = zone->random.Int(0, 19);
	}

	uint8 iEyeColor1 = (uint8)zone->random.Int(0, 9);
	uint8 iEyeColor2 = 0;
	if(this->GetRace() == 522) {
		iEyeColor1 = iEyeColor2 = (uint8)zone->random.Int(0, 11);
	}
	else if(zone->random.Int(1, 100) > 96) {
		iEyeColor2 = zone->random.Int(0, 9);
	}
	else {
		iEyeColor2 = iEyeColor1;
	}

	int iHeritage = 0;
	int iTattoo = 0;
	int iDetails = 0;
	if(this->GetRace() == 522) {
		iHeritage = zone->random.Int(0, 6);
		iTattoo = zone->random.Int(0, 7);
		iDetails = zone->random.Int(0, 7);
=======
	switch(this->GetRace())
	{
		case 1: // Humans
			MercSize = 6.0;
			break;
		case 2: // Barbarian
			MercSize = 7.0;
			break;
		case 3: // Erudite
			MercSize = 6.0;
			break;
		case 4: // Wood Elf
			MercSize = 5.0;
			break;
		case 5: // High Elf
			MercSize = 6.0;
			break;
		case 6: // Dark Elf
			MercSize = 5.0;
			break;
		case 7: // Half Elf
			MercSize = 5.5;
			break;
		case 8: // Dwarf
			MercSize = 4.0;
			break;
		case 9: // Troll
			MercSize = 8.0;
			break;
		case 10: // Ogre
			MercSize = 9.0;
			break;
		case 11: // Halfling
			MercSize = 3.5;
			break;
		case 12: // Gnome
			MercSize = 3.0;
			break;
		case 128: // Iksar
			MercSize = 6.0;
			break;
		case 130: // Vah Shir
			MercSize = 7.0;
			break;
		case 330: // Froglok
			MercSize = 5.0;
			break;
		case 522: // Drakkin
			MercSize = 5.0;
			break;
		default:
			MercSize = 6.0;
			break;
>>>>>>> 525eb518
	}

	return MercSize;
}

int Merc::CalcRecommendedLevelBonus(uint8 level, uint8 reclevel, int basestat)
{
	if( (reclevel > 0) && (level < reclevel) )
	{
		int32 statmod = (level * 10000 / reclevel) * basestat;

		if( statmod < 0 )
		{
			statmod -= 5000;
			return (statmod/10000);
		}
		else
		{
			statmod += 5000;
			return (statmod/10000);
		}
	}

	return 0;
}

void Merc::CalcItemBonuses(StatBonuses* newbon) {
	//memset assumed to be done by caller.


	unsigned int i;
	//should not include 21 (SLOT_AMMO)
	for (i=0; i<MainAmmo; i++) {
		if(equipment[i] == 0)
			continue;
		const Item_Struct * itm = database.GetItem(equipment[i]);
		if(itm)
			AddItemBonuses(itm, newbon);
	}

	//Power Source Slot
	/*if (GetClientVersion() >= EQClientSoF)
	{
	const ItemInst* inst = m_inv[MainPowerSource];
	if(inst)
	AddItemBonuses(inst, newbon);
	}*/

	// Caps
	if(newbon->HPRegen > CalcHPRegenCap())
		newbon->HPRegen = CalcHPRegenCap();

	if(newbon->ManaRegen > CalcManaRegenCap())
		newbon->ManaRegen = CalcManaRegenCap();

	if(newbon->EnduranceRegen > CalcEnduranceRegenCap())
		newbon->EnduranceRegen = CalcEnduranceRegenCap();

	SetAttackTimer();
}

void Merc::AddItemBonuses(const Item_Struct *item, StatBonuses* newbon) {

	if(GetLevel() < item->ReqLevel)
	{
		return;
	}

	if(GetLevel() >= item->RecLevel)
	{
		newbon->AC += item->AC;
		newbon->HP += item->HP;
		newbon->Mana += item->Mana;
		newbon->Endurance += item->Endur;
		newbon->STR += (item->AStr + item->HeroicStr);
		newbon->STA += (item->ASta + item->HeroicSta);
		newbon->DEX += (item->ADex + item->HeroicDex);
		newbon->AGI += (item->AAgi + item->HeroicAgi);
		newbon->INT += (item->AInt + item->HeroicInt);
		newbon->WIS += (item->AWis + item->HeroicWis);
		newbon->CHA += (item->ACha + item->HeroicCha);

		newbon->MR += (item->MR + item->HeroicMR);
		newbon->FR += (item->FR + item->HeroicFR);
		newbon->CR += (item->CR + item->HeroicCR);
		newbon->PR += (item->PR + item->HeroicPR);
		newbon->DR += (item->DR + item->HeroicDR);
		newbon->Corrup += (item->SVCorruption + item->HeroicSVCorrup);

		newbon->STRCapMod += item->HeroicStr;
		newbon->STACapMod += item->HeroicSta;
		newbon->DEXCapMod += item->HeroicDex;
		newbon->AGICapMod += item->HeroicAgi;
		newbon->INTCapMod += item->HeroicInt;
		newbon->WISCapMod += item->HeroicWis;
		newbon->CHACapMod += item->HeroicCha;
		newbon->MRCapMod += item->HeroicMR;
		newbon->CRCapMod += item->HeroicFR;
		newbon->FRCapMod += item->HeroicCR;
		newbon->PRCapMod += item->HeroicPR;
		newbon->DRCapMod += item->HeroicDR;
		newbon->CorrupCapMod += item->HeroicSVCorrup;

		newbon->HeroicSTR += item->HeroicStr;
		newbon->HeroicSTA += item->HeroicSta;
		newbon->HeroicDEX += item->HeroicDex;
		newbon->HeroicAGI += item->HeroicAgi;
		newbon->HeroicINT += item->HeroicInt;
		newbon->HeroicWIS += item->HeroicWis;
		newbon->HeroicCHA += item->HeroicCha;
		newbon->HeroicMR += item->HeroicMR;
		newbon->HeroicFR += item->HeroicFR;
		newbon->HeroicCR += item->HeroicCR;
		newbon->HeroicPR += item->HeroicPR;
		newbon->HeroicDR += item->HeroicDR;
		newbon->HeroicCorrup += item->HeroicSVCorrup;

	}
	else
	{
		int lvl = GetLevel();
		int reclvl = item->RecLevel;

		newbon->AC += CalcRecommendedLevelBonus( lvl, reclvl, item->AC );
		newbon->HP += CalcRecommendedLevelBonus( lvl, reclvl, item->HP );
		newbon->Mana += CalcRecommendedLevelBonus( lvl, reclvl, item->Mana );
		newbon->Endurance += CalcRecommendedLevelBonus( lvl, reclvl, item->Endur );
		newbon->STR += CalcRecommendedLevelBonus( lvl, reclvl, (item->AStr + item->HeroicStr) );
		newbon->STA += CalcRecommendedLevelBonus( lvl, reclvl, (item->ASta + item->HeroicSta) );
		newbon->DEX += CalcRecommendedLevelBonus( lvl, reclvl, (item->ADex + item->HeroicDex) );
		newbon->AGI += CalcRecommendedLevelBonus( lvl, reclvl, (item->AAgi + item->HeroicAgi) );
		newbon->INT += CalcRecommendedLevelBonus( lvl, reclvl, (item->AInt + item->HeroicInt) );
		newbon->WIS += CalcRecommendedLevelBonus( lvl, reclvl, (item->AWis + item->HeroicWis) );
		newbon->CHA += CalcRecommendedLevelBonus( lvl, reclvl, (item->ACha + item->HeroicCha) );

		newbon->MR += CalcRecommendedLevelBonus( lvl, reclvl, (item->MR + item->HeroicMR) );
		newbon->FR += CalcRecommendedLevelBonus( lvl, reclvl, (item->FR + item->HeroicFR) );
		newbon->CR += CalcRecommendedLevelBonus( lvl, reclvl, (item->CR + item->HeroicCR) );
		newbon->PR += CalcRecommendedLevelBonus( lvl, reclvl, (item->PR + item->HeroicPR) );
		newbon->DR += CalcRecommendedLevelBonus( lvl, reclvl, (item->DR + item->HeroicDR) );
		newbon->Corrup += CalcRecommendedLevelBonus( lvl, reclvl, (item->SVCorruption + item->HeroicSVCorrup) );

		newbon->STRCapMod += CalcRecommendedLevelBonus( lvl, reclvl, item->HeroicStr );
		newbon->STACapMod += CalcRecommendedLevelBonus( lvl, reclvl, item->HeroicSta );
		newbon->DEXCapMod += CalcRecommendedLevelBonus( lvl, reclvl, item->HeroicDex );
		newbon->AGICapMod += CalcRecommendedLevelBonus( lvl, reclvl, item->HeroicAgi );
		newbon->INTCapMod += CalcRecommendedLevelBonus( lvl, reclvl, item->HeroicInt );
		newbon->WISCapMod += CalcRecommendedLevelBonus( lvl, reclvl, item->HeroicWis );
		newbon->CHACapMod += CalcRecommendedLevelBonus( lvl, reclvl, item->HeroicCha );
		newbon->MRCapMod += CalcRecommendedLevelBonus( lvl, reclvl, item->HeroicMR );
		newbon->CRCapMod += CalcRecommendedLevelBonus( lvl, reclvl, item->HeroicFR );
		newbon->FRCapMod += CalcRecommendedLevelBonus( lvl, reclvl, item->HeroicCR );
		newbon->PRCapMod += CalcRecommendedLevelBonus( lvl, reclvl, item->HeroicPR );
		newbon->DRCapMod += CalcRecommendedLevelBonus( lvl, reclvl, item->HeroicDR );
		newbon->CorrupCapMod += CalcRecommendedLevelBonus( lvl, reclvl, item->HeroicSVCorrup );

		newbon->HeroicSTR += CalcRecommendedLevelBonus( lvl, reclvl, item->HeroicStr );
		newbon->HeroicSTA += CalcRecommendedLevelBonus( lvl, reclvl, item->HeroicSta );
		newbon->HeroicDEX += CalcRecommendedLevelBonus( lvl, reclvl, item->HeroicDex );
		newbon->HeroicAGI += CalcRecommendedLevelBonus( lvl, reclvl, item->HeroicAgi );
		newbon->HeroicINT += CalcRecommendedLevelBonus( lvl, reclvl, item->HeroicInt );
		newbon->HeroicWIS += CalcRecommendedLevelBonus( lvl, reclvl, item->HeroicWis );
		newbon->HeroicCHA += CalcRecommendedLevelBonus( lvl, reclvl, item->HeroicCha );
		newbon->HeroicMR += CalcRecommendedLevelBonus( lvl, reclvl, item->HeroicMR );
		newbon->HeroicFR += CalcRecommendedLevelBonus( lvl, reclvl, item->HeroicFR );
		newbon->HeroicCR += CalcRecommendedLevelBonus( lvl, reclvl, item->HeroicCR );
		newbon->HeroicPR += CalcRecommendedLevelBonus( lvl, reclvl, item->HeroicPR );
		newbon->HeroicDR += CalcRecommendedLevelBonus( lvl, reclvl, item->HeroicDR );
		newbon->HeroicCorrup += CalcRecommendedLevelBonus( lvl, reclvl, item->HeroicSVCorrup );
	}

	//FatherNitwit: New style haste, shields, and regens
	if(newbon->haste < (int16)item->Haste) {
		newbon->haste = item->Haste;
	}
	if(item->Regen > 0)
		newbon->HPRegen += item->Regen;

	if(item->ManaRegen > 0)
		newbon->ManaRegen += item->ManaRegen;

	if(item->EnduranceRegen > 0)
		newbon->EnduranceRegen += item->EnduranceRegen;

	if(item->Attack > 0) {

		unsigned int cap = RuleI(Character, ItemATKCap);
		cap += itembonuses.ItemATKCap + spellbonuses.ItemATKCap + aabonuses.ItemATKCap;

		if((newbon->ATK + item->Attack) > cap)
			newbon->ATK = RuleI(Character, ItemATKCap);
		else
			newbon->ATK += item->Attack;
	}
	if(item->DamageShield > 0) {
		if((newbon->DamageShield + item->DamageShield) > RuleI(Character, ItemDamageShieldCap))
			newbon->DamageShield = RuleI(Character, ItemDamageShieldCap);
		else
			newbon->DamageShield += item->DamageShield;
	}
	if(item->SpellShield > 0) {
		if((newbon->SpellShield + item->SpellShield) > RuleI(Character, ItemSpellShieldingCap))
			newbon->SpellShield = RuleI(Character, ItemSpellShieldingCap);
		else
			newbon->SpellShield += item->SpellShield;
	}
	if(item->Shielding > 0) {
		if((newbon->MeleeMitigation + item->Shielding) > RuleI(Character, ItemShieldingCap))
			newbon->MeleeMitigation = RuleI(Character, ItemShieldingCap);
		else
			newbon->MeleeMitigation += item->Shielding;
	}
	if(item->StunResist > 0) {
		if((newbon->StunResist + item->StunResist) > RuleI(Character, ItemStunResistCap))
			newbon->StunResist = RuleI(Character, ItemStunResistCap);
		else
			newbon->StunResist += item->StunResist;
	}
	if(item->StrikeThrough > 0) {
		if((newbon->StrikeThrough + item->StrikeThrough) > RuleI(Character, ItemStrikethroughCap))
			newbon->StrikeThrough = RuleI(Character, ItemStrikethroughCap);
		else
			newbon->StrikeThrough += item->StrikeThrough;
	}
	if(item->Avoidance > 0) {
		if((newbon->AvoidMeleeChance + item->Avoidance) > RuleI(Character, ItemAvoidanceCap))
			newbon->AvoidMeleeChance = RuleI(Character, ItemAvoidanceCap);
		else
			newbon->AvoidMeleeChance += item->Avoidance;
	}
	if(item->Accuracy > 0) {
		if((newbon->HitChance + item->Accuracy) > RuleI(Character, ItemAccuracyCap))
			newbon->HitChance = RuleI(Character, ItemAccuracyCap);
		else
			newbon->HitChance += item->Accuracy;
	}
	if(item->CombatEffects > 0) {
		if((newbon->ProcChance + item->CombatEffects) > RuleI(Character, ItemCombatEffectsCap))
			newbon->ProcChance = RuleI(Character, ItemCombatEffectsCap);
		else
			newbon->ProcChance += item->CombatEffects;
	}
	if(item->DotShielding > 0) {
		if((newbon->DoTShielding + item->DotShielding) > RuleI(Character, ItemDoTShieldingCap))
			newbon->DoTShielding = RuleI(Character, ItemDoTShieldingCap);
		else
			newbon->DoTShielding += item->DotShielding;
	}

	if(item->HealAmt > 0) {
		if((newbon->HealAmt + item->HealAmt) > RuleI(Character, ItemHealAmtCap))
			newbon->HealAmt = RuleI(Character, ItemHealAmtCap);
		else
			newbon->HealAmt += item->HealAmt;
	}
	if(item->SpellDmg > 0) {
		if((newbon->SpellDmg + item->SpellDmg) > RuleI(Character, ItemSpellDmgCap))
			newbon->SpellDmg = RuleI(Character, ItemSpellDmgCap);
		else
			newbon->SpellDmg += item->SpellDmg;
	}
	if(item->Clairvoyance > 0) {
		if((newbon->Clairvoyance + item->Clairvoyance) > RuleI(Character, ItemClairvoyanceCap))
			newbon->Clairvoyance = RuleI(Character, ItemClairvoyanceCap);
		else
			newbon->Clairvoyance += item->Clairvoyance;
	}

	if(item->DSMitigation > 0) {
		if((newbon->DSMitigation + item->DSMitigation) > RuleI(Character, ItemDSMitigationCap))
			newbon->DSMitigation = RuleI(Character, ItemDSMitigationCap);
		else
			newbon->DSMitigation += item->DSMitigation;
	}
	if (item->Worn.Effect>0 && (item->Worn.Type == ET_WornEffect)) { // latent effects
		ApplySpellsBonuses(item->Worn.Effect, item->Worn.Level, newbon, 0, true);
	}

	if (item->Focus.Effect>0 && (item->Focus.Type == ET_Focus)) { // focus effects
		ApplySpellsBonuses(item->Focus.Effect, item->Focus.Level, newbon, 0, true);
	}

	switch(item->BardType)
	{
	case 51: /* All (e.g. Singing Short Sword) */
		{
			if(item->BardValue > newbon->singingMod)
				newbon->singingMod = item->BardValue;
			if(item->BardValue > newbon->brassMod)
				newbon->brassMod = item->BardValue;
			if(item->BardValue > newbon->stringedMod)
				newbon->stringedMod = item->BardValue;
			if(item->BardValue > newbon->percussionMod)
				newbon->percussionMod = item->BardValue;
			if(item->BardValue > newbon->windMod)
				newbon->windMod = item->BardValue;
			break;
		}
	case 50: /* Singing */
		{
			if(item->BardValue > newbon->singingMod)
				newbon->singingMod = item->BardValue;
			break;
		}
	case 23: /* Wind */
		{
			if(item->BardValue > newbon->windMod)
				newbon->windMod = item->BardValue;
			break;
		}
	case 24: /* stringed */
		{
			if(item->BardValue > newbon->stringedMod)
				newbon->stringedMod = item->BardValue;
			break;
		}
	case 25: /* brass */
		{
			if(item->BardValue > newbon->brassMod)
				newbon->brassMod = item->BardValue;
			break;
		}
	case 26: /* Percussion */
		{
			if(item->BardValue > newbon->percussionMod)
				newbon->percussionMod = item->BardValue;
			break;
		}
	}

	if (item->SkillModValue != 0 && item->SkillModType <= HIGHEST_SKILL){
		if ((item->SkillModValue > 0 && newbon->skillmod[item->SkillModType] < item->SkillModValue) ||
			(item->SkillModValue < 0 && newbon->skillmod[item->SkillModType] > item->SkillModValue))
		{
			newbon->skillmod[item->SkillModType] = item->SkillModValue;
		}
	}

	// Add Item Faction Mods
	if (item->FactionMod1)
	{
		if (item->FactionAmt1 > 0 && item->FactionAmt1 > GetItemFactionBonus(item->FactionMod1))
		{
			AddItemFactionBonus(item->FactionMod1, item->FactionAmt1);
		}
		else if (item->FactionAmt1 < 0 && item->FactionAmt1 < GetItemFactionBonus(item->FactionMod1))
		{
			AddItemFactionBonus(item->FactionMod1, item->FactionAmt1);
		}
	}
	if (item->FactionMod2)
	{
		if (item->FactionAmt2 > 0 && item->FactionAmt2 > GetItemFactionBonus(item->FactionMod2))
		{
			AddItemFactionBonus(item->FactionMod2, item->FactionAmt2);
		}
		else if (item->FactionAmt2 < 0 && item->FactionAmt2 < GetItemFactionBonus(item->FactionMod2))
		{
			AddItemFactionBonus(item->FactionMod2, item->FactionAmt2);
		}
	}
	if (item->FactionMod3)
	{
		if (item->FactionAmt3 > 0 && item->FactionAmt3 > GetItemFactionBonus(item->FactionMod3))
		{
			AddItemFactionBonus(item->FactionMod3, item->FactionAmt3);
		}
		else if (item->FactionAmt3 < 0 && item->FactionAmt3 < GetItemFactionBonus(item->FactionMod3))
		{
			AddItemFactionBonus(item->FactionMod3, item->FactionAmt3);
		}
	}
	if (item->FactionMod4)
	{
		if (item->FactionAmt4 > 0 && item->FactionAmt4 > GetItemFactionBonus(item->FactionMod4))
		{
			AddItemFactionBonus(item->FactionMod4, item->FactionAmt4);
		}
		else if (item->FactionAmt4 < 0 && item->FactionAmt4 < GetItemFactionBonus(item->FactionMod4))
		{
			AddItemFactionBonus(item->FactionMod4, item->FactionAmt4);
		}
	}

	if (item->ExtraDmgSkill != 0 && item->ExtraDmgSkill <= HIGHEST_SKILL) {
		if((newbon->SkillDamageAmount[item->ExtraDmgSkill] + item->ExtraDmgAmt) > RuleI(Character, ItemExtraDmgCap))
			newbon->SkillDamageAmount[item->ExtraDmgSkill] = RuleI(Character, ItemExtraDmgCap);
		else
			newbon->SkillDamageAmount[item->ExtraDmgSkill] += item->ExtraDmgAmt;
	}
}

int Merc::GroupLeadershipAAHealthEnhancement()
{
	Group *g = GetGroup();

	if(!g || (g->GroupCount() < 3))
		return 0;

	switch(g->GetLeadershipAA(groupAAHealthEnhancement))
	{
	case 0:
		return 0;
	case 1:
		return 30;
	case 2:
		return 60;
	case 3:
		return 100;
	}

	return 0;
}

int Merc::GroupLeadershipAAManaEnhancement()
{
	Group *g = GetGroup();

	if(!g || (g->GroupCount() < 3))
		return 0;

	switch(g->GetLeadershipAA(groupAAManaEnhancement))
	{
	case 0:
		return 0;
	case 1:
		return 30;
	case 2:
		return 60;
	case 3:
		return 100;
	}

	return 0;
}

int Merc::GroupLeadershipAAHealthRegeneration()
{
	Group *g = GetGroup();

	if(!g || (g->GroupCount() < 3))
		return 0;

	switch(g->GetLeadershipAA(groupAAHealthRegeneration))
	{
	case 0:
		return 0;
	case 1:
		return 4;
	case 2:
		return 6;
	case 3:
		return 8;
	}

	return 0;
}

int Merc::GroupLeadershipAAOffenseEnhancement()
{
	Group *g = GetGroup();

	if(!g || (g->GroupCount() < 3))
		return 0;

	switch(g->GetLeadershipAA(groupAAOffenseEnhancement))
	{
	case 0:
		return 0;
	case 1:
		return 10;
	case 2:
		return 19;
	case 3:
		return 28;
	case 4:
		return 34;
	case 5:
		return 40;
	}
	return 0;
}

int32 Merc::CalcSTR() {
	int32 val = _baseSTR + itembonuses.STR + spellbonuses.STR;

	int32 mod = aabonuses.STR;

	STR = val + mod;

	if(STR < 1)
		STR = 1;

	return(STR);
}

int32 Merc::CalcSTA() {
	int32 val = _baseSTA + itembonuses.STA + spellbonuses.STA;

	int32 mod = aabonuses.STA;

	STA = val + mod;

	if(STA < 1)
		STA = 1;

	return(STA);
}

int32 Merc::CalcAGI() {
	int32 val = _baseAGI + itembonuses.AGI + spellbonuses.AGI;
	int32 mod = aabonuses.AGI;

	int32 str = GetSTR();

	AGI = val + mod;

	if(AGI < 1)
		AGI = 1;

	return(AGI);
}

int32 Merc::CalcDEX() {
	int32 val = _baseDEX + itembonuses.DEX + spellbonuses.DEX;

	int32 mod = aabonuses.DEX;

	DEX = val + mod;

	if(DEX < 1)
		DEX = 1;

	return(DEX);
}

int32 Merc::CalcINT() {
	int32 val = _baseINT + itembonuses.INT + spellbonuses.INT;

	int32 mod = aabonuses.INT;

	INT = val + mod;

	if(INT < 1)
		INT = 1;

	return(INT);
}

int32 Merc::CalcWIS() {
	int32 val = _baseWIS + itembonuses.WIS + spellbonuses.WIS;

	int32 mod = aabonuses.WIS;

	WIS = val + mod;

	if(WIS < 1)
		WIS = 1;

	return(WIS);
}

int32 Merc::CalcCHA() {
	int32 val = _baseCHA + itembonuses.CHA + spellbonuses.CHA;

	int32 mod = aabonuses.CHA;

	CHA = val + mod;

	if(CHA < 1)
		CHA = 1;

	return(CHA);
}

//The AA multipliers are set to be 5, but were 2 on WR
//The resistant discipline which I think should be here is implemented
//in Mob::ResistSpell
int32 Merc::CalcMR()
{
	MR = _baseMR + itembonuses.MR + spellbonuses.MR + aabonuses.MR;

	if(MR < 1)
		MR = 1;

	return(MR);
}

int32 Merc::CalcFR()
{
	FR = _baseFR + itembonuses.FR + spellbonuses.FR + aabonuses.FR;

	if(FR < 1)
		FR = 1;

	return(FR);
}

int32 Merc::CalcDR()
{
	DR = _baseDR + itembonuses.DR + spellbonuses.DR + aabonuses.DR;

	if(DR < 1)
		DR = 1;

	return(DR);
}

int32 Merc::CalcPR()
{
	PR = _basePR + itembonuses.PR + spellbonuses.PR + aabonuses.PR;

	if(PR < 1)
		PR = 1;

	return(PR);
}

int32 Merc::CalcCR()
{
	CR = _baseCR + itembonuses.CR + spellbonuses.CR + aabonuses.CR;

	if(CR < 1)
		CR = 1;

	return(CR);
}

int32 Merc::CalcCorrup()
{
	Corrup = _baseCorrup + itembonuses.Corrup + spellbonuses.Corrup + aabonuses.Corrup;

	return(Corrup);
}

int32 Merc::CalcATK() {
	ATK = _baseATK + itembonuses.ATK + spellbonuses.ATK + aabonuses.ATK + GroupLeadershipAAOffenseEnhancement();
	return(ATK);
}

int32 Merc::CalcAC() {
	//spell AC bonuses are added directly to natural total
	AC = _baseAC + spellbonuses.AC;
	return(AC);
}

int32 Merc::CalcHPRegen() {
	int32 regen = hp_regen + itembonuses.HPRegen + spellbonuses.HPRegen;

	regen += aabonuses.HPRegen + GroupLeadershipAAHealthRegeneration();

	return (regen * RuleI(Character, HPRegenMultiplier) / 100);
}

int32 Merc::CalcHPRegenCap()
{
	int cap = RuleI(Character, ItemHealthRegenCap) + itembonuses.HeroicSTA/25;

	cap += aabonuses.ItemHPRegenCap + spellbonuses.ItemHPRegenCap + itembonuses.ItemHPRegenCap;

	return (cap * RuleI(Character, HPRegenMultiplier) / 100);
}

int32 Merc::CalcMaxHP() {
	float nd = 10000;
	max_hp = (CalcBaseHP() + itembonuses.HP);

	//The AA desc clearly says it only applies to base hp..
	//but the actual effect sent on live causes the client
	//to apply it to (basehp + itemhp).. I will oblige to the client's whims over
	//the aa description
	nd += aabonuses.MaxHP;  //Natural Durability, Physical Enhancement, Planar Durability

	max_hp = (float)max_hp * (float)nd / (float)10000; //this is to fix the HP-above-495k issue
	max_hp += spellbonuses.HP + aabonuses.HP;

	max_hp += GroupLeadershipAAHealthEnhancement();

	max_hp += max_hp * ((spellbonuses.MaxHPChange + itembonuses.MaxHPChange) / 10000.0f);

	if (cur_hp > max_hp)
		cur_hp = max_hp;

	int hp_perc_cap = spellbonuses.HPPercCap[0];
	if(hp_perc_cap) {
		int curHP_cap = (max_hp * hp_perc_cap) / 100;
		if (cur_hp > curHP_cap || (spellbonuses.HPPercCap[1] && cur_hp > spellbonuses.HPPercCap[1]))
			cur_hp = curHP_cap;
	}

	return max_hp;
}

int32 Merc::CalcBaseHP()
{
	return base_hp;
}

int32 Merc::CalcMaxMana()
{
	switch(GetCasterClass())
	{
	case 'I':
	case 'W': {
		max_mana = (CalcBaseMana() + itembonuses.Mana + spellbonuses.Mana + GroupLeadershipAAManaEnhancement());
		break;
			  }
	case 'N': {
		max_mana = 0;
		break;
			  }
	default: {
		LogFile->write(EQEMuLog::Debug, "Invalid Class '%c' in CalcMaxMana", GetCasterClass());
		max_mana = 0;
		break;
			 }
	}
	if (max_mana < 0) {
		max_mana = 0;
	}

	if (cur_mana > max_mana) {
		cur_mana = max_mana;
	}

	int mana_perc_cap = spellbonuses.ManaPercCap[0];
	if(mana_perc_cap) {
		int curMana_cap = (max_mana * mana_perc_cap) / 100;
		if (cur_mana > curMana_cap  || (spellbonuses.ManaPercCap[1] && cur_mana > spellbonuses.ManaPercCap[1]))
			cur_mana = curMana_cap;
	}

#if EQDEBUG >= 11
	LogFile->write(EQEMuLog::Debug, "Merc::CalcMaxMana() called for %s - returning %d", GetName(), max_mana);
#endif
	return max_mana;
}

int32 Merc::CalcBaseMana()
{
	return base_mana;
}

int32 Merc::CalcBaseManaRegen()
{
	uint8 clevel = GetLevel();
	int32 regen = 0;
	if (IsSitting())
	{
		if(HasSkill(SkillMeditate))
			regen = (((GetSkill(SkillMeditate) / 10) + (clevel - (clevel / 4))) / 4) + 4;
		else
			regen = 2;
	}
	else {
		regen = 2;
	}
	return regen;
}

int32 Merc::CalcManaRegen()
{
	int32 regen = 0;
	if (IsSitting())
	{
		BuffFadeBySitModifier();
		if(HasSkill(SkillMeditate)) {
			this->_medding = true;
			regen = ((GetSkill(SkillMeditate) / 10) + mana_regen);
			regen += spellbonuses.ManaRegen + itembonuses.ManaRegen;
		}
		else
			regen = mana_regen + spellbonuses.ManaRegen + itembonuses.ManaRegen;
	}
	else {
		this->_medding = false;
		regen = mana_regen + spellbonuses.ManaRegen + itembonuses.ManaRegen;
	}

	if(GetCasterClass() == 'I')
		regen += (itembonuses.HeroicINT / 25);
	else if(GetCasterClass() == 'W')
		regen += (itembonuses.HeroicWIS / 25);
	else
		regen = 0;

	//AAs
	regen += aabonuses.ManaRegen;

	return (regen * RuleI(Character, ManaRegenMultiplier) / 100);
}

int32 Merc::CalcManaRegenCap()
{
	int32 cap = RuleI(Character, ItemManaRegenCap) + aabonuses.ItemManaRegenCap;
	switch(GetCasterClass())
	{
	case 'I':
		cap += (itembonuses.HeroicINT / 25);
		break;
	case 'W':
		cap += (itembonuses.HeroicWIS / 25);
		break;
	}

	return (cap * RuleI(Character, ManaRegenMultiplier) / 100);
}

void Merc::CalcMaxEndurance()
{
	max_end = CalcBaseEndurance() + spellbonuses.Endurance + itembonuses.Endurance + aabonuses.Endurance;

	if (max_end < 0) {
		max_end = 0;
	}

	if (cur_end > max_end) {
		cur_end = max_end;
	}

	int end_perc_cap = spellbonuses.EndPercCap[0];
	if(end_perc_cap) {
		int curEnd_cap = (max_end * end_perc_cap) / 100;
		if (cur_end > curEnd_cap || (spellbonuses.EndPercCap[1] && cur_end > spellbonuses.EndPercCap[1]))
			cur_end = curEnd_cap;
	}
}

int32 Merc::CalcBaseEndurance()
{
	int32 base_end = 0;
	int32 base_endurance = 0;
	int32 ConvertedStats = 0;
	int32 sta_end = 0;
	int Stats = 0;

	if(GetClientVersion() >= EQClientSoD && RuleB(Character, SoDClientUseSoDHPManaEnd)) {
		int HeroicStats = 0;

		Stats = ((GetSTR() + GetSTA() + GetDEX() + GetAGI()) / 4);
		HeroicStats = ((GetHeroicSTR() + GetHeroicSTA() + GetHeroicDEX() + GetHeroicAGI()) / 4);

		if (Stats > 100) {
			ConvertedStats = (((Stats - 100) * 5 / 2) + 100);
			if (Stats > 201) {
				ConvertedStats -= ((Stats - 201) * 5 / 4);
			}
		}
		else {
			ConvertedStats = Stats;
		}

		if (GetLevel() < 41) {
			sta_end = (GetLevel() * 75 * ConvertedStats / 1000);
			base_endurance = (GetLevel() * 15);
		}
		else if (GetLevel() < 81) {
			sta_end = ((3 * ConvertedStats) + ((GetLevel() - 40) * 15 * ConvertedStats / 100));
			base_endurance = (600 + ((GetLevel() - 40) * 30));
		}
		else {
			sta_end = (9 * ConvertedStats);
			base_endurance = (1800 + ((GetLevel() - 80) * 18));
		}
		base_end = (base_endurance + sta_end + (HeroicStats * 10));
	}
	else
	{
		Stats = GetSTR()+GetSTA()+GetDEX()+GetAGI();
		int LevelBase = GetLevel() * 15;

		int at_most_800 = Stats;
		if(at_most_800 > 800)
			at_most_800 = 800;

		int Bonus400to800 = 0;
		int HalfBonus400to800 = 0;
		int Bonus800plus = 0;
		int HalfBonus800plus = 0;

		int BonusUpto800 = int( at_most_800 / 4 ) ;
		if(Stats > 400) {
			Bonus400to800 = int( (at_most_800 - 400) / 4 );
			HalfBonus400to800 = int( std::max( ( at_most_800 - 400 ), 0 ) / 8 );

			if(Stats > 800) {
				Bonus800plus = int( (Stats - 800) / 8 ) * 2;
				HalfBonus800plus = int( (Stats - 800) / 16 );
			}
		}
		int bonus_sum = BonusUpto800 + Bonus400to800 + HalfBonus400to800 + Bonus800plus + HalfBonus800plus;

		base_end = LevelBase;

		//take all of the sums from above, then multiply by level*0.075
		base_end += ( bonus_sum * 3 * GetLevel() ) / 40;
	}
	return base_end;
}

int32 Merc::CalcEnduranceRegen() {
	int32 regen = int32(GetLevel() * 4 / 10) + 2;
	regen += aabonuses.EnduranceRegen + spellbonuses.EnduranceRegen + itembonuses.EnduranceRegen;

	return (regen * RuleI(Character, EnduranceRegenMultiplier) / 100);
}

int32 Merc::CalcEnduranceRegenCap() {
	int cap = (RuleI(Character, ItemEnduranceRegenCap) + itembonuses.HeroicSTR/25 + itembonuses.HeroicDEX/25 + itembonuses.HeroicAGI/25 + itembonuses.HeroicSTA/25);

	return (cap * RuleI(Character, EnduranceRegenMultiplier) / 100);
}

void Merc::SetEndurance(int32 newEnd)
{
	/*Endurance can't be less than 0 or greater than max*/
	if(newEnd < 0)
		newEnd = 0;
	else if(newEnd > GetMaxEndurance()){
		newEnd = GetMaxEndurance();
	}

	cur_end = newEnd;
}

void Merc::DoEnduranceUpkeep() {

	if (!HasEndurUpkeep())
		return;

	int upkeep_sum = 0;
	int cost_redux = spellbonuses.EnduranceReduction + itembonuses.EnduranceReduction;

	bool has_effect = false;
	uint32 buffs_i;
	uint32 buff_count = GetMaxTotalSlots();
	for (buffs_i = 0; buffs_i < buff_count; buffs_i++) {
		if (buffs[buffs_i].spellid != SPELL_UNKNOWN) {
			int upkeep = spells[buffs[buffs_i].spellid].EndurUpkeep;
			if(upkeep > 0) {
				has_effect = true;
				if(cost_redux > 0) {
					if(upkeep <= cost_redux)
						continue;       //reduced to 0
					upkeep -= cost_redux;
				}
				if((upkeep+upkeep_sum) > GetEndurance()) {
					//they do not have enough to keep this one going.
					BuffFadeBySlot(buffs_i);
				} else {
					upkeep_sum += upkeep;
				}
			}
		}
	}

	if(upkeep_sum != 0)
		SetEndurance(GetEndurance() - upkeep_sum);

	if (!has_effect)
		SetEndurUpkeep(false);
}

void Merc::CalcRestState() {

	// This method calculates rest state HP and mana regeneration.
	// The bot must have been out of combat for RuleI(Character, RestRegenTimeToActivate) seconds,
	// must be sitting down, and must not have any detrimental spells affecting them.
	//
	if(!RuleI(Character, RestRegenPercent))
		return;

	RestRegenHP = RestRegenMana = RestRegenEndurance = 0;

	if(IsEngaged() || !IsSitting())
		return;

	if(!rest_timer.Check(false))
		return;

	uint32 buff_count = GetMaxTotalSlots();
	for (unsigned int j = 0; j < buff_count; j++) {
		if(buffs[j].spellid != SPELL_UNKNOWN) {
			if(IsDetrimentalSpell(buffs[j].spellid) && (buffs[j].ticsremaining > 0))
				if(!DetrimentalSpellAllowsRest(buffs[j].spellid))
					return;
		}
	}

	RestRegenHP = (GetMaxHP() * RuleI(Character, RestRegenPercent) / 100);

	RestRegenMana = (GetMaxMana() * RuleI(Character, RestRegenPercent) / 100);

	if(RuleB(Character, RestRegenEndurance))
		RestRegenEndurance = (GetMaxEndurance() * RuleI(Character, RestRegenPercent) / 100);
}

bool Merc::HasSkill(SkillUseTypes skill_id) const {
	return((GetSkill(skill_id) > 0) && CanHaveSkill(skill_id));
}

bool Merc::CanHaveSkill(SkillUseTypes skill_id) const {
	return(database.GetSkillCap(GetClass(), skill_id, RuleI(Character, MaxLevel)) > 0);
	//if you don't have it by max level, then odds are you never will?
}

uint16 Merc::MaxSkill(SkillUseTypes skillid, uint16 class_, uint16 level) const {
	return(database.GetSkillCap(class_, skillid, level));
}

void Merc::FillSpawnStruct(NewSpawn_Struct* ns, Mob* ForWho) {
	if(ns) {
		Mob::FillSpawnStruct(ns, ForWho);

		ns->spawn.afk = 0;
		ns->spawn.lfg = 0;
		ns->spawn.anon = 0;
		ns->spawn.gm = 0;
		ns->spawn.guildID = 0xFFFFFFFF;         // 0xFFFFFFFF = NO GUILD, 0 = Unknown Guild
		ns->spawn.is_npc = 1;                           // 0=no, 1=yes
		ns->spawn.is_pet = 0;
		ns->spawn.guildrank = 0;
		ns->spawn.showhelm = 1;
		ns->spawn.flymode = 0;
		ns->spawn.NPC = 1;                                      // 0=player,1=npc,2=pc corpse,3=npc corpse
		ns->spawn.IsMercenary = 1;

		unsigned int i;
		//should not include 21 (SLOT_AMMO)
		for (i = 0; i < MainAmmo; i++) {
			if(equipment[i] == 0)
				continue;
			const Item_Struct* item = database.GetItem(equipment[i]);
			if(item)
			{
				ns->spawn.equipment[i]  = item->Material;
				ns->spawn.colors[i].color = item->Color;
			}
		}
	}
}

bool Merc::Process()
{
	if(IsStunned() && stunned_timer.Check())
	{
		this->stunned = false;
		this->stunned_timer.Disable();
	}

	if (GetDepop())
	{
		SetMercCharacterID(0);
		SetOwnerID(0);
		return false;
	}

	if(!GetMercOwner()) {
		//p_depop = true;               //this was causing a crash - removed merc from entity list, but not group
		//return false;                 //merc can live after client dies, not sure how long
	}

	if(IsSuspended())
	{
		return false;
	}

	if (HasGroup() && GetMercOwner() && GetFollowID() == 0) {
		SetFollowID(GetMercOwner()->GetID());
	}

	SpellProcess();

	if(tic_timer.Check())
	{
		//6 seconds, or whatever the rule is set to has passed, send this position to everyone to avoid ghosting
		if(!IsMoving() && !IsEngaged())
		{
			SendPosition();
			if(IsSitting()) {
				if(!rest_timer.Enabled()) {
					rest_timer.Start(RuleI(Character, RestRegenTimeToActivate) * 1000);
				}
			}
		}

		BuffProcess();

		CalcRestState();

		if(GetHP() < GetMaxHP())
			SetHP(GetHP() + CalcHPRegen() + RestRegenHP);

		if(GetMana() < GetMaxMana())
			SetMana(GetMana() + CalcManaRegen() + RestRegenMana);

		if(GetEndurance() < GetMaxEndurance())
			SetEndurance(GetEndurance() + CalcEnduranceRegen() + RestRegenEndurance);
	}

	if(confidence_timer.Check()) {
		_check_confidence = true;
	}

	if (sendhpupdate_timer.Check()) {
		SendHPUpdate();
	}

	if (endupkeep_timer.Check() && GetHP() > 0){
		DoEnduranceUpkeep();
	}

	if (IsStunned() || IsMezzed())
		return true;

	// Merc AI
	AI_Process();

	return true;
}

bool Merc::IsMercCasterCombatRange(Mob *target) {
	bool result = false;

	if(target) {
		float range = MercAISpellRange;

		range *= range;

		// half the max so the merc doesn't always stop at max range to allow combat movement
		range *= .5;

		float targetDistance = DistNoRootNoZ(*target);

		if(targetDistance > range)
			result = false;
		else
			result = true;
	}

	return result;
}

void Merc::AI_Process() {
	if(!IsAIControlled())
		return;

	if(IsCasting())
		return;

	// A bot wont start its AI if not grouped
	if(!HasGroup()) {
		return;
	}

	Mob* MercOwner = GetOwner();

	if(GetAppearance() == eaDead)
	{
		if(!MercOwner)
		{
			Depop();
		}
		return;
	}

	// The merc needs an owner
	if(!MercOwner) {
		//SetTarget(0);
		//SetOwnerID(0);
		// TODO: Need to wait and try casting rez if merc is a healer with a dead owner
		return;
	}

	/*
	try {
		if(MercOwner->CastToClient()->IsDead()) {
			SetTarget(0);
			SetOwnerID(0);
			return;
		}
	}
	catch(...) {
		SetTarget(0);
		SetOwnerID(0);
		return;
	}
	*/

	if(check_target_timer.Check()) {
		CheckHateList();
	}

	if(IsEngaged())
	{
		if(rest_timer.Enabled())
			rest_timer.Disable();

		if(IsRooted())
			SetTarget(hate_list.GetClosest(this));
		else
			FindTarget();

		if(!GetTarget())
			return;

		if(HasPet())
			GetPet()->SetTarget(GetTarget());

		if(!IsSitting())
			FaceTarget(GetTarget());

		if(DivineAura())
			return;

		int hateCount = entity_list.GetHatedCount(this, nullptr);
		if(GetHatedCount() < hateCount) {
			SetHatedCount(hateCount);

			if(!CheckConfidence()) {
				if(!confidence_timer.Enabled()) {
					confidence_timer.Start(10000);
				}
			}
		}

		//Check specific conditions for merc to lose confidence and flee (or regain confidence once fleeing)
		if(_check_confidence) {
			//not already running
			if(!_lost_confidence) {
				//and fail confidence check
				if(!CheckConfidence()) {
					_lost_confidence = true;

					//move to bottom of hate lists?
					//Iterate though hatelist
					// SetHate(other, hate, damage)

					if(RuleB(Combat, EnableFearPathing)) {
						CalculateNewFearpoint();
						if(curfp) {
							return;
						}
					}
					else {
						Stun(12000 - (6000 - tic_timer.GetRemainingTime()));
					}
				}
			}
			else { //are fleeing due to lost confidence
				if(CheckConfidence()) { //passed test - regain confidence
					_lost_confidence = false;
				}
			}

			//they are in flee mode
			if(_lost_confidence)
				return;
		}

		// Let's check if we have a los with our target.
		// If we don't, our hate_list is wiped.
		// Else, it was causing the merc to aggro behind wall etc... causing massive trains.
		if(!CheckLosFN(GetTarget()) || GetTarget()->IsMezzed() || !IsAttackAllowed(GetTarget())) {
			WipeHateList();

			if(IsMoving()) {
				SetHeading(0);
				SetRunAnimSpeed(0);

				if(moved) {
					moved = false;
					SendPosition();
					SetMoving(false);
				}
			}

			return;
		}

		bool atCombatRange = false;

		float meleeDistance = GetMaxMeleeRangeToTarget(GetTarget());

		if(GetClass() == SHADOWKNIGHT || GetClass() == PALADIN || GetClass() == WARRIOR) {
			meleeDistance = meleeDistance * .30;
		}
		else {
			meleeDistance *= (float)zone->random.Real(.50, .85);
		}
		if(IsMercCaster() && GetLevel() > 12) {
			if(IsMercCasterCombatRange(GetTarget()))
				atCombatRange = true;
		}
		else if(DistNoRoot(*GetTarget()) <= meleeDistance) {
			atCombatRange = true;
		}

		if(atCombatRange)
		{
			if(IsMoving())
			{
				SetHeading(CalculateHeadingToTarget(GetTarget()->GetX(), GetTarget()->GetY()));
				SetRunAnimSpeed(0);

				if(moved) {
					moved = false;
					SendPosition();
					SetMoving(false);
				}
			}

			if(AImovement_timer->Check())
			{
				if(!IsMoving() && GetClass() == ROGUE && !BehindMob(GetTarget(), GetX(), GetY()))
				{
					// Move the rogue to behind the mob
					float newX = 0;
					float newY = 0;
					float newZ = 0;

					if(PlotPositionAroundTarget(GetTarget(), newX, newY, newZ))
					{
						CalculateNewPosition2(newX, newY, newZ, GetRunspeed());
						return;
					}
				}
				else if(!IsMoving() && GetClass() != ROGUE && (DistNoRootNoZ(*GetTarget()) < GetTarget()->GetSize()))
				{
					// If we are not a rogue trying to backstab, let's try to adjust our melee range so we don't appear to be bunched up
					float newX = 0;
					float newY = 0;
					float newZ = 0;

					if(PlotPositionAroundTarget(GetTarget(), newX, newY, newZ, false) && GetArchetype() != ARCHETYPE_CASTER)
					{
						CalculateNewPosition2(newX, newY, newZ, GetRunspeed());
						return;
					}
				}

				if(IsMoving())
					SendPosUpdate();
				else
					SendPosition();
			}

			if(!IsMercCaster() && GetTarget() && !IsStunned() && !IsMezzed() && (GetAppearance() != eaDead))
			{
				// we can't fight if we don't have a target, are stun/mezzed or dead..
				// Stop attacking if the target is enraged
				if(IsEngaged() && !BehindMob(GetTarget(), GetX(), GetY()) && GetTarget()->IsEnraged())
					return;
				//TODO: Implement Stances.
				/*if(GetBotStance() == BotStancePassive)
				return;*/

				// First, special attack per class (kick, backstab etc..)
				DoClassAttacks(GetTarget());

				//try main hand first
				if(attack_timer.Check())
				{
					Attack(GetTarget(), MainPrimary);

					bool tripleSuccess = false;

					if(GetOwner() && GetTarget() && CanThisClassDoubleAttack())
					{
						if(GetOwner()) {
							Attack(GetTarget(), MainPrimary, true);
						}

						if(GetOwner() && GetTarget() && GetSpecialAbility(SPECATK_TRIPLE)) {
							tripleSuccess = true;
							Attack(GetTarget(), MainPrimary, true);
						}

						//quad attack, does this belong here??
						if(GetOwner() && GetTarget() && GetSpecialAbility(SPECATK_QUAD)) {
							Attack(GetTarget(), MainPrimary, true);
						}
					}

					//Live AA - Flurry, Rapid Strikes ect (Flurry does not require Triple Attack).
					int16 flurrychance = aabonuses.FlurryChance + spellbonuses.FlurryChance + itembonuses.FlurryChance;

					if (GetTarget() && flurrychance)
					{
						if(zone->random.Roll(flurrychance))
						{
							Message_StringID(MT_NPCFlurry, YOU_FLURRY);
							Attack(GetTarget(), MainPrimary, false);
							Attack(GetTarget(), MainPrimary, false);
						}
					}

					int16 ExtraAttackChanceBonus = spellbonuses.ExtraAttackChance + itembonuses.ExtraAttackChance + aabonuses.ExtraAttackChance;

					if (GetTarget() && ExtraAttackChanceBonus) {
						if(zone->random.Roll(ExtraAttackChanceBonus))
						{
							Attack(GetTarget(), MainPrimary, false);
						}
					}
				}

				// TODO: Do mercs berserk? Find this out on live...
				//if (GetClass() == WARRIOR || GetClass() == BERSERKER) {
				//      if(GetHP() > 0 && !berserk && this->GetHPRatio() < 30) {
				//              entity_list.MessageClose_StringID(this, false, 200, 0, BERSERK_START, GetName());
				//              this->berserk = true;
				//      }
				//      if (berserk && this->GetHPRatio() > 30) {
				//              entity_list.MessageClose_StringID(this, false, 200, 0, BERSERK_END, GetName());
				//              this->berserk = false;
				//      }
				//}

				//now off hand
				if(GetTarget() && attack_dw_timer.Check() && CanThisClassDualWield())
				{
					int weapontype = 0; // No weapon type
					bool bIsFist = true;

					if(bIsFist || ((weapontype != ItemType2HSlash) && (weapontype != ItemType2HPiercing) && (weapontype != ItemType2HBlunt)))
					{
						float DualWieldProbability = 0.0f;

						int16 Ambidexterity = aabonuses.Ambidexterity + spellbonuses.Ambidexterity + itembonuses.Ambidexterity;
						DualWieldProbability = (GetSkill(SkillDualWield) + GetLevel() + Ambidexterity) / 400.0f; // 78.0 max
						int16 DWBonus = spellbonuses.DualWieldChance + itembonuses.DualWieldChance;
						DualWieldProbability += DualWieldProbability*float(DWBonus)/ 100.0f;

						// Max 78% of DW
						if (zone->random.Roll(DualWieldProbability))
						{
							Attack(GetTarget(), MainSecondary);     // Single attack with offhand

							if(CanThisClassDoubleAttack()) {
								if(GetTarget() && GetTarget()->GetHP() > -10)
									Attack(GetTarget(), MainSecondary);     // Single attack with offhand
							}
						}
					}
				}
			}
		}
		else
		{
			if(GetTarget()->IsFeared() && !spellend_timer.Enabled()) {
				// This is a mob that is fleeing either because it has been feared or is low on hitpoints
				//TODO: Implement Stances.
				//if(GetStance() != MercStancePassive)
				AI_PursueCastCheck();
			}

			if (AImovement_timer->Check())
			{
				if(!IsRooted()) {
					mlog(AI__WAYPOINTS, "Pursuing %s while engaged.", GetTarget()->GetCleanName());
					CalculateNewPosition2(GetTarget()->GetX(), GetTarget()->GetY(), GetTarget()->GetZ(), GetRunspeed());
					return;
				}

				if(IsMoving())
					SendPosUpdate();
				else
					SendPosition();
			}
		} // end not in combat range

		if(!IsMoving() && !spellend_timer.Enabled())
		{
			//TODO: Implement Stances.
			//if(GetStance() == MercStancePassive)
			//      return;

			if(AI_EngagedCastCheck()) {
				MercMeditate(false);
			}
			else if(GetArchetype() == ARCHETYPE_CASTER)
				MercMeditate(true);
		}
	}
	else
	{
		// Not engaged in combat
		SetTarget(0);
		SetHatedCount(0);
		confidence_timer.Disable();
		_check_confidence = false;

		if(!check_target_timer.Enabled())
			check_target_timer.Start(2000, false);

		if(!IsMoving() && AIthink_timer->Check() && !spellend_timer.Enabled())
		{
			//TODO: Implement passive stances.
			//if(GetStance() != MercStancePassive) {
			if(!AI_IdleCastCheck() && !IsCasting()) {
				if(GetArchetype() == ARCHETYPE_CASTER) {
					MercMeditate(true);
				}
			}
		}

		if(AImovement_timer->Check())
		{
			if(GetFollowID())
			{
				Mob* follow = entity_list.GetMob(GetFollowID());

				if(follow)
				{
					float dist = DistNoRoot(*follow);
					float speed = GetRunspeed();

					if(dist < GetFollowDistance() + 1000)
						speed = GetWalkspeed();

					SetRunAnimSpeed(0);

					if(dist > GetFollowDistance()) {
						CalculateNewPosition2(follow->GetX(), follow->GetY(), follow->GetZ(), speed);
						if(rest_timer.Enabled())
							rest_timer.Disable();
						return;
					}
					else
					{
						if(moved)
						{
							moved=false;
							SendPosition();
							SetMoving(false);
						}
					}
				}
			}
		}
	}
}

void Merc::AI_Start(int32 iMoveDelay) {
	NPC::AI_Start(iMoveDelay);
	if (!pAIControlled)
		return;

	if (merc_spells.size() == 0) {
		AIautocastspell_timer->SetTimer(1000);
		AIautocastspell_timer->Disable();
	} else {
		AIautocastspell_timer->SetTimer(750);
		AIautocastspell_timer->Start(RandomTimer(0, 2000), false);
	}

	if (NPCTypedata_ours) {
		ProcessSpecialAbilities(NPCTypedata_ours->special_abilities);
	}

	SendTo(GetX(), GetY(), GetZ());
	SetChanged();
	SaveGuardSpot();
}

void Merc::AI_Stop() {
	NPC::AI_Stop();
	Mob::AI_Stop();
}

bool Merc::AI_EngagedCastCheck() {
	bool result = false;
	bool failedToCast = false;

	if (GetTarget() && AIautocastspell_timer->Check(false))
	{
		AIautocastspell_timer->Disable();       //prevent the timer from going off AGAIN while we are casting.

		mlog(AI__SPELLS, "Engaged autocast check triggered (MERCS).");

		int8 mercClass = GetClass();

		switch(mercClass)
		{
		case TANK:
			if (!AICastSpell(GetChanceToCastBySpellType(SpellType_Nuke), SpellType_Nuke)) {
				if (!AICastSpell(GetChanceToCastBySpellType(SpellType_InCombatBuff), SpellType_InCombatBuff)) {
					failedToCast = true;
				}
			}
			break;
		case HEALER:
			if(!entity_list.Merc_AICheckCloseBeneficialSpells(this, GetChanceToCastBySpellType(SpellType_Heal), MercAISpellRange, SpellType_Heal)) {
				if(!entity_list.Merc_AICheckCloseBeneficialSpells(this, GetChanceToCastBySpellType(SpellType_Buff), MercAISpellRange, SpellType_Buff)) {
					failedToCast = true;
				}
			}
			break;
		case MELEEDPS:
			if (!AICastSpell(GetChanceToCastBySpellType(SpellType_Escape), SpellType_Escape)) {
				if (!AICastSpell(GetChanceToCastBySpellType(SpellType_Nuke), SpellType_Nuke)) {
					if (!AICastSpell(GetChanceToCastBySpellType(SpellType_InCombatBuff), SpellType_InCombatBuff)) {
						failedToCast = true;
					}
				}
			}
			break;
		case CASTERDPS:
			if (!AICastSpell(GetChanceToCastBySpellType(SpellType_Escape), SpellType_Escape)) {
				if (!AICastSpell(GetChanceToCastBySpellType(SpellType_Nuke), SpellType_Nuke)) {
					failedToCast = true;
				}
			}
			break;
		}

		if(!AIautocastspell_timer->Enabled()) {
			AIautocastspell_timer->Start(RandomTimer(100, 250), false);
		}

		if(!failedToCast)
			result = true;
	}

	return result;
}

bool Merc::AI_IdleCastCheck() {
	bool result = false;
	bool failedToCast = false;

	if (AIautocastspell_timer->Check(false)) {
#if MobAI_DEBUG_Spells >= 25
		std::cout << "Non-Engaged autocast check triggered: " << this->GetCleanName() << std::endl;
#endif
		AIautocastspell_timer->Disable();       //prevent the timer from going off AGAIN while we are casting.

		//Ok, IdleCastCheck depends of class.
		int8 mercClass = GetClass();

		switch(mercClass)
		{
		case TANK:
			failedToCast = true;
			break;
		case HEALER:
			if(!entity_list.Merc_AICheckCloseBeneficialSpells(this, 100, MercAISpellRange, SpellType_Cure)) {
				if(!entity_list.Merc_AICheckCloseBeneficialSpells(this, 100, MercAISpellRange, SpellType_Heal)) {
					if(!entity_list.Merc_AICheckCloseBeneficialSpells(this, 100, MercAISpellRange, SpellType_Resurrect)) {
						if(!entity_list.Merc_AICheckCloseBeneficialSpells(this, 100, MercAISpellRange, SpellType_Buff)) {
							failedToCast = true;
						}
					}
				}
			}
			result = true;
			break;
		case MELEEDPS:
			if(!entity_list.Merc_AICheckCloseBeneficialSpells(this, 100, MercAISpellRange, SpellType_Buff)) {
				failedToCast = true;
			}
			break;
		case CASTERDPS:
			failedToCast = true;
			break;
		}

		if(!AIautocastspell_timer->Enabled())
			AIautocastspell_timer->Start(RandomTimer(500, 1000), false);

		if(!failedToCast)
			result = true;
	}

	return result;
}

bool EntityList::Merc_AICheckCloseBeneficialSpells(Merc* caster, uint8 iChance, float iRange, uint32 iSpellTypes) {

	if((iSpellTypes&SpellTypes_Detrimental) != 0) {
		//according to live, you can buff and heal through walls...
		//now with PCs, this only applies if you can TARGET the target, but
		// according to Rogean, Live NPCs will just cast through walls/floors, no problem..
		//
		// This check was put in to address an idle-mob CPU issue
		_log(AI__ERROR, "Error: detrimental spells requested from AICheckCloseBeneficialSpells!!");
		return(false);
	}

	if(!caster)
		return false;

	if(!caster->AI_HasSpells())
		return false;

	if (iChance < 100) {
		int8 tmp = zone->random.Int(1, 100);
		if (tmp > iChance)
			return false;
	}

	int8 mercCasterClass = caster->GetClass();

	if(caster->HasGroup()) {
		if( mercCasterClass == HEALER) {
			if( iSpellTypes == SpellType_Heal )     {
				if(caster->AICastSpell(100, SpellType_Heal))
					return true;
			}

			if( iSpellTypes == SpellType_Cure )     {
				if(caster->AICastSpell(100, SpellType_Cure))
					return true;
			}

			if( iSpellTypes == SpellType_Resurrect )        {
				if(caster->AICastSpell(100, SpellType_Resurrect))
					return true;
			}
		}

		//Ok for the buffs..
		if( iSpellTypes == SpellType_Buff) {
			if(caster->AICastSpell(100, SpellType_Buff))
				return true;
		}
	}

	return false;
}

bool Merc::AIDoSpellCast(uint16 spellid, Mob* tar, int32 mana_cost, uint32* oDontDoAgainBefore) {
	bool result = false;
	MercSpell mercSpell = GetMercSpellBySpellID(this, spellid);

	// manacost has special values, -1 is no mana cost, -2 is instant cast (no mana)
	int32 manaCost = mana_cost;

	if (manaCost == -1)
		manaCost = spells[spellid].mana;
	else if (manaCost == -2)
		manaCost = 0;

	int32 extraMana = 0;
	int32 hasMana = GetMana();

	float dist2 = 0;

	if (mercSpell.type & SpellType_Escape) {
		dist2 = 0;
	} else
		dist2 = DistNoRoot(*tar);

	if (((((spells[spellid].targettype==ST_GroupTeleport && mercSpell.type==SpellType_Heal)
		|| spells[spellid].targettype==ST_AECaster
		|| spells[spellid].targettype==ST_Group
		|| spells[spellid].targettype==ST_AEBard)
		&& dist2 <= spells[spellid].aoerange*spells[spellid].aoerange)
		|| dist2 <= GetActSpellRange(spellid, spells[spellid].range)*GetActSpellRange(spellid, spells[spellid].range)) && (mana_cost <= GetMana() || GetMana() == GetMaxMana()))
	{
		SetRunAnimSpeed(0);
		SendPosition();
		SetMoving(false);

		result = CastSpell(spellid, tar->GetID(), 1, -1, mana_cost, oDontDoAgainBefore, -1, -1, 0, 0);

		if(IsCasting() && IsSitting())
			Stand();
	}

	// if the spell wasn't casted, then take back any extra mana that was given to the bot to cast that spell
	if(!result) {
		SetMana(hasMana);
		extraMana = false;
	}
	else { //handle spell recast and recast timers
		SetSpellTimeCanCast(mercSpell.spellid, spells[spellid].recast_time);

		if(spells[spellid].EndurTimerIndex > 0) {
			SetSpellRecastTimer(spells[spellid].EndurTimerIndex, spellid, spells[spellid].recast_time);
		}
	}

	return result;
}

bool Merc::AICastSpell(int8 iChance, int32 iSpellTypes) {

	if(!AI_HasSpells())
		return false;

	if (iChance < 100) {
		if (zone->random.Int(0, 100) > iChance){
			return false;
		}
	}

	int8 mercClass = GetClass();
	uint8 mercLevel = GetLevel();

	bool checked_los = false;       //we do not check LOS until we are absolutely sure we need to, and we only do it once.
	bool castedSpell = false;
	bool isDiscipline = false;

	if(HasGroup()) {
		Group *g = GetGroup();

		if(g) {
			MercSpell selectedMercSpell;
			selectedMercSpell.spellid = 0;
			selectedMercSpell.stance = 0;
			selectedMercSpell.type = 0;
			selectedMercSpell.slot = 0;
			selectedMercSpell.proc_chance = 0;
			selectedMercSpell.time_cancast = 0;

			switch(mercClass)
			{
			case TANK:
			case MELEEDPS:
				isDiscipline = true;
				break;
			default:
				isDiscipline = false;
				break;
			}

			switch (iSpellTypes) {
							case SpellType_Heal: {
								Mob* tar = nullptr;
								int8 numToHeal = g->GetNumberNeedingHealedInGroup(IsEngaged() ? 75 : 95, true);
								int8 checkHPR = IsEngaged() ? 95 : 99;
								int8 checkPetHPR = IsEngaged() ? 95 : 99;

								//todo: check stance to determine healing spell selection

								for(int i = 0; i < MAX_GROUP_MEMBERS; i++) {
									if(g->members[i] && !g->members[i]->qglobal) {
										int8 hpr = (int8)g->members[i]->GetHPRatio();

										if(g->members[i]->HasPet() && g->members[i]->GetPet()->GetHPRatio() < checkHPR) {
											if(!tar || ((g->members[i]->GetPet()->GetHPRatio() + 25) < tar->GetHPRatio())) {
												tar = g->members[i]->GetPet();
												checkPetHPR = g->members[i]->GetPet()->GetHPRatio() + 25;
											}
										}

										if(hpr > checkHPR) {
											continue;
										}

										if(IsEngaged() && (g->members[i]->GetClass() == NECROMANCER && hpr >= 50)
											|| (g->members[i]->GetClass() == SHAMAN && hpr >= 80)) {
												//allow necros to lifetap & shaman to canni without wasting mana
												continue;
										}

										if(hpr < checkHPR && g->members[i] == GetMercOwner()) {
											if(!tar || (hpr < tar->GetHPRatio() || (tar->IsPet() && hpr < checkPetHPR)))
												tar = g->members[i];            //check owner first
										}
										else if(hpr < checkHPR && g->HasRole(g->members[i], RoleTank)){
											if(!tar || (hpr < tar->GetHPRatio() || (tar->IsPet() && hpr < checkPetHPR)))
												tar = g->members[i];
										}
										else if( hpr < checkHPR && (!tar || (hpr < tar->GetHPRatio() || (tar->IsPet() && hpr < checkPetHPR)))) {
											tar = g->members[i];
										}
									}
								}

								if(numToHeal > 2) {
									selectedMercSpell = GetBestMercSpellForGroupHeal(this);
								}

								if(tar && selectedMercSpell.spellid == 0) {
									if(tar->GetHPRatio() < 15) {
										//check for very fast heals first (casting time < 1 s)
										selectedMercSpell = GetBestMercSpellForVeryFastHeal(this);

										//check for fast heals next (casting time < 2 s)
										if(selectedMercSpell.spellid == 0) {
											selectedMercSpell = GetBestMercSpellForFastHeal(this);
										}

										//get regular heal
										if(selectedMercSpell.spellid == 0) {
											selectedMercSpell = GetBestMercSpellForRegularSingleTargetHeal(this);
										}
									}
									else if (tar->GetHPRatio() < 35) {
										//check for fast heals next (casting time < 2 s)
										selectedMercSpell = GetBestMercSpellForFastHeal(this);

										//get regular heal
										if(selectedMercSpell.spellid == 0) {
											selectedMercSpell = GetBestMercSpellForRegularSingleTargetHeal(this);
										}
									}
									else if (tar->GetHPRatio() < 80) {
										selectedMercSpell = GetBestMercSpellForPercentageHeal(this);

										//get regular heal
										if(selectedMercSpell.spellid == 0) {
											selectedMercSpell = GetBestMercSpellForRegularSingleTargetHeal(this);
										}
									}
									else {
										//check for heal over time. if not present, try it first
										if(!tar->FindType(SE_HealOverTime)) {
											selectedMercSpell = GetBestMercSpellForHealOverTime(this);

											//get regular heal
											if(selectedMercSpell.spellid == 0) {
												selectedMercSpell = GetBestMercSpellForRegularSingleTargetHeal(this);
											}
										}
									}
								}

								if(selectedMercSpell.spellid > 0) {
									castedSpell = AIDoSpellCast(selectedMercSpell.spellid, tar, -1);
								}

								if(castedSpell) {
									char* gmsg = 0;

									if(tar != this) {
										//we don't need spam of bots healing themselves
										MakeAnyLenString(&gmsg, "Casting %s on %s.", spells[selectedMercSpell.spellid].name, tar->GetCleanName());
										if(gmsg)
										{
											MercGroupSay(this, gmsg);
											safe_delete_array(gmsg);
										}
									}
								}

								break;
												 }
							case SpellType_Root: {
								break;
												 }
							case SpellType_Buff: {

								if(GetClass() == HEALER && GetManaRatio() < 50) {
									return false;                   //mercs buff when Mana > 50%
								}

								std::list<MercSpell> buffSpellList = GetMercSpellsBySpellType(this, SpellType_Buff);

								for(std::list<MercSpell>::iterator itr = buffSpellList.begin(); itr != buffSpellList.end(); ++itr) {
									MercSpell selectedMercSpell = *itr;

									if(!((spells[selectedMercSpell.spellid].targettype == ST_Target || spells[selectedMercSpell.spellid].targettype == ST_Pet ||
										spells[selectedMercSpell.spellid].targettype == ST_Group || spells[selectedMercSpell.spellid].targettype == ST_GroupTeleport ||
										spells[selectedMercSpell.spellid].targettype == ST_Self))) {
											continue;
									}

									if(spells[selectedMercSpell.spellid].targettype == ST_Self) {
										if( !this->IsImmuneToSpell(selectedMercSpell.spellid, this)
											&& (this->CanBuffStack(selectedMercSpell.spellid, mercLevel, true) >= 0)) {

												if( this->GetArchetype() == ARCHETYPE_MELEE && IsEffectInSpell(selectedMercSpell.spellid, SE_IncreaseSpellHaste)) {
													continue;
												}

												uint32 TempDontBuffMeBeforeTime = this->DontBuffMeBefore();

												if(selectedMercSpell.spellid > 0) {
													if(isDiscipline) {
														castedSpell = UseDiscipline(selectedMercSpell.spellid, GetID());
													}
													else {
														castedSpell = AIDoSpellCast(selectedMercSpell.spellid, this, -1, &TempDontBuffMeBeforeTime);

														if(TempDontBuffMeBeforeTime != this->DontBuffMeBefore())
															this->SetDontBuffMeBefore(TempDontBuffMeBeforeTime);
													}
												}
										}
									}
									else {
										for( int i = 0; i < MAX_GROUP_MEMBERS; i++) {
											if(g->members[i]) {
												Mob* tar = g->members[i];

												if( !tar->IsImmuneToSpell(selectedMercSpell.spellid, this)
													&& (tar->CanBuffStack(selectedMercSpell.spellid, mercLevel, true) >= 0)) {

														if( tar->GetArchetype() == ARCHETYPE_MELEE && IsEffectInSpell(selectedMercSpell.spellid, SE_IncreaseSpellHaste)) {
															continue;
														}

														uint32 TempDontBuffMeBeforeTime = tar->DontBuffMeBefore();

														if(selectedMercSpell.spellid > 0) {
															if(isDiscipline) {
																castedSpell = UseDiscipline(selectedMercSpell.spellid, tar->GetID());
															}
															else {
																castedSpell = AIDoSpellCast(selectedMercSpell.spellid, tar, -1, &TempDontBuffMeBeforeTime);

																if(TempDontBuffMeBeforeTime != tar->DontBuffMeBefore())
																	tar->SetDontBuffMeBefore(TempDontBuffMeBeforeTime);
															}
														}
												}

												if(!castedSpell && tar->GetPet()) {

													//don't cast group spells on pets
													if(IsGroupSpell(selectedMercSpell.spellid)
														|| spells[selectedMercSpell.spellid].targettype == ST_Group
														|| spells[selectedMercSpell.spellid].targettype == ST_GroupTeleport ) {
															continue;
													}

													if(!tar->GetPet()->IsImmuneToSpell(selectedMercSpell.spellid, this)
														&& (tar->GetPet()->CanBuffStack(selectedMercSpell.spellid, mercLevel, true) >= 0)) {

															uint32 TempDontBuffMeBeforeTime = tar->DontBuffMeBefore();

															if(selectedMercSpell.spellid > 0) {
																if(isDiscipline) {
																	castedSpell = UseDiscipline(selectedMercSpell.spellid, tar->GetPet()->GetID());
																}
																else {
																	castedSpell = AIDoSpellCast(selectedMercSpell.spellid, tar->GetPet(), -1, &TempDontBuffMeBeforeTime);

																	if(TempDontBuffMeBeforeTime != tar->GetPet()->DontBuffMeBefore())
																		tar->GetPet()->SetDontBuffMeBefore(TempDontBuffMeBeforeTime);
																}
															}
													}
												}
											}
										}
									}
								}
								break;
												 }
							case SpellType_Nuke: {
								switch(mercClass)
								{
								case TANK:
									//check for taunt
									if(CheckAETaunt()) {
										if(MERC_DEBUG > 0)
											GetOwner()->Message(7, "AE Taunting");
										//get AE taunt
										selectedMercSpell = GetBestMercSpellForAETaunt(this);
									}

									if(selectedMercSpell.spellid == 0 && CheckTaunt()) {
										//get taunt
										selectedMercSpell = GetBestMercSpellForTaunt(this);
									}

									//get hate disc
									if(selectedMercSpell.spellid == 0) {
										selectedMercSpell = GetBestMercSpellForHate(this);
									}

									break;
								case HEALER:
									break;
								case MELEEDPS:
									break;
								case CASTERDPS:
									Mob* tar = GetTarget();

									selectedMercSpell = GetBestMercSpellForAENuke(this, tar);

									if(selectedMercSpell.spellid == 0 && !tar->GetSpecialAbility(UNSTUNABLE) && !tar->IsStunned()) {
										uint8 stunChance = 15;
										if(zone->random.Roll(stunChance)) {
											selectedMercSpell = GetBestMercSpellForStun(this);
										}
									}

									if(selectedMercSpell.spellid == 0) {
										uint8 lureChance = 25;
										if(zone->random.Roll(lureChance)) {
											selectedMercSpell = GetBestMercSpellForNukeByTargetResists(this, tar);
										}
									}

									if(selectedMercSpell.spellid == 0) {
										selectedMercSpell = GetBestMercSpellForNuke(this);
									}

									break;
								}

								if(selectedMercSpell.spellid > 0) {
									if(isDiscipline) {
										castedSpell = UseDiscipline(selectedMercSpell.spellid, GetTarget()->GetID());
									}
									else {
										castedSpell = AIDoSpellCast(selectedMercSpell.spellid, GetTarget(), -1);
									}
								}

								break;
												 }
							case SpellType_InCombatBuff: {
								std::list<MercSpell> buffSpellList = GetMercSpellsBySpellType(this, SpellType_InCombatBuff);
								Mob* tar = this;

								for(std::list<MercSpell>::iterator itr = buffSpellList.begin(); itr != buffSpellList.end(); ++itr) {
									MercSpell selectedMercSpell = *itr;

									if(!(spells[selectedMercSpell.spellid].targettype == ST_Self)) {
										continue;
									}

									if(spells[selectedMercSpell.spellid].skill == SkillBackstab && spells[selectedMercSpell.spellid].targettype == ST_Self) {
										if(!hidden) {
											continue;
										}
									}

									if( !tar->IsImmuneToSpell(selectedMercSpell.spellid, this)
										&& (tar->CanBuffStack(selectedMercSpell.spellid, mercLevel, true) >= 0)) {

											uint32 TempDontBuffMeBeforeTime = tar->DontBuffMeBefore();

											if(selectedMercSpell.spellid > 0) {
												if(isDiscipline) {
													castedSpell = UseDiscipline(selectedMercSpell.spellid, GetID());
												}
												else {
													castedSpell = AIDoSpellCast(selectedMercSpell.spellid, this, -1);
												}
											}
									}
								}
								break;
														 }
							case SpellType_Cure: {
								Mob* tar = nullptr;
								for(int i = 0; i < MAX_GROUP_MEMBERS; i++) {
									if(g->members[i] && !g->members[i]->qglobal) {
										if(GetNeedsCured(g->members[i]) && (g->members[i]->DontCureMeBefore() < Timer::GetCurrentTime())) {
											tar = g->members[i];
										}
									}
								}

								if(tar && !(g->GetNumberNeedingHealedInGroup(IsEngaged() ? 25 : 40, false) > 0) && !(g->GetNumberNeedingHealedInGroup(IsEngaged() ? 40 : 60, false) > 2))
								{
									selectedMercSpell = GetBestMercSpellForCure(this, tar);

									if(selectedMercSpell.spellid == 0)
										break;

									uint32 TempDontCureMeBeforeTime = tar->DontCureMeBefore();

									castedSpell = AIDoSpellCast(selectedMercSpell.spellid, tar, spells[selectedMercSpell.spellid].mana, &TempDontCureMeBeforeTime);

									if(castedSpell) {
										if(IsGroupSpell(selectedMercSpell.spellid)){

											if(this->HasGroup()) {
												Group *g = this->GetGroup();

												if(g) {
													for( int i = 0; i<MAX_GROUP_MEMBERS; i++) {
														if(g->members[i] && !g->members[i]->qglobal) {
															if(TempDontCureMeBeforeTime != tar->DontCureMeBefore())
																g->members[i]->SetDontCureMeBefore(Timer::GetCurrentTime() + 4000);
														}
													}
												}
											}
										}
										else {
											if(TempDontCureMeBeforeTime != tar->DontCureMeBefore())
												tar->SetDontCureMeBefore(Timer::GetCurrentTime() + 4000);
										}
									}
								}
								break;
												 }
							case SpellType_Resurrect: {
								Corpse *corpse = GetGroupMemberCorpse();

								if(corpse) {
									selectedMercSpell = GetFirstMercSpellBySpellType(this, SpellType_Resurrect);

									if(selectedMercSpell.spellid == 0)
										break;

									uint32 TempDontRootMeBeforeTime = corpse->DontRootMeBefore();

									castedSpell = AIDoSpellCast(selectedMercSpell.spellid, corpse, spells[selectedMercSpell.spellid].mana, &TempDontRootMeBeforeTime);

									//CastSpell(selectedMercSpell.spellid, corpse->GetID(), 1, -1, -1, &TempDontRootMeBeforeTime);
									corpse->SetDontRootMeBefore(TempDontRootMeBeforeTime);
								}

								break;
													  }
							case SpellType_Escape: {
								Mob* tar = GetTarget();
								uint8 hpr = (uint8)GetHPRatio();
								bool mayGetAggro = false;

								if(tar && (mercClass == CASTERDPS) || (mercClass == MELEEDPS)) {
									mayGetAggro = HasOrMayGetAggro(); //classes have hate reducing spells

									if (mayGetAggro) {
										selectedMercSpell = GetFirstMercSpellBySpellType(this, SpellType_Escape);

										if(selectedMercSpell.spellid == 0)
											break;

										if(isDiscipline) {
											castedSpell = UseDiscipline(selectedMercSpell.spellid, tar->GetID());
										}
										else {
											castedSpell = AIDoSpellCast(selectedMercSpell.spellid, tar, -1);
										}
									}
								}
								break;
												   }
			}
		}
	}

	return castedSpell;
}

void Merc::CheckHateList() {
	if(check_target_timer.Enabled())
		check_target_timer.Disable();

	if(!IsEngaged()) {
		if(GetFollowID()) {
			Group* g = GetGroup();
			if(g) {
				Mob* MercOwner = GetOwner();
				if(MercOwner && MercOwner->GetTarget() && MercOwner->GetTarget()->IsNPC() && (MercOwner->GetTarget()->GetHateAmount(MercOwner) || MercOwner->CastToClient()->AutoAttackEnabled()) && IsAttackAllowed(MercOwner->GetTarget())) {
					float range = g->HasRole(MercOwner, RolePuller) ? RuleI(Mercs, AggroRadiusPuller) : RuleI(Mercs, AggroRadius);
					range = range * range;
					if(MercOwner->GetTarget()->DistNoRootNoZ(*this) < range) {
						AddToHateList(MercOwner->GetTarget(), 1);
					}
				}
				else {
					std::list<NPC*> npc_list;
					entity_list.GetNPCList(npc_list);

					for(std::list<NPC*>::iterator itr = npc_list.begin(); itr != npc_list.end(); ++itr) {
						NPC* npc = *itr;
						float dist = npc->DistNoRootNoZ(*this);
						int radius = RuleI(Mercs, AggroRadius);
						radius *= radius;
						if(dist <= radius) {

							for(int counter = 0; counter < g->GroupCount(); counter++) {
								Mob* groupMember = g->members[counter];
								if(groupMember) {
									if(npc->IsOnHatelist(groupMember)) {
										if(!hate_list.IsOnHateList(npc)) {
											float range = g->HasRole(groupMember, RolePuller) ? RuleI(Mercs, AggroRadiusPuller) : RuleI(Mercs, AggroRadius);
											range *= range;
											if(npc->DistNoRootNoZ(*this) < range) {
												hate_list.Add(npc, 1);
											}
										}
									}
								}
							}
						}
					}
				}
			}
		}
	}
}

bool Merc::HasOrMayGetAggro() {
	bool mayGetAggro = false;

	if(GetTarget() && GetTarget()->GetHateTop()) {
		Mob *topHate = GetTarget()->GetHateTop();

		if(topHate == this)
			mayGetAggro = true; //I currently have aggro
		else {
			uint32 myHateAmt = GetTarget()->GetHateAmount(this);
			uint32 topHateAmt = GetTarget()->GetHateAmount(topHate);

			if(myHateAmt > 0 && topHateAmt > 0 && (uint8)((myHateAmt/topHateAmt)*100) > 90) //I have 90% as much hate as top, next action may give me aggro
				mayGetAggro = true;
		}
	}

	return mayGetAggro;
}

bool Merc::CheckAENuke(Merc* caster, Mob* tar, uint16 spell_id, uint8 &numTargets) {
	std::list<NPC*> npc_list;
	entity_list.GetNPCList(npc_list);

	for(std::list<NPC*>::iterator itr = npc_list.begin(); itr != npc_list.end(); ++itr) {
		NPC* npc = *itr;

		if(npc->DistNoRootNoZ(*tar) <= spells[spell_id].aoerange * spells[spell_id].aoerange) {
			if(!npc->IsMezzed()) {
				numTargets++;
			}
			else {
				numTargets = 0;
				return false;
			}
		}
	}

	if(numTargets > 1)
		return true;

	return false;
}

int16 Merc::GetFocusEffect(focusType type, uint16 spell_id) {

	int16 realTotal = 0;
	int16 realTotal2 = 0;
	int16 realTotal3 = 0;
	bool rand_effectiveness = false;

	//Improved Healing, Damage & Mana Reduction are handled differently in that some are random percentages
	//In these cases we need to find the most powerful effect, so that each piece of gear wont get its own chance
	if((type == focusManaCost || type == focusImprovedHeal || type == focusImprovedDamage)
		&& RuleB(Spells, LiveLikeFocusEffects))
	{
		rand_effectiveness = true;
	}

	//Check if item focus effect exists for the client.
	if (itembonuses.FocusEffects[type]){

		const Item_Struct* TempItem = 0;
		const Item_Struct* UsedItem = 0;
		uint16 UsedFocusID = 0;
		int16 Total = 0;
		int16 focus_max = 0;
		int16 focus_max_real = 0;

		//item focus
		for (int x = 0; x < EmuConstants::EQUIPMENT_SIZE; ++x)
		{
			TempItem = nullptr;
			if (equipment[x] == 0)
				continue;
			TempItem = database.GetItem(equipment[x]);
			if (TempItem && TempItem->Focus.Effect > 0 && TempItem->Focus.Effect != SPELL_UNKNOWN) {
				if(rand_effectiveness) {
					focus_max = CalcFocusEffect(type, TempItem->Focus.Effect, spell_id, true);
					if (focus_max > 0 && focus_max_real >= 0 && focus_max > focus_max_real) {
						focus_max_real = focus_max;
						UsedItem = TempItem;
						UsedFocusID = TempItem->Focus.Effect;
					} else if (focus_max < 0 && focus_max < focus_max_real) {
						focus_max_real = focus_max;
						UsedItem = TempItem;
						UsedFocusID = TempItem->Focus.Effect;
					}
				}
				else {
					Total = CalcFocusEffect(type, TempItem->Focus.Effect, spell_id);
					if (Total > 0 && realTotal >= 0 && Total > realTotal) {
						realTotal = Total;
						UsedItem = TempItem;
						UsedFocusID = TempItem->Focus.Effect;
					} else if (Total < 0 && Total < realTotal) {
						realTotal = Total;
						UsedItem = TempItem;
						UsedFocusID = TempItem->Focus.Effect;
					}
				}
			}
		}

		if(UsedItem && rand_effectiveness && focus_max_real != 0)
			realTotal = CalcFocusEffect(type, UsedFocusID, spell_id);

		if (realTotal != 0 && UsedItem)
			Message_StringID(MT_Spells, BEGINS_TO_GLOW, UsedItem->Name);
	}

	//Check if spell focus effect exists for the client.
	if (spellbonuses.FocusEffects[type]){

		//Spell Focus
		int16 Total2 = 0;
		int16 focus_max2 = 0;
		int16 focus_max_real2 = 0;

		int buff_tracker = -1;
		int buff_slot = 0;
		uint16 focusspellid = 0;
		uint16 focusspell_tracker = 0;
		uint32 buff_max = GetMaxTotalSlots();
		for (buff_slot = 0; buff_slot < buff_max; buff_slot++) {
			focusspellid = buffs[buff_slot].spellid;
			if (focusspellid == 0 || focusspellid >= SPDAT_RECORDS)
				continue;

			if(rand_effectiveness) {
				focus_max2 = CalcFocusEffect(type, focusspellid, spell_id, true);
				if (focus_max2 > 0 && focus_max_real2 >= 0 && focus_max2 > focus_max_real2) {
					focus_max_real2 = focus_max2;
					buff_tracker = buff_slot;
					focusspell_tracker = focusspellid;
				} else if (focus_max2 < 0 && focus_max2 < focus_max_real2) {
					focus_max_real2 = focus_max2;
					buff_tracker = buff_slot;
					focusspell_tracker = focusspellid;
				}
			}
			else {
				Total2 = CalcFocusEffect(type, focusspellid, spell_id);
				if (Total2 > 0 && realTotal2 >= 0 && Total2 > realTotal2) {
					realTotal2 = Total2;
					buff_tracker = buff_slot;
					focusspell_tracker = focusspellid;
				} else if (Total2 < 0 && Total2 < realTotal2) {
					realTotal2 = Total2;
					buff_tracker = buff_slot;
					focusspell_tracker = focusspellid;
				}
			}
		}

		if(focusspell_tracker && rand_effectiveness && focus_max_real2 != 0)
			realTotal2 = CalcFocusEffect(type, focusspell_tracker, spell_id);

		// For effects like gift of mana that only fire once, save the spellid into an array that consists of all available buff slots.
		if(buff_tracker >= 0 && buffs[buff_tracker].numhits > 0) {
			m_spellHitsLeft[buff_tracker] = focusspell_tracker;
		}
	}


	// AA Focus
	/*if (aabonuses.FocusEffects[type]){

	int16 Total3 = 0;
	uint32 slots = 0;
	uint32 aa_AA = 0;
	uint32 aa_value = 0;

	for (int i = 0; i < MAX_PP_AA_ARRAY; i++)
	{
	aa_AA = this->aa[i]->AA;
	aa_value = this->aa[i]->value;
	if (aa_AA < 1 || aa_value < 1)
	continue;

	Total3 = CalcAAFocus(type, aa_AA, spell_id);
	if (Total3 > 0 && realTotal3 >= 0 && Total3 > realTotal3) {
	realTotal3 = Total3;
	}
	else if (Total3 < 0 && Total3 < realTotal3) {
	realTotal3 = Total3;
	}
	}
	}*/

	if(type == focusReagentCost && IsSummonPetSpell(spell_id) && GetAA(aaElementalPact))
		return 100;

	if(type == focusReagentCost && (IsEffectInSpell(spell_id, SE_SummonItem) || IsSacrificeSpell(spell_id)))
		return 0;
	//Summon Spells that require reagents are typically imbue type spells, enchant metal, sacrifice and shouldn't be affected
	//by reagent conservation for obvious reasons.

	return realTotal + realTotal2 + realTotal3;
}


int32 Merc::GetActSpellDamage(uint16 spell_id, int32 value, Mob* target) {

	if (spells[spell_id].targettype == ST_Self)
		return value;

	bool Critical = false;
	int32 value_BaseEffect = 0;

	value_BaseEffect = value + (value*GetFocusEffect(focusFcBaseEffects, spell_id)/100);

	int chance = RuleI(Spells, BaseCritChance);
	chance += itembonuses.CriticalSpellChance + spellbonuses.CriticalSpellChance + aabonuses.CriticalSpellChance;

	if (chance > 0){

		int32 ratio = RuleI(Spells, BaseCritRatio); //Critical modifier is applied from spell effects only. Keep at 100 for live like criticals.

		if (zone->random.Roll(chance)) {
			Critical = true;
			ratio += itembonuses.SpellCritDmgIncrease + spellbonuses.SpellCritDmgIncrease + aabonuses.SpellCritDmgIncrease;
			ratio += itembonuses.SpellCritDmgIncNoStack + spellbonuses.SpellCritDmgIncNoStack + aabonuses.SpellCritDmgIncNoStack;
		}

		else if (GetClass() == CASTERDPS && (GetLevel() >= RuleI(Spells, WizCritLevel)) && (zone->random.Roll(RuleI(Spells, WizCritChance)))) {
			ratio = zone->random.Int(1,100); //Wizard innate critical chance is calculated seperately from spell effect and is not a set ratio.
			Critical = true;
		}

		ratio += RuleI(Spells, WizCritRatio); //Default is zero

		if (Critical){

			value = value_BaseEffect*ratio/100;

			value += value_BaseEffect*GetFocusEffect(focusImprovedDamage, spell_id)/100;

			value += int(value_BaseEffect*GetFocusEffect(focusFcDamagePctCrit, spell_id)/100)*ratio/100;

			if (target) {
				value += int(value_BaseEffect*target->GetVulnerability(this, spell_id, 0)/100)*ratio/100;
				value -= target->GetFcDamageAmtIncoming(this, spell_id);
			}

			value -= GetFocusEffect(focusFcDamageAmtCrit, spell_id)*ratio/100;

			value -= GetFocusEffect(focusFcDamageAmt, spell_id);

			if(itembonuses.SpellDmg && spells[spell_id].classes[(GetClass()%16) - 1] >= GetLevel() - 5)
				value -= GetExtraSpellAmt(spell_id, itembonuses.SpellDmg, value)*ratio/100;

			value = (value * GetSpellScale() / 100);

			entity_list.MessageClose_StringID(this, false, 100, MT_SpellCrits,
				OTHER_CRIT_BLAST, GetName(), itoa(-value));

			return value;
		}
	}

	value = value_BaseEffect;

	value += value_BaseEffect*GetFocusEffect(focusImprovedDamage, spell_id)/100;

	value += value_BaseEffect*GetFocusEffect(focusFcDamagePctCrit, spell_id)/100;

	if (target) {
		value += value_BaseEffect*target->GetVulnerability(this, spell_id, 0)/100;
		value -= target->GetFcDamageAmtIncoming(this, spell_id);
	}

	value -= GetFocusEffect(focusFcDamageAmtCrit, spell_id);

	value -= GetFocusEffect(focusFcDamageAmt, spell_id);

	if(itembonuses.SpellDmg && spells[spell_id].classes[(GetClass()%16) - 1] >= GetLevel() - 5)
		value -= GetExtraSpellAmt(spell_id, itembonuses.SpellDmg, value);

	value = (value * GetSpellScale() / 100);

	return value;
}

int32 Merc::GetActSpellHealing(uint16 spell_id, int32 value, Mob* target) {

	if (target == nullptr)
		target = this;

	int32 value_BaseEffect = 0;
	int16 chance = 0;
	int8 modifier = 1;
	bool Critical = false;

	value_BaseEffect = value + (value*GetFocusEffect(focusFcBaseEffects, spell_id)/100);

	value = value_BaseEffect;

	value += int(value_BaseEffect*GetFocusEffect(focusImprovedHeal, spell_id)/100);

	// Instant Heals
	if(spells[spell_id].buffduration < 1) {

		chance += itembonuses.CriticalHealChance + spellbonuses.CriticalHealChance + aabonuses.CriticalHealChance;

		chance += target->GetFocusIncoming(focusFcHealPctCritIncoming, SE_FcHealPctCritIncoming, this, spell_id);

		if (spellbonuses.CriticalHealDecay)
			chance += GetDecayEffectValue(spell_id, SE_CriticalHealDecay);

		if(chance && zone->random.Roll(chance)) {
			Critical = true;
			modifier = 2; //At present time no critical heal amount modifier SPA exists.
		}

		value *= modifier;
		value += GetFocusEffect(focusFcHealAmtCrit, spell_id) * modifier;
		value += GetFocusEffect(focusFcHealAmt, spell_id);
		value += target->GetFocusIncoming(focusFcHealAmtIncoming, SE_FcHealAmtIncoming, this, spell_id);

		if(itembonuses.HealAmt && spells[spell_id].classes[(GetClass()%16) - 1] >= GetLevel() - 5)
			value += GetExtraSpellAmt(spell_id, itembonuses.HealAmt, value) * modifier;

		value += value*target->GetHealRate(spell_id, this)/100;

		if (Critical)
			entity_list.MessageClose(this, false, 100, MT_SpellCrits, "%s performs an exceptional heal! (%d)", GetName(), value);

		return value;
	}

	//Heal over time spells. [Heal Rate and Additional Healing effects do not increase this value]
	else {

		chance = itembonuses.CriticalHealOverTime + spellbonuses.CriticalHealOverTime + aabonuses.CriticalHealOverTime;

		chance += target->GetFocusIncoming(focusFcHealPctCritIncoming, SE_FcHealPctCritIncoming, this, spell_id);

		if (spellbonuses.CriticalRegenDecay)
			chance += GetDecayEffectValue(spell_id, SE_CriticalRegenDecay);

		if(chance && zone->random.Roll(chance))
			return (value * 2);
	}

	return value;
}

int32 Merc::GetActSpellCost(uint16 spell_id, int32 cost)
{
	// Formula = Unknown exact, based off a random percent chance up to mana cost(after focuses) of the cast spell
	if(this->itembonuses.Clairvoyance && spells[spell_id].classes[(GetClass()%16) - 1] >= GetLevel() - 5)
	{
		int16 mana_back = this->itembonuses.Clairvoyance * zone->random.Int(1, 100) / 100;
		// Doesnt generate mana, so best case is a free spell
		if(mana_back > cost)
			mana_back = cost;

		cost -= mana_back;
	}

	// This formula was derived from the following resource:
	// http://www.eqsummoners.com/eq1/specialization-library.html
	// WildcardX
	float PercentManaReduction = 0;

	int16 focus_redux = GetFocusEffect(focusManaCost, spell_id);

	if(focus_redux > 0)
	{
		PercentManaReduction += zone->random.Real(1, (double)focus_redux);
	}

	cost -= (cost * (PercentManaReduction / 100));

	// Gift of Mana - reduces spell cost to 1 mana
	if(focus_redux >= 100) {
		uint32 buff_max = GetMaxTotalSlots();
		for (int buffSlot = 0; buffSlot < buff_max; buffSlot++) {
			if (buffs[buffSlot].spellid == 0 || buffs[buffSlot].spellid >= SPDAT_RECORDS)
				continue;

			if(IsEffectInSpell(buffs[buffSlot].spellid, SE_ReduceManaCost)) {
				if(CalcFocusEffect(focusManaCost, buffs[buffSlot].spellid, spell_id) == 100)
					cost = 1;
			}
		}
	}

	if(cost < 0)
		cost = 0;

	return cost;
}

int32 Merc::GetActSpellCasttime(uint16 spell_id, int32 casttime)
{
	int32 cast_reducer = 0;
	cast_reducer += GetFocusEffect(focusSpellHaste, spell_id);

	if (cast_reducer > RuleI(Spells, MaxCastTimeReduction))
		cast_reducer = RuleI(Spells, MaxCastTimeReduction);

	casttime = (casttime*(100 - cast_reducer)/100);

	return casttime;
}

int8 Merc::GetChanceToCastBySpellType(int16 spellType) {
	int mercStance = (int)GetStance();
	int8 mercClass = GetClass();
	int8 chance = 0;

	switch (spellType) {
			case SpellType_Nuke: {
				switch(mercClass)
				{
				case TANK: {
					chance = 100;
					break;
						   }
				case HEALER:{
					break;
							}
				case MELEEDPS:{
					chance = 100;
					break;
							  }
				case CASTERDPS:{
					chance = 100;
					break;
							   }
				}
				break;
								 }
			case SpellType_Heal: {
				switch(mercClass)
				{
				case TANK: {
					break;
						   }
				case HEALER:{
					chance = 100;
					break;
							}
				case MELEEDPS:{
					break;
							  }
				case CASTERDPS:{
					break;
							   }
				}
				break;
								 }
			case SpellType_Root: {
				switch(mercClass)
				{
				case TANK: {
					break;
						   }
				case HEALER:{
					break;
							}
				case MELEEDPS:{
					break;
							  }
				case CASTERDPS:{
					break;
							   }
				}
				break;
								 }
			case SpellType_Buff: {
				switch(mercClass)
				{
				case TANK: {
					break;
						   }
				case HEALER:{
					chance = IsEngaged() ? 0 : 100;
					break;
							}
				case MELEEDPS:{
					break;
							  }
				case CASTERDPS:{
					break;
							   }
				}
				break;
								 }
			case SpellType_InCombatBuff: {
				switch(mercClass)
				{
				case TANK: {
					chance = 50;
					break;
						   }
				case HEALER:{
					break;
							}
				case MELEEDPS:{
					chance = 50;
					break;
							  }
				case CASTERDPS:{
					break;
							   }
				}
				break;
										 }
			case SpellType_Escape: {
				switch(mercClass)
				{
				case TANK: {
					break;
						   }
				case HEALER:{
					break;
							}
				case MELEEDPS:{
					chance = 100;
					break;
							  }
				case CASTERDPS:{
					chance = 100;
					break;
							   }
				}
				break;
								   }
			default:
				chance = 0;
				break;
	}

	return chance;
}

bool Merc::CheckStance(int16 stance) {

	//checks of current stance matches stances listed as valid for spell in database
	//stance = 0 for all stances, stance # for only that stance & -stance# for all but that stance
	if(stance == 0
		|| (stance > 0 && stance == GetStance())
		|| (stance < 0 && abs(stance) != GetStance())) {
			return true;
	}

	return false;
}

std::list<MercSpell> Merc::GetMercSpellsBySpellType(Merc* caster, int spellType) {
	std::list<MercSpell> result;

	if(caster && caster->AI_HasSpells()) {
		std::vector<MercSpell> mercSpellList = caster->GetMercSpells();

		for (int i = mercSpellList.size() - 1; i >= 0; i--) {
			if (mercSpellList[i].spellid <= 0 || mercSpellList[i].spellid >= SPDAT_RECORDS) {
				// this is both to quit early to save cpu and to avoid casting bad spells
				// Bad info from database can trigger this incorrectly, but that should be fixed in DB, not here
				continue;
			}

			if((mercSpellList[i].type & spellType) && caster->CheckStance(mercSpellList[i].stance)) {
				MercSpell mercSpell;
				mercSpell.spellid = mercSpellList[i].spellid;
				mercSpell.stance = mercSpellList[i].stance;
				mercSpell.type = mercSpellList[i].type;
				mercSpell.slot = mercSpellList[i].slot;
				mercSpell.proc_chance = mercSpellList[i].proc_chance;
				mercSpell.time_cancast = mercSpellList[i].time_cancast;

				result.push_back(mercSpell);
			}
		}
	}

	return result;
}

MercSpell Merc::GetFirstMercSpellBySpellType(Merc* caster, int spellType) {
	MercSpell result;

	result.spellid = 0;
	result.stance = 0;
	result.type = 0;
	result.slot = 0;
	result.proc_chance = 0;
	result.time_cancast = 0;

	if(caster && caster->AI_HasSpells()) {
		std::vector<MercSpell> mercSpellList = caster->GetMercSpells();

		for (int i = mercSpellList.size() - 1; i >= 0; i--) {
			if (mercSpellList[i].spellid <= 0 || mercSpellList[i].spellid >= SPDAT_RECORDS) {
				// this is both to quit early to save cpu and to avoid casting bad spells
				// Bad info from database can trigger this incorrectly, but that should be fixed in DB, not here
				continue;
			}

			if((mercSpellList[i].type & spellType)
				&& caster->CheckStance(mercSpellList[i].stance)
				&& CheckSpellRecastTimers(caster, mercSpellList[i].spellid)) {
					result.spellid = mercSpellList[i].spellid;
					result.stance = mercSpellList[i].stance;
					result.type = mercSpellList[i].type;
					result.slot = mercSpellList[i].slot;
					result.proc_chance = mercSpellList[i].proc_chance;
					result.time_cancast = mercSpellList[i].time_cancast;

					break;
			}
		}
	}

	return result;
}

MercSpell Merc::GetMercSpellBySpellID(Merc* caster, uint16 spellid) {
	MercSpell result;

	result.spellid = 0;
	result.stance = 0;
	result.type = 0;
	result.slot = 0;
	result.proc_chance = 0;
	result.time_cancast = 0;

	if(caster && caster->AI_HasSpells()) {
		std::vector<MercSpell> mercSpellList = caster->GetMercSpells();

		for (int i = mercSpellList.size() - 1; i >= 0; i--) {
			if (mercSpellList[i].spellid <= 0 || mercSpellList[i].spellid >= SPDAT_RECORDS) {
				// this is both to quit early to save cpu and to avoid casting bad spells
				// Bad info from database can trigger this incorrectly, but that should be fixed in DB, not here
				continue;
			}

			if((mercSpellList[i].spellid == spellid)
				&& caster->CheckStance(mercSpellList[i].stance)) {
					result.spellid = mercSpellList[i].spellid;
					result.stance = mercSpellList[i].stance;
					result.type = mercSpellList[i].type;
					result.slot = mercSpellList[i].slot;
					result.proc_chance = mercSpellList[i].proc_chance;
					result.time_cancast = mercSpellList[i].time_cancast;

					break;
			}
		}
	}

	return result;
}

std::list<MercSpell> Merc::GetMercSpellsForSpellEffect(Merc* caster, int spellEffect) {
	std::list<MercSpell> result;

	if(caster && caster->AI_HasSpells()) {
		std::vector<MercSpell> mercSpellList = caster->GetMercSpells();

		for (int i = mercSpellList.size() - 1; i >= 0; i--) {
			if (mercSpellList[i].spellid <= 0 || mercSpellList[i].spellid >= SPDAT_RECORDS) {
				// this is both to quit early to save cpu and to avoid casting bad spells
				// Bad info from database can trigger this incorrectly, but that should be fixed in DB, not here
				continue;
			}

			if(IsEffectInSpell(mercSpellList[i].spellid, spellEffect) && caster->CheckStance(mercSpellList[i].stance)) {
				MercSpell MercSpell;
				MercSpell.spellid = mercSpellList[i].spellid;
				MercSpell.stance = mercSpellList[i].stance;
				MercSpell.type = mercSpellList[i].type;
				MercSpell.slot = mercSpellList[i].slot;
				MercSpell.proc_chance = mercSpellList[i].proc_chance;
				MercSpell.time_cancast = mercSpellList[i].time_cancast;

				result.push_back(MercSpell);
			}
		}
	}

	return result;
}

std::list<MercSpell> Merc::GetMercSpellsForSpellEffectAndTargetType(Merc* caster, int spellEffect, SpellTargetType targetType) {
	std::list<MercSpell> result;

	if(caster && caster->AI_HasSpells()) {
		std::vector<MercSpell> mercSpellList = caster->GetMercSpells();

		for (int i = mercSpellList.size() - 1; i >= 0; i--) {
			if (mercSpellList[i].spellid <= 0 || mercSpellList[i].spellid >= SPDAT_RECORDS) {
				// this is both to quit early to save cpu and to avoid casting bad spells
				// Bad info from database can trigger this incorrectly, but that should be fixed in DB, not here
				continue;
			}

			if(IsEffectInSpell(mercSpellList[i].spellid, spellEffect) && caster->CheckStance(mercSpellList[i].stance)) {
				if(spells[mercSpellList[i].spellid].targettype == targetType) {
					MercSpell MercSpell;
					MercSpell.spellid = mercSpellList[i].spellid;
					MercSpell.stance = mercSpellList[i].stance;
					MercSpell.type = mercSpellList[i].type;
					MercSpell.slot = mercSpellList[i].slot;
					MercSpell.proc_chance = mercSpellList[i].proc_chance;
					MercSpell.time_cancast = mercSpellList[i].time_cancast;

					result.push_back(MercSpell);
				}
			}
		}
	}

	return result;
}

MercSpell Merc::GetBestMercSpellForVeryFastHeal(Merc* caster) {
	MercSpell result;

	result.spellid = 0;
	result.stance = 0;
	result.type = 0;
	result.slot = 0;
	result.proc_chance = 0;
	result.time_cancast = 0;

	if(caster) {
		std::list<MercSpell> mercSpellList = GetMercSpellsForSpellEffect(caster, SE_CurrentHP);

		for(std::list<MercSpell>::iterator mercSpellListItr = mercSpellList.begin(); mercSpellListItr != mercSpellList.end(); ++mercSpellListItr) {
			// Assuming all the spells have been loaded into this list by level and in descending order
			if(IsVeryFastHealSpell(mercSpellListItr->spellid)
				&& CheckSpellRecastTimers(caster, mercSpellListItr->spellid)) {
					result.spellid = mercSpellListItr->spellid;
					result.stance = mercSpellListItr->stance;
					result.type = mercSpellListItr->type;
					result.slot = mercSpellListItr->slot;
					result.proc_chance = mercSpellListItr->proc_chance;
					result.time_cancast = mercSpellListItr->time_cancast;

					break;
			}
		}
	}

	return result;
}

MercSpell Merc::GetBestMercSpellForFastHeal(Merc* caster) {
	MercSpell result;

	result.spellid = 0;
	result.stance = 0;
	result.type = 0;
	result.slot = 0;
	result.proc_chance = 0;
	result.time_cancast = 0;

	if(caster) {
		std::list<MercSpell> mercSpellList = GetMercSpellsForSpellEffect(caster, SE_CurrentHP);

		for(std::list<MercSpell>::iterator mercSpellListItr = mercSpellList.begin(); mercSpellListItr != mercSpellList.end(); ++mercSpellListItr) {
			// Assuming all the spells have been loaded into this list by level and in descending order
			if(IsFastHealSpell(mercSpellListItr->spellid)
				&& CheckSpellRecastTimers(caster, mercSpellListItr->spellid)) {
					result.spellid = mercSpellListItr->spellid;
					result.stance = mercSpellListItr->stance;
					result.type = mercSpellListItr->type;
					result.slot = mercSpellListItr->slot;
					result.proc_chance = mercSpellListItr->proc_chance;
					result.time_cancast = mercSpellListItr->time_cancast;

					break;
			}
		}
	}

	return result;
}

MercSpell Merc::GetBestMercSpellForHealOverTime(Merc* caster) {
	MercSpell result;

	result.spellid = 0;
	result.stance = 0;
	result.type = 0;
	result.slot = 0;
	result.proc_chance = 0;
	result.time_cancast = 0;

	if(caster) {
		std::list<MercSpell> mercHoTSpellList = GetMercSpellsForSpellEffect(caster, SE_HealOverTime);

		for(std::list<MercSpell>::iterator mercSpellListItr = mercHoTSpellList.begin(); mercSpellListItr != mercHoTSpellList.end(); ++mercSpellListItr) {
			// Assuming all the spells have been loaded into this list by level and in descending order
			if(IsHealOverTimeSpell(mercSpellListItr->spellid)) {

				if (mercSpellListItr->spellid <= 0 || mercSpellListItr->spellid >= SPDAT_RECORDS) {
					// this is both to quit early to save cpu and to avoid casting bad spells
					// Bad info from database can trigger this incorrectly, but that should be fixed in DB, not here
					continue;
				}

				if(CheckSpellRecastTimers(caster, mercSpellListItr->spellid)) {
					result.spellid = mercSpellListItr->spellid;
					result.stance = mercSpellListItr->stance;
					result.type = mercSpellListItr->type;
					result.slot = mercSpellListItr->slot;
					result.proc_chance = mercSpellListItr->proc_chance;
					result.time_cancast = mercSpellListItr->time_cancast;
				}

				break;
			}
		}
	}

	return result;
}

MercSpell Merc::GetBestMercSpellForPercentageHeal(Merc* caster) {
	MercSpell result;

	result.spellid = 0;
	result.stance = 0;
	result.type = 0;
	result.slot = 0;
	result.proc_chance = 0;
	result.time_cancast = 0;

	if(caster && caster->AI_HasSpells()) {
		std::list<MercSpell> mercSpellList = GetMercSpellsForSpellEffect(caster, SE_CurrentHP);

		for(std::list<MercSpell>::iterator mercSpellListItr = mercSpellList.begin(); mercSpellListItr != mercSpellList.end(); ++mercSpellListItr) {
			// Assuming all the spells have been loaded into this list by level and in descending order
			if(IsCompleteHealSpell(mercSpellListItr->spellid)
				&& CheckSpellRecastTimers(caster, mercSpellListItr->spellid)) {
					result.spellid = mercSpellListItr->spellid;
					result.stance = mercSpellListItr->stance;
					result.type = mercSpellListItr->type;
					result.slot = mercSpellListItr->slot;
					result.proc_chance = mercSpellListItr->proc_chance;
					result.time_cancast = mercSpellListItr->time_cancast;

					break;
			}
		}
	}

	return result;
}

MercSpell Merc::GetBestMercSpellForRegularSingleTargetHeal(Merc* caster) {
	MercSpell result;

	result.spellid = 0;
	result.stance = 0;
	result.type = 0;
	result.slot = 0;
	result.proc_chance = 0;
	result.time_cancast = 0;

	if(caster) {
		std::list<MercSpell> mercSpellList = GetMercSpellsForSpellEffect(caster, SE_CurrentHP);

		for(std::list<MercSpell>::iterator mercSpellListItr = mercSpellList.begin(); mercSpellListItr != mercSpellList.end(); ++mercSpellListItr) {
			// Assuming all the spells have been loaded into this list by level and in descending order
			if(IsRegularSingleTargetHealSpell(mercSpellListItr->spellid)
				&& CheckSpellRecastTimers(caster, mercSpellListItr->spellid)) {
					result.spellid = mercSpellListItr->spellid;
					result.stance = mercSpellListItr->stance;
					result.type = mercSpellListItr->type;
					result.slot = mercSpellListItr->slot;
					result.proc_chance = mercSpellListItr->proc_chance;
					result.time_cancast = mercSpellListItr->time_cancast;

					break;
			}
		}
	}

	return result;
}

MercSpell Merc::GetFirstMercSpellForSingleTargetHeal(Merc* caster) {
	MercSpell result;

	result.spellid = 0;
	result.stance = 0;
	result.type = 0;
	result.slot = 0;
	result.proc_chance = 0;
	result.time_cancast = 0;

	if(caster) {
		std::list<MercSpell> mercSpellList = GetMercSpellsForSpellEffect(caster, SE_CurrentHP);

		for(std::list<MercSpell>::iterator mercSpellListItr = mercSpellList.begin(); mercSpellListItr != mercSpellList.end(); ++mercSpellListItr) {
			// Assuming all the spells have been loaded into this list by level and in descending order
			if((IsRegularSingleTargetHealSpell(mercSpellListItr->spellid)
				|| IsFastHealSpell(mercSpellListItr->spellid))
				&& CheckSpellRecastTimers(caster, mercSpellListItr->spellid)) {
					result.spellid = mercSpellListItr->spellid;
					result.stance = mercSpellListItr->stance;
					result.type = mercSpellListItr->type;
					result.slot = mercSpellListItr->slot;
					result.proc_chance = mercSpellListItr->proc_chance;
					result.time_cancast = mercSpellListItr->time_cancast;

					break;
			}
		}
	}

	return result;
}

MercSpell Merc::GetBestMercSpellForGroupHeal(Merc* caster) {
	MercSpell result;

	result.spellid = 0;
	result.stance = 0;
	result.type = 0;
	result.slot = 0;
	result.proc_chance = 0;
	result.time_cancast = 0;

	if(caster) {
		std::list<MercSpell> mercSpellList = GetMercSpellsForSpellEffect(caster, SE_CurrentHP);

		for(std::list<MercSpell>::iterator mercSpellListItr = mercSpellList.begin(); mercSpellListItr != mercSpellList.end(); ++mercSpellListItr) {
			// Assuming all the spells have been loaded into this list by level and in descending order
			if(IsRegularGroupHealSpell(mercSpellListItr->spellid)
				&& CheckSpellRecastTimers(caster, mercSpellListItr->spellid)) {
					result.spellid = mercSpellListItr->spellid;
					result.stance = mercSpellListItr->stance;
					result.type = mercSpellListItr->type;
					result.slot = mercSpellListItr->slot;
					result.proc_chance = mercSpellListItr->proc_chance;
					result.time_cancast = mercSpellListItr->time_cancast;

					break;
			}
		}
	}

	return result;
}

MercSpell Merc::GetBestMercSpellForGroupHealOverTime(Merc* caster) {
	MercSpell result;

	result.spellid = 0;
	result.stance = 0;
	result.type = 0;
	result.slot = 0;
	result.proc_chance = 0;
	result.time_cancast = 0;

	if(caster) {
		std::list<MercSpell> mercHoTSpellList = GetMercSpellsForSpellEffect(caster, SE_HealOverTime);

		for(std::list<MercSpell>::iterator mercSpellListItr = mercHoTSpellList.begin(); mercSpellListItr != mercHoTSpellList.end(); ++mercSpellListItr) {
			// Assuming all the spells have been loaded into this list by level and in descending order
			if(IsGroupHealOverTimeSpell(mercSpellListItr->spellid)) {

				if (mercSpellListItr->spellid <= 0 || mercSpellListItr->spellid >= SPDAT_RECORDS) {
					// this is both to quit early to save cpu and to avoid casting bad spells
					// Bad info from database can trigger this incorrectly, but that should be fixed in DB, not here
					continue;
				}

				if(CheckSpellRecastTimers(caster, mercSpellListItr->spellid)) {
					result.spellid = mercSpellListItr->spellid;
					result.stance = mercSpellListItr->stance;
					result.type = mercSpellListItr->type;
					result.slot = mercSpellListItr->slot;
					result.proc_chance = mercSpellListItr->proc_chance;
					result.time_cancast = mercSpellListItr->time_cancast;
				}

				break;
			}
		}
	}

	return result;
}

MercSpell Merc::GetBestMercSpellForGroupCompleteHeal(Merc* caster) {
	MercSpell result;

	result.spellid = 0;
	result.stance = 0;
	result.type = 0;
	result.slot = 0;
	result.proc_chance = 0;
	result.time_cancast = 0;

	if(caster) {
		std::list<MercSpell> mercSpellList = GetMercSpellsForSpellEffect(caster, SE_CompleteHeal);

		for(std::list<MercSpell>::iterator mercSpellListItr = mercSpellList.begin(); mercSpellListItr != mercSpellList.end(); ++mercSpellListItr) {
			// Assuming all the spells have been loaded into this list by level and in descending order
			if(IsGroupCompleteHealSpell(mercSpellListItr->spellid)
				&& CheckSpellRecastTimers(caster, mercSpellListItr->spellid)) {
					result.spellid = mercSpellListItr->spellid;
					result.stance = mercSpellListItr->stance;
					result.type = mercSpellListItr->type;
					result.slot = mercSpellListItr->slot;
					result.proc_chance = mercSpellListItr->proc_chance;
					result.time_cancast = mercSpellListItr->time_cancast;

					break;
			}
		}
	}

	return result;
}

MercSpell Merc::GetBestMercSpellForAETaunt(Merc* caster) {
	MercSpell result;

	result.spellid = 0;
	result.stance = 0;
	result.type = 0;
	result.slot = 0;
	result.proc_chance = 0;
	result.time_cancast = 0;

	if(caster) {
		std::list<MercSpell> mercSpellList = GetMercSpellsForSpellEffect(caster, SE_Taunt);

		for(std::list<MercSpell>::iterator mercSpellListItr = mercSpellList.begin(); mercSpellListItr != mercSpellList.end(); ++mercSpellListItr) {
			// Assuming all the spells have been loaded into this list by level and in descending order
			if((spells[mercSpellListItr->spellid].targettype == ST_AECaster
				|| spells[mercSpellListItr->spellid].targettype == ST_AETarget
				|| spells[mercSpellListItr->spellid].targettype == ST_UndeadAE)
				&& CheckSpellRecastTimers(caster, mercSpellListItr->spellid)) {
					result.spellid = mercSpellListItr->spellid;
					result.stance = mercSpellListItr->stance;
					result.type = mercSpellListItr->type;
					result.slot = mercSpellListItr->slot;
					result.proc_chance = mercSpellListItr->proc_chance;
					result.time_cancast = mercSpellListItr->time_cancast;

					break;
			}
		}
	}

	return result;
}

MercSpell Merc::GetBestMercSpellForTaunt(Merc* caster) {
	MercSpell result;

	result.spellid = 0;
	result.stance = 0;
	result.type = 0;
	result.slot = 0;
	result.proc_chance = 0;
	result.time_cancast = 0;

	if(caster) {
		std::list<MercSpell> mercSpellList = GetMercSpellsForSpellEffect(caster, SE_Taunt);

		for(std::list<MercSpell>::iterator mercSpellListItr = mercSpellList.begin(); mercSpellListItr != mercSpellList.end(); ++mercSpellListItr) {
			// Assuming all the spells have been loaded into this list by level and in descending order
			if((spells[mercSpellListItr->spellid].targettype == ST_Target)
				&& CheckSpellRecastTimers(caster, mercSpellListItr->spellid)) {
					result.spellid = mercSpellListItr->spellid;
					result.stance = mercSpellListItr->stance;
					result.type = mercSpellListItr->type;
					result.slot = mercSpellListItr->slot;
					result.proc_chance = mercSpellListItr->proc_chance;
					result.time_cancast = mercSpellListItr->time_cancast;

					break;
			}
		}
	}

	return result;
}

MercSpell Merc::GetBestMercSpellForHate(Merc* caster) {
	MercSpell result;

	result.spellid = 0;
	result.stance = 0;
	result.type = 0;
	result.slot = 0;
	result.proc_chance = 0;
	result.time_cancast = 0;

	if(caster) {
		std::list<MercSpell> mercSpellList = GetMercSpellsForSpellEffect(caster, SE_InstantHate);

		for(std::list<MercSpell>::iterator mercSpellListItr = mercSpellList.begin(); mercSpellListItr != mercSpellList.end(); ++mercSpellListItr) {
			// Assuming all the spells have been loaded into this list by level and in descending order
			if(CheckSpellRecastTimers(caster, mercSpellListItr->spellid)) {
				result.spellid = mercSpellListItr->spellid;
				result.stance = mercSpellListItr->stance;
				result.type = mercSpellListItr->type;
				result.slot = mercSpellListItr->slot;
				result.proc_chance = mercSpellListItr->proc_chance;
				result.time_cancast = mercSpellListItr->time_cancast;

				break;
			}
		}
	}

	return result;
}

MercSpell Merc::GetBestMercSpellForCure(Merc* caster, Mob *tar) {
	MercSpell result;
	bool spellSelected = false;

	result.spellid = 0;
	result.stance = 0;
	result.type = 0;
	result.slot = 0;
	result.proc_chance = 0;
	result.time_cancast = 0;

	if(!tar)
		return result;

	int countNeedsCured = 0;
	bool isPoisoned = tar->FindType(SE_PoisonCounter);
	bool isDiseased = tar->FindType(SE_DiseaseCounter);
	bool isCursed = tar->FindType(SE_CurseCounter);
	bool isCorrupted = tar->FindType(SE_CorruptionCounter);

	if(caster && caster->AI_HasSpells()) {
		std::list<MercSpell> cureList = GetMercSpellsBySpellType(caster, SpellType_Cure);

		if(tar->HasGroup()) {
			Group *g = tar->GetGroup();

			if(g) {
				for( int i = 0; i<MAX_GROUP_MEMBERS; i++) {
					if(g->members[i] && !g->members[i]->qglobal) {
						if(caster->GetNeedsCured(g->members[i]))
							countNeedsCured++;
					}
				}
			}
		}

		//Check for group cure first
		if(countNeedsCured > 2) {
			for(std::list<MercSpell>::iterator itr = cureList.begin(); itr != cureList.end(); ++itr) {
				MercSpell selectedMercSpell = *itr;

				if(IsGroupSpell(itr->spellid) && CheckSpellRecastTimers(caster, itr->spellid)) {
					if(selectedMercSpell.spellid == 0)
						continue;

					if(isPoisoned && IsEffectInSpell(itr->spellid, SE_PoisonCounter)) {
						spellSelected = true;
					}
					else if(isDiseased && IsEffectInSpell(itr->spellid, SE_DiseaseCounter)) {
						spellSelected = true;
					}
					else if(isCursed && IsEffectInSpell(itr->spellid, SE_CurseCounter)) {
						spellSelected = true;
					}
					else if(isCorrupted && IsEffectInSpell(itr->spellid, SE_CorruptionCounter)) {
						spellSelected = true;
					}
					else if(IsEffectInSpell(itr->spellid, SE_DispelDetrimental)) {
						spellSelected = true;
					}

					if(spellSelected)
					{
						result.spellid = itr->spellid;
						result.stance = itr->stance;
						result.type = itr->type;
						result.slot = itr->slot;
						result.proc_chance = itr->proc_chance;
						result.time_cancast = itr->time_cancast;

						break;
					}
				}
			}
		}

		//no group cure for target- try to find single target spell
		if(!spellSelected) {
			for(std::list<MercSpell>::iterator itr = cureList.begin(); itr != cureList.end(); ++itr) {
				MercSpell selectedMercSpell = *itr;

				if(CheckSpellRecastTimers(caster, itr->spellid)) {
					if(selectedMercSpell.spellid == 0)
						continue;

					if(isPoisoned && IsEffectInSpell(itr->spellid, SE_PoisonCounter)) {
						spellSelected = true;
					}
					else if(isDiseased && IsEffectInSpell(itr->spellid, SE_DiseaseCounter)) {
						spellSelected = true;
					}
					else if(isCursed && IsEffectInSpell(itr->spellid, SE_CurseCounter)) {
						spellSelected = true;
					}
					else if(isCorrupted && IsEffectInSpell(itr->spellid, SE_CorruptionCounter)) {
						spellSelected = true;
					}
					else if(IsEffectInSpell(itr->spellid, SE_DispelDetrimental)) {
						spellSelected = true;
					}

					if(spellSelected)
					{
						result.spellid = itr->spellid;
						result.stance = itr->stance;
						result.type = itr->type;
						result.slot = itr->slot;
						result.proc_chance = itr->proc_chance;
						result.time_cancast = itr->time_cancast;

						break;
					}
				}
			}
		}
	}

	return result;
}

MercSpell Merc::GetBestMercSpellForStun(Merc* caster) {
	MercSpell result;
	bool spellSelected = false;

	result.spellid = 0;
	result.stance = 0;
	result.type = 0;
	result.slot = 0;
	result.proc_chance = 0;
	result.time_cancast = 0;

	if(caster) {
		std::list<MercSpell> mercSpellList = GetMercSpellsForSpellEffect(caster, SE_Stun);

		for(std::list<MercSpell>::iterator mercSpellListItr = mercSpellList.begin(); mercSpellListItr != mercSpellList.end(); ++mercSpellListItr) {
			// Assuming all the spells have been loaded into this list by level and in descending order
			if(CheckSpellRecastTimers(caster, mercSpellListItr->spellid)) {
				result.spellid = mercSpellListItr->spellid;
				result.stance = mercSpellListItr->stance;
				result.type = mercSpellListItr->type;
				result.slot = mercSpellListItr->slot;
				result.proc_chance = mercSpellListItr->proc_chance;
				result.time_cancast = mercSpellListItr->time_cancast;

				break;
			}
		}
	}

	return result;
}

MercSpell Merc::GetBestMercSpellForAENuke(Merc* caster, Mob* tar) {
	MercSpell result;
	bool spellSelected = false;

	result.spellid = 0;
	result.stance = 0;
	result.type = 0;
	result.slot = 0;
	result.proc_chance = 0;
	result.time_cancast = 0;

	if(caster) {
		uint8 initialCastChance = 0;
		uint8 castChanceFalloff = 75;

		switch(caster->GetStance())
		{
		case MercStanceBurnAE:
			initialCastChance = 50;
			break;
		case MercStanceBalanced:
			initialCastChance = 25;
			break;
		case MercStanceBurn:
			initialCastChance = 0;
			break;
		}

		//check of we even want to cast an AE nuke
		if(zone->random.Roll(initialCastChance)) {

			result = GetBestMercSpellForAERainNuke(caster, tar);

			//check if we have a spell & allow for other AE nuke types
			if(result.spellid == 0 && zone->random.Roll(castChanceFalloff)) {

				result = GetBestMercSpellForPBAENuke(caster, tar);

				//check if we have a spell & allow for other AE nuke types
				if(result.spellid == 0 && zone->random.Roll(castChanceFalloff)) {

					result = GetBestMercSpellForTargetedAENuke(caster, tar);
				}
			}
		}
	}

	return result;
}

MercSpell Merc::GetBestMercSpellForTargetedAENuke(Merc* caster, Mob* tar) {
	MercSpell result;
	int castChance = 50;            //used to cycle through multiple spells (first has 50% overall chance, 2nd has 25%, etc.)
	int numTargetsCheck = 1;        //used to check for min number of targets to use AE
	bool spellSelected = false;

	result.spellid = 0;
	result.stance = 0;
	result.type = 0;
	result.slot = 0;
	result.proc_chance = 0;
	result.time_cancast = 0;

	switch(caster->GetStance())
	{
	case MercStanceBurnAE:
		numTargetsCheck = 1;
		break;
	case MercStanceBalanced:
	case MercStanceBurn:
		numTargetsCheck = 2;
		break;
	}

	if(caster) {
		std::list<MercSpell> mercSpellList = GetMercSpellsBySpellType(caster, SpellType_Nuke);

		for(std::list<MercSpell>::iterator mercSpellListItr = mercSpellList.begin(); mercSpellListItr != mercSpellList.end(); ++mercSpellListItr) {
			// Assuming all the spells have been loaded into this list by level and in descending order
			if(IsAENukeSpell(mercSpellListItr->spellid) && !IsAERainNukeSpell(mercSpellListItr->spellid)
				&& !IsPBAENukeSpell(mercSpellListItr->spellid) && CheckSpellRecastTimers(caster, mercSpellListItr->spellid)) {
					uint8 numTargets = 0;
					if(CheckAENuke(caster, tar, mercSpellListItr->spellid, numTargets)) {
						if(numTargets >= numTargetsCheck && zone->random.Roll(castChance)) {
							result.spellid = mercSpellListItr->spellid;
							result.stance = mercSpellListItr->stance;
							result.type = mercSpellListItr->type;
							result.slot = mercSpellListItr->slot;
							result.proc_chance = mercSpellListItr->proc_chance;
							result.time_cancast = mercSpellListItr->time_cancast;
						}
					}

					break;
			}
		}
	}

	return result;
}

MercSpell Merc::GetBestMercSpellForPBAENuke(Merc* caster, Mob* tar) {
	MercSpell result;
	int castChance = 50;            //used to cycle through multiple spells (first has 50% overall chance, 2nd has 25%, etc.)
	int numTargetsCheck = 1;        //used to check for min number of targets to use AE
	bool spellSelected = false;

	result.spellid = 0;
	result.stance = 0;
	result.type = 0;
	result.slot = 0;
	result.proc_chance = 0;
	result.time_cancast = 0;

	switch(caster->GetStance())
	{
	case MercStanceBurnAE:
		numTargetsCheck = 2;
		break;
	case MercStanceBalanced:
	case MercStanceBurn:
		numTargetsCheck = 3;
		break;
	}

	if(caster) {
		std::list<MercSpell> mercSpellList = GetMercSpellsBySpellType(caster, SpellType_Nuke);

		for(std::list<MercSpell>::iterator mercSpellListItr = mercSpellList.begin(); mercSpellListItr != mercSpellList.end(); ++mercSpellListItr) {
			// Assuming all the spells have been loaded into this list by level and in descending order
			if(IsPBAENukeSpell(mercSpellListItr->spellid) && CheckSpellRecastTimers(caster, mercSpellListItr->spellid)) {
				uint8 numTargets = 0;
				if(CheckAENuke(caster, caster, mercSpellListItr->spellid, numTargets)) {
					if(numTargets >= numTargetsCheck && zone->random.Roll(castChance)) {
						result.spellid = mercSpellListItr->spellid;
						result.stance = mercSpellListItr->stance;
						result.type = mercSpellListItr->type;
						result.slot = mercSpellListItr->slot;
						result.proc_chance = mercSpellListItr->proc_chance;
						result.time_cancast = mercSpellListItr->time_cancast;
					}
				}

				break;
			}
		}
	}

	return result;
}

MercSpell Merc::GetBestMercSpellForAERainNuke(Merc* caster, Mob* tar) {
	MercSpell result;
	int castChance = 50;            //used to cycle through multiple spells (first has 50% overall chance, 2nd has 25%, etc.)
	int numTargetsCheck = 1;        //used to check for min number of targets to use AE
	bool spellSelected = false;

	result.spellid = 0;
	result.stance = 0;
	result.type = 0;
	result.slot = 0;
	result.proc_chance = 0;
	result.time_cancast = 0;

	switch(caster->GetStance())
	{
	case MercStanceBurnAE:
		numTargetsCheck = 1;
		break;
	case MercStanceBalanced:
	case MercStanceBurn:
		numTargetsCheck = 2;
		break;
	}

	if(caster) {
		std::list<MercSpell> mercSpellList = GetMercSpellsBySpellType(caster, SpellType_Nuke);

		for(std::list<MercSpell>::iterator mercSpellListItr = mercSpellList.begin(); mercSpellListItr != mercSpellList.end(); ++mercSpellListItr) {
			// Assuming all the spells have been loaded into this list by level and in descending order
			if(IsAERainNukeSpell(mercSpellListItr->spellid) && zone->random.Roll(castChance) && CheckSpellRecastTimers(caster, mercSpellListItr->spellid)) {
				uint8 numTargets = 0;
				if(CheckAENuke(caster, tar, mercSpellListItr->spellid, numTargets)) {
					if(numTargets >= numTargetsCheck) {
						result.spellid = mercSpellListItr->spellid;
						result.stance = mercSpellListItr->stance;
						result.type = mercSpellListItr->type;
						result.slot = mercSpellListItr->slot;
						result.proc_chance = mercSpellListItr->proc_chance;
						result.time_cancast = mercSpellListItr->time_cancast;
					}
				}

				break;
			}
		}
	}

	return result;
}

MercSpell Merc::GetBestMercSpellForNuke(Merc* caster) {
	MercSpell result;
	int castChance = 50;    //used to cycle through multiple spells (first has 50% overall chance, 2nd has 25%, etc.)
	bool spellSelected = false;

	result.spellid = 0;
	result.stance = 0;
	result.type = 0;
	result.slot = 0;
	result.proc_chance = 0;
	result.time_cancast = 0;

	if(caster) {
		std::list<MercSpell> mercSpellList = GetMercSpellsBySpellType(caster, SpellType_Nuke);

		for(std::list<MercSpell>::iterator mercSpellListItr = mercSpellList.begin(); mercSpellListItr != mercSpellList.end(); ++mercSpellListItr) {
			// Assuming all the spells have been loaded into this list by level and in descending order
			if(IsPureNukeSpell(mercSpellListItr->spellid) && !IsAENukeSpell(mercSpellListItr->spellid)
				&& zone->random.Roll(castChance) && CheckSpellRecastTimers(caster, mercSpellListItr->spellid)) {
					result.spellid = mercSpellListItr->spellid;
					result.stance = mercSpellListItr->stance;
					result.type = mercSpellListItr->type;
					result.slot = mercSpellListItr->slot;
					result.proc_chance = mercSpellListItr->proc_chance;
					result.time_cancast = mercSpellListItr->time_cancast;

					break;
			}
		}
	}

	return result;
}

MercSpell Merc::GetBestMercSpellForNukeByTargetResists(Merc* caster, Mob* target) {
	MercSpell result;
	bool spellSelected = false;

	result.spellid = 0;
	result.stance = 0;
	result.type = 0;
	result.slot = 0;
	result.proc_chance = 0;
	result.time_cancast = 0;

	if(!target)
		return result;

	if(caster) {
		const int lureResisValue = -100;
		const int maxTargetResistValue = 300;
		bool selectLureNuke = false;

		if((target->GetMR() > maxTargetResistValue) && (target->GetCR() > maxTargetResistValue) && (target->GetFR() > maxTargetResistValue))
			selectLureNuke = true;

		std::list<MercSpell> mercSpellList = GetMercSpellsBySpellType(caster, SpellType_Nuke);

		for(std::list<MercSpell>::iterator mercSpellListItr = mercSpellList.begin(); mercSpellListItr != mercSpellList.end(); ++mercSpellListItr) {
			// Assuming all the spells have been loaded into this list by level and in descending order

			if(IsPureNukeSpell(mercSpellListItr->spellid) && !IsAENukeSpell(mercSpellListItr->spellid) && CheckSpellRecastTimers(caster, mercSpellListItr->spellid)) {
				if(selectLureNuke && (spells[mercSpellListItr->spellid].ResistDiff < lureResisValue)) {
					spellSelected = true;
				}
				else {
					if(((target->GetMR() < target->GetCR()) || (target->GetMR() < target->GetFR())) && (GetSpellResistType(mercSpellListItr->spellid) == RESIST_MAGIC)
						&& (spells[mercSpellListItr->spellid].ResistDiff > lureResisValue))
					{
						spellSelected = true;
					}
					else if(((target->GetCR() < target->GetMR()) || (target->GetCR() < target->GetFR())) && (GetSpellResistType(mercSpellListItr->spellid) == RESIST_COLD)
						&& (spells[mercSpellListItr->spellid].ResistDiff > lureResisValue))
					{
						spellSelected = true;
					}
					else if(((target->GetFR() < target->GetCR()) || (target->GetFR() < target->GetMR())) && (GetSpellResistType(mercSpellListItr->spellid) == RESIST_FIRE)
						&& (spells[mercSpellListItr->spellid].ResistDiff > lureResisValue))
					{
						spellSelected = true;
					}
				}
			}

			if(spellSelected) {
				result.spellid = mercSpellListItr->spellid;
				result.stance = mercSpellListItr->stance;
				result.type = mercSpellListItr->type;
				result.slot = mercSpellListItr->slot;
				result.proc_chance = mercSpellListItr->proc_chance;
				result.time_cancast = mercSpellListItr->time_cancast;

				break;
			}
		}
	}

	return result;
}

bool Merc::GetNeedsCured(Mob *tar) {
	bool needCured = false;

	if(tar) {
		if(tar->FindType(SE_PoisonCounter) || tar->FindType(SE_DiseaseCounter) || tar->FindType(SE_CurseCounter) || tar->FindType(SE_CorruptionCounter)) {
			uint32 buff_count = tar->GetMaxTotalSlots();
			int buffsWithCounters = 0;
			needCured = true;

			for (unsigned int j = 0; j < buff_count; j++) {
				if(tar->GetBuffs()[j].spellid != SPELL_UNKNOWN) {
					if(CalculateCounters(tar->GetBuffs()[j].spellid) > 0) {
						buffsWithCounters++;

						if(buffsWithCounters == 1 && (tar->GetBuffs()[j].ticsremaining < 2 || (int32)((tar->GetBuffs()[j].ticsremaining * 6) / tar->GetBuffs()[j].counters) < 2)) {
							// Spell has ticks remaining but may have too many counters to cure in the time remaining;
							// We should try to just wait it out. Could spend entire time trying to cure spell instead of healing, buffing, etc.
							// Since this is the first buff with counters, don't try to cure. Cure spell will be wasted, as cure will try to
							// remove counters from the first buff that has counters remaining.
							needCured = false;
							break;
						}
					}
				}
			}
		}
	}

	return needCured;
}

void Merc::MercGroupSay(Mob *speaker, const char *msg, ...)
{

	char buf[1000];
	va_list ap;

	va_start(ap, msg);
	vsnprintf(buf, 1000, msg, ap);
	va_end(ap);

	if(speaker->HasGroup()) {
		Group *g = speaker->GetGroup();

		if(g)
			g->GroupMessage(speaker->CastToMob(), 0, 100, buf);
	}
}

bool Merc::UseDiscipline(int32 spell_id, int32 target) {
	// Dont let client waste a reuse timer if they can't use the disc
	if (IsStunned() || IsFeared() || IsMezzed() || IsAmnesiad())
	{
		return(false);
	}

	//make sure we can use it..
	if(!IsValidSpell(spell_id)) {
		return(false);
	}

	const SPDat_Spell_Struct &spell = spells[spell_id];

	if(spell.recast_time > 0)
	{
		if(CheckDisciplineRecastTimers(this, spell_id, spells[spell_id].EndurTimerIndex)) {
			if(spells[spell_id].EndurTimerIndex > 0) {
				SetDisciplineRecastTimer(spells[spell_id].EndurTimerIndex, spell_id, spell.recast_time);
			}

			SetSpellTimeCanCast(spell_id, spells[spell_id].recast_time);
		}
		else {
			return(false);
		}
	}

	if(GetEndurance() > spell.EndurCost) {
		SetEndurance(GetEndurance() - spell.EndurCost);
	} else {
		//too fatigued to use this skill right now.
		return(false);
	}

	if(IsCasting())
		InterruptSpell();

	CastSpell(spell_id, target, DISCIPLINE_SPELL_SLOT);

	return(true);
}

void Merc::SetSpellRecastTimer(uint16 timer_id, uint16 spellid, uint32 recast_delay) {
	if(timer_id > 0) {
		MercTimer timer;
		timer.timerid = timer_id;
		timer.timertype = 1;
		timer.spellid = spellid;
		timer.time_cancast = Timer::GetCurrentTime() + recast_delay;
		timers[timer_id] = timer;
	}
}

int32 Merc::GetSpellRecastTimer(Merc *caster, uint16 timer_id) {
	int32 result = 0;
	if(caster && timer_id > 0) {
		if(caster->timers.find(timer_id) != caster->timers.end()) {
			result = caster->timers[timer_id].time_cancast;
		}
	}
	return result;
}

bool Merc::CheckSpellRecastTimers(Merc *caster, uint16 spell_id) {
	if(caster) {
		MercSpell mercSpell = GetMercSpellBySpellID(caster, spell_id);
		if(mercSpell.spellid > 0 && mercSpell.time_cancast < Timer::GetCurrentTime()) { //checks spell recast
			if(GetSpellRecastTimer(caster, spells[spell_id].EndurTimerIndex) < Timer::GetCurrentTime()) { //checks for spells on the same timer
				return true; //can cast spell
			}
		}
	}
	return false;
}

void Merc::SetDisciplineRecastTimer(uint16 timer_id, uint16 spellid, uint32 recast_delay) {
	if(timer_id > 0) {
		MercTimer timer;
		timer.timerid = timer_id;
		timer.timertype = 2;
		timer.spellid = spellid;
		timer.time_cancast = Timer::GetCurrentTime() + recast_delay;
		timers[timer_id] = timer;
	}
}

int32 Merc::GetDisciplineRecastTimer(Merc *caster, uint16 timer_id) {
	int32 result = 0;
	if(caster && timer_id > 0) {
		if(caster->timers.find(timer_id) != caster->timers.end()) {
			result = caster->timers[timer_id].time_cancast;
		}
	}
	return result;
}

int32 Merc::GetDisciplineRemainingTime(Merc *caster, uint16 timer_id) {
	int32 result = 0;
	if(caster && timer_id > 0) {
		int32 time_cancast = GetDisciplineRecastTimer(caster, timer_id);
		if(time_cancast > Timer::GetCurrentTime())
			result = time_cancast - Timer::GetCurrentTime();
	}
	return result;
}

bool Merc::CheckDisciplineRecastTimers(Merc *caster, uint16 spell_id, uint16 timer_id) {
	if(caster) {
		MercSpell mercSpell = GetMercSpellBySpellID(caster, spell_id);
		if(mercSpell.spellid > 0 && mercSpell.time_cancast < Timer::GetCurrentTime()) { //checks spell recast
			if(timer_id > 0 && !(GetDisciplineRecastTimer(caster, timer_id) < Timer::GetCurrentTime())) { //checks for spells on the same timer
				return false; //can't cast spell
			}
			return true;
		}
	}
	return false;
}

void Merc::SetSpellTimeCanCast(uint16 spellid, uint32 recast_delay) {
	for (int i = 0; i < merc_spells.size(); i++) {
		if(merc_spells[i].spellid == spellid) {
			merc_spells[i].time_cancast = Timer::GetCurrentTime() + recast_delay;
		}
	}
}

bool Merc::CheckTaunt() {
	Mob* tar = GetTarget();
	//Only taunt if we are not top on target's hate list
	//This ensures we have taunt available to regain aggro if needed
	if(tar && tar->GetHateTop() && tar->GetHateTop() != this) {
		return true;
	}
	return false;
}

bool Merc::CheckAETaunt() {
	//need to check area for mobs needing taunted
	MercSpell mercSpell = GetBestMercSpellForAETaunt(this);
	uint8 result = 0;

	if(mercSpell.spellid != 0) {

		std::list<NPC*> npc_list;
		entity_list.GetNPCList(npc_list);

		for(std::list<NPC*>::iterator itr = npc_list.begin(); itr != npc_list.end(); ++itr) {
			NPC* npc = *itr;
			float dist = npc->DistNoRootNoZ(*this);
			int range = GetActSpellRange(mercSpell.spellid, spells[mercSpell.spellid].range);
			range *= range;

			if(dist <= range) {
				if(!npc->IsMezzed()) {
					if(HasGroup()) {
						Group* g = GetGroup();

						if(g) {
							for(int i = 0; i < g->GroupCount(); i++) {
								//if(npc->IsOnHatelist(g->members[i]) && g->members[i]->GetTarget() != npc && g->members[i]->IsEngaged()) {
								if(GetTarget() != npc && g->members[i]->GetTarget() != npc && npc->IsOnHatelist(g->members[i])) {
									result++;
								}
							}
						}
					}
				}
			}
		}

		if(result >= 1) {
			if(MERC_DEBUG > 0)
				Message(7, "%s: Attempting AE Taunt", GetCleanName());
			return true;
		}
	}
	return false;
}

Corpse* Merc::GetGroupMemberCorpse() {
	Corpse* corpse = nullptr;

	if(HasGroup()) {
		Group* g = GetGroup();

		if(g) {
			for(int i = 0; i < g->GroupCount(); i++) {
				if(g->members[i] && g->members[i]->IsClient()) {
					corpse = entity_list.GetCorpseByOwnerWithinRange(g->members[i]->CastToClient(), this, RuleI(Mercs, ResurrectRadius));

					if(corpse && !corpse->IsRezzed()) {
						return corpse;
					}
				}
			}
		}
	}
	return 0;
}

bool Merc::TryHide() {
	if(GetClass() != MELEEDPS) {
		return false;
	}

	//don't hide if already hidden
	if(hidden == true) {
		return false;
	}

	EQApplicationPacket* outapp = new EQApplicationPacket(OP_SpawnAppearance, sizeof(SpawnAppearance_Struct));
	SpawnAppearance_Struct* sa_out = (SpawnAppearance_Struct*)outapp->pBuffer;
	sa_out->spawn_id = GetID();
	sa_out->type = 0x03;
	sa_out->parameter = 1;
	entity_list.QueueClients(this, outapp, true);
	safe_delete(outapp);
	hidden = true;

	return true;
}

//Checks if Merc still has confidence. Can be checked to begin fleeing, or to regain confidence after confidence loss - true = confident, false = confidence loss
bool Merc::CheckConfidence() {
	bool result = true;
	int ConfidenceLossChance = 0;
	float ConfidenceCheck = 0;
	int ConfidenceRating = 2 * GetProficiencyID();

	std::list<NPC*> npc_list;
	entity_list.GetNPCList(npc_list);

	for(std::list<NPC*>::iterator itr = npc_list.begin(); itr != npc_list.end(); ++itr) {
		NPC* mob = *itr;
		float ConRating = 1.0;
		int CurrentCon = 0;

		if(!mob) continue;

		if(!mob->IsEngaged()) continue;

		if(mob->IsFeared() || mob->IsMezzed() || mob->IsStunned() || mob->IsRooted() || mob->IsCharmed()) continue;

		if(!mob->CheckAggro(this)) continue;

		float AggroRange = mob->GetAggroRange();

		// Square it because we will be using DistNoRoot

		AggroRange = AggroRange * AggroRange;

		if(mob->DistNoRoot(*this) > AggroRange) continue;

		CurrentCon = this->GetLevelCon(mob->GetLevel());
		switch(CurrentCon) {

					case CON_GREEN: {
						ConRating = 0;
						break;
									}

					case CON_LIGHTBLUE: {
						ConRating = 0.2;
						break;
										}

					case CON_BLUE: {
						ConRating = 0.6;
						break;
								   }

					case CON_WHITE: {
						ConRating = 1.0;
						break;
									}

					case CON_YELLOW: {
						ConRating = 1.2;
						break;
									 }

					case CON_RED: {
						ConRating = 1.5;
						break;
								  }

					default: {
						ConRating = 0;
						break;
							 }
		}

		ConfidenceCheck += ConRating;
	}

	if(ConfidenceRating < ConfidenceCheck) {
		ConfidenceLossChance = 25 - ( 5 * (GetTierID() - 1));
	}

	if(zone->random.Roll(ConfidenceLossChance)) {
		result = false;
	}

	return result;
}

void Merc::MercMeditate(bool isSitting) {
	// Don't try to meditate if engaged or dead
	if (IsEngaged() || GetAppearance() == eaDead)
	{
		return;
	}
	if(isSitting) {
		// If the merc is a caster and has less than 99% mana while its not engaged, he needs to sit to meditate
		if(GetManaRatio() < 99.0f)
		{
			if(!IsSitting())
				Sit();
		}
		else
		{
			if(IsSitting())
				Stand();
		}
	}
	else
	{
		if(IsSitting())
			Stand();
	}

	if(IsSitting()) {
		if(!rest_timer.Enabled()) {
			rest_timer.Start(RuleI(Character, RestRegenTimeToActivate) * 1000);
		}
	}
	else {
		rest_timer.Disable();
	}
}


void Merc::Sit() {
	if(IsMoving()) {
		moved = false;
		// SetHeading(CalculateHeadingToTarget(GetTarget()->GetX(), GetTarget()->GetY()));
		SendPosition();
		SetMoving(false);
		tar_ndx = 0;
	}

	SetAppearance(eaSitting);
}

void Merc::Stand() {
	SetAppearance(eaStanding);
}

bool Merc::IsSitting() {
	bool result = false;

	if(GetAppearance() == eaSitting && !IsMoving())
		result = true;

	return result;
}

bool Merc::IsStanding() {
	bool result = false;

	if(GetAppearance() == eaStanding)
		result = true;

	return result;
}

float Merc::GetMaxMeleeRangeToTarget(Mob* target) {
	float result = 0;

	if(target) {
		float size_mod = GetSize();
		float other_size_mod = target->GetSize();

		if(GetRace() == 49 || GetRace() == 158 || GetRace() == 196) //For races with a fixed size
			size_mod = 60.0f;
		else if (size_mod < 6.0)
			size_mod = 8.0f;

		if(target->GetRace() == 49 || target->GetRace() == 158 || target->GetRace() == 196) //For races with a fixed size
			other_size_mod = 60.0f;
		else if (other_size_mod < 6.0)
			other_size_mod = 8.0f;

		if (other_size_mod > size_mod) {
			size_mod = other_size_mod;
		}

		// this could still use some work, but for now it's an improvement....

		if (size_mod > 29)
			size_mod *= size_mod;
		else if (size_mod > 19)
			size_mod *= size_mod * 2;
		else
			size_mod *= size_mod * 4;

		// prevention of ridiculously sized hit boxes
		if (size_mod > 10000)
			size_mod = size_mod / 7;

		result = size_mod;
	}

	return result;
}

void Merc::DoClassAttacks(Mob *target) {
	if(target == nullptr)
		return; //gotta have a target for all these

	bool ca_time = classattack_timer.Check(false);

	//only check attack allowed if we are going to do something
	if(ca_time && !IsAttackAllowed(target))
		return;

	if(!ca_time)
		return;

	float HasteModifier = GetHaste() * 0.01f;

	int level = GetLevel();
	int reuse = TauntReuseTime * 1000;      //make this very long since if they dont use it once, they prolly never will
	bool did_attack = false;
	//class specific stuff...
	switch(GetClass()) {
			case MELEEDPS:
				if(level >= 10) {
					reuse = BackstabReuseTime * 1000;
					TryBackstab(target, reuse);
					did_attack = true;
				}
				break;
			case TANK:{
				if(level >= RuleI(Combat, NPCBashKickLevel)){
					if(zone->random.Int(0, 100) > 25) //tested on live, warrior mobs both kick and bash, kick about 75% of the time, casting doesn't seem to make a difference.
					{
						DoAnim(animKick);
						int32 dmg = 0;

						if(GetWeaponDamage(target, (const Item_Struct*)nullptr) <= 0){
							dmg = -5;
						}
						else{
							if(target->CheckHitChance(this, SkillKick, 0)) {
								if(RuleB(Combat, UseIntervalAC))
									dmg = GetKickDamage();
								else
									dmg = zone->random.Int(1, GetKickDamage());

							}
						}

						reuse = KickReuseTime * 1000;
						DoSpecialAttackDamage(target, SkillKick, dmg, 1, -1, reuse);
						did_attack = true;
					}
					else
					{
						DoAnim(animTailRake);
						int32 dmg = 0;

						if(GetWeaponDamage(target, (const Item_Struct*)nullptr) <= 0){
							dmg = -5;
						}
						else{
							if(target->CheckHitChance(this, SkillBash, 0)) {
								if(RuleB(Combat, UseIntervalAC))
									dmg = GetBashDamage();
								else
									dmg = zone->random.Int(1, GetBashDamage());
							}
						}

						reuse = BashReuseTime * 1000;
						DoSpecialAttackDamage(target, SkillBash, dmg, 1, -1, reuse);
						did_attack = true;
					}
				}
				break;
					  }
	}

	classattack_timer.Start(reuse / HasteModifier);
}

bool Merc::Attack(Mob* other, int Hand, bool bRiposte, bool IsStrikethrough, bool IsFromSpell, ExtraAttackOptions *opts)
{
	if (!other) {
		SetTarget(nullptr);
		LogFile->write(EQEMuLog::Error, "A null Mob object was passed to Merc::Attack() for evaluation!");
		return false;
	}

	return NPC::Attack(other, Hand, bRiposte, IsStrikethrough, IsFromSpell, opts);
}

void Merc::Damage(Mob* other, int32 damage, uint16 spell_id, SkillUseTypes attack_skill, bool avoidable, int8 buffslot, bool iBuffTic)
{
	if(IsDead() || IsCorpse())
		return;

	if(spell_id==0)
		spell_id = SPELL_UNKNOWN;

	NPC::Damage(other, damage, spell_id, attack_skill, avoidable, buffslot, iBuffTic);

	//Not needed since we're using NPC damage.
	//CommonDamage(other, damage, spell_id, attack_skill, avoidable, buffslot, iBuffTic);
}

bool Merc::FindTarget() {
	bool found = false;
	Mob* target = GetHateTop();

	if(target) {
		found = true;
		SetTarget(target);
	}

	return found;
}

void Merc::SetTarget(Mob* mob) {
	NPC::SetTarget(mob);
}

Mob* Merc::GetOwnerOrSelf() {
	Mob* Result = 0;

	if(this->GetMercOwner())
		Result = GetMercOwner();
	else
		Result = this;

	return Result;
}

bool Merc::Death(Mob* killerMob, int32 damage, uint16 spell, SkillUseTypes attack_skill)
{
	if(!NPC::Death(killerMob, damage, spell, attack_skill))
	{
		return false;
	}

	Save();

	//no corpse, no exp if we're a merc.
	//We'll suspend instead, since that's what live does.
	//Not actually sure live supports 'depopping' merc corpses.
	//if(entity_list.GetCorpseByID(GetID()))
	//      entity_list.GetCorpseByID(GetID())->Depop();

	// If client is in zone, suspend merc, else depop it.
	if (!Suspend())
	{
		Depop();
	}

	return true;
}

Client* Merc::GetMercOwner() {
	Client* mercOwner = 0;

	if(GetOwner())
	{
		if(GetOwner()->IsClient())
		{
			mercOwner = GetOwner()->CastToClient();
		}
	}

	return mercOwner;
}

Mob* Merc::GetOwner() {
	Mob* Result = 0;

	Result = entity_list.GetMob(GetOwnerID());

	if(!Result) {
		this->SetOwnerID(0);
	}

	return Result->CastToMob();
}

const char* Merc::GetRandomName(){
	// creates up to a 10 char name
	static char name[17];
	char vowels[18]="aeiouyaeiouaeioe";
	char cons[48]="bcdfghjklmnpqrstvwxzybcdgklmnprstvwbcdgkpstrkd";
	char rndname[17]="\0\0\0\0\0\0\0\0\0\0\0\0\0\0\0\0";
	char paircons[33]="ngrkndstshthphsktrdrbrgrfrclcr";
	bool valid = false;

	while(!valid) {
		int rndnum=zone->random.Int(0, 75),n=1;
		bool dlc=false;
		bool vwl=false;
		bool dbl=false;
		if (rndnum>63)
		{       // rndnum is 0 - 75 where 64-75 is cons pair, 17-63 is cons, 0-16 is vowel
			rndnum=(rndnum-61)*2;   // name can't start with "ng" "nd" or "rk"
			rndname[0]=paircons[rndnum];
			rndname[1]=paircons[rndnum+1];
			n=2;
		}
		else if (rndnum>16)
		{
			rndnum-=17;
			rndname[0]=cons[rndnum];
		}
		else
		{
			rndname[0]=vowels[rndnum];
			vwl=true;
		}
		int namlen=zone->random.Int(5, 10);
		for (int i=n;i<namlen;i++)
		{
			dlc=false;
			if (vwl)        //last char was a vowel
			{                       // so pick a cons or cons pair
				rndnum=zone->random.Int(0, 62);
				if (rndnum>46)
				{       // pick a cons pair
					if (i>namlen-3) // last 2 chars in name?
					{       // name can only end in cons pair "rk" "st" "sh" "th" "ph" "sk" "nd" or "ng"
						rndnum=zone->random.Int(0, 7)*2;
					}
					else
					{       // pick any from the set
						rndnum=(rndnum-47)*2;
					}
					rndname[i]=paircons[rndnum];
					rndname[i+1]=paircons[rndnum+1];
					dlc=true;       // flag keeps second letter from being doubled below
					i+=1;
				}
				else
				{       // select a single cons
					rndname[i]=cons[rndnum];
				}
			}
			else
			{               // select a vowel
				rndname[i]=vowels[zone->random.Int(0, 16)];
			}
			vwl=!vwl;
			if (!dbl && !dlc)
			{       // one chance at double letters in name
				if (!zone->random.Int(0, i+9))     // chances decrease towards end of name
				{
					rndname[i+1]=rndname[i];
					dbl=true;
					i+=1;
				}
			}
		}

		rndname[0]=toupper(rndname[0]);

		if(!database.CheckNameFilter(rndname)) {
			valid = false;
		}
		else if(rndname[0] < 'A' && rndname[0] > 'Z') {
			//name must begin with an upper-case letter.
			valid = false;
		}
		else if (database.CheckUsedName(rndname)) {
			valid = true;
		}
		else {
			valid = false;
		}
	}

	memset(name, 0, 17);
	strcpy(name, rndname);
	return name;
}

bool Compare_Merc_Spells(MercSpell i, MercSpell j);

bool Compare_Merc_Spells(MercSpell i, MercSpell j)
{
	return(i.slot > j.slot);
}

bool Merc::LoadMercSpells() {
	// loads mercs spells into list
	merc_spells.clear();

	std::list<MercSpellEntry> spellList = zone->merc_spells_list[GetClass()];

	if (spellList.size() == 0) {
		AIautocastspell_timer->Disable();
		return false;
	}

	uint8 proficiency_id = GetProficiencyID();
	int16 attack_proc_spell = -1;
	int8 proc_chance = 0;

	for (std::list<MercSpellEntry>::iterator mercSpellEntryItr = spellList.begin(); mercSpellEntryItr != spellList.end(); ++mercSpellEntryItr) {
		if (proficiency_id == mercSpellEntryItr->proficiencyid && GetLevel() >= mercSpellEntryItr->minlevel && GetLevel() <= mercSpellEntryItr->maxlevel && mercSpellEntryItr->spellid > 0) {
			MercSpell mercSpell;

			mercSpell.spellid = mercSpellEntryItr->spellid;
			mercSpell.type = mercSpellEntryItr->type;
			mercSpell.stance = mercSpellEntryItr->stance;
			mercSpell.slot = mercSpellEntryItr->slot;
			mercSpell.proc_chance = mercSpellEntryItr->proc_chance;
			mercSpell.time_cancast = 0;

			merc_spells.push_back(mercSpell);

			if(mercSpellEntryItr->proc_chance > 0)
				AddProcToWeapon(mercSpellEntryItr->spellid, true, mercSpellEntryItr->proc_chance);
		}
	}
	std::sort(merc_spells.begin(), merc_spells.end(), Compare_Merc_Spells);

	if (merc_spells.size() == 0)
		AIautocastspell_timer->Disable();
	else {
		HasAISpell = true;
		AIautocastspell_timer->Trigger();
	}

	if(MERC_DEBUG > 0) {
		/*GetMercOwner()->Message(7, "Mercenary Debug: Loaded %i spells for merc.", merc_spells.size());

		GetMercOwner()->Message(7, "Mercenary Debug: Spell list for merc.");
		for (int i = merc_spells.size() - 1; i >= 0; i--) {
		GetMercOwner()->Message(7, "%i] Slot: %i, SpellID: %i, Type: %i, Stance: %i, Proc Chance: %i", i, merc_spells[i].slot, merc_spells[i].spellid, merc_spells[i].type, merc_spells[i].stance, merc_spells[i].proc_chance);
		}*/
	}

	return true;
}

bool Merc::Save() {

	if(database.SaveMerc(this)){
		return true;
	}

	return false;
}

Merc* Merc::LoadMerc(Client *c, MercTemplate* merc_template, uint32 merchant_id, bool updateFromDB) {

	if(c)
	{
		if(c->GetMercID())
		{
			merc_template = zone->GetMercTemplate(c->GetMercInfo().MercTemplateID);
		}
	}

	//get mercenary data
	if(merc_template)
	{
		//TODO: Maybe add a way of updating client merc stats in a seperate function? like, for example, on leveling up.
		const NPCType* npc_type_to_copy = database.GetMercType(merc_template->MercNPCID, merc_template->RaceID, c->GetLevel()); 
		if(npc_type_to_copy != nullptr)
		{
			//This is actually a very terrible method of assigning stats, and should be changed at some point. See the comment in merc's deconstructor.
			NPCType* npc_type = new NPCType; 
			memset(npc_type, 0, sizeof(NPCType));
			memcpy(npc_type, npc_type_to_copy, sizeof(NPCType));
			if(c && !updateFromDB)
			{
				if(c->GetMercInfo().merc_name[0] == 0)
				{
					snprintf(c->GetMercInfo().merc_name, 64, "%s", GetRandomName()); //sanity check.
				}
				snprintf(npc_type->name, 64, "%s", c->GetMercInfo().merc_name);
			}

			npc_type->race = merc_template->RaceID;

			// Use the Gender and Size of the Merchant if possible
			uint8 tmpgender = 0;
			float tmpsize = 6.0f;
			if(merchant_id > 0)
			{
				NPC* tar = entity_list.GetNPCByID(merchant_id);
				if(tar)
				{
					tmpgender = tar->GetGender();
					tmpsize = tar->GetSize();
				}
				else
				{
					tmpgender = Mob::GetDefaultGender(npc_type->race, c->GetMercInfo().Gender);
				}

			}
			else
			{
				tmpgender = c->GetMercInfo().Gender;
				tmpsize = c->GetMercInfo().MercSize;
			}

			sprintf(npc_type->lastname, "%s's Mercenary", c->GetName());
			npc_type->gender = tmpgender;
			npc_type->size = tmpsize;
			npc_type->loottable_id = 0; // Loottable has to be 0, otherwise we'll be leavin' some corpses!
			npc_type->npc_id = 0; //NPC ID has to be 0, otherwise db gets all confuzzled.
			npc_type->class_ = merc_template->ClassID;
			npc_type->maxlevel = 0; //We should hard-set this to override scalerate's functionality in the NPC class when it is constructed.

			Merc* merc = new Merc(npc_type, c->GetX(), c->GetY(), c->GetZ(), 0);

			if(merc)
			{
				merc->SetMercData( merc_template->MercTemplateID );
				database.LoadMercEquipment(merc);
				merc->UpdateMercStats(c);

				if(updateFromDB)
				{
					database.LoadCurrentMerc(c);

					merc->SetMercID(c->GetMercInfo().mercid);
					snprintf(merc->name, 64, "%s", c->GetMercInfo().merc_name);
					merc->SetSuspended(c->GetMercInfo().IsSuspended);
					merc->gender = c->GetMercInfo().Gender;
					merc->size = c->GetMercInfo().MercSize;
					merc->SetHP(c->GetMercInfo().hp <= 0 ? merc->GetMaxHP() : c->GetMercInfo().hp);
					merc->SetMana(c->GetMercInfo().hp <= 0 ? merc->GetMaxMana() : c->GetMercInfo().mana);
					merc->SetEndurance(c->GetMercInfo().endurance);
					merc->luclinface = c->GetMercInfo().face;
					merc->hairstyle = c->GetMercInfo().luclinHairStyle;
					merc->haircolor = c->GetMercInfo().luclinHairColor;
					merc->eyecolor1 = c->GetMercInfo().luclinEyeColor;
					merc->eyecolor2 = c->GetMercInfo().luclinEyeColor2;
					merc->beardcolor = c->GetMercInfo().luclinBeardColor;
					merc->beard = c->GetMercInfo().luclinBeard;
					merc->drakkin_heritage = c->GetMercInfo().drakkinHeritage;
					merc->drakkin_tattoo = c->GetMercInfo().drakkinTattoo;
					merc->drakkin_details = c->GetMercInfo().drakkinDetails;
				}
				else
				{
					// Give Random Features to newly hired Mercs
					merc->RandomizeFeatures(false, true);
				}

				if(merc->GetMercID()) {
					database.LoadMercBuffs(merc);
				}

				merc->LoadMercSpells();
			}

			return merc;
		}
	}

	return 0;
}

void Merc::UpdateMercInfo(Client *c) {
	snprintf(c->GetMercInfo().merc_name, 64, "%s", name);
	c->GetMercInfo().mercid = GetMercID();
	c->GetMercInfo().IsSuspended = IsSuspended();
	c->GetMercInfo().Gender = GetGender();
	c->GetMercInfo().MercSize = GetSize();
	c->GetMercInfo().hp = GetHP();
	c->GetMercInfo().mana = GetMana();
	c->GetMercInfo().endurance = GetEndurance();
	c->GetMercInfo().face = luclinface;
	c->GetMercInfo().luclinHairStyle = hairstyle;
	c->GetMercInfo().luclinHairColor = haircolor;
	c->GetMercInfo().luclinEyeColor = eyecolor1;
	c->GetMercInfo().luclinEyeColor2 = eyecolor2;
	c->GetMercInfo().luclinBeardColor = beardcolor;
	c->GetMercInfo().luclinBeard = beard;
	c->GetMercInfo().drakkinHeritage = drakkin_heritage;
	c->GetMercInfo().drakkinTattoo = drakkin_tattoo;
	c->GetMercInfo().drakkinDetails = drakkin_details;
}

void Merc::UpdateMercStats(Client *c) {
	if(c->GetMercInfo().MercTemplateID >0)
	{
		const NPCType* npc_type = database.GetMercType( zone->GetMercTemplate(c->GetMercInfo().MercTemplateID)->MercNPCID, GetRace(), c->GetLevel());
		if (npc_type)
		{
			max_hp = (npc_type->max_hp * npc_type->scalerate) / 100;
			base_hp = (npc_type->max_hp * npc_type->scalerate) / 100;
			max_mana = (npc_type->Mana * npc_type->scalerate) / 100;
			base_mana = (npc_type->Mana * npc_type->scalerate) / 100;
			hp_regen = (npc_type->hp_regen * npc_type->scalerate) / 100;
			mana_regen = (npc_type->mana_regen * npc_type->scalerate) / 100;
			level = npc_type->level;
			max_dmg = (npc_type->max_dmg * npc_type->scalerate) / 100;
			min_dmg = (npc_type->min_dmg * npc_type->scalerate) / 100;
			_baseSTR = (npc_type->STR * npc_type->scalerate) / 100;
			_baseSTA = (npc_type->STA * npc_type->scalerate) / 100;
			_baseDEX = (npc_type->DEX * npc_type->scalerate) / 100;
			_baseAGI = (npc_type->AGI * npc_type->scalerate) / 100;
			_baseWIS = (npc_type->WIS * npc_type->scalerate) / 100;
			_baseINT = (npc_type->INT * npc_type->scalerate) / 100;
			_baseCHA = (npc_type->CHA * npc_type->scalerate) / 100;
			_baseATK = (npc_type->ATK * npc_type->scalerate) / 100;
			_baseMR = (npc_type->MR * npc_type->scalerate) / 100;
			_baseFR = (npc_type->FR * npc_type->scalerate) / 100;
			_baseDR = (npc_type->DR * npc_type->scalerate) / 100;
			_basePR = (npc_type->PR * npc_type->scalerate) / 100;
			_baseCR = (npc_type->CR * npc_type->scalerate) / 100;
			_baseCorrup = (npc_type->Corrup * npc_type->scalerate) / 100;
			_baseAC = (npc_type->AC * npc_type->scalerate) / 100;
			attack_speed = npc_type->attack_speed;
			attack_count = npc_type->attack_count;
			spellscale = npc_type->spellscale;
			healscale = npc_type->healscale;

			CalcBonuses();

			CalcMaxEndurance();
			CalcMaxHP();
			CalcMaxMana();
		}
	}
}

void Merc::UpdateMercAppearance() {
	// Copied from Bot Code:
	uint32 itemID = NO_ITEM;
	uint8 materialFromSlot = _MaterialInvalid;
	for(int i = EmuConstants::EQUIPMENT_BEGIN; i <= EmuConstants::EQUIPMENT_END; ++i) {
		itemID = equipment[i];
		if(itemID != NO_ITEM) {
			materialFromSlot = Inventory::CalcMaterialFromSlot(i);
			if(materialFromSlot != _MaterialInvalid)
				this->SendWearChange(materialFromSlot);
		}
	}
}

void Merc::AddItem(uint8 slot, uint32 item_id) {
	equipment[slot] = item_id;
}

bool Merc::Spawn(Client *owner) {

	if(!owner)
		return false;

	MercTemplate* merc_template = zone->GetMercTemplate(GetMercTemplateID());

	if(!merc_template)
		return false;

	entity_list.AddMerc(this, true, true);

	SendPosition();
	
	if (MERC_DEBUG > 0)
		owner->Message(7, "Mercenary Debug: Spawn.");

	//UpdateMercAppearance();

	//printf("Spawned Merc with ID %i\n", npc->GetID()); fflush(stdout);

	return true;
}

void Client::SendMercResponsePackets(uint32 ResponseType)
{
	switch (ResponseType)
	{
	case 0: // Mercenary Spawned Successfully?
		SendMercMerchantResponsePacket(0);
		break;
	case 1: //You do not have enough funds to make that purchase!
		SendMercMerchantResponsePacket(1);
		break;
	case 2: //Mercenary does not exist!
		SendMercMerchantResponsePacket(2);
		break;
	case 3: //Mercenary failed to spawn!
		SendMercMerchantResponsePacket(3);
		break; 
	case 4: //Mercenaries are not allowed in raids!
		SendMercMerchantResponsePacket(4);
		break;
	case 5: //You already have a pending mercenary purchase!
		SendMercMerchantResponsePacket(5);
		break;
	case 6: //You have the maximum number of mercenaries.  You must dismiss one before purchasing a new one!
		SendMercMerchantResponsePacket(6);
		break;
	case 7: //You must dismiss your suspended mercenary before purchasing a new one!
		if (GetClientVersion() < EQClientRoF)
			SendMercMerchantResponsePacket(7);
		else
			//You have the maximum number of mercenaries.  You must dismiss one before purchasing a new one!
			SendMercMerchantResponsePacket(6);
		break;
	case 8: //You can not purchase a mercenary because your group is full!
		if (GetClientVersion() < EQClientRoF)
			SendMercMerchantResponsePacket(8);
		else
			SendMercMerchantResponsePacket(7);
		break;
	case 9: //You can not purchase a mercenary because you are in combat!
		if (GetClientVersion() < EQClientRoF)
			//Mercenary failed to spawn!
			SendMercMerchantResponsePacket(3);
		else
			SendMercMerchantResponsePacket(8);
		break;
	case 10: //You have recently dismissed a mercenary and must wait a few more seconds before you can purchase a new one!
		if (GetClientVersion() < EQClientRoF)
			//Mercenary failed to spawn!
			SendMercMerchantResponsePacket(3);
		else
			SendMercMerchantResponsePacket(9);
		break;
	case 11: //An error occurred created your mercenary!
		if (GetClientVersion() < EQClientRoF)
			SendMercMerchantResponsePacket(9);
		else
			SendMercMerchantResponsePacket(10);
		break;
	case 12: //Upkeep Charge Message
		if (GetClientVersion() < EQClientRoF)
			SendMercMerchantResponsePacket(10);
		else
			SendMercMerchantResponsePacket(11);
		break;
	case 13: // ???
		if (GetClientVersion() < EQClientRoF)
			SendMercMerchantResponsePacket(11);
		else
			SendMercMerchantResponsePacket(12);
		break;
	case 14: //You ran out of funds to pay for your mercenary!
		if (GetClientVersion() < EQClientRoF)
			SendMercMerchantResponsePacket(12);
		else
			SendMercMerchantResponsePacket(13);
		break;
	case 15: // ???
		if (GetClientVersion() < EQClientRoF)
			SendMercMerchantResponsePacket(13);
		else
			SendMercMerchantResponsePacket(14);
		break;
	case 16: //Your mercenary is about to be suspended due to insufficient funds!
		if (GetClientVersion() < EQClientRoF)
			SendMercMerchantResponsePacket(14);
		else
			SendMercMerchantResponsePacket(15);
		break;
	case 17: //There is no mercenary liaison nearby!
		if (GetClientVersion() < EQClientRoF)
			SendMercMerchantResponsePacket(15);
		else
			SendMercMerchantResponsePacket(16);
		break;
	case 18: //You are too far from the liaison!
		if (GetClientVersion() < EQClientRoF)
			SendMercMerchantResponsePacket(16);
		else
			SendMercMerchantResponsePacket(17);
		break;
	case 19: //You do not meet the requirements for that mercenary!
		if (GetClientVersion() < EQClientRoF)
			SendMercMerchantResponsePacket(17);
		else
			SendMercMerchantResponsePacket(18);
		break;
	case 20: //You are unable to interact with the liaison!
		if (GetClientVersion() < EQClientRoF)
			//You are too far from the liaison!
			SendMercMerchantResponsePacket(16);
		else
			SendMercMerchantResponsePacket(19);
		break;
	case 21: //You do not have a high enough membership level to purchase this mercenary!
		if (GetClientVersion() < EQClientRoF)
			//You do not meet the requirements for that mercenary!
			SendMercMerchantResponsePacket(17);
		else
			SendMercMerchantResponsePacket(20);
		break;
	case 22: //Your purchase has failed because this mercenary requires a Gold membership!
		if (GetClientVersion() < EQClientRoF)
			//You do not meet the requirements for that mercenary!
			SendMercMerchantResponsePacket(17);
		else
			SendMercMerchantResponsePacket(21);
		break;
	case 23: //Your purchase has failed because this mercenary requires at least a Silver membership!
		if (GetClientVersion() < EQClientRoF)
			//You do not meet the requirements for that mercenary!
			SendMercMerchantResponsePacket(17);
		else
			SendMercMerchantResponsePacket(22);
		break;
	default: //Mercenary failed to spawn!
		SendMercMerchantResponsePacket(3);
		break;
	}
	if (MERC_DEBUG > 0)
		Message(7, "Mercenary Debug: SendMercResponsePackets %i.", ResponseType);
}

void Client::UpdateMercTimer()
{
	Merc *merc = GetMerc();

	if(merc && !merc->IsSuspended())
	{
		if(GetMercTimer()->Check())
		{
			uint32 upkeep = merc->CalcUpkeepCost(merc->GetMercTemplateID(), GetLevel());

			if(CheckCanRetainMerc(upkeep))
			{
				if(RuleB(Mercs, ChargeMercUpkeepCost))
				{
					TakeMoneyFromPP((upkeep * 100), true);
				}
			}
			else
			{
				merc->Suspend();
				return;
			}

			// Reset the upkeep timer
			GetMercInfo().MercTimerRemaining = RuleI(Mercs, UpkeepIntervalMS);
			SendMercTimer(merc);
			GetMercTimer()->Start(RuleI(Mercs, UpkeepIntervalMS));
			GetMercTimer()->SetTimer(GetMercInfo().MercTimerRemaining);

			// Send upkeep charge message
			SendMercResponsePackets(12);

			// Warn that mercenary is about to be suspended due to insufficient funds (on next upkeep)
			if (RuleB(Mercs, ChargeMercUpkeepCost) && upkeep > 0 && !HasMoney(upkeep * 100))
			{
				SendMercResponsePackets(16);
			}
			
			if (MERC_DEBUG > 0)
				Message(7, "Mercenary Debug: UpdateMercTimer Complete.");

			// Normal upkeep charge message
			//Message(7, "You have been charged a mercenary upkeep cost of %i plat, and %i gold and your mercenary upkeep cost timer has been reset to 15 minutes.", upkeep_plat, upkeep_gold, (int)(RuleI(Mercs, UpkeepIntervalMS) / 1000 / 60));

			// Message below given when too low level to be charged
			//Message(7, "Your mercenary waived an upkeep cost of %i plat, and %i gold or %i %s and your mercenary upkeep cost timer has been reset to %i minutes", upkeep_plat, upkeep_gold, 1, "Bayle Marks", (int)(RuleI(Mercs, UpkeepIntervalMS) / 1000 / 60));
		}
	}
}

bool Client::CheckCanHireMerc(Mob* merchant, uint32 template_id) {

	if (!CheckCanSpawnMerc(template_id))
	{
		return false;
	}

	MercTemplate* mercTemplate = zone->GetMercTemplate(template_id);

	//check for suspended merc
	if(GetMercInfo().mercid != 0 && GetMercInfo().IsSuspended) {           
		SendMercResponsePackets(6);
		return false;
	}

	// Check if max number of mercs is already reached
	if(GetNumMercs() >= MAXMERCS) {
		SendMercResponsePackets(6);
		return false;
	}

	//check for valid merchant
	if(!merchant) {
		SendMercResponsePackets(17);
		return false;
	}

	//check for merchant too far away
	if(DistNoRoot(*merchant) > USE_NPC_RANGE2) {
		SendMercResponsePackets(18);
		return false;
	}

	//check for sufficient funds and remove them last
	if(RuleB(Mercs, ChargeMercPurchaseCost)) {
		uint32 cost = Merc::CalcPurchaseCost(template_id, GetLevel()) * 100;  // Cost is in gold
		if(cost > 0 && !HasMoney(cost)) {
			SendMercResponsePackets(1);
			return false;
		}
	}
	
	if (MERC_DEBUG > 0)
		Message(7, "Mercenary Debug: CheckCanHireMerc True.");

	return true;
}

bool Client::CheckCanRetainMerc(uint32 upkeep) {
	Merc* merc = GetMerc();

	//check for sufficient funds
	if(RuleB(Mercs, ChargeMercPurchaseCost)) {
		if(merc) {
			if(upkeep > 0 && !HasMoney(upkeep * 100)) {
				SendMercResponsePackets(14);
				return false;
			}
		}
	}

	return true;
}

bool Client::CheckCanSpawnMerc(uint32 template_id) {

	// Check if mercs are enabled globally
	if(!RuleB(Mercs, AllowMercs))
	{
		return false;
	}

	// Check if zone allows mercs
	if(!zone->AllowMercs())
	{
		SendMercResponsePackets(3);
		return false;
	}

	MercTemplate* mercTemplate = zone->GetMercTemplate(template_id);

	// Invalid merc data
	if(!mercTemplate)
	{
		SendMercResponsePackets(11);
		return false;
	}

	// Check client version
	if(GetClientVersion() < mercTemplate->ClientVersion)
	{
		SendMercResponsePackets(3);
		return false;
	}

	// Check for raid
	if(HasRaid())
	{
		SendMercResponsePackets(4);
		return false;
	}

	// Check group size
	if(GetGroup() &&  GetGroup()->GroupCount() >= MAX_GROUP_MEMBERS)	// database.GroupCount(GetGroup()->GetID())
	{
		SendMercResponsePackets(8);
		return false;
	}

	// Check in combat
	if(GetAggroCount() > 0)
	{
		SendMercResponsePackets(9);
		return false;
	}
	
	if (MERC_DEBUG > 0)
		Message(7, "Mercenary Debug: CheckCanSpawnMerc True.");

	return true;
}

bool Client::CheckCanUnsuspendMerc() {

	if (!CheckCanSpawnMerc(GetMercInfo().MercTemplateID))
	{
		return false;
	}

	MercTemplate* mercTemplate = zone->GetMercTemplate(GetMercInfo().MercTemplateID);

	if(!GetPTimers().Expired(&database, pTimerMercSuspend, false))
	{
		SendMercResponsePackets(10);
		//TODO: find this packet response and tell them properly.
		Message(0, "You must wait %i seconds before unsuspending your mercenary.", GetPTimers().GetRemainingTime(pTimerMercSuspend));
		return false;
	}
	
	if (MERC_DEBUG > 0)
		Message(7, "Mercenary Debug: CheckCanUnsuspendMerc True.");

	return true;
}

void Client::CheckMercSuspendTimer() {

	if(GetMercInfo().SuspendedTime != 0)
	{
		if(time(nullptr) >= GetMercInfo().SuspendedTime)
		{
			GetMercInfo().SuspendedTime = 0;
			SendMercResponsePackets(0);
			SendMercSuspendResponsePacket(GetMercInfo().SuspendedTime);
			if (MERC_DEBUG > 0)
				Message(7, "Mercenary Debug: CheckMercSuspendTimer Ready.");
		}
	}
}

void Client::SuspendMercCommand() {

	if(GetMercInfo().MercTemplateID != 0)
	{
		if(GetMercInfo().IsSuspended)
		{
			if(!CheckCanUnsuspendMerc())
			{
				if (MERC_DEBUG > 0)
					Message(7, "Mercenary Debug: SuspendMercCommand Unable to Unsuspend.");

				return;
			}

			// Get merc, assign it to client & spawn
			Merc* merc = Merc::LoadMerc(this, &zone->merc_templates[GetMercInfo().MercTemplateID], 0, true);
			if(merc)
			{
				SpawnMerc(merc, true);
				if (MERC_DEBUG > 0)
					Message(7, "Mercenary Debug: SuspendMercCommand Successful Unsuspend.");
			}
			else
			{
				//merc failed to spawn
				SendMercResponsePackets(3);
				if (MERC_DEBUG > 0)
					Message(7, "Mercenary Debug: SuspendMercCommand Failed to Spawn Merc.");
			}
		}
		else
		{
			Merc* CurrentMerc = GetMerc();

			if(CurrentMerc && GetMercID())
			{
				CurrentMerc->Suspend();
				if (MERC_DEBUG > 0)
					Message(7, "Mercenary Debug: SuspendMercCommand Successful Suspend.");
			}
		}
	}
}


// Handles all client zone change event
void Merc::ProcessClientZoneChange(Client* mercOwner) {

	if(mercOwner)
	{
		Zone();
	}
}

void Client::SpawnMercOnZone() {

	if(!RuleB(Mercs, AllowMercs))
		return;

	if (GetMerc())
		return;

	if(database.LoadMercInfo(this))
	{
		if(!GetMercInfo().IsSuspended)
		{
			GetMercInfo().SuspendedTime = 0;
			// Get merc, assign it to client & spawn
			Merc* merc = Merc::LoadMerc(this, &zone->merc_templates[GetMercInfo().MercTemplateID], 0, true);
			if(merc)
			{
				SpawnMerc(merc, false);
			}
			if (MERC_DEBUG > 0)
				Message(7, "Mercenary Debug: SpawnMercOnZone Normal Merc.");
		}
		else
		{
			int32 TimeDiff = GetMercInfo().SuspendedTime - time(nullptr);
			if (TimeDiff > 0)
			{
				if (!GetPTimers().Enabled(pTimerMercSuspend))
				{
					// Start the timer to send the packet that refreshes the Unsuspend Button
					GetPTimers().Start(pTimerMercSuspend, TimeDiff);
				}
			}
			// Send Mercenary Status/Timer packet
			SendMercTimer(GetMerc());
			//SendMercPersonalInfo();
			CheckMercSuspendTimer();

			if (MERC_DEBUG > 0)
			Message(7, "Mercenary Debug: SpawnMercOnZone Suspended Merc.");
		}
	}
	else
	{
		// No Merc Hired
		SendClearMercInfo();
	}
}

void Client::SendMercTimer(Merc* merc) {

	if (GetMercInfo().mercid == 0)
	{
		return;
	}

	if (!merc)
	{
		SendMercTimerPacket(NO_MERC_ID, MERC_STATE_SUSPENDED, GetMercInfo().SuspendedTime, GetMercInfo().MercTimerRemaining, RuleI(Mercs, SuspendIntervalMS));
		if (MERC_DEBUG > 0)
			Message(7, "Mercenary Debug: SendMercTimer No Merc.");
	}
	else if (merc->IsSuspended())
	{
		SendMercTimerPacket(NO_MERC_ID, MERC_STATE_SUSPENDED, GetMercInfo().SuspendedTime, GetMercInfo().MercTimerRemaining, RuleI(Mercs, SuspendIntervalMS));
		if (MERC_DEBUG > 0)
			Message(7, "Mercenary Debug: SendMercTimer Suspended Merc.");
	}
	else
	{
		SendMercTimerPacket(merc->GetID(), MERC_STATE_NORMAL, NOT_SUSPENDED_TIME, GetMercInfo().MercTimerRemaining, RuleI(Mercs, SuspendIntervalMS));
		if (MERC_DEBUG > 0)
			Message(7, "Mercenary Debug: SendMercTimer Normal Merc.");
	}

}

void Client::SpawnMerc(Merc* merc, bool setMaxStats) { 

	if (!merc || !CheckCanSpawnMerc(merc->GetMercTemplateID()))
	{
		if (merc)
		{
			merc->Suspend();
		}
		return;
	}

	merc->Spawn(this);
	merc->SetSuspended(false);
	SetMerc(merc);
	merc->Unsuspend(setMaxStats);
	merc->SetStance(GetMercInfo().Stance);

	if (MERC_DEBUG > 0)
		Message(7, "Mercenary Debug: SpawnMerc Success.");

	return;

}

bool Merc::Suspend() {

	Client* mercOwner = GetMercOwner();

	if(!mercOwner)
		return false;

	SetSuspended(true);

	mercOwner->GetMercInfo().IsSuspended = true;
	mercOwner->GetMercInfo().SuspendedTime = time(nullptr) + RuleI(Mercs, SuspendIntervalS);
	mercOwner->GetMercInfo().MercTimerRemaining = mercOwner->GetMercTimer()->GetRemainingTime();
	mercOwner->GetMercInfo().Stance = GetStance();
	Save();
	mercOwner->GetMercTimer()->Disable();
	mercOwner->SendMercSuspendResponsePacket(mercOwner->GetMercInfo().SuspendedTime);
	mercOwner->SendMercTimer(this);
	
	Depop();

	// Start the timer to send the packet that refreshes the Unsuspend Button
	mercOwner->GetPTimers().Start(pTimerMercSuspend, RuleI(Mercs, SuspendIntervalS));
	
	if (MERC_DEBUG > 0)
		mercOwner->Message(7, "Mercenary Debug: Suspend Complete.");

	return true;
}

bool Client::MercOnlyOrNoGroup() {

	if (!GetGroup())
	{
		return true;
	}
	if (GetMerc())
	{
		if (GetMerc()->HasGroup() && GetMerc()->GetGroup() == GetGroup())
		{
			if (GetGroup()->GroupCount() < 3)
			{
				return true;
			}
		}
	}
	return false;
}

bool Merc::Unsuspend(bool setMaxStats) {

	Client* mercOwner = nullptr;

	if(GetMercOwner()) {
		mercOwner = GetMercOwner();
	}

	if(!mercOwner)
		return false;

	if(GetID())
	{
		// Set time remaining to max on unsuspend - there is a charge for unsuspending as well
		SetSuspended(false);

		mercOwner->GetMercInfo().mercid = GetMercID();
		mercOwner->GetMercInfo().IsSuspended = false;

		mercOwner->SendMercenaryUnsuspendPacket(0);
		mercOwner->SendMercenaryUnknownPacket(1);
		mercOwner->GetMercInfo().SuspendedTime = 0;
		// Reset the upkeep timer
		mercOwner->GetMercInfo().MercTimerRemaining = RuleI(Mercs, UpkeepIntervalMS);
		mercOwner->GetMercTimer()->Start(RuleI(Mercs, UpkeepIntervalMS));
		//mercOwner->GetMercTimer()->SetTimer(mercOwner->GetMercInfo().MercTimerRemaining);
		mercOwner->SendMercTimer(this);
		if(!mercOwner->GetPTimers().Expired(&database, pTimerMercSuspend, false))
			mercOwner->GetPTimers().Clear(&database, pTimerMercSuspend);

		if (MercJoinClientGroup())
		{
			if(setMaxStats)
			{
				SetHP(GetMaxHP());
				SetMana(GetMaxMana());
				SetEndurance(GetMaxEndurance());
			}

			//check for sufficient funds and remove them last
			if(RuleB(Mercs, ChargeMercUpkeepCost))
			{
				uint32 cost = CalcUpkeepCost(GetMercTemplateID(), GetLevel()) * 100;    // Cost is in gold
				if(cost > 0 && !mercOwner->HasMoney(cost))
				{
					mercOwner->SendMercResponsePackets(1);
					Suspend();
					return false;
				}
			}
			Save();
		}
	}

	return true;
}

bool Client::DismissMerc(uint32 MercID) {

	bool Dismissed = true;
	if (!database.DeleteMerc(MercID))
	{
		if (MERC_DEBUG > 0)
			Message(7, "Mercenary Debug: Dismiss Failed for MercID %i", MercID);
		Dismissed = false;
	}
	else
	{
		if (MERC_DEBUG > 0)
			Message(7, "Mercenary Debug: Dismiss Successful.");
	}
	
	if (GetMerc())
	{
		GetMerc()->Depop();
	}

	SendClearMercInfo();
	SetMerc(nullptr);

	return Dismissed;
}

void Merc::Zone() {
	Save();
	Depop();
}

void Merc::Depop() {

	WipeHateList();

	if(IsCasting())
	{
		InterruptSpell();
	}

	entity_list.RemoveFromHateLists(this);

	if(GetGroup())
	{
		RemoveMercFromGroup(this, GetGroup());
	}

	entity_list.RemoveMerc(this->GetID());

	if(HasPet())
	{
		GetPet()->Depop();
	}

	p_depop = true;

	NPC::Depop(false);
}

bool Merc::RemoveMercFromGroup(Merc* merc, Group* group) {

	bool Result = false;

	if(merc && group)
	{
		if(merc->HasGroup())
		{
			if(!group->IsLeader(merc))
			{
				merc->SetFollowID(0);

				if(group->DelMember(merc, true))
				{
					if(merc->GetMercCharacterID() != 0)
					{
						database.SetGroupID(merc->GetName(), 0, merc->GetMercCharacterID(), true);
					}
				}

				if(group->GroupCount() <= 1 && ZoneLoaded)
				{
					group->DisbandGroup();
				}
			}
			else
			{
				// A merc is group leader - Disband and re-group each member with their mercs
				for(int i = 0; i < MAX_GROUP_MEMBERS; i++)
				{
					if(!group->members[i])
						continue;

					if(!group->members[i]->IsClient())
						continue;

					group->members[i]->CastToClient()->LeaveGroup();
				}
				for(int i = 0; i < MAX_GROUP_MEMBERS; i++)
				{
					if(!group->members[i])
						continue;

					if(!group->members[i]->IsMerc())
						continue;

					group->members[i]->CastToMerc()->MercJoinClientGroup();
				}
				// Group should be removed by now, but just in case:
				group->DisbandGroup();
			}

			Result = true;
		}
	}

	return Result;
}

bool Merc::MercJoinClientGroup() {

	Client* mercOwner = nullptr;

	if(GetMercOwner())
	{
		mercOwner = GetMercOwner();
	}

	if(!mercOwner)
	{
		Suspend();
		return false;
	}

	if(GetID())
	{
		if (HasGroup())
		{
			RemoveMercFromGroup(this, GetGroup());
		}

		Group* g = entity_list.GetGroupByClient(mercOwner);

		//nobody from our group is here... start a new group
		if(!g)
		{
			g = new Group(mercOwner);

			if(!g)
			{
				delete g;
				g = nullptr;
				return false;
			}

			entity_list.AddGroup(g);

			if(g->GetID() == 0)
			{
				delete g;
				g = nullptr;
				return false;
			}

			if(AddMercToGroup(this, g))
			{
				entity_list.AddGroup(g, g->GetID());
				database.SetGroupLeaderName(g->GetID(), mercOwner->GetName());
				database.SetGroupID(mercOwner->GetName(), g->GetID(), mercOwner->CharacterID(), false);
				database.SetGroupID(this->GetName(), g->GetID(), mercOwner->CharacterID(), true);
				database.RefreshGroupFromDB(mercOwner);
				g->SaveGroupLeaderAA();
				if(MERC_DEBUG > 0)
					mercOwner->Message(7, "Mercenary Debug: Mercenary joined new group.");
			}
			else
			{
				g->DisbandGroup();
				Suspend();

				if(MERC_DEBUG > 0)
					mercOwner->Message(7, "Mercenary Debug: Mercenary disbanded new group.");
			}
			
		}
		else if (AddMercToGroup(this, mercOwner->GetGroup()))
		{
			// Group already exists
			database.SetGroupID(GetName(), mercOwner->GetGroup()->GetID(), mercOwner->CharacterID(), true);
			database.RefreshGroupFromDB(mercOwner);
			// Update members that are out of zone
			GetGroup()->SendGroupJoinOOZ(this);

			if(MERC_DEBUG > 0)
				mercOwner->Message(7, "Mercenary Debug: Mercenary joined existing group.");
		}
		else
		{
			Suspend();

			if(MERC_DEBUG > 0)
				mercOwner->Message(7, "Mercenary Debug: Mercenary failed to join the group - Suspending");
		}
	}

	return true;
}

bool Merc::AddMercToGroup(Merc* merc, Group* group) {
	bool Result = false;

	if(merc && group) {
		// Remove merc from current group if it's not the destination group
		if(merc->HasGroup())
		{
			if(merc->GetGroup() == group && merc->GetMercOwner())
			{
				// Merc is already in the destination group
				merc->SetFollowID(merc->GetMercOwner()->GetID());
				return true;
			}
			merc->RemoveMercFromGroup(merc, merc->GetGroup());
		}
		//Try and add the member, followed by checking if the merc owner exists.
		if(group->AddMember(merc) && merc->GetMercOwner())
		{
			merc->SetFollowID(merc->GetMercOwner()->GetID());
			Result = true;
		}
		else
		{
			//Suspend it if the member is not added or the merc's owner is not valid.
			merc->Suspend();
		}
	}

	return Result;
}

void Client::InitializeMercInfo() {

	for(int i=0; i<MAXMERCS; i++)
	{
		m_mercinfo[i] = MercInfo();
	}

}

Merc* Client::GetMerc() {

	if(GetMercID() == 0)
	{
		if (MERC_DEBUG > 0)
			//Message(7, "Mercenary Debug: GetMerc 0.");
		return (nullptr);
	}

	Merc* tmp = entity_list.GetMercByID(GetMercID());
	if(tmp == nullptr)
	{
		SetMercID(0);
		if (MERC_DEBUG > 0)
			Message(7, "Mercenary Debug: GetMerc No Merc.");
		return (nullptr);
	}

	if(tmp->GetOwnerID() != GetID())
	{
		SetMercID(0);
		if (MERC_DEBUG > 0)
			Message(7, "Mercenary Debug: GetMerc Owner Mismatch.");
		return (nullptr);
	}
	
	if (MERC_DEBUG > 0)
		//Message(7, "Mercenary Debug: GetMerc Success.");

	return (tmp);
}

uint8 Client::GetNumMercs() {

	uint8 numMercs = 0;

	for(int i=0; i<MAXMERCS; i++)
	{
		if(m_mercinfo[i].mercid != 0)
		{
			numMercs++;
		}
	}
	if (MERC_DEBUG > 0)
		Message(7, "Mercenary Debug: GetNumMercs %i.", numMercs);

	return numMercs;
}

void Merc::SetMercData( uint32 template_id ) {

	MercTemplate* merc_template = zone->GetMercTemplate(template_id);
	SetMercTemplateID( merc_template->MercTemplateID );
	SetMercType( merc_template->MercType );
	SetMercSubType( merc_template->MercSubType );
	SetProficiencyID( merc_template->ProficiencyID );
	SetTierID( merc_template->TierID );
	SetCostFormula( merc_template->CostFormula );
	SetMercNameType( merc_template->MercNameType );

}

MercTemplate* Zone::GetMercTemplate( uint32 template_id ) {
	return &merc_templates[template_id];
}

void Client::SetMerc(Merc* newmerc) {

	Merc* oldmerc = GetMerc();
	if (oldmerc)
	{
		oldmerc->SetOwnerID(0);
	}

	if (!newmerc)
	{
		SetMercID(0);
		GetMercInfo().mercid = 0;
		GetMercInfo().MercTemplateID = 0;
		GetMercInfo().myTemplate = nullptr;
		GetMercInfo().IsSuspended = false;
		GetMercInfo().SuspendedTime = 0;
		GetMercInfo().Gender = 0;
		GetMercInfo().State = 0;
		memset(GetMercInfo().merc_name, 0, 64);
		if (MERC_DEBUG > 0)
			Message(7, "Mercenary Debug: SetMerc No Merc.");
	}
	else
	{
		SetMercID(newmerc->GetID());
		//Client* oldowner = entity_list.GetClientByID(newmerc->GetOwnerID());
		newmerc->SetOwnerID(this->GetID());
		newmerc->SetMercCharacterID(this->CharacterID());
		newmerc->SetClientVersion((uint8)this->GetClientVersion());
		GetMercInfo().mercid = newmerc->GetMercID();
		GetMercInfo().MercTemplateID = newmerc->GetMercTemplateID();
		GetMercInfo().myTemplate = zone->GetMercTemplate(GetMercInfo().MercTemplateID);
		GetMercInfo().IsSuspended = newmerc->IsSuspended();
		GetMercInfo().SuspendedTime = 0;
		GetMercInfo().Gender = newmerc->GetGender();
		GetMercInfo().State = newmerc->IsSuspended() ? MERC_STATE_SUSPENDED : MERC_STATE_NORMAL;
		snprintf(GetMercInfo().merc_name, 64, "%s", newmerc->GetName());
		if (MERC_DEBUG > 0)
			Message(7, "Mercenary Debug: SetMerc New Merc.");
	}
}

void Client::UpdateMercLevel() {
	Merc* merc = GetMerc();
	if (merc)
	{
		merc->UpdateMercStats(this);
	}
}

void Client::SendMercMerchantResponsePacket(int32 response_type) {
	// This response packet brings up the Mercenary Manager window
	if(GetClientVersion() >= EQClientSoD)
	{
		EQApplicationPacket *outapp = new EQApplicationPacket(OP_MercenaryHire, sizeof(MercenaryMerchantResponse_Struct));
		MercenaryMerchantResponse_Struct* mmr = (MercenaryMerchantResponse_Struct*)outapp->pBuffer;
		mmr->ResponseType = response_type;              // send specified response type
		FastQueuePacket(&outapp);
		if (MERC_DEBUG > 0)
			Message(7, "Mercenary Debug: Sent SendMercMerchantResponsePacket %i.", response_type);
	}
}

void Client::SendMercenaryUnknownPacket(uint8 type) {

	EQApplicationPacket *outapp = new EQApplicationPacket(OP_MercenaryUnknown1, 1);
	outapp->WriteUInt8(type);
	FastQueuePacket(&outapp);
	if (MERC_DEBUG > 0)
		Message(7, "Mercenary Debug: Sent SendMercenaryUnknownPacket %i.", type);

}

void Client::SendMercenaryUnsuspendPacket(uint8 type) {

	EQApplicationPacket *outapp = new EQApplicationPacket(OP_MercenaryUnsuspendResponse, 1);
	outapp->WriteUInt8(type);
	FastQueuePacket(&outapp);
	if (MERC_DEBUG > 0)
		Message(7, "Mercenary Debug: Sent SendMercenaryUnsuspendPacket %i.", type);

}

void Client::SendMercSuspendResponsePacket(uint32 suspended_time) {

	EQApplicationPacket *outapp = new EQApplicationPacket(OP_MercenarySuspendResponse, sizeof(SuspendMercenaryResponse_Struct));
	SuspendMercenaryResponse_Struct* smr = (SuspendMercenaryResponse_Struct*)outapp->pBuffer;
	smr->SuspendTime = suspended_time;              // Seen 0 (not suspended) or c9 c2 64 4f (suspended on Sat Mar 17 11:58:49 2012) - Unix Timestamp
	FastQueuePacket(&outapp);
	if (MERC_DEBUG > 0)
		Message(7, "Mercenary Debug: Sent SendMercSuspendResponsePacket %i.", suspended_time);

}

void Client::SendMercTimerPacket(int32 entity_id, int32 merc_state, int32 suspended_time, int32 update_interval, int32 unk01) {

	// Send Mercenary Status/Timer packet
	EQApplicationPacket *outapp = new EQApplicationPacket(OP_MercenaryTimer, sizeof(MercenaryStatus_Struct));
	MercenaryStatus_Struct* mss = (MercenaryStatus_Struct*)outapp->pBuffer;
	mss->MercEntityID = entity_id; // Seen 0 (no merc spawned) or unknown value when merc is spawned
	mss->MercState = merc_state; // Seen 5 (normal) or 1 (suspended)
	mss->SuspendedTime = suspended_time; // Seen 0 for not suspended or Unix Timestamp for suspended merc
	mss->UpdateInterval = update_interval; // Seen 900000 - 15 minutes in ms
	mss->MercUnk01 = unk01; // Seen 180000 - 3 minutes in ms - Used for the unsuspend button refresh timer
	FastQueuePacket(&outapp);
	if (MERC_DEBUG > 0)
		Message(7, "Mercenary Debug: Sent SendMercTimerPacket %i, %i, %i, %i, %i.", entity_id, merc_state, suspended_time, update_interval, unk01);

}

void Client::SendMercAssignPacket(uint32 entityID, uint32 unk01, uint32 unk02) {
	EQApplicationPacket *outapp = new EQApplicationPacket(OP_MercenaryAssign, sizeof(MercenaryAssign_Struct));
	MercenaryAssign_Struct* mas = (MercenaryAssign_Struct*)outapp->pBuffer;
	mas->MercEntityID = entityID;
	mas->MercUnk01 = unk01;
	mas->MercUnk02 = unk02;
	FastQueuePacket(&outapp);
	if (MERC_DEBUG > 0)
		Message(7, "Mercenary Debug: Sent SendMercAssignPacket %i, %i, %i.", entityID, unk01, unk02);
}

void NPC::LoadMercTypes() {

	std::string query = StringFormat("SELECT DISTINCT MTyp.dbstring, MTyp.clientversion "
		"FROM merc_merchant_entries MME, merc_merchant_template_entries MMTE, "
		"merc_types MTyp, merc_templates MTem "
		"WHERE MME.merchant_id = %i "
		"AND MME.merc_merchant_template_id = MMTE.merc_merchant_template_id "
		"AND MMTE.merc_template_id = MTem.merc_template_id "
		"AND MTem.merc_type_id = MTyp.merc_type_id;", GetNPCTypeID());
	auto results = database.QueryDatabase(query);
	if (!results.Success())
	{
		LogFile->write(EQEMuLog::Error, "Error in NPC::LoadMercTypes()");
		return;
	}

	for (auto row = results.begin(); row != results.end(); ++row)
	{
		MercType tempMercType;

		tempMercType.Type = atoi(row[0]);
		tempMercType.ClientVersion = atoi(row[1]);

		mercTypeList.push_back(tempMercType);
	}

}

void NPC::LoadMercs() {

	std::string query = StringFormat("SELECT DISTINCT MTem.merc_template_id, MTyp.dbstring AS merc_type_id, "
		"MTem.dbstring AS merc_subtype_id, 0 AS CostFormula, "
		"CASE WHEN MTem.clientversion > MTyp.clientversion "
		"THEN MTem.clientversion "
		"ELSE MTyp.clientversion END AS clientversion, MTem.merc_npc_type_id "
		"FROM merc_merchant_entries MME, merc_merchant_template_entries MMTE, "
		"merc_types MTyp, merc_templates MTem "
		"WHERE MME.merchant_id = %i AND "
		"MME.merc_merchant_template_id = MMTE.merc_merchant_template_id "
		"AND MMTE.merc_template_id = MTem.merc_template_id "
		"AND MTem.merc_type_id = MTyp.merc_type_id;", GetNPCTypeID());
	auto results = database.QueryDatabase(query);

	if (!results.Success())
	{
		LogFile->write(EQEMuLog::Error, "Error in NPC::LoadMercTypes()");
		return;
	}

	for (auto row = results.begin(); row != results.end(); ++row)
	{
		MercData tempMerc;

		tempMerc.MercTemplateID = atoi(row[0]);
		tempMerc.MercType = atoi(row[1]);
		tempMerc.MercSubType = atoi(row[2]);
		tempMerc.CostFormula = atoi(row[3]);
		tempMerc.ClientVersion = atoi(row[4]);
		tempMerc.NPCID = atoi(row[5]);

		mercDataList.push_back(tempMerc);
	}

}

int NPC::GetNumMercTypes(uint32 clientVersion) {

	int count = 0;
	std::list<MercType> mercTypeList = GetMercTypesList();

	for(std::list<MercType>::iterator mercTypeListItr = mercTypeList.begin(); mercTypeListItr != mercTypeList.end(); ++mercTypeListItr) {
		if(mercTypeListItr->ClientVersion <= clientVersion)
			count++;
	}

	return count;
}

int NPC::GetNumMercs(uint32 clientVersion) {

	int count = 0;
	std::list<MercData> mercDataList = GetMercsList();

	for(std::list<MercData>::iterator mercListItr = mercDataList.begin(); mercListItr != mercDataList.end(); ++mercListItr) {
		if(mercListItr->ClientVersion <= clientVersion)
			count++;
	}

	return count;
}

std::list<MercType> NPC::GetMercTypesList(uint32 clientVersion) {

	std::list<MercType> result;

	if(GetNumMercTypes() > 0)
	{
		for(std::list<MercType>::iterator mercTypeListItr = mercTypeList.begin(); mercTypeListItr != mercTypeList.end(); ++mercTypeListItr)
		{
			if(mercTypeListItr->ClientVersion <= clientVersion)
			{
				MercType mercType;
				mercType.Type = mercTypeListItr->Type;
				mercType.ClientVersion = mercTypeListItr->ClientVersion;
				result.push_back(mercType);
			}
		}
	}

	return result;
}

std::list<MercData> NPC::GetMercsList(uint32 clientVersion) {

	std::list<MercData> result;

	if(GetNumMercs() > 0)
	{
		for(std::list<MercData>::iterator mercListItr = mercDataList.begin(); mercListItr != mercDataList.end(); ++mercListItr)
		{
			if(mercListItr->ClientVersion <= clientVersion)
			{
				MercTemplate *merc_template = zone->GetMercTemplate(mercListItr->MercTemplateID);

				if(merc_template)
				{
					MercData mercData;
					mercData.MercTemplateID = mercListItr->MercTemplateID;
					mercData.MercType = merc_template->MercType;
					mercData.MercSubType = merc_template->MercSubType;
					mercData.CostFormula = merc_template->CostFormula;
					mercData.ClientVersion = merc_template->ClientVersion;
					mercData.NPCID = merc_template->MercNPCID;
					result.push_back(mercData);
				}
			}
		}
	}

	return result;
}

uint32 Merc::CalcPurchaseCost(uint32 templateID , uint8 level, uint8 currency_type) {

	uint32 cost = 0;

	MercTemplate *mercData = zone->GetMercTemplate(templateID);

	if(mercData)
	{
		//calculate cost in coin - cost in gold
		if(currency_type == 0)
		{
			int levels_above_cutoff;
			switch (mercData->CostFormula)
			{
			case 0:
				levels_above_cutoff = level > 10 ? (level - 10) : 0;
				cost = levels_above_cutoff * 300;
				cost += level >= 10 ? 100 : 0;
				cost /= 100;
				break;
			default:
				break;
			}
		}
		else if(currency_type == 19)
		{
			// cost in Bayle Marks
			cost = 1;
		}
	}

	return cost;
}

uint32 Merc::CalcUpkeepCost(uint32 templateID , uint8 level, uint8 currency_type) {

	uint32 cost = 0;

	MercTemplate *mercData = zone->GetMercTemplate(templateID);

	if(mercData)
	{
		//calculate cost in coin - cost in gold
		if(currency_type == 0)
		{
			int levels_above_cutoff;
			switch (mercData->CostFormula)
			{
			case 0:
				levels_above_cutoff = level > 10 ? (level - 10) : 0;
				cost = levels_above_cutoff * 300;
				cost += level >= 10 ? 100 : 0;
				cost /= 100;
				break;
			default:
				break;
			}
		}
		else if(currency_type == 19)
		{
			// cost in Bayle Marks
			cost = 1;
		}
	}

	return cost;
}<|MERGE_RESOLUTION|>--- conflicted
+++ resolved
@@ -116,117 +116,6 @@
 
 	float MercSize = GetSize();
 
-<<<<<<< HEAD
-	switch(this->GetRace()) {
-					case 1: // Humans have no race bonus
-						break;
-					case 2: // Barbarian
-						MercSize = 7.0;
-						break;
-					case 3: // Erudite
-						break;
-					case 4: // Wood Elf
-						MercSize = 5.0;
-						break;
-					case 5: // High Elf
-						break;
-					case 6: // Dark Elf
-						MercSize = 5.0;
-						break;
-					case 7: // Half Elf
-						MercSize = 5.5;
-						break;
-					case 8: // Dwarf
-						MercSize = 4.0;
-						break;
-					case 9: // Troll
-						MercSize = 8.0;
-						break;
-					case 10: // Ogre
-						MercSize = 9.0;
-						break;
-					case 11: // Halfling
-						MercSize = 3.5;
-						break;
-					case 12: // Gnome
-						MercSize = 3.0;
-						break;
-					case 128: // Iksar
-						break;
-					case 130: // Vah Shir
-						MercSize = 7.0;
-						break;
-					case 330: // Froglok
-						MercSize = 5.0;
-						break;
-					case 522: // Drakkin
-						MercSize = 5.0;
-						break;
-	}
-
-	this->size = MercSize;
-}
-
-void Merc::GenerateAppearance() {
-	// Randomize facial appearance
-	int iFace = 0;
-	if(this->GetRace() == 2) { // Barbarian w/Tatoo
-		iFace = zone->random.Int(0, 79);
-	}
-	else {
-		iFace = zone->random.Int(0, 7);
-	}
-
-	int iHair = 0;
-	int iBeard = 0;
-	int iBeardColor = 1;
-	if(this->GetRace() == 522) {
-		iHair = zone->random.Int(0, 8);
-		iBeard = zone->random.Int(0, 11);
-		iBeardColor = zone->random.Int(0, 3);
-	}
-	else if(this->GetGender()) {
-		iHair = zone->random.Int(0, 2);
-		if(this->GetRace() == 8) { // Dwarven Females can have a beard
-			if(zone->random.Roll(50)) {
-				iFace += 10;
-			}
-		}
-	}
-	else {
-		iHair = zone->random.Int(0, 3);
-		iBeard = zone->random.Int(0, 5);
-		iBeardColor = zone->random.Int(0, 19);
-	}
-
-	int iHairColor = 0;
-	if(this->GetRace() == 522) {
-		iHairColor = zone->random.Int(0, 3);
-	}
-	else {
-		iHairColor = zone->random.Int(0, 19);
-	}
-
-	uint8 iEyeColor1 = (uint8)zone->random.Int(0, 9);
-	uint8 iEyeColor2 = 0;
-	if(this->GetRace() == 522) {
-		iEyeColor1 = iEyeColor2 = (uint8)zone->random.Int(0, 11);
-	}
-	else if(zone->random.Int(1, 100) > 96) {
-		iEyeColor2 = zone->random.Int(0, 9);
-	}
-	else {
-		iEyeColor2 = iEyeColor1;
-	}
-
-	int iHeritage = 0;
-	int iTattoo = 0;
-	int iDetails = 0;
-	if(this->GetRace() == 522) {
-		iHeritage = zone->random.Int(0, 6);
-		iTattoo = zone->random.Int(0, 7);
-		iDetails = zone->random.Int(0, 7);
-=======
 	switch(this->GetRace())
 	{
 		case 1: // Humans
@@ -280,7 +169,6 @@
 		default:
 			MercSize = 6.0;
 			break;
->>>>>>> 525eb518
 	}
 
 	return MercSize;
