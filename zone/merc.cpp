--- conflicted
+++ resolved
@@ -1904,10 +1904,6 @@
 
 void Merc::AI_Start(int32 iMoveDelay) {
 	NPC::AI_Start(iMoveDelay);
-<<<<<<< HEAD
-
-=======
->>>>>>> ac040b51
 	if (!pAIControlled)
 		return;
 
@@ -5641,13 +5637,10 @@
 
 	SetSuspended(true);
 
-<<<<<<< HEAD
-=======
 	/*if(HasGroup()) {
 		RemoveMercFromGroup(this, GetGroup());
 	}*/
 
->>>>>>> ac040b51
 	Save();
 
 	mercOwner->GetMercInfo().IsSuspended = true;
@@ -5697,27 +5690,15 @@
 		mercOwner->SendMercPersonalInfo();
 		Group* g = entity_list.GetGroupByClient(mercOwner);
 
-<<<<<<< HEAD
-		if(!g)
-		{	//nobody from our group is here... start a new group
-			g = new Group(mercOwner);
-
-			if(!g)
-			{
-=======
 		if(!g) {	//nobody from our group is here... start a new group
 			g = new Group(mercOwner);
 
 			if(!g) {
->>>>>>> ac040b51
 				delete g;
 				g = NULL;
 				return false;
 			}
-<<<<<<< HEAD
-=======
-
->>>>>>> ac040b51
+
 			entity_list.AddGroup(g);
 
 			if(g->GetID() == 0) {
@@ -5726,12 +5707,7 @@
 				return false;
 			}
 
-<<<<<<< HEAD
-			if(AddMercToGroup(this, g))
-			{
-=======
 			if(AddMercToGroup(this, g)) {
->>>>>>> ac040b51
 				entity_list.AddGroup(g, g->GetID());
 				database.SetGroupLeaderName(g->GetID(), mercOwner->GetName());
 				database.SetGroupID(mercOwner->GetName(), g->GetID(), mercOwner->CharacterID());
@@ -5740,21 +5716,11 @@
 				g->SaveGroupLeaderAA();
 				loaded = true;
 			}
-<<<<<<< HEAD
-			else
-			{
-			g->DisbandGroup();
-			}
-		}	//else, somebody from our group is already here...
-		else if (AddMercToGroup(this, mercOwner->GetGroup()))
-		{
-=======
 			else {
 				g->DisbandGroup();
 			}
 		}	//else, somebody from our group is already here...
 		else if (AddMercToGroup(this, mercOwner->GetGroup())) {
->>>>>>> ac040b51
 			database.SetGroupID(GetName(), mercOwner->GetGroup()->GetID(), mercOwner->CharacterID(), true);
 			database.RefreshGroupFromDB(mercOwner);
 
