--- conflicted
+++ resolved
@@ -5564,11 +5564,6 @@
 	merc->Unsuspend(setMaxStats);
 	merc->SetStance(GetMercInfo().Stance);
 
-<<<<<<< HEAD
-	//SendMercTimer(merc);
-
-=======
->>>>>>> 60563aea
 	if (MERC_DEBUG > 0)
 		Message(7, "Mercenary Debug: SpawnMerc Success.");
 
@@ -5953,12 +5948,6 @@
 			Message(7, "Mercenary Debug: GetMerc Owner Mismatch.");
 		return (nullptr);
 	}
-<<<<<<< HEAD
-
-	if (MERC_DEBUG > 0)
-		//Message(7, "Mercenary Debug: GetMerc Success.");
-=======
->>>>>>> 60563aea
 
 	return (tmp);
 }
