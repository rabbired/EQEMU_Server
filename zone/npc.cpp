--- conflicted
+++ resolved
@@ -248,13 +248,8 @@
 
 	npc_aggro = d->npc_aggro;
 
-<<<<<<< HEAD
-	if(!IsMerc()) //memleak fix, this really shouldn't be here
-	AI_Start();
-=======
 	if(!IsMerc())
 		AI_Start();
->>>>>>> ac040b51
 
 	d_meele_texture1 = d->d_meele_texture1;
 	d_meele_texture2 = d->d_meele_texture2;
