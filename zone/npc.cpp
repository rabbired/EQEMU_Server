/*	EQEMu: Everquest Server Emulator
	Copyright (C) 2001-2002 EQEMu Development Team (http://eqemu.org)

	This program is free software; you can redistribute it and/or modify
	it under the terms of the GNU General Public License as published by
	the Free Software Foundation; version 2 of the License.

	This program is distributed in the hope that it will be useful,
	but WITHOUT ANY WARRANTY except by those people which sell it, which
	are required to give you total support for your newly bought product;
	without even the implied warranty of MERCHANTABILITY or FITNESS FOR
	A PARTICULAR PURPOSE. See the GNU General Public License for more details.

	You should have received a copy of the GNU General Public License
	along with this program; if not, write to the Free Software
	Foundation, Inc., 59 Temple Place, Suite 330, Boston, MA 02111-1307 USA
*/

#include "../common/bodytypes.h"
#include "../common/classes.h"
#include "../common/global_define.h"
#include "../common/misc_functions.h"
#include "../common/rulesys.h"
#include "../common/seperator.h"
#include "../common/spdat.h"
#include "../common/string_util.h"
#include "../common/emu_versions.h"
#include "../common/features.h"
#include "../common/item_instance.h"
#include "../common/item_data.h"
#include "../common/linked_list.h"
#include "../common/servertalk.h"
#include "../common/say_link.h"

#include "client.h"
#include "entity.h"
#include "npc.h"
#include "string_ids.h"
#include "spawn2.h"
#include "zone.h"
#include "quest_parser_collection.h"
<<<<<<< HEAD
#include "water_map.h"
=======
#include "npc_scale_manager.h"
>>>>>>> bbec352a

#include <cctype>
#include <stdio.h>
#include <string>

#ifdef _WINDOWS
#define snprintf	_snprintf
#define strncasecmp	_strnicmp
#define strcasecmp	_stricmp
#else
#include <stdlib.h>
#include <pthread.h>
#endif

extern Zone* zone;
extern volatile bool is_zone_loaded;
extern EntityList entity_list;

<<<<<<< HEAD
NPC::NPC(const NPCType* d, Spawn2* in_respawn, const glm::vec4& position, GravityBehavior iflymode, bool IsCorpse)
: Mob(d->name,
		d->lastname,
		d->max_hp,
		d->max_hp,
		d->gender,
		d->race,
		d->class_,
		(bodyType)d->bodytype,
		d->deity,
		d->level,
		d->npc_id,
		d->size,
		d->runspeed,
		position,
		d->light, // innate_light
		d->texture,
		d->helmtexture,
		d->AC,
		d->ATK,
		d->STR,
		d->STA,
		d->DEX,
		d->AGI,
		d->INT,
		d->WIS,
		d->CHA,
		d->haircolor,
		d->beardcolor,
		d->eyecolor1,
		d->eyecolor2,
		d->hairstyle,
		d->luclinface,
		d->beard,
		d->drakkin_heritage,
		d->drakkin_tattoo,
		d->drakkin_details,
		d->armor_tint,
		0,
		d->see_invis,			// pass see_invis/see_ivu flags to mob constructor
		d->see_invis_undead,
		d->see_hide,
		d->see_improved_hide,
		d->hp_regen,
		d->mana_regen,
		d->qglobal,
		d->maxlevel,
		d->scalerate,
		d->armtexture,
		d->bracertexture,
		d->handtexture,
		d->legtexture,
		d->feettexture),
	attacked_timer(CombatEventTimer_expire),
	swarm_timer(100),
	classattack_timer(1000),
	knightattack_timer(1000),
	assist_timer(AIassistcheck_delay),
	qglobal_purge_timer(30000),
	send_hp_update_timer(2000),
	enraged_timer(1000),
	taunt_timer(TauntReuseTime * 1000),
	m_SpawnPoint(position),
	m_GuardPoint(-1,-1,-1,0),
	m_GuardPointSaved(0,0,0,0)
=======
NPC::NPC(const NPCType *npc_type_data, Spawn2 *in_respawn, const glm::vec4 &position, int iflymode, bool IsCorpse)
	: Mob(
	npc_type_data->name,
	npc_type_data->lastname,
	npc_type_data->max_hp,
	npc_type_data->max_hp,
	npc_type_data->gender,
	npc_type_data->race,
	npc_type_data->class_,
	(bodyType) npc_type_data->bodytype,
	npc_type_data->deity,
	npc_type_data->level,
	npc_type_data->npc_id,
	npc_type_data->size,
	npc_type_data->runspeed,
	position,
	npc_type_data->light, // innate_light
	npc_type_data->texture,
	npc_type_data->helmtexture,
	npc_type_data->AC,
	npc_type_data->ATK,
	npc_type_data->STR,
	npc_type_data->STA,
	npc_type_data->DEX,
	npc_type_data->AGI,
	npc_type_data->INT,
	npc_type_data->WIS,
	npc_type_data->CHA,
	npc_type_data->haircolor,
	npc_type_data->beardcolor,
	npc_type_data->eyecolor1,
	npc_type_data->eyecolor2,
	npc_type_data->hairstyle,
	npc_type_data->luclinface,
	npc_type_data->beard,
	npc_type_data->drakkin_heritage,
	npc_type_data->drakkin_tattoo,
	npc_type_data->drakkin_details,
	npc_type_data->armor_tint,
	0,
	npc_type_data->see_invis,            // pass see_invis/see_ivu flags to mob constructor
	npc_type_data->see_invis_undead,
	npc_type_data->see_hide,
	npc_type_data->see_improved_hide,
	npc_type_data->hp_regen,
	npc_type_data->mana_regen,
	npc_type_data->qglobal,
	npc_type_data->maxlevel,
	npc_type_data->scalerate,
	npc_type_data->armtexture,
	npc_type_data->bracertexture,
	npc_type_data->handtexture,
	npc_type_data->legtexture,
	npc_type_data->feettexture
),
	  attacked_timer(CombatEventTimer_expire),
	  swarm_timer(100),
	  classattack_timer(1000),
	  knightattack_timer(1000),
	  assist_timer(AIassistcheck_delay),
	  qglobal_purge_timer(30000),
	  send_hp_update_timer(2000),
	  enraged_timer(1000),
	  taunt_timer(TauntReuseTime * 1000),
	  m_SpawnPoint(position),
	  m_GuardPoint(-1, -1, -1, 0),
	  m_GuardPointSaved(0, 0, 0, 0)
>>>>>>> bbec352a
{
	//What is the point of this, since the names get mangled..
	Mob *mob = entity_list.GetMob(name);
	if (mob != nullptr) {
		entity_list.RemoveEntity(mob->GetID());
	}

	int moblevel = GetLevel();

	NPCTypedata      = npc_type_data;
	NPCTypedata_ours = nullptr;
	respawn2         = in_respawn;

	swarm_timer.Disable();

	if (size <= 0.0f) {
		size = GetRaceGenderDefaultHeight(race, gender);
	}

	taunting     = false;
	proximity    = nullptr;
	copper       = 0;
	silver       = 0;
	gold         = 0;
	platinum     = 0;
	max_dmg      = npc_type_data->max_dmg;
	min_dmg      = npc_type_data->min_dmg;
	attack_count = npc_type_data->attack_count;
	grid         = 0;
	wp_m         = 0;
	max_wp       = 0;
	save_wp      = 0;
	spawn_group  = 0;
	swarmInfoPtr = nullptr;
	spellscale   = npc_type_data->spellscale;
	healscale    = npc_type_data->healscale;
	pAggroRange  = npc_type_data->aggroradius;
	pAssistRange = npc_type_data->assistradius;
	findable     = npc_type_data->findable;
	trackable    = npc_type_data->trackable;
	MR           = npc_type_data->MR;
	CR           = npc_type_data->CR;
	DR           = npc_type_data->DR;
	FR           = npc_type_data->FR;
	PR           = npc_type_data->PR;
	Corrup       = npc_type_data->Corrup;
	PhR          = npc_type_data->PhR;
	STR          = npc_type_data->STR;
	STA          = npc_type_data->STA;
	AGI          = npc_type_data->AGI;
	DEX          = npc_type_data->DEX;
	INT          = npc_type_data->INT;
	WIS          = npc_type_data->WIS;
	CHA          = npc_type_data->CHA;
	npc_mana     = npc_type_data->Mana;

	//quick fix of ordering if they screwed it up in the DB
	if (max_dmg < min_dmg) {
		int tmp = min_dmg;
		min_dmg = max_dmg;
		max_dmg = tmp;
	}

	// Max Level and Stat Scaling if maxlevel is set
	if (maxlevel > level) {
		LevelScale();
	}

	base_damage      = round((max_dmg - min_dmg) / 1.9);
	min_damage       = min_dmg - round(base_damage / 10.0);
	accuracy_rating  = npc_type_data->accuracy_rating;
	avoidance_rating = npc_type_data->avoidance_rating;
	ATK              = npc_type_data->ATK;

	// used for when switch back to charm
	default_ac               = npc_type_data->AC;
	default_min_dmg          = min_dmg;
	default_max_dmg          = max_dmg;
	default_attack_delay     = npc_type_data->attack_delay;
	default_accuracy_rating  = npc_type_data->accuracy_rating;
	default_avoidance_rating = npc_type_data->avoidance_rating;
	default_atk              = npc_type_data->ATK;

	// used for when getting charmed, if 0, doesn't swap
	charm_ac               = npc_type_data->charm_ac;
	charm_min_dmg          = npc_type_data->charm_min_dmg;
	charm_max_dmg          = npc_type_data->charm_max_dmg;
	charm_attack_delay     = npc_type_data->charm_attack_delay;
	charm_accuracy_rating  = npc_type_data->charm_accuracy_rating;
	charm_avoidance_rating = npc_type_data->charm_avoidance_rating;
	charm_atk              = npc_type_data->charm_atk;

	CalcMaxMana();
	SetMana(GetMaxMana());

	MerchantType          = npc_type_data->merchanttype;
	merchant_open         = GetClass() == MERCHANT;
	adventure_template_id = npc_type_data->adventure_template;
	flymode               = iflymode;
	guard_anim            = eaStanding;
	roambox_distance      = 0;
	roambox_max_x         = -2;
	roambox_max_y         = -2;
	roambox_min_x         = -2;
	roambox_min_y         = -2;
	roambox_destination_x = -2;
	roambox_destination_y = -2;
	roambox_min_delay     = 1000;
	roambox_delay         = 1000;
	p_depop               = false;
	loottable_id          = npc_type_data->loottable_id;
	skip_global_loot      = npc_type_data->skip_global_loot;
	rare_spawn            = npc_type_data->rare_spawn;
	no_target_hotkey      = npc_type_data->no_target_hotkey;
	primary_faction       = 0;

	SetNPCFactionID(npc_type_data->npc_faction_id);

	npc_spells_id        = 0;
	HasAISpell           = false;
	HasAISpellEffects    = false;
	innate_proc_spell_id = 0;

	if (GetClass() == MERCERNARY_MASTER && RuleB(Mercs, AllowMercs)) {
		LoadMercTypes();
		LoadMercs();
	}

	SpellFocusDMG  = 0;
	SpellFocusHeal = 0;

	pet_spell_id = 0;

	delaytimer      = false;
	combat_event    = false;
	attack_speed    = npc_type_data->attack_speed;
	attack_delay    = npc_type_data->attack_delay;
	slow_mitigation = npc_type_data->slow_mitigation;

	EntityList::RemoveNumbers(name);
	entity_list.MakeNameUnique(name);

	npc_aggro = npc_type_data->npc_aggro;

	AI_Init();
	AI_Start();

	d_melee_texture1 = npc_type_data->d_melee_texture1;
	d_melee_texture2 = npc_type_data->d_melee_texture2;
	herosforgemodel  = npc_type_data->herosforgemodel;

	ammo_idfile = npc_type_data->ammo_idfile;
	memset(equipment, 0, sizeof(equipment));
	prim_melee_type = npc_type_data->prim_melee_type;
	sec_melee_type  = npc_type_data->sec_melee_type;
	ranged_type     = npc_type_data->ranged_type;

	// If Melee Textures are not set, set attack type to Hand to Hand as default
	if (!d_melee_texture1) {
		prim_melee_type = 28;
	}
	if (!d_melee_texture2) {
		sec_melee_type = 28;
	}

	//give NPCs skill values...
	int r;
	for (r = 0; r <= EQEmu::skills::HIGHEST_SKILL; r++) {
		skills[r] = database.GetSkillCap(GetClass(), (EQEmu::skills::SkillType)r, moblevel);
	}
	// some overrides -- really we need to be able to set skills for mobs in the DB
	// There are some known low level SHM/BST pets that do not follow this, which supports
	// the theory of needing to be able to set skills for each mob separately
	if (moblevel > 50) {
		skills[EQEmu::skills::SkillDoubleAttack] = 250;
		skills[EQEmu::skills::SkillDualWield]    = 250;
	}
	else if (moblevel > 3) {
		skills[EQEmu::skills::SkillDoubleAttack] = moblevel * 5;
		skills[EQEmu::skills::SkillDualWield]    = skills[EQEmu::skills::SkillDoubleAttack];
	}
	else {
		skills[EQEmu::skills::SkillDoubleAttack] = moblevel * 5;
	}

	ldon_trapped       = false;
	ldon_trap_type     = 0;
	ldon_spell_id      = 0;
	ldon_locked        = false;
	ldon_locked_skill  = 0;
	ldon_trap_detected = false;

	if (npc_type_data->trap_template > 0) {
		std::map<uint32, std::list<LDoNTrapTemplate *> >::iterator trap_ent_iter;
		std::list<LDoNTrapTemplate *>                              trap_list;

		trap_ent_iter = zone->ldon_trap_entry_list.find(npc_type_data->trap_template);
		if (trap_ent_iter != zone->ldon_trap_entry_list.end()) {
			trap_list = trap_ent_iter->second;
			if (trap_list.size() > 0) {
				auto trap_list_iter = trap_list.begin();
				std::advance(trap_list_iter, zone->random.Int(0, trap_list.size() - 1));
				LDoNTrapTemplate *trap_template = (*trap_list_iter);
				if (trap_template) {
					if ((uint8) trap_template->spell_id > 0) {
						ldon_trapped  = true;
						ldon_spell_id = trap_template->spell_id;
					}
					else {
						ldon_trapped  = false;
						ldon_spell_id = 0;
					}

					ldon_trap_type     = (uint8) trap_template->type;
					if (trap_template->locked > 0) {
						ldon_locked       = true;
						ldon_locked_skill = trap_template->skill;
					}
					else {
						ldon_locked       = false;
						ldon_locked_skill = 0;
					}

					ldon_trap_detected = 0;
				}
			}
		}
	}

	reface_timer = new Timer(15000);
	reface_timer->Disable();

	qGlobals = nullptr;

	SetEmoteID(static_cast<uint16>(npc_type_data->emoteid));
	InitializeBuffSlots();
	CalcBonuses();

	raid_target    = npc_type_data->raid_target;
	ignore_despawn = npc_type_data->ignore_despawn;
	m_targetable   = !npc_type_data->untargetable;

	npc_scale_manager->ScaleNPC(this);

	SetMana(GetMaxMana());

	AISpellVar.fail_recast                     = static_cast<uint32>(RuleI(Spells, AI_SpellCastFinishedFailRecast));
	AISpellVar.engaged_no_sp_recast_min        = static_cast<uint32>(RuleI(Spells, AI_EngagedNoSpellMinRecast));
	AISpellVar.engaged_no_sp_recast_max        = static_cast<uint32>(RuleI(Spells, AI_EngagedNoSpellMaxRecast));
	AISpellVar.engaged_beneficial_self_chance  = static_cast<uint8> (RuleI(Spells, AI_EngagedBeneficialSelfChance));
	AISpellVar.engaged_beneficial_other_chance = static_cast<uint8> (RuleI(Spells, AI_EngagedBeneficialOtherChance));
	AISpellVar.engaged_detrimental_chance      = static_cast<uint8> (RuleI(Spells, AI_EngagedDetrimentalChance));
	AISpellVar.pursue_no_sp_recast_min         = static_cast<uint32>(RuleI(Spells, AI_PursueNoSpellMinRecast));
	AISpellVar.pursue_no_sp_recast_max         = static_cast<uint32>(RuleI(Spells, AI_PursueNoSpellMaxRecast));
	AISpellVar.pursue_detrimental_chance       = static_cast<uint8> (RuleI(Spells, AI_PursueDetrimentalChance));
	AISpellVar.idle_no_sp_recast_min           = static_cast<uint32>(RuleI(Spells, AI_IdleNoSpellMinRecast));
	AISpellVar.idle_no_sp_recast_max           = static_cast<uint32>(RuleI(Spells, AI_IdleNoSpellMaxRecast));
	AISpellVar.idle_beneficial_chance          = static_cast<uint8> (RuleI(Spells, AI_IdleBeneficialChance));
}

float NPC::GetRoamboxMaxX() const
{
	return roambox_max_x;
}

float NPC::GetRoamboxMaxY() const
{
	return roambox_max_y;
}

float NPC::GetRoamboxMinX() const
{
	return roambox_min_x;
}

float NPC::GetRoamboxMinY() const
{
	return roambox_min_y;
}

float NPC::GetRoamboxDistance() const
{
	return roambox_distance;
}

float NPC::GetRoamboxDestinationX() const
{
	return roambox_destination_x;
}

float NPC::GetRoamboxDestinationY() const
{
	return roambox_destination_y;
}

float NPC::GetRoamboxDestinationZ() const
{
	return roambox_destination_z;
}

uint32 NPC::GetRoamboxDelay() const
{
	return roambox_delay;
}

uint32 NPC::GetRoamboxMinDelay() const
{
	return roambox_min_delay;
}

NPC::~NPC()
{
	AI_Stop();

	if(proximity != nullptr) {
		entity_list.RemoveProximity(GetID());
		safe_delete(proximity);
	}

	safe_delete(NPCTypedata_ours);

	{
	ItemList::iterator cur,end;
	cur = itemlist.begin();
	end = itemlist.end();
	for(; cur != end; ++cur) {
		ServerLootItem_Struct* item = *cur;
		safe_delete(item);
	}
	itemlist.clear();
	}

	{
	std::list<struct NPCFaction*>::iterator cur,end;
	cur = faction_list.begin();
	end = faction_list.end();
	for(; cur != end; ++cur) {
		struct NPCFaction* fac = *cur;
		safe_delete(fac);
	}
	faction_list.clear();
	}

	safe_delete(reface_timer);
	safe_delete(swarmInfoPtr);
	safe_delete(qGlobals);
	UninitializeBuffSlots();
}

void NPC::SetTarget(Mob* mob) {
	if(mob == GetTarget())		//dont bother if they are allready our target
		return;

	//This is not the default behavior for swarm pets, must be specified from quest functions or rules value.
	if(GetSwarmInfo() && GetSwarmInfo()->target && GetTarget() && (GetTarget()->GetHP() > 0)) {
		Mob *targ = entity_list.GetMob(GetSwarmInfo()->target);
		if(targ != mob){
			return;
		}
	}

	if (mob) {
		SetAttackTimer();
	} else {
		ranged_timer.Disable();
		//attack_timer.Disable();
		attack_dw_timer.Disable();
	}

	// either normal pet and owner is client or charmed pet and owner is client
	Mob *owner = nullptr;
	if (IsPet() && IsPetOwnerClient()) {
		owner = GetOwner();
	} else if (IsCharmed()) {
		owner = GetOwner();
		if (owner && !owner->IsClient())
			owner = nullptr;
	}

	if (owner) {
		auto client = owner->CastToClient();
		if (client->ClientVersionBit() & EQEmu::versions::bit_UFAndLater) {
			auto app = new EQApplicationPacket(OP_PetHoTT, sizeof(ClientTarget_Struct));
			auto ct = (ClientTarget_Struct *)app->pBuffer;
			ct->new_target = mob ? mob->GetID() : 0;
			client->FastQueuePacket(&app);
		}
	}
	Mob::SetTarget(mob);
}

ServerLootItem_Struct* NPC::GetItem(int slot_id) {
	ItemList::iterator cur,end;
	cur = itemlist.begin();
	end = itemlist.end();
	for(; cur != end; ++cur) {
		ServerLootItem_Struct* item = *cur;
		if (item->equip_slot == slot_id) {
			return item;
		}
	}
	return(nullptr);
}

void NPC::RemoveItem(uint32 item_id, uint16 quantity, uint16 slot) {
	ItemList::iterator cur,end;
	cur = itemlist.begin();
	end = itemlist.end();
	for(; cur != end; ++cur) {
		ServerLootItem_Struct* item = *cur;
		if (item->item_id == item_id && slot <= 0 && quantity <= 0) {
			itemlist.erase(cur);
			UpdateEquipmentLight();
			if (UpdateActiveLight()) { SendAppearancePacket(AT_Light, GetActiveLightType()); }
			return;
		}
		else if (item->item_id == item_id && item->equip_slot == slot && quantity >= 1) {
			if (item->charges <= quantity) {
				itemlist.erase(cur);
				UpdateEquipmentLight();
				if (UpdateActiveLight()) { SendAppearancePacket(AT_Light, GetActiveLightType()); }
			}
			else {
				item->charges -= quantity;
			}
			return;
		}
	}
}

void NPC::CheckMinMaxLevel(Mob *them)
{
	if(them == nullptr || !them->IsClient())
		return;

	uint16 themlevel = them->GetLevel();
	uint8 material;

	auto cur = itemlist.begin();
	while(cur != itemlist.end())
	{
		if(!(*cur))
			return;

		if(themlevel < (*cur)->min_level || themlevel > (*cur)->max_level)
		{
			material = EQEmu::InventoryProfile::CalcMaterialFromSlot((*cur)->equip_slot);
			if (material != EQEmu::textures::materialInvalid)
				SendWearChange(material);

			cur = itemlist.erase(cur);
			continue;
		}
		++cur;
	}

	UpdateEquipmentLight();
	if (UpdateActiveLight())
		SendAppearancePacket(AT_Light, GetActiveLightType());
}

void NPC::ClearItemList() {
	ItemList::iterator cur,end;
	cur = itemlist.begin();
	end = itemlist.end();
	for(; cur != end; ++cur) {
		ServerLootItem_Struct* item = *cur;
		safe_delete(item);
	}
	itemlist.clear();

	UpdateEquipmentLight();
	if (UpdateActiveLight())
		SendAppearancePacket(AT_Light, GetActiveLightType());
}

void NPC::QueryLoot(Client* to)
{
	to->Message(0, "| # Current Loot (%s) LootTableID: %i", GetName(), GetLoottableID());

	int item_count = 0;
	for (auto cur  = itemlist.begin(); cur != itemlist.end(); ++cur, ++item_count) {
		if (!(*cur)) {
			Log(Logs::General, Logs::Error, "NPC::QueryLoot() - ItemList error, null item");
			continue;
		}
		if (!(*cur)->item_id || !database.GetItem((*cur)->item_id)) {
			Log(Logs::General, Logs::Error, "NPC::QueryLoot() - Database error, invalid item");
			continue;
		}

		EQEmu::SayLinkEngine linker;
		linker.SetLinkType(EQEmu::saylink::SayLinkLootItem);
		linker.SetLootData(*cur);

		to->Message(
			0,
			"| -- Item %i: %s ID: %u min_level: %u max_level: %u",
			item_count,
			linker.GenerateLink().c_str(),
			(*cur)->item_id,
			(*cur)->min_level,
			(*cur)->max_level
		);
	}

	to->Message(0, "| %i Platinum %i Gold %i Silver %i Copper", platinum, gold, silver, copper);
}

void NPC::AddCash(uint16 in_copper, uint16 in_silver, uint16 in_gold, uint16 in_platinum) {
	if(in_copper >= 0)
		copper = in_copper;
	else
		copper = 0;

	if(in_silver >= 0)
		silver = in_silver;
	else
		silver = 0;

	if(in_gold >= 0)
		gold = in_gold;
	else
		gold = 0;

	if(in_platinum >= 0)
		platinum = in_platinum;
	else
		platinum = 0;
}

void NPC::AddCash()
{
	copper   = zone->random.Int(1, 100);
	silver   = zone->random.Int(1, 50);
	gold     = zone->random.Int(1, 10);
	platinum = zone->random.Int(1, 5);
}

void NPC::RemoveCash() {
	copper = 0;
	silver = 0;
	gold = 0;
	platinum = 0;
}

bool NPC::Process()
{
	if (IsStunned() && stunned_timer.Check()) {
		Mob::UnStun();
		this->spun_timer.Disable();
	}

	if (p_depop)
	{
		Mob* owner = entity_list.GetMob(this->ownerid);
		if (owner != 0)
		{
			//if(GetBodyType() != BT_SwarmPet)
			// owner->SetPetID(0);
			this->ownerid = 0;
			this->petid = 0;
		}
		return false;
	}

	SpellProcess();

	if (tic_timer.Check()) {
		parse->EventNPC(EVENT_TICK, this, nullptr, "", 0);
		BuffProcess();

		if (currently_fleeing) {
			ProcessFlee();
		}

		uint32 npc_sitting_regen_bonus = 0;
		uint32 pet_regen_bonus         = 0;
		uint32 npc_regen               = 0;
		int32  npc_hp_regen            = GetNPCHPRegen();

		if (GetAppearance() == eaSitting) {
			npc_sitting_regen_bonus += 3;
		}

		int32 ooc_regen_calc = 0;
		if (ooc_regen > 0) { //should pull from Mob class
			ooc_regen_calc += GetMaxHP() * ooc_regen / 100;
		}

		/**
		 * Use max value between two values
		 */
		npc_regen = std::max(npc_hp_regen, ooc_regen_calc);

		if ((GetHP() < GetMaxHP()) && !IsPet()) {
			if (!IsEngaged()) {
				SetHP(GetHP() + npc_regen + npc_sitting_regen_bonus);
			}
			else {
				SetHP(GetHP() + npc_hp_regen);
			}
		}
		else if (GetHP() < GetMaxHP() && GetOwnerID() != 0) {
			if (!IsEngaged()) {
				if (ooc_regen > 0) {
					pet_regen_bonus = std::max(ooc_regen_calc, npc_hp_regen);
				}
				else {
					pet_regen_bonus = npc_hp_regen + (GetLevel() / 5);
				}

				SetHP(GetHP() + npc_sitting_regen_bonus + pet_regen_bonus);
			}
			else {
				SetHP(GetHP() + npc_hp_regen);
			}

		}
		else {
			SetHP(GetHP() + npc_hp_regen + npc_sitting_regen_bonus);
		}

		if (GetMana() < GetMaxMana()) {
			SetMana(GetMana() + mana_regen + npc_sitting_regen_bonus);
		}

		SendHPUpdate();

		if (zone->adv_data && !p_depop) {
			ServerZoneAdventureDataReply_Struct *ds = (ServerZoneAdventureDataReply_Struct *) zone->adv_data;
			if (ds->type == Adventure_Rescue && ds->data_id == GetNPCTypeID()) {
				Mob *o = GetOwner();
				if (o && o->IsClient()) {
					float x_diff = ds->dest_x - GetX();
					float y_diff = ds->dest_y - GetY();
					float z_diff = ds->dest_z - GetZ();
					float dist   = ((x_diff * x_diff) + (y_diff * y_diff) + (z_diff * z_diff));
					if (dist < RuleR(Adventure, DistanceForRescueComplete)) {
						zone->DoAdventureCountIncrease();
						Say(
							"You don't know what this means to me. Thank you so much for finding and saving me from"
							" this wretched place. I'll find my way from here."
						);
						Depop();
					}
				}
			}
		}
	}

	/**
	 * Send HP updates when engaged
	 */
	if (send_hp_update_timer.Check(false) && this->IsEngaged()) {
		SendHPUpdate();
	}

	if(HasVirus()) {
		if(viral_timer.Check()) {
			viral_timer_counter++;
			for(int i = 0; i < MAX_SPELL_TRIGGER*2; i+=2) {
				if(viral_spells[i] && spells[viral_spells[i]].viral_timer > 0)	{
					if(viral_timer_counter % spells[viral_spells[i]].viral_timer == 0) {
						SpreadVirus(viral_spells[i], viral_spells[i+1]);
					}
				}
			}
		}
		if(viral_timer_counter > 999)
			viral_timer_counter = 0;
	}

	if(spellbonuses.GravityEffect == 1) {
		if(gravity_timer.Check())
			DoGravityEffect();
	}

	if(reface_timer->Check() && !IsEngaged() && IsPositionEqualWithinCertainZ(m_Position, m_GuardPoint, 5.0f)) {
		RotateTo(m_GuardPoint.w);
		reface_timer->Disable();
	}

	// needs to be done before mez and stun
	if (ForcedMovement)
		ProcessForcedMovement();

	if (IsMezzed())
		return true;

	if(IsStunned()) {
		if(spun_timer.Check())
			Spin();
		return true;
	}

	if (enraged_timer.Check()){
		ProcessEnrage();

		/* Don't keep running the check every second if we don't have enrage */
		if (!GetSpecialAbility(SPECATK_ENRAGE)) {
			enraged_timer.Disable();
		}
	}

	//Handle assists...
	if (assist_cap_timer.Check()) {
		if (NPCAssistCap() > 0)
			DelAssistCap();
		else
			assist_cap_timer.Disable();
	}

	if (assist_timer.Check() && IsEngaged() && !Charmed() && !HasAssistAggro() &&
	    NPCAssistCap() < RuleI(Combat, NPCAssistCap)) {
		entity_list.AIYellForHelp(this, GetTarget());
		if (NPCAssistCap() > 0 && !assist_cap_timer.Enabled())
			assist_cap_timer.Start(RuleI(Combat, NPCAssistCapTimer));
	}

	if(qGlobals)
	{
		if(qglobal_purge_timer.Check())
		{
			qGlobals->PurgeExpiredGlobals();
		}
	}

	AI_Process();

	return true;
}

uint32 NPC::CountLoot() {
	return(itemlist.size());
}

void NPC::UpdateEquipmentLight()
{
	m_Light.Type[EQEmu::lightsource::LightEquipment] = 0;
	m_Light.Level[EQEmu::lightsource::LightEquipment] = 0;

	for (int index = EQEmu::invslot::EQUIPMENT_BEGIN; index <= EQEmu::invslot::EQUIPMENT_END; ++index) {
		if (index == EQEmu::invslot::slotAmmo) { continue; }

		auto item = database.GetItem(equipment[index]);
		if (item == nullptr) { continue; }

		if (EQEmu::lightsource::IsLevelGreater(item->Light, m_Light.Type[EQEmu::lightsource::LightEquipment])) {
			m_Light.Type[EQEmu::lightsource::LightEquipment] = item->Light;
			m_Light.Level[EQEmu::lightsource::LightEquipment] = EQEmu::lightsource::TypeToLevel(m_Light.Type[EQEmu::lightsource::LightEquipment]);
		}
	}

	uint8 general_light_type = 0;
	for (auto iter = itemlist.begin(); iter != itemlist.end(); ++iter) {
		auto item = database.GetItem((*iter)->item_id);
		if (item == nullptr) { continue; }

		if (!item->IsClassCommon()) { continue; }
		if (item->Light < 9 || item->Light > 13) { continue; }

		if (EQEmu::lightsource::TypeToLevel(item->Light))
			general_light_type = item->Light;
	}

	if (EQEmu::lightsource::IsLevelGreater(general_light_type, m_Light.Type[EQEmu::lightsource::LightEquipment]))
		m_Light.Type[EQEmu::lightsource::LightEquipment] = general_light_type;

	m_Light.Level[EQEmu::lightsource::LightEquipment] = EQEmu::lightsource::TypeToLevel(m_Light.Type[EQEmu::lightsource::LightEquipment]);
}

void NPC::Depop(bool StartSpawnTimer) {
	uint16 emoteid = this->GetEmoteID();
	if(emoteid != 0)
		this->DoNPCEmote(ONDESPAWN,emoteid);
	p_depop = true;
	if (StartSpawnTimer) {
		if (respawn2 != 0) {
			respawn2->DeathReset();
		}
	}
}

bool NPC::DatabaseCastAccepted(int spell_id) {
	for (int i=0; i < 12; i++) {
		switch(spells[spell_id].effectid[i]) {
		case SE_Stamina: {
			if(IsEngaged() && GetHPRatio() < 100)
				return true;
			else
				return false;
			break;
		}
		case SE_CurrentHPOnce:
		case SE_CurrentHP: {
			if(this->GetHPRatio() < 100 && spells[spell_id].buffduration == 0)
				return true;
			else
				return false;
			break;
		}

		case SE_HealOverTime: {
			if(this->GetHPRatio() < 100)
				return true;
			else
				return false;
			break;
		}
		case SE_DamageShield: {
			return true;
		}
		case SE_NecPet:
		case SE_SummonPet: {
			if(GetPet()){
#ifdef SPELLQUEUE
				printf("%s: Attempted to make a second pet, denied.\n",GetName());
#endif
				return false;
			}
			break;
		}
		case SE_LocateCorpse:
		case SE_SummonCorpse: {
			return false; //Pfft, npcs don't need to summon corpses/locate corpses!
			break;
		}
		default:
			if(spells[spell_id].goodEffect == 1 && !(spells[spell_id].buffduration == 0 && this->GetHPRatio() == 100) && !IsEngaged())
				return true;
			return false;
		}
	}
	return false;
}

bool NPC::SpawnZoneController()
{

	if (!RuleB(Zone, UseZoneController))
		return false;

	auto npc_type = new NPCType;
	memset(npc_type, 0, sizeof(NPCType));

	strncpy(npc_type->name, "zone_controller", 60);
	npc_type->cur_hp           = 2000000000;
	npc_type->max_hp           = 2000000000;
	npc_type->hp_regen         = 100000000;
	npc_type->race             = 240;
	npc_type->size             = .1;
	npc_type->gender           = 2;
	npc_type->class_           = 1;
	npc_type->deity            = 1;
	npc_type->level            = 200;
	npc_type->npc_id           = ZONE_CONTROLLER_NPC_ID;
	npc_type->loottable_id     = 0;
	npc_type->texture          = 3;
	npc_type->runspeed         = 0;
	npc_type->d_melee_texture1 = 0;
	npc_type->d_melee_texture2 = 0;
	npc_type->merchanttype     = 0;
	npc_type->bodytype         = 11;
	npc_type->skip_global_loot = true;

	if (RuleB(Zone, EnableZoneControllerGlobals)) {
		npc_type->qglobal = true;
	}

	npc_type->prim_melee_type = 28;
	npc_type->sec_melee_type  = 28;

	npc_type->findable  = 0;
	npc_type->trackable = 0;

	strcpy(npc_type->special_abilities, "12,1^13,1^14,1^15,1^16,1^17,1^19,1^22,1^24,1^25,1^28,1^31,1^35,1^39,1^42,1");

	glm::vec4 point;
	point.x = 3000;
	point.y = 1000;
	point.z = 500;

	auto npc = new NPC(npc_type, nullptr, point, GravityBehavior::Flying);
	npc->GiveNPCTypeData(npc_type);

	entity_list.AddNPC(npc);

	return true;
}

NPC * NPC::SpawnGridNodeNPC(std::string name, const glm::vec4 &position, uint32 grid_id, uint32 grid_number, uint32 pause) {
	auto npc_type = new NPCType;
	memset(npc_type, 0, sizeof(NPCType));

	sprintf(npc_type->name, "%u_%u", grid_id, grid_number);
	sprintf(npc_type->lastname, "Number: %u Grid: %u Pause: %u", grid_number, grid_id, pause);

	npc_type->cur_hp           = 4000000;
	npc_type->max_hp           = 4000000;
	npc_type->race             = 2254;
	npc_type->gender           = 2;
	npc_type->class_           = 9;
	npc_type->deity            = 1;
	npc_type->level            = 200;
	npc_type->npc_id           = 0;
	npc_type->loottable_id     = 0;
	npc_type->texture          = 1;
	npc_type->light            = 1;
	npc_type->size             = 1;
	npc_type->runspeed         = 0;
	npc_type->d_melee_texture1 = 1;
	npc_type->d_melee_texture2 = 1;
	npc_type->merchanttype     = 1;
	npc_type->bodytype         = 1;
	npc_type->show_name        = true;
	npc_type->STR              = 150;
	npc_type->STA              = 150;
	npc_type->DEX              = 150;
	npc_type->AGI              = 150;
	npc_type->INT              = 150;
	npc_type->WIS              = 150;
	npc_type->CHA              = 150;
	npc_type->findable         = true;

	auto node_position = glm::vec4(position.x, position.y, position.z, position.w);
	auto npc           = new NPC(npc_type, nullptr, node_position, GravityBehavior::Flying);
	npc->GiveNPCTypeData(npc_type);

	entity_list.AddNPC(npc, true, true);

	return npc;
}

NPC* NPC::SpawnNPC(const char* spawncommand, const glm::vec4& position, Client* client) {
	if(spawncommand == 0 || spawncommand[0] == 0) {
		return 0;
	}
	else {
		Seperator sep(spawncommand);
		//Lets see if someone didn't fill out the whole #spawn function properly
		if (!sep.IsNumber(1))
			sprintf(sep.arg[1],"1");
		if (!sep.IsNumber(2))
			sprintf(sep.arg[2],"1");
		if (!sep.IsNumber(3))
			sprintf(sep.arg[3],"0");
		if (atoi(sep.arg[4]) > 2100000000 || atoi(sep.arg[4]) <= 0)
			sprintf(sep.arg[4]," ");
		if (!strcmp(sep.arg[5],"-"))
			sprintf(sep.arg[5]," ");
		if (!sep.IsNumber(5))
			sprintf(sep.arg[5]," ");
		if (!sep.IsNumber(6))
			sprintf(sep.arg[6],"1");
		if (!sep.IsNumber(8))
			sprintf(sep.arg[8],"0");
		if (!sep.IsNumber(9))
			sprintf(sep.arg[9], "0");
		if (!sep.IsNumber(7))
			sprintf(sep.arg[7],"0");
		if (!strcmp(sep.arg[4],"-"))
			sprintf(sep.arg[4]," ");
		if (!sep.IsNumber(10))	// bodytype
			sprintf(sep.arg[10], "0");
		//Calc MaxHP if client neglected to enter it...
		if (!sep.IsNumber(4)) {
			sep.arg[4] = 0;
		}

		// Autoselect NPC Gender
		if (sep.arg[5][0] == 0) {
			sprintf(sep.arg[5], "%i", (int) Mob::GetDefaultGender(atoi(sep.arg[1])));
		}

		//Time to create the NPC!!
		auto npc_type = new NPCType;
		memset(npc_type, 0, sizeof(NPCType));

		strncpy(npc_type->name, sep.arg[0], 60);
		npc_type->cur_hp           = atoi(sep.arg[4]);
		npc_type->max_hp           = atoi(sep.arg[4]);
		npc_type->race             = atoi(sep.arg[1]);
		npc_type->gender           = atoi(sep.arg[5]);
		npc_type->class_           = atoi(sep.arg[6]);
		npc_type->deity            = 1;
		npc_type->level            = atoi(sep.arg[2]);
		npc_type->npc_id           = 0;
		npc_type->loottable_id     = 0;
		npc_type->texture          = atoi(sep.arg[3]);
		npc_type->light            = 0; // spawncommand needs update
		npc_type->runspeed         = 1.25;
		npc_type->d_melee_texture1 = atoi(sep.arg[7]);
		npc_type->d_melee_texture2 = atoi(sep.arg[8]);
		npc_type->merchanttype     = atoi(sep.arg[9]);
		npc_type->bodytype         = atoi(sep.arg[10]);

		npc_type->STR = 0;
		npc_type->STA = 0;
		npc_type->DEX = 0;
		npc_type->AGI = 0;
		npc_type->INT = 0;
		npc_type->WIS = 0;
		npc_type->CHA = 0;

		npc_type->attack_delay = 3000;

		npc_type->prim_melee_type = 28;
		npc_type->sec_melee_type = 28;

		auto npc = new NPC(npc_type, nullptr, position, GravityBehavior::Water);
		npc->GiveNPCTypeData(npc_type);

		entity_list.AddNPC(npc);

		if (client) {
			// Notify client of spawn data
			client->Message(0, "New spawn:");
			client->Message(0, "Name: %s", npc->name);
			client->Message(0, "Race: %u", npc->race);
			client->Message(0, "Level: %u", npc->level);
			client->Message(0, "Material: %u", npc->texture);
			client->Message(0, "Current/Max HP: %i", npc->max_hp);
			client->Message(0, "Gender: %u", npc->gender);
			client->Message(0, "Class: %u", npc->class_);
			client->Message(0, "Weapon Item Number: %u/%u", npc->d_melee_texture1, npc->d_melee_texture2);
			client->Message(0, "MerchantID: %u", npc->MerchantType);
			client->Message(0, "Bodytype: %u", npc->bodytype);
		}

		return npc;
	}
}

uint32 ZoneDatabase::CreateNewNPCCommand(const char *zone, uint32 zone_version, Client *client, NPC *spawn,
					 uint32 extra)
{
	uint32 npc_type_id = 0;

	if (extra && client && client->GetZoneID()) {
		// Set an npc_type ID within the standard range for the current zone if possible (zone_id * 1000)
		int starting_npc_id = client->GetZoneID() * 1000;

		std::string query = StringFormat("SELECT MAX(id) FROM npc_types WHERE id >= %i AND id < %i",
						 starting_npc_id, starting_npc_id + 1000);
		auto results = QueryDatabase(query);
		if (results.Success()) {
			if (results.RowCount() != 0) {
				auto row = results.begin();
				npc_type_id = atoi(row[0]) + 1;
				// Prevent the npc_type id from exceeding the range for this zone
				if (npc_type_id >= (starting_npc_id + 1000))
					npc_type_id = 0;
			} else // No npc_type IDs set in this range yet
				npc_type_id = starting_npc_id;
		}
	}

	char tmpstr[64];
	EntityList::RemoveNumbers(strn0cpy(tmpstr, spawn->GetName(), sizeof(tmpstr)));
	std::string query;
	if (npc_type_id) {
		query = StringFormat("INSERT INTO npc_types (id, name, level, race, class, hp, gender, "
				     "texture, helmtexture, size, loottable_id, merchant_id, face, "
				     "runspeed, prim_melee_type, sec_melee_type) "
					 "VALUES(%i, \"%s\" , %i, %i, %i, %i, %i, %i, %i, %f, %i, %i, %i, %i, %i, %i)",
				     npc_type_id, tmpstr, spawn->GetLevel(), spawn->GetRace(), spawn->GetClass(),
				     spawn->GetMaxHP(), spawn->GetGender(), spawn->GetTexture(),
				     spawn->GetHelmTexture(), spawn->GetSize(), spawn->GetLoottableID(),
				     spawn->MerchantType, 0, spawn->GetRunspeed(), 28, 28);
		auto results = QueryDatabase(query);
		if (!results.Success()) {
			return false;
		}
		npc_type_id = results.LastInsertedID();
	} else {
		query = StringFormat("INSERT INTO npc_types (name, level, race, class, hp, gender, "
				     "texture, helmtexture, size, loottable_id, merchant_id, face, "
				     "runspeed, prim_melee_type, sec_melee_type) "
					 "VALUES(\"%s\", %i, %i, %i, %i, %i, %i, %i, %f, %i, %i, %i, %i, %i, %i)",
				     tmpstr, spawn->GetLevel(), spawn->GetRace(), spawn->GetClass(), spawn->GetMaxHP(),
				     spawn->GetGender(), spawn->GetTexture(), spawn->GetHelmTexture(), spawn->GetSize(),
				     spawn->GetLoottableID(), spawn->MerchantType, 0, spawn->GetRunspeed(), 28, 28);
		auto results = QueryDatabase(query);
		if (!results.Success()) {
			return false;
		}
		npc_type_id = results.LastInsertedID();
	}

	query = StringFormat("INSERT INTO spawngroup (id, name) VALUES(%i, '%s-%s')", 0, zone, spawn->GetName());
	auto results = QueryDatabase(query);
	if (!results.Success()) {
		return false;
	}
	uint32 spawngroupid = results.LastInsertedID();

	spawn->SetSp2(spawngroupid);
	spawn->SetNPCTypeID(npc_type_id);

	query = StringFormat("INSERT INTO spawn2 (zone, version, x, y, z, respawntime, heading, spawngroupID) "
			     "VALUES('%s', %u, %f, %f, %f, %i, %f, %i)",
			     zone, zone_version, spawn->GetX(), spawn->GetY(), spawn->GetZ(), 1200, spawn->GetHeading(),
			     spawngroupid);
	results = QueryDatabase(query);
	if (!results.Success()) {
		return false;
	}

	query = StringFormat("INSERT INTO spawnentry (spawngroupID, npcID, chance) VALUES(%i, %i, %i)", spawngroupid,
			     npc_type_id, 100);
	results = QueryDatabase(query);
	if (!results.Success()) {
		return false;
	}

	return true;
}

uint32 ZoneDatabase::AddNewNPCSpawnGroupCommand(const char *zone, uint32 zone_version, Client *client, NPC *spawn,
						uint32 respawnTime)
{
	uint32 last_insert_id = 0;

	std::string query = StringFormat("INSERT INTO spawngroup (name) VALUES('%s%s%i')", zone, spawn->GetName(),
					 Timer::GetCurrentTime());
	auto results = QueryDatabase(query);
	if (!results.Success()) {
		return 0;
	}
	last_insert_id = results.LastInsertedID();

	uint32 respawntime = 0;
	uint32 spawnid = 0;
	if (respawnTime)
		respawntime = respawnTime;
	else if (spawn->respawn2 && spawn->respawn2->RespawnTimer() != 0)
		respawntime = spawn->respawn2->RespawnTimer();
	else
		respawntime = 1200;

	query = StringFormat("INSERT INTO spawn2 (zone, version, x, y, z, respawntime, heading, spawngroupID) "
			     "VALUES('%s', %u, %f, %f, %f, %i, %f, %i)",
			     zone, zone_version, spawn->GetX(), spawn->GetY(), spawn->GetZ(), respawntime,
			     spawn->GetHeading(), last_insert_id);
	results = QueryDatabase(query);
	if (!results.Success()) {
		return 0;
	}
	spawnid = results.LastInsertedID();

	query = StringFormat("INSERT INTO spawnentry (spawngroupID, npcID, chance) VALUES(%i, %i, %i)", last_insert_id,
			     spawn->GetNPCTypeID(), 100);
	results = QueryDatabase(query);
	if (!results.Success()) {
		return 0;
	}

	return spawnid;
}

uint32 ZoneDatabase::UpdateNPCTypeAppearance(Client *client, NPC *spawn)
{
	std::string query =
	    StringFormat("UPDATE npc_types SET name = '%s', level = '%i', race = '%i', class = '%i', "
			 "hp = '%i', gender = '%i', texture = '%i', helmtexture = '%i', size = '%i', "
			 "loottable_id = '%i', merchant_id = '%i', face = '%i' "
			 "WHERE id = '%i'",
			 spawn->GetName(), spawn->GetLevel(), spawn->GetRace(), spawn->GetClass(), spawn->GetMaxHP(),
			 spawn->GetGender(), spawn->GetTexture(), spawn->GetHelmTexture(), spawn->GetSize(),
			 spawn->GetLoottableID(), spawn->MerchantType, spawn->GetLuclinFace(), spawn->GetNPCTypeID());
	auto results = QueryDatabase(query);
	return results.Success() == true ? 1 : 0;
}

uint32 ZoneDatabase::DeleteSpawnLeaveInNPCTypeTable(const char *zone, Client *client, NPC *spawn)
{
	uint32 id = 0;
	uint32 spawngroupID = 0;

	std::string query = StringFormat("SELECT id, spawngroupID FROM spawn2 WHERE "
					 "zone='%s' AND spawngroupID=%i",
					 zone, spawn->GetSp2());
	auto results = QueryDatabase(query);
	if (!results.Success())
		return 0;

	if (results.RowCount() == 0)
		return 0;

	auto row = results.begin();
	if (row[0])
		id = atoi(row[0]);

	if (row[1])
		spawngroupID = atoi(row[1]);

	query = StringFormat("DELETE FROM spawn2 WHERE id = '%i'", id);
	results = QueryDatabase(query);
	if (!results.Success())
		return 0;

	query = StringFormat("DELETE FROM spawngroup WHERE id = '%i'", spawngroupID);
	results = QueryDatabase(query);
	if (!results.Success())
		return 0;

	query = StringFormat("DELETE FROM spawnentry WHERE spawngroupID = '%i'", spawngroupID);
	results = QueryDatabase(query);
	if (!results.Success())
		return 0;

	return 1;
}

uint32 ZoneDatabase::DeleteSpawnRemoveFromNPCTypeTable(const char *zone, uint32 zone_version, Client *client,
						       NPC *spawn)
{
	uint32 id = 0;
	uint32 spawngroupID = 0;

	std::string query = StringFormat("SELECT id, spawngroupID FROM spawn2 WHERE zone = '%s' "
					 "AND version = %u AND spawngroupID = %i",
					 zone, zone_version, spawn->GetSp2());
	auto results = QueryDatabase(query);
	if (!results.Success())
		return 0;

	if (results.RowCount() == 0)
		return 0;

	auto row = results.begin();

	if (row[0])
		id = atoi(row[0]);

	if (row[1])
		spawngroupID = atoi(row[1]);

	query = StringFormat("DELETE FROM spawn2 WHERE id = '%i'", id);
	results = QueryDatabase(query);
	if (!results.Success())
		return 0;

	query = StringFormat("DELETE FROM spawngroup WHERE id = '%i'", spawngroupID);
	results = QueryDatabase(query);
	if (!results.Success())
		return 0;

	query = StringFormat("DELETE FROM spawnentry WHERE spawngroupID = '%i'", spawngroupID);
	results = QueryDatabase(query);
	if (!results.Success())
		return 0;

	query = StringFormat("DELETE FROM npc_types WHERE id = '%i'", spawn->GetNPCTypeID());
	results = QueryDatabase(query);
	if (!results.Success())
		return 0;

	return 1;
}

uint32 ZoneDatabase::AddSpawnFromSpawnGroup(const char *zone, uint32 zone_version, Client *client, NPC *spawn,
					    uint32 spawnGroupID)
{
	uint32 last_insert_id = 0;
	std::string query =
	    StringFormat("INSERT INTO spawn2 (zone, version, x, y, z, respawntime, heading, spawngroupID) "
			 "VALUES('%s', %u, %f, %f, %f, %i, %f, %i)",
			 zone, zone_version, client->GetX(), client->GetY(), client->GetZ(), 120, client->GetHeading(),
			 spawnGroupID);
	auto results = QueryDatabase(query);
	if (!results.Success())
		return 0;

	return 1;
}

uint32 ZoneDatabase::AddNPCTypes(const char *zone, uint32 zone_version, Client *client, NPC *spawn, uint32 spawnGroupID)
{
	uint32 npc_type_id;
	char numberlessName[64];

	EntityList::RemoveNumbers(strn0cpy(numberlessName, spawn->GetName(), sizeof(numberlessName)));
	std::string query =
	    StringFormat("INSERT INTO npc_types (name, level, race, class, hp, gender, "
			 "texture, helmtexture, size, loottable_id, merchant_id, face, "
			 "runspeed, prim_melee_type, sec_melee_type) "
			 "VALUES(\"%s\", %i, %i, %i, %i, %i, %i, %i, %f, %i, %i, %i, %f, %i, %i)",
			 numberlessName, spawn->GetLevel(), spawn->GetRace(), spawn->GetClass(), spawn->GetMaxHP(),
			 spawn->GetGender(), spawn->GetTexture(), spawn->GetHelmTexture(), spawn->GetSize(),
			 spawn->GetLoottableID(), spawn->MerchantType, 0, spawn->GetRunspeed(), 28, 28);
	auto results = QueryDatabase(query);
	if (!results.Success())
		return 0;
	npc_type_id = results.LastInsertedID();

	if (client)
		client->Message(0, "%s npc_type ID %i created successfully!", numberlessName, npc_type_id);

	return 1;
}

uint32 ZoneDatabase::NPCSpawnDB(uint8 command, const char* zone, uint32 zone_version, Client *c, NPC* spawn, uint32 extra) {

	switch (command) {
		case 0: { // Create a new NPC and add all spawn related data
			return CreateNewNPCCommand(zone, zone_version, c, spawn, extra);
		}
		case 1:{ // Add new spawn group and spawn point for an existing NPC Type ID
			return AddNewNPCSpawnGroupCommand(zone, zone_version, c, spawn, extra);
		}
		case 2: { // Update npc_type appearance and other data on targeted spawn
			return UpdateNPCTypeAppearance(c, spawn);
		}
		case 3: { // delete spawn from spawning, but leave in npc_types table
			return DeleteSpawnLeaveInNPCTypeTable(zone, c, spawn);
		}
		case 4: { //delete spawn from DB (including npc_type)
			return DeleteSpawnRemoveFromNPCTypeTable(zone, zone_version, c, spawn);
		}
		case 5: { // add a spawn from spawngroup
			return AddSpawnFromSpawnGroup(zone, zone_version, c, spawn, extra);
        }
		case 6: { // add npc_type
			return AddNPCTypes(zone, zone_version, c, spawn, extra);
		}
	}
	return false;
}

int32 NPC::GetEquipmentMaterial(uint8 material_slot) const
{
	if (material_slot >= EQEmu::textures::materialCount)
		return 0;

	int16 invslot = EQEmu::InventoryProfile::CalcSlotFromMaterial(material_slot);
	if (invslot == INVALID_INDEX)
		return 0;

	if (equipment[invslot] == 0)
	{
		switch(material_slot)
		{
		case EQEmu::textures::armorHead:
			return helmtexture;
		case EQEmu::textures::armorChest:
			return texture;
		case EQEmu::textures::armorArms:
			return armtexture;
		case EQEmu::textures::armorWrist:
			return bracertexture;
		case EQEmu::textures::armorHands:
			return handtexture;
		case EQEmu::textures::armorLegs:
			return legtexture;
		case EQEmu::textures::armorFeet:
			return feettexture;
		case EQEmu::textures::weaponPrimary:
			return d_melee_texture1;
		case EQEmu::textures::weaponSecondary:
			return d_melee_texture2;
		default:
			//they have nothing in the slot, and its not a special slot... they get nothing.
			return(0);
		}
	}

	//they have some loot item in this slot, pass it up to the default handler
	return (Mob::GetEquipmentMaterial(material_slot));
}

uint32 NPC::GetMaxDamage(uint8 tlevel)
{
	uint32 dmg = 0;
	if (tlevel < 40)
		dmg = tlevel*2+2;
	else if (tlevel < 50)
		dmg = level*25/10+2;
	else if (tlevel < 60)
		dmg = (tlevel*3+2)+((tlevel-50)*30);
	else
		dmg = (tlevel*3+2)+((tlevel-50)*35);
	return dmg;
}

void NPC::PickPocket(Client* thief)
{
	thief->CheckIncreaseSkill(EQEmu::skills::SkillPickPockets, nullptr, 5);

	//make sure were allowed to target them:
	int over_level = GetLevel();
	if(over_level > (thief->GetLevel() + THIEF_PICKPOCKET_OVER)) {
		thief->Message(13, "You are too inexperienced to pick pocket this target");
		thief->SendPickPocketResponse(this, 0, PickPocketFailed);
		//should we check aggro
		return;
	}

	if(zone->random.Roll(5)) {
		if (zone->CanDoCombat())
			AddToHateList(thief, 50);
		Say("Stop thief!");
		thief->Message(13, "You are noticed trying to steal!");
		thief->SendPickPocketResponse(this, 0, PickPocketFailed);
		return;
	}

	int steal_skill = thief->GetSkill(EQEmu::skills::SkillPickPockets);
	int steal_chance = steal_skill * 100 / (5 * over_level + 5);

	// Determine whether to steal money or an item.
	uint32 money[6] = { 0, ((steal_skill >= 125) ? (GetPlatinum()) : (0)), ((steal_skill >= 60) ? (GetGold()) : (0)), GetSilver(), GetCopper(), 0 };
	bool has_coin = ((money[PickPocketPlatinum] | money[PickPocketGold] | money[PickPocketSilver] | money[PickPocketCopper]) != 0);
	bool steal_item = (steal_skill >= steal_chance && (zone->random.Roll(50) || !has_coin));

	// still needs to have FindFreeSlot vs PutItemInInventory issue worked out
	while (steal_item) {
		std::vector<std::pair<const EQEmu::ItemData*, uint16>> loot_selection; // <const ItemData*, charges>
		for (auto item_iter : itemlist) {
			if (!item_iter || !item_iter->item_id)
				continue;

			auto item_test = database.GetItem(item_iter->item_id);
			if (item_test->Magic || !item_test->NoDrop || item_test->IsClassBag() || thief->CheckLoreConflict(item_test))
				continue;

			loot_selection.push_back(std::make_pair(item_test, ((item_test->Stackable) ? (1) : (item_iter->charges))));
		}
		if (loot_selection.empty()) {
			steal_item = false;
			break;
		}

		int random = zone->random.Int(0, (loot_selection.size() - 1));
		uint16 slot_id = thief->GetInv().FindFreeSlot(false, true, (loot_selection[random].first->Size), (loot_selection[random].first->ItemType == EQEmu::item::ItemTypeArrow));
		if (slot_id == INVALID_INDEX) {
			steal_item = false;
			break;
		}
		
		auto item_inst = database.CreateItem(loot_selection[random].first, loot_selection[random].second);
		if (item_inst == nullptr) {
			steal_item = false;
			break;
		}

		// Successful item pickpocket
		if (item_inst->IsStackable() && RuleB(Character, UseStackablePickPocketing)) {
			if (!thief->TryStacking(item_inst, ItemPacketTrade, false, false)) {
				thief->PutItemInInventory(slot_id, *item_inst);
				thief->SendItemPacket(slot_id, item_inst, ItemPacketTrade);
			}
		}
		else {
			thief->PutItemInInventory(slot_id, *item_inst);
			thief->SendItemPacket(slot_id, item_inst, ItemPacketTrade);
		}
		RemoveItem(item_inst->GetID());
		thief->SendPickPocketResponse(this, 0, PickPocketItem, item_inst->GetItem());

		return;
	}

	while (!steal_item && has_coin) {
		uint32 coin_amount = zone->random.Int(1, (steal_skill / 25) + 1);
		
		int coin_type = PickPocketPlatinum;
		while (coin_type <= PickPocketCopper) {
			if (money[coin_type]) {
				if (coin_amount > money[coin_type])
					coin_amount = money[coin_type];
				break;
			}
			++coin_type;
		}
		if (coin_type > PickPocketCopper)
			break;

		memset(money, 0, (sizeof(int) * 6));
		money[coin_type] = coin_amount;

		if (zone->random.Roll(steal_chance)) { // Successful coin pickpocket
			switch (coin_type) {
			case PickPocketPlatinum:
				SetPlatinum(GetPlatinum() - coin_amount);
				break;
			case PickPocketGold:
				SetGold(GetGold() - coin_amount);
				break;
			case PickPocketSilver:
				SetSilver(GetSilver() - coin_amount);
				break;
			case PickPocketCopper:
				SetCopper(GetCopper() - coin_amount);
				break;
			default: // has_coin..but, doesn't have coin?
				thief->SendPickPocketResponse(this, 0, PickPocketFailed);
				return;
			}

			thief->AddMoneyToPP(money[PickPocketCopper], money[PickPocketSilver], money[PickPocketGold], money[PickPocketPlatinum], false);
			thief->SendPickPocketResponse(this, coin_amount, coin_type);
			return;
		}

		thief->SendPickPocketResponse(this, 0, PickPocketFailed);
		return;
	}

	thief->Message(0, "This target's pockets are empty");
	thief->SendPickPocketResponse(this, 0, PickPocketFailed);
}

void NPC::Disarm(Client* client, int chance) {
	// disarm primary if available, otherwise disarm secondary
	const EQEmu::ItemData* weapon = NULL;
	uint8 eslot = 0xFF;
	if (equipment[EQEmu::invslot::slotPrimary] != 0)
		eslot = EQEmu::invslot::slotPrimary;
	else if (equipment[EQEmu::invslot::slotSecondary] != 0)
		eslot = EQEmu::invslot::slotSecondary;
	if (eslot != 0xFF) {
		if (zone->random.Int(0, 1000) <= chance) {
			weapon = database.GetItem(equipment[eslot]);
			if (weapon) {
				if (!weapon->Magic && weapon->NoDrop == 255) {
					int16 charges = -1;
					ItemList::iterator cur, end;
					cur = itemlist.begin();
					end = itemlist.end();
					// Get charges for the item in the loot table
					for (; cur != end; cur++) {
						ServerLootItem_Struct* citem = *cur;
						if (citem->item_id == weapon->ID) {
							charges = citem->charges;
							break;
						}
					}
					EQEmu::ItemInstance *inst = NULL;
					inst = database.CreateItem(weapon->ID, charges);
					// Remove item from loot table
					RemoveItem(weapon->ID);
					CalcBonuses();
					if (inst) {
						// create a ground item
						Object* object = new Object(inst, this->GetX(), this->GetY(), this->GetZ(), 0.0f, 300000);
						entity_list.AddObject(object, true);
						object->StartDecay();
						safe_delete(inst);
					}
				}
			}
			// Update Appearance
			equipment[eslot] = 0;
			int matslot = eslot == EQEmu::invslot::slotPrimary ? EQEmu::textures::weaponPrimary : EQEmu::textures::weaponSecondary;
			if (matslot != -1)
				SendWearChange(matslot);
			if ((CastToMob()->GetBodyType() == BT_Humanoid || CastToMob()->GetBodyType() == BT_Summoned) && eslot == EQEmu::invslot::slotPrimary)
				Say("Ahh! My weapon!");
			client->Message_StringID(MT_Skills, DISARM_SUCCESS, this->GetCleanName());
			if (chance != 1000)
				client->CheckIncreaseSkill(EQEmu::skills::SkillDisarm, nullptr, 4);
			return;
		}
		client->Message_StringID(MT_Skills, DISARM_FAILED);
		if (chance != 1000)
			client->CheckIncreaseSkill(EQEmu::skills::SkillDisarm, nullptr, 2);
		return;
	}
	client->Message_StringID(MT_Skills, DISARM_FAILED);
}

void Mob::NPCSpecialAttacks(const char* parse, int permtag, bool reset, bool remove) {
	if(reset)
	{
		ClearSpecialAbilities();
	}

	const char* orig_parse = parse;
	while (*parse)
	{
		switch(*parse)
		{
			case 'E':
				SetSpecialAbility(SPECATK_ENRAGE, remove ? 0 : 1);
				break;
			case 'F':
				SetSpecialAbility(SPECATK_FLURRY, remove ? 0 : 1);
				break;
			case 'R':
				SetSpecialAbility(SPECATK_RAMPAGE, remove ? 0 : 1);
				break;
			case 'r':
				SetSpecialAbility(SPECATK_AREA_RAMPAGE, remove ? 0 : 1);
				break;
			case 'S':
				if(remove) {
					SetSpecialAbility(SPECATK_SUMMON, 0);
					StopSpecialAbilityTimer(SPECATK_SUMMON);
				} else {
					SetSpecialAbility(SPECATK_SUMMON, 1);
				}
			break;
			case 'T':
				SetSpecialAbility(SPECATK_TRIPLE, remove ? 0 : 1);
				break;
			case 'Q':
				//quad requires triple to work properly
				if(remove) {
					SetSpecialAbility(SPECATK_QUAD, 0);
				} else {
					SetSpecialAbility(SPECATK_TRIPLE, 1);
					SetSpecialAbility(SPECATK_QUAD, 1);
					}
				break;
			case 'b':
				SetSpecialAbility(SPECATK_BANE, remove ? 0 : 1);
				break;
			case 'm':
				SetSpecialAbility(SPECATK_MAGICAL, remove ? 0 : 1);
				break;
			case 'U':
				SetSpecialAbility(UNSLOWABLE, remove ? 0 : 1);
				break;
			case 'M':
				SetSpecialAbility(UNMEZABLE, remove ? 0 : 1);
				break;
			case 'C':
				SetSpecialAbility(UNCHARMABLE, remove ? 0 : 1);
				break;
			case 'N':
				SetSpecialAbility(UNSTUNABLE, remove ? 0 : 1);
				break;
			case 'I':
				SetSpecialAbility(UNSNAREABLE, remove ? 0 : 1);
				break;
			case 'D':
				SetSpecialAbility(UNFEARABLE, remove ? 0 : 1);
				break;
			case 'K':
				SetSpecialAbility(UNDISPELLABLE, remove ? 0 : 1);
				break;
			case 'A':
				SetSpecialAbility(IMMUNE_MELEE, remove ? 0 : 1);
				break;
			case 'B':
				SetSpecialAbility(IMMUNE_MAGIC, remove ? 0 : 1);
				break;
			case 'f':
				SetSpecialAbility(IMMUNE_FLEEING, remove ? 0 : 1);
				break;
			case 'O':
				SetSpecialAbility(IMMUNE_MELEE_EXCEPT_BANE, remove ? 0 : 1);
				break;
			case 'W':
				SetSpecialAbility(IMMUNE_MELEE_NONMAGICAL, remove ? 0 : 1);
				break;
			case 'H':
				SetSpecialAbility(IMMUNE_AGGRO, remove ? 0 : 1);
				break;
			case 'G':
				SetSpecialAbility(IMMUNE_AGGRO_ON, remove ? 0 : 1);
				break;
			case 'g':
				SetSpecialAbility(IMMUNE_CASTING_FROM_RANGE, remove ? 0 : 1);
				break;
			case 'd':
				SetSpecialAbility(IMMUNE_FEIGN_DEATH, remove ? 0 : 1);
				break;
			case 'Y':
				SetSpecialAbility(SPECATK_RANGED_ATK, remove ? 0 : 1);
				break;
			case 'L':
				SetSpecialAbility(SPECATK_INNATE_DW, remove ? 0 : 1);
				break;
			case 't':
				SetSpecialAbility(NPC_TUNNELVISION, remove ? 0 : 1);
				break;
			case 'n':
				SetSpecialAbility(NPC_NO_BUFFHEAL_FRIENDS, remove ? 0 : 1);
				break;
			case 'p':
				SetSpecialAbility(IMMUNE_PACIFY, remove ? 0 : 1);
				break;
			case 'J':
				SetSpecialAbility(LEASH, remove ? 0 : 1);
				break;
			case 'j':
				SetSpecialAbility(TETHER, remove ? 0 : 1);
				break;
			case 'o':
				SetSpecialAbility(DESTRUCTIBLE_OBJECT, remove ? 0 : 1);
				SetDestructibleObject(remove ? true : false);
				break;
			case 'Z':
				SetSpecialAbility(NO_HARM_FROM_CLIENT, remove ? 0 : 1);
				break;
			case 'i':
				SetSpecialAbility(IMMUNE_TAUNT, remove ? 0 : 1);
				break;
			case 'e':
				SetSpecialAbility(ALWAYS_FLEE, remove ? 0 : 1);
				break;
			case 'h':
				SetSpecialAbility(FLEE_PERCENT, remove ? 0 : 1);
				break;

			default:
				break;
		}
		parse++;
	}

	if(permtag == 1 && this->GetNPCTypeID() > 0)
	{
		if(database.SetSpecialAttkFlag(this->GetNPCTypeID(), orig_parse))
		{
			Log(Logs::General, Logs::Normal, "NPCTypeID: %i flagged to '%s' for Special Attacks.\n",this->GetNPCTypeID(),orig_parse);
		}
	}
}

bool Mob::HasNPCSpecialAtk(const char* parse) {

	bool HasAllAttacks = true;

	while (*parse && HasAllAttacks == true)
	{
		switch(*parse)
		{
			case 'E':
				if (!GetSpecialAbility(SPECATK_ENRAGE))
					HasAllAttacks = false;
				break;
			case 'F':
				if (!GetSpecialAbility(SPECATK_FLURRY))
					HasAllAttacks = false;
				break;
			case 'R':
				if (!GetSpecialAbility(SPECATK_RAMPAGE))
					HasAllAttacks = false;
				break;
			case 'r':
				if (!GetSpecialAbility(SPECATK_AREA_RAMPAGE))
					HasAllAttacks = false;
				break;
			case 'S':
				if (!GetSpecialAbility(SPECATK_SUMMON))
					HasAllAttacks = false;
				break;
			case 'T':
				if (!GetSpecialAbility(SPECATK_TRIPLE))
					HasAllAttacks = false;
				break;
			case 'Q':
				if (!GetSpecialAbility(SPECATK_QUAD))
					HasAllAttacks = false;
				break;
			case 'b':
				if (!GetSpecialAbility(SPECATK_BANE))
					HasAllAttacks = false;
				break;
			case 'm':
				if (!GetSpecialAbility(SPECATK_MAGICAL))
					HasAllAttacks = false;
				break;
			case 'U':
				if (!GetSpecialAbility(UNSLOWABLE))
					HasAllAttacks = false;
				break;
			case 'M':
				if (!GetSpecialAbility(UNMEZABLE))
					HasAllAttacks = false;
				break;
			case 'C':
				if (!GetSpecialAbility(UNCHARMABLE))
					HasAllAttacks = false;
				break;
			case 'N':
				if (!GetSpecialAbility(UNSTUNABLE))
					HasAllAttacks = false;
				break;
			case 'I':
				if (!GetSpecialAbility(UNSNAREABLE))
					HasAllAttacks = false;
				break;
			case 'D':
				if (!GetSpecialAbility(UNFEARABLE))
					HasAllAttacks = false;
				break;
			case 'A':
				if (!GetSpecialAbility(IMMUNE_MELEE))
					HasAllAttacks = false;
				break;
			case 'B':
				if (!GetSpecialAbility(IMMUNE_MAGIC))
					HasAllAttacks = false;
				break;
			case 'f':
				if (!GetSpecialAbility(IMMUNE_FLEEING))
					HasAllAttacks = false;
				break;
			case 'O':
				if (!GetSpecialAbility(IMMUNE_MELEE_EXCEPT_BANE))
					HasAllAttacks = false;
				break;
			case 'W':
				if (!GetSpecialAbility(IMMUNE_MELEE_NONMAGICAL))
					HasAllAttacks = false;
				break;
			case 'H':
				if (!GetSpecialAbility(IMMUNE_AGGRO))
					HasAllAttacks = false;
				break;
			case 'G':
				if (!GetSpecialAbility(IMMUNE_AGGRO_ON))
					HasAllAttacks = false;
				break;
			case 'g':
				if (!GetSpecialAbility(IMMUNE_CASTING_FROM_RANGE))
					HasAllAttacks = false;
				break;
			case 'd':
				if (!GetSpecialAbility(IMMUNE_FEIGN_DEATH))
					HasAllAttacks = false;
				break;
			case 'Y':
				if (!GetSpecialAbility(SPECATK_RANGED_ATK))
					HasAllAttacks = false;
				break;
			case 'L':
				if (!GetSpecialAbility(SPECATK_INNATE_DW))
					HasAllAttacks = false;
				break;
			case 't':
				if (!GetSpecialAbility(NPC_TUNNELVISION))
					HasAllAttacks = false;
				break;
			case 'n':
				if (!GetSpecialAbility(NPC_NO_BUFFHEAL_FRIENDS))
					HasAllAttacks = false;
				break;
			case 'p':
				if(!GetSpecialAbility(IMMUNE_PACIFY))
					HasAllAttacks = false;
				break;
			case 'J':
				if(!GetSpecialAbility(LEASH))
					HasAllAttacks = false;
				break;
			case 'j':
				if(!GetSpecialAbility(TETHER))
					HasAllAttacks = false;
				break;
			case 'o':
				if(!GetSpecialAbility(DESTRUCTIBLE_OBJECT))
				{
					HasAllAttacks = false;
					SetDestructibleObject(false);
				}
				break;
			case 'Z':
				if(!GetSpecialAbility(NO_HARM_FROM_CLIENT)){
					HasAllAttacks = false;
				}
				break;
			case 'e':
				if(!GetSpecialAbility(ALWAYS_FLEE))
					HasAllAttacks = false;
				break;
			case 'h':
				if(!GetSpecialAbility(FLEE_PERCENT))
					HasAllAttacks = false;
				break;
			default:
				HasAllAttacks = false;
				break;
		}
		parse++;
	}

	return HasAllAttacks;
}

void NPC::FillSpawnStruct(NewSpawn_Struct* ns, Mob* ForWho)
{
	Mob::FillSpawnStruct(ns, ForWho);
	PetOnSpawn(ns);
	ns->spawn.is_npc = 1;
	UpdateActiveLight();
	ns->spawn.light = GetActiveLightType();
	ns->spawn.show_name = NPCTypedata->show_name;
}

void NPC::PetOnSpawn(NewSpawn_Struct* ns)
{
	//Basic settings to make sure swarm pets work properly.
	Mob *swarmOwner = nullptr;
	if  (GetSwarmOwner())
	{
		swarmOwner = entity_list.GetMobID(GetSwarmOwner());
	}

	if  (swarmOwner != nullptr)
	{
		if(swarmOwner->IsClient())
		{
			SetPetOwnerClient(true); //Simple flag to determine if pet belongs to a client
			SetAllowBeneficial(true);//Allow temp pets to receive buffs and heals if owner is client.
			//This will allow CLIENT swarm pets NOT to be targeted with F8.
			ns->spawn.targetable_with_hotkey = 0;
			no_target_hotkey = 1;
		}
		else
		{
			//NPC cast swarm pets should still be targetable with F8.
			ns->spawn.targetable_with_hotkey = 1;
			no_target_hotkey = 0;
		}

		SetTempPet(true); //Simple mob flag for checking if temp pet
		swarmOwner->SetTempPetsActive(true); //Necessary fail safe flag set if mob ever had a swarm pet to ensure they are removed.
		swarmOwner->SetTempPetCount(swarmOwner->GetTempPetCount() + 1);

		//Not recommended if using above (However, this will work better on older clients).
		if (RuleB(Pets, UnTargetableSwarmPet))
		{
			ns->spawn.bodytype = 11;
			if(!IsCharmed() && swarmOwner->IsClient())
				sprintf(ns->spawn.lastName, "%s's Pet", swarmOwner->GetName());
		}
	}
	else if(GetOwnerID())
	{
		ns->spawn.is_pet = 1;
		if (!IsCharmed())
		{
			Client *client = entity_list.GetClientByID(GetOwnerID());
			if(client)
			{
				SetPetOwnerClient(true);
				sprintf(ns->spawn.lastName, "%s's Pet", client->GetName());
			}
		}
	}
	else
	{
		ns->spawn.is_pet = 0;
	}
}

void NPC::SetLevel(uint8 in_level, bool command)
{
	if(in_level > level)
		SendLevelAppearance();
	level = in_level;
	SendAppearancePacket(AT_WhoLevel, in_level);
}

void NPC::ModifyNPCStat(const char *identifier, const char *new_value)
{
	std::string id  = str_tolower(identifier);
	std::string val = new_value;

	std::string variable_key = StringFormat("modify_stat_%s", id.c_str());
	SetEntityVariable(variable_key.c_str(), new_value);

	Log(Logs::Detail, Logs::NPCScaling, "NPC::ModifyNPCStat key: %s val: %s ", variable_key.c_str(), new_value);

	if (id == "ac") {
		AC = atoi(val.c_str());
		CalcAC();
		return;
	}
	else if (id == "str") {
		STR = atoi(val.c_str());
		return;
	}
	else if (id == "sta") {
		STA = atoi(val.c_str());
		return;
	}
	else if (id == "agi") {
		AGI = atoi(val.c_str());
		CalcAC();
		return;
	}
	else if (id == "dex") {
		DEX = atoi(val.c_str());
		return;
	}
	else if (id == "wis") {
		WIS = atoi(val.c_str());
		CalcMaxMana();
		return;
	}
	else if (id == "int" || id == "_int") {
		INT = atoi(val.c_str());
		CalcMaxMana();
		return;
	}
	else if (id == "cha") {
		CHA = atoi(val.c_str());
		return;
	}
	else if (id == "max_hp") {
		base_hp = atoi(val.c_str());

		CalcMaxHP();
		if (cur_hp > max_hp) {
			cur_hp = max_hp;
		}

		return;
	}
	else if (id == "max_mana") {
		npc_mana = atoi(val.c_str());
		CalcMaxMana();
		if (current_mana > max_mana) {
			current_mana = max_mana;
		}
		return;
	}
	else if (id == "mr") {
		MR = atoi(val.c_str());
		return;
	}
	else if (id == "fr") {
		FR = atoi(val.c_str());
		return;
	}
	else if (id == "cr") {
		CR = atoi(val.c_str());
		return;
	}
	else if (id == "pr") {
		PR = atoi(val.c_str());
		return;
	}
	else if (id == "dr") {
		DR = atoi(val.c_str());
		return;
	}
	else if (id == "phr") {
		PhR = atoi(val.c_str());
		return;
	}
	else if (id == "runspeed") {
		runspeed       = (float) atof(val.c_str());
		base_runspeed  = (int) ((float) runspeed * 40.0f);
		base_walkspeed = base_runspeed * 100 / 265;
		walkspeed      = ((float) base_walkspeed) * 0.025f;
		base_fearspeed = base_runspeed * 100 / 127;
		fearspeed      = ((float) base_fearspeed) * 0.025f;
		CalcBonuses();
		return;
	}
	else if (id == "special_attacks") {
		NPCSpecialAttacks(val.c_str(), 0, 1);
		return;
	}
	else if (id == "special_abilities") {
		ProcessSpecialAbilities(val.c_str());
		return;
	}
	else if (id == "attack_speed") {
		attack_speed = (float) atof(val.c_str());
		CalcBonuses();
		return;
	}
	else if (id == "attack_delay") {
		/* TODO: fix DB */
		attack_delay = atoi(val.c_str()) * 100;
		CalcBonuses();
		return;
	}
	else if (id == "atk") {
		ATK = atoi(val.c_str());
		return;
	}
	else if (id == "accuracy") {
		accuracy_rating = atoi(val.c_str());
		return;
	}
	else if (id == "avoidance") {
		avoidance_rating = atoi(val.c_str());
		return;
	}
	else if (id == "trackable") {
		trackable = atoi(val.c_str());
		return;
	}
	else if (id == "min_hit") {
		min_dmg     = atoi(val.c_str());
		// TODO: fix DB
		base_damage = round((max_dmg - min_dmg) / 1.9);
		min_damage  = min_dmg - round(base_damage / 10.0);
		return;
	}
	else if (id == "max_hit") {
		max_dmg     = atoi(val.c_str());
		// TODO: fix DB
		base_damage = round((max_dmg - min_dmg) / 1.9);
		min_damage  = min_dmg - round(base_damage / 10.0);
		return;
	}
	else if (id == "attack_count") {
		attack_count = atoi(val.c_str());
		return;
	}
	else if (id == "see_invis") {
		see_invis = atoi(val.c_str());
		return;
	}
	else if (id == "see_invis_undead") {
		see_invis_undead = atoi(val.c_str());
		return;
	}
	else if (id == "see_hide") {
		see_hide = atoi(val.c_str());
		return;
	}
	else if (id == "see_improved_hide") {
		see_improved_hide = atoi(val.c_str());
		return;
	}
	else if (id == "hp_regen") {
		hp_regen = atoi(val.c_str());
		return;
	}
	else if (id == "mana_regen") {
		mana_regen = atoi(val.c_str());
		return;
	}
	else if (id == "level") {
		SetLevel(atoi(val.c_str()));
		return;
	}
	else if (id == "aggro") {
		pAggroRange = atof(val.c_str());
		return;
	}
	else if (id == "assist") {
		pAssistRange = atof(val.c_str());
		return;
	}
	else if (id == "slow_mitigation") {
		slow_mitigation = atoi(val.c_str());
		return;
	}
	else if (id == "loottable_id") {
		loottable_id = atof(val.c_str());
		return;
	}
	else if (id == "healscale") {
		healscale = atof(val.c_str());
		return;
	}
	else if (id == "spellscale") {
		spellscale = atof(val.c_str());
		return;
	}
	else if (id == "npc_spells_id") {
		AI_AddNPCSpells(atoi(val.c_str()));
		return;
	}
	else if (id == "npc_spells_effects_id") {
		AI_AddNPCSpellsEffects(atoi(val.c_str()));
		CalcBonuses();
		return;
	}
}

void NPC::LevelScale() {

	uint8 random_level = (zone->random.Int(level, maxlevel));

	float scaling = (((random_level / (float)level) - 1) * (scalerate / 100.0f));

	if (RuleB(NPC, NewLevelScaling)) {
		if (scalerate == 0 || maxlevel <= 25) {
			// pre-pop seems to scale by 20 HP increments while newer by 100
			// We also don't want 100 increments on newer noobie zones, check level
			if (zone->GetZoneID() < 200 || level < 48) {
				max_hp += (random_level - level) * 20;
				base_hp += (random_level - level) * 20;
			} else {
				max_hp += (random_level - level) * 100;
				base_hp += (random_level - level) * 100;
			}

			cur_hp = max_hp;
			max_dmg += (random_level - level) * 2;
		} else {
			uint8 scale_adjust = 1;

			base_hp += (int)(base_hp * scaling);
			max_hp += (int)(max_hp * scaling);
			cur_hp = max_hp;

			if (max_dmg) {
				max_dmg += (int)(max_dmg * scaling / scale_adjust);
				min_dmg += (int)(min_dmg * scaling / scale_adjust);
			}

			STR += (int)(STR * scaling / scale_adjust);
			STA += (int)(STA * scaling / scale_adjust);
			AGI += (int)(AGI * scaling / scale_adjust);
			DEX += (int)(DEX * scaling / scale_adjust);
			INT += (int)(INT * scaling / scale_adjust);
			WIS += (int)(WIS * scaling / scale_adjust);
			CHA += (int)(CHA * scaling / scale_adjust);
			if (MR)
				MR += (int)(MR * scaling / scale_adjust);
			if (CR)
				CR += (int)(CR * scaling / scale_adjust);
			if (DR)
				DR += (int)(DR * scaling / scale_adjust);
			if (FR)
				FR += (int)(FR * scaling / scale_adjust);
			if (PR)
				PR += (int)(PR * scaling / scale_adjust);
		}
	} else {
		// Compensate for scale rates at low levels so they don't add too much
		uint8 scale_adjust = 1;
		if(level > 0 && level <= 5)
			scale_adjust = 10;
		if(level > 5 && level <= 10)
			scale_adjust = 5;
		if(level > 10 && level <= 15)
			scale_adjust = 3;
		if(level > 15 && level <= 25)
			scale_adjust = 2;

		AC += (int)(AC * scaling);
		ATK += (int)(ATK * scaling);
		base_hp += (int)(base_hp * scaling);
		max_hp += (int)(max_hp * scaling);
		cur_hp = max_hp;
		STR += (int)(STR * scaling / scale_adjust);
		STA += (int)(STA * scaling / scale_adjust);
		AGI += (int)(AGI * scaling / scale_adjust);
		DEX += (int)(DEX * scaling / scale_adjust);
		INT += (int)(INT * scaling / scale_adjust);
		WIS += (int)(WIS * scaling / scale_adjust);
		CHA += (int)(CHA * scaling / scale_adjust);
		if (MR)
			MR += (int)(MR * scaling / scale_adjust);
		if (CR)
			CR += (int)(CR * scaling / scale_adjust);
		if (DR)
			DR += (int)(DR * scaling / scale_adjust);
		if (FR)
			FR += (int)(FR * scaling / scale_adjust);
		if (PR)
			PR += (int)(PR * scaling / scale_adjust);

		if (max_dmg)
		{
			max_dmg += (int)(max_dmg * scaling / scale_adjust);
			min_dmg += (int)(min_dmg * scaling / scale_adjust);
		}

	}
	level = random_level;

	return;
}

uint32 NPC::GetSpawnPointID() const
{
	if (respawn2) {
		return respawn2->GetID();
	}
	return 0;
}

void NPC::NPCSlotTexture(uint8 slot, uint16 texture)
{
	if (slot == 7) {
		d_melee_texture1 = texture;
	}
	else if (slot == 8) {
		d_melee_texture2 = texture;
	}
	else if (slot < 6) {
		// Reserved for texturing individual armor slots
	}
}

uint32 NPC::GetSwarmOwner()
{
	if(GetSwarmInfo() != nullptr)
	{
		return GetSwarmInfo()->owner_id;
	}
	return 0;
}

uint32 NPC::GetSwarmTarget()
{
	if(GetSwarmInfo() != nullptr)
	{
		return GetSwarmInfo()->target;
	}
	return 0;
}

void NPC::SetSwarmTarget(int target_id)
{
	if(GetSwarmInfo() != nullptr)
	{
		GetSwarmInfo()->target = target_id;
	}
	return;
}

int32 NPC::CalcMaxMana()
{
	if (npc_mana == 0) {
		switch (GetCasterClass()) {
			case 'I':
				max_mana = (((GetINT() / 2) + 1) * GetLevel()) + spellbonuses.Mana + itembonuses.Mana;
				break;
			case 'W':
				max_mana = (((GetWIS() / 2) + 1) * GetLevel()) + spellbonuses.Mana + itembonuses.Mana;
				break;
			case 'N':
			default:
				max_mana = 0;
				break;
		}
		if (max_mana < 0) {
			max_mana = 0;
		}

		return max_mana;
	}
	else {
		switch (GetCasterClass()) {
			case 'I':
				max_mana = npc_mana + spellbonuses.Mana + itembonuses.Mana;
				break;
			case 'W':
				max_mana = npc_mana + spellbonuses.Mana + itembonuses.Mana;
				break;
			case 'N':
			default:
				max_mana = 0;
				break;
		}
		if (max_mana < 0) {
			max_mana = 0;
		}

		return max_mana;
	}
}

void NPC::SignalNPC(int _signal_id)
{
	signal_q.push_back(_signal_id);
}

NPC_Emote_Struct* NPC::GetNPCEmote(uint16 emoteid, uint8 event_) {
	LinkedListIterator<NPC_Emote_Struct*> iterator(zone->NPCEmoteList);
	iterator.Reset();
	while(iterator.MoreElements())
	{
		NPC_Emote_Struct* nes = iterator.GetData();
		if (emoteid == nes->emoteid && event_ == nes->event_) {
			return (nes);
		}
		iterator.Advance();
	}
	return (nullptr);
}

void NPC::DoNPCEmote(uint8 event_, uint16 emoteid)
{
	if(this == nullptr || emoteid == 0)
	{
		return;
	}

	NPC_Emote_Struct* nes = GetNPCEmote(emoteid,event_);
	if(nes == nullptr)
	{
		return;
	}

	if(emoteid == nes->emoteid)
	{
		if(nes->type == 1)
			this->Emote("%s",nes->text);
		else if(nes->type == 2)
			this->Shout("%s",nes->text);
		else if(nes->type == 3)
			entity_list.MessageClose_StringID(this, true, 200, 10, GENERIC_STRING, nes->text);
		else
			this->Say("%s",nes->text);
	}
}

bool NPC::CanTalk()
{
	//Races that should be able to talk. (Races up to Titanium)

	uint16 TalkRace[473] =
	{1,2,3,4,5,6,7,8,9,10,11,12,0,0,15,16,0,18,19,20,0,0,23,0,25,0,0,0,0,0,0,
	32,0,0,0,0,0,0,39,40,0,0,0,44,0,0,0,0,49,0,51,0,53,54,55,56,57,58,0,0,0,
	62,0,64,65,66,67,0,0,70,71,0,0,0,0,0,77,78,79,0,81,82,0,0,0,86,0,0,0,90,
	0,92,93,94,95,0,0,98,99,0,101,0,103,0,0,0,0,0,0,110,111,112,0,0,0,0,0,0,
	0,0,0,0,123,0,0,126,0,128,0,130,131,0,0,0,0,136,137,0,139,140,0,0,0,144,
	0,0,0,0,0,150,151,152,153,0,0,0,0,0,0,0,0,0,0,0,0,0,0,0,0,0,0,0,0,0,0,0,
	0,0,0,0,0,0,183,184,0,0,187,188,189,0,0,0,0,0,195,196,0,198,0,0,0,202,0,
	0,205,0,0,208,0,0,0,0,0,0,0,0,217,0,219,0,0,0,0,0,0,226,0,0,229,230,0,0,
	0,0,235,236,0,238,239,240,241,242,243,244,0,246,247,0,0,0,251,0,0,254,255,
	256,257,0,0,0,0,0,0,0,0,266,267,0,0,270,271,0,0,0,0,0,277,278,0,0,0,0,283,
	284,0,286,0,288,289,290,0,0,0,0,295,296,297,298,299,300,0,0,0,304,0,0,0,0,
	0,0,0,0,0,0,0,0,0,0,0,320,0,322,323,324,325,0,0,0,0,330,331,332,333,334,335,
	336,337,338,339,340,341,342,0,0,0,0,0,0,0,0,0,0,0,0,0,0,0,0,359,360,361,362,
	0,364,365,366,0,368,369,0,0,0,0,0,0,0,0,0,0,0,0,0,0,0,385,386,0,0,0,0,0,392,
	393,394,395,396,397,398,0,400,402,0,0,0,0,406,0,408,0,0,411,0,413,0,0,0,417,
	0,0,420,0,0,0,0,425,0,0,0,0,0,0,0,433,0,0,0,0,0,0,0,0,0,0,0,0,0,0,0,0,0,0,0,
	0,0,0,0,0,458,0,0,0,0,0,0,0,0,467,0,0,470,0,0,473};

	if (TalkRace[GetRace() - 1] > 0)
		return true;

	return false;
}

//this is called with 'this' as the mob being looked at, and
//iOther the mob who is doing the looking. It should figure out
//what iOther thinks about 'this'
FACTION_VALUE NPC::GetReverseFactionCon(Mob* iOther) {
	iOther = iOther->GetOwnerOrSelf();
	int primaryFaction= iOther->GetPrimaryFaction();

	//I am pretty sure that this special faction call is backwards
	//and should be iOther->GetSpecialFactionCon(this)
	if (primaryFaction < 0)
		return GetSpecialFactionCon(iOther);

	if (primaryFaction == 0)
		return FACTION_INDIFFERENT;

	//if we are a pet, use our owner's faction stuff
	Mob *own = GetOwner();
	if (own != nullptr)
		return own->GetReverseFactionCon(iOther);

	//make sure iOther is an npc
	//also, if we dont have a faction, then they arnt gunna think anything of us either
	if(!iOther->IsNPC() || GetPrimaryFaction() == 0)
		return(FACTION_INDIFFERENT);

	//if we get here, iOther is an NPC too

	//otherwise, employ the npc faction stuff
	//so we need to look at iOther's faction table to see
	//what iOther thinks about our primary faction
	return(iOther->CastToNPC()->CheckNPCFactionAlly(GetPrimaryFaction()));
}

//Look through our faction list and return a faction con based
//on the npc_value for the other person's primary faction in our list.
FACTION_VALUE NPC::CheckNPCFactionAlly(int32 other_faction) {
	std::list<struct NPCFaction*>::iterator cur,end;
	cur = faction_list.begin();
	end = faction_list.end();
	for(; cur != end; ++cur) {
		struct NPCFaction* fac = *cur;
		if ((int32)fac->factionID == other_faction) {
			if (fac->npc_value > 0)
				return FACTION_ALLY;
			else if (fac->npc_value < 0)
				return FACTION_SCOWLS;
			else
				return FACTION_INDIFFERENT;
		}
	}

	// I believe that the assumption is, barring no entry in npc_faction_entries
	// that two npcs on like faction con ally to each other.  This catches cases
	// where an npc is on a faction but has no hits (hence no entry in 
	// npc_faction_entries).

	if (GetPrimaryFaction() == other_faction)
		return FACTION_ALLY;
	else
		return FACTION_INDIFFERENT;
}

bool NPC::IsFactionListAlly(uint32 other_faction) {
	return(CheckNPCFactionAlly(other_faction) == FACTION_ALLY);
}

int NPC::GetScore()
{
    int lv = std::min(70, (int)GetLevel());
    int basedmg = (lv*2)*(1+(lv / 100)) - (lv / 2);
    int minx = 0;
    int basehp = 0;
    int hpcontrib = 0;
    int dmgcontrib = 0;
    int spccontrib = 0;
    int hp = GetMaxHP();
    int mindmg = min_dmg;
    int maxdmg = max_dmg;
    int final;

    if(lv < 46)
    {
		minx = static_cast<int> (ceil( ((lv - (lv / 10.0)) - 1.0) ));
		basehp = (lv * 10) + (lv * lv);
	}
	else
	{
		minx = static_cast<int> (ceil( ((lv - (lv / 10.0)) - 1.0) - (( lv - 45.0 ) / 2.0) ));
        basehp = (lv * 10) + ((lv * lv) * 4);
    }

    if(hp > basehp)
    {
        hpcontrib = static_cast<int> (((hp / static_cast<float> (basehp)) * 1.5));
        if(hpcontrib > 5) { hpcontrib = 5; }

        if(maxdmg > basedmg)
        {
            dmgcontrib = static_cast<int> (ceil( ((maxdmg / basedmg) * 1.5) ));
        }

        if(HasNPCSpecialAtk("E")) { spccontrib++; }    //Enrage
        if(HasNPCSpecialAtk("F")) { spccontrib++; }    //Flurry
        if(HasNPCSpecialAtk("R")) { spccontrib++; }    //Rampage
        if(HasNPCSpecialAtk("r")) { spccontrib++; }    //Area Rampage
        if(HasNPCSpecialAtk("S")) { spccontrib++; }    //Summon
        if(HasNPCSpecialAtk("T")) { spccontrib += 2; } //Triple
        if(HasNPCSpecialAtk("Q")) { spccontrib += 3; } //Quad
        if(HasNPCSpecialAtk("U")) { spccontrib += 5; } //Unslowable
        if(HasNPCSpecialAtk("L")) { spccontrib++; }    //Innate Dual Wield
    }

    if(npc_spells_id > 12)
	{
        if(lv < 16)
            spccontrib++;
        else
            spccontrib += static_cast<int> (floor(lv/15.0));
    }

    final = minx + hpcontrib + dmgcontrib + spccontrib;
    final = std::max(1, final);
    final = std::min(100, final);
    return(final);
}

uint32 NPC::GetSpawnKillCount()
{
	uint32 sid = GetSpawnPointID();

	if(sid > 0)
	{
		return(zone->GetSpawnKillCount(sid));
	}

	return(0);
}

void NPC::DoQuestPause(Mob *other) {
	if(IsMoving() && !IsOnHatelist(other)) {
		PauseWandering(RuleI(NPC, SayPauseTimeInSec));
		if (other && !other->sneaking)
			FaceTarget(other);
	} else if(!IsMoving()) {
		if (other && !other->sneaking && GetAppearance() != eaSitting && GetAppearance() != eaDead)
			FaceTarget(other);
	}

}

void NPC::ChangeLastName(const char* in_lastname)
{

	auto outapp = new EQApplicationPacket(OP_GMLastName, sizeof(GMLastName_Struct));
	GMLastName_Struct* gmn = (GMLastName_Struct*)outapp->pBuffer;
	strcpy(gmn->name, GetName());
	strcpy(gmn->gmname, GetName());
	strcpy(gmn->lastname, in_lastname);
	gmn->unknown[0]=1;
	gmn->unknown[1]=1;
	gmn->unknown[2]=1;
	gmn->unknown[3]=1;
	entity_list.QueueClients(this, outapp, false);
	safe_delete(outapp);
}

void NPC::ClearLastName()
{
	std::string WT;
	WT = '\0'; //Clear Last Name
	ChangeLastName( WT.c_str());
}

void NPC::DepopSwarmPets()
{

	if (GetSwarmInfo()) {
		if (GetSwarmInfo()->duration->Check(false)){
			Mob* owner = entity_list.GetMobID(GetSwarmInfo()->owner_id);
			if (owner)
				owner->SetTempPetCount(owner->GetTempPetCount() - 1);

			Depop();
			return;
		}

		//This is only used for optional quest or rule derived behavior now if you force a temp pet on a specific target.
		if (GetSwarmInfo()->target) {
			Mob *targMob = entity_list.GetMob(GetSwarmInfo()->target);
			if(!targMob || (targMob && targMob->IsCorpse())){
				Mob* owner = entity_list.GetMobID(GetSwarmInfo()->owner_id);
				if (owner)
					owner->SetTempPetCount(owner->GetTempPetCount() - 1);

				Depop();
				return;
			}
		}
	}

	if (IsPet() && GetPetType() == petTargetLock && GetPetTargetLockID()){

		Mob *targMob = entity_list.GetMob(GetPetTargetLockID());

		if(!targMob || (targMob && targMob->IsCorpse())){
			Kill();
			return;
		}
	}
}

void NPC::ModifyStatsOnCharm(bool bRemoved)
{
	if (bRemoved) {
		if (charm_ac)
			AC = default_ac;
		if (charm_attack_delay)
			attack_delay = default_attack_delay;
		if (charm_accuracy_rating)
			accuracy_rating = default_accuracy_rating;
		if (charm_avoidance_rating)
			avoidance_rating = default_avoidance_rating;
		if (charm_atk)
			ATK = default_atk;
		if (charm_min_dmg || charm_max_dmg) {
			base_damage = round((default_max_dmg - default_min_dmg) / 1.9);
			min_damage = default_min_dmg - round(base_damage / 10.0);
		}
	} else {
		if (charm_ac)
			AC = charm_ac;
		if (charm_attack_delay)
			attack_delay = charm_attack_delay;
		if (charm_accuracy_rating)
			accuracy_rating = charm_accuracy_rating;
		if (charm_avoidance_rating)
			avoidance_rating = charm_avoidance_rating;
		if (charm_atk)
			ATK = charm_atk;
		if (charm_min_dmg || charm_max_dmg) {
			base_damage = round((charm_max_dmg - charm_min_dmg) / 1.9);
			min_damage = charm_min_dmg - round(base_damage / 10.0);
		}
	}
	// the rest of the stats aren't cached, so lets just do these two instead of full CalcBonuses()
	SetAttackTimer();
	CalcAC();
}

uint16 NPC::GetMeleeTexture1() const
{
	return d_melee_texture1;
}

uint16 NPC::GetMeleeTexture2() const
{
	return d_melee_texture2;
}

float NPC::GetProximityMinX()
{
	return proximity->min_x;
}

float NPC::GetProximityMaxX()
{
	return proximity->max_x;
}

float NPC::GetProximityMinY()
{
	return proximity->min_y;
}

float NPC::GetProximityMaxY()
{
	return proximity->max_y;
}

float NPC::GetProximityMinZ()
{
	return proximity->min_z;
}

float NPC::GetProximityMaxZ()
{
	return proximity->max_z;
}<|MERGE_RESOLUTION|>--- conflicted
+++ resolved
@@ -39,11 +39,8 @@
 #include "spawn2.h"
 #include "zone.h"
 #include "quest_parser_collection.h"
-<<<<<<< HEAD
 #include "water_map.h"
-=======
 #include "npc_scale_manager.h"
->>>>>>> bbec352a
 
 #include <cctype>
 #include <stdio.h>
@@ -62,74 +59,7 @@
 extern volatile bool is_zone_loaded;
 extern EntityList entity_list;
 
-<<<<<<< HEAD
-NPC::NPC(const NPCType* d, Spawn2* in_respawn, const glm::vec4& position, GravityBehavior iflymode, bool IsCorpse)
-: Mob(d->name,
-		d->lastname,
-		d->max_hp,
-		d->max_hp,
-		d->gender,
-		d->race,
-		d->class_,
-		(bodyType)d->bodytype,
-		d->deity,
-		d->level,
-		d->npc_id,
-		d->size,
-		d->runspeed,
-		position,
-		d->light, // innate_light
-		d->texture,
-		d->helmtexture,
-		d->AC,
-		d->ATK,
-		d->STR,
-		d->STA,
-		d->DEX,
-		d->AGI,
-		d->INT,
-		d->WIS,
-		d->CHA,
-		d->haircolor,
-		d->beardcolor,
-		d->eyecolor1,
-		d->eyecolor2,
-		d->hairstyle,
-		d->luclinface,
-		d->beard,
-		d->drakkin_heritage,
-		d->drakkin_tattoo,
-		d->drakkin_details,
-		d->armor_tint,
-		0,
-		d->see_invis,			// pass see_invis/see_ivu flags to mob constructor
-		d->see_invis_undead,
-		d->see_hide,
-		d->see_improved_hide,
-		d->hp_regen,
-		d->mana_regen,
-		d->qglobal,
-		d->maxlevel,
-		d->scalerate,
-		d->armtexture,
-		d->bracertexture,
-		d->handtexture,
-		d->legtexture,
-		d->feettexture),
-	attacked_timer(CombatEventTimer_expire),
-	swarm_timer(100),
-	classattack_timer(1000),
-	knightattack_timer(1000),
-	assist_timer(AIassistcheck_delay),
-	qglobal_purge_timer(30000),
-	send_hp_update_timer(2000),
-	enraged_timer(1000),
-	taunt_timer(TauntReuseTime * 1000),
-	m_SpawnPoint(position),
-	m_GuardPoint(-1,-1,-1,0),
-	m_GuardPointSaved(0,0,0,0)
-=======
-NPC::NPC(const NPCType *npc_type_data, Spawn2 *in_respawn, const glm::vec4 &position, int iflymode, bool IsCorpse)
+NPC::NPC(const NPCType *npc_type_data, Spawn2 *in_respawn, const glm::vec4 &position, GravityBehavior iflymode, bool IsCorpse)
 	: Mob(
 	npc_type_data->name,
 	npc_type_data->lastname,
@@ -196,7 +126,6 @@
 	  m_SpawnPoint(position),
 	  m_GuardPoint(-1, -1, -1, 0),
 	  m_GuardPointSaved(0, 0, 0, 0)
->>>>>>> bbec352a
 {
 	//What is the point of this, since the names get mangled..
 	Mob *mob = entity_list.GetMob(name);
