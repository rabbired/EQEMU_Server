/**
 * EQEmulator: Everquest Server Emulator
 * Copyright (C) 2001-2020 EQEmulator Development Team (https://github.com/EQEmu/Server)
 *
 * This program is free software; you can redistribute it and/or modify
 * it under the terms of the GNU General Public License as published by
 * the Free Software Foundation; version 2 of the License.
 *
 * This program is distributed in the hope that it will be useful,
 * but WITHOUT ANY WARRANTY except by those people which sell it, which
 * are required to give you total support for your newly bought product;
 * without even the implied warranty of MERCHANTABILITY or FITNESS FOR
 * A PARTICULAR PURPOSE. See the GNU General Public License for more details.
 *
 * You should have received a copy of the GNU General Public License
 * along with this program; if not, write to the Free Software
 * Foundation, Inc., 59 Temple Place, Suite 330, Boston, MA 02111-1307 USA
 *
 */

#define DONT_SHARED_OPCODES
#define PLATFORM_ZONE 1

#include "../common/global_define.h"
#include "../common/features.h"
#include "../common/queue.h"
#include "../common/timer.h"
#include "../common/eq_packet_structs.h"
#include "../common/mutex.h"
#include "../common/version.h"
#include "../common/packet_dump_file.h"
#include "../common/opcodemgr.h"
#include "../common/guilds.h"
#include "../common/eq_stream_ident.h"
#include "../common/patches/patches.h"
#include "../common/rulesys.h"
#include "../common/profanity_manager.h"
#include "../common/misc_functions.h"
#include "../common/string_util.h"
#include "../common/platform.h"
#include "../common/crash.h"
#include "../common/ipc_mutex.h"
#include "../common/memory_mapped_file.h"
#include "../common/eqemu_exception.h"
#include "../common/spdat.h"
#include "../common/eqemu_logsys.h"

#include "api_service.h"
#include "zone_config.h"
#include "masterentity.h"
#include "worldserver.h"
#include "zone.h"
#include "queryserv.h"
#include "command.h"
#ifdef BOTS
#include "bot_command.h"
#endif
#include "zonedb.h"
#include "zone_store.h"
#include "zone_config.h"
#include "titles.h"
#include "guild_mgr.h"
#include "tasks.h"
#include "quest_parser_collection.h"
#include "embparser.h"
#include "lua_parser.h"
#include "questmgr.h"
#include "npc_scale_manager.h"

#include "../common/event/event_loop.h"
#include "../common/event/timer.h"
#include "../common/net/eqstream.h"
#include "../common/net/servertalk_server.h"
#include "../common/content/world_content_service.h"
#include "../common/repositories/content_flags_repository.h"

#include <iostream>
#include <string>
#include <fstream>
#include <stdlib.h>
#include <stdio.h>
#include <signal.h>
#include <time.h>
#include <ctime>
#include <thread>
#include <chrono>

#ifdef _CRTDBG_MAP_ALLOC
#undef new
#define new new(_NORMAL_BLOCK, __FILE__, __LINE__)
#endif

#ifdef _WINDOWS
#include <conio.h>
#include <process.h>
#else
#include <pthread.h>
#include "../common/unix.h"
#include "zone_store.h"

#endif

<<<<<<< HEAD
volatile bool RunLoops = true;
=======
#ifdef __FreeBSD__
#include <pthread_np.h>
#endif

>>>>>>> 86ef1b12
extern volatile bool is_zone_loaded;

EntityList entity_list;
WorldServer worldserver;
ZoneStore zone_store;
uint32 numclients = 0;
char errorname[32];
extern Zone* zone;
npcDecayTimes_Struct npcCorpseDecayTimes[100];
TitleManager title_manager;
QueryServ *QServ = 0;
TaskManager *taskmanager = 0;
NpcScaleManager *npc_scale_manager;
QuestParserCollection *parse = 0;
EQEmuLogSys LogSys;
WorldContentService content_service;
const SPDat_Spell_Struct* spells;
int32 SPDAT_RECORDS = -1;
const ZoneConfig *Config;
double frame_time = 0.0;

void Shutdown();
void UpdateWindowTitle(char* iNewTitle);
void CatchSignal(int sig_num);

extern void MapOpcodes();

int main(int argc, char** argv) {
	RegisterExecutablePlatform(ExePlatformZone);
	LogSys.LoadLogSettingsDefaults();

	set_exception_handler();

#ifdef USE_MAP_MMFS
	if (argc == 3 && strcasecmp(argv[1], "convert_map") == 0) {
		if (!ZoneConfig::LoadConfig())
			return 1;
		Config = ZoneConfig::get();

		std::string mapfile = argv[2];
		std::transform(mapfile.begin(), mapfile.end(), mapfile.begin(), ::tolower);
		std::string filename = Config->MapDir;
		filename += mapfile;

		auto m = new Map();
		auto success = m->Load(filename, true);
		delete m;
		std::cout << mapfile.c_str() << " conversion " << (success ? "succeeded" : "failed") << std::endl;

		return 0;
	}
#endif /*USE_MAP_MMFS*/

	QServ = new QueryServ;

	LogInfo("Loading server configuration..");
	if (!ZoneConfig::LoadConfig()) {
		LogError("Loading server configuration failed");
		return 1;
	}
	Config = ZoneConfig::get();

	const char *zone_name;
	uint32 instance_id = 0;
	std::string z_name;
	if (argc == 4) {
		instance_id = atoi(argv[3]);
		worldserver.SetLauncherName(argv[2]);
		auto zone_port = SplitString(argv[1], ':');

		if (!zone_port.empty()) {
			z_name = zone_port[0];
		}

		if (zone_port.size() > 1) {
			std::string p_name = zone_port[1];
			Config->SetZonePort(atoi(p_name.c_str()));
		}

		worldserver.SetLaunchedName(z_name.c_str());
		if (strncmp(z_name.c_str(), "dynamic_", 8) == 0) {
			zone_name = ".";
		}
		else {
			zone_name = z_name.c_str();
		}
	}
	else if (argc == 3) {
		worldserver.SetLauncherName(argv[2]);
		auto zone_port = SplitString(argv[1], ':');

		if (!zone_port.empty()) {
			z_name = zone_port[0];
		}

		if (zone_port.size() > 1) {
			std::string p_name = zone_port[1];
			Config->SetZonePort(atoi(p_name.c_str()));
		}

		worldserver.SetLaunchedName(z_name.c_str());
		if (strncmp(z_name.c_str(), "dynamic_", 8) == 0) {
			zone_name = ".";
		}
		else {
			zone_name = z_name.c_str();
		}
	}
	else if (argc == 2) {
		worldserver.SetLauncherName("NONE");
		auto zone_port = SplitString(argv[1], ':');

		if (!zone_port.empty()) {
			z_name = zone_port[0];
		}

		if (zone_port.size() > 1) {
			std::string p_name = zone_port[1];
			Config->SetZonePort(atoi(p_name.c_str()));
		}

		worldserver.SetLaunchedName(z_name.c_str());
		if (strncmp(z_name.c_str(), "dynamic_", 8) == 0) {
			zone_name = ".";
		}
		else {
			zone_name = z_name.c_str();
		}
	}
	else {
		zone_name = ".";
		worldserver.SetLaunchedName(".");
		worldserver.SetLauncherName("NONE");
	}

	LogInfo("Connecting to MySQL... ");
	if (!database.Connect(
		Config->DatabaseHost.c_str(),
		Config->DatabaseUsername.c_str(),
		Config->DatabasePassword.c_str(),
		Config->DatabaseDB.c_str(),
		Config->DatabasePort)) {
		LogError("Cannot continue without a database connection");
		return 1;
	}

	/**
	 * Multi-tenancy: Content Database
	 */
	if (!Config->ContentDbHost.empty()) {
		if (!content_db.Connect(
			Config->ContentDbHost.c_str() ,
			Config->ContentDbUsername.c_str(),
			Config->ContentDbPassword.c_str(),
			Config->ContentDbName.c_str(),
			Config->ContentDbPort
		)) {
			LogError("Cannot continue without a content database connection");
			return 1;
		}
	} else {
		content_db.SetMysql(database.getMySQL());
	}

	/* Register Log System and Settings */
	LogSys.SetGMSayHandler(&Zone::GMSayHookCallBackProcess);
	database.LoadLogSettings(LogSys.log_settings);
	LogSys.StartFileLogs();

	/* Guilds */
	guild_mgr.SetDatabase(&database);
	GuildBanks = nullptr;

	/**
	 * NPC Scale Manager
	 */
	npc_scale_manager = new NpcScaleManager;
	npc_scale_manager->LoadScaleData();

#ifdef _EQDEBUG
	_CrtSetDbgFlag(_CRTDBG_ALLOC_MEM_DF | _CRTDBG_LEAK_CHECK_DF);
#endif

	LogInfo("CURRENT_VERSION: {}", CURRENT_VERSION);

	/*
	* Setup nice signal handlers
	*/
	if (signal(SIGINT, CatchSignal) == SIG_ERR) {
		LogError("Could not set signal handler");
		return 1;
	}
	if (signal(SIGTERM, CatchSignal) == SIG_ERR) {
		LogError("Could not set signal handler");
		return 1;
	}
#ifndef WIN32
	if (signal(SIGPIPE, SIG_IGN) == SIG_ERR) {
		LogError("Could not set signal handler");
		return 1;
	}
#endif

	LogInfo("Mapping Incoming Opcodes");
	MapOpcodes();

	LogInfo("Loading Variables");
	database.LoadVariables();

	std::string hotfix_name;
	if (database.GetVariable("hotfix_name", hotfix_name)) {
		if (!hotfix_name.empty()) {
			LogInfo("Current hotfix in use: [{}]", hotfix_name.c_str());
		}
	}

	LogInfo("Loading zone names");

	zone_store.LoadZones();

	LogInfo("Loading items");
	if (!database.LoadItems(hotfix_name)) {
		LogError("Loading items failed!");
		LogError("Failed. But ignoring error and going on..");
	}

	LogInfo("Loading npc faction lists");
	if (!content_db.LoadNPCFactionLists(hotfix_name)) {
		LogError("Loading npcs faction lists failed!");
		return 1;
	}
	LogInfo("Loading loot tables");
	if (!database.LoadLoot(hotfix_name)) {
		LogError("Loading loot failed!");
		return 1;
	}
	LogInfo("Loading skill caps");
	if (!database.LoadSkillCaps(std::string(hotfix_name))) {
		LogError("Loading skill caps failed!");
		return 1;
	}

	LogInfo("Loading spells");
	if (!database.LoadSpells(hotfix_name, &SPDAT_RECORDS, &spells)) {
		LogError("Loading spells failed!");
		return 1;
	}

	LogInfo("Loading base data");
	if (!database.LoadBaseData(hotfix_name)) {
		LogError("Loading base data failed!");
		return 1;
	}

	LogInfo("Loading guilds");
	guild_mgr.LoadGuilds();

	LogInfo("Loading factions");
	content_db.LoadFactionData();

	LogInfo("Loading titles");
	title_manager.LoadTitles();

	LogInfo("Loading tributes");
	content_db.LoadTributes();

	LogInfo("Loading corpse timers");
	database.GetDecayTimes(npcCorpseDecayTimes);

	LogInfo("Loading profanity list");
	if (!EQ::ProfanityManager::LoadProfanityList(&database))
		LogError("Loading profanity list failed!");

	LogInfo("Loading commands");
	int retval = command_init();
	if (retval < 0)
		LogError("Command loading failed");
	else
		LogInfo("{} commands loaded", retval);

	//rules:
	{
		std::string tmp;
		if (database.GetVariable("RuleSet", tmp)) {
			LogInfo("Loading rule set [{}]", tmp.c_str());
			if (!RuleManager::Instance()->LoadRules(&database, tmp.c_str(), false)) {
				LogError("Failed to load ruleset [{}], falling back to defaults", tmp.c_str());
			}
		}
		else {
			if (!RuleManager::Instance()->LoadRules(&database, "default", false)) {
				LogInfo("No rule set configured, using default rules");
			}
			else {
				LogInfo("Loaded default rule set 'default'");
			}
		}

		EQ::InitializeDynamicLookups();
		LogInfo("Initialized dynamic dictionary entries");
	}

	content_service.SetExpansionContext();

	std::vector<std::string> set_content_flags;
	auto                     content_flags = ContentFlagsRepository::GetWhere("enabled = 1");
	set_content_flags.reserve(content_flags.size());

	for (auto &flags: content_flags) {
		set_content_flags.push_back(flags.flag_name);

		LogInfo(
			"Enabling content-flag [{}]",
			flags.flag_name
		);
	}

	content_service.SetContentFlags(set_content_flags);

#ifdef BOTS
	LogInfo("Loading bot commands");
	int botretval = bot_command_init();
	if (botretval<0)
		LogError("Bot command loading failed");
	else
		LogInfo("[{}] bot commands loaded", botretval);

	LogInfo("Loading bot spell casting chances");
	if (!database.botdb.LoadBotSpellCastingChances())
		LogError("Bot spell casting chances loading failed");
#endif

	if (RuleB(TaskSystem, EnableTaskSystem)) {
		Log(Logs::General, Logs::Tasks, "[INIT] Loading Tasks");
		taskmanager = new TaskManager;
		taskmanager->LoadTasks();
	}

	parse = new QuestParserCollection();
#ifdef LUA_EQEMU
	parse->RegisterQuestInterface(LuaParser::Instance(), "lua");
#endif

#ifdef EMBPERL
	auto perl_parser = new PerlembParser();
	parse->RegisterQuestInterface(perl_parser, "pl");

	/* Load Perl Event Export Settings */
	parse->LoadPerlEventExportSettings(parse->perl_event_export_settings);

#endif

	//now we have our parser, load the quests
	LogInfo("Loading quests");
	parse->ReloadQuests();

	worldserver.Connect();

	Timer InterserverTimer(INTERSERVER_TIMER); // does MySQL pings and auto-reconnect
#ifdef EQPROFILE
#ifdef PROFILE_DUMP_TIME
	Timer profile_dump_timer(PROFILE_DUMP_TIME * 1000);
	profile_dump_timer.Start();
#endif
#endif
	if (!strlen(zone_name) || !strcmp(zone_name, ".")) {
		LogInfo("Entering sleep mode");
	}
	else if (!Zone::Bootup(ZoneID(zone_name), instance_id, true)) {
		LogError("Zone Bootup failed :: Zone::Bootup");
		zone = nullptr;
	}

	//register all the patches we have avaliable with the stream identifier.
	EQStreamIdentifier stream_identifier;
	RegisterAllPatches(stream_identifier);

#ifdef __linux__
	LogDebug("Main thread running with thread id [{}]", pthread_self());
#elif defined(__FreeBSD__)
	LogDebug("Main thread running with thread id [{}]", pthread_getthreadid_np());
#endif

	bool worldwasconnected       = worldserver.Connected();
	bool eqsf_open               = false;
	bool websocker_server_opened = false;

	Timer quest_timers(100);
	UpdateWindowTitle(nullptr);
	std::shared_ptr<EQStreamInterface> eqss;
	EQStreamInterface *eqsi;
	std::unique_ptr<EQ::Net::EQStreamManager> eqsm;
	std::chrono::time_point<std::chrono::system_clock> frame_prev = std::chrono::system_clock::now();
	std::unique_ptr<EQ::Net::WebsocketServer> ws_server;

	auto loop_fn = [&](EQ::Timer* t) {
		//Advance the timer to our current point in time
		Timer::SetCurrentTime();

		/**
		 * Calculate frame time
		 */
		std::chrono::time_point<std::chrono::system_clock> frame_now = std::chrono::system_clock::now();
		frame_time = std::chrono::duration_cast<std::chrono::duration<double>>(frame_now - frame_prev).count();
		frame_prev = frame_now;

		/**
		 * Websocket server
		 */
		if (!websocker_server_opened && Config->ZonePort != 0) {
			LogInfo("Websocket Server listener started ([{}]:[{}])", Config->TelnetIP.c_str(), Config->ZonePort);
			ws_server.reset(new EQ::Net::WebsocketServer(Config->TelnetIP, Config->ZonePort));
			RegisterApiService(ws_server);
			websocker_server_opened = true;
		}

		/**
		 * EQStreamManager
		 */
		if (!eqsf_open && Config->ZonePort != 0) {
			LogInfo("Starting EQ Network server on port {}", Config->ZonePort);

			EQStreamManagerInterfaceOptions opts(Config->ZonePort, false, RuleB(Network, CompressZoneStream));
			opts.daybreak_options.resend_delay_ms = RuleI(Network, ResendDelayBaseMS);
			opts.daybreak_options.resend_delay_factor = RuleR(Network, ResendDelayFactor);
			opts.daybreak_options.resend_delay_min = RuleI(Network, ResendDelayMinMS);
			opts.daybreak_options.resend_delay_max = RuleI(Network, ResendDelayMaxMS);
			opts.daybreak_options.outgoing_data_rate = RuleR(Network, ClientDataRate);
			eqsm.reset(new EQ::Net::EQStreamManager(opts));
			eqsf_open = true;

			eqsm->OnNewConnection([&stream_identifier](std::shared_ptr<EQ::Net::EQStream> stream) {
				stream_identifier.AddStream(stream);
				LogF(Logs::Detail, Logs::WorldServer, "New connection from IP {0}:{1}", stream->GetRemoteIP(), ntohs(stream->GetRemotePort()));
			});
		}

		//give the stream identifier a chance to do its work....
		stream_identifier.Process();

		//check the stream identifier for any now-identified streams
		while ((eqsi = stream_identifier.PopIdentified())) {
			//now that we know what patch they are running, start up their client object
			struct in_addr	in;
			in.s_addr = eqsi->GetRemoteIP();
			LogInfo("New client from [{}]:[{}]", inet_ntoa(in), ntohs(eqsi->GetRemotePort()));
			auto client = new Client(eqsi);
			entity_list.AddClient(client);
		}

		if (worldserver.Connected()) {
			worldwasconnected = true;
		}
		else {
			if (worldwasconnected && is_zone_loaded) {
				entity_list.ChannelMessageFromWorld(0, 0, ChatChannel_Broadcast, 0, 0, 100, "WARNING: World server connection lost");
				worldwasconnected = false;
			}
		}

		if (is_zone_loaded) {
			{
				entity_list.GroupProcess();
				entity_list.DoorProcess();
				entity_list.ObjectProcess();
				entity_list.CorpseProcess();
				entity_list.TrapProcess();
				entity_list.RaidProcess();

				entity_list.Process();
				entity_list.MobProcess();
				entity_list.BeaconProcess();
				entity_list.EncounterProcess();

				if (zone) {
					if (!zone->Process()) {
						Zone::Shutdown();
					}
				}

				if (quest_timers.Check()) {
					quest_manager.Process();
				}

			}
		}

		if (InterserverTimer.Check()) {
			InterserverTimer.Start();
			database.ping();
			content_db.ping();
			entity_list.UpdateWho();
		}
	};

	EQ::Timer process_timer(loop_fn);
	process_timer.Start(32, true);

	EQ::EventLoop::Get().Run();

	entity_list.Clear();
	entity_list.RemoveAllEncounters(); // gotta do it manually or rewrite lots of shit :P

	parse->ClearInterfaces();

#ifdef EMBPERL
	safe_delete(perl_parser);
#endif

	safe_delete(Config);

	if (zone != 0)
		Zone::Shutdown(true);
	//Fix for Linux world server problem.
	safe_delete(taskmanager);
	command_deinit();
#ifdef BOTS
	bot_command_deinit();
#endif
	safe_delete(parse);
	LogInfo("Proper zone shutdown complete.");
	LogSys.CloseFileLogs();
	return 0;
}

void Shutdown()
{
	Zone::Shutdown(true);
	LogInfo("Shutting down...");
	LogSys.CloseFileLogs();
	EQ::EventLoop::Get().Shutdown();
}

void CatchSignal(int sig_num) {
#ifdef _WINDOWS
	LogInfo("Recieved signal: [{}]", sig_num);
#endif
	Shutdown();
}

/* Update Window Title with relevant information */
void UpdateWindowTitle(char* iNewTitle) {
#ifdef _WINDOWS
	char tmp[500];
	if (iNewTitle) {
		snprintf(tmp, sizeof(tmp), "%i: %s", ZoneConfig::get()->ZonePort, iNewTitle);
	}
	else {
		if (zone) {
#if defined(GOTFRAGS) || defined(_EQDEBUG)
			snprintf(tmp, sizeof(tmp), "%i: %s, %i clients, %i", ZoneConfig::get()->ZonePort, zone->GetShortName(), numclients, getpid());
#else
			snprintf(tmp, sizeof(tmp), "%s :: clients: %i inst_id: %i inst_ver: %i :: port: %i", zone->GetShortName(), numclients, zone->GetInstanceID(), zone->GetInstanceVersion(), ZoneConfig::get()->ZonePort);
#endif
		}
		else {
#if defined(GOTFRAGS) || defined(_EQDEBUG)
			snprintf(tmp, sizeof(tmp), "%i: sleeping, %i", ZoneConfig::get()->ZonePort, getpid());
#else
			snprintf(tmp, sizeof(tmp), "%i: sleeping", ZoneConfig::get()->ZonePort);
#endif
		}
	}
	SetConsoleTitle(tmp);
#endif
}<|MERGE_RESOLUTION|>--- conflicted
+++ resolved
@@ -100,14 +100,11 @@
 
 #endif
 
-<<<<<<< HEAD
 volatile bool RunLoops = true;
-=======
 #ifdef __FreeBSD__
 #include <pthread_np.h>
 #endif
 
->>>>>>> 86ef1b12
 extern volatile bool is_zone_loaded;
 
 EntityList entity_list;
