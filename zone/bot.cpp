#ifdef BOTS

#include "bot.h"
#include "object.h"
#include "doors.h"
#include "quest_parser_collection.h"
#include "../common/string_util.h"

extern volatile bool ZoneLoaded;

// This constructor is used during the bot create command
Bot::Bot(NPCType npcTypeData, Client* botOwner) : NPC(&npcTypeData, nullptr, xyz_heading::Origin(), 0, false), rest_timer(1) {
	if(botOwner) {
		this->SetBotOwner(botOwner);
		this->_botOwnerCharacterID = botOwner->CharacterID();
	}
	else {
		this->SetBotOwner(0);
		this->_botOwnerCharacterID = 0;
	}

	_guildRank = 0;
	_guildId = 0;

	_lastTotalPlayTime = 0;
	_startTotalPlayTime = time(&_startTotalPlayTime);
	_lastZoneId = 0;

	_baseMR = npcTypeData.MR;
	_baseCR = npcTypeData.CR;
	_baseDR = npcTypeData.DR;
	_baseFR = npcTypeData.FR;
	_basePR = npcTypeData.PR;
	_baseCorrup = npcTypeData.Corrup;
	_baseAC = npcTypeData.AC;
	_baseSTR = npcTypeData.STR;
	_baseSTA = npcTypeData.STA;
	_baseDEX = npcTypeData.DEX;
	_baseAGI = npcTypeData.AGI;
	_baseINT = npcTypeData.INT;
	_baseWIS = npcTypeData.WIS;
	_baseCHA = npcTypeData.CHA;
	_baseATK = npcTypeData.ATK;
	_baseRace = npcTypeData.race;
	_baseGender = npcTypeData.gender;
	RestRegenHP = 0;
	RestRegenMana = 0;
	RestRegenEndurance = 0;

	SetBotID(0);
	SetBotSpellID(0);
	SetSpawnStatus(false);
	SetBotArcher(false);
	SetBotCharmer(false);
	SetPetChooser(false);
	SetRangerAutoWeaponSelect(false);
	SetHasBeenSummoned(false);
	SetTaunting(GetClass() == WARRIOR);
	SetDefaultBotStance();
	SetInHealRotation(false);
	SetHealRotationActive(false);
	SetHasHealedThisCycle(false);
	ClearHealRotationLeader();
	ClearHealRotationTargets();
	ClearHealRotationMembers();
	SetHealRotationNextHealTime(0);
	SetHealRotationTimer(0);
	SetNumHealRotationMembers(0);
	SetBardUseOutOfCombatSongs(GetClass() == BARD);
	CalcChanceToCast();
	rest_timer.Disable();

	SetFollowDistance(184);

	// Do this once and only in this constructor
	GenerateAppearance();

	GenerateBaseStats();
	GenerateArmorClass();

	// Calculate HitPoints Last As It Uses Base Stats
	cur_hp = GenerateBaseHitPoints();
	cur_mana = GenerateBaseManaPoints();
	cur_end = CalcBaseEndurance();

	hp_regen = CalcHPRegen();
	mana_regen = CalcManaRegen();
	end_regen = CalcEnduranceRegen();

	for (int i = 0; i < MaxTimer; i++) {
		timers[i] = 0;
	}

	for(int i = 0; i < MaxHealRotationTargets; i++) {
		_healRotationTargets[i] = 0;
	}

	strcpy(this->name, this->GetCleanName());
}

// This constructor is used when the bot is loaded out of the database
Bot::Bot(uint32 botID, uint32 botOwnerCharacterID, uint32 botSpellsID, double totalPlayTime, uint32 lastZoneId, NPCType npcTypeData) : NPC(&npcTypeData, nullptr, xyz_heading::Origin(), 0, false), rest_timer(1) {
	this->_botOwnerCharacterID = botOwnerCharacterID;

	if(this->_botOwnerCharacterID > 0) {
		this->SetBotOwner(entity_list.GetClientByCharID(this->_botOwnerCharacterID));
	}

	_guildRank = 0;
	_guildId = 0;

	_lastTotalPlayTime = totalPlayTime;
	_startTotalPlayTime = time(&_startTotalPlayTime);
	_lastZoneId = lastZoneId;
	berserk = false;

	_baseMR = npcTypeData.MR;
	_baseCR = npcTypeData.CR;
	_baseDR = npcTypeData.DR;
	_baseFR = npcTypeData.FR;
	_basePR = npcTypeData.PR;
	_baseCorrup = npcTypeData.Corrup;
	_baseAC = npcTypeData.AC;
	_baseSTR = npcTypeData.STR;
	_baseSTA = npcTypeData.STA;
	_baseDEX = npcTypeData.DEX;
	_baseAGI = npcTypeData.AGI;
	_baseINT = npcTypeData.INT;
	_baseWIS = npcTypeData.WIS;
	_baseCHA = npcTypeData.CHA;
	_baseATK = npcTypeData.ATK;
	_baseRace = npcTypeData.race;
	_baseGender = npcTypeData.gender;
	cur_hp = npcTypeData.cur_hp;
	cur_mana = npcTypeData.Mana;

	RestRegenHP = 0;
	RestRegenMana = 0;
	RestRegenEndurance = 0;

	SetBotID(botID);
	SetBotSpellID(botSpellsID);
	SetSpawnStatus(false);
	SetBotArcher(false);
	SetBotCharmer(false);
	SetPetChooser(false);
	SetRangerAutoWeaponSelect(false);
	SetHasBeenSummoned(false);
	LoadStance();
	SetTaunting((GetClass() == WARRIOR || GetClass() == PALADIN || GetClass() == SHADOWKNIGHT) && (GetBotStance() == BotStanceAggressive));
	SetGroupMessagesOn(GetClass() == CLERIC || GetClass() == DRUID || GetClass() == SHAMAN || GetClass() == ENCHANTER);
	SetInHealRotation(false);
	SetHealRotationActive(false);
	SetHasHealedThisCycle(false);
	SetHealRotationUseFastHeals(false);
	ClearHealRotationLeader();
	ClearHealRotationTargets();
	ClearHealRotationMembers();
	SetHealRotationNextHealTime(0);
	SetHealRotationTimer(0);
	SetNumHealRotationMembers(0);
	CalcChanceToCast();
	rest_timer.Disable();

	SetFollowDistance(184);

	strcpy(this->name, this->GetCleanName());

	database.GetBotInspectMessage(this->GetBotID(), &_botInspectMessage);

	LoadGuildMembership(&_guildId, &_guildRank, &_guildName);

	std::string TempErrorMessage;

	EquipBot(&TempErrorMessage);

	if(!TempErrorMessage.empty()) {
		// TODO: log error message to zone error log
		if(GetBotOwner())
			GetBotOwner()->Message(13, TempErrorMessage.c_str());
	}

	for (int i = 0; i < MaxTimer; i++) {
		timers[i] = 0;
	}

	for(int i = 0; i < MaxHealRotationTargets; i++) {
		_healRotationTargets[i] = 0;
	}

	GenerateBaseStats();

	LoadTimers();
	LoadAAs();
	LoadBuffs();

	CalcBotStats(false);

	hp_regen = CalcHPRegen();
	mana_regen = CalcManaRegen();
	end_regen = CalcEnduranceRegen();

	if(cur_hp > max_hp)
		cur_hp = max_hp;
	if(cur_hp <= 0) {
		SetHP(max_hp/5);
		SetMana(0);
		BuffFadeAll();
		SpellOnTarget(756, this); // Rezz effects
	}
	if(cur_mana > max_mana)
		cur_mana = max_mana;
	cur_end = max_end;
}

Bot::~Bot() {
	AI_Stop();

	if(HasGroup())
		Bot::RemoveBotFromGroup(this, GetGroup());

	if(HasPet())
		GetPet()->Depop();

	entity_list.RemoveBot(GetID());
}

void Bot::SetBotID(uint32 botID) {
	this->_botID = botID;
	this->npctype_id = botID;
}

void Bot::SetBotSpellID(uint32 newSpellID) {
	this->npc_spells_id = newSpellID;
}

uint32 Bot::GetBotArcheryRange()
{
	const ItemInst *range_inst = GetBotItem(MainRange);
	const ItemInst *ammo_inst = GetBotItem(MainAmmo);

	// empty slots
	if (!range_inst || !ammo_inst)
		return 0;

	const Item_Struct *range_item = range_inst->GetItem();
	const Item_Struct *ammo_item = ammo_inst->GetItem();

	// no item struct for whatever reason
	if (!range_item || !ammo_item)
		return 0;

	// bad item types
	if (range_item->ItemType != ItemTypeBow || ammo_item->ItemType != ItemTypeArrow)
		return 0;

	// everything is good!
	return range_item->Range + ammo_item->Range;
}

void Bot::ChangeBotArcherWeapons(bool isArcher) {
	if((GetClass()==WARRIOR) || (GetClass()==PALADIN) || (GetClass()==RANGER)
		|| (GetClass()==SHADOWKNIGHT) || (GetClass()==ROGUE))
	{
		if(!isArcher) {
			BotAddEquipItem(MainPrimary, GetBotItemBySlot(MainPrimary));
			BotAddEquipItem(MainSecondary, GetBotItemBySlot(MainSecondary));
			//archerbot->SendWearChange(MATERIAL_PRIMARY);
			//archerbot->SendWearChange(MATERIAL_SECONDARY);
			SetAttackTimer();
			Say("My blade is ready.");
		}
		else {
			//archerbot->SendWearChange(MATERIAL_PRIMARY);
			//archerbot->SendWearChange(MATERIAL_SECONDARY);
			BotRemoveEquipItem(MainPrimary);
			BotRemoveEquipItem(MainSecondary);
			//archerbot->SendBotArcheryWearChange(MATERIAL_PRIMARY, archeryMaterial, archeryColor);
			BotAddEquipItem(MainAmmo, GetBotItemBySlot(MainAmmo));
			BotAddEquipItem(MainSecondary, GetBotItemBySlot(MainRange));
			SetAttackTimer();
			Say("My bow is true and ready.");
		}
	}
	else {
		Say("I don't know how to use a bow.");
	}
}

void Bot::Sit() {
	if(IsMoving()) {
		moved = false;
		// SetHeading(CalculateHeadingToTarget(GetTarget()->GetX(), GetTarget()->GetY()));
		SendPosition();
		SetMoving(false);
		tar_ndx = 0;
	}

	SetAppearance(eaSitting);
}

void Bot::Stand() {
	SetAppearance(eaStanding);
}

bool Bot::IsSitting() {
	bool result = false;

	if(GetAppearance() == eaSitting && !IsMoving())
		result = true;

	return result;
}

bool Bot::IsStanding() {
	bool result = false;

	if(GetAppearance() == eaStanding)
		result = true;

	return result;
}

NPCType Bot::FillNPCTypeStruct(uint32 botSpellsID, std::string botName, std::string botLastName, uint8 botLevel, uint16 botRace, uint8 botClass, uint8 gender, float size, uint32 face, uint32 hairStyle, uint32 hairColor, uint32 eyeColor, uint32 eyeColor2, uint32 beardColor, uint32 beard, uint32 drakkinHeritage, uint32 drakkinTattoo, uint32 drakkinDetails, int32 hp, int32 mana, int32 mr, int32 cr, int32 dr, int32 fr, int32 pr, int32 corrup, int32 ac, uint32 str, uint32 sta, uint32 dex, uint32 agi, uint32 _int, uint32 wis, uint32 cha, uint32 attack) {
	NPCType BotNPCType;
	int CopyLength = 0;

	CopyLength = botName.copy(BotNPCType.name, 63);
	BotNPCType.name[CopyLength] = '\0';
	CopyLength = 0;

	CopyLength = botLastName.copy(BotNPCType.lastname, 69);
	BotNPCType.lastname[CopyLength] = '\0';
	CopyLength = 0;

	BotNPCType.npc_spells_id = botSpellsID;
	BotNPCType.level = botLevel;
	BotNPCType.race = botRace;
	BotNPCType.class_ = botClass;
	BotNPCType.gender = gender;
	BotNPCType.size = size;
	BotNPCType.luclinface = face;
	BotNPCType.hairstyle = hairStyle;
	BotNPCType.haircolor = hairColor;
	BotNPCType.eyecolor1 = eyeColor;
	BotNPCType.eyecolor2 = eyeColor2;
	BotNPCType.beardcolor = beardColor;
	BotNPCType.beard = beard;
	BotNPCType.drakkin_heritage = drakkinHeritage;
	BotNPCType.drakkin_tattoo = drakkinTattoo;
	BotNPCType.drakkin_details = drakkinDetails;
	BotNPCType.cur_hp = hp;
	BotNPCType.Mana = mana;
	BotNPCType.MR = mr;
	BotNPCType.CR = cr;
	BotNPCType.DR = dr;
	BotNPCType.FR = fr;
	BotNPCType.PR = pr;
	BotNPCType.Corrup = corrup;
	BotNPCType.AC = ac;
	BotNPCType.STR = str;
	BotNPCType.STA = sta;
	BotNPCType.DEX = dex;
	BotNPCType.AGI = agi;
	BotNPCType.INT = _int;
	BotNPCType.WIS = wis;
	BotNPCType.CHA = cha;
	BotNPCType.ATK = attack;

	BotNPCType.npc_id = 0;
	BotNPCType.texture = 0;
	BotNPCType.d_melee_texture1 = 0;
	BotNPCType.d_melee_texture2 = 0;
	BotNPCType.qglobal = false;
	BotNPCType.attack_speed = 0;
	BotNPCType.runspeed = 1.25;
	BotNPCType.bodytype = 1;
	BotNPCType.findable = 0;
	BotNPCType.hp_regen = 1;
	BotNPCType.mana_regen = 1;
	BotNPCType.maxlevel = botLevel;

	return BotNPCType;
}

NPCType Bot::CreateDefaultNPCTypeStructForBot(std::string botName, std::string botLastName, uint8 botLevel, uint16 botRace, uint8 botClass, uint8 gender) {
	NPCType Result;
	int CopyLength = 0;

	CopyLength = botName.copy(Result.name, 63);
	Result.name[CopyLength] = '\0';
	CopyLength = 0;

	CopyLength = botLastName.copy(Result.lastname, 69);
	Result.lastname[CopyLength] = '\0';
	CopyLength = 0;

	Result.level = botLevel;
	Result.race = botRace;
	Result.class_ = botClass;
	Result.gender = gender;

	// default values
	Result.maxlevel = botLevel;
	Result.size = 6.0;
	Result.npc_id = 0;
	Result.cur_hp = 0;
	Result.drakkin_details = 0;
	Result.drakkin_heritage = 0;
	Result.drakkin_tattoo = 0;
	Result.runspeed = 1.25;
	Result.bodytype = 1;
	Result.findable = 0;
	Result.hp_regen = 1;
	Result.mana_regen = 1;
	Result.texture = 0;
	Result.d_melee_texture1 = 0;
	Result.d_melee_texture2 = 0;
	Result.qglobal = false;
	Result.npc_spells_id = 0;
	Result.attack_speed = 0;
	Result.STR = 75;
	Result.STA = 75;
	Result.DEX = 75;
	Result.AGI = 75;
	Result.WIS = 75;
	Result.INT = 75;
	Result.CHA = 75;
	Result.ATK = 75;
	Result.MR = 25;
	Result.FR = 25;
	Result.DR = 15;
	Result.PR = 15;
	Result.CR = 25;
	Result.Corrup = 15;
	Result.AC = 12;

	return Result;
}

void Bot::GenerateBaseStats() {
	int BotSpellID = 0;

	// base stats
	uint32 Strength = _baseSTR;
	uint32 Stamina = _baseSTA;
	uint32 Dexterity = _baseDEX;
	uint32 Agility = _baseAGI;
	uint32 Wisdom = _baseWIS;
	uint32 Intelligence = _baseINT;
	uint32 Charisma = _baseCHA;
	uint32 Attack = _baseATK;
	int32 MagicResist = _baseMR;
	int32 FireResist = _baseFR;
	int32 DiseaseResist = _baseDR;
	int32 PoisonResist = _basePR;
	int32 ColdResist = _baseCR;
	int32 CorruptionResist = _baseCorrup;

	switch(this->GetClass()) {
			case 1: // Warrior (why not just use 'case WARRIOR:'?)
				Strength += 10;
				Stamina += 20;
				Agility += 10;
				Dexterity += 10;
				Attack += 12;
				break;
			case 2: // Cleric
				BotSpellID = 701;
				Strength += 5;
				Stamina += 5;
				Agility += 10;
				Wisdom += 30;
				Attack += 8;
				break;
			case 3: // Paladin
				BotSpellID = 708;
				Strength += 15;
				Stamina += 5;
				Wisdom += 15;
				Charisma += 10;
				Dexterity += 5;
				Attack += 17;
				break;
			case 4: // Ranger
				BotSpellID = 710;
				Strength += 15;
				Stamina += 10;
				Agility += 10;
				Wisdom += 15;
				Attack += 17;
				break;
			case 5: // Shadowknight
				BotSpellID = 709;
				Strength += 10;
				Stamina += 15;
				Intelligence += 20;
				Charisma += 5;
				Attack += 17;
				break;
			case 6: // Druid
				BotSpellID = 707;
				Stamina += 15;
				Wisdom += 35;
				Attack += 5;
				break;
			case 7: // Monk
				Strength += 5;
				Stamina += 15;
				Agility += 15;
				Dexterity += 15;
				Attack += 17;
				break;
			case 8: // Bard
				BotSpellID = 711;
				Strength += 15;
				Dexterity += 10;
				Charisma += 15;
				Intelligence += 10;
				Attack += 17;
				break;
			case 9: // Rogue
				Strength += 10;
				Stamina += 20;
				Agility += 10;
				Dexterity += 10;
				Attack += 12;
				break;
			case 10: // Shaman
				BotSpellID = 706;
				Stamina += 10;
				Wisdom += 30;
				Charisma += 10;
				Attack += 28;
				break;
			case 11: // Necromancer
				BotSpellID = 703;
				Dexterity += 10;
				Agility += 10;
				Intelligence += 30;
				Attack += 5;
				break;
			case 12: // Wizard
				BotSpellID = 702;
				Stamina += 20;
				Intelligence += 30;
				Attack += 5;
				break;
			case 13: // Magician
				BotSpellID = 704;
				Stamina += 20;
				Intelligence += 30;
				Attack += 5;
				break;
			case 14: // Enchanter
				BotSpellID = 705;
				Intelligence += 25;
				Charisma += 25;
				Attack += 5;
				break;
			case 15: // Beastlord
				BotSpellID = 712;
				Stamina += 10;
				Agility += 10;
				Dexterity += 5;
				Wisdom += 20;
				Charisma += 5;
				Attack += 31;
				break;
			case 16: // Berserker
				Strength += 10;
				Stamina += 15;
				Dexterity += 15;
				Agility += 10;
				Attack += 25;
				break;
	}

	float BotSize = GetSize();

	switch(this->GetRace()) {
			case 1: // Humans have no race bonus
				break;
			case 2: // Barbarian
				Strength += 28;
				Stamina += 20;
				Agility += 7;
				Dexterity -= 5;
				Wisdom -= 5;
				Intelligence -= 10;
				Charisma -= 20;
				BotSize = 7.0;
				ColdResist += 10;
				break;
			case 3: // Erudite
				Strength -= 15;
				Stamina -= 5;
				Agility -= 5;
				Dexterity -= 5;
				Wisdom += 8;
				Intelligence += 32;
				Charisma -= 5;
				MagicResist += 5;
				DiseaseResist -= 5;
				break;
			case 4: // Wood Elf
				Strength -= 10;
				Stamina -= 10;
				Agility += 20;
				Dexterity += 5;
				Wisdom += 5;
				BotSize = 5.0;
				break;
			case 5: // High Elf
				Strength -= 20;
				Stamina -= 10;
				Agility += 10;
				Dexterity -= 5;
				Wisdom += 20;
				Intelligence += 12;
				Charisma += 5;
				break;
			case 6: // Dark Elf
				Strength -= 15;
				Stamina -= 10;
				Agility += 15;
				Wisdom += 8;
				Intelligence += 24;
				Charisma -= 15;
				BotSize = 5.0;
				break;
			case 7: // Half Elf
				Strength -= 5;
				Stamina -= 5;
				Agility += 15;
				Dexterity += 10;
				Wisdom -= 15;
				BotSize = 5.5;
				break;
			case 8: // Dwarf
				Strength += 15;
				Stamina += 15;
				Agility -= 5;
				Dexterity += 15;
				Wisdom += 8;
				Intelligence -= 15;
				Charisma -= 30;
				BotSize = 4.0;
				MagicResist -= 5;
				PoisonResist += 5;
				break;
			case 9: // Troll
				Strength += 33;
				Stamina += 34;
				Agility += 8;
				Wisdom -= 15;
				Intelligence -= 23;
				Charisma -= 35;
				BotSize = 8.0;
				FireResist -= 20;
				break;
			case 10: // Ogre
				Strength += 55;
				Stamina += 77;
				Agility -= 5;
				Dexterity -= 5;
				Wisdom -= 8;
				Intelligence -= 15;
				Charisma -= 38;
				BotSize = 9.0;
				break;
			case 11: // Halfling
				Strength -= 5;
				Agility += 20;
				Dexterity += 15;
				Wisdom += 5;
				Intelligence -= 8;
				Charisma -= 25;
				BotSize = 3.5;
				PoisonResist += 5;
				DiseaseResist += 5;
				break;
			case 12: // Gnome
				Strength -= 15;
				Stamina -= 5;
				Agility += 10;
				Dexterity += 10;
				Wisdom -= 8;
				Intelligence += 23;
				Charisma -= 15;
				BotSize = 3.0;
				break;
			case 128: // Iksar
				Strength -= 5;
				Stamina -= 5;
				Agility += 15;
				Dexterity += 10;
				Wisdom += 5;
				Charisma -= 20;
				MagicResist -= 5;
				FireResist -= 5;
				break;
			case 130: // Vah Shir
				Strength += 15;
				Agility += 15;
				Dexterity -= 5;
				Wisdom -= 5;
				Intelligence -= 10;
				Charisma -= 10;
				BotSize = 7.0;
				MagicResist -= 5;
				FireResist -= 5;
				break;
			case 330: // Froglok
				Strength -= 5;
				Stamina += 5;
				Agility += 25;
				Dexterity += 25;
				Charisma -= 25;
				BotSize = 5.0;
				MagicResist -= 5;
				FireResist -= 5;
				break;
			case 522: // Drakkin
				Strength -= 5;
				Stamina += 5;
				Agility += 10;
				Intelligence += 10;
				Wisdom += 5;
				BotSize = 5.0;
				PoisonResist += 2;
				DiseaseResist += 2;
				MagicResist += 2;
				FireResist += 2;
				ColdResist += 2;
				break;
	}

	this->STR = Strength;
	this->STA = Stamina;
	this->DEX = Dexterity;
	this->AGI = Agility;
	this->WIS = Wisdom;
	this->INT = Intelligence;
	this->CHA = Charisma;
	this->ATK = Attack;
	this->MR = MagicResist;
	this->FR = FireResist;
	this->DR = DiseaseResist;
	this->PR = PoisonResist;
	this->CR = ColdResist;
	this->Corrup = CorruptionResist;
	SetBotSpellID(BotSpellID);
	this->size = BotSize;
}

void Bot::GenerateAppearance() {
	// Randomize facial appearance
	int iFace = 0;
	if(this->GetRace() == 2) { // Barbarian w/Tatoo
		iFace = zone->random.Int(0, 79);
	}
	else {
		iFace = zone->random.Int(0, 7);
	}

	int iHair = 0;
	int iBeard = 0;
	int iBeardColor = 1;
	if(this->GetRace() == 522) {
		iHair = zone->random.Int(0, 8);
		iBeard = zone->random.Int(0, 11);
		iBeardColor = zone->random.Int(0, 3);
	}
	else if(this->GetGender()) {
		iHair = zone->random.Int(0, 2);
		if(this->GetRace() == 8) { // Dwarven Females can have a beard
			if(zone->random.Int(1, 100) < 50) {
				iFace += 10;
			}
		}
	}
	else {
		iHair = zone->random.Int(0, 3);
		iBeard = zone->random.Int(0, 5);
		iBeardColor = zone->random.Int(0, 19);
	}

	int iHairColor = 0;
	if(this->GetRace() == 522) {
		iHairColor = zone->random.Int(0, 3);
	}
	else {
		iHairColor = zone->random.Int(0, 19);
	}

	uint8 iEyeColor1 = (uint8)zone->random.Int(0, 9);
	uint8 iEyeColor2 = 0;
	if(this->GetRace() == 522) {
		iEyeColor1 = iEyeColor2 = (uint8)zone->random.Int(0, 11);
	}
	else if(zone->random.Int(1, 100) > 96) {
		iEyeColor2 = zone->random.Int(0, 9);
	}
	else {
		iEyeColor2 = iEyeColor1;
	}

	int iHeritage = 0;
	int iTattoo = 0;
	int iDetails = 0;
	if(this->GetRace() == 522) {
		iHeritage = zone->random.Int(0, 6);
		iTattoo = zone->random.Int(0, 7);
		iDetails = zone->random.Int(0, 7);
	}

	this->luclinface = iFace;
	this->hairstyle = iHair;
	this->beard = iBeard;
	this->beardcolor = iBeardColor;
	this->haircolor = iHairColor;
	this->eyecolor1 = iEyeColor1;
	this->eyecolor2 = iEyeColor2;
	this->drakkin_heritage = iHeritage;
	this->drakkin_tattoo = iTattoo;
	this->drakkin_details = iDetails;

}

int32 Bot::acmod()
{
	int agility = GetAGI();
	int level = GetLevel();
	if(agility < 1 || level < 1)
		return 0;

	if(agility <= 74)
	{
		if(agility == 1)
			return -24;
		else if(agility <=3)
			return -23;
		else if(agility == 4)
			return -22;
		else if(agility <=6)
			return -21;
		else if(agility <=8)
			return -20;
		else if(agility == 9)
			return -19;
		else if(agility <=11)
			return -18;
		else if(agility == 12)
			return -17;
		else if(agility <=14)
			return -16;
		else if(agility <=16)
			return -15;
		else if(agility == 17)
			return -14;
		else if(agility <=19)
			return -13;
		else if(agility == 20)
			return -12;
		else if(agility <=22)
			return -11;
		else if(agility <=24)
			return -10;
		else if(agility == 25)
			return -9;
		else if(agility <=27)
			return -8;
		else if(agility == 28)
			return -7;
		else if(agility <=30)
			return -6;
		else if(agility <=32)
			return -5;
		else if(agility == 33)
			return -4;
		else if(agility <=35)
			return -3;
		else if(agility == 36)
			return -2;
		else if(agility <=38)
			return -1;
		else if(agility <=65)
			return 0;
		else if(agility <=70)
			return 1;
		else if(agility <=74)
			return 5;
	}
	else if(agility <= 137)
	{
		if(agility == 75)
		{
			if(level <= 6)
				return 9;
			else if(level <= 19)
				return 23;
			else if(level <= 39)
				return 33;
			else
				return 39;
		}
		else if(agility >= 76 && agility <= 79)
		{
			if(level <= 6)
				return 10;
			else if(level <= 19)
				return 23;
			else if(level <= 39)
				return 33;
			else
				return 40;
		}
		else if(agility == 80)
		{
			if(level <= 6)
				return 11;
			else if(level <= 19)
				return 24;
			else if(level <= 39)
				return 34;
			else
				return 41;
		}
		else if(agility >= 81 && agility <= 85)
		{
			if(level <= 6)
				return 12;
			else if(level <= 19)
				return 25;
			else if(level <= 39)
				return 35;
			else
				return 42;
		}
		else if(agility >= 86 && agility <= 90)
		{
			if(level <= 6)
				return 12;
			else if(level <= 19)
				return 26;
			else if(level <= 39)
				return 36;
			else
				return 42;
		}
		else if(agility >= 91 && agility <= 95)
		{
			if(level <= 6)
				return 13;
			else if(level <= 19)
				return 26;
			else if(level <= 39)
				return 36;
			else
				return 43;
		}
		else if(agility >= 96 && agility <= 99){
			if(level <= 6)
				return 14;
			else if(level <= 19)
				return 27;
			else if(level <= 39)
				return 37;
			else
				return 44;
		}
		else if(agility == 100 && level >= 7)
		{
			if(level <= 19)
				return 28;
			else if (level <= 39)
				return 38;
			else
				return 45;
		}
		else if(level <= 6)
		{
			return 15;
		}
		//level is >6
		else if(agility >= 101 && agility <= 105)
		{
			if(level <= 19)
				return 29;
			else if(level <= 39)
				return 39;// not verified
			else
				return 45;
		}
		else if(agility >= 106 && agility <= 110)
		{
			if(level <= 19)
				return 29;
			else if(level <= 39)
				return 39;// not verified
			else
				return 46;
		}
		else if(agility >= 111 && agility <= 115)
		{
			if(level <= 19)
				return 30;
			else if(level <= 39)
				return 40;// not verified
			else
				return 47;
		}
		else if(agility >= 116 && agility <= 119)
		{
			if(level <= 19)
				return 31;
			else if(level <= 39)
				return 41;
			else
				return 47;
		}
		else if(level <= 19)
		{
			return 32;
		}
		//level is > 19
		else if(agility == 120)
		{
			if(level <= 39)
				return 42;
			else
				return 48;
		}
		else if(agility <= 125)
		{
			if(level <= 39)
				return 42;
			else
				return 49;
		}
		else if(agility <= 135)
		{
			if(level <= 39)
				return 42;
			else
				return 50;
		}
		else {
			if(level <= 39)
				return 42;
			else
				return 51;
		}
	}
	else if(agility <= 300)
	{
		if(level <= 6) {
			if(agility <= 139)
				return(21);
			else if(agility == 140)
				return(22);
			else if(agility <= 145)
				return(23);
			else if(agility <= 150)
				return(23);
			else if(agility <= 155)
				return(24);
			else if(agility <= 159)
				return(25);
			else if(agility == 160)
				return(26);
			else if(agility <= 165)
				return(26);
			else if(agility <= 170)
				return(27);
			else if(agility <= 175)
				return(28);
			else if(agility <= 179)
				return(28);
			else if(agility == 180)
				return(29);
			else if(agility <= 185)
				return(30);
			else if(agility <= 190)
				return(31);
			else if(agility <= 195)
				return(31);
			else if(agility <= 199)
				return(32);
			else if(agility <= 219)
				return(33);
			else if(agility <= 239)
				return(34);
			else
				return(35);
		}
		else if(level <= 19)
		{
			if(agility <= 139)
				return(34);
			else if(agility == 140)
				return(35);
			else if(agility <= 145)
				return(36);
			else if(agility <= 150)
				return(37);
			else if(agility <= 155)
				return(37);
			else if(agility <= 159)
				return(38);
			else if(agility == 160)
				return(39);
			else if(agility <= 165)
				return(40);
			else if(agility <= 170)
				return(40);
			else if(agility <= 175)
				return(41);
			else if(agility <= 179)
				return(42);
			else if(agility == 180)
				return(43);
			else if(agility <= 185)
				return(43);
			else if(agility <= 190)
				return(44);
			else if(agility <= 195)
				return(45);
			else if(agility <= 199)
				return(45);
			else if(agility <= 219)
				return(46);
			else if(agility <= 239)
				return(47);
			else
				return(48);
		}
		else if(level <= 39)
		{
			if(agility <= 139)
				return(44);
			else if(agility == 140)
				return(45);
			else if(agility <= 145)
				return(46);
			else if(agility <= 150)
				return(47);
			else if(agility <= 155)
				return(47);
			else if(agility <= 159)
				return(48);
			else if(agility == 160)
				return(49);
			else if(agility <= 165)
				return(50);
			else if(agility <= 170)
				return(50);
			else if(agility <= 175)
				return(51);
			else if(agility <= 179)
				return(52);
			else if(agility == 180)
				return(53);
			else if(agility <= 185)
				return(53);
			else if(agility <= 190)
				return(54);
			else if(agility <= 195)
				return(55);
			else if(agility <= 199)
				return(55);
			else if(agility <= 219)
				return(56);
			else if(agility <= 239)
				return(57);
			else
				return(58);
		}
		else
		{	//lvl >= 40
			if(agility <= 139)
				return(51);
			else if(agility == 140)
				return(52);
			else if(agility <= 145)
				return(53);
			else if(agility <= 150)
				return(53);
			else if(agility <= 155)
				return(54);
			else if(agility <= 159)
				return(55);
			else if(agility == 160)
				return(56);
			else if(agility <= 165)
				return(56);
			else if(agility <= 170)
				return(57);
			else if(agility <= 175)
				return(58);
			else if(agility <= 179)
				return(58);
			else if(agility == 180)
				return(59);
			else if(agility <= 185)
				return(60);
			else if(agility <= 190)
				return(61);
			else if(agility <= 195)
				return(61);
			else if(agility <= 199)
				return(62);
			else if(agility <= 219)
				return(63);
			else if(agility <= 239)
				return(64);
			else
				return(65);
		}
	}
	else
	{
		//seems about 21 agil per extra AC pt over 300...
		return (65 + ((agility-300) / 21));
	}
#if EQDEBUG >= 11
	Log.Out(Logs::General, Logs::Error, "Error in Bot::acmod(): Agility: %i, Level: %i",agility,level);
#endif
	return 0;
}

void Bot::GenerateArmorClass()
{
	/// new formula
	int avoidance = 0;
	avoidance = (acmod() + ((GetSkill(SkillDefense)*16)/9));
	if(avoidance < 0)
		avoidance = 0;

	int mitigation = 0;
	if(GetClass() == WIZARD || GetClass() == MAGICIAN || GetClass() == NECROMANCER || GetClass() == ENCHANTER)
	{
		mitigation = GetSkill(SkillDefense)/4 + (itembonuses.AC+1);
		mitigation -= 4;
	}
	else
	{
		mitigation = GetSkill(SkillDefense)/3 + ((itembonuses.AC*4)/3);
		if(GetClass() == MONK)
			mitigation += GetLevel() * 13/10;	//the 13/10 might be wrong, but it is close...
	}
	int displayed = 0;
	displayed += ((avoidance+mitigation)*1000)/847;	//natural AC

	//Iksar AC, untested
	if(GetRace() == IKSAR)
	{
		displayed += 12;
		int iksarlevel = GetLevel();
		iksarlevel -= 10;
		if(iksarlevel > 25)
			iksarlevel = 25;
		if(iksarlevel > 0)
			displayed += iksarlevel * 12 / 10;
	}

	//spell AC bonuses are added directly to natural total
	displayed += spellbonuses.AC;

	this->AC = displayed;
}

uint16 Bot::GetPrimarySkillValue()
{
	SkillUseTypes skill = HIGHEST_SKILL; //because nullptr == 0, which is 1H Slashing, & we want it to return 0 from GetSkill
	bool equiped = m_inv.GetItem(MainPrimary);

	if(!equiped)
	{
		skill = SkillHandtoHand;
	}
	else
	{
		uint8 type = m_inv.GetItem(MainPrimary)->GetItem()->ItemType; //is this the best way to do this?
		switch(type)
		{
			case ItemType1HSlash: // 1H Slashing
			{
				skill = Skill1HSlashing;
				break;
			}
			case ItemType2HSlash: // 2H Slashing
			{
				skill = Skill2HSlashing;
				break;
			}
			case ItemType1HPiercing: // Piercing
			{
				skill = Skill1HPiercing;
				break;
			}
			case ItemType1HBlunt: // 1H Blunt
			{
				skill = Skill1HBlunt;
				break;
			}
			case ItemType2HBlunt: // 2H Blunt
			{
				skill = Skill2HBlunt;
				break;
			}
			case ItemType2HPiercing: // 2H Piercing
			{
				skill = Skill1HPiercing; // change to Skill2HPiercing once activated
				break;
			}
			case ItemTypeMartial: // Hand to Hand
			{
				skill = SkillHandtoHand;
				break;
			}
			default: // All other types default to Hand to Hand
			{
				skill = SkillHandtoHand;
				break;
			}
		}
	}

	return GetSkill(skill);
}

uint16 Bot::MaxSkill(SkillUseTypes skillid, uint16 class_, uint16 level) const {
	return(database.GetSkillCap(class_, skillid, level));
}

uint32 Bot::GetTotalATK()
{
	uint32 AttackRating = 0;
	uint32 WornCap = itembonuses.ATK;

	if(IsBot()) {
		AttackRating = ((WornCap * 1.342) + (GetSkill(SkillOffense) * 1.345) + ((GetSTR() - 66) * 0.9) + (GetPrimarySkillValue() * 2.69));
		AttackRating += aabonuses.ATK + GroupLeadershipAAOffenseEnhancement();

		if (AttackRating < 10)
			AttackRating = 10;
	}
	else
		AttackRating = GetATK();

	AttackRating += spellbonuses.ATK;

	return AttackRating;
}

uint32 Bot::GetATKRating()
{
	uint32 AttackRating = 0;
	if(IsBot()) {
		AttackRating = (GetSkill(SkillOffense) * 1.345) + ((GetSTR() - 66) * 0.9) + (GetPrimarySkillValue() * 2.69);

		if (AttackRating < 10)
			AttackRating = 10;
	}
	return AttackRating;
}

int32 Bot::GenerateBaseHitPoints()
{
	// Calc Base Hit Points
	int new_base_hp = 0;
	uint32 lm = GetClassLevelFactor();
	uint32 Post255;
	uint32 NormalSTA = GetSTA();

	if(GetOwner() && GetOwner()->CastToClient() && GetOwner()->CastToClient()->GetClientVersion() >= ClientVersion::SoD && RuleB(Character, SoDClientUseSoDHPManaEnd))
	{
		float SoDPost255;

		if(((NormalSTA - 255) / 2) > 0)
			SoDPost255 = ((NormalSTA - 255) / 2);
		else
			SoDPost255 = 0;

		int hp_factor = GetClassHPFactor();

		if(level < 41)
		{
			new_base_hp = (5 + (GetLevel() * hp_factor / 12) + ((NormalSTA - SoDPost255) * GetLevel() * hp_factor / 3600));
		}
		else if(level < 81)
		{
			new_base_hp = (5 + (40 * hp_factor / 12) + ((GetLevel() - 40) * hp_factor / 6) +
				((NormalSTA - SoDPost255) * hp_factor / 90) +
				((NormalSTA - SoDPost255) * (GetLevel() - 40) * hp_factor / 1800));
		}
		else
		{
			new_base_hp = (5 + (80 * hp_factor / 8) + ((GetLevel() - 80) * hp_factor / 10) +
				((NormalSTA - SoDPost255) * hp_factor / 90) +
				((NormalSTA - SoDPost255) * hp_factor / 45));
		}
	}
	else
	{
		if((NormalSTA-255)/2 > 0)
			Post255 = (NormalSTA-255)/2;
		else
			Post255 = 0;

		new_base_hp = (5)+(GetLevel()*lm/10) + (((NormalSTA-Post255)*GetLevel()*lm/3000)) + ((Post255*1)*lm/6000);
	}
	this->base_hp = new_base_hp;

	return new_base_hp;
}

void Bot::GenerateAABonuses(StatBonuses* newbon) {
	// General AA bonus
	uint8 botClass = GetClass();
	uint8 botLevel = GetLevel();

	memset(newbon, 0, sizeof(StatBonuses));	//start fresh

	if(botLevel >= 51) {
		//level 51 = 1 AA level

		int i;
		int totalAAs = database.CountAAs();
		uint32 slots = 0;
		uint32 aa_AA = 0;
		uint32 aa_value = 0;
		for (i = 0; i < totalAAs; i++) {	//iterate through all of the client's AAs
			std::map<uint32, BotAA>::iterator aa = botAAs.find(i);
			if(aa != botAAs.end()) { // make sure aa exists or we'll crash zone
				aa_AA = aa->second.aa_id;	//same as aaid from the aa_effects table
				aa_value = aa->second.total_levels;	//how many points in it
				if (aa_AA > 0 || aa_value > 0) {	//do we have the AA? if 1 of the 2 is set, we can assume we do
					//slots = database.GetTotalAALevels(aa_AA);	//find out how many effects from aa_effects table
					slots = zone->GetTotalAALevels(aa_AA);	//find out how many effects from aa_effects, which is loaded into memory
					if (slots > 0)	//and does it have any effects? may be able to put this above, not sure if it runs on each iteration
						ApplyAABonuses(aa_AA + aa_value -1, slots, newbon);	//add the bonuses
				}
			}
		}
	}
}

void Bot::LoadAAs() {
	int maxAAExpansion = RuleI(Bots, BotAAExpansion); //get expansion to get AAs up to
	botAAs.clear();	//start fresh

    std::string query;

	if(GetClass() == BERSERKER)
		query = StringFormat("SELECT skill_id FROM altadv_vars WHERE berserker = 1 AND class_type > 1 AND class_type <= %i AND aa_expansion <= %i ORDER BY skill_id;", GetLevel(), maxAAExpansion);
	else
		query = StringFormat("SELECT skill_id FROM altadv_vars WHERE ((classes & ( 1 << %i )) >> %i) = 1 AND class_type > 1 AND class_type <= %i AND aa_expansion <= %i ORDER BY skill_id;", GetClass(), GetClass(), GetLevel(), maxAAExpansion);

    auto results = database.QueryDatabase(query);

	if(!results.Success()) {
		Log.Out(Logs::General, Logs::Error, "Error in Bot::LoadAAs()");
		return;
	}

    int totalAAs = database.CountAAs();

    for (auto row = results.begin(); row != results.end(); ++row) {
        uint32 skill_id = 0;
		skill_id = atoi(row[0]);

        if(skill_id <= 0 || skill_id >= totalAAs)
            continue;

        SendAA_Struct *sendAA = zone->FindAA(skill_id);

        if(!sendAA)
            continue;

        for(int i=0; i<sendAA->max_level; i++) {
            //Get AA info & add to list
            uint32 aaid = sendAA->id + i;
            uint8 total_levels = 0;
            uint8 req_level;
            std::map<uint32, AALevelCost_Struct>::iterator RequiredLevel = AARequiredLevelAndCost.find(aaid);

            //Get level required for AA
            if(RequiredLevel != AARequiredLevelAndCost.end())
                req_level = RequiredLevel->second.Level;
            else
                req_level = (sendAA->class_type + i * sendAA->level_inc);

            if(req_level > GetLevel())
                break;

            //Bot is high enough level for AA
            std::map<uint32, BotAA>::iterator foundAA = botAAs.find(aaid);

            // AA is already in list
            if(foundAA != botAAs.end())
                continue;

            if(sendAA->id == aaid) {
                BotAA newAA;

                newAA.total_levels = 0;
                newAA.aa_id = aaid;
                newAA.req_level = req_level;
                newAA.total_levels += 1;

                botAAs[aaid] = newAA;	//add to list
            }
            else //update master AA record with number of levels a bot has in AA, based on level.
                botAAs[sendAA->id].total_levels+=1;
        }
    }

}

uint32 Bot::GetAA(uint32 aa_id) {

	std::map<uint32, BotAA >::const_iterator find_iter = botAAs.find(aa_id);
	int aaLevel = 0;

	if(find_iter != botAAs.end()) {
		aaLevel = find_iter->second.total_levels;
	}

	return aaLevel;
}

//current with Client::ApplyAABonuses 9/26/12
void Bot::ApplyAABonuses(uint32 aaid, uint32 slots, StatBonuses* newbon)
{
	if(slots == 0)	//sanity check. why bother if no slots to fill?
		return;

	//from AA_Ability struct
	uint32 effect = 0;
	int32 base1 = 0;
	int32 base2 = 0;	//only really used for SE_RaiseStatCap & SE_ReduceSkillTimer in aa_effects table
	uint32 slot = 0;

	std::map<uint32, std::map<uint32, AA_Ability> >::const_iterator find_iter = aa_effects.find(aaid);
	if(find_iter == aa_effects.end())
	{
		return;
	}

	for (std::map<uint32, AA_Ability>::const_iterator iter = aa_effects[aaid].begin(); iter != aa_effects[aaid].end(); ++iter) {
		effect = iter->second.skill_id;
		base1 = iter->second.base1;
		base2 = iter->second.base2;
		slot = iter->second.slot;

		//we default to 0 (SE_CurrentHP) for the effect, so if there aren't any base1/2 values, we'll just skip it
		if (effect == 0 && base1 == 0 && base2 == 0)
			continue;

		//IsBlankSpellEffect()
		if (effect == SE_Blank || (effect == SE_CHA && base1 == 0) || effect == SE_StackingCommand_Block || effect == SE_StackingCommand_Overwrite)
			continue;

		Log.Out(Logs::Detail, Logs::AA, "Applying Effect %d from AA %u in slot %d (base1: %d, base2: %d) on %s", effect, aaid, slot, base1, base2, this->GetCleanName());

		uint8 focus = IsFocusEffect(0, 0, true,effect);
		if (focus)
		{
			newbon->FocusEffects[focus] = effect;
			continue;
		}

		switch (effect)
		{
			//Note: AA effects that use accuracy are skill limited, while spell effect is not.
			case SE_Accuracy:
				if ((base2 == -1) && (newbon->Accuracy[HIGHEST_SKILL+1] < base1))
					newbon->Accuracy[HIGHEST_SKILL+1] = base1;
				else if (newbon->Accuracy[base2] < base1)
					newbon->Accuracy[base2] += base1;
				break;
			case SE_CurrentHP: //regens
				newbon->HPRegen += base1;
				break;
			case SE_CurrentEndurance:
				newbon->EnduranceRegen += base1;
				break;
			case SE_MovementSpeed:
				newbon->movementspeed += base1;	//should we let these stack?
				/*if (base1 > newbon->movementspeed)	//or should we use a total value?
					newbon->movementspeed = base1;*/
				break;
			case SE_STR:
				newbon->STR += base1;
				break;
			case SE_DEX:
				newbon->DEX += base1;
				break;
			case SE_AGI:
				newbon->AGI += base1;
				break;
			case SE_STA:
				newbon->STA += base1;
				break;
			case SE_INT:
				newbon->INT += base1;
				break;
			case SE_WIS:
				newbon->WIS += base1;
				break;
			case SE_CHA:
				newbon->CHA += base1;
				break;
			case SE_WaterBreathing:
				//handled by client
				break;
			case SE_CurrentMana:
				newbon->ManaRegen += base1;
				break;
			case SE_ItemManaRegenCapIncrease:
				newbon->ItemManaRegenCap += base1;
				break;
			case SE_ResistFire:
				newbon->FR += base1;
				break;
			case SE_ResistCold:
				newbon->CR += base1;
				break;
			case SE_ResistPoison:
				newbon->PR += base1;
				break;
			case SE_ResistDisease:
				newbon->DR += base1;
				break;
			case SE_ResistMagic:
				newbon->MR += base1;
				break;
			case SE_ResistCorruption:
				newbon->Corrup += base1;
				break;
			case SE_IncreaseSpellHaste:
				break;
			case SE_IncreaseRange:
				break;
			case SE_MaxHPChange:
				newbon->MaxHP += base1;
				break;
			case SE_Packrat:
				newbon->Packrat += base1;
				break;
			case SE_TwoHandBash:
				break;
			case SE_SetBreathLevel:
				break;
			case SE_RaiseStatCap:
				switch(base2)
				{
					//are these #define'd somewhere?
					case 0: //str
						newbon->STRCapMod += base1;
						break;
					case 1: //sta
						newbon->STACapMod += base1;
						break;
					case 2: //agi
						newbon->AGICapMod += base1;
						break;
					case 3: //dex
						newbon->DEXCapMod += base1;
						break;
					case 4: //wis
						newbon->WISCapMod += base1;
						break;
					case 5: //int
						newbon->INTCapMod += base1;
						break;
					case 6: //cha
						newbon->CHACapMod += base1;
						break;
					case 7: //mr
						newbon->MRCapMod += base1;
						break;
					case 8: //cr
						newbon->CRCapMod += base1;
						break;
					case 9: //fr
						newbon->FRCapMod += base1;
						break;
					case 10: //pr
						newbon->PRCapMod += base1;
						break;
					case 11: //dr
						newbon->DRCapMod += base1;
						break;
					case 12: //corruption
						newbon->CorrupCapMod += base1;
						break;
				}
				break;
			case SE_PetDiscipline2:
				break;
			case SE_SpellSlotIncrease:
				break;
			case SE_MysticalAttune:
				newbon->BuffSlotIncrease += base1;
				break;
			case SE_TotalHP:
				newbon->HP += base1;
				break;
			case SE_StunResist:
				newbon->StunResist += base1;
				break;
			case SE_SpellCritChance:
				newbon->CriticalSpellChance += base1;
				break;
			case SE_SpellCritDmgIncrease:
				newbon->SpellCritDmgIncrease += base1;
				break;
			case SE_DotCritDmgIncrease:
				newbon->DotCritDmgIncrease += base1;
				break;
			case SE_ResistSpellChance:
				newbon->ResistSpellChance += base1;
				break;
			case SE_CriticalHealChance:
				newbon->CriticalHealChance += base1;
				break;
			case SE_CriticalHealOverTime:
				newbon->CriticalHealOverTime += base1;
				break;
			case SE_CriticalDoTChance:
				newbon->CriticalDoTChance += base1;
				break;
			case SE_ReduceSkillTimer:
				newbon->SkillReuseTime[base2] += base1;
				break;
			case SE_Fearless:
				newbon->Fearless = true;
				break;
			case SE_PersistantCasting:
				newbon->PersistantCasting += base1;
				break;
			case SE_DelayDeath:
				newbon->DelayDeath += base1;
				break;
			case SE_FrontalStunResist:
				newbon->FrontalStunResist += base1;
				break;
			case SE_ImprovedBindWound:
				newbon->BindWound += base1;
				break;
			case SE_MaxBindWound:
				newbon->MaxBindWound += base1;
				break;
			case SE_ExtraAttackChance:
				newbon->ExtraAttackChance += base1;
				break;
			case SE_SeeInvis:
				newbon->SeeInvis = base1;
				break;
			case SE_BaseMovementSpeed:
				newbon->BaseMovementSpeed += base1;
				break;
			case SE_IncreaseRunSpeedCap:
				newbon->IncreaseRunSpeedCap += base1;
				break;
			case SE_ConsumeProjectile:
				newbon->ConsumeProjectile += base1;
				break;
			case SE_ArcheryDamageModifier:
				newbon->ArcheryDamageModifier += base1;
				break;
			case SE_DamageShield:
				newbon->DamageShield += base1;
				break;
			case SE_CharmBreakChance:
				newbon->CharmBreakChance += base1;
				break;
			case SE_OffhandRiposteFail:
				newbon->OffhandRiposteFail += base1;
				break;
			case SE_ItemAttackCapIncrease:
				newbon->ItemATKCap += base1;
				break;
			case SE_GivePetGroupTarget:
				newbon->GivePetGroupTarget = true;
				break;
			case SE_ItemHPRegenCapIncrease:
				newbon->ItemHPRegenCap = +base1;
				break;
			case SE_Ambidexterity:
				newbon->Ambidexterity += base1;
				break;
			case SE_PetMaxHP:
				newbon->PetMaxHP += base1;
				break;
			case SE_AvoidMeleeChance:
				newbon->AvoidMeleeChance += base1;
				break;
			case SE_CombatStability:
				newbon->CombatStability += base1;
				break;
			case SE_PetCriticalHit:
				newbon->PetCriticalHit += base1;
				break;
			case SE_PetAvoidance:
				newbon->PetAvoidance += base1;
				break;
			case SE_ShieldBlock:
				newbon->ShieldBlock += base1;
				break;
			case SE_SecondaryDmgInc:
				newbon->SecondaryDmgInc = true;
				break;
			case SE_ChangeAggro:
				newbon->hatemod += base1;
				break;
			case SE_EndurancePool:
				newbon->Endurance += base1;
				break;
			case SE_ChannelChanceItems:
				newbon->ChannelChanceItems += base1;
				break;
			case SE_ChannelChanceSpells:
				newbon->ChannelChanceSpells += base1;
				break;
			case SE_DoubleSpecialAttack:
				newbon->DoubleSpecialAttack += base1;
				break;
			case SE_TripleBackstab:
				newbon->TripleBackstab += base1;
				break;
			case SE_FrontalBackstabMinDmg:
				newbon->FrontalBackstabMinDmg = true;
				break;
			case SE_FrontalBackstabChance:
				newbon->FrontalBackstabChance += base1;
				break;
			case SE_BlockBehind:
				newbon->BlockBehind += base1;
				break;
			case SE_StrikeThrough2:
				newbon->StrikeThrough += base1;
				break;
			case SE_DoubleAttackChance:
				newbon->DoubleAttackChance += base1;
				break;
			case SE_GiveDoubleAttack:
				newbon->GiveDoubleAttack += base1;
				break;
			case SE_ProcChance:
				newbon->ProcChance += base1;
				break;
			case SE_RiposteChance:
				newbon->RiposteChance += base1;
				break;
			case SE_Flurry:
				newbon->FlurryChance += base1;
				break;
			case SE_PetFlurry:
				newbon->PetFlurry = base1;
				break;
			case SE_BardSongRange:
				newbon->SongRange += base1;
				break;
			case SE_RootBreakChance:
				newbon->RootBreakChance += base1;
				break;
			case SE_UnfailingDivinity:
				newbon->UnfailingDivinity += base1;
				break;

			case SE_ProcOnKillShot:
				for(int i = 0; i < MAX_SPELL_TRIGGER*3; i+=3)
				{
					if(!newbon->SpellOnKill[i] || ((newbon->SpellOnKill[i] == base2) && (newbon->SpellOnKill[i+1] < base1)))
					{
						//base1 = chance, base2 = SpellID to be triggered, base3 = min npc level
						newbon->SpellOnKill[i] = base2;
						newbon->SpellOnKill[i+1] = base1;

						if (GetLevel() > 15)
							newbon->SpellOnKill[i+2] = GetLevel() - 15; //AA specifiy "non-trivial"
						else
							newbon->SpellOnKill[i+2] = 0;

						break;
					}
				}
			break;

			case SE_SpellOnDeath:
				for(int i = 0; i < MAX_SPELL_TRIGGER*2; i+=2)
				{
					if(!newbon->SpellOnDeath[i])
					{
						// base1 = SpellID to be triggered, base2 = chance to fire
						newbon->SpellOnDeath[i] = base1;
						newbon->SpellOnDeath[i+1] = base2;
						break;
					}
				}
			break;

			case SE_TriggerOnCast:

				for(int i = 0; i < MAX_SPELL_TRIGGER; i++)
				{
					if (newbon->SpellTriggers[i] == aaid)
						break;

					if(!newbon->SpellTriggers[i])
					{
						//Save the 'aaid' of each triggerable effect to an array
						newbon->SpellTriggers[i] = aaid;
						break;
					}
				}
			break;

			case SE_CriticalHitChance:
			{
				if(base2 == -1)
					newbon->CriticalHitChance[HIGHEST_SKILL+1] += base1;
				else
					newbon->CriticalHitChance[base2] += base1;
			}
			break;

			case SE_CriticalDamageMob:
			{
				// base1 = effect value, base2 = skill restrictions(-1 for all)
				if(base2 == -1)
					newbon->CritDmgMob[HIGHEST_SKILL+1] += base1;
				else
					newbon->CritDmgMob[base2] += base1;
				break;
			}

			case SE_CriticalSpellChance:
			{
				newbon->CriticalSpellChance += base1;

				if (base2 > newbon->SpellCritDmgIncrease)
					newbon->SpellCritDmgIncrease = base2;

				break;
			}

			case SE_ResistFearChance:
			{
				if(base1 == 100) // If we reach 100% in a single spell/item then we should be immune to negative fear resist effects until our immunity is over
					newbon->Fearless = true;

				newbon->ResistFearChance += base1; // these should stack
				break;
			}

			case SE_SkillDamageAmount:
			{
				if(base2 == -1)
					newbon->SkillDamageAmount[HIGHEST_SKILL+1] += base1;
				else
					newbon->SkillDamageAmount[base2] += base1;
				break;
			}

			case SE_SpecialAttackKBProc:
			{
				//You can only have one of these per client. [AA Dragon Punch]
				newbon->SpecialAttackKBProc[0] = base1; //Chance base 100 = 25% proc rate
				newbon->SpecialAttackKBProc[1] = base2; //Skill to KB Proc Off
				break;
			}

			case SE_DamageModifier:
			{
				if(base2 == -1)
					newbon->DamageModifier[HIGHEST_SKILL+1] += base1;
				else
					newbon->DamageModifier[base2] += base1;
				break;
			}

			case SE_SlayUndead:
			{
				if(newbon->SlayUndead[1] < base1)
					newbon->SlayUndead[0] = base1; // Rate
					newbon->SlayUndead[1] = base2; // Damage Modifier
				break;
			}

			case SE_GiveDoubleRiposte:
			{
				//0=Regular Riposte 1=Skill Attack Riposte 2=Skill
				if(base2 == 0){
					if(newbon->GiveDoubleRiposte[0] < base1)
						newbon->GiveDoubleRiposte[0] = base1;
				}
				//Only for special attacks.
				else if(base2 > 0 && (newbon->GiveDoubleRiposte[1] < base1)){
					newbon->GiveDoubleRiposte[1] = base1;
					newbon->GiveDoubleRiposte[2] = base2;
				}

				break;
			}

			//Kayen: Not sure best way to implement this yet.
			//Physically raises skill cap ie if 55/55 it will raise to 55/60
			case SE_RaiseSkillCap:
			{
				if(newbon->RaiseSkillCap[0] < base1){
					newbon->RaiseSkillCap[0] = base1; //value
					newbon->RaiseSkillCap[1] = base2; //skill
				}
				break;
			}

			case SE_MasteryofPast:
			{
				if(newbon->MasteryofPast < base1)
					newbon->MasteryofPast = base1;
				break;
			}

			case SE_CastingLevel2:
			case SE_CastingLevel:
			{
				newbon->effective_casting_level += base1;
				break;
			}


			case SE_DivineSave:
			{
				if(newbon->DivineSaveChance[0] < base1)
				{
					newbon->DivineSaveChance[0] = base1;
					newbon->DivineSaveChance[1] = base2;
				}
				break;
			}

			case SE_SpellEffectResistChance:
			{
				for(int e = 0; e < MAX_RESISTABLE_EFFECTS*2; e+=2)
				{
					if(!newbon->SEResist[e] || ((newbon->SEResist[e] = base2) && (newbon->SEResist[e+1] < base1)) ){
						newbon->SEResist[e] = base2;
						newbon->SEResist[e+1] = base1;
					break;
					}
				}
				break;
			}

			case SE_MitigateDamageShield:
			{
				if (base1 < 0)
					base1 = base1*(-1);

				newbon->DSMitigationOffHand += base1;
				break;
			}

			case SE_FinishingBlow:
			{

				//base1 = chance, base2 = damage
				if (newbon->FinishingBlow[1] < base2){
					newbon->FinishingBlow[0] = base1;
					newbon->FinishingBlow[1] = base2;
				}
				break;
			}

			case SE_FinishingBlowLvl:
			{
				//base1 = level, base2 = ??? (Set to 200 in AA data, possible proc rate mod?)
				if (newbon->FinishingBlowLvl[0] < base1){
					newbon->FinishingBlowLvl[0] = base1;
					newbon->FinishingBlowLvl[1] = base2;
				}
				break;
			}
		}
	}
}

bool Bot::IsValidRaceClassCombo() {
	bool Result = false;

	switch(GetRace()) {
		case 1: // Human
			switch(GetClass()) {
				case 1: // Warrior
				case 2: // Cleric
				case 3: // Paladin
				case 4: // Ranger
				case 5: // Shadowknight
				case 6: // Druid
				case 7: // Monk
				case 8: // Bard
				case 9: // Rogue
				case 11: // Necromancer
				case 12: // Wizard
				case 13: // Magician
				case 14: // Enchanter
					Result = true;
					break;
			}
			break;
		case 2: // Barbarian
			switch(GetClass()) {
				case 1: // Warrior
				case 9: // Rogue
				case 10: // Shaman
				case 15: // Beastlord
				case 16: // Berserker
					Result = true;
					break;
			}
			break;
		case 3: // Erudite
			switch(GetClass()) {
				case 2: // Cleric
				case 3: // Paladin
				case 5: // Shadowknight
				case 11: // Necromancer
				case 12: // Wizard
				case 13: // Magician
				case 14: // Enchanter
					Result = true;
					break;
			}
			break;
		case 4: // Wood Elf
			switch(GetClass()) {
				case 1: // Warrior
				case 4: // Ranger
				case 6: // Druid
				case 8: // Bard
				case 9: // Rogue
					Result = true;
					break;
			}
			break;
		case 5: // High Elf
			switch(GetClass()) {
				case 2: // Cleric
				case 3: // Paladin
				case 12: // Wizard
				case 13: // Magician
				case 14: // Enchanter
					Result = true;
					break;
			}
			break;
		case 6: // Dark Elf
			switch(GetClass()) {
				case 1: // Warrior
				case 2: // Cleric
				case 5: // Shadowknight
				case 9: // Rogue
				case 11: // Necromancer
				case 12: // Wizard
				case 13: // Magician
				case 14: // Enchanter
					Result = true;
					break;
			}
			break;
		case 7: // Half Elf
			switch(GetClass()) {
				case 1: // Warrior
				case 3: // Paladin
				case 4: // Ranger
				case 6: // Druid
				case 8: // Bard
				case 9: // Rogue
					Result = true;
					break;
			}
			break;
		case 8: // Dwarf
			switch(GetClass()) {
				case 1: // Warrior
				case 2: // Cleric
				case 3: // Paladin
				case 9: // Rogue
				case 16: // Berserker
					Result = true;
					break;
			}
			break;
		case 9: // Troll
			switch(GetClass()) {
				case 1: // Warrior
				case 5: // Shadowknight
				case 10: // Shaman
				case 15: // Beastlord
				case 16: // Berserker
					Result = true;
					break;
			}
			break;
		case 10: // Ogre
			switch(GetClass()) {
				case 1: // Warrior
				case 5: // Shadowknight
				case 10: // Shaman
				case 15: // Beastlord
				case 16: // Berserker
					Result = true;
					break;
			}
			break;
		case 11: // Halfling
			switch(GetClass()) {
				case 1: // Warrior
				case 2: // Cleric
				case 3: // Paladin
				case 4: // Ranger
				case 6: // Druid
				case 9: // Rogue
					Result = true;
					break;
			}
			break;
		case 12: // Gnome
			switch(GetClass()) {
				case 1: // Warrior
				case 2: // Cleric
				case 3: // Paladin
				case 5: // Shadowknight
				case 9: // Rogue
				case 11: // Necromancer
				case 12: // Wizard
				case 13: // Magician
				case 14: // Enchanter
					Result = true;
					break;
			}
			break;
		case 128: // Iksar
			switch(GetClass()) {
				case 1: // Warrior
				case 5: // Shadowknight
				case 7: // Monk
				case 10: // Shaman
				case 11: // Necromancer
				case 15: // Beastlord
					Result = true;
					break;
			}
			break;
		case 130: // Vah Shir
			switch(GetClass()) {
				case 1: // Warrior
				case 8: // Bard
				case 9: // Rogue
				case 10: // Shaman
				case 15: // Beastlord
				case 16: // Berserker
					Result = true;
					break;
			}
			break;
		case 330: // Froglok
			switch(GetClass()) {
				case 1: // Warrior
				case 2: // Cleric
				case 3: // Paladin
				case 5: // Shadowknight
				case 9: // Rogue
				case 10: // Shaman
				case 11: // Necromancer
				case 12: // Wizard
					Result = true;
					break;
			}
			break;
		case 522: // Drakkin
			switch(GetClass()) {
				case 1: // Warrior
				case 2: // Cleric
				case 3: // Paladin
				case 4: // Ranger
				case 5: // Shadowknight
				case 6: // Druid
				case 7: // Monk
				case 8: // Bard
				case 9: // Rogue
				case 11: // Necromancer
				case 12: // Wizard
				case 13: // Magician
				case 14: // Enchanter
					Result = true;
					break;
			}
			break;
	}

	return Result;
}

bool Bot::IsValidName() {
	bool Result = false;
	std::string TempBotName = std::string(this->GetCleanName());

	for(int iCounter = 0; iCounter < TempBotName.length(); iCounter++) {
		if(isalpha(TempBotName[iCounter]) || TempBotName[iCounter] == '_') {
			Result = true;
		}
	}

	return Result;
}

bool Bot::IsBotNameAvailable(std::string* errorMessage) {

	if(!this->GetCleanName())
        return false;

    std::string query = StringFormat("SELECT COUNT(id) FROM vwBotCharacterMobs "
                                    "WHERE name LIKE '%s'", this->GetCleanName());
    auto results = database.QueryDatabase(query);
	if(!results.Success()) {
        *errorMessage = std::string(results.ErrorMessage());
		return false;
    }

	uint32 existingNameCount = 0;

    for (auto row = results.begin(); row != results.end(); ++row) {
        existingNameCount = atoi(row[0]);
        break;
    }

    if(existingNameCount != 0)
        return false;

	return true;
}

bool Bot::Save() {

	if(this->GetBotID() == 0) {
		// New bot record
		std::string query = StringFormat("INSERT INTO bots (BotOwnerCharacterID, BotSpellsID, Name, LastName, "
                            "BotLevel, Race, Class, Gender, Size, Face, LuclinHairStyle, "
                            "LuclinHairColor, LuclinEyeColor, LuclinEyeColor2, LuclinBeardColor, "
                            "LuclinBeard, DrakkinHeritage, DrakkinTattoo, DrakkinDetails, HP, Mana, "
                            "MR, CR, DR, FR, PR, Corrup, AC, STR, STA, DEX, AGI, _INT, WIS, CHA, ATK, "
                            "LastSpawnDate, TotalPlayTime, LastZoneId) "
                            "VALUES('%u', '%u', '%s', '%s', '%u', '%i', '%i', '%i', '%f', '%i', '%i', "
                            "'%i', '%i', '%i', '%i', '%i', '%i', '%i', '%i', '%i', '%i', '%i', '%i', "
                            "'%i', '%i', '%i', '%i', '%i', '%i', '%i', '%i', '%i', '%i', '%i', '%i', "
                            "'%i', NOW(), 0, %i)",
                            this->_botOwnerCharacterID, this->GetBotSpellID(), this->GetCleanName(),
                            this->lastname, this->GetLevel(), GetRace(), GetClass(), GetGender(),
                            GetSize(), this->GetLuclinFace(), this->GetHairStyle(), GetHairColor(),
                            this->GetEyeColor1(), this->GetEyeColor2(), this->GetBeardColor(),
                            this->GetBeard(), this->GetDrakkinHeritage(), this->GetDrakkinTattoo(),
                            this->GetDrakkinDetails(), GetHP(), GetMana(), GetMR(), GetCR(), GetDR(),
                            GetFR(), GetPR(), GetCorrup(), GetAC(), GetSTR(), GetSTA(), GetDEX(),
                            GetAGI(), GetINT(), GetWIS(), GetCHA(), GetATK(), _lastZoneId);
        auto results = database.QueryDatabase(query);
		if(!results.Success()) {
            auto botOwner = GetBotOwner();
			if (botOwner)
                botOwner->Message(13, results.ErrorMessage().c_str());
            return false;
		}

        SetBotID(results.LastInsertedID());
        SaveBuffs();
		SavePet();
		SaveStance();
		SaveTimers();
        return true;
	}

    // Update existing bot record
    std::string query = StringFormat("UPDATE bots SET BotOwnerCharacterID = '%u', BotSpellsID = '%u', "
                                    "Name = '%s', LastName = '%s', BotLevel = '%u', Race = '%i', "
                                    "Class = '%i', Gender = '%i', Size = '%f', Face = '%i', "
                                    "LuclinHairStyle = '%i', LuclinHairColor = '%i', "
                                    "LuclinEyeColor = '%i', LuclinEyeColor2 = '%i', "
                                    "LuclinBeardColor = '%i', LuclinBeard = '%i', DrakkinHeritage = '%i', "
                                    "DrakkinTattoo = '%i', DrakkinDetails = '%i', HP = '%i', Mana = '%i', "
                                    "MR = '%i', CR = '%i', DR = '%i', FR = '%i', PR = '%i', "
                                    "Corrup = '%i', AC = '%i', STR = '%i', STA = '%i', DEX = '%i', "
                                    "AGI = '%i', _INT = '%i', WIS = '%i', CHA = '%i', ATK = '%i', "
                                    "LastSpawnDate = NOW(), TotalPlayTime = '%u', LastZoneId = %i "
                                    "WHERE BotID = '%u'",
                                    _botOwnerCharacterID, this->GetBotSpellID(), this->GetCleanName(),
                                    this->lastname, this->GetLevel(), _baseRace, this->GetClass(),
                                    _baseGender, GetSize(), this->GetLuclinFace(), this->GetHairStyle(),
                                    GetHairColor(), this->GetEyeColor1(), this->GetEyeColor2(),
                                    this->GetBeardColor(), this->GetBeard(), this->GetDrakkinHeritage(),
                                    GetDrakkinTattoo(), GetDrakkinDetails(), GetHP(), GetMana(),
                                    _baseMR, _baseCR, _baseDR, _baseFR, _basePR, _baseCorrup, _baseAC,
                                    _baseSTR, _baseSTA, _baseDEX, _baseAGI, _baseINT, _baseWIS, _baseCHA,
                                    _baseATK, GetTotalPlayTime(), _lastZoneId, GetBotID());
    auto results = database.QueryDatabase(query);
    if(!results.Success()) {
        auto botOwner = GetBotOwner();
        if (botOwner)
            botOwner->Message(13, results.ErrorMessage().c_str());
        return false;
    }

    SaveBuffs();
    SavePet();
    SaveStance();
    SaveTimers();

	return true;
}

// Returns the current total play time for the bot
uint32 Bot::GetTotalPlayTime() {
	uint32 Result = 0;

	double TempTotalPlayTime = 0;

	time_t currentTime = time(&currentTime);

	TempTotalPlayTime = difftime(currentTime, _startTotalPlayTime);

	TempTotalPlayTime += _lastTotalPlayTime;

	Result = (uint32)TempTotalPlayTime;

	return Result;
}

void Bot::SaveBuffs() {

    // Remove any existing buff saves
    std::string query = StringFormat("DELETE FROM botbuffs WHERE BotId = %u", GetBotID());
    auto results = database.QueryDatabase(query);
    if(!results.Success())
        return;

	for (int buffIndex = 0; buffIndex < BUFF_COUNT; buffIndex++) {
        if (buffs[buffIndex].spellid <= 0 || buffs[buffIndex].spellid == SPELL_UNKNOWN)
            continue;

        int isPersistent = buffs[buffIndex].persistant_buff? 1: 0;
        query = StringFormat("INSERT INTO botbuffs (BotId, SpellId, CasterLevel, DurationFormula, "
                            "TicsRemaining, PoisonCounters, DiseaseCounters, CurseCounters, "
                            "CorruptionCounters, HitCount, MeleeRune, MagicRune, dot_rune, "
                            "caston_x, Persistent, caston_y, caston_z, ExtraDIChance) "
                            "VALUES (%u, %u, %u, %u, %u, %u, %u, %u, %u, %u, %u, %u, %u, %i, %u, "
                            "%i, %i, %i);",
                            GetBotID(), buffs[buffIndex].spellid, buffs[buffIndex].casterlevel,
                            spells[buffs[buffIndex].spellid].buffdurationformula,
                            buffs[buffIndex].ticsremaining,
                            CalculatePoisonCounters(buffs[buffIndex].spellid) > 0 ? buffs[buffIndex].counters : 0,
                            CalculateDiseaseCounters(buffs[buffIndex].spellid) > 0 ? buffs[buffIndex].counters : 0,
                            CalculateCurseCounters(buffs[buffIndex].spellid) > 0 ? buffs[buffIndex].counters : 0,
                            CalculateCorruptionCounters(buffs[buffIndex].spellid) > 0 ? buffs[buffIndex].counters : 0,
                            buffs[buffIndex].numhits, buffs[buffIndex].melee_rune,
                            buffs[buffIndex].magic_rune, buffs[buffIndex].dot_rune,
                            buffs[buffIndex].caston_x, isPersistent, buffs[buffIndex].caston_y,
                            buffs[buffIndex].caston_z, buffs[buffIndex].ExtraDIChance);
        auto results = database.QueryDatabase(query);
        if(!results.Success())
            return;

    }

}

void Bot::LoadBuffs() {

	std::string query = StringFormat("SELECT SpellId, CasterLevel, DurationFormula, TicsRemaining, "
                                    "PoisonCounters, DiseaseCounters, CurseCounters, CorruptionCounters, "
                                    "HitCount, MeleeRune, MagicRune, dot_rune, caston_x, Persistent, "
                                    "caston_y, caston_z, ExtraDIChance FROM botbuffs WHERE BotId = %u",
                                    GetBotID());
    auto results = database.QueryDatabase(query);
	if(!results.Success())
		return;

    int buffCount = 0;

    for (auto row = results.begin(); row != results.end(); ++row) {
        if(buffCount == BUFF_COUNT)
            break;

        buffs[buffCount].spellid = atoi(row[0]);
        buffs[buffCount].casterlevel = atoi(row[1]);
        buffs[buffCount].ticsremaining = atoi(row[3]);

        if(CalculatePoisonCounters(buffs[buffCount].spellid) > 0)
            buffs[buffCount].counters = atoi(row[4]);
        else if(CalculateDiseaseCounters(buffs[buffCount].spellid) > 0)
            buffs[buffCount].counters = atoi(row[5]);
        else if(CalculateCurseCounters(buffs[buffCount].spellid) > 0)
            buffs[buffCount].counters = atoi(row[6]);
        else if(CalculateCorruptionCounters(buffs[buffCount].spellid) > 0)
            buffs[buffCount].counters = atoi(row[7]);

        buffs[buffCount].numhits = atoi(row[8]);
        buffs[buffCount].melee_rune = atoi(row[9]);
        buffs[buffCount].magic_rune = atoi(row[10]);
        buffs[buffCount].dot_rune = atoi(row[11]);
        buffs[buffCount].caston_x = atoi(row[12]);
        buffs[buffCount].casterid = 0;

        buffs[buffCount].persistant_buff = atoi(row[13])? true: false;

        buffs[buffCount].caston_y = atoi(row[14]);
        buffs[buffCount].caston_z = atoi(row[15]);
        buffs[buffCount].ExtraDIChance = atoi(row[16]);

        buffCount++;
    }

    query = StringFormat("DELETE FROM botbuffs WHERE BotId = %u", GetBotID());
    results = database.QueryDatabase(query);

}

uint32 Bot::GetPetSaveId() {

	std::string query = StringFormat("SELECT BotPetsId FROM botpets WHERE BotId = %u;", GetBotID());
    auto results = database.QueryDatabase(query);
	if(!results.Success())
		return 0;

    if (results.RowCount() == 0)
        return 0;

    auto row = results.begin();

	return atoi(row[0]);
}

void Bot::LoadPet() {
	uint32 PetSaveId = GetPetSaveId();

	if(PetSaveId > 0 && !GetPet() && PetSaveId <= SPDAT_RECORDS) {
		std::string petName;
		uint32 petMana = 0;
		uint32 petHitPoints = 0;
		uint32 botPetId = 0;

		LoadPetStats(&petName, &petMana, &petHitPoints, &botPetId, PetSaveId);

		MakePet(botPetId, spells[botPetId].teleport_zone, petName.c_str());

		if(GetPet() && GetPet()->IsNPC()) {
			NPC *pet = GetPet()->CastToNPC();
			SpellBuff_Struct petBuffs[BUFF_COUNT];
			memset(petBuffs, 0, sizeof(petBuffs));
			uint32 petItems[EmuConstants::EQUIPMENT_SIZE];

			LoadPetBuffs(petBuffs, PetSaveId);
			LoadPetItems(petItems, PetSaveId);

			pet->SetPetState(petBuffs, petItems);
			pet->CalcBonuses();
			pet->SetHP(petHitPoints);
			pet->SetMana(petMana);
		}

		DeletePetStats(PetSaveId);
	}
}

void Bot::LoadPetStats(std::string* petName, uint32* petMana, uint32* petHitPoints, uint32* botPetId, uint32 botPetSaveId) {
	if(botPetSaveId == 0)
        return;

    std::string query = StringFormat("SELECT PetId, Name, Mana, HitPoints "
                                    "FROM botpets WHERE BotPetsId = %u;",
                                    botPetSaveId);
    auto results = database.QueryDatabase(query);
    if(!results.Success())
        return;

    if (results.RowCount() == 0)
        return;

    auto row = results.begin();

    *botPetId = atoi(row[0]);
    *petName = std::string(row[1]);
    *petMana = atoi(row[2]);
    *petHitPoints = atoi(row[3]);
}

void Bot::LoadPetBuffs(SpellBuff_Struct* petBuffs, uint32 botPetSaveId) {
	if(!petBuffs || botPetSaveId == 0)
        return;

    std::string query = StringFormat("SELECT SpellId, CasterLevel, Duration "
                                    "FROM botpetbuffs WHERE BotPetsId = %u;", botPetSaveId);
    auto results = database.QueryDatabase(query);
	if(!results.Success())
		return;


	int buffIndex = 0;

	for (auto row = results.begin();row != results.end(); ++row) {
		if(buffIndex == BUFF_COUNT)
			break;

		petBuffs[buffIndex].spellid = atoi(row[0]);
		petBuffs[buffIndex].level = atoi(row[1]);
		petBuffs[buffIndex].duration = atoi(row[2]);

		buffIndex++;
	}

	query = StringFormat("DELETE FROM botpetbuffs WHERE BotPetsId = %u;", botPetSaveId);
	results = database.QueryDatabase(query);

}

void Bot::LoadPetItems(uint32* petItems, uint32 botPetSaveId) {
    if(!petItems || botPetSaveId == 0)
        return;

	std::string query = StringFormat("SELECT ItemId FROM botpetinventory "
                                    "WHERE BotPetsId = %u;", botPetSaveId);
    auto results = database.QueryDatabase(query);
	if(!results.Success())
		return;

    int itemIndex = 0;

    for(auto row = results.begin(); row != results.end(); ++row) {
        if(itemIndex == EmuConstants::EQUIPMENT_SIZE)
            break;

        petItems[itemIndex] = atoi(row[0]);

        itemIndex++;
    }

    query = StringFormat("DELETE FROM botpetinventory WHERE BotPetsId = %u;", botPetSaveId);
    results = database.QueryDatabase(query);

}

void Bot::SavePet() {
	if(GetPet() && !GetPet()->IsFamiliar() && GetPet()->CastToNPC()->GetPetSpellID() /*&& !dead*/) {
		NPC *pet = GetPet()->CastToNPC();
		uint16 petMana = pet->GetMana();
		uint16 petHitPoints = pet->GetHP();
		uint32 botPetId = pet->CastToNPC()->GetPetSpellID();
		char* tempPetName = new char[64];
		SpellBuff_Struct petBuffs[BUFF_COUNT];
		uint32 petItems[EmuConstants::EQUIPMENT_SIZE];

		pet->GetPetState(petBuffs, petItems, tempPetName);

		uint32 existingBotPetSaveId = GetPetSaveId();

		if(existingBotPetSaveId > 0) {
			// Remove any existing pet buffs
			DeletePetBuffs(existingBotPetSaveId);

			// Remove any existing pet items
			DeletePetItems(existingBotPetSaveId);
		}

		// Save pet stats and get a new bot pet save id
		uint32 botPetSaveId = SavePetStats(std::string(tempPetName), petMana, petHitPoints, botPetId);

		// Save pet buffs
		SavePetBuffs(petBuffs, botPetSaveId);

		// Save pet items
		SavePetItems(petItems, botPetSaveId);

		if(tempPetName)
			safe_delete_array(tempPetName);
	}
}

uint32 Bot::SavePetStats(std::string petName, uint32 petMana, uint32 petHitPoints, uint32 botPetId) {

	std::string query = StringFormat("REPLACE INTO botpets SET PetId = %u, BotId = %u, Name = '%s', "
                                    "Mana = %u, HitPoints = %u;", botPetId, GetBotID(), petName.c_str(),
                                    petMana, petHitPoints);
    auto results = database.QueryDatabase(query);

	return 0;
}

void Bot::SavePetBuffs(SpellBuff_Struct* petBuffs, uint32 botPetSaveId) {
	if(!petBuffs || botPetSaveId == 0)
        return;

	int buffIndex = 0;

	while(buffIndex < BUFF_COUNT) {
        if(petBuffs[buffIndex].spellid > 0 && petBuffs[buffIndex].spellid != SPELL_UNKNOWN) {

            std::string query = StringFormat("INSERT INTO botpetbuffs "
                                            "(BotPetsId, SpellId, CasterLevel, Duration) "
                                            "VALUES(%u, %u, %u, %u);",
                                            botPetSaveId, petBuffs[buffIndex].spellid,
                                            petBuffs[buffIndex].level, petBuffs[buffIndex].duration);
            auto results = database.QueryDatabase(query);
            if(!results.Success())
                break;

        }

        buffIndex++;
    }

}

void Bot::SavePetItems(uint32* petItems, uint32 botPetSaveId) {
	if(!petItems || botPetSaveId == 0)
        return;

    for (int itemIndex = 0;itemIndex < EmuConstants::EQUIPMENT_SIZE; itemIndex++) {
		if(petItems[itemIndex] == 0)
            continue;

        std::string query = StringFormat("INSERT INTO botpetinventory "
                                        "(BotPetsId, ItemId) VALUES(%u, %u);",
                                        botPetSaveId, petItems[itemIndex]);
        auto results = database.QueryDatabase(query);
        if(!results.Success())
            break;
	}

}

void Bot::DeletePetBuffs(uint32 botPetSaveId) {
	if(botPetSaveId == 0)
        return;

	std::string query = StringFormat("DELETE FROM botpetbuffs WHERE BotPetsId = %u;", botPetSaveId);
    auto results = database.QueryDatabase(query);

}

void Bot::DeletePetItems(uint32 botPetSaveId) {
	if(botPetSaveId == 0)
        return;

    std::string query = StringFormat("DELETE FROM botpetinventory WHERE BotPetsId = %u;", botPetSaveId);
    auto results = database.QueryDatabase(query);

}

void Bot::DeletePetStats(uint32 botPetSaveId) {
	if(botPetSaveId == 0)
        return;

	std::string query = StringFormat("DELETE from botpets where BotPetsId = %u;", botPetSaveId);
    auto results = database.QueryDatabase(query);

}

void Bot::LoadStance() {

	std::string query = StringFormat("SELECT StanceID FROM botstances WHERE BotID = %u;", GetBotID());
	auto results = database.QueryDatabase(query);
	if(!results.Success() || results.RowCount() == 0) {
		Log.Out(Logs::General, Logs::Error, "Error in Bot::LoadStance()");
		SetDefaultBotStance();
		return;
	}

	auto row = results.begin();

    SetBotStance((BotStanceType)atoi(row[0]));
}

void Bot::SaveStance() {
	if(_baseBotStance == _botStance)
        return;

    std::string query = StringFormat("REPLACE INTO botstances (BotID, StanceId) "
                                    "VALUES(%u, %u);", GetBotID(), GetBotStance());
    auto results = database.QueryDatabase(query);
    if(!results.Success())
        Log.Out(Logs::General, Logs::Error, "Error in Bot::SaveStance()");

}

void Bot::LoadTimers() {

	std::string query = StringFormat("SELECT IfNull(bt.TimerID, 0) As TimerID, IfNull(bt.Value, 0) As Value, "
                                    "IfNull(MAX(sn.recast_time), 0) AS MaxTimer FROM bottimers bt, spells_new sn "
                                    "WHERE bt.BotID = %u AND sn.EndurTimerIndex = "
                                    "(SELECT case WHEN TimerID > %i THEN TimerID - %i ELSE TimerID END AS TimerID "
                                    "FROM bottimers WHERE TimerID = bt.TimerID AND BotID = bt.BotID ) "
                                    "AND sn.classes%i <= %i;",
                                    GetBotID(), DisciplineReuseStart-1, DisciplineReuseStart-1, GetClass(), GetLevel());
    auto results = database.QueryDatabase(query);
	if(!results.Success()) {
		Log.Out(Logs::General, Logs::Error, "Error in Bot::LoadTimers()");
		return;
	}

    int timerID = 0;
    uint32 value = 0;
    uint32 maxValue = 0;

    for (auto row = results.begin(); row != results.end(); ++row) {
        timerID = atoi(row[0]) - 1;
        value = atoi(row[1]);
        maxValue = atoi(row[2]);

        if(timerID >= 0 && timerID < MaxTimer && value < (Timer::GetCurrentTime() + maxValue))
            timers[timerID] = value;
    }

}

void Bot::SaveTimers() {
    bool hadError = false;

	std::string query = StringFormat("DELETE FROM bottimers WHERE BotID = %u;", GetBotID());
    auto results = database.QueryDatabase(query);
	if(!results.Success())
		hadError = true;

	for(int timerIndex = 0; timerIndex < MaxTimer; timerIndex++) {
		if(timers[timerIndex] <= Timer::GetCurrentTime())
            continue;

        query = StringFormat("REPLACE INTO bottimers (BotID, TimerID, Value) VALUES(%u, %u, %u);",
                            GetBotID(), timerIndex+1, timers[timerIndex]);
        results = database.QueryDatabase(query);

        if(!results.Success())
            hadError = true;
	}

	if(hadError)
		Log.Out(Logs::General, Logs::Error, "Error in Bot::SaveTimers()");

}

bool Bot::Process()
{
	if(IsStunned() && stunned_timer.Check())
	{
		this->stunned = false;
		this->stunned_timer.Disable();
	}

	if(!GetBotOwner())
		return false;

	if (GetDepop())
	{
		_botOwner = 0;
		_botOwnerCharacterID = 0;
		_previousTarget = 0;
		return false;
	}

	SpellProcess();

	if(tic_timer.Check())
	{
		//6 seconds, or whatever the rule is set to has passed, send this position to everyone to avoid ghosting
		if(!IsMoving() && !IsEngaged())
		{
			SendPosition();
			if(IsSitting())
			{
				if(!rest_timer.Enabled())
				{
					rest_timer.Start(RuleI(Character, RestRegenTimeToActivate) * 1000);
				}
			}
		}

		BuffProcess();

		CalcRestState();

		if(curfp)
			ProcessFlee();

		if(GetHP() < GetMaxHP())
			SetHP(GetHP() + CalcHPRegen() + RestRegenHP);

		if(GetMana() < GetMaxMana())
			SetMana(GetMana() + CalcManaRegen() + RestRegenMana);

		CalcATK();
		if(GetEndurance() < GetMaxEndurance())
			SetEndurance(GetEndurance() + CalcEnduranceRegen() + RestRegenEndurance);
	}

	if (sendhpupdate_timer.Check()) {
		SendHPUpdate();

		if(HasPet())
			GetPet()->SendHPUpdate();
	}

	if(GetAppearance() == eaDead && GetHP() > 0)
		SetAppearance(eaStanding);

	if (IsStunned() || IsMezzed())
		return true;

	//Handle assists...
	/*if(assist_timer.Check() && !Charmed() && GetTarget() != nullptr) {
		entity_list.AIYellForHelp(this, GetTarget());
	}*/

	// Bot AI
	AI_Process();

	return true;
}

void Bot::SpellProcess()
{
	// check the rapid recast prevention timer
	if(spellend_timer.Check(false))
	{
		NPC::SpellProcess();

		if(GetClass() == BARD) {
			if (casting_spell_id != 0)
				casting_spell_id = 0;
		}
	}
}

void Bot::BotMeditate(bool isSitting) {
	if(isSitting) {
		// If the bot is a caster has less than 99% mana while its not engaged, he needs to sit to meditate
		if(GetManaRatio() < 99.0f || GetHPRatio() < 99.0f)
		{
			if (!IsEngaged() && !IsSitting())
				Sit();
		}
		else
		{
			if(IsSitting())
				Stand();
		}
	}
	else
	{
		if(IsSitting())
			Stand();
	}
	if(IsSitting())
	{
		if(!rest_timer.Enabled())
		{
			rest_timer.Start(RuleI(Character, RestRegenTimeToActivate) * 1000);
		}
	}
	else
	{
		rest_timer.Disable();
	}
}

void Bot::BotRangedAttack(Mob* other) {
	//make sure the attack and ranged timers are up
	//if the ranged timer is disabled, then they have no ranged weapon and shouldent be attacking anyhow
	if((attack_timer.Enabled() && !attack_timer.Check(false)) || (ranged_timer.Enabled() && !ranged_timer.Check())) {
		Log.Out(Logs::Detail, Logs::Combat, "Bot Archery attack canceled. Timer not up. Attack %d, ranged %d", attack_timer.GetRemainingTime(), ranged_timer.GetRemainingTime());
		Message(0, "Error: Timer not up. Attack %d, ranged %d", attack_timer.GetRemainingTime(), ranged_timer.GetRemainingTime());
		return;
	}

	ItemInst* rangedItem = GetBotItem(MainRange);
	const Item_Struct* RangeWeapon = 0;
	if(rangedItem)
		RangeWeapon = rangedItem->GetItem();

	ItemInst* ammoItem = GetBotItem(MainAmmo);
	const Item_Struct* Ammo = 0;
	if(ammoItem)
		Ammo = ammoItem->GetItem();

	if(!RangeWeapon || !Ammo)
		return;

	Log.Out(Logs::Detail, Logs::Combat, "Shooting %s with bow %s (%d) and arrow %s (%d)", other->GetCleanName(), RangeWeapon->Name, RangeWeapon->ID, Ammo->Name, Ammo->ID);

	if(!IsAttackAllowed(other) ||
		IsCasting() ||
		DivineAura() ||
		IsStunned() ||
		IsMezzed() ||
		(GetAppearance() == eaDead))
	{
		return;
	}

	SendItemAnimation(other, Ammo, SkillArchery);

	DoArcheryAttackDmg(GetTarget(), rangedItem, ammoItem);

	//break invis when you attack
	if(invisible) {
		Log.Out(Logs::Detail, Logs::Combat, "Removing invisibility due to melee attack.");
		BuffFadeByEffect(SE_Invisibility);
		BuffFadeByEffect(SE_Invisibility2);
		invisible = false;
	}
	if(invisible_undead) {
		Log.Out(Logs::Detail, Logs::Combat, "Removing invisibility vs. undead due to melee attack.");
		BuffFadeByEffect(SE_InvisVsUndead);
		BuffFadeByEffect(SE_InvisVsUndead2);
		invisible_undead = false;
	}
	if(invisible_animals){
		Log.Out(Logs::Detail, Logs::Combat, "Removing invisibility vs. animals due to melee attack.");
		BuffFadeByEffect(SE_InvisVsAnimals);
		invisible_animals = false;
	}

	if (spellbonuses.NegateIfCombat)
		BuffFadeByEffect(SE_NegateIfCombat);

	if(hidden || improved_hidden){
		hidden = false;
		improved_hidden = false;
		EQApplicationPacket* outapp = new EQApplicationPacket(OP_SpawnAppearance, sizeof(SpawnAppearance_Struct));
		SpawnAppearance_Struct* sa_out = (SpawnAppearance_Struct*)outapp->pBuffer;
		sa_out->spawn_id = GetID();
		sa_out->type = 0x03;
		sa_out->parameter = 0;
		entity_list.QueueClients(this, outapp, true);
		safe_delete(outapp);
	}
}

bool Bot::CheckBotDoubleAttack(bool tripleAttack) {

	//Check for bonuses that give you a double attack chance regardless of skill (ie Bestial Frenzy/Harmonious Attack AA)
	uint32 bonusGiveDA = aabonuses.GiveDoubleAttack + spellbonuses.GiveDoubleAttack + itembonuses.GiveDoubleAttack;

	// If you don't have the double attack skill, return
	if(!GetSkill(SkillDoubleAttack) && !(GetClass() == BARD || GetClass() == BEASTLORD))
		return false;

	// You start with no chance of double attacking
	float chance = 0.0f;

	uint16 skill = GetSkill(SkillDoubleAttack);

	int32 bonusDA = aabonuses.DoubleAttackChance + spellbonuses.DoubleAttackChance + itembonuses.DoubleAttackChance;

	//Use skill calculations otherwise, if you only have AA applied GiveDoubleAttack chance then use that value as the base.
	if (skill)
		chance = (float(skill+GetLevel()) * (float(100.0f+bonusDA+bonusGiveDA) /100.0f)) /500.0f;
	else
		chance = (float(bonusGiveDA) * (float(100.0f+bonusDA)/100.0f) ) /100.0f;

	//Live now uses a static Triple Attack skill (lv 46 = 2% lv 60 = 20%) - We do not have this skill on EMU ATM.
	//A reasonable forumla would then be TA = 20% * chance
	//AA's can also give triple attack skill over cap. (ie Burst of Power) NOTE: Skill ID in spell data is 76 (Triple Attack)
	//Kayen: Need to decide if we can implement triple attack skill before working in over the cap effect.
	if(tripleAttack) {
		// Only some Double Attack classes get Triple Attack [This is already checked in client_processes.cpp]
		int32 triple_bonus = spellbonuses.TripleAttackChance + itembonuses.TripleAttackChance;
		chance *= 0.2f; //Baseline chance is 20% of your double attack chance.
		chance *= float(100.0f+triple_bonus)/100.0f; //Apply modifiers.
	}

	if((zone->random.Real(0, 1) < chance))
		return true;

	return false;
}

void Bot::DoMeleeSkillAttackDmg(Mob* other, uint16 weapon_damage, SkillUseTypes skillinuse, int16 chance_mod, int16 focus, bool CanRiposte, int ReuseTime)
{
	if (!CanDoSpecialAttack(other))
		return;

	//For spells using skill value 98 (feral swipe ect) server sets this to 67 automatically.
	//Kayen: This is unlikely to be completely accurate but use OFFENSE skill value for these effects.
	if (skillinuse == SkillBegging)
		skillinuse = SkillOffense;

	int damage = 0;
	uint32 hate = 0;
	int Hand = MainPrimary;
	if (hate == 0 && weapon_damage > 1) hate = weapon_damage;

	if(weapon_damage > 0){

		if(GetClass() == BERSERKER){
			int bonus = 3 + GetLevel()/10;
			weapon_damage = weapon_damage * (100+bonus) / 100;
		}

		int32 min_hit = 1;
		int32 max_hit = (2*weapon_damage*GetDamageTable(skillinuse)) / 100;

		if(GetLevel() >= 28 && IsWarriorClass() )
		{
			int ucDamageBonus = GetWeaponDamageBonus((const Item_Struct*) nullptr );

			min_hit += (int) ucDamageBonus;
			max_hit += (int) ucDamageBonus;
			hate += ucDamageBonus;
		}

		ApplySpecialAttackMod(skillinuse, max_hit, min_hit);

		min_hit += min_hit * GetMeleeMinDamageMod_SE(skillinuse) / 100;

		if(max_hit < min_hit)
			max_hit = min_hit;

		if(RuleB(Combat, UseIntervalAC))
			damage = max_hit;
		else
			damage = zone->random.Int(min_hit, max_hit);

		if(!other->CheckHitChance(this, skillinuse, Hand, chance_mod)) {
			damage = 0;
		} else {
			other->AvoidDamage(this, damage, CanRiposte);
			other->MeleeMitigation(this, damage, min_hit);
			if(damage > 0) {
				damage += damage*focus/100;
				ApplyMeleeDamageBonus(skillinuse, damage);
				damage += other->GetFcDamageAmtIncoming(this, 0, true, skillinuse);
				damage += (itembonuses.HeroicSTR / 10) + (damage * other->GetSkillDmgTaken(skillinuse) / 100) + GetSkillDmgAmt(skillinuse);
				TryCriticalHit(other, skillinuse, damage, nullptr);
			}
		}

		if (damage == -3) {
			DoRiposte(other);
			if (HasDied())
				return;
		}
	}

	else
		damage = -5;

	if(skillinuse == SkillBash){
		const ItemInst* inst = GetBotItem(MainSecondary);
		const Item_Struct* botweapon = 0;
		if(inst)
			botweapon = inst->GetItem();
		if(botweapon) {
			if(botweapon->ItemType == ItemTypeShield) {
				hate += botweapon->AC;
			}
			hate = hate * (100 + GetFuriousBash(botweapon->Focus.Effect)) / 100;
		}
	}

	other->AddToHateList(this, hate);

	bool CanSkillProc = true;
	if (skillinuse == SkillOffense){ //Hack to allow damage to display.
		skillinuse = SkillTigerClaw; //'strike' your opponent - Arbitrary choice for message.
		CanSkillProc = false; //Disable skill procs
	}

	other->Damage(this, damage, SPELL_UNKNOWN, skillinuse);

	if (HasDied())
		return;

	if (damage > 0)
		CheckNumHitsRemaining(NumHit::OutgoingHitSuccess);

	if((skillinuse == SkillDragonPunch) && GetAA(aaDragonPunch) && zone->random.Int(0, 99) < 25){
		SpellFinished(904, other, 10, 0, -1, spells[904].ResistDiff);
		other->Stun(100);
	}

	if (CanSkillProc && HasSkillProcs())
		TrySkillProc(other, skillinuse, ReuseTime);

	if (CanSkillProc && (damage > 0) && HasSkillProcSuccess())
		TrySkillProc(other, skillinuse, ReuseTime, true);
}

void Bot::ApplySpecialAttackMod(SkillUseTypes skill, int32 &dmg, int32 &mindmg) {

	int item_slot = -1;
	//1: Apply bonus from AC (BOOT/SHIELD/HANDS) est. 40AC=6dmg

	switch (skill){

		case SkillFlyingKick:
		case SkillRoundKick:
		case SkillKick:
			item_slot = MainFeet;
		break;

		case SkillBash:
			item_slot = MainSecondary;
		break;

		case SkillDragonPunch:
		case SkillEagleStrike:
		case SkillTigerClaw:
			item_slot = MainHands;
		break;
	}

	if (item_slot >= EmuConstants::EQUIPMENT_BEGIN){
		const ItemInst* inst = GetBotItem(item_slot);
		const Item_Struct* botweapon = 0;
		if(inst)
			botweapon = inst->GetItem();
		if(botweapon)
			dmg += botweapon->AC * (RuleI(Combat, SpecialAttackACBonus))/100;
	}
}

bool Bot::CanDoSpecialAttack(Mob *other)
{
	//Make sure everything is valid before doing any attacks.
	if (!other) {
		SetTarget(nullptr);
		return false;
	}

	if(!GetTarget())
		SetTarget(other);

	if ((other == nullptr || ((GetAppearance() == eaDead) || (other->IsClient() && other->CastToClient()->IsDead()))
		|| HasDied() || (!IsAttackAllowed(other)))) {
		return false;
	}

	if(other->GetInvul() || other->GetSpecialAbility(IMMUNE_MELEE))
		return false;

	return true;
}

void Bot::SetTarget(Mob* mob) {
	if(mob != this) {
		if(mob != GetTarget())
			_previousTarget = GetTarget();

		NPC::SetTarget(mob);
	}
}

float Bot::GetMaxMeleeRangeToTarget(Mob* target) {
	float result = 0;

	if(target) {
		float size_mod = GetSize();
		float other_size_mod = target->GetSize();

		if(GetRace() == 49 || GetRace() == 158 || GetRace() == 196) //For races with a fixed size
			size_mod = 60.0f;
		else if (size_mod < 6.0)
			size_mod = 8.0f;

		if(target->GetRace() == 49 || target->GetRace() == 158 || target->GetRace() == 196) //For races with a fixed size
			other_size_mod = 60.0f;
		else if (other_size_mod < 6.0)
			other_size_mod = 8.0f;

		if (other_size_mod > size_mod) {
			size_mod = other_size_mod;
		}

		// this could still use some work, but for now it's an improvement....

		if (size_mod > 29)
			size_mod *= size_mod;
		else if (size_mod > 19)
			size_mod *= size_mod * 2;
		else
			size_mod *= size_mod * 4;

		// prevention of ridiculously sized hit boxes
		if (size_mod > 10000)
			size_mod = size_mod / 7;

		result = size_mod;
	}

	return result;
}

// AI Processing for the Bot object
void Bot::AI_Process() {
	if(!IsAIControlled())
		return;

	uint8 botClass = GetClass();
	uint8 botLevel = GetLevel();

	if(IsCasting() && (botClass != BARD))
		return;

	// A bot wont start its AI if not grouped
	if(!GetBotOwner() || !IsGrouped()) {
		return;
	}

	if(GetAppearance() == eaDead)
		return;

	Mob* BotOwner = GetBotOwner();

	// The bots need an owner
	if(!BotOwner)
		return;

	try {
		if(BotOwner->CastToClient()->IsDead()) {
			SetTarget(0);
			SetBotOwner(0);
			return;
		}
	}
	catch(...) {
		SetTarget(0);
		SetBotOwner(0);
		return;
	}

	if(GetHealRotationActive() && GetHealRotationTarget() && !GetHasHealedThisCycle() && GetHealRotationNextHealTime() < Timer::GetCurrentTime()) {
		if(AIHealRotation(GetHealRotationTarget(), GetHealRotationUseFastHeals())) {
			SetHasHealedThisCycle(true);
			NotifyNextHealRotationMember();
		}
		else {
			NotifyNextHealRotationMember(true);
		}
	}

	if(GetHasBeenSummoned()) {
		if(IsBotCaster() || IsBotArcher()) {
			if (AImovement_timer->Check()) {
				if(!GetTarget() || (IsBotCaster() && !IsBotCasterCombatRange(GetTarget())) || (IsBotArcher() && IsArcheryRange(GetTarget())) || (ComparativeDistanceNoZ(static_cast<xyz_location>(m_Position), m_PreSummonLocation) < 10)) {
					if(GetTarget())
						FaceTarget(GetTarget());
					SetHasBeenSummoned(false);
				}
				else if(!IsRooted()) {
					if(GetTarget() && GetTarget()->GetHateTop() && GetTarget()->GetHateTop() != this)
					{
<<<<<<< HEAD
						Log.Out(Logs::Detail, Logs::AI, "Returning to location prior to being summoned.");
						CalculateNewPosition2(GetPreSummonX(), GetPreSummonY(), GetPreSummonZ(), GetRunspeed());
						SetHeading(CalculateHeadingToTarget(GetPreSummonX(), GetPreSummonY()));
=======
						mlog(AI__WAYPOINTS, "Returning to location prior to being summoned.");
						CalculateNewPosition2(m_PreSummonLocation.m_X, m_PreSummonLocation.m_Y, m_PreSummonLocation.m_Z, GetRunspeed());
						SetHeading(CalculateHeadingToTarget(m_PreSummonLocation.m_X, m_PreSummonLocation.m_Y));
>>>>>>> a71690b7
						return;
					}
				}

				if(IsMoving())
					SendPosUpdate();
				else
					SendPosition();
			}
		}
		else {
			if(GetTarget())
				FaceTarget(GetTarget());
			SetHasBeenSummoned(false);
		}

		return;
	}

	if(!IsEngaged()) {
		if(GetFollowID()) {
			if(BotOwner && BotOwner->GetTarget() && BotOwner->GetTarget()->IsNPC() && (BotOwner->GetTarget()->GetHateAmount(BotOwner)
				|| BotOwner->CastToClient()->AutoAttackEnabled()) && IsAttackAllowed(BotOwner->GetTarget())) {
					AddToHateList(BotOwner->GetTarget(), 1);

					if(HasPet())
						GetPet()->AddToHateList(BotOwner->GetTarget(), 1);
			}
			else {
				Group* g = GetGroup();

				if(g) {
					for(int counter = 0; counter < g->GroupCount(); counter++) {
						if(g->members[counter]) {
							Mob* tar = g->members[counter]->GetTarget();
							if(tar && tar->IsNPC() && tar->GetHateAmount(g->members[counter]) && IsAttackAllowed(g->members[counter]->GetTarget())) {
								AddToHateList(tar, 1);

								if(HasPet())
									GetPet()->AddToHateList(tar, 1);

								break;
							}
						}
					}
				}
			}
		}
	}

	if(IsEngaged())
	{

		if(rest_timer.Enabled())
			rest_timer.Disable();

		if(IsRooted())
			SetTarget(hate_list.GetClosestEntOnHateList(this));
		else
			SetTarget(hate_list.GetEntWithMostHateOnList(this));

		if(!GetTarget())
			return;

		if(HasPet())
			GetPet()->SetTarget(GetTarget());

		if(!IsSitting())
			FaceTarget(GetTarget());

		if(DivineAura())
			return;

		// Let's check if we have a los with our target.
		// If we don't, our hate_list is wiped.
		// Else, it was causing the bot to aggro behind wall etc... causing massive trains.
		if(!CheckLosFN(GetTarget()) || GetTarget()->IsMezzed() || !IsAttackAllowed(GetTarget())) {
			WipeHateList();

			if(IsMoving()) {
				SetHeading(0);
				SetRunAnimSpeed(0);

				if(moved) {
					moved = false;
					SendPosition();
					SetMoving(false);
				}
			}

			return;
		}

		bool atCombatRange = false;

		float meleeDistance = GetMaxMeleeRangeToTarget(GetTarget());

		if(botClass == SHADOWKNIGHT || botClass == PALADIN || botClass == WARRIOR) {
			meleeDistance = meleeDistance * .30;
		}
		else {
			meleeDistance *= (float)zone->random.Real(.50, .85);
		}

		bool atArcheryRange = IsArcheryRange(GetTarget());

		if(GetRangerAutoWeaponSelect()) {
			bool changeWeapons = false;

			if(atArcheryRange && !IsBotArcher()) {
				SetBotArcher(true);
				changeWeapons = true;
			}
			else if(!atArcheryRange && IsBotArcher()) {
				SetBotArcher(false);
				changeWeapons = true;
			}

			if(changeWeapons)
				ChangeBotArcherWeapons(IsBotArcher());
		}

		if(IsBotArcher() && atArcheryRange) {
			if(IsMoving()) {
				SetHeading(CalculateHeadingToTarget(GetTarget()->GetX(), GetTarget()->GetY()));
				SetRunAnimSpeed(0);

				if(moved) {
					moved = false;
					SendPosition();
					SetMoving(false);
				}
			}

			atCombatRange = true;
		}
		else if(IsBotCaster() && GetLevel() > 12) {
			if(IsBotCasterCombatRange(GetTarget()))
				atCombatRange = true;
		}
		else if(ComparativeDistance(m_Position, GetTarget()->GetPosition())  <= meleeDistance) {
			atCombatRange = true;
		}

		if(atCombatRange) {
			if(IsMoving()) {
				SetHeading(CalculateHeadingToTarget(GetTarget()->GetX(), GetTarget()->GetY()));
				SetRunAnimSpeed(0);

				if(moved) {
					moved = false;
					SendPosition();
					SetMoving(false);
				}
			}

			if(AImovement_timer->Check()) {
				if(!IsMoving() && GetClass() == ROGUE && !BehindMob(GetTarget(), GetX(), GetY())) {
					// Move the rogue to behind the mob
					float newX = 0;
					float newY = 0;
					float newZ = 0;

					if(PlotPositionAroundTarget(GetTarget(), newX, newY, newZ)) {
						CalculateNewPosition2(newX, newY, newZ, GetRunspeed());
						return;
					}
				}
				else if(!IsMoving() && GetClass() != ROGUE && (ComparativeDistanceNoZ(m_Position, GetTarget()->GetPosition()) < GetTarget()->GetSize())) {
					// If we are not a rogue trying to backstab, let's try to adjust our melee range so we don't appear to be bunched up
					float newX = 0;
					float newY = 0;
					float newZ = 0;

					if(PlotPositionAroundTarget(GetTarget(), newX, newY, newZ, false) && GetArchetype() != ARCHETYPE_CASTER) {
						CalculateNewPosition2(newX, newY, newZ, GetRunspeed());
						return;
					}
				}

				if(IsMoving())
					SendPosUpdate();
				else
					SendPosition();
			}

			if(IsBotArcher() && ranged_timer.Check(false)) {
				if(GetTarget()->GetHPRatio() <= 99.0f)
					// Mob::DoArcheryAttackDmg() takes care of Bot Range and Ammo procs
					BotRangedAttack(GetTarget());
			}
			else if(!IsBotArcher() && (!(IsBotCaster() && GetLevel() > 12)) && GetTarget() && !IsStunned() && !IsMezzed() && (GetAppearance() != eaDead)) {
				// we can't fight if we don't have a target, are stun/mezzed or dead..
				// Stop attacking if the target is enraged
				if(IsEngaged() && !BehindMob(GetTarget(), GetX(), GetY()) && GetTarget()->IsEnraged())
					return;

				if(GetBotStance() == BotStancePassive)
					return;

				// First, special attack per class (kick, backstab etc..)
				DoClassAttacks(GetTarget());

				//try main hand first
				if(attack_timer.Check()) {
					Attack(GetTarget(), MainPrimary);

					ItemInst *wpn = GetBotItem(MainPrimary);
					TryWeaponProc(wpn, GetTarget(), MainPrimary);

					bool tripleSuccess = false;

					if(BotOwner && GetTarget() && CanThisClassDoubleAttack()) {

						if(BotOwner && CheckBotDoubleAttack()) {
							Attack(GetTarget(), MainPrimary, true);
						}

						if(BotOwner && GetTarget() && GetSpecialAbility(SPECATK_TRIPLE) && CheckBotDoubleAttack(true)) {
							tripleSuccess = true;
							Attack(GetTarget(), MainPrimary, true);
						}

						//quad attack, does this belong here??
						if(BotOwner && GetTarget() && GetSpecialAbility(SPECATK_QUAD) && CheckBotDoubleAttack(true)) {
							Attack(GetTarget(), MainPrimary, true);
						}
					}

					//Live AA - Flurry, Rapid Strikes ect (Flurry does not require Triple Attack).
					int32 flurrychance = aabonuses.FlurryChance + spellbonuses.FlurryChance + itembonuses.FlurryChance;

					if (GetTarget() && flurrychance)
					{
						if(zone->random.Int(0, 100) < flurrychance)
						{
							Message_StringID(MT_NPCFlurry, YOU_FLURRY);
							Attack(GetTarget(), MainPrimary, false);
							Attack(GetTarget(), MainPrimary, false);
						}
					}

					int32 ExtraAttackChanceBonus = spellbonuses.ExtraAttackChance + itembonuses.ExtraAttackChance + aabonuses.ExtraAttackChance;

					if (GetTarget() && ExtraAttackChanceBonus) {
						ItemInst *wpn = GetBotItem(MainPrimary);
						if(wpn){
							if(wpn->GetItem()->ItemType == ItemType2HSlash ||
								wpn->GetItem()->ItemType == ItemType2HBlunt ||
								wpn->GetItem()->ItemType == ItemType2HPiercing )
							{
								if(zone->random.Int(0, 100) < ExtraAttackChanceBonus)
								{
									Attack(GetTarget(), MainPrimary, false);
								}
							}
						}
					}
				}

				if (GetClass() == WARRIOR || GetClass() == BERSERKER) {
					if(GetHP() > 0 && !berserk && this->GetHPRatio() < 30) {
						entity_list.MessageClose_StringID(this, false, 200, 0, BERSERK_START, GetName());
						this->berserk = true;
					}
					if (berserk && this->GetHPRatio() > 30) {
						entity_list.MessageClose_StringID(this, false, 200, 0, BERSERK_END, GetName());
						this->berserk = false;
					}
				}

				//now off hand
				if(GetTarget() && attack_dw_timer.Check() && CanThisClassDualWield()) {
					const ItemInst* instweapon = GetBotItem(MainSecondary);
					const Item_Struct* weapon = 0;
					//can only dual wield without a weapon if you're a monk
					if(instweapon || (botClass == MONK)) {
						if(instweapon)
							weapon = instweapon->GetItem();

						int weapontype = 0; // No weapon type.
						bool bIsFist = true;

						if(weapon) {
							weapontype = weapon->ItemType;
							bIsFist = false;
						}

						if(bIsFist || ((weapontype != ItemType2HSlash) && (weapontype != ItemType2HPiercing) && (weapontype != ItemType2HBlunt))) {
							float DualWieldProbability = 0.0f;

							int32 Ambidexterity = aabonuses.Ambidexterity + spellbonuses.Ambidexterity + itembonuses.Ambidexterity;
							DualWieldProbability = (GetSkill(SkillDualWield) + GetLevel() + Ambidexterity) / 400.0f; // 78.0 max
							int32 DWBonus = spellbonuses.DualWieldChance + itembonuses.DualWieldChance;
							DualWieldProbability += DualWieldProbability*float(DWBonus)/ 100.0f;

							float random = zone->random.Real(0, 1);

							if (random < DualWieldProbability){ // Max 78% of DW

								Attack(GetTarget(), MainSecondary);	// Single attack with offhand

								ItemInst *wpn = GetBotItem(MainSecondary);
								TryWeaponProc(wpn, GetTarget(), MainSecondary);

								if( CanThisClassDoubleAttack() && CheckBotDoubleAttack()) {
									if(GetTarget() && GetTarget()->GetHP() > -10)
										Attack(GetTarget(), MainSecondary);	// Single attack with offhand
								}
							}
						}
					}
				}
			}
		} // end in combat range
		else {
			if(GetTarget()->IsFeared() && !spellend_timer.Enabled()){
				// This is a mob that is fleeing either because it has been feared or is low on hitpoints
				if(GetBotStance() != BotStancePassive)
					AI_PursueCastCheck();
			}

			if (AImovement_timer->Check()) {
				if(!IsRooted()) {
					Log.Out(Logs::Detail, Logs::AI, "Pursuing %s while engaged.", GetTarget()->GetCleanName());
					CalculateNewPosition2(GetTarget()->GetX(), GetTarget()->GetY(), GetTarget()->GetZ(), GetRunspeed());
					return;
				}

				if(IsMoving())
					SendPosUpdate();
				else
					SendPosition();
			}
		} // end not in combat range

		if(!IsMoving() && !spellend_timer.Enabled()) {
			if(GetBotStance() == BotStancePassive)
				return;

			if(AI_EngagedCastCheck()) {
				BotMeditate(false);
			}
			else if(GetArchetype() == ARCHETYPE_CASTER)
				BotMeditate(true);
		}
	} // end IsEngaged()
	else {
		// Not engaged in combat
		SetTarget(0);

		if(!IsMoving() && AIthink_timer->Check() && !spellend_timer.Enabled()) {
			if(GetBotStance() != BotStancePassive) {
				if(!AI_IdleCastCheck() && !IsCasting())
					BotMeditate(true);
			}
			else {
				BotMeditate(true);
			}

		}

		if(AImovement_timer->Check()) {
			if(GetFollowID()) {
				Mob* follow = entity_list.GetMob(GetFollowID());

				if(follow) {
					float dist = ComparativeDistance(m_Position, follow->GetPosition());
					float speed = follow->GetRunspeed();

					if(dist < GetFollowDistance() + 1000)
						speed = follow->GetWalkspeed();

					SetRunAnimSpeed(0);

					if(dist > GetFollowDistance()) {
						CalculateNewPosition2(follow->GetX(), follow->GetY(), follow->GetZ(), speed);
						if(rest_timer.Enabled())
							rest_timer.Disable();
						return;
					}
					else
					{
						if(moved)
						{
							moved=false;
							SendPosition();
							SetMoving(false);
						}
					}
				}
			}
		}
	}
}

// AI Processing for a Bot object's pet
void Bot::PetAIProcess() {

	if( !HasPet() || !GetPet() || !GetPet()->IsNPC())
		return;

	Mob* BotOwner = this->GetBotOwner();
	NPC* botPet = this->GetPet()->CastToNPC();

	if(!botPet->GetOwner() || !botPet->GetID() || !botPet->GetOwnerID()) {
		Kill();
		return;
	}

	if (!botPet->IsAIControlled())
		return;

	if(botPet->GetAttackTimer().Check(false))
		return;

	if (botPet->IsCasting())
		return;

	// Return if the owner of the bot pet isnt a bot.
	if (!botPet->GetOwner()->IsBot())
		return;

	if (IsEngaged()) {

		if (botPet->IsRooted())
			botPet->SetTarget(hate_list.GetClosestEntOnHateList(botPet));
		else
			botPet->SetTarget(hate_list.GetEntWithMostHateOnList(botPet));

		// Let's check if we have a los with our target.
		// If we don't, our hate_list is wiped.
		// It causes some cpu stress but without it, it was causing the bot/pet to aggro behind wall, floor etc...
		if(!botPet->CheckLosFN(botPet->GetTarget()) || botPet->GetTarget()->IsMezzed() || !botPet->IsAttackAllowed(GetTarget())) {
			botPet->WipeHateList();
			botPet->SetTarget(botPet->GetOwner());

			return;
		}

		botPet->FaceTarget(botPet->GetTarget());

		// Lets see if we can let the main tank build a little aggro
		/*if(GetBotRaidID()) {
			BotRaids *br = entity_list.GetBotRaidByMob(GetOwner());
			if(br) {
				if(br->GetBotMainTank() && (br->GetBotMainTank() != this)) {
					if(br->GetBotMainTarget() && (br->GetBotMainTarget()->GetHateAmount(br->GetBotMainTank()) < 5000)) {
						if(GetTarget() == br->GetBotMainTarget()) {
							return;
						}
					}
				}
			}
		}*/

		bool is_combat_range = botPet->CombatRange(botPet->GetTarget());

		// Ok, we're engaged, each class type has a special AI
		// Only melee class will go to melee. Casters and healers will stay behind, following the leader by default.
		// I should probably make the casters staying in place so they can cast..

		// Ok, we 're a melee or any other class lvl<12. Yes, because after it becomes hard to go in melee for casters.. even for bots..
		if( is_combat_range ) {
			botPet->GetAIMovementTimer()->Check();

			if(botPet->IsMoving()) {
				botPet->SetRunAnimSpeed(0);
				botPet->SetHeading(botPet->GetTarget()->GetHeading());
				if(moved) {
					moved=false;
					botPet->SendPosition();
					botPet->SetMoving(false);
				}
			}

			if(!botPet->IsMoving()) {
				float newX = 0;
				float newY = 0;
				float newZ = 0;
				bool petHasAggro = false;

				if(botPet->GetTarget() && botPet->GetTarget()->GetHateTop() && botPet->GetTarget()->GetHateTop() == botPet) {
					petHasAggro = true;
				}

				if(botPet->GetClass() == ROGUE && !petHasAggro && !botPet->BehindMob(botPet->GetTarget(), botPet->GetX(), botPet->GetY())) {
					// Move the rogue to behind the mob
					if(botPet->PlotPositionAroundTarget(botPet->GetTarget(), newX, newY, newZ)) {
						botPet->CalculateNewPosition2(newX, newY, newZ, botPet->GetRunspeed());
						return;
					}
				}
				else if(GetTarget() == botPet->GetTarget() && !petHasAggro && !botPet->BehindMob(botPet->GetTarget(), botPet->GetX(), botPet->GetY())) {
					// If the bot owner and the bot are fighting the same mob, then move the pet to the rear arc of the mob
					if(botPet->PlotPositionAroundTarget(botPet->GetTarget(), newX, newY, newZ)) {
						botPet->CalculateNewPosition2(newX, newY, newZ, botPet->GetRunspeed());
						return;
					}
				}
				else if(ComparativeDistanceNoZ(botPet->GetPosition(), botPet->GetTarget()->GetPosition()) < botPet->GetTarget()->GetSize()) {
					// Let's try to adjust our melee range so we don't appear to be bunched up
					bool isBehindMob = false;
					bool moveBehindMob = false;

					if(botPet->BehindMob(botPet->GetTarget(), botPet->GetX(), botPet->GetY()))
						isBehindMob = true;

					if (!isBehindMob && !petHasAggro)
						moveBehindMob = true;

					if(botPet->PlotPositionAroundTarget(botPet->GetTarget(), newX, newY, newZ, moveBehindMob)) {
						botPet->CalculateNewPosition2(newX, newY, newZ, botPet->GetRunspeed());
						return;
					}
				}
			}

			// we can't fight if we don't have a target, are stun/mezzed or dead..
			if(botPet->GetTarget() && !botPet->IsStunned() && !botPet->IsMezzed() && (botPet->GetAppearance() != eaDead)) {
				// check the delay on the attack
				if(botPet->GetAttackTimer().Check()) {
					// Stop attacking while we are on a front arc and the target is enraged
					if(!botPet->BehindMob(botPet->GetTarget(), botPet->GetX(), botPet->GetY()) && botPet->GetTarget()->IsEnraged())
						return;

					if(botPet->Attack(GetTarget(), MainPrimary))	// try the main hand
						if (botPet->GetTarget())					// Do we still have a target?
						{
							// We're a pet so we re able to dual attack
							int32 RandRoll = zone->random.Int(0, 99);
							if (botPet->CanThisClassDoubleAttack() && (RandRoll < (botPet->GetLevel() + NPCDualAttackModifier)))
							{
								if(botPet->Attack(botPet->GetTarget(), MainPrimary))
								{}
							}
						}

						if (botPet->GetOwner()->IsBot()) {
							int aa_chance = 0;
							int aa_skill = 0;
							// Magician AA
							aa_skill += botPet->GetOwner()->GetAA(aaElementalAlacrity);
							// Necromancer AA
							aa_skill += botPet->GetOwner()->GetAA(aaQuickeningofDeath);
							// Beastlord AA
							aa_skill += botPet->GetOwner()->GetAA(aaWardersAlacrity);

							if(aa_skill >= 1) {
								aa_chance += (aa_skill > 5 ? 5 : aa_skill) * 4;
							}
							if(aa_skill >= 6) {
								aa_chance += (aa_skill-5 > 3 ? 3 : aa_skill-5) * 7;
							}
							if(aa_skill >= 9) {
								aa_chance += (aa_skill-8 > 3 ? 3 : aa_skill-8) * 3;
							}
							if(aa_skill >= 12) {
								aa_chance += (aa_skill - 11) * 1;
							}

							//aa_chance += botPet->GetOwner()->GetAA(aaCompanionsAlacrity) * 3;

							if (zone->random.Int(1, 100) < aa_chance)
								Flurry(nullptr);
						}

						// Ok now, let's check pet's offhand.
						if (botPet->GetAttackDWTimer().Check() && botPet->GetOwnerID() && botPet->GetOwner() && ((botPet->GetOwner()->GetClass() == MAGICIAN) || (botPet->GetOwner()->GetClass() == NECROMANCER) || (botPet->GetOwner()->GetClass() == SHADOWKNIGHT) || (botPet->GetOwner()->GetClass() == BEASTLORD)))
						{
							if(botPet->GetOwner()->GetLevel() >= 24)
							{
								float DualWieldProbability = (botPet->GetSkill(SkillDualWield) + botPet->GetLevel()) / 400.0f;
								DualWieldProbability -= zone->random.Real(0, 1);
								if(DualWieldProbability < 0){
									botPet->Attack(botPet->GetTarget(), MainSecondary);
									if (botPet->CanThisClassDoubleAttack())
									{
										int32 RandRoll = zone->random.Int(0, 99);
										if (RandRoll < (botPet->GetLevel() + 20))
										{
											botPet->Attack(botPet->GetTarget(), MainSecondary);
										}
									}
								}
							}
						}
						if(!botPet->GetOwner())
							return;

						// Special attack
						botPet->DoClassAttacks(botPet->GetTarget());
				}
				// See if the pet can cast any spell
				botPet->AI_EngagedCastCheck();
			}
		}// end of the combat in range
		else{
			// Now, if we cannot reach our target
			if (!botPet->HateSummon())
			{
				if(botPet->GetTarget() && botPet->AI_PursueCastCheck())
				{}
				else if (botPet->GetTarget() && botPet->GetAIMovementTimer()->Check())
				{
					botPet->SetRunAnimSpeed(0);
					if(!botPet->IsRooted()) {
						Log.Out(Logs::Detail, Logs::AI, "Pursuing %s while engaged.", botPet->GetTarget()->GetCleanName());
						botPet->CalculateNewPosition2(botPet->GetTarget()->GetX(), botPet->GetTarget()->GetY(), botPet->GetTarget()->GetZ(), botPet->GetOwner()->GetRunspeed());
						return;
					}
					else {
						botPet->SetHeading(botPet->GetTarget()->GetHeading());
						if(moved) {
							moved=false;
							botPet->SendPosition();
							botPet->SetMoving(false);
						}
					}
				}
			}
		}
	}
	else{
		// Franck: EQoffline
		// Ok if we're not engaged, what's happening..
		if(botPet->GetTarget() != botPet->GetOwner()) {
			botPet->SetTarget(botPet->GetOwner());
		}

		if(!IsMoving()) {
			botPet->AI_IdleCastCheck();
		}

		if(botPet->GetAIMovementTimer()->Check()) {
			switch(pStandingPetOrder) {
				case SPO_Follow:
					{
						float dist = ComparativeDistance(botPet->GetPosition(), botPet->GetTarget()->GetPosition());
						botPet->SetRunAnimSpeed(0);
						if(dist > 184) {
							botPet->CalculateNewPosition2(botPet->GetTarget()->GetX(), botPet->GetTarget()->GetY(), botPet->GetTarget()->GetZ(), botPet->GetTarget()->GetRunspeed());
							return;
						}
						else {
							botPet->SetHeading(botPet->GetTarget()->GetHeading());
							if(moved) {
								moved=false;
								botPet->SendPosition();
								botPet->SetMoving(false);
							}
						}
					}
					break;
				case SPO_Sit:
					botPet->SetAppearance(eaSitting);
					break;
				case SPO_Guard:
					botPet->NextGuardPosition();
					break;
			}
		}
	}
}

void Bot::Depop() {
	WipeHateList();

	entity_list.RemoveFromHateLists(this);

	if(HasGroup())
		Bot::RemoveBotFromGroup(this, GetGroup());

	if(HasPet()) {
		GetPet()->Depop();
	}

	_botOwner = 0;
	_botOwnerCharacterID = 0;
	_previousTarget = 0;

	NPC::Depop(false);
}

bool Bot::DeleteBot(std::string* errorMessage) {
	bool hadError = false;

	if(this->GetBotID() == 0)
        return false;

    // TODO: These queries need to be ran together as a transaction.. ie, if one or more fail then they all will fail to commit to the database.
    std::string query = StringFormat("DELETE FROM botinventory WHERE botid = '%u'", this->GetBotID());
    auto results = database.QueryDatabase(query);
    if(!results.Success()) {
        *errorMessage = std::string(results.ErrorMessage());
        hadError = true;
    }

    query = StringFormat("DELETE FROM botbuffs WHERE botid = '%u'", this->GetBotID());
    results = database.QueryDatabase(query);
    if(!results.Success()) {
        *errorMessage = std::string(results.ErrorMessage());
        hadError = true;
    }

    query = StringFormat("DELETE FROM botstances WHERE BotID = '%u'", this->GetBotID());
    results = database.QueryDatabase(query);
    if(!results.Success()) {
        *errorMessage = std::string(results.ErrorMessage());
        hadError = true;
    }

    query = StringFormat("DELETE FROM bots WHERE BotID = '%u'", this->GetBotID());
    results = database.QueryDatabase(query);
    if(!results.Success()) {
        *errorMessage = std::string(results.ErrorMessage());
        hadError = true;
    }

	return !hadError;
}

void Bot::Spawn(Client* botCharacterOwner, std::string* errorMessage) {
	if(GetBotID() > 0 && _botOwnerCharacterID > 0 && botCharacterOwner && botCharacterOwner->CharacterID() == _botOwnerCharacterID) {
		// Rename the bot name to make sure that Mob::GetName() matches Mob::GetCleanName() so we dont have a bot named "Jesuschrist001"
		strcpy(name, GetCleanName());

		// Get the zone id this bot spawned in
		_lastZoneId = GetZoneID();

		// this change propagates to Bot::FillSpawnStruct()
		this->helmtexture = 0; //0xFF;
		this->texture = 0; //0xFF;

		if(this->Save())
			this->GetBotOwner()->CastToClient()->Message(0, "%s saved.", this->GetCleanName());
		else
			this->GetBotOwner()->CastToClient()->Message(13, "%s save failed!", this->GetCleanName());

		// Spawn the bot at the bow owner's loc
		this->m_Position.m_X = botCharacterOwner->GetX();
		this->m_Position.m_Y = botCharacterOwner->GetY();
		this->m_Position.m_Z = botCharacterOwner->GetZ();

		// Make the bot look at the bot owner
		FaceTarget(botCharacterOwner);

		// Level the bot to the same level as the bot owner
		//this->SetLevel(botCharacterOwner->GetLevel());

		entity_list.AddBot(this, true, true);

		// Load pet
		LoadPet();

		this->SendPosition();

		// there is something askew with spawn struct appearance fields...
		// I re-enabled this until I can sort it out -U
		uint32 itemID = 0;
		uint8 materialFromSlot = 0xFF;
		for(int i = EmuConstants::EQUIPMENT_BEGIN; i <= EmuConstants::EQUIPMENT_END; ++i) {
			itemID = GetBotItemBySlot(i);
			if(itemID != 0) {
				materialFromSlot = Inventory::CalcMaterialFromSlot(i);
				if(materialFromSlot != 0xFF)
					this->SendWearChange(materialFromSlot);
			}
		}
	}
}

// Saves the specified item as an inventory record in the database for this bot.
void Bot::SetBotItemInSlot(uint32 slotID, uint32 itemID, const ItemInst* inst, std::string *errorMessage) {

	uint32 augslot[EmuConstants::ITEM_COMMON_SIZE] = { NO_ITEM, NO_ITEM, NO_ITEM, NO_ITEM, NO_ITEM };

	if (this->GetBotID() == 0 || slotID < EmuConstants::EQUIPMENT_BEGIN || itemID <= NO_ITEM)
        return;

    if (inst && inst->IsType(ItemClassCommon)) {
        for(int i = AUG_BEGIN; i < EmuConstants::ITEM_COMMON_SIZE; ++i) {
            ItemInst* auginst = inst->GetItem(i);
            augslot[i] = (auginst && auginst->GetItem()) ? auginst->GetItem()->ID : 0;
        }
    }

    std::string query = StringFormat("REPLACE INTO botinventory (botid, slotid, itemid, charges, instnodrop, color, "
                                    "augslot1, augslot2, augslot3, augslot4, augslot5) "
                                    "VALUES(%lu, %lu, %lu, %lu, %lu, %lu, %lu, %lu, %lu, %lu, %lu)",
                                    (unsigned long)this->GetBotID(), (unsigned long)slotID, (unsigned long)itemID,
                                    (unsigned long)inst->GetCharges(), (unsigned long)(inst->IsAttuned()? 1: 0),
                                    (unsigned long)inst->GetColor(), (unsigned long)augslot[0], (unsigned long)augslot[1],
                                    (unsigned long)augslot[2], (unsigned long)augslot[3], (unsigned long)augslot[4]);
    auto results = database.QueryDatabase(query);
    if(!results.Success())
        *errorMessage = std::string(results.ErrorMessage());
}

// Deletes the inventory record for the specified item from the database for this bot.
void Bot::RemoveBotItemBySlot(uint32 slotID, std::string *errorMessage) {

	if(this->GetBotID() == 0)
        return;

	std::string query = StringFormat("DELETE FROM botinventory "
                                    "WHERE botid = %i AND slotid = %i",
                                    this->GetBotID(), slotID);
    auto results = database.QueryDatabase(query);
    if(!results.Success())
        *errorMessage = std::string(results.ErrorMessage());

    m_inv.DeleteItem(slotID);
}

// Retrieves all the inventory records from the database for this bot.
void Bot::GetBotItems(std::string* errorMessage, Inventory &inv) {

	if(this->GetBotID() == 0)
        return;

    std::string query = StringFormat("SELECT slotid, itemid, charges, color, "
                                    "augslot1, augslot2, augslot3, augslot4, "
                                    "augslot5, instnodrop FROM botinventory "
                                    "WHERE botid = %i ORDER BY slotid", this->GetBotID());
    auto results = database.QueryDatabase(query);
    if (!results.Success()) {
        *errorMessage = std::string(results.ErrorMessage());
        return;
    }

    for (auto row = results.begin(); row != results.end(); ++row) {
        int16 slot_id	= atoi(row[0]);
        uint32 item_id	= atoi(row[1]);
        uint16 charges	= atoi(row[2]);
        uint32 color	= atoul(row[3]);
        uint32 aug[EmuConstants::ITEM_COMMON_SIZE];
        aug[0] = (uint32)atoul(row[4]);
        aug[1] = (uint32)atoul(row[5]);
        aug[2] = (uint32)atoul(row[6]);
        aug[3] = (uint32)atoul(row[7]);
        aug[4] = (uint32)atoul(row[8]);
        bool instnodrop	= (row[9] && (uint16)atoi(row[9])) ? true : false;

        ItemInst* inst = database.CreateItem(item_id, charges, aug[0], aug[1], aug[2], aug[3], aug[4]);
        if (!inst) {
            Log.Out(Logs::General, Logs::Error, "Warning: botid %i has an invalid item_id %i in inventory slot %i", this->GetBotID(), item_id, slot_id);
            continue;
        }

        int16 put_slot_id = INVALID_INDEX;

        if (instnodrop || ((slot_id >= EmuConstants::EQUIPMENT_BEGIN) && (slot_id <= EmuConstants::EQUIPMENT_END) && inst->GetItem()->Attuneable))
            inst->SetAttuned(true);

        if (color > 0)
            inst->SetColor(color);

        if (charges==255)
            inst->SetCharges(-1);
        else
            inst->SetCharges(charges);

        if (slot_id < 8000 || slot_id > 8999)
            put_slot_id = inv.PutItem(slot_id, *inst);

        safe_delete(inst);

        // Save ptr to item in inventory
        if (put_slot_id == INVALID_INDEX)
            Log.Out(Logs::General, Logs::Error, "Warning: Invalid slot_id for item in inventory: botid=%i, item_id=%i, slot_id=%i",this->GetBotID(), item_id, slot_id);

    }

}

// Returns the inventory record for this bot from the database for the specified equipment slot.
uint32 Bot::GetBotItemBySlot(uint32 slotID) {

	if(this->GetBotID() == 0 || slotID < EmuConstants::EQUIPMENT_BEGIN)
        return 0;

    std::string query = StringFormat("SELECT itemid FROM botinventory WHERE botid=%i AND slotid = %i", GetBotID(), slotID);
    auto results = database.QueryDatabase(query);
    if(!results.Success())
        return 0;

    if(results.RowCount() != 1)
        return 0;

	auto row = results.begin();

	return atoi(row[0]);
}

// Returns the number of inventory records the bot has in the database.
uint32 Bot::GetBotItemsCount(std::string *errorMessage) {

	if(this->GetBotID() == 0)
        return 0;

    std::string query = StringFormat("SELECT COUNT(*) FROM botinventory WHERE botid = %i", this->GetBotID());
    auto results = database.QueryDatabase(query);
    if(!results.Success()) {
        *errorMessage = std::string(results.ErrorMessage());
        return 0;
    }

    if(results.RowCount() != 1)
        return 0;

    auto row = results.begin();
    return atoi(row[0]);
}

bool Bot::MesmerizeTarget(Mob* target) {
	bool Result = false;

	if(target) {
		int mezid = 0;
		int mezlevel = GetLevel();

		if(mezlevel >= 69) {
			mezid = 5520;
		}
		else if(mezlevel == 68) {
			mezid = 8035;
		}
		else if(mezlevel == 67) {
			mezid = 5503;
		}
		else if(mezlevel >= 64) {
			mezid = 3358;
		}
		else if(mezlevel == 63) {
			mezid = 3354;
		}
		else if(mezlevel >= 61) {
			mezid = 3341;
		}
		else if(mezlevel == 60) {
			mezid = 2120;
		}
		else if(mezlevel == 59) {
			mezid = 1692;
		}
		else if(mezlevel >= 54) {
			mezid = 1691;
		}
		else if(mezlevel >= 47) {
			mezid = 190;
		}
		else if(mezlevel >= 30) {
			mezid = 188;
		}
		else if(mezlevel >= 13) {
			mezid = 187;
		}
		else if(mezlevel >= 2) {
			mezid = 292;
		}
		if(mezid > 0) {
			uint32 DontRootMeBeforeTime = 0;
			CastSpell(mezid, target->GetID(), 1, -1, -1, &DontRootMeBeforeTime);
			target->SetDontRootMeBefore(DontRootMeBeforeTime);
			Result = true;
		}
	}

	return Result;
}

void Bot::SetLevel(uint8 in_level, bool command) {
	if(in_level > 0) {
		Mob::SetLevel(in_level, command);
	}
}

void Bot::FillSpawnStruct(NewSpawn_Struct* ns, Mob* ForWho) {
	if(ns)
	{
		Mob::FillSpawnStruct(ns, ForWho);

		ns->spawn.afk = 0;
		ns->spawn.lfg = 0;
		ns->spawn.anon = 0;
		ns->spawn.gm = 0;
		if(IsInAGuild())
			ns->spawn.guildID = GuildID();
		else
			ns->spawn.guildID = 0xFFFFFFFF;		// 0xFFFFFFFF = NO GUILD, 0 = Unknown Guild
		ns->spawn.is_npc = 0;				// 0=no, 1=yes
		ns->spawn.is_pet = 0;
		ns->spawn.guildrank = 0;
		ns->spawn.showhelm = 1;
		ns->spawn.flymode = 0;
		ns->spawn.size = 0;
		ns->spawn.NPC = 0;					// 0=player,1=npc,2=pc corpse,3=npc corpse

		ns->spawn.helm = helmtexture; //0xFF;
		ns->spawn.equip_chest2 = texture; //0xFF;

		const Item_Struct* item = 0;
		const ItemInst* inst = 0;

		uint32 spawnedbotid = 0;
		spawnedbotid = this->GetBotID();

		for (int i = 0; i < MaterialPrimary; i++)
		{
			inst = GetBotItem(i);
			if (inst)
			{
				item = inst->GetItem();
				if (item != 0)
				{
					ns->spawn.equipment[i].material = item->Material;
					ns->spawn.equipment[i].elitematerial = item->EliteMaterial;
					ns->spawn.equipment[i].heroforgemodel = item->HerosForgeModel;
					if (armor_tint[i])
					{
						ns->spawn.colors[i].color = armor_tint[i];

					}
					else
					{
						ns->spawn.colors[i].color = item->Color;
					}
				}
				else
				{
					if (armor_tint[i])
					{
						ns->spawn.colors[i].color = armor_tint[i];
					}
				}
			}
		}

		inst = GetBotItem(MainPrimary);
		if(inst)
		{
			item = inst->GetItem();
			if(item)
			{
				if(strlen(item->IDFile) > 2)
				{
					ns->spawn.equipment[MaterialPrimary].material = atoi(&item->IDFile[2]);
				}
				ns->spawn.colors[MaterialPrimary].color = GetEquipmentColor(MaterialPrimary);
			}
		}

		inst = GetBotItem(MainSecondary);
		if(inst)
		{
			item = inst->GetItem();
			if(item)
			{
				if(strlen(item->IDFile) > 2)
				{
					ns->spawn.equipment[MaterialSecondary].material = atoi(&item->IDFile[2]);
				}
				ns->spawn.colors[MaterialSecondary].color = GetEquipmentColor(MaterialSecondary);
			}
		}
	}
}

uint32 Bot::GetBotIDByBotName(std::string botName) {
	if(botName.empty())
        return 0;

    std::string query = StringFormat("SELECT BotID FROM bots WHERE Name = '%s'", botName.c_str());
    auto results = database.QueryDatabase(query);
    if(!results.Success())
        return 0;

    if (results.RowCount() == 0)
        return 0;

    auto row = results.begin();
	return atoi(row[0]);
}

Bot* Bot::LoadBot(uint32 botID, std::string* errorMessage) {
	Bot* loadedBot = nullptr;

	if(botID == 0)
        return nullptr;

    std::string query = StringFormat("SELECT BotOwnerCharacterID, BotSpellsID, Name, LastName, BotLevel, "
                                    "Race, Class, Gender, Size, Face, LuclinHairStyle, LuclinHairColor, "
                                    "LuclinEyeColor, LuclinEyeColor2, LuclinBeardColor, LuclinBeard, "
                                    "DrakkinHeritage, DrakkinTattoo, DrakkinDetails, HP, Mana, MR, CR, "
                                    "DR, FR, PR, Corrup, AC, STR, STA, DEX, AGI, _INT, WIS, CHA, ATK, "
                                    "BotCreateDate, LastSpawnDate, TotalPlayTime, LastZoneId "
                                    "FROM bots WHERE BotID = '%u'", botID);
    auto results = database.QueryDatabase(query);
    if(!results.Success()) {
        *errorMessage = std::string(results.ErrorMessage());
        return nullptr;
    }

    if (results.RowCount() == 0)
        return nullptr;

    auto row = results.begin();
    NPCType defaultNPCTypeStruct = CreateDefaultNPCTypeStructForBot(std::string(row[2]), std::string(row[3]),
                                                                    atoi(row[4]), atoi(row[5]), atoi(row[6]), atoi(row[7]));

    NPCType tempNPCStruct = FillNPCTypeStruct(atoi(row[1]), std::string(row[2]), std::string(row[3]), atoi(row[4]),
                                            atoi(row[5]), atoi(row[6]), atoi(row[7]), atof(row[8]), atoi(row[9]),
                                            atoi(row[10]), atoi(row[11]), atoi(row[12]), atoi(row[13]), atoi(row[14]),
                                            atoi(row[15]), atoi(row[16]), atoi(row[17]), atoi(row[18]), atoi(row[19]),
                                            atoi(row[20]), defaultNPCTypeStruct.MR, defaultNPCTypeStruct.CR,
                                            defaultNPCTypeStruct.DR, defaultNPCTypeStruct.FR, defaultNPCTypeStruct.PR,
                                            defaultNPCTypeStruct.Corrup, defaultNPCTypeStruct.AC, defaultNPCTypeStruct.STR,
                                            defaultNPCTypeStruct.STA, defaultNPCTypeStruct.DEX, defaultNPCTypeStruct.AGI,
                                            defaultNPCTypeStruct.INT, defaultNPCTypeStruct.WIS, defaultNPCTypeStruct.CHA,
                                            defaultNPCTypeStruct.ATK);

    loadedBot = new Bot(botID, atoi(row[0]), atoi(row[1]), atof(row[38]), atoi(row[39]), tempNPCStruct);

	return loadedBot;
}

std::list<uint32> Bot::GetGroupedBotsByGroupId(uint32 groupId, std::string* errorMessage) {
	std::list<uint32> groupedBots;

	if(groupId == 0)
        return groupedBots;

    std::string query = StringFormat("SELECT g.mobid AS BotID FROM vwGroups AS g "
                                    "JOIN bots AS b ON g.mobid = b.BotId AND g.mobtype = 'B' "
                                    "WHERE g.groupid = %u", groupId);
    auto results = database.QueryDatabase(query);
	if(!results.Success()) {
		*errorMessage = std::string(results.ErrorMessage());
		return groupedBots;
	}

    for (auto row = results.begin(); row != results.end(); ++row)
        groupedBots.push_back(atoi(row[0]));

	return groupedBots;
}

// Load and spawn all zoned bots by bot owner character
void Bot::LoadAndSpawnAllZonedBots(Client* botOwner) {
	if(botOwner) {
		if(botOwner->HasGroup()) {
			Group* g = botOwner->GetGroup();
			if(g) {
				uint32 TempGroupId = g->GetID();
				std::string errorMessage;
				std::list<uint32> ActiveBots = Bot::GetGroupedBotsByGroupId(botOwner->GetGroup()->GetID(), &errorMessage);

				if(errorMessage.empty() && !ActiveBots.empty()) {
					for(std::list<uint32>::iterator itr = ActiveBots.begin(); itr != ActiveBots.end(); ++itr) {
						Bot* activeBot = Bot::LoadBot(*itr, &errorMessage);

						if(!errorMessage.empty()) {
							safe_delete(activeBot);
							break;
						}

						if(activeBot) {
							activeBot->Spawn(botOwner, &errorMessage);

							g->UpdatePlayer(activeBot);

							if(g->GetLeader())
								activeBot->SetFollowID(g->GetLeader()->GetID());
						}

						if(activeBot && !botOwner->HasGroup())
							database.SetGroupID(activeBot->GetCleanName(), 0, activeBot->GetBotID());
					}
				}

				// Catch all condition for error messages destined for the zone error log
				if(!errorMessage.empty()) {
					// TODO: Log this error message to zone error log
				}
			}
		}
	}
}

// Returns TRUE if there is atleast 1 bot in the specified group
bool Bot::GroupHasBot(Group* group) {
	bool Result = false;

	if(group) {
		for(int Counter = 0; Counter < MAX_GROUP_MEMBERS; Counter++) {
			if (group->members[Counter] == nullptr) {
				continue;
			}

			if(group->members[Counter]->IsBot()) {
				Result = true;
				break;
			}
		}
	}

	return Result;
}

std::list<BotsAvailableList> Bot::GetBotList(uint32 botOwnerCharacterID, std::string* errorMessage) {
	std::list<BotsAvailableList> ownersBots;

	if(botOwnerCharacterID == 0)
        return ownersBots;

    std::string query = StringFormat("SELECT BotID, Name, Class, BotLevel, Race "
                                    "FROM bots WHERE BotOwnerCharacterID = '%u'", botOwnerCharacterID);
    auto results = database.QueryDatabase(query);
    if(!results.Success()) {
		*errorMessage = std::string(results.ErrorMessage());
		return ownersBots;
	}

    for (auto row = results.begin(); row != results.end(); ++row) {
        BotsAvailableList availableBot;
        availableBot.BotID = atoi(row[0]);
        strcpy(availableBot.BotName, row[1]);
        availableBot.BotClass = atoi(row[2]);
        availableBot.BotLevel = atoi(row[3]);
        availableBot.BotRace = atoi(row[4]);

        ownersBots.push_back(availableBot);
	}

	return ownersBots;
}

std::list<SpawnedBotsList> Bot::ListSpawnedBots(uint32 characterID, std::string* errorMessage) {
	std::list<SpawnedBotsList> spawnedBots;

	if(characterID == 0)
        return spawnedBots;

	std::string query = StringFormat("SELECT bot_name, zone_name FROM botleader WHERE leaderid=%i", characterID);
	auto results = database.QueryDatabase(query);
    if(!results.Success()) {
        *errorMessage = std::string(results.ErrorMessage());
        return spawnedBots;
    }

    for(auto row = results.begin(); row != results.end(); ++row) {
        SpawnedBotsList spawnedBotsList;
        spawnedBotsList.BotLeaderCharID = characterID;
        strcpy(spawnedBotsList.BotName, row[0]);
        strcpy(spawnedBotsList.ZoneName, row[1]);

        spawnedBots.push_back(spawnedBotsList);
    }

	return spawnedBots;
}

void Bot::SaveBotGroup(Group* botGroup, std::string botGroupName, std::string* errorMessage) {
	if(!botGroup || botGroupName.empty())
        return;

    Mob* tempGroupLeader = botGroup->GetLeader();

    if(!tempGroupLeader->IsBot())
        return;

    uint32 botGroupId = 0;
    uint32 botGroupLeaderBotId = tempGroupLeader->CastToBot()->GetBotID();

    std::string query = StringFormat("INSERT INTO botgroup (BotGroupLeaderBotId, BotGroupName) "
                                    "VALUES (%u, '%s')", botGroupLeaderBotId, botGroupName.c_str());
    auto results = database.QueryDatabase(query);
    if(!results.Success()) {
        *errorMessage = std::string(results.ErrorMessage());
        return;
    }

    if(botGroupId == 0)
        return;

    for(int groupMemberIndex = 0; groupMemberIndex < botGroup->GroupCount(); groupMemberIndex++) {
        Mob* tempBot = botGroup->members[groupMemberIndex];

        if(!tempBot || !tempBot->IsBot())
            continue;

        uint32 botGroupMemberBotId = tempBot->CastToBot()->GetBotID();

        query = StringFormat("INSERT INTO botgroupmembers (BotGroupId, BotId) "
                            "VALUES (%u, %u)", botGroupId, botGroupMemberBotId);
        results = database.QueryDatabase(query);
        if(!results.Success())
            *errorMessage = std::string(results.ErrorMessage());
    }

}

void Bot::DeleteBotGroup(std::string botGroupName, std::string* errorMessage) {

	if(botGroupName.empty())
        return;

    uint32 botGroupId = GetBotGroupIdByBotGroupName(botGroupName, errorMessage);

    if(!errorMessage->empty() || botGroupId== 0)
        return;

    std::string query = StringFormat("DELETE FROM botgroupmembers WHERE BotGroupId = %u", botGroupId);
    auto results = database.QueryDatabase(query);
    if(!results.Success()) {
        *errorMessage = std::string(results.ErrorMessage());
        return;
    }

    query = StringFormat("DELETE FROM botgroup WHERE BotGroupId = %u", botGroupId);
    results = database.QueryDatabase(query);
    if(!results.Success())
        *errorMessage = std::string(results.ErrorMessage());
}

std::list<BotGroup> Bot::LoadBotGroup(std::string botGroupName, std::string* errorMessage) {
	std::list<BotGroup> botGroup;

	if(botGroupName.empty())
        return botGroup;

	uint32 botGroupId = GetBotGroupIdByBotGroupName(botGroupName, errorMessage);

	if(botGroupId == 0)
        return botGroup;

	std::string query = StringFormat("SELECT BotId FROM botgroupmembers WHERE BotGroupId = %u", botGroupId);
	auto results = database.QueryDatabase(query);
    if(!results.Success()) {
        *errorMessage = std::string(results.ErrorMessage());
        return botGroup;
    }

    for(auto row = results.begin(); row != results.end(); ++row) {
        BotGroup tempBotGroup;
        tempBotGroup.BotGroupID = botGroupId;
        tempBotGroup.BotID = atoi(row[0]);

        botGroup.push_back(tempBotGroup);
    }

	return botGroup;
}

std::list<BotGroupList> Bot::GetBotGroupListByBotOwnerCharacterId(uint32 botOwnerCharacterId, std::string* errorMessage) {
	std::list<BotGroupList> botGroups;

	if(botOwnerCharacterId == 0)
        return botGroups;

    std::string query = StringFormat("SELECT BotGroupName, BotGroupLeaderName FROM vwBotGroups "
                                    "WHERE BotOwnerCharacterId = %u", botOwnerCharacterId);
    auto results = database.QueryDatabase(query);
    if(!results.Success()) {
        *errorMessage = std::string(results.ErrorMessage());
        return botGroups;
    }

    for(auto row = results.begin(); row != results.end(); ++row) {
		BotGroupList botGroupList;
        botGroupList.BotGroupName = std::string(row[0]);
        botGroupList.BotGroupLeaderName = std::string(row[1]);

        botGroups.push_back(botGroupList);
    }

	return botGroups;
}

bool Bot::DoesBotGroupNameExist(std::string botGroupName) {

	if(botGroupName.empty())
        return false;

	std::string query = StringFormat("SELECT BotGroupId FROM vwBotGroups "
                                    "WHERE BotGroupName = '%s'", botGroupName.c_str());
    auto results = database.QueryDatabase(query);
    if (!results.Success() || results.RowCount() == 0)
        return false;

    for(auto row = results.begin(); row != results.end(); ++row) {
        uint32 tempBotGroupId = atoi(row[0]);
		std::string tempBotGroupName = std::string(row[1]);

		if (botGroupName == tempBotGroupName && tempBotGroupId != 0)
            return true;
    }

	return false;
}

uint32 Bot::CanLoadBotGroup(uint32 botOwnerCharacterId, std::string botGroupName, std::string* errorMessage) {

	if(botOwnerCharacterId == 0 || botGroupName.empty())
        return 0;

    std::string query = StringFormat("SELECT BotGroupId, BotGroupName FROM vwBotGroups "
                                    "WHERE BotOwnerCharacterId = %u", botOwnerCharacterId);
    auto results = database.QueryDatabase(query);
    if(!results.Success()) {
        *errorMessage = std::string(results.ErrorMessage());
        return 0;
    }

    if(results.RowCount() == 0)
        return 0;

    for(auto row = results.begin(); row != results.end(); ++row) {

        uint32 tempBotGroupId = atoi(row[0]);
        std::string tempBotGroupName = std::string(row[1]);

        if(botGroupName == tempBotGroupName)
            return tempBotGroupId;
    }

	return 0;
}

uint32 Bot::GetBotGroupIdByBotGroupName(std::string botGroupName, std::string* errorMessage) {

	if(botGroupName.empty())
        return 0;

    std::string query = StringFormat("SELECT BotGroupId FROM vwBotGroups "
                                    "WHERE BotGroupName = '%s'", botGroupName.c_str());
    auto results = database.QueryDatabase(query);
    if(!results.Success()) {
        *errorMessage = std::string(results.ErrorMessage());
        return 0;
    }

    if (results.RowCount() == 0)
        return 0;

    auto row = results.begin();
    return atoi(row[0]);
}

uint32 Bot::GetBotGroupLeaderIdByBotGroupName(std::string botGroupName) {

	if(botGroupName.empty())
        return 0;

	std::string query = StringFormat("SELECT BotGroupLeaderBotId FROM vwBotGroups WHERE BotGroupName = '%s'", botGroupName.c_str());
    auto results = database.QueryDatabase(query);
    if (!results.Success() || results.RowCount() == 0)
        return 0;

    auto row = results.begin();
    return atoi(row[0]);
}

uint32 Bot::AllowedBotSpawns(uint32 botOwnerCharacterID, std::string* errorMessage) {

	if(botOwnerCharacterID == 0)
        return 0;

    std::string query = StringFormat("SELECT value FROM quest_globals "
                                    "WHERE name = 'bot_spawn_limit' AND charid = %i",
                                    botOwnerCharacterID);
    auto results = database.QueryDatabase(query);
    if (!results.Success()) {
        *errorMessage = std::string(results.ErrorMessage());
        return 0;
    }

    if (results.RowCount() != 1)
        return 0;

	auto row = results.begin();
	return atoi(row[0]);
}

uint32 Bot::SpawnedBotCount(uint32 botOwnerCharacterID, std::string* errorMessage) {
	uint32 Result = 0;

	if(botOwnerCharacterID > 0) {
		std::list<Bot*> SpawnedBots = entity_list.GetBotsByBotOwnerCharacterID(botOwnerCharacterID);

		Result = SpawnedBots.size();
	}

	return Result;
}

uint32 Bot::CreatedBotCount(uint32 botOwnerCharacterID, std::string* errorMessage) {

	if(botOwnerCharacterID == 0)
        return 0;

	std::string query = StringFormat("SELECT COUNT(BotID) FROM bots "
                                    "WHERE BotOwnerCharacterID=%i", botOwnerCharacterID);
    auto results = database.QueryDatabase(query);
    if (!results.Success()) {
        *errorMessage = std::string(results.ErrorMessage());
        return 0;
    }

    if (results.RowCount() != 1)
        return 0;

	auto row = results.begin();
	return atoi(row[0]);
}

uint32 Bot::GetBotOwnerCharacterID(uint32 botID, std::string* errorMessage) {

	if(botID == 0)
        return 0;

    std::string query = StringFormat("SELECT BotOwnerCharacterID FROM bots WHERE BotID = %u", botID);
    auto results = database.QueryDatabase(query);
    if (!results.Success()) {
        *errorMessage = std::string(results.ErrorMessage());
        return 0;
    }

    if (results.RowCount() != 1)
        return 0;

	auto row = results.begin();
	return atoi(row[0]);
}

void Bot::LevelBotWithClient(Client* client, uint8 level, bool sendlvlapp) {
	// This essentially performs a '#bot update,' with appearance packets, based on the current methods.
	// This should not be called outside of Client::SetEXP() due to it's lack of rule checks.
	if(client) {
		std::list<Bot*> blist = entity_list.GetBotsByBotOwnerCharacterID(client->CharacterID());

		for(std::list<Bot*>::iterator biter = blist.begin(); biter != blist.end(); ++biter) {
			Bot* bot = *biter;
			if(bot && (bot->GetLevel() != client->GetLevel())) {
				bot->SetPetChooser(false); // not sure what this does, but was in bot 'update' code
				bot->CalcBotStats(false); // TODO: look at this and see if 'true' should be passed...
				if(sendlvlapp)
					bot->SendLevelAppearance();
				// modified from Client::SetLevel()
				bot->SendAppearancePacket(AT_WhoLevel, level, true, true); // who level change
			}
		}

		blist.clear();
	}
}

std::string Bot::ClassIdToString(uint16 classId) {
	std::string Result;

	if(classId > 0 && classId < 17) {
		switch(classId) {
			case 1:
				Result = std::string("Warrior");
				break;
			case 2:
				Result = std::string("Cleric");
				break;
			case 3:
				Result = std::string("Paladin");
				break;
			case 4:
				Result = std::string("Ranger");
				break;
			case 5:
				Result = std::string("Shadowknight");
				break;
			case 6:
				Result = std::string("Druid");
				break;
			case 7:
				Result = std::string("Monk");
				break;
			case 8:
				Result = std::string("Bard");
				break;
			case 9:
				Result = std::string("Rogue");
				break;
			case 10:
				Result = std::string("Shaman");
				break;
			case 11:
				Result = std::string("Necromancer");
				break;
			case 12:
				Result = std::string("Wizard");
				break;
			case 13:
				Result = std::string("Magician");
				break;
			case 14:
				Result = std::string("Enchanter");
				break;
			case 15:
				Result = std::string("Beastlord");
				break;
			case 16:
				Result = std::string("Berserker");
				break;
		}
	}

	return Result;
}

std::string Bot::RaceIdToString(uint16 raceId) {
	std::string Result;

	if(raceId > 0) {
		switch(raceId) {
			case 1:
				Result = std::string("Human");
				break;
			case 2:
				Result = std::string("Barbarian");
				break;
			case 3:
				Result = std::string("Erudite");
				break;
			case 4:
				Result = std::string("Wood Elf");
				break;
			case 5:
				Result = std::string("High Elf");
				break;
			case 6:
				Result = std::string("Dark Elf");
				break;
			case 7:
				Result = std::string("Half Elf");
				break;
			case 8:
				Result = std::string("Dwarf");
				break;
			case 9:
				Result = std::string("Troll");
				break;
			case 10:
				Result = std::string("Ogre");
				break;
			case 11:
				Result = std::string("Halfling");
				break;
			case 12:
				Result = std::string("Gnome");
				break;
			case 128:
				Result = std::string("Iksar");
				break;
			case 130:
				Result = std::string("Vah Shir");
				break;
			case 330:
				Result = std::string("Froglok");
				break;
			case 522:
				Result = std::string("Drakkin");
				break;
		}
	}

	return Result;
}

void Bot::SendBotArcheryWearChange(uint8 material_slot, uint32 material, uint32 color) {
	EQApplicationPacket* outapp = new EQApplicationPacket(OP_WearChange, sizeof(WearChange_Struct));
	WearChange_Struct* wc = (WearChange_Struct*)outapp->pBuffer;

	wc->spawn_id = GetID();
	wc->material = material;
	wc->color.color = color;
	wc->wear_slot_id = material_slot;

	entity_list.QueueClients(this, outapp);
	safe_delete(outapp);
}

// Returns the item id that is in the bot inventory collection for the specified slot.
ItemInst* Bot::GetBotItem(uint32 slotID) {
	ItemInst* item = m_inv.GetItem(slotID);
	if(item){
		return item;
	}

	return nullptr;
}

// Adds the specified item it bot to the NPC equipment array and to the bot inventory collection.
void Bot::BotAddEquipItem(int slot, uint32 id) {
	if(slot > 0 && id > 0) {
		uint8 materialFromSlot = Inventory::CalcMaterialFromSlot(slot);

		if(materialFromSlot != _MaterialInvalid) {
			equipment[slot] = id; // npc has more than just material slots. Valid material should mean valid inventory index
			SendWearChange(materialFromSlot);
		}
	}
}

// Erases the specified item from bot the NPC equipment array and from the bot inventory collection.
void Bot::BotRemoveEquipItem(int slot) {
	if(slot > 0) {
		uint8 materialFromSlot = Inventory::CalcMaterialFromSlot(slot);

		if(materialFromSlot != _MaterialInvalid) {
			equipment[slot] = 0; // npc has more than just material slots. Valid material should mean valid inventory index
			SendWearChange(materialFromSlot);
			if(materialFromSlot == MaterialChest)
				SendWearChange(MaterialArms);
		}
	}
}

void Bot::BotTradeSwapItem(Client* client, int16 lootSlot, const ItemInst* inst, const ItemInst* inst_swap, uint32 equipableSlots, std::string* errorMessage, bool swap) {

	if(!errorMessage->empty())
		return;

	client->PushItemOnCursor(*inst_swap, true);

	// Remove the item from the bot and from the bot's database records
	RemoveBotItemBySlot(lootSlot, errorMessage);

	if(!errorMessage->empty())
		return;

	this->BotRemoveEquipItem(lootSlot);

	if(swap) {
		BotTradeAddItem(inst->GetItem()->ID, inst, inst->GetCharges(), equipableSlots, lootSlot, errorMessage);

		if(!errorMessage->empty())
			return;
	}
}

void Bot::BotTradeAddItem(uint32 id, const ItemInst* inst, int16 charges, uint32 equipableSlots, uint16 lootSlot, std::string* errorMessage, bool addToDb) {
	if(addToDb) {
		this->SetBotItemInSlot(lootSlot, id, inst, errorMessage);
		if(!errorMessage->empty())
			return;
		m_inv.PutItem(lootSlot, *inst);
	}

	this->BotAddEquipItem(lootSlot, id);
}

bool Bot::Bot_Command_Resist(int resisttype, int level) {
	int resistid = 0;
	switch(resisttype) {
		case 1: // Poison Cleric
			if(level >= 30) {
				resistid = 62;
			}
			else if(level >= 6) {
				resistid = 227;
			}
			break;
		case 2: // Disease Cleric
			if(level >= 36) {
				resistid = 63;
			}
			else if(level >= 11) {
				resistid = 226;
			}
			break;
		case 3: // Fire Cleric
			if(level >= 33) {
				resistid = 60;
			}
			else if(level >= 8) {
				resistid = 224;
			}
			break;
		case 4: // Cold Cleric
			if(level >= 38) {
				resistid = 61;
			}
			else if(level >= 13) {
				resistid = 225;
			}
			break;
		case 5: // Magic Cleric
			if(level >= 43) {
				resistid = 64;
			}
			else if(level >= 16) {
				resistid = 228;
			}
			break;
		case 6: // Magic Enchanter
			if(level >= 37) {
				resistid = 64;
			}
			else if(level >= 17) {
				resistid = 228;
			}
			break;
		case 7: // Poison Druid
			if(level >= 44) {
				resistid = 62;
			}
			else if(level >= 19) {
				resistid = 227;
			}
			break;
		case 8: // Disease Druid
			if(level >= 44) {
				resistid = 63;
			}
			else if(level >= 19) {
				resistid = 226;
			}
			break;
		case 9: // Fire Druid
			if(level >= 20) {
				resistid = 60;
			}
			else if(level >= 1) {
				resistid = 224;
			}
			break;
		case 10: // Cold Druid
			if(level >= 30) {
				resistid = 61;
			}
			else if(level >= 9) {
				resistid = 225;
			}
			break;
		case 11: // Magic Druid
			if(level >= 49) {
				resistid = 64;
			}
			else if(level >= 34) {
				resistid = 228;
			}
			break;
		case 12: // Poison Shaman
			if(level >= 35) {
				resistid = 62;
			}
			else if(level >= 20) {
				resistid = 227;
			}
			break;
		case 13: // Disease Shaman
			if(level >= 30) {
				resistid = 63;
			}
			else if(level >= 8) {
				resistid = 226;
			}
			break;
		case 14: // Fire Shaman
			if(level >= 27) {
				resistid = 60;
			}
			else if(level >= 5) {
				resistid = 224;
			}
			break;
		case 15: // Cold Shaman
			if(level >= 24) {
				resistid = 61;
			}
			else if(level >= 1) {
				resistid = 225;
			}
			break;
		case 16: // Magic Shaman
			if(level >= 43) {
				resistid = 64;
			}
			else if(level >= 19) {
				resistid = 228;
			}
			break;
	}

	if(resistid > 0) {
		Group* g = GetGroup();
		if(g) {
			for(int k=0; k<MAX_GROUP_MEMBERS; k++) {
				if(g->members[k]) {
					SpellOnTarget(resistid, g->members[k]);
				}
			}
			return true;
		}
	}

	return false;
}

bool Bot::RemoveBotFromGroup(Bot* bot, Group* group) {
	bool Result = false;

	if(bot && group) {
		if(bot->HasGroup()) {
			if(!group->IsLeader(bot)) {
				bot->SetFollowID(0);

				if(group->DelMember(bot))
					database.SetGroupID(bot->GetCleanName(), 0, bot->GetBotID());

				if(group->GroupCount() <= 1 && ZoneLoaded)
					group->DisbandGroup();
			}
			else {
				for(int i = 0; i < MAX_GROUP_MEMBERS; i++) {
					if(!group->members[i])
						continue;

					group->members[i]->SetFollowID(0);
				}

				group->DisbandGroup();
				database.SetGroupID(bot->GetCleanName(), 0, bot->GetBotID());
			}

			Result = true;
		}
	}

	return Result;
}

bool Bot::AddBotToGroup(Bot* bot, Group* group) {
	bool Result = false;

	if(bot && group) {
		if(!bot->HasGroup()) {
			// Add bot to this group
			if(group->AddMember(bot)) {
				if(group->GetLeader()) {
					bot->SetFollowID(group->GetLeader()->GetID());

					// Need to send this only once when a group is formed with a bot so the client knows it is also the group leader
					if(group->GroupCount() == 2 && group->GetLeader()->IsClient()) {
						group->UpdateGroupAAs();
						Mob *TempLeader = group->GetLeader();
						group->SendUpdate(groupActUpdate, TempLeader);
					}
				}

				Result = true;
			}
		}
	}

	return Result;
}

bool Bot::BotGroupCreate(std::string botGroupLeaderName) {
	bool Result = false;

	if(!botGroupLeaderName.empty()) {
		Bot* botGroupLeader = entity_list.GetBotByBotName(botGroupLeaderName);

		if(botGroupLeader)
			Result = BotGroupCreate(botGroupLeader);
	}

	return Result;
}

bool Bot::BotGroupCreate(Bot* botGroupLeader) {
	bool Result = false;

	if(botGroupLeader && !botGroupLeader->HasGroup()) {
		Group* newGroup = new Group(botGroupLeader);

		if(newGroup) {
			entity_list.AddGroup(newGroup);
			database.SetGroupID(botGroupLeader->GetName(), newGroup->GetID(), botGroupLeader->GetBotID());
			database.SetGroupLeaderName(newGroup->GetID(), botGroupLeader->GetName());

			botGroupLeader->SetFollowID(botGroupLeader->GetBotOwner()->GetID());

			Result = true;
		}
	}

	return Result;
}

bool Bot::Bot_Command_CharmTarget(int charmtype, Mob *target) {
	int charmid = 0;
	int charmlevel = GetLevel();
	if(target) {
		switch(charmtype) {
			case 1: // Enchanter
				if((charmlevel >= 64) && (charmlevel <= 75)) {
					charmid = 3355;
				}
				else if((charmlevel >= 62) && (charmlevel <= 63)) {
					charmid = 3347;
				}
				else if((charmlevel >= 60) && (charmlevel <= 61)) {
					charmid = 1707;
				}
				else if((charmlevel >= 53) && (charmlevel <= 59)) {
					charmid = 1705;
				}
				else if((charmlevel >= 37) && (charmlevel <= 52)) {
					charmid = 183;
				}
				else if((charmlevel >= 23) && (charmlevel <= 36)) {
					charmid = 182;
				}
				else if((charmlevel >= 11) && (charmlevel <= 22)) {
					charmid = 300;
				}
				break;
			case 2: // Necromancer
				if((charmlevel >= 60) && (charmlevel <= 75)) {
					charmid = 1629;
				}
				else if((charmlevel >=47) && (charmlevel <= 59)) {
					charmid = 198;
				}
				else if((charmlevel >= 31) && (charmlevel <= 46)) {
					charmid = 197;
				}
				else if((charmlevel >= 18) && (charmlevel <= 30)) {
					charmid = 196;
				}
				break;
			case 3: // Druid
				if((charmlevel >= 63) && (charmlevel <= 75)) {
					charmid = 3445;
				}
				else if((charmlevel >= 55) && (charmlevel <= 62)) {
					charmid = 1556;
				}
				else if((charmlevel >= 52) && (charmlevel <= 54)) {
					charmid = 1553;
				}
				else if((charmlevel >= 43) && (charmlevel <= 51)) {
					charmid = 142;
				}
				else if((charmlevel >= 33) && (charmlevel <= 42)) {
					charmid = 141;
				}
				else if((charmlevel >= 23) && (charmlevel <= 32)) {
					charmid = 260;
				}
				else if((charmlevel >= 13) && (charmlevel <= 22)) {
					charmid = 242;
				}
				break;
		}
		if(charmid > 0) {
			uint32 DontRootMeBeforeTime = 0;
			CastSpell(charmid, target->GetID(), 1, -1, -1, &DontRootMeBeforeTime);
			target->SetDontRootMeBefore(DontRootMeBeforeTime);
			return true;
		}
	}
	return false;
}

bool Bot::Bot_Command_DireTarget(int diretype, Mob *target) {
	int direid = 0;
	int direlevel = GetLevel();
	if(target) {
		switch(diretype) {
			case 1: // Enchanter
				if(direlevel >= 65) {
					direid = 5874;
				}
				else if(direlevel >= 55) {
					direid = 2761;
				}
				break;
			case 2: // Necromancer
				if(direlevel >= 65) {
					direid = 5876;
				}
				else if(direlevel >= 55) {
					direid = 2759;
				}
				break;
			case 3: // Druid
				if(direlevel >= 65) {
					direid = 5875;
				}
				else if(direlevel >= 55) {
					direid = 2760;
				}
				break;
		}
		if(direid > 0) {
			uint32 DontRootMeBeforeTime = 0;
			CastSpell(direid, target->GetID(), 1, -1, -1, &DontRootMeBeforeTime);
			target->SetDontRootMeBefore(DontRootMeBeforeTime);
			return true;
		}
	}
	return false;
}

bool Bot::Bot_Command_CalmTarget(Mob *target) {
	if(target) {
		int calmid = 0;
		int calmlevel = GetLevel();
		if((calmlevel >= 67) && (calmlevel <= 75)) {
			calmid = 5274;
		}
		else if((calmlevel >= 62) && (calmlevel <= 66)) {
			calmid = 3197;
		}
		else if((calmlevel >= 35) && (calmlevel <= 61)) {
			calmid = 45;
		}
		else if((calmlevel >= 18) && (calmlevel <= 34)) {
			calmid = 47;
		}
		else if((calmlevel >= 6) && (calmlevel <= 17)) {
			calmid = 501;
		}
		else if((calmlevel >= 1) && (calmlevel <= 5)) {
			calmid = 208;
		}
		if(calmid > 0) {
			uint32 DontRootMeBeforeTime = 0;
			CastSpell(calmid, target->GetID(), 1, -1, -1, &DontRootMeBeforeTime);
			target->SetDontRootMeBefore(DontRootMeBeforeTime);
			return true;
		}
	}
	return false;
}

bool Bot::Bot_Command_RezzTarget(Mob *target) {
	if(target) {
		int rezid = 0;
		int rezlevel = GetLevel();
		if(rezlevel >= 56) {
			rezid = 1524;
		}
		else if(rezlevel >= 47) {
			rezid = 392;
		}
		else if(rezlevel >= 42) {
			rezid = 2172;
		}
		else if(rezlevel >= 37) {
			rezid = 388;
		}
		else if(rezlevel >= 32) {
			rezid = 2171;
		}
		else if(rezlevel >= 27) {
			rezid = 391;
		}
		else if(rezlevel >= 22) {
			rezid = 2170;
		}
		else if(rezlevel >= 18) {
			rezid = 2169;
		}
		if(rezid > 0) {
			uint32 DontRootMeBeforeTime = 0;
			CastSpell(rezid, target->GetID(), 1, -1, -1, &DontRootMeBeforeTime);
			target->SetDontRootMeBefore(DontRootMeBeforeTime);
			return true;
		}
	}
	return false;
}

bool Bot::Bot_Command_Cure(int curetype, int level) {
	int cureid = 0;
	switch(curetype) {
		case 1: // Poison
			if(level >= 58) {
				cureid = 1525;
			}
			else if(level >= 48) {
				cureid = 97;
			}
			else if(level >= 22) {
				cureid = 95;
			}
			else if(level >= 1) {
				cureid = 203;
			}
			break;
		case 2: // Disease
			if(level >= 51) {
				cureid = 3693;
			}
			else if(level >= 28) {
				cureid = 96;
			}
			else if(level >= 4) {
				cureid = 213;
			}
			break;
		case 3: // Curse
			if(level >= 54) {
				cureid = 2880;
			}
			else if(level >= 38) {
				cureid = 2946;
			}
			else if(level >= 23) {
				cureid = 4057;
			}
			else if(level >= 8) {
				cureid = 4056;
			}
			break;
		case 4: // Blindness
			if(level >= 3) {
				cureid = 212;
			}
			break;
	}

	if(cureid > 0) {
		Group* g = GetGroup();
		if(g) {
			for(int k=0; k<MAX_GROUP_MEMBERS; k++) {
				if(g->members[k]) {
					SpellOnTarget(cureid, g->members[k]);
				}
			}
			return true;
		}
	}

	return false;
}

// Completes a trade with a client bot owner
void Bot::FinishTrade(Client* client, BotTradeType tradeType) {
	if(client && !client->GetTradeskillObject() && (client->trade->state != Trading)) {
		if(tradeType == BotTradeClientNormal) {
			// Items being traded are found in the normal trade window used to trade between a Client and a Client or NPC
			// Items in this mode are found in slot ids 3000 thru 3003 - thought bots used the full 8-slot window..?
			PerformTradeWithClient(EmuConstants::TRADE_BEGIN, EmuConstants::TRADE_END, client); // {3000..3007}
		}
		else if(tradeType == BotTradeClientNoDropNoTrade) {
			// Items being traded are found on the Client's cursor slot, slot id 30. This item can be either a single item or it can be a bag.
			// If it is a bag, then we have to search for items in slots 331 thru 340
			PerformTradeWithClient(MainCursor, MainCursor, client);

			// TODO: Add logic here to test if the item in SLOT_CURSOR is a container type, if it is then we need to call the following:
			// PerformTradeWithClient(331, 340, client);
		}
	}
}

// Perfoms the actual trade action with a client bot owner
void Bot::PerformTradeWithClient(int16 beginSlotID, int16 endSlotID, Client* client) {
	if(client) {
		// TODO: Figure out what the actual max slot id is
		const int MAX_SLOT_ID = EmuConstants::TRADE_BAGS_END; // was the old incorrect 3179..
		uint32 items[MAX_SLOT_ID] = {0};
		uint8 charges[MAX_SLOT_ID] = {0};
		bool botCanWear[MAX_SLOT_ID] = {0};

		for(int16 i=beginSlotID; i<=endSlotID; ++i) {
			bool BotCanWear = false;
			bool UpdateClient = false;
			bool already_returned = false;

			Inventory& clientInventory = client->GetInv();
			const ItemInst* inst = clientInventory[i];
			if(inst) {
				items[i] = inst->GetItem()->ID;
				charges[i] = inst->GetCharges();
			}

			if (i == MainCursor)
				UpdateClient = true;

			//EQoffline: will give the items to the bots and change the bot stats
			if(inst && (GetBotOwner() == client->CastToMob()) && !IsEngaged()) {
				std::string TempErrorMessage;
				const Item_Struct* mWeaponItem = inst->GetItem();
				bool failedLoreCheck = false;
				for (int m = AUG_BEGIN; m  <EmuConstants::ITEM_COMMON_SIZE; ++m) {
					ItemInst *itm = inst->GetAugment(m);
					if(itm)
					{
						if(CheckLoreConflict(itm->GetItem())) {
							failedLoreCheck = true;
						}
					}
				}
				if(CheckLoreConflict(mWeaponItem)) {
					failedLoreCheck = true;
				}
				if(failedLoreCheck) {
					Message_StringID(0, DUP_LORE);
				}
				if(!failedLoreCheck && mWeaponItem && inst->IsEquipable(GetBaseRace(), GetClass()) && (GetLevel() >= mWeaponItem->ReqLevel)) {
					BotCanWear = true;
					botCanWear[i] = BotCanWear;
					ItemInst* swap_item = nullptr;

					const char* equipped[EmuConstants::EQUIPMENT_SIZE] = {"Charm", "Left Ear", "Head", "Face", "Right Ear", "Neck", "Shoulders", "Arms", "Back",
												"Left Wrist", "Right Wrist", "Range", "Hands", "Primary Hand", "Secondary Hand",
												"Left Finger", "Right Finger", "Chest", "Legs", "Feet", "Waist", "Ammo" };
					bool success = false;
					int how_many_slots = 0;
					for(int j = EmuConstants::EQUIPMENT_BEGIN; j <= EmuConstants::EQUIPMENT_END; ++j) {
						if((mWeaponItem->Slots & (1 << j))) {
							how_many_slots++;
							if(!GetBotItem(j)) {
								if(j == MainPrimary) {
									if((mWeaponItem->ItemType == ItemType2HSlash) || (mWeaponItem->ItemType == ItemType2HBlunt) || (mWeaponItem->ItemType == ItemType2HPiercing)) {
										if(GetBotItem(MainSecondary)) {
											if(mWeaponItem && (mWeaponItem->ItemType == ItemType2HSlash) || (mWeaponItem->ItemType == ItemType2HBlunt) || (mWeaponItem->ItemType == ItemType2HPiercing)) {
												if(client->CheckLoreConflict(GetBotItem(MainSecondary)->GetItem())) {
													failedLoreCheck = true;
												}
											}
											else {
												ItemInst* remove_item = GetBotItem(MainSecondary);
												BotTradeSwapItem(client, MainSecondary, 0, remove_item, remove_item->GetItem()->Slots, &TempErrorMessage, false);
											}
										}
									}
									if(!failedLoreCheck) {
										BotTradeAddItem(mWeaponItem->ID, inst, inst->GetCharges(), mWeaponItem->Slots, j, &TempErrorMessage);
										success = true;
									}
									break;
								}
								else if(j == MainSecondary) {
									if(inst->IsWeapon()) {
										if(CanThisClassDualWield()) {
											BotTradeAddItem(mWeaponItem->ID, inst, inst->GetCharges(), mWeaponItem->Slots, j, &TempErrorMessage);
											success = true;
										}
										else {
											Say("I can't Dual Wield yet.");
											--how_many_slots;
										}
									}
									else {
										BotTradeAddItem(mWeaponItem->ID, inst, inst->GetCharges(), mWeaponItem->Slots, j, &TempErrorMessage);
										success = true;
									}
									if(success) {
										if(GetBotItem(MainPrimary)) {
											ItemInst* remove_item = GetBotItem(MainPrimary);
											if((remove_item->GetItem()->ItemType == ItemType2HSlash) || (remove_item->GetItem()->ItemType == ItemType2HBlunt) || (remove_item->GetItem()->ItemType == ItemType2HPiercing)) {
												BotTradeSwapItem(client, MainPrimary, 0, remove_item, remove_item->GetItem()->Slots, &TempErrorMessage, false);
											}
										}
										break;
									}
								}
								else {
									BotTradeAddItem(mWeaponItem->ID, inst, inst->GetCharges(), mWeaponItem->Slots, j, &TempErrorMessage);
									success = true;
									break;
								}
							}
						}
					}
					if(!success) {
						for(int j = EmuConstants::EQUIPMENT_BEGIN; j <= EmuConstants::EQUIPMENT_END; ++j) {
							if((mWeaponItem->Slots & (1 << j))) {
								swap_item = GetBotItem(j);
								failedLoreCheck = false;
								for (int k = AUG_BEGIN; k < EmuConstants::ITEM_COMMON_SIZE; ++k) {
									ItemInst *itm = swap_item->GetAugment(k);
									if(itm)
									{
										if(client->CheckLoreConflict(itm->GetItem())) {
											failedLoreCheck = true;
										}
									}
								}
								if(client->CheckLoreConflict(swap_item->GetItem())) {
									failedLoreCheck = true;
								}
								if(!failedLoreCheck) {
									if(j == MainPrimary) {
										if((mWeaponItem->ItemType == ItemType2HSlash) || (mWeaponItem->ItemType == ItemType2HBlunt) || (mWeaponItem->ItemType == ItemType2HPiercing)) {
											if(GetBotItem(MainSecondary)) {
												if(client->CheckLoreConflict(GetBotItem(MainSecondary)->GetItem())) {
													failedLoreCheck = true;
												}
												else {
													ItemInst* remove_item = GetBotItem(MainSecondary);
													BotTradeSwapItem(client, MainSecondary, 0, remove_item, remove_item->GetItem()->Slots, &TempErrorMessage, false);
												}
											}
										}
										if(!failedLoreCheck) {
											BotTradeSwapItem(client, MainPrimary, inst, swap_item, mWeaponItem->Slots, &TempErrorMessage);
											success = true;
										}
										break;
									}
									else if(j == MainSecondary) {
										if(inst->IsWeapon()) {
											if(CanThisClassDualWield()) {
												BotTradeSwapItem(client, MainSecondary, inst, swap_item, mWeaponItem->Slots, &TempErrorMessage);
												success = true;
											}
											else {
												botCanWear[i] = false;
												Say("I can't Dual Wield yet.");
											}
										}
										else {
											BotTradeSwapItem(client, MainSecondary, inst, swap_item, mWeaponItem->Slots, &TempErrorMessage);
											success = true;
										}
										if(success && GetBotItem(MainPrimary)) {
											ItemInst* remove_item = GetBotItem(MainPrimary);
											if((remove_item->GetItem()->ItemType == ItemType2HSlash) || (remove_item->GetItem()->ItemType == ItemType2HBlunt) || (remove_item->GetItem()->ItemType == ItemType2HPiercing)) {
												BotTradeSwapItem(client, MainPrimary, 0, remove_item, remove_item->GetItem()->Slots, &TempErrorMessage, false);
											}
										}
										break;
									}
									else {
										BotTradeSwapItem(client, j, inst, swap_item, mWeaponItem->Slots, &TempErrorMessage);
										success = true;
										break;
									}
								}
								else {
									botCanWear[i] = false;
									Message_StringID(0, PICK_LORE);
									break;
								}
							}
						}
					}
					if(success) {
						if(how_many_slots > 1) {
							Message(300, "If you want this item in a different slot, use #bot inventory remove <slot_id> to clear the spot.");
						}
						CalcBotStats();
					}
				}
			}
			if(inst) {
				if(!botCanWear[i]) {
					client->PushItemOnCursor(*inst, true);
				}
				client->DeleteItemInInventory(i, 0, UpdateClient);
			}
		}

		const Item_Struct* item2 = 0;
		for(int y=beginSlotID; y<=endSlotID; ++y) {
			item2 = database.GetItem(items[y]);
			if(item2) {
				if(botCanWear[y]) {
					Say("Thank you for the %s, %s.", item2->Name, client->GetName());
				}
				else {
					Say("I can't use this %s!", item2->Name);
				}
			}
		}
	}
}

bool Bot::Death(Mob *killerMob, int32 damage, uint16 spell_id, SkillUseTypes attack_skill) {
	if(!NPC::Death(killerMob, damage, spell_id, attack_skill))
		return false;

	Save();

	Mob *give_exp = hate_list.GetDamageTopOnHateList(this);
	Client *give_exp_client = nullptr;

	if(give_exp && give_exp->IsClient())
		give_exp_client = give_exp->CastToClient();

	bool IsLdonTreasure = (this->GetClass() == LDON_TREASURE);

	if(entity_list.GetCorpseByID(GetID()))
		entity_list.GetCorpseByID(GetID())->Depop();

	Group *g = GetGroup();
	if(g) {
		for(int i=0; i<MAX_GROUP_MEMBERS; i++) {
			if(g->members[i]) {
				if(g->members[i] == this) {
					// If the leader dies, make the next bot the leader
					// and reset all bots followid
					if(g->IsLeader(g->members[i])) {
						if(g->members[i+1]) {
							g->SetLeader(g->members[i+1]);
							g->members[i+1]->SetFollowID(g->members[i]->GetFollowID());
							for(int j=0; j<MAX_GROUP_MEMBERS; j++) {
								if(g->members[j] && (g->members[j] != g->members[i+1])) {
									g->members[j]->SetFollowID(g->members[i+1]->GetID());
								}
							}
						}
					}

					// delete from group data
					RemoveBotFromGroup(this, g);

					// if group members exist below this one, move
					// them all up one slot in the group list
					int j = i+1;
					for(; j<MAX_GROUP_MEMBERS; j++) {
						if(g->members[j]) {
							g->members[j-1] = g->members[j];
							strcpy(g->membername[j-1], g->members[j]->GetCleanName());
							g->membername[j][0] = '\0';
							memset(g->membername[j], 0, 64);
							g->members[j] = nullptr;
						}
					}

					// update the client group
					EQApplicationPacket* outapp = new EQApplicationPacket(OP_GroupUpdate, sizeof(GroupJoin_Struct));
					GroupJoin_Struct* gu = (GroupJoin_Struct*)outapp->pBuffer;
					gu->action = groupActLeave;
					strcpy(gu->membername, GetCleanName());
					if(g) {
						for(int k=0; k<MAX_GROUP_MEMBERS; k++) {
							if(g->members[k] && g->members[k]->IsClient())
								g->members[k]->CastToClient()->QueuePacket(outapp);
						}
					}
					safe_delete(outapp);

					// now that's done, lets see if all we have left is the client
					// and we can clean up the clients raid group and group
					/*if(GetBotRaidID()) {
						BotRaids* br = entity_list.GetBotRaidByMob(this);
						if(br) {
							if(this == br->botmaintank) {
								br->botmaintank = nullptr;
							}
							if(this == br->botsecondtank) {
								br->botsecondtank = nullptr;
							}
						}
						if(g->GroupCount() == 0) {
							uint32 gid = g->GetID();
							if(br) {
								br->RemoveEmptyBotGroup();
							}
							entity_list.RemoveGroup(gid);
						}
						if(br && (br->RaidBotGroupsCount() == 1)) {
							br->RemoveClientGroup(br->GetRaidBotLeader());
						}
						if(br && (br->RaidBotGroupsCount() == 0)) {
							br->DisbandBotRaid();
						}
					}*/
				}
			}
		}
	}

	if(GetInHealRotation()) {
		GetHealRotationLeader()->RemoveHealRotationMember(this);
	}

	entity_list.RemoveBot(this->GetID());

	return true;
}

void Bot::Damage(Mob *from, int32 damage, uint16 spell_id, SkillUseTypes attack_skill, bool avoidable, int8 buffslot, bool iBuffTic) {
	if(spell_id==0)
		spell_id = SPELL_UNKNOWN;

	//handle EVENT_ATTACK. Resets after we have not been attacked for 12 seconds
	if(attacked_timer.Check()) {
		Log.Out(Logs::Detail, Logs::Combat, "Triggering EVENT_ATTACK due to attack by %s", from->GetName());
		parse->EventNPC(EVENT_ATTACK, this, from, "", 0);
	}

	attacked_timer.Start(CombatEventTimer_expire);

	// TODO: A bot doesnt call this, right?
	/*if (!IsEngaged())
		zone->AddAggroMob();*/

	// if spell is lifetap add hp to the caster
	if (spell_id != SPELL_UNKNOWN && IsLifetapSpell(spell_id)) {
		int healed = GetActSpellHealing(spell_id, damage);
		Log.Out(Logs::Detail, Logs::Combat, "Applying lifetap heal of %d to %s", healed, GetCleanName());
		HealDamage(healed);
		entity_list.MessageClose(this, true, 300, MT_Spells, "%s beams a smile at %s", GetCleanName(), from->GetCleanName() );
	}

	CommonDamage(from, damage, spell_id, attack_skill, avoidable, buffslot, iBuffTic);

	if(GetHP() < 0) {
		if(IsCasting())
			InterruptSpell();
		SetAppearance(eaDead);
	}

	SendHPUpdate();

	if(this == from) {
		return;
	}

	// Aggro the bot's group members
	if(IsGrouped())
	{
		Group *g = GetGroup();
		if(g)
		{
			for(int i=0; i<MAX_GROUP_MEMBERS; i++)
			{
				if(g->members[i] && g->members[i]->IsBot() && from && !g->members[i]->CheckAggro(from) && g->members[i]->IsAttackAllowed(from))
				{
					g->members[i]->AddToHateList(from, 1);
				}
			}
		}
	}
}

void Bot::AddToHateList(Mob* other, uint32 hate /*= 0*/, int32 damage /*= 0*/, bool iYellForHelp /*= true*/, bool bFrenzy /*= false*/, bool iBuffTic /*= false*/)
{
	Mob::AddToHateList(other, hate, damage, iYellForHelp, bFrenzy, iBuffTic);
}

bool Bot::Attack(Mob* other, int Hand, bool FromRiposte, bool IsStrikethrough, bool IsFromSpell, ExtraAttackOptions *opts)
{
	if (!other) {
		SetTarget(nullptr);
		Log.Out(Logs::General, Logs::Error, "A null Mob object was passed to Bot::Attack for evaluation!");
		return false;
	}

	if(!GetTarget() || GetTarget() != other)
		SetTarget(other);

	Log.Out(Logs::Detail, Logs::Combat, "Attacking %s with hand %d %s", other?other->GetCleanName():"(nullptr)", Hand, FromRiposte?"(this is a riposte)":"");

	if ((IsCasting() && (GetClass() != BARD) && !IsFromSpell) ||
		other == nullptr ||
		(GetHP() < 0) ||
		(GetAppearance() == eaDead) ||
		(!IsAttackAllowed(other)))
	{
		if(this->GetOwnerID())
			entity_list.MessageClose(this, 1, 200, 10, "%s says, '%s is not a legal target master.'", this->GetCleanName(), this->GetTarget()->GetCleanName());
		if(other) {
			RemoveFromHateList(other);
			Log.Out(Logs::Detail, Logs::Combat, "I am not allowed to attack %s", other->GetCleanName());
		}
		return false;
	}

	if(DivineAura()) {//cant attack while invulnerable
		Log.Out(Logs::Detail, Logs::Combat, "Attack canceled, Divine Aura is in effect.");
		return false;
	}

	// TODO: Uncomment this block after solved the bug that is assigning a null value to GetTarget() for bots while in combat. Appears to happen at random, but frequently.
	/*if(HasGroup() && _previousTarget != GetTarget()) {
		std::ostringstream attackMessage;
		attackMessage << "Attacking " << other->GetCleanName() << ".";

		GetGroup()->GroupMessage(this, 0, 100, attackMessage.str().c_str());
	}*/

	FaceTarget(GetTarget());

	ItemInst* weapon = nullptr;
	if(Hand == MainPrimary) {
		weapon = GetBotItem(MainPrimary);
		OffHandAtk(false);
	}
	if(Hand == MainSecondary) {
		weapon = GetBotItem(MainSecondary);
		OffHandAtk(true);
	}

	if(weapon != nullptr) {
		if (!weapon->IsWeapon()) {
			Log.Out(Logs::Detail, Logs::Combat, "Attack canceled, Item %s (%d) is not a weapon.", weapon->GetItem()->Name, weapon->GetID());
			return(false);
		}
		Log.Out(Logs::Detail, Logs::Combat, "Attacking with weapon: %s (%d)", weapon->GetItem()->Name, weapon->GetID());
	} else {
		Log.Out(Logs::Detail, Logs::Combat, "Attacking without a weapon.");
	}

	// calculate attack_skill and skillinuse depending on hand and weapon
	// also send Packet to near clients
	SkillUseTypes skillinuse;
	AttackAnimation(skillinuse, Hand, weapon);
	Log.Out(Logs::Detail, Logs::Combat, "Attacking with %s in slot %d using skill %d", weapon?weapon->GetItem()->Name:"Fist", Hand, skillinuse);

	/// Now figure out damage
	int damage = 0;
	uint8 mylevel = GetLevel() ? GetLevel() : 1;
	uint32 hate = 0;
	if (weapon) hate = weapon->GetItem()->Damage + weapon->GetItem()->ElemDmgAmt;
	int weapon_damage = GetWeaponDamage(other, weapon, &hate);
	if (hate == 0 && weapon_damage > 1) hate = weapon_damage;

	//if weapon damage > 0 then we know we can hit the target with this weapon
	//otherwise we cannot and we set the damage to -5 later on
	if(weapon_damage > 0){

		//Berserker Berserk damage bonus
		if(berserk && (GetClass() == BERSERKER)){
			int bonus = 3 + GetLevel()/10;		//unverified
			weapon_damage = weapon_damage * (100+bonus) / 100;
			Log.Out(Logs::Detail, Logs::Combat, "Berserker damage bonus increases DMG to %d", weapon_damage);
		}

		//try a finishing blow.. if successful end the attack
		if(TryFinishingBlow(other, skillinuse)) {
			return (true);
		}

		//damage formula needs some work
		int min_hit = 1;
		int max_hit = (2*weapon_damage*GetDamageTable(skillinuse)) / 100;

		if(GetLevel() < 10 && max_hit > RuleI(Combat, HitCapPre10))
			max_hit = (RuleI(Combat, HitCapPre10));
		else if(GetLevel() < 20 && max_hit > RuleI(Combat, HitCapPre20))
			max_hit = (RuleI(Combat, HitCapPre20));

		// ***************************************************************
		// *** Calculate the damage bonus, if applicable, for this hit ***
		// ***************************************************************

#ifndef EQEMU_NO_WEAPON_DAMAGE_BONUS

		// If you include the preprocessor directive "#define EQEMU_NO_WEAPON_DAMAGE_BONUS", that indicates that you do not
		// want damage bonuses added to weapon damage at all. This feature was requested by ChaosSlayer on the EQEmu Forums.
		//
		// This is not recommended for normal usage, as the damage bonus represents a non-trivial component of the DPS output
		// of weapons wielded by higher-level melee characters (especially for two-handed weapons).

		int ucDamageBonus = 0;

		if( Hand == MainPrimary && GetLevel() >= 28 && IsWarriorClass() )
		{
			// Damage bonuses apply only to hits from the main hand (Hand == MainPrimary) by characters level 28 and above
			// who belong to a melee class. If we're here, then all of these conditions apply.

			ucDamageBonus = GetWeaponDamageBonus( weapon ? weapon->GetItem() : (const Item_Struct*) nullptr );

			min_hit += (int) ucDamageBonus;
			max_hit += (int) ucDamageBonus;
			hate += ucDamageBonus;
		}
#endif
		//Live AA - Sinister Strikes *Adds weapon damage bonus to offhand weapon.
		if (Hand==MainSecondary) {
			if (aabonuses.SecondaryDmgInc || itembonuses.SecondaryDmgInc || spellbonuses.SecondaryDmgInc){

				ucDamageBonus = GetWeaponDamageBonus( weapon ? weapon->GetItem() : (const Item_Struct*) nullptr );

				min_hit += (int) ucDamageBonus;
				max_hit += (int) ucDamageBonus;
				hate += ucDamageBonus;
			}
		}

		min_hit = min_hit * GetMeleeMinDamageMod_SE(skillinuse) / 100;

		if(max_hit < min_hit)
			max_hit = min_hit;

		if(RuleB(Combat, UseIntervalAC))
			damage = max_hit;
		else
			damage = zone->random.Int(min_hit, max_hit);

		Log.Out(Logs::Detail, Logs::Combat, "Damage calculated to %d (min %d, max %d, str %d, skill %d, DMG %d, lv %d)",
			damage, min_hit, max_hit, GetSTR(), GetSkill(skillinuse), weapon_damage, GetLevel());

		if(opts) {
			damage *= opts->damage_percent;
			damage += opts->damage_flat;
			hate *= opts->hate_percent;
			hate += opts->hate_flat;
		}

		//check to see if we hit..
		if(!other->CheckHitChance(other, skillinuse, Hand)) {
			Log.Out(Logs::Detail, Logs::Combat, "Attack missed. Damage set to 0.");
			damage = 0;
			other->AddToHateList(this, 0);
		} else {	//we hit, try to avoid it
			other->AvoidDamage(this, damage);
			other->MeleeMitigation(this, damage, min_hit, opts);
			if(damage > 0) {
				ApplyMeleeDamageBonus(skillinuse, damage);
				damage += (itembonuses.HeroicSTR / 10) + (damage * other->GetSkillDmgTaken(skillinuse) / 100) + GetSkillDmgAmt(skillinuse);
				TryCriticalHit(other, skillinuse, damage, opts);
				Log.Out(Logs::Detail, Logs::Combat, "Generating hate %d towards %s", hate, GetCleanName());
				// now add done damage to the hate list
				//other->AddToHateList(this, hate);
			}
			else
				other->AddToHateList(this, 0);
			Log.Out(Logs::Detail, Logs::Combat, "Final damage after all reductions: %d", damage);
		}

		//riposte
		bool slippery_attack = false; // Part of hack to allow riposte to become a miss, but still allow a Strikethrough chance (like on Live)
		if (damage == -3) {
			if (FromRiposte) return false;
			else {
				if (Hand == MainSecondary) {// Do we even have it & was attack with mainhand? If not, don't bother with other calculations
					//Live AA - SlipperyAttacks
					//This spell effect most likely directly modifies the actual riposte chance when using offhand attack.
					int32 OffhandRiposteFail = aabonuses.OffhandRiposteFail + itembonuses.OffhandRiposteFail + spellbonuses.OffhandRiposteFail;
					OffhandRiposteFail *= -1; //Live uses a negative value for this.

					if (OffhandRiposteFail &&
						(OffhandRiposteFail > 99 || (zone->random.Int(0, 100) < OffhandRiposteFail))) {
						damage = 0; // Counts as a miss
						slippery_attack = true;
					} else
						DoRiposte(other);
						if (GetHP() < 0) return false;
				}
				else
					DoRiposte(other);
					if (GetHP() < 0) return false;
			}
		}

		if (((damage < 0) || slippery_attack) && !FromRiposte && !IsStrikethrough) { // Hack to still allow Strikethrough chance w/ Slippery Attacks AA
			int32 bonusStrikeThrough = itembonuses.StrikeThrough + spellbonuses.StrikeThrough + aabonuses.StrikeThrough;

			if(bonusStrikeThrough && (zone->random.Int(0, 100) < bonusStrikeThrough)) {
				Message_StringID(MT_StrikeThrough, STRIKETHROUGH_STRING); // You strike through your opponents defenses!
				Attack(other, Hand, false, true); // Strikethrough only gives another attempted hit
				return false;
			}
		}
	}
	else{
		damage = -5;
	}

	// Hate Generation is on a per swing basis, regardless of a hit, miss, or block, its always the same.
	// If we are this far, this means we are atleast making a swing.
	if (!FromRiposte) {// Ripostes never generate any aggro.
		other->AddToHateList(this, hate);
	}

	///////////////////////////////////////////////////////////
	////// Send Attack Damage
	///////////////////////////////////////////////////////////
	other->Damage(this, damage, SPELL_UNKNOWN, skillinuse);

	if (GetHP() < 0) return false;

	MeleeLifeTap(damage);

	if (damage > 0)
		CheckNumHitsRemaining(NumHit::OutgoingHitSuccess);

	//break invis when you attack
	if(invisible) {
		Log.Out(Logs::Detail, Logs::Combat, "Removing invisibility due to melee attack.");
		BuffFadeByEffect(SE_Invisibility);
		BuffFadeByEffect(SE_Invisibility2);
		invisible = false;
	}
	if(invisible_undead) {
		Log.Out(Logs::Detail, Logs::Combat, "Removing invisibility vs. undead due to melee attack.");
		BuffFadeByEffect(SE_InvisVsUndead);
		BuffFadeByEffect(SE_InvisVsUndead2);
		invisible_undead = false;
	}
	if(invisible_animals){
		Log.Out(Logs::Detail, Logs::Combat, "Removing invisibility vs. animals due to melee attack.");
		BuffFadeByEffect(SE_InvisVsAnimals);
		invisible_animals = false;
	}

	if(hidden || improved_hidden){
		hidden = false;
		improved_hidden = false;
		EQApplicationPacket* outapp = new EQApplicationPacket(OP_SpawnAppearance, sizeof(SpawnAppearance_Struct));
		SpawnAppearance_Struct* sa_out = (SpawnAppearance_Struct*)outapp->pBuffer;
		sa_out->spawn_id = GetID();
		sa_out->type = 0x03;
		sa_out->parameter = 0;
		entity_list.QueueClients(this, outapp, true);
		safe_delete(outapp);
	}

	if (spellbonuses.NegateIfCombat)
		BuffFadeByEffect(SE_NegateIfCombat);

	if(GetTarget())
		TriggerDefensiveProcs(weapon, other, Hand, damage);

	if (damage > 0)
		return true;

	else
		return false;
}

int32 Bot::CalcBotAAFocus(BotfocusType type, uint32 aa_ID, uint16 spell_id)
{
	const SPDat_Spell_Struct &spell = spells[spell_id];

	int32 value = 0;
	int lvlModifier = 100;
	int spell_level = 0;
	int lvldiff = 0;
	bool LimitSpellSkill = false;
	bool SpellSkill_Found = false;
	uint32 effect = 0;
	int32 base1 = 0;
	int32 base2 = 0;
	uint32 slot = 0;

	bool LimitFound = false;
	int FocusCount = 0;

	std::map<uint32, std::map<uint32, AA_Ability> >::const_iterator find_iter = aa_effects.find(aa_ID);
	if(find_iter == aa_effects.end())
	{
		return 0;
	}

	for (std::map<uint32, AA_Ability>::const_iterator iter = aa_effects[aa_ID].begin(); iter != aa_effects[aa_ID].end(); ++iter)
	{
		effect = iter->second.skill_id;
		base1 = iter->second.base1;
		base2 = iter->second.base2;
		slot = iter->second.slot;

		//AA Foci's can contain multiple focus effects within the same AA.
		//To handle this we will not automatically return zero if a limit is found.
		//Instead if limit is found and multiple effects, we will reset the limit check
		//when the next valid focus effect is found.
		if (IsFocusEffect(0, 0, true,effect) || (effect == SE_TriggerOnCast)){
			FocusCount++;
			//If limit found on prior check next, else end loop.
			if (FocusCount > 1){
				if (LimitFound){
					value = 0;
					LimitFound = false;
				}

				else{
					break;
				}
			}
		}


		switch (effect)
		{
			case SE_Blank:
				break;

			//Handle Focus Limits
			case SE_LimitResist:
				if(base1)
				{
					if(spell.resisttype != base1)
						LimitFound = true;
				}
			break;
			case SE_LimitInstant:
				if(spell.buffduration)
					LimitFound = true;
			break;
			case SE_LimitMaxLevel:
				spell_level = spell.classes[(GetClass()%16) - 1];
				lvldiff = spell_level - base1;
				//every level over cap reduces the effect by base2 percent unless from a clicky when ItemCastsUseFocus is true
				if(lvldiff > 0 && (spell_level <= RuleI(Character, MaxLevel) || RuleB(Character, ItemCastsUseFocus) == false))
				{
					if(base2 > 0)
					{
						lvlModifier -= base2*lvldiff;
						if(lvlModifier < 1)
							LimitFound = true;
					}
					else {
						LimitFound = true;
					}
				}
			break;
			case SE_LimitMinLevel:
				if((spell.classes[(GetClass()%16) - 1]) < base1)
					LimitFound = true;
			break;
			case SE_LimitCastTimeMin:
				if (spell.cast_time < base1)
					LimitFound = true;
			break;
			case SE_LimitSpell:
				// Exclude spell(any but this)
				if(base1 < 0) {
					if (spell_id == (base1*-1))
						LimitFound = true;
				}
				else {
				// Include Spell(only this)
					if (spell_id != base1)
						LimitFound = true;
				}
			break;
			case SE_LimitMinDur:
				if (base1 > CalcBuffDuration_formula(GetLevel(), spell.buffdurationformula, spell.buffduration))
					LimitFound = true;
			break;
			case SE_LimitEffect:
				// Exclude effect(any but this)
				if(base1 < 0) {
					if(IsEffectInSpell(spell_id,(base1*-1)))
						LimitFound = true;
				}
				else {
					// Include effect(only this)
					if(!IsEffectInSpell(spell_id,base1))
						LimitFound = true;
				}
			break;
			case SE_LimitSpellType:
				switch(base1)
				{
					case 0:
						if (!IsDetrimentalSpell(spell_id))
							LimitFound = true;
						break;
					case 1:
						if (!IsBeneficialSpell(spell_id))
							LimitFound = true;
						break;
				}
			break;

			case SE_LimitManaMin:
				if(spell.mana < base1)
					LimitFound = true;
			break;

			case SE_LimitTarget:
			// Exclude
			if(base1 < 0){
				if(-base1 == spell.targettype)
					LimitFound = true;
			}
			// Include
			else {
				if(base1 != spell.targettype)
					LimitFound = true;
			}
			break;

			case SE_LimitCombatSkills:
				// 1 is for disciplines only
				if(base1 == 1 && !IsDiscipline(spell_id))
					LimitFound = true;
				// 0 is spells only
				else if(base1 == 0 && IsDiscipline(spell_id))
					LimitFound = true;
			break;

			case SE_LimitSpellGroup:
				if(base1 > 0 && base1 != spell.spellgroup)
					LimitFound = true;
				else if(base1 < 0 && base1 == spell.spellgroup)
					LimitFound = true;
			break;


			case SE_LimitCastingSkill:
				LimitSpellSkill = true;
				if(base1 == spell.skill)
					SpellSkill_Found = true;
			break;

			case SE_LimitClass:
			//Do not use this limit more then once per spell. If multiple class, treat value like items would.
			if (!PassLimitClass(base1, GetClass()))
				LimitFound = true;
			break;


			//Handle Focus Effects
			case SE_ImprovedDamage:
				if (type == focusImprovedDamage && base1 > value)
					value = base1;
			break;

			case SE_ImprovedHeal:
				if (type == focusImprovedHeal && base1 > value)
					value = base1;
			break;

			case SE_ReduceManaCost:
				if (type == focusManaCost )
					value = base1;
			break;

			case SE_IncreaseSpellHaste:
				if (type == focusSpellHaste && base1 > value)
					value = base1;
				break;

			case SE_IncreaseSpellDuration:
				if (type == focusSpellDuration && base1 > value)
					value = base1;
				break;

			case SE_SpellDurationIncByTic:
				if (type == focusSpellDurByTic && base1 > value)
					value = base1;
				break;

			case SE_SwarmPetDuration:
				if (type == focusSwarmPetDuration && base1 > value)
						value = base1;
				break;

			case SE_IncreaseRange:
				if (type == focusRange && base1 > value)
					value = base1;
				break;

			case SE_ReduceReagentCost:
				if (type == focusReagentCost && base1 > value)
					value = base1;
				break;

			case SE_PetPowerIncrease:
				if (type == focusPetPower && base1 > value)
					value = base1;
				break;

			case SE_SpellResistReduction:
				if (type == focusResistRate && base1 > value)
					value = base1;
				break;

			case SE_SpellHateMod:
				if (type == focusSpellHateMod)
				{
					if(value != 0)
					{
						if(value > 0)
						{
							if(base1 > value)
							{
								value = base1;
							}
						}
						else
						{
							if(base1 < value)
							{
								value = base1;
							}
						}
					}
					else
						value = base1;
				}
				break;

			case SE_ReduceReuseTimer:
			{
				if(type == focusReduceRecastTime)
					value = base1 / 1000;

				break;
			}

			case SE_TriggerOnCast:
			{
				if(type == focusTriggerOnCast)
				{
					if(zone->random.Int(0, 100) <= base1){
						value = base2;
					}

					else{
						value = 0;
						LimitFound = true;
					}
				}
				break;
			}
			case SE_FcSpellVulnerability:
			{
				if(type == focusSpellVulnerability)
				{
					value = base1;
				}
				break;
			}
			case SE_BlockNextSpellFocus:
			{
				if(type == focusBlockNextSpell)
				{
					if(zone->random.Int(1, 100) <= base1)
						value = 1;
				}
				break;
			}
			case SE_FcTwincast:
			{
				if(type == focusTwincast)
				{
					value = base1;
				}
				break;
			}

			/*
			case SE_SympatheticProc:
			{
				if(type == focusSympatheticProc)
				{
					float ProcChance, ProcBonus;
					int16 ProcRateMod = base1; //Baseline is 100 for most Sympathetic foci
					int32 cast_time = GetActSpellCasttime(spell_id, spells[spell_id].cast_time);
					GetSympatheticProcChances(ProcBonus, ProcChance, cast_time, ProcRateMod);

					if(zone->random.Real(0, 1) <= ProcChance)
						value = focus_id;

					else
						value = 0;
				}
				break;
			}
			*/
			case SE_FcDamageAmt:
			{
				if(type == focusFcDamageAmt)
					value = base1;

				break;
			}

			case SE_FcDamageAmtCrit:
			{
				if(type == focusFcDamageAmtCrit)
					value = base1;

				break;
			}

			case SE_FcDamageAmtIncoming:
			{
				if(type == focusFcDamageAmtIncoming)
					value = base1;

				break;
			}

			case SE_FcHealAmtIncoming:
				if(type == focusFcHealAmtIncoming)
					value = base1;
				break;

			case SE_FcHealPctCritIncoming:
				if (type == focusFcHealPctCritIncoming)
					value = base1;
				break;

			case SE_FcHealAmtCrit:
				if(type == focusFcHealAmtCrit)
					value = base1;
				break;

			case  SE_FcHealAmt:
				if(type == focusFcHealAmt)
					value = base1;
				break;

			case SE_FcHealPctIncoming:
				if(type == focusFcHealPctIncoming)
					value = base1;
				break;

			case SE_FcBaseEffects:
			{
				if (type == focusFcBaseEffects)
					value = base1;

				break;
			}
			case SE_FcDamagePctCrit:
			{
				if(type == focusFcDamagePctCrit)
					value = base1;

				break;
			}

			case SE_FcIncreaseNumHits:
			{
				if(type == focusIncreaseNumHits)
					value = base1;

				break;
			}

	//Check for spell skill limits.
	if ((LimitSpellSkill) && (!SpellSkill_Found))
		return 0;

		}
	}

	if (LimitFound){
		return 0;
	}

	return(value*lvlModifier/100);
}

int32 Bot::GetBotFocusEffect(BotfocusType bottype, uint16 spell_id) {
	if (IsBardSong(spell_id) && bottype != BotfocusFcBaseEffects)
		return 0;

	int32 realTotal = 0;
	int32 realTotal2 = 0;
	int32 realTotal3 = 0;
	bool rand_effectiveness = false;

	//Improved Healing, Damage & Mana Reduction are handled differently in that some are random percentages
	//In these cases we need to find the most powerful effect, so that each piece of gear wont get its own chance
	if((bottype == BotfocusManaCost || bottype == BotfocusImprovedHeal || bottype == BotfocusImprovedDamage)
		&& RuleB(Spells, LiveLikeFocusEffects))
	{
		rand_effectiveness = true;
	}

	//Check if item focus effect exists for the client.
	if (itembonuses.FocusEffects[bottype]){

		const Item_Struct* TempItem = 0;
		const Item_Struct* UsedItem = 0;
		const ItemInst* TempInst = 0;
		uint16 UsedFocusID = 0;
		int32 Total = 0;
		int32 focus_max = 0;
		int32 focus_max_real = 0;

		//item focus
		for(int x = EmuConstants::EQUIPMENT_BEGIN; x <= EmuConstants::EQUIPMENT_END; x++)
		{
			TempItem = nullptr;
			ItemInst* ins = GetBotItem(x);
			if (!ins)
				continue;
			TempItem = ins->GetItem();
			if (TempItem && TempItem->Focus.Effect > 0 && TempItem->Focus.Effect != SPELL_UNKNOWN) {
				if(rand_effectiveness) {
					focus_max = CalcBotFocusEffect(bottype, TempItem->Focus.Effect, spell_id, true);
					if (focus_max > 0 && focus_max_real >= 0 && focus_max > focus_max_real) {
						focus_max_real = focus_max;
						UsedItem = TempItem;
						UsedFocusID = TempItem->Focus.Effect;
					} else if (focus_max < 0 && focus_max < focus_max_real) {
						focus_max_real = focus_max;
						UsedItem = TempItem;
						UsedFocusID = TempItem->Focus.Effect;
					}
				}
				else {
					Total = CalcBotFocusEffect(bottype, TempItem->Focus.Effect, spell_id);
					if (Total > 0 && realTotal >= 0 && Total > realTotal) {
						realTotal = Total;
						UsedItem = TempItem;
						UsedFocusID = TempItem->Focus.Effect;
					} else if (Total < 0 && Total < realTotal) {
						realTotal = Total;
						UsedItem = TempItem;
						UsedFocusID = TempItem->Focus.Effect;
					}
				}
			}

			for (int y = AUG_BEGIN; y < EmuConstants::ITEM_COMMON_SIZE; ++y)
			{
				ItemInst *aug = nullptr;
				aug = ins->GetAugment(y);
				if(aug)
				{
					const Item_Struct* TempItemAug = aug->GetItem();
					if (TempItemAug && TempItemAug->Focus.Effect > 0 && TempItemAug->Focus.Effect != SPELL_UNKNOWN) {
						if(rand_effectiveness) {
							focus_max = CalcBotFocusEffect(bottype, TempItemAug->Focus.Effect, spell_id, true);
							if (focus_max > 0 && focus_max_real >= 0 && focus_max > focus_max_real) {
								focus_max_real = focus_max;
								UsedItem = TempItem;
								UsedFocusID = TempItemAug->Focus.Effect;
							} else if (focus_max < 0 && focus_max < focus_max_real) {
								focus_max_real = focus_max;
								UsedItem = TempItem;
								UsedFocusID = TempItemAug->Focus.Effect;
							}
						}
						else {
							Total = CalcBotFocusEffect(bottype, TempItemAug->Focus.Effect, spell_id);
							if (Total > 0 && realTotal >= 0 && Total > realTotal) {
								realTotal = Total;
								UsedItem = TempItem;
								UsedFocusID = TempItemAug->Focus.Effect;
							} else if (Total < 0 && Total < realTotal) {
								realTotal = Total;
								UsedItem = TempItem;
								UsedFocusID = TempItemAug->Focus.Effect;
							}
						}
					}
				}
			}
		}

		if(UsedItem && rand_effectiveness && focus_max_real != 0)
			realTotal = CalcBotFocusEffect(bottype, UsedFocusID, spell_id);
	}

	//Check if spell focus effect exists for the client.
	if (spellbonuses.FocusEffects[bottype]){

		//Spell Focus
		int32 Total2 = 0;
		int32 focus_max2 = 0;
		int32 focus_max_real2 = 0;

		int buff_tracker = -1;
		int buff_slot = 0;
		uint32 focusspellid = 0;
		uint32 focusspell_tracker = 0;
		uint32 buff_max = GetMaxTotalSlots();
		for (buff_slot = 0; buff_slot < buff_max; buff_slot++) {
			focusspellid = buffs[buff_slot].spellid;
			if (focusspellid == 0 || focusspellid >= SPDAT_RECORDS)
				continue;

			if(rand_effectiveness) {
				focus_max2 = CalcBotFocusEffect(bottype, focusspellid, spell_id, true);
				if (focus_max2 > 0 && focus_max_real2 >= 0 && focus_max2 > focus_max_real2) {
					focus_max_real2 = focus_max2;
					buff_tracker = buff_slot;
					focusspell_tracker = focusspellid;
				} else if (focus_max2 < 0 && focus_max2 < focus_max_real2) {
					focus_max_real2 = focus_max2;
					buff_tracker = buff_slot;
					focusspell_tracker = focusspellid;
				}
			}
			else {
				Total2 = CalcBotFocusEffect(bottype, focusspellid, spell_id);
				if (Total2 > 0 && realTotal2 >= 0 && Total2 > realTotal2) {
					realTotal2 = Total2;
					buff_tracker = buff_slot;
					focusspell_tracker = focusspellid;
				} else if (Total2 < 0 && Total2 < realTotal2) {
					realTotal2 = Total2;
					buff_tracker = buff_slot;
					focusspell_tracker = focusspellid;
				}
			}
		}

		if(focusspell_tracker && rand_effectiveness && focus_max_real2 != 0)
			realTotal2 = CalcBotFocusEffect(bottype, focusspell_tracker, spell_id);

		// For effects like gift of mana that only fire once, save the spellid into an array that consists of all available buff slots.
		if(buff_tracker >= 0 && buffs[buff_tracker].numhits > 0) {
			m_spellHitsLeft[buff_tracker] = focusspell_tracker;
		}
	}

	// AA Focus
	if (aabonuses.FocusEffects[bottype]){

		int totalAAs = database.CountAAs();
		int32 Total3 = 0;
		uint32 slots = 0;
		uint32 aa_AA = 0;
		uint32 aa_value = 0;

		for (int i = 0; i < totalAAs; i++) {	//iterate through all of the client's AAs
			std::map<uint32, BotAA>::iterator aa = botAAs.find(i);
			if(aa != botAAs.end()) { // make sure aa exists or we'll crash zone
				aa_AA = aa->second.aa_id;	//same as aaid from the aa_effects table
				aa_value = aa->second.total_levels;	//how many points in it
				if (aa_AA < 1 || aa_value < 1)
					continue;

				Total3 = CalcBotAAFocus(bottype, aa_AA, spell_id);
				if (Total3 > 0 && realTotal3 >= 0 && Total3 > realTotal3) {
					realTotal3 = Total3;
				}
				else if (Total3 < 0 && Total3 < realTotal3) {
					realTotal3 = Total3;
				}
			}
		}
	}

	if(bottype == BotfocusReagentCost && IsSummonPetSpell(spell_id) && GetAA(aaElementalPact))
		return 100;

	if(bottype == BotfocusReagentCost && (IsEffectInSpell(spell_id, SE_SummonItem) || IsSacrificeSpell(spell_id))){
		return 0;
	//Summon Spells that require reagents are typically imbue type spells, enchant metal, sacrifice and shouldn't be affected
	//by reagent conservation for obvious reasons.
	}

	return realTotal + realTotal2;
}

int32 Bot::CalcBotFocusEffect(BotfocusType bottype, uint16 focus_id, uint16 spell_id, bool best_focus) {
	if(!IsValidSpell(focus_id) || !IsValidSpell(spell_id))
		return 0;

	const SPDat_Spell_Struct &focus_spell = spells[focus_id];
	const SPDat_Spell_Struct &spell = spells[spell_id];

	int32 value = 0;
	int lvlModifier = 100;
	int spell_level = 0;
	int lvldiff = 0;
	bool LimitSpellSkill = false;
	bool SpellSkill_Found = false;

	for (int i = 0; i < EFFECT_COUNT; i++) {
		switch (focus_spell.effectid[i]) {
		case SE_Blank:
			break;
		//check limits

		case SE_LimitResist:{
			if(focus_spell.base[i]){
				if(spell.resisttype != focus_spell.base[i])
					return(0);
			}
			break;
		}
		case SE_LimitInstant:{
			if(spell.buffduration)
				return(0);
			break;
		}

		case SE_LimitMaxLevel:{
			if (IsNPC())
				break;
			spell_level = spell.classes[(GetClass()%16) - 1];
			lvldiff = spell_level - focus_spell.base[i];
			//every level over cap reduces the effect by focus_spell.base2[i] percent unless from a clicky when ItemCastsUseFocus is true
			if(lvldiff > 0 && (spell_level <= RuleI(Character, MaxLevel) || RuleB(Character, ItemCastsUseFocus) == false))
			{
				if(focus_spell.base2[i] > 0)
				{
					lvlModifier -= focus_spell.base2[i]*lvldiff;
					if(lvlModifier < 1)
						return 0;
				}
				else
				{
					return 0;
				}
			}
			break;
		}

		case SE_LimitMinLevel:
			if (IsNPC())
				break;
			if (spell.classes[(GetClass()%16) - 1] < focus_spell.base[i])
				return(0);
			break;

		case SE_LimitCastTimeMin:
			if (spells[spell_id].cast_time < (uint32)focus_spell.base[i])
				return(0);
			break;

		case SE_LimitSpell:
			if(focus_spell.base[i] < 0) {	//exclude spell
				if (spell_id == (focus_spell.base[i]*-1))
					return(0);
			} else {
				//this makes the assumption that only one spell can be explicitly included...
				if (spell_id != focus_spell.base[i])
					return(0);
			}
			break;

		case SE_LimitMinDur:
				if (focus_spell.base[i] > CalcBuffDuration_formula(GetLevel(), spell.buffdurationformula, spell.buffduration))
					return(0);
			break;

		case SE_LimitEffect:
			if(focus_spell.base[i] < 0){
				if(IsEffectInSpell(spell_id,focus_spell.base[i])){ //we limit this effect, can't have
					return 0;
				}
			}
			else{
				if(focus_spell.base[i] == SE_SummonPet) //summoning haste special case
				{	//must have one of the three pet effects to qualify
					if(!IsEffectInSpell(spell_id, SE_SummonPet) &&
						!IsEffectInSpell(spell_id, SE_NecPet) &&
						!IsEffectInSpell(spell_id, SE_SummonBSTPet))
					{
						return 0;
					}
				}
				else if(!IsEffectInSpell(spell_id,focus_spell.base[i])){ //we limit this effect, must have
					return 0;
				}
			}
			break;


		case SE_LimitSpellType:
			switch( focus_spell.base[i] )
			{
				case 0:
					if (!IsDetrimentalSpell(spell_id))
						return 0;
					break;
				case 1:
					if (!IsBeneficialSpell(spell_id))
						return 0;
					break;
				default:
					Log.Out(Logs::General, Logs::Normal, "CalcFocusEffect: unknown limit spelltype %d", focus_spell.base[i]);
			}
			break;

		case SE_LimitManaMin:
				if(spell.mana < focus_spell.base[i])
					return 0;
			break;

		case SE_LimitTarget:
			// Exclude
			if((focus_spell.base[i] < 0) && -focus_spell.base[i] == spell.targettype)
				return 0;
			// Include
			else if (focus_spell.base[i] > 0 && focus_spell.base[i] != spell.targettype)
				return 0;

			break;

		case SE_LimitCombatSkills:
				// 1 is for disciplines only
				if(focus_spell.base[i] == 1 && !IsDiscipline(spell_id))
					return 0;
				// 0 is for spells only
				else if(focus_spell.base[i] == 0 && IsDiscipline(spell_id))
					return 0;
			break;

		case SE_LimitSpellGroup:
				if(focus_spell.base[i] > 0 && focus_spell.base[i] != spell.spellgroup)
					return 0;
				else if(focus_spell.base[i] < 0 && focus_spell.base[i] == spell.spellgroup)
					return 0;
			break;

		case SE_LimitCastingSkill:
				LimitSpellSkill = true;
				if(focus_spell.base[i] == spell.skill)
					SpellSkill_Found = true;
			break;

		case SE_LimitClass:
			//Do not use this limit more then once per spell. If multiple class, treat value like items would.
			if (!PassLimitClass(focus_spell.base[i], GetClass()))
				return 0;
			break;

		//handle effects
		case SE_ImprovedDamage:
		// No Spell used this, its handled by different spell effect IDs.
			if (bottype == BotfocusImprovedDamage) {
				// This is used to determine which focus should be used for the random calculation
				if(best_focus) {
					// If the spell contains a value in the base2 field then that is the max value
					if (focus_spell.base2[i] != 0) {
						value = focus_spell.base2[i];
					}
					// If the spell does not contain a base2 value, then its a straight non random value
					else {
						value = focus_spell.base[i];
					}
				}
				// Actual focus calculation starts here
				else if (focus_spell.base2[i] == 0 || focus_spell.base[i] == focus_spell.base2[i]) {
					value = focus_spell.base[i];
				}
				else {
					value = zone->random.Int(focus_spell.base[i], focus_spell.base2[i]);
				}
			}
			break;
		case SE_ImprovedHeal:
			if (bottype == BotfocusImprovedHeal) {
				if(best_focus) {
					if (focus_spell.base2[i] != 0) {
						value = focus_spell.base2[i];
					}
					else {
						value = focus_spell.base[i];
					}
				}
				else if (focus_spell.base2[i] == 0 || focus_spell.base[i] == focus_spell.base2[i]) {
					value = focus_spell.base[i];
				}
				else {
					value = zone->random.Int(focus_spell.base[i], focus_spell.base2[i]);
				}
			}
			break;
		case SE_ReduceManaCost:
			if (bottype == BotfocusManaCost) {
				if(best_focus) {
					if (focus_spell.base2[i] != 0) {
						value = focus_spell.base2[i];
					}
					else {
						value = focus_spell.base[i];
					}
				}
				else if (focus_spell.base2[i] == 0 || focus_spell.base[i] == focus_spell.base2[i]) {
					value = focus_spell.base[i];
				}
				else {
					value = zone->random.Int(focus_spell.base[i], focus_spell.base2[i]);
				}
			}
			break;

		case SE_IncreaseSpellHaste:
			if (bottype == BotfocusSpellHaste && focus_spell.base[i] > value)
			{
				value = focus_spell.base[i];
			}
			break;
		case SE_IncreaseSpellDuration:
			if (bottype == BotfocusSpellDuration && focus_spell.base[i] > value)
			{
				value = focus_spell.base[i];
			}
			break;
		case SE_SpellDurationIncByTic:
			if (bottype == BotfocusSpellDurByTic && focus_spell.base[i] > value)
			{
				value = focus_spell.base[i];
			}
			break;
		case SE_SwarmPetDuration:
			if (bottype == BotfocusSwarmPetDuration && focus_spell.base[i] > value)
			{
				value = focus_spell.base[i];
			}
			break;
		case SE_IncreaseRange:
			if (bottype == BotfocusRange && focus_spell.base[i] > value)
			{
				value = focus_spell.base[i];
			}
			break;
		case SE_ReduceReagentCost:
			if (bottype == BotfocusReagentCost && focus_spell.base[i] > value)
			{
				value = focus_spell.base[i];
			}
			break;
		case SE_PetPowerIncrease:
			if (bottype == BotfocusPetPower && focus_spell.base[i] > value)
			{
				value = focus_spell.base[i];
			}
			break;
		case SE_SpellResistReduction:
			if (bottype == BotfocusResistRate && focus_spell.base[i] > value)
			{
				value = focus_spell.base[i];
			}
			break;
		case SE_SpellHateMod:
			if (bottype == BotfocusSpellHateMod)
			{
				if(value != 0)
				{
					if(value > 0)
					{
						if(focus_spell.base[i] > value)
						{
							value = focus_spell.base[i];
						}
					}
					else
					{
						if(focus_spell.base[i] < value)
						{
							value = focus_spell.base[i];
						}
					}
				}
				else
					value = focus_spell.base[i];
			}
			break;

		case SE_ReduceReuseTimer:
		{
			if(bottype == BotfocusReduceRecastTime)
				value = focus_spell.base[i] / 1000;

			break;
		}

		case SE_TriggerOnCast:
		{
			if(bottype == BotfocusTriggerOnCast)

				if(zone->random.Int(0, 100) <= focus_spell.base[i])
					value = focus_spell.base2[i];

				else
					value = 0;

			break;
		}
		case SE_FcSpellVulnerability:
		{
			if(bottype == BotfocusSpellVulnerability)
			{
				value = focus_spell.base[i];
			}
			break;
		}
		case SE_BlockNextSpellFocus:
		{
			if(bottype == BotfocusBlockNextSpell)
			{
				if(zone->random.Int(1, 100) <= focus_spell.base[i])
					value = 1;
			}
			break;
		}
		case SE_FcTwincast:
		{
			if(bottype == BotfocusTwincast)
			{
				value = focus_spell.base[i];
			}
			break;
		}
		case SE_SympatheticProc:
		{
			if(bottype == BotfocusSympatheticProc)
			{

				float ProcChance = GetSympatheticProcChances(spell_id, focus_spell.base[i]);

				if(zone->random.Real(0, 1) <= ProcChance)
					value = focus_id;

				else
					value = 0;
			}
			break;
		}
		case SE_FcDamageAmt:
		{
			if(bottype == BotfocusFcDamageAmt)
				value = focus_spell.base[i];

			break;
		}

		case SE_FcDamageAmtCrit:
		{
			if(bottype == BotfocusFcDamageAmtCrit)
				value = focus_spell.base[i];

			break;
		}

		case SE_FcHealAmtIncoming:
			if(bottype == BotfocusFcHealAmtIncoming)
				value = focus_spell.base[i];
			break;

		case SE_FcHealPctCritIncoming:
			if (bottype == BotfocusFcHealPctCritIncoming)
				value = focus_spell.base[i];
			break;

		case SE_FcHealAmtCrit:
			if(bottype == BotfocusFcHealAmtCrit)
				value = focus_spell.base[i];
			break;

		case  SE_FcHealAmt:
			if(bottype == BotfocusFcHealAmt)
				value = focus_spell.base[i];
			break;

		case SE_FcHealPctIncoming:
			if(bottype == BotfocusFcHealPctIncoming)
				value = focus_spell.base[i];
			break;

		case SE_FcBaseEffects:
		{
			if (bottype == BotfocusFcBaseEffects)
				value = focus_spell.base[i];

			break;
		}
		case SE_FcDamagePctCrit:
		{
			if(bottype == BotfocusFcDamagePctCrit)
				value = focus_spell.base[i];

			break;
		}

		case SE_FcIncreaseNumHits:
		{
			if(bottype == BotfocusIncreaseNumHits)
				value = focus_spell.base[i];

			break;
		}
		//this spits up a lot of garbage when calculating spell focuses
		//since they have all kinds of extra effects on them.
		default:
			Log.Out(Logs::General, Logs::Spells, "CalcFocusEffect: unknown effectid %d", focus_spell.effectid[i]);
		}
	}
	//Check for spell skill limits.
	if ((LimitSpellSkill) && (!SpellSkill_Found))
		return 0;

	return(value*lvlModifier/100);
}

//proc chance includes proc bonus
float Bot::GetProcChances(float ProcBonus, uint16 hand) {
	int mydex = GetDEX();
	float ProcChance = 0.0f;
	uint32 weapon_speed = 0;
	switch (hand) {
		case MainPrimary:
			weapon_speed = attack_timer.GetDuration();
			break;
		case MainSecondary:
			weapon_speed = attack_dw_timer.GetDuration();
			break;
		case MainRange:
			weapon_speed = ranged_timer.GetDuration();
			break;
	}

	//calculate the weapon speed in ms, so we can use the rule to compare against.
	// fast as a client can swing, so should be the floor of the proc chance
	if (weapon_speed < RuleI(Combat, MinHastedDelay))
		weapon_speed = RuleI(Combat, MinHastedDelay);

	if (RuleB(Combat, AdjustProcPerMinute)) {
		ProcChance = (static_cast<float>(weapon_speed) *
				RuleR(Combat, AvgProcsPerMinute) / 60000.0f); // compensate for weapon_speed being in ms
		ProcBonus += static_cast<float>(mydex) * RuleR(Combat, ProcPerMinDexContrib);
		ProcChance += ProcChance * ProcBonus / 100.0f;
	} else {
		ProcChance = RuleR(Combat, BaseProcChance) +
			static_cast<float>(mydex) / RuleR(Combat, ProcDexDivideBy);
		ProcChance += ProcChance*ProcBonus / 100.0f;
	}

	Log.Out(Logs::Detail, Logs::Combat, "Proc chance %.2f (%.2f from bonuses)", ProcChance, ProcBonus);
	return ProcChance;
}

bool Bot::AvoidDamage(Mob* other, int32 &damage, bool CanRiposte)
{
	/* solar: called when a mob is attacked, does the checks to see if it's a hit
	* and does other mitigation checks. 'this' is the mob being attacked.
	*
	* special return values:
	* -1 - block
	* -2 - parry
	* -3 - riposte
	* -4 - dodge
	*
	*/
	if(GetAppearance() == eaDead)
		return false;

	float skill = 0;
	float bonus = 0;
	float RollTable[4] = {0,0,0,0};
	float roll = 0;
	Mob *attacker=other;
	Mob *defender=this;

	//garunteed hit
	bool ghit = false;
	if((attacker->GetSpellBonuses().MeleeSkillCheck + attacker->GetItemBonuses().MeleeSkillCheck) > 500)
		ghit = true;

	//////////////////////////////////////////////////////////
	// make enrage same as riposte
	/////////////////////////////////////////////////////////
	if (IsEnraged() && !other->BehindMob(this, other->GetX(), other->GetY())) {
		damage = -3;
		Log.Out(Logs::Detail, Logs::Combat, "I am enraged, riposting frontal attack.");
	}

	/////////////////////////////////////////////////////////
	// riposte
	/////////////////////////////////////////////////////////
	float riposte_chance = 0.0f;
	if (CanRiposte && damage > 0 && CanThisClassRiposte() && !other->BehindMob(this, other->GetX(), other->GetY()))
	{
		riposte_chance = (100.0f + (float)defender->GetAABonuses().RiposteChance + (float)defender->GetSpellBonuses().RiposteChance + (float)defender->GetItemBonuses().RiposteChance) / 100.0f;
		skill = GetSkill(SkillRiposte);

		if (!ghit) {	//if they are not using a garunteed hit discipline
			bonus = 2.0 + skill/60.0 + (GetDEX()/200);
			bonus *= riposte_chance;
			RollTable[0] = bonus + (itembonuses.HeroicDEX / 25); // 25 heroic = 1%, applies to ripo, parry, block
		}
	}

	///////////////////////////////////////////////////////
	// block
	///////////////////////////////////////////////////////

	bool bBlockFromRear = false;
	bool bShieldBlockFromRear = false;

	if (this->IsBot()) {
		int aaChance = 0;

		// a successful roll on this does not mean a successful block is forthcoming. only that a chance to block
		// from a direction other than the rear is granted.

		//Live AA - HightenedAwareness
		int BlockBehindChance = aabonuses.BlockBehind + spellbonuses.BlockBehind + itembonuses.BlockBehind;

		if (BlockBehindChance && (BlockBehindChance > zone->random.Int(1, 100))){
			bBlockFromRear = true;

			if (spellbonuses.BlockBehind || itembonuses.BlockBehind)
				bShieldBlockFromRear = true; //This bonus should allow a chance to Shield Block from behind.
		}
	}

	float block_chance = 0.0f;
	if (damage > 0 && CanThisClassBlock() && (!other->BehindMob(this, other->GetX(), other->GetY()) || bBlockFromRear)) {
		block_chance = (100.0f + (float)spellbonuses.IncreaseBlockChance + (float)itembonuses.IncreaseBlockChance) / 100.0f;
		skill = GetSkill(SkillBlock);

		if (!ghit) {	//if they are not using a garunteed hit discipline
			bonus = 2.0 + skill/35.0 + (GetDEX()/200);
			RollTable[1] = RollTable[0] + (bonus * block_chance) - riposte_chance;
			block_chance *= bonus; // set this so we can remove it from the parry calcs
		}
	}
	else{
		RollTable[1] = RollTable[0];
	}

	if(damage > 0 && (aabonuses.ShieldBlock || spellbonuses.ShieldBlock || itembonuses.ShieldBlock)
		&& (!other->BehindMob(this, other->GetX(), other->GetY()) || bShieldBlockFromRear)) {
		bool equiped = GetBotItem(MainSecondary);
		if(equiped) {
			uint8 shield = GetBotItem(MainSecondary)->GetItem()->ItemType;
			float bonusShieldBlock = 0.0f;
			if(shield == ItemTypeShield) {

				//Live AA - Shield Block
				bonusShieldBlock = aabonuses.ShieldBlock + spellbonuses.ShieldBlock + itembonuses.ShieldBlock;
				RollTable[1] = RollTable[0] + bonusShieldBlock;
			}
		}
	}

	if(damage > 0 && (aabonuses.TwoHandBluntBlock || spellbonuses.TwoHandBluntBlock || itembonuses.TwoHandBluntBlock)
		&& (!other->BehindMob(this, other->GetX(), other->GetY()) || bShieldBlockFromRear)) {
		bool equiped2 = GetBotItem(MainPrimary);
		if(equiped2) {
			uint8 TwoHandBlunt = GetBotItem(MainPrimary)->GetItem()->ItemType;
			float bonusStaffBlock = 0.0f;
			if(TwoHandBlunt == ItemType2HBlunt) {

				bonusStaffBlock = aabonuses.TwoHandBluntBlock + spellbonuses.TwoHandBluntBlock + itembonuses.TwoHandBluntBlock;
				RollTable[1] = RollTable[0] + bonusStaffBlock;
			}
		}
	}

	//////////////////////////////////////////////////////
	// parry
	//////////////////////////////////////////////////////
	float parry_chance = 0.0f;
	if (damage > 0 && CanThisClassParry() && !other->BehindMob(this, other->GetX(), other->GetY()))
	{
		parry_chance = (100.0f + (float)defender->GetSpellBonuses().ParryChance + (float)defender->GetItemBonuses().ParryChance) / 100.0f;
		skill = GetSkill(SkillParry);

		if (!ghit) {	//if they are not using a garunteed hit discipline
			bonus = 2.0 + skill/60.0 + (GetDEX()/200);
			bonus *= parry_chance;
			RollTable[2] = RollTable[1] + bonus - block_chance;
		}
	}
	else{
		RollTable[2] = RollTable[1] - block_chance;
	}

	////////////////////////////////////////////////////////
	// dodge
	////////////////////////////////////////////////////////
	float dodge_chance = 0.0f;
	if (damage > 0 && CanThisClassDodge() && !other->BehindMob(this, other->GetX(), other->GetY()))
	{
		dodge_chance = (100.0f + (float)defender->GetSpellBonuses().DodgeChance + (float)defender->GetItemBonuses().DodgeChance) / 100.0f;
		skill = GetSkill(SkillDodge);

		if (!ghit) {	//if they are not using a garunteed hit discipline
			bonus = 2.0 + skill/60.0 + (GetAGI()/200);
			bonus *= dodge_chance;
			RollTable[3] = RollTable[2] + bonus - (itembonuses.HeroicDEX / 25) + (itembonuses.HeroicAGI / 25) - parry_chance; // Remove the dex as it doesnt count for dodge
		}
	}
	else{
		RollTable[3] = RollTable[2] - (itembonuses.HeroicDEX / 25) + (itembonuses.HeroicAGI / 25) - parry_chance;
	}

	if(damage > 0)
	{
		roll = zone->random.Real(0,100);
		if(roll <= RollTable[0]){
			damage = -3;
		}
		else if(roll <= RollTable[1]){
			damage = -1;
		}
		else if(roll <= RollTable[2]){
			damage = -2;
		}
		else if(roll <= RollTable[3]){
			damage = -4;
		}
	}

	Log.Out(Logs::Detail, Logs::Combat, "Final damage after all avoidances: %d", damage);

	if (damage < 0)
		return true;
	return false;
}

int Bot::GetMonkHandToHandDamage(void)
{
	// Kaiyodo - Determine a monk's fist damage. Table data from www.monkly-business.com
	// saved as static array - this should speed this function up considerably
	static int damage[66] = {
		// 0 1 2 3 4 5 6 7 8 9 10 11 12 13 14 15 16 17 18 19
		99, 4, 4, 4, 4, 5, 5, 5, 5, 5, 6, 6, 6, 6, 6, 7, 7, 7, 7, 7,
		8, 8, 8, 8, 8, 9, 9, 9, 9, 9,10,10,10,10,10,11,11,11,11,11,
		12,12,12,12,12,13,13,13,13,13,14,14,14,14,14,14,14,14,14,14,
		14,14,15,15,15,15 };

		// Have a look to see if we have epic fists on

		uint32 botWeaponId = INVALID_ID;
		botWeaponId = CastToNPC()->GetEquipment(MaterialHands);
		if(botWeaponId == 10652) { //Monk Epic ID
			return 9;
		}
		else
		{
			int Level = GetLevel();
			if(Level > 65)
				return 19;
			else
				return damage[Level];
		}

		int Level = GetLevel();
		if (Level > 65)
			return(19);
		else
			return damage[Level];
}

bool Bot::TryFinishingBlow(Mob *defender, SkillUseTypes skillinuse)
{
	if (!defender)
		return false;

	if (aabonuses.FinishingBlow[1] && !defender->IsClient() && defender->GetHPRatio() < 10){

		uint32 chance = aabonuses.FinishingBlow[0]/10; //500 = 5% chance.
		uint32 damage = aabonuses.FinishingBlow[1];
		uint16 levelreq = aabonuses.FinishingBlowLvl[0];

		if(defender->GetLevel() <= levelreq && (chance >= zone->random.Int(0, 1000))){
			Log.Out(Logs::Detail, Logs::Combat, "Landed a finishing blow: levelreq at %d, other level %d", levelreq , defender->GetLevel());
			entity_list.MessageClose_StringID(this, false, 200, MT_CritMelee, FINISHING_BLOW, GetName());
			defender->Damage(this, damage, SPELL_UNKNOWN, skillinuse);
			return true;
		}
		else
		{
			Log.Out(Logs::Detail, Logs::Combat, "FAILED a finishing blow: levelreq at %d, other level %d", levelreq , defender->GetLevel());
			return false;
		}
	}
	return false;
}

void Bot::DoRiposte(Mob* defender) {
	Log.Out(Logs::Detail, Logs::Combat, "Preforming a riposte");

	if (!defender)
		return;

	defender->Attack(this, MainPrimary, true);

	//double riposte
	int32 DoubleRipChance = defender->GetAABonuses().GiveDoubleRiposte[0] +
							defender->GetSpellBonuses().GiveDoubleRiposte[0] +
							defender->GetItemBonuses().GiveDoubleRiposte[0];

	if(DoubleRipChance && (DoubleRipChance >= zone->random.Int(0, 100))) {
		Log.Out(Logs::Detail, Logs::Combat, "Preforming a double riposte (%d percent chance)", DoubleRipChance);

		defender->Attack(this, MainPrimary, true);
	}

	//Double Riposte effect, allows for a chance to do RIPOSTE with a skill specfic special attack (ie Return Kick).
	//Coded narrowly: Limit to one per client. Limit AA only. [1 = Skill Attack Chance, 2 = Skill]
	DoubleRipChance = defender->GetAABonuses().GiveDoubleRiposte[1];

	if(DoubleRipChance && (DoubleRipChance >= zone->random.Int(0, 100))) {
		if (defender->GetClass() == MONK)
			defender->MonkSpecialAttack(this, defender->GetAABonuses().GiveDoubleRiposte[2]);
		else if (defender->IsBot())
			defender->CastToClient()->DoClassAttacks(this,defender->GetAABonuses().GiveDoubleRiposte[2], true);
	}
}

void Bot::DoSpecialAttackDamage(Mob *who, SkillUseTypes skill, int32 max_damage, int32 min_damage, int32 hate_override,int ReuseTime, bool HitChance) {
	//this really should go through the same code as normal melee damage to
	//pick up all the special behavior there

	int32 hate = max_damage;
	if(hate_override > -1)
		hate = hate_override;

	if(skill == SkillBash) {
		const ItemInst* inst = GetBotItem(MainSecondary);
		const Item_Struct* botweapon = 0;
		if(inst)
			botweapon = inst->GetItem();
		if(botweapon) {
			if(botweapon->ItemType == ItemTypeShield) {
				hate += botweapon->AC;
			}
			hate = hate * (100 + GetFuriousBash(botweapon->Focus.Effect)) / 100;
		}
	}

	min_damage += min_damage * GetMeleeMinDamageMod_SE(skill) / 100;

	if(HitChance && !who->CheckHitChance(this, skill, MainPrimary))
		max_damage = 0;

	else{
		bool CanRiposte = true;
		if(skill == SkillThrowing || skill == SkillArchery) // changed from '&&'
			CanRiposte = false;

		who->AvoidDamage(this, max_damage, CanRiposte);
		who->MeleeMitigation(this, max_damage, min_damage);

		if(max_damage > 0) {
			ApplyMeleeDamageBonus(skill, max_damage);
			max_damage += who->GetFcDamageAmtIncoming(this, 0, true, skill);
			max_damage += (itembonuses.HeroicSTR / 10) + (max_damage * who->GetSkillDmgTaken(skill) / 100) + GetSkillDmgAmt(skill);
			TryCriticalHit(who, skill, max_damage);
		}
	}

	if(max_damage >= 0) //You should probably get aggro no matter what, but unclear why it was set like this.
		who->AddToHateList(this, hate);

	who->Damage(this, max_damage, SPELL_UNKNOWN, skill, false);

	if(!GetTarget())return;
	if (HasDied())	return;

	if (max_damage > 0)
		CheckNumHitsRemaining(NumHit::OutgoingHitSuccess);

	//[AA Dragon Punch] value[0] = 100 for 25%, chance value[1] = skill
	if(aabonuses.SpecialAttackKBProc[0] && aabonuses.SpecialAttackKBProc[1] == skill){
		int kb_chance = 25;
		kb_chance += kb_chance*(100-aabonuses.SpecialAttackKBProc[0])/100;

		if (zone->random.Int(0, 99) < kb_chance)
			SpellFinished(904, who, 10, 0, -1, spells[904].ResistDiff);
			//who->Stun(100); Kayen: This effect does not stun on live, it only moves the NPC.
	}

	if (HasSkillProcs())
		TrySkillProc(who, skill, ReuseTime*1000);

	if (max_damage > 0 && HasSkillProcSuccess())
		TrySkillProc(who, skill, ReuseTime*1000, true);

	if(max_damage == -3 && !(who->GetHP() <= 0))
		DoRiposte(who);
}

void Bot::TryBackstab(Mob *other, int ReuseTime) {
	if(!other)
		return;

	bool bIsBehind = false;
	bool bCanFrontalBS = false;

	const ItemInst* inst = GetBotItem(MainPrimary);
	const Item_Struct* botpiercer = nullptr;
	if(inst)
		botpiercer = inst->GetItem();
	if(!botpiercer || (botpiercer->ItemType != ItemType1HPiercing)) {
		Say("I can't backstab with this weapon!");
		return;
	}

	//Live AA - Triple Backstab
	int tripleChance = itembonuses.TripleBackstab + spellbonuses.TripleBackstab + aabonuses.TripleBackstab;

	if (BehindMob(other, GetX(), GetY())) {
		bIsBehind = true;
	}
	else {
		//Live AA - Seized Opportunity
		int FrontalBSChance = itembonuses.FrontalBackstabChance + spellbonuses.FrontalBackstabChance + aabonuses.FrontalBackstabChance;

		if (FrontalBSChance && (FrontalBSChance > zone->random.Int(0, 100)))
			bCanFrontalBS = true;
	}

	if (bIsBehind || bCanFrontalBS){ // Bot is behind other OR can do Frontal Backstab

		// solar - chance to assassinate
		int chance = 10 + (GetDEX()/10) + (itembonuses.HeroicDEX/10); //18.5% chance at 85 dex 40% chance at 300 dex
		if(
			level >= 60 && // bot is 60 or higher
			other->GetLevel() <= 45 && // mob 45 or under
			!other->CastToNPC()->IsEngaged() && // not aggro
			other->GetHP()<=32000
			&& other->IsNPC()
			&& zone->random.Real(0, 99) < chance // chance
			) {
			entity_list.MessageClose_StringID(this, false, 200, MT_CritMelee, ASSASSINATES, GetName());
			RogueAssassinate(other);
		}
		else {
			RogueBackstab(other);
			if (level > 54) {
				float DoubleAttackProbability = (GetSkill(SkillDoubleAttack) + GetLevel()) / 500.0f; // 62.4 max
				// Check for double attack with main hand assuming maxed DA Skill (MS)

				if(zone->random.Real(0, 1) < DoubleAttackProbability)	// Max 62.4 % chance of DA
				{
					if(other->GetHP() > 0)
						RogueBackstab(other,false,ReuseTime);

					if (tripleChance && other->GetHP() > 0 && tripleChance > zone->random.Int(0, 100))
						RogueBackstab(other,false,ReuseTime);
				}
			}
		}
	}
	//Live AA - Chaotic Backstab
	else if(aabonuses.FrontalBackstabMinDmg || itembonuses.FrontalBackstabMinDmg || spellbonuses.FrontalBackstabMinDmg) {

		//we can stab from any angle, we do min damage though.
		RogueBackstab(other, true);
		if (level > 54) {
			float DoubleAttackProbability = (GetSkill(SkillDoubleAttack) + GetLevel()) / 500.0f; // 62.4 max
			// Check for double attack with main hand assuming maxed DA Skill (MS)
			if(zone->random.Real(0, 1) < DoubleAttackProbability)		// Max 62.4 % chance of DA
				if(other->GetHP() > 0)
					RogueBackstab(other,true, ReuseTime);

			if (tripleChance && other->GetHP() > 0 && tripleChance > zone->random.Int(0, 100))
					RogueBackstab(other,false,ReuseTime);
		}
	}
	else { //We do a single regular attack if we attack from the front without chaotic stab
		Attack(other, MainPrimary);
	}
}

//heko: backstab
void Bot::RogueBackstab(Mob* other, bool min_damage, int ReuseTime)
{
	int32 ndamage = 0;
	int32 max_hit = 0;
	int32 min_hit = 0;
	int32 hate = 0;
	int32 primaryweapondamage = 0;
	int32 backstab_dmg = 0;

	ItemInst* botweaponInst = GetBotItem(MainPrimary);
	if(botweaponInst) {
		primaryweapondamage = GetWeaponDamage(other, botweaponInst);
		backstab_dmg = botweaponInst->GetItem()->BackstabDmg;
		for (int i = AUG_BEGIN; i < EmuConstants::ITEM_COMMON_SIZE; ++i)
		{
			ItemInst *aug = botweaponInst->GetAugment(i);
			if(aug)
			{
				backstab_dmg += aug->GetItem()->BackstabDmg;
			}
		}
	}
	else
	{
		primaryweapondamage = (GetLevel()/7)+1; // fallback incase it's a npc without a weapon, 2 dmg at 10, 10 dmg at 65
		backstab_dmg = primaryweapondamage;
	}

	if(primaryweapondamage > 0){
		if(level > 25){
			max_hit = (((2*backstab_dmg) * GetDamageTable(SkillBackstab) / 100) * 10 * GetSkill(SkillBackstab) / 355) + ((level-25)/3) + 1;
			hate = 20 * backstab_dmg * GetSkill(SkillBackstab) / 355;
		}
		else{
			max_hit = (((2*backstab_dmg) * GetDamageTable(SkillBackstab) / 100) * 10 * GetSkill(SkillBackstab) / 355) + 1;
			hate = 20 * backstab_dmg * GetSkill(SkillBackstab) / 355;
		}

		// determine minimum hits
		if (level < 51)
		{
			min_hit = (level*15/10);
		}
		else
		{
			// Trumpcard: Replaced switch statement with formula calc. This will give minhit increases all the way to 65.
			min_hit = (level * ( level*5 - 105)) / 100;
		}

		if(!other->CheckHitChance(this, SkillBackstab, 0))	{
			ndamage = 0;
		}
		else{
			if(min_damage){
				ndamage = min_hit;
			}
			else
			{
				if (max_hit < min_hit)
					max_hit = min_hit;

				if(RuleB(Combat, UseIntervalAC))
					ndamage = max_hit;
				else
					ndamage = zone->random.Int(min_hit, max_hit);

			}
		}
	}
	else{
		ndamage = -5;
	}

	DoSpecialAttackDamage(other, SkillBackstab, ndamage, min_hit, hate, ReuseTime);
	DoAnim(animPiercing);
}

void Bot::RogueAssassinate(Mob* other)
{
	ItemInst* botweaponInst = GetBotItem(MainPrimary);
	if(botweaponInst) {
		if(GetWeaponDamage(other, botweaponInst)) {
			other->Damage(this, 32000, SPELL_UNKNOWN, SkillBackstab);
		}
		else {
			other->Damage(this, -5, SPELL_UNKNOWN, SkillBackstab);
		}
	}

	DoAnim(animPiercing);	//piercing animation
}

void Bot::DoClassAttacks(Mob *target, bool IsRiposte) {
	if(!target)
		return;

	if(spellend_timer.Enabled() || IsFeared() || IsStunned() || IsMezzed() || DivineAura() || GetHP() < 0)
		return;

	if(!IsAttackAllowed(target))
		return;

	bool taunt_time = taunt_timer.Check();
	bool ca_time = classattack_timer.Check(false);
	bool ka_time = knightattack_timer.Check(false);

	//only check attack allowed if we are going to do something
	if((taunt_time || ca_time || ka_time) && !IsAttackAllowed(target))
		return;

	if(ka_time){
		int knightreuse = 1000; //lets give it a small cooldown actually.
		switch(GetClass()){
			case SHADOWKNIGHT: case SHADOWKNIGHTGM:{
				CastSpell(SPELL_NPC_HARM_TOUCH, target->GetID());
				knightreuse = HarmTouchReuseTime * 1000;
				break;
			}
			case PALADIN: case PALADINGM:{
				if(GetHPRatio() < 20) {
					CastSpell(SPELL_LAY_ON_HANDS, GetID());
					knightreuse = LayOnHandsReuseTime * 1000;
				} else {
					knightreuse = 2000; //Check again in two seconds.
				}
				break;
			}
		}
		knightattack_timer.Start(knightreuse);
	}

	//general stuff, for all classes....
	//only gets used when their primary ability get used too

	//franck-add: EQoffline. Warrior bots must taunt the target.
	if(taunting && target && target->IsNPC() && taunt_time ) {
		//Only taunt if we are not top on target's hate list
		//This ensures we have taunt available to regain aggro if needed
		if(GetTarget() && GetTarget()->GetHateTop() && GetTarget()->GetHateTop() != this) {
			Say("Taunting %s", target->GetCleanName());
			Taunt(target->CastToNPC(), false);
			taunt_timer.Start(TauntReuseTime * 1000);
		}
	}

	if(!ca_time)
		return;

	float HasteModifier = GetHaste() * 0.01f;
	int32 dmg = 0;

	uint16 skill_to_use = -1;

	int level = GetLevel();
	int reuse = TauntReuseTime * 1000;	//make this very long since if they dont use it once, they prolly never will
	bool did_attack = false;

	switch(GetClass())
	{
	case WARRIOR:
		if(level >= RuleI(Combat, NPCBashKickLevel)){
			bool canBash = false;
			if((GetRace() == OGRE || GetRace() == TROLL || GetRace() == BARBARIAN) // Racial Slam
						|| (m_inv.GetItem(MainSecondary) && m_inv.GetItem(MainSecondary)->GetItem()->ItemType == ItemTypeShield) //Using Shield
						|| (m_inv.GetItem(MainPrimary) && (m_inv.GetItem(MainPrimary)->GetItem()->ItemType == ItemType2HSlash
							|| m_inv.GetItem(MainPrimary)->GetItem()->ItemType == ItemType2HBlunt
							|| m_inv.GetItem(MainPrimary)->GetItem()->ItemType == ItemType2HPiercing)
							&& GetAA(aa2HandBash) >= 1)) { //Using 2 hand weapon, but has AA 2 Hand Bash
				canBash = true;
			}

			if(!canBash || zone->random.Int(0, 100) > 25) { //tested on live, warrior mobs both kick and bash, kick about 75% of the time, casting doesn't seem to make a difference.
				skill_to_use = SkillKick;
			}
			else {
				skill_to_use = SkillBash;
			}
		}
	case RANGER:
	case BEASTLORD:
		skill_to_use = SkillKick;
		break;
	case BERSERKER:
		skill_to_use = SkillFrenzy;
		break;
	case CLERIC:
	case SHADOWKNIGHT:
	case PALADIN:
		if(level >= RuleI(Combat, NPCBashKickLevel)){
			if((GetRace() == OGRE || GetRace() == TROLL || GetRace() == BARBARIAN) // Racial Slam
						|| (m_inv.GetItem(MainSecondary) && m_inv.GetItem(MainSecondary)->GetItem()->ItemType == ItemTypeShield) //Using Shield
						|| (m_inv.GetItem(MainPrimary) && (m_inv.GetItem(MainPrimary)->GetItem()->ItemType == ItemType2HSlash
							|| m_inv.GetItem(MainPrimary)->GetItem()->ItemType == ItemType2HBlunt
							|| m_inv.GetItem(MainPrimary)->GetItem()->ItemType == ItemType2HPiercing)
							&& GetAA(aa2HandBash) >= 1)) { //Using 2 hand weapon, but has AA 2 Hand Bash
				skill_to_use = SkillBash;
			}
		}
		break;
	case MONK:
		if(GetLevel() >= 30)
		{
			skill_to_use = SkillFlyingKick;
		}
		else if(GetLevel() >= 25)
		{
			skill_to_use = SkillDragonPunch;
		}
		else if(GetLevel() >= 20)
		{
			skill_to_use = SkillEagleStrike;
		}
		else if(GetLevel() >= 10)
		{
			skill_to_use = SkillTigerClaw;
		}
		else if(GetLevel() >= 5)
		{
			skill_to_use = SkillRoundKick;
		}
		else
		{
			skill_to_use = SkillKick;
		}
		break;
	case ROGUE:
		skill_to_use = SkillBackstab;
		break;
	}

	if(skill_to_use == -1)
		return;


	if(skill_to_use == SkillBash)
	{
		if (target!=this)
		{
			DoAnim(animTailRake);

			if(GetWeaponDamage(target, GetBotItem(MainSecondary)) <= 0 &&
				GetWeaponDamage(target, GetBotItem(MainShoulders)) <= 0){
				dmg = -5;
			}
			else{
				if(!target->CheckHitChance(this, SkillBash, 0)) {
					dmg = 0;
				}
				else{
					if(RuleB(Combat, UseIntervalAC))
						dmg = GetBashDamage();
					else
						dmg = zone->random.Int(1, GetBashDamage());

				}
			}

			reuse = BashReuseTime * 1000;
			//reuse = (reuse*HasteModifier)/100;

			DoSpecialAttackDamage(target, SkillBash, dmg, 1,-1,reuse);

			did_attack = true;

			if(reuse > 0 && !IsRiposte)
			{
				//p_timers.Start(pTimerCombatAbility, reuse);
			}
		}
	}

	if(skill_to_use == SkillFrenzy)
	{
		int AtkRounds = 3;
		int skillmod = 0;

		if(MaxSkill(SkillFrenzy) > 0)
			skillmod = 100*GetSkill(SkillFrenzy)/MaxSkill(SkillFrenzy);

		int32 max_dmg = (26 + ((((GetLevel()-6) * 2)*skillmod)/100)) * ((100+RuleI(Combat, FrenzyBonus))/100);
		int32 min_dmg = 0;
		DoAnim(anim2HSlashing);

		if (GetLevel() < 51)
			min_dmg = 1;
		else
			min_dmg = GetLevel()*8/10;

		if (min_dmg > max_dmg)
			max_dmg = min_dmg;

		reuse = FrenzyReuseTime * 1000;
		//reuse = (reuse * HasteModifier)/100;

		did_attack = true;

		//Live parses show around 55% Triple 35% Double 10% Single, you will always get first hit.
		while(AtkRounds > 0) {

			if (GetTarget() && (AtkRounds == 1 || zone->random.Int(0,100) < 75)){
				DoSpecialAttackDamage(GetTarget(), SkillFrenzy, max_dmg, min_dmg, max_dmg , reuse, true);
			}
			AtkRounds--;
		}

		if(reuse > 0 && !IsRiposte) {
			//p_timers.Start(pTimerCombatAbility, reuse);
		}
	}

	if(skill_to_use == SkillKick)
	{
		if(target!=this)
		{
			DoAnim(animKick);

			if(GetWeaponDamage(target, GetBotItem(MainFeet)) <= 0){
				dmg = -5;
			}
			else{
				if(!target->CheckHitChance(this, SkillKick, 0)) {
					dmg = 0;
				}
				else{
					if(RuleB(Combat, UseIntervalAC))
						dmg = GetKickDamage();
					else
						dmg = zone->random.Int(1, GetKickDamage());
				}
			}

			reuse = KickReuseTime * 1000;

			DoSpecialAttackDamage(target, SkillKick, dmg, 1,-1, reuse);

			did_attack = true;
		}
	}

	if(skill_to_use == SkillFlyingKick ||
		skill_to_use == SkillDragonPunch ||
		skill_to_use == SkillEagleStrike ||
		skill_to_use == SkillTigerClaw ||
		skill_to_use == SkillRoundKick)
	{
		reuse = MonkSpecialAttack(target, skill_to_use) - 1;
		MonkSpecialAttack(target, skill_to_use);

		//Live AA - Technique of Master Wu
		uint32 bDoubleSpecialAttack = itembonuses.DoubleSpecialAttack + spellbonuses.DoubleSpecialAttack + aabonuses.DoubleSpecialAttack;
		if( bDoubleSpecialAttack && (bDoubleSpecialAttack >= 100 || bDoubleSpecialAttack > zone->random.Int(0,100))) {

			int MonkSPA [5] = { SkillFlyingKick, SkillDragonPunch, SkillEagleStrike, SkillTigerClaw, SkillRoundKick };
			MonkSpecialAttack(target, MonkSPA[zone->random.Int(0,4)]);

			int TripleChance = 25;

			if (bDoubleSpecialAttack > 100)
				TripleChance += TripleChance*(100-bDoubleSpecialAttack)/100;

			if(TripleChance > zone->random.Int(0,100)) {
				MonkSpecialAttack(target, MonkSPA[zone->random.Int(0,4)]);
			}
		}

		reuse *= 1000;
		did_attack = true;
	}

	if(skill_to_use == SkillBackstab)
	{
		reuse = BackstabReuseTime * 1000;
		did_attack = true;

		if (IsRiposte)
			reuse=0;

		TryBackstab(target,reuse);
	}

	classattack_timer.Start(reuse / HasteModifier);
}

bool Bot::TryHeadShot(Mob* defender, SkillUseTypes skillInUse) {
	bool Result = false;

	if(defender && (defender->GetBodyType() == BT_Humanoid) && (skillInUse == SkillArchery) && (GetClass() == RANGER) && (GetLevel() >= 62)) {
		int defenderLevel = defender->GetLevel();
		int rangerLevel = GetLevel();
		// Bot Ranger Headshot AA through level 85(Underfoot)
		if( GetAA(aaHeadshot) && ((defenderLevel - 46) <= GetAA(aaHeadshot) * 2) ) {
			// WildcardX: These chance formula's below are arbitrary. If someone has a better formula that is more
			// consistent with live, feel free to update these.
			float AttackerChance = 0.20f + ((float)(rangerLevel - 51) * 0.005f);
			float DefenderChance = (float)zone->random.Real(0.00f, 1.00f);
			if(AttackerChance > DefenderChance) {
				Log.Out(Logs::Detail, Logs::Combat, "Landed a headshot: Attacker chance was %f and Defender chance was %f.", AttackerChance, DefenderChance);
				// WildcardX: At the time I wrote this, there wasnt a string id for something like HEADSHOT_BLOW
				//entity_list.MessageClose_StringID(this, false, 200, MT_CritMelee, FINISHING_BLOW, GetName());
				entity_list.MessageClose(this, false, 200, MT_CritMelee, "%s has scored a leathal HEADSHOT!", GetName());
				defender->Damage(this, (defender->GetMaxHP()+50), SPELL_UNKNOWN, skillInUse);
				Result = true;
			}
			else {
				Log.Out(Logs::Detail, Logs::Combat, "FAILED a headshot: Attacker chance was %f and Defender chance was %f.", AttackerChance, DefenderChance);
			}
		}
	}

	return Result;
}

//offensive spell aggro
int32 Bot::CheckAggroAmount(uint16 spellid) {
	int32 AggroAmount = Mob::CheckAggroAmount(spellid);

	int32 focusAggro = GetBotFocusEffect(BotfocusSpellHateMod, spellid);
	AggroAmount = (AggroAmount * (100+focusAggro) / 100);

	return AggroAmount;
}

int32 Bot::CheckHealAggroAmount(uint16 spellid, uint32 heal_possible) {
	int32 AggroAmount = Mob::CheckHealAggroAmount(spellid, heal_possible);

	int32 focusAggro = GetBotFocusEffect(BotfocusSpellHateMod, spellid);

	AggroAmount = (AggroAmount * (100 + focusAggro) / 100);

	return AggroAmount;
}

void Bot::MakePet(uint16 spell_id, const char* pettype, const char *petname) {
	Mob::MakePet(spell_id, pettype, petname);
}

void Bot::AI_Stop() {
	NPC::AI_Stop();
	Mob::AI_Stop();
}

//this is called with 'this' as the mob being looked at, and
//iOther the mob who is doing the looking. It should figure out
//what iOther thinks about 'this'
FACTION_VALUE Bot::GetReverseFactionCon(Mob* iOther) {
	if(iOther->IsBot()) {
		return FACTION_ALLY;
	}

	return NPC::GetReverseFactionCon(iOther);
}

Mob* Bot::GetOwnerOrSelf() {
	Mob* Result = 0;

	if(this->GetBotOwner())
		Result = GetBotOwner();
	else
		Result = this;

	return Result;
}

Mob* Bot::GetOwner() {
	Mob* Result = 0;

	Result = GetBotOwner();

	if(!Result) {
		this->SetBotOwner(0);
	}

	return Result;
}

bool Bot::IsBotAttackAllowed(Mob* attacker, Mob* target, bool& hasRuleDefined)
{
	bool Result = false;

	if(attacker && target)
	{
		if(attacker == target)
		{
			hasRuleDefined = true;
			Result = false;
		}
		else if(attacker->IsClient() && target->IsBot() && attacker->CastToClient()->GetPVP() && target->CastToBot()->GetBotOwner()->CastToClient()->GetPVP())
		{
			hasRuleDefined = true;
			Result = true;
		}
		else if(attacker->IsClient() && target->IsBot())
		{
			hasRuleDefined = true;
			Result = false;
		}
		else if(attacker->IsBot() && target->IsNPC())
		{
			hasRuleDefined = true;
			Result = true;
		}
		else if(attacker->IsBot() && !target->IsNPC())
		{
			hasRuleDefined = true;
			Result = false;
		}
		else if(attacker->IsPet() && attacker->IsFamiliar())
		{
			hasRuleDefined = true;
			Result = false;
		}
		else if(attacker->IsBot() && attacker->CastToBot()->GetBotOwner() && attacker->CastToBot()->GetBotOwner()->CastToClient()->GetPVP())
		{
			if(target->IsBot() && target->GetOwner() && target->GetOwner()->CastToClient()->GetPVP())
			{
				// my target is a bot and it's owner is pvp
				hasRuleDefined = true;

				if(target->GetOwner() == attacker->GetOwner())
				{
					// no attacking if my target's owner is my owner
					Result = false;
				}
				else
				{
					Result = true;
				}
			}
			else if(target->IsClient() && target->CastToClient()->GetPVP())
			{
				// my target is a player and it's pvp
				hasRuleDefined = true;

				if(target == attacker->GetOwner())
				{
					// my target cannot be my owner
					Result = false;
				}
				else
				{
					Result = true;
				}
			}
			else if(target->IsNPC())
			{
				hasRuleDefined = true;
				Result = true;
			}
			else if(!target->IsNPC())
			{
				hasRuleDefined = true;
				Result = false;
			}
		}
	}

	return Result;
}

void Bot::EquipBot(std::string* errorMessage) {
	GetBotItems(errorMessage, m_inv);

	const ItemInst* inst = 0;
	const Item_Struct* item = 0;
	for(int i = EmuConstants::EQUIPMENT_BEGIN; i <= EmuConstants::EQUIPMENT_END; ++i) {
		inst = GetBotItem(i);
		if(inst) {
			item = inst->GetItem();
			BotTradeAddItem(inst->GetID(), inst, inst->GetCharges(), item->Slots, i, errorMessage, false);
			if(!errorMessage->empty())
				return;
		}
	}
}

//// This method is meant to be called by zone or client methods to clean up objects when a client camps, goes LD, zones out or something like that.
//void Bot::DestroyBotRaidObjects(Client* client) {
//	if(client) {
//		if(client->GetBotRaidID() > 0) {
//			BotRaids* br = entity_list.GetBotRaidByMob(client);
//			if(br) {
//				br->RemoveRaidBots();
//				br = nullptr;
//			}
//		}
//
//		//BotOrderCampAll(client);
//	}
//}

// Orders all the bots owned by the specified client bot owner to camp out of the game
void Bot::BotOrderCampAll(Client* c) {
	if(c) {
		std::list<Bot*> BotList = entity_list.GetBotsByBotOwnerCharacterID(c->CharacterID());

		for(std::list<Bot*>::iterator botListItr = BotList.begin(); botListItr != BotList.end(); ++botListItr) {
			(*botListItr)->Camp();
		}
	}
}

void Bot::ProcessBotOwnerRefDelete(Mob* botOwner) {
	if(botOwner) {
		if(botOwner->IsClient()) {
			std::list<Bot*> BotList = entity_list.GetBotsByBotOwnerCharacterID(botOwner->CastToClient()->CharacterID());

			if(!BotList.empty()) {
				for(std::list<Bot*>::iterator botListItr = BotList.begin(); botListItr != BotList.end(); ++botListItr) {
					Bot* tempBot = *botListItr;

					if(tempBot) {
						tempBot->SetTarget(0);
						tempBot->SetBotOwner(0);
					}
				}
			}
		}
	}
}

void Bot::ProcessGuildInvite(Client* guildOfficer, Bot* botToGuild) {
	if(guildOfficer && botToGuild) {
		// Bots can be only guild member rank
		if(!botToGuild->IsInAGuild()) {
			//they are not in this or any other guild, this is an invite
			if (!guild_mgr.CheckPermission(guildOfficer->GuildID(), guildOfficer->GuildRank(), GUILD_INVITE)) {
				guildOfficer->Message(13, "You dont have permission to invite.");
				return;
			}

			// Log.Out(Logs::Detail, Logs::Guilds, "Inviting %s (%d) into guild %s (%d)", botToGuild->GetName(), botToGuild->GetBotID(), guild_mgr.GetGuildName(client->GuildID()), client->GuildID());

			SetBotGuildMembership(botToGuild->GetBotID(), guildOfficer->GuildID(), GUILD_MEMBER);

			//Log.LogDebugType(Logs::Detail, Logs::Guilds, "Sending char refresh for BOT %s from guild %d to world", botToGuild->GetName(), guildOfficer->GuildID();

			ServerPacket* pack = new ServerPacket(ServerOP_GuildCharRefresh, sizeof(ServerGuildCharRefresh_Struct));
			ServerGuildCharRefresh_Struct *s = (ServerGuildCharRefresh_Struct *) pack->pBuffer;
			s->guild_id = guildOfficer->GuildID();
			s->old_guild_id = GUILD_NONE;
			s->char_id = botToGuild->GetBotID();
			worldserver.SendPacket(pack);
			safe_delete(pack);

		} else {
			//they are in some other guild
			guildOfficer->Message(13, "Player is in a guild.");
			return;
		}
	}
}

bool Bot::ProcessGuildRemoval(Client* guildOfficer, std::string botName) {
	bool Result = false;

	if(guildOfficer && !botName.empty()) {
		Bot* botToUnGuild = entity_list.GetBotByBotName(botName);
		if(botToUnGuild) {
			SetBotGuildMembership(botToUnGuild->GetBotID(), 0, 0);
			Result = true;
		}
		else {
			uint32 botId = GetBotIDByBotName(botName);

			if(botId > 0) {
				// Bot is camped or in another zone
				SetBotGuildMembership(botId, 0, 0);
				Result = true;
			}
		}

		if(Result) {
			EQApplicationPacket* outapp = new EQApplicationPacket(OP_GuildManageRemove, sizeof(GuildManageRemove_Struct));
			GuildManageRemove_Struct* gm = (GuildManageRemove_Struct*) outapp->pBuffer;
			gm->guildeqid = guildOfficer->GuildID();
			strcpy(gm->member, botName.c_str());
			guildOfficer->Message(0, "%s successfully removed from your guild.", botName.c_str());
			entity_list.QueueClientsGuild(guildOfficer, outapp, false, gm->guildeqid);
			safe_delete(outapp);
		}
	}

	return Result;
}

void Bot::SetBotGuildMembership(uint32 botId, uint32 guildid, uint8 rank) {
	if(botId == 0)
        return;

    if(guildid > 0) {
        std::string query = StringFormat("REPLACE INTO botguildmembers "
                                        "SET char_id = %u, guild_id = %u, rank = %u;",
                                        botId, guildid, rank);
        auto results = database.QueryDatabase(query);
        return;
    }

    std::string query = StringFormat("DELETE FROM botguildmembers WHERE char_id = %u;", botId);
    auto results = database.QueryDatabase(query);
}

void Bot::LoadGuildMembership(uint32* guildId, uint8* guildRank, std::string* guildName) {

	if(guildId == nullptr || guildRank == nullptr || guildName == nullptr)
        return;

    std::string query = StringFormat("SELECT gm.guild_id, gm.rank, g.name "
                                    "FROM vwGuildMembers AS gm JOIN guilds AS g "
                                    "ON gm.guild_id = g.id "
                                    "WHERE gm.char_id = %u AND gm.mobtype = 'B';",
                                    GetBotID());
    auto results = database.QueryDatabase(query);
    if(!results.Success() || results.RowCount() == 0)
        return;

    auto row = results.begin();
    *guildId = atoi(row[0]);
    *guildRank = atoi(row[1]);
    *guildName = std::string(row[2]);
}

int32 Bot::CalcMaxMana() {
	switch(GetCasterClass())
	{
		case 'I':
		case 'W':
		{
			max_mana = (GenerateBaseManaPoints() + itembonuses.Mana + spellbonuses.Mana + GroupLeadershipAAManaEnhancement());
			break;
		}
		case 'N':
		{
			max_mana = 0;
			break;
		}
		default:
		{
			Log.Out(Logs::General, Logs::None, "Invalid Class '%c' in CalcMaxMana", GetCasterClass());
			max_mana = 0;
			break;
		}
	}

	if(cur_mana > max_mana) {
		cur_mana = max_mana;
	}
	else if(max_mana < 0) {
		max_mana = 0;
	}

	return max_mana;
}

void Bot::SetAttackTimer() {
	float haste_mod = GetHaste() * 0.01f;

	//default value for attack timer in case they have
	//an invalid weapon equipped:
	attack_timer.SetAtTrigger(4000, true);

	Timer* TimerToUse = nullptr;
	const Item_Struct* PrimaryWeapon = nullptr;

	for (int i = MainRange; i <= MainSecondary; i++) {
		//pick a timer
		if (i == MainPrimary)
			TimerToUse = &attack_timer;
		else if (i == MainRange)
			TimerToUse = &ranged_timer;
		else if (i == MainSecondary)
			TimerToUse = &attack_dw_timer;
		else	//invalid slot (hands will always hit this)
			continue;

		const Item_Struct* ItemToUse = nullptr;
		ItemInst* ci = GetBotItem(i);
		if (ci)
			ItemToUse = ci->GetItem();

		//special offhand stuff
		if (i == MainSecondary) {
			//if we have a 2H weapon in our main hand, no dual
			if (PrimaryWeapon != nullptr) {
				if (PrimaryWeapon->ItemClass == ItemClassCommon
						&& (PrimaryWeapon->ItemType == ItemType2HSlash
						|| PrimaryWeapon->ItemType == ItemType2HBlunt
						|| PrimaryWeapon->ItemType == ItemType2HPiercing)) {
					attack_dw_timer.Disable();
					continue;
				}
			}

			//clients must have the skill to use it...
			if (!GetSkill(SkillDualWield)) {
				attack_dw_timer.Disable();
				continue;
			}
		}

		//see if we have a valid weapon
		if (ItemToUse != nullptr) {
			//check type and damage/delay
			if (ItemToUse->ItemClass != ItemClassCommon
					|| ItemToUse->Damage == 0
					|| ItemToUse->Delay == 0) {
					//no weapon
				ItemToUse = nullptr;
			}
			// Check to see if skill is valid
			else if ((ItemToUse->ItemType > ItemTypeLargeThrowing) && (ItemToUse->ItemType != ItemTypeMartial) && (ItemToUse->ItemType != ItemType2HPiercing)) {
				//no weapon
				ItemToUse = nullptr;
			}
		}

		int hhe = itembonuses.HundredHands + spellbonuses.HundredHands;
		int speed = 0;
		int delay = 36;

		//if we have no weapon..
		if (ItemToUse == nullptr) {
			//above checks ensure ranged weapons do not fall into here
			// Work out if we're a monk
			if ((GetClass() == MONK) || (GetClass() == BEASTLORD))
				delay = GetMonkHandToHandDelay();
		} else {
			//we have a weapon, use its delay
			delay = ItemToUse->Delay;
		}
		if (RuleB(Spells, Jun182014HundredHandsRevamp))
			speed = static_cast<int>(((delay / haste_mod) + ((hhe / 1000.0f) * (delay / haste_mod))) * 100);
		else
			speed = static_cast<int>(((delay / haste_mod) + ((hhe / 100.0f) * delay)) * 100);
		TimerToUse->SetAtTrigger(std::max(RuleI(Combat, MinHastedDelay), speed), true);

		if(i == MainPrimary)
			PrimaryWeapon = ItemToUse;
	}
}

int32 Bot::GetActSpellDamage(uint16 spell_id, int32 value, Mob* target) {

	if (spells[spell_id].targettype == ST_Self)
		return value;

	bool Critical = false;
	int32 value_BaseEffect = 0;

	value_BaseEffect = value + (value*GetBotFocusEffect(BotfocusFcBaseEffects, spell_id)/100);

	// Need to scale HT damage differently after level 40! It no longer scales by the constant value in the spell file. It scales differently, instead of 10 more damage per level, it does 30 more damage per level. So we multiply the level minus 40 times 20 if they are over level 40.
	if ( (spell_id == SPELL_HARM_TOUCH || spell_id == SPELL_HARM_TOUCH2 || spell_id == SPELL_IMP_HARM_TOUCH ) && GetLevel() > 40)
		value -= (GetLevel() - 40) * 20;

	//This adds the extra damage from the AA Unholy Touch, 450 per level to the AA Improved Harm TOuch.
	if (spell_id == SPELL_IMP_HARM_TOUCH) //Improved Harm Touch
		value -= GetAA(aaUnholyTouch) * 450; //Unholy Touch

	int chance = RuleI(Spells, BaseCritChance);
		chance += itembonuses.CriticalSpellChance + spellbonuses.CriticalSpellChance + aabonuses.CriticalSpellChance;

	if (chance > 0){

		 int32 ratio = RuleI(Spells, BaseCritRatio); //Critical modifier is applied from spell effects only. Keep at 100 for live like criticals.

		//Improved Harm Touch is a guaranteed crit if you have at least one level of SCF.
		 if (spell_id == SPELL_IMP_HARM_TOUCH && (GetAA(aaSpellCastingFury) > 0) && (GetAA(aaUnholyTouch) > 0))
			 chance = 100;

		 if (zone->random.Int(1,100) <= chance){
			Critical = true;
			ratio += itembonuses.SpellCritDmgIncrease + spellbonuses.SpellCritDmgIncrease + aabonuses.SpellCritDmgIncrease;
			ratio += itembonuses.SpellCritDmgIncNoStack + spellbonuses.SpellCritDmgIncNoStack + aabonuses.SpellCritDmgIncNoStack;
		}

		else if (GetClass() == WIZARD && (GetLevel() >= RuleI(Spells, WizCritLevel)) && (zone->random.Int(1,100) <= RuleI(Spells, WizCritChance))) {
			ratio = zone->random.Int(1,100); //Wizard innate critical chance is calculated seperately from spell effect and is not a set ratio.
			Critical = true;
		}

		ratio += RuleI(Spells, WizCritRatio); //Default is zero

		if (Critical){

			value = value_BaseEffect*ratio/100;

			value += value_BaseEffect*GetBotFocusEffect(BotfocusImprovedDamage, spell_id)/100;

			value += int(value_BaseEffect*GetBotFocusEffect(BotfocusFcDamagePctCrit, spell_id)/100)*ratio/100;

			if (target) {
				value += int(value_BaseEffect*target->GetVulnerability(this, spell_id, 0)/100)*ratio/100;
				value -= target->GetFcDamageAmtIncoming(this, spell_id);
			}

			value -= GetBotFocusEffect(BotfocusFcDamageAmtCrit, spell_id)*ratio/100;

			value -= GetBotFocusEffect(BotfocusFcDamageAmt, spell_id);

			if(itembonuses.SpellDmg && spells[spell_id].classes[(GetClass()%16) - 1] >= GetLevel() - 5)
				value += GetExtraSpellAmt(spell_id, itembonuses.SpellDmg, value)*ratio/100;

			entity_list.MessageClose(this, false, 100, MT_SpellCrits, "%s delivers a critical blast! (%d)", GetName(), -value);

			return value;
		}
	}

	 value = value_BaseEffect;

	 value += value_BaseEffect*GetBotFocusEffect(BotfocusImprovedDamage, spell_id)/100;

	 value += value_BaseEffect*GetBotFocusEffect(BotfocusFcDamagePctCrit, spell_id)/100;

	 if (target) {
		value += value_BaseEffect*target->GetVulnerability(this, spell_id, 0)/100;
		value -= target->GetFcDamageAmtIncoming(this, spell_id);
	 }

	 value -= GetBotFocusEffect(BotfocusFcDamageAmtCrit, spell_id);

	 value -= GetBotFocusEffect(BotfocusFcDamageAmt, spell_id);

	if(itembonuses.SpellDmg && spells[spell_id].classes[(GetClass()%16) - 1] >= GetLevel() - 5)
         value += GetExtraSpellAmt(spell_id, itembonuses.SpellDmg, value);

	return value;
 }

int32 Bot::GetActSpellHealing(uint16 spell_id, int32 value, Mob* target) {

	if (target == nullptr)
		target = this;

	int32 value_BaseEffect = 0;
	int32 chance = 0;
	int8 modifier = 1;
	bool Critical = false;

	value_BaseEffect = value + (value*GetBotFocusEffect(BotfocusFcBaseEffects, spell_id)/100);

	value = value_BaseEffect;

	value += int(value_BaseEffect*GetBotFocusEffect(BotfocusImprovedHeal, spell_id)/100);

	// Instant Heals
	if(spells[spell_id].buffduration < 1) {

		chance += itembonuses.CriticalHealChance + spellbonuses.CriticalHealChance + aabonuses.CriticalHealChance;

		chance += target->GetFocusIncoming(focusFcHealPctCritIncoming, SE_FcHealPctCritIncoming, this, spell_id);

		if (spellbonuses.CriticalHealDecay)
			chance += GetDecayEffectValue(spell_id, SE_CriticalHealDecay);

		if(chance && (zone->random.Int(0,99) < chance)) {
			Critical = true;
			modifier = 2; //At present time no critical heal amount modifier SPA exists.
		}

		value *= modifier;
		value += GetBotFocusEffect(BotfocusFcHealAmtCrit, spell_id) * modifier;
		value += GetBotFocusEffect(BotfocusFcHealAmt, spell_id);
		value += target->GetFocusIncoming(focusFcHealAmtIncoming, SE_FcHealAmtIncoming, this, spell_id);

		if(itembonuses.HealAmt && spells[spell_id].classes[(GetClass()%16) - 1] >= GetLevel() - 5)
			value += GetExtraSpellAmt(spell_id, itembonuses.HealAmt, value) * modifier;

		value += value*target->GetHealRate(spell_id, this)/100;

		if (Critical)
			entity_list.MessageClose(this, false, 100, MT_SpellCrits, "%s performs an exceptional heal! (%d)", GetName(), value);

		return value;
	}

	//Heal over time spells. [Heal Rate and Additional Healing effects do not increase this value]
	else {

		chance = itembonuses.CriticalHealOverTime + spellbonuses.CriticalHealOverTime + aabonuses.CriticalHealOverTime;

		chance += target->GetFocusIncoming(focusFcHealPctCritIncoming, SE_FcHealPctCritIncoming, this, spell_id);

		if (spellbonuses.CriticalRegenDecay)
			chance += GetDecayEffectValue(spell_id, SE_CriticalRegenDecay);

		if(chance && (zone->random.Int(0,99) < chance))
			return (value * 2);
	}

	return value;
}

int32 Bot::GetActSpellCasttime(uint16 spell_id, int32 casttime) {
	int32 cast_reducer = 0;
	cast_reducer += GetBotFocusEffect(BotfocusSpellHaste, spell_id);

	uint8 botlevel = GetLevel();
	uint8 botclass = GetClass();

	if (botlevel >= 51 && casttime >= 3000 && !BeneficialSpell(spell_id)
		&& (botclass == SHADOWKNIGHT || botclass == RANGER
			|| botclass == PALADIN || botclass == BEASTLORD ))
		cast_reducer += (GetLevel()-50)*3;

	if((casttime >= 4000) && BeneficialSpell(spell_id) && IsBuffSpell(spell_id)) {
		switch (GetAA(aaSpellCastingDeftness)) {
			case 1:
				cast_reducer += 5;
				break;
			case 2:
				cast_reducer += 10;
				break;
			case 3:
				cast_reducer += 25;
				break;
		}

		switch (GetAA(aaQuickBuff)) {
			case 1:
				cast_reducer += 10;
				break;
			case 2:
				cast_reducer += 25;
				break;
			case 3:
				cast_reducer += 50;
				break;
		}
	}

	if(IsSummonSpell(spell_id)) {
		switch (GetAA(aaQuickSummoning)) {
			case 1:
				cast_reducer += 10;
				break;
			case 2:
				cast_reducer += 25;
				break;
			case 3:
				cast_reducer += 50;
				break;
		}
	}

	if(IsEvacSpell(spell_id)) {
		switch (GetAA(aaQuickEvacuation)) {
			case 1:
				cast_reducer += 10;
				break;
			case 2:
				cast_reducer += 25;
				break;
			case 3:
				cast_reducer += 50;
				break;
		}
	}

	if(IsDamageSpell(spell_id) && spells[spell_id].cast_time >= 4000) {
		switch (GetAA(aaQuickDamage)) {
			case 1:
				cast_reducer += 2;
				break;
			case 2:
				cast_reducer += 5;
				break;
			case 3:
				cast_reducer += 10;
				break;
		}
	}

	if (cast_reducer > RuleI(Spells, MaxCastTimeReduction))
		cast_reducer = RuleI(Spells, MaxCastTimeReduction);

	casttime = (casttime*(100 - cast_reducer)/100);

	return casttime;
}

int32 Bot::GetActSpellCost(uint16 spell_id, int32 cost) {
	// Formula = Unknown exact, based off a random percent chance up to mana cost(after focuses) of the cast spell
	if(this->itembonuses.Clairvoyance && spells[spell_id].classes[(GetClass()%16) - 1] >= GetLevel() - 5)
	{
		int32 mana_back = this->itembonuses.Clairvoyance * zone->random.Int(1, 100) / 100;
		// Doesnt generate mana, so best case is a free spell
		if(mana_back > cost)
			mana_back = cost;

		cost -= mana_back;
	}

	// This formula was derived from the following resource:
	// http://www.eqsummoners.com/eq1/specialization-library.html
	// WildcardX
	float PercentManaReduction = 0;
	float SpecializeSkill = GetSpecializeSkillValue(spell_id);
	int SuccessChance = zone->random.Int(0, 100);

	float bonus = 1.0;
	switch(GetAA(aaSpellCastingMastery))
	{
	case 1:
		bonus += 0.05;
		break;
	case 2:
		bonus += 0.15;
		break;
	case 3:
		bonus += 0.30;
		break;
	}

	bonus += 0.05 * GetAA(aaAdvancedSpellCastingMastery);

	if(SuccessChance <= (SpecializeSkill * 0.3 * bonus))
	{
		PercentManaReduction = 1 + 0.05 * SpecializeSkill;
		switch(GetAA(aaSpellCastingMastery))
		{
		case 1:
			PercentManaReduction += 2.5;
			break;
		case 2:
			PercentManaReduction += 5.0;
			break;
		case 3:
			PercentManaReduction += 10.0;
			break;
		}

		switch(GetAA(aaAdvancedSpellCastingMastery))
		{
		case 1:
			PercentManaReduction += 2.5;
			break;
		case 2:
			PercentManaReduction += 5.0;
			break;
		case 3:
			PercentManaReduction += 10.0;
			break;
		}
	}

	int32 focus_redux = GetBotFocusEffect(BotfocusManaCost, spell_id);

	if(focus_redux > 0)
	{
		PercentManaReduction += zone->random.Real(1, (double)focus_redux);
	}

	cost -= (cost * (PercentManaReduction / 100));

	// Gift of Mana - reduces spell cost to 1 mana
	if(focus_redux >= 100) {
		uint32 buff_max = GetMaxTotalSlots();
		for (int buffSlot = 0; buffSlot < buff_max; buffSlot++) {
			if (buffs[buffSlot].spellid == 0 || buffs[buffSlot].spellid >= SPDAT_RECORDS)
				continue;

			if(IsEffectInSpell(buffs[buffSlot].spellid, SE_ReduceManaCost)) {
				if(CalcFocusEffect(focusManaCost, buffs[buffSlot].spellid, spell_id) == 100)
					cost = 1;
			}
		}
	}

	if(cost < 0)
		cost = 0;

	return cost;
}

float Bot::GetActSpellRange(uint16 spell_id, float range) {
	float extrange = 100;
	extrange += GetBotFocusEffect(BotfocusRange, spell_id);
	return (range * extrange) / 100;
}

int32 Bot::GetActSpellDuration(uint16 spell_id, int32 duration) {
	int increase = 100;
	increase += GetBotFocusEffect(BotfocusSpellDuration, spell_id);
	int tic_inc = 0;
	tic_inc = GetBotFocusEffect(BotfocusSpellDurByTic, spell_id);

	if(IsBeneficialSpell(spell_id))
	{
		switch (GetAA(aaSpellCastingReinforcement)) {
			case 1:
				increase += 5;
				break;
			case 2:
				increase += 15;
				break;
			case 3:
				increase += 30;
				if (GetAA(aaSpellCastingReinforcementMastery) == 1)
					increase += 20;
				break;
		}

		if (GetAA(aaSpellCastingReinforcementMastery))
			increase += 20;
	}

	if(IsMezSpell(spell_id)) {
		tic_inc += GetAA(aaMesmerizationMastery);
	}

	return (((duration * increase) / 100) + tic_inc);
}

float Bot::GetAOERange(uint16 spell_id) {
	float range;

	range = spells[spell_id].aoerange;
	if(range == 0)	//for TGB spells, they prolly do not have an aoe range
		range = spells[spell_id].range;
	if(range == 0)
		range = 10;	//something....

	if(IsBardSong(spell_id) && IsBeneficialSpell(spell_id)) {
		//Live AA - Extended Notes, SionachiesCrescendo
		float song_bonus = aabonuses.SongRange + spellbonuses.SongRange + itembonuses.SongRange;
		range += range*song_bonus /100.0f;
	}

	range = GetActSpellRange(spell_id, range);

	return range;
}

bool Bot::SpellEffect(Mob* caster, uint16 spell_id, float partial) {
	bool Result = false;

	Result = Mob::SpellEffect(caster, spell_id, partial);

	// Franck-add: If healed/doted, a bot must show its new HP to its leader
	if(IsGrouped()) {
		Group *g = GetGroup();
		if(g) {
			EQApplicationPacket hp_app;
			CreateHPPacket(&hp_app);
			for(int i=0; i<MAX_GROUP_MEMBERS; i++) {
				if(g->members[i] && g->members[i]->IsClient()) {
					g->members[i]->CastToClient()->QueuePacket(&hp_app);
				}
			}
		}
	}

	return Result;
}

void Bot::DoBuffTic(uint16 spell_id, int slot, uint32 ticsremaining, uint8 caster_level, Mob* caster) {
	Mob::DoBuffTic(spell_id, slot, ticsremaining, caster_level, caster);
}

bool Bot::CastSpell(uint16 spell_id, uint16 target_id, uint16 slot, int32 cast_time, int32 mana_cost, uint32* oSpellWillFinish, uint32 item_slot, int16 *resist_adjust) {
	bool Result = false;

	if(zone && !zone->IsSpellBlocked(spell_id, GetPosition())) {

		Log.Out(Logs::Detail, Logs::Spells, "CastSpell called for spell %s (%d) on entity %d, slot %d, time %d, mana %d, from item slot %d",
			spells[spell_id].name, spell_id, target_id, slot, cast_time, mana_cost, (item_slot==0xFFFFFFFF)?999:item_slot);

		if(casting_spell_id == spell_id)
			ZeroCastingVars();

		if(GetClass() != BARD) {
			if(!IsValidSpell(spell_id) || casting_spell_id || delaytimer || spellend_timer.Enabled() || IsStunned() || IsFeared() || IsMezzed() || (IsSilenced() && !IsDiscipline(spell_id)) || (IsAmnesiad() && IsDiscipline(spell_id))) {
				Log.Out(Logs::Detail, Logs::Spells, "Spell casting canceled: not able to cast now. Valid? %d, casting %d, waiting? %d, spellend? %d, stunned? %d, feared? %d, mezed? %d, silenced? %d",
					IsValidSpell(spell_id), casting_spell_id, delaytimer, spellend_timer.Enabled(), IsStunned(), IsFeared(), IsMezzed(), IsSilenced() );
				if(IsSilenced() && !IsDiscipline(spell_id))
					Message_StringID(13, SILENCED_STRING);
				if(IsAmnesiad() && IsDiscipline(spell_id))
					Message_StringID(13, MELEE_SILENCE);
				if(casting_spell_id)
					AI_Event_SpellCastFinished(false, casting_spell_slot);
				return(false);
			}
		}

		if(IsDetrimentalSpell(spell_id) && !zone->CanDoCombat()){
			Message_StringID(13, SPELL_WOULDNT_HOLD);
			if(casting_spell_id)
				AI_Event_SpellCastFinished(false, casting_spell_slot);
			return(false);
		}

		//cannot cast under deivne aura
		if(DivineAura()) {
			Log.Out(Logs::Detail, Logs::Spells, "Spell casting canceled: cannot cast while Divine Aura is in effect.");
			InterruptSpell(173, 0x121, false);
			return(false);
		}

		// check for fizzle
		// note that CheckFizzle itself doesn't let NPCs fizzle,
		// but this code allows for it.
		if(slot < MAX_PP_MEMSPELL && !CheckFizzle(spell_id))
		{
			int fizzle_msg = IsBardSong(spell_id) ? MISS_NOTE : SPELL_FIZZLE;
			InterruptSpell(fizzle_msg, 0x121, spell_id);

			uint32 use_mana = ((spells[spell_id].mana) / 4);
			Log.Out(Logs::Detail, Logs::Spells, "Spell casting canceled: fizzled. %d mana has been consumed", use_mana);

			// fizzle 1/4 the mana away
			SetMana(GetMana() - use_mana);
			return(false);
		}

		if (HasActiveSong()) {
			Log.Out(Logs::Detail, Logs::Spells, "Casting a new spell/song while singing a song. Killing old song %d.", bardsong);
			//Note: this does NOT tell the client
			//_StopSong();
			bardsong = 0;
			bardsong_target_id = 0;
			bardsong_slot = 0;
			bardsong_timer.Disable();
		}

		Result = DoCastSpell(spell_id, target_id, slot, cast_time, mana_cost, oSpellWillFinish, item_slot);
	}

	return Result;
}

bool Bot::SpellOnTarget(uint16 spell_id, Mob* spelltar) {
	bool Result = false;

	if(!IsValidSpell(spell_id))
		return false;

	if(spelltar) {
		if(spelltar->IsBot() && (spells[spell_id].targettype == ST_GroupTeleport)) {
			// So I made this check because teleporting a group of bots tended to crash the zone
			// It seems several group spells also show up as ST_GroupTeleport for some
			// reason so I now have to check by spell id. These appear to be Group v1 spells and
			// Heal over Time spells.
			switch(spell_id) {
				// Paladin
			case 3577: // Wave of Life
			case 4065: // Blessing of Austerity
			case 1455: // Wave of Healing
			case 2589: // Healing Wave of Prexus
			case 3427: // Wave of Marr
			case 3683: // Ethereal Cleansing
			case 1283: // Celestial Cleansing
			case 3485: // Supernal Cleansing
			case 5293: // Pious Cleansing
			case 4893: // Wave of Trushar
			case 5295: // Jeron's Mark
			case 5296: // Wave of Piety
				// Bard
			case 4085: // Forpar's Aria of Affliction
			case 4083: // Rizlona's Embers
			case 4086: // Forpar's Psalm of Pain
			case 4084: // Rizlona's Fire
			case 6734: // Song of the Storm
			case 3651: // Wind of Marr
			case 4087: // Forpar's Verse of Venom
			case 3362: // Rizlona's Call of Flame
			case 4112: // Call of the Muse
			case 4872: // Echo of the Trusik
			case 4873: // Dark Echo
			case 5377: // Cantata of Life
			case 5380: // Yelhun's Mystic Call
			case 5382: // Eriki's Psalm of Power
			case 6666: // Storm Blade
			case 5388: // Ancient Call of Power
				// Cleric
			case 134: // Word of Health
			case 136: // Word of Healing
			case 1520: // Word of Vigor
			case 1521: // Word of Restoration
			case 1523: // Word of Redemption
			case 3471: // Word of Replenishment
			case 5270: // Word of Vivification
			case 2502: // Celestial Remedy
			case 2175: // Celestial Health
			case 1444: // Celestial Healing
			case 1522: // Celestial Elixir
			case 2180: // Etherial Elixir
			case 3047: // Kazad's Mark
			case 3475: // Supernal Elixir
			case 4053: // Blessing of Temperance
			case 4108: // Aura of Reverence
			case 4882: // Holy Elixir
			case 5259: // Pious Elixir
			case 5272: // Aura of Devotion
			case 5277: // Balikor's Mark
				// Enchanter
			case 5517: // Circle of Alendar
			case 6671: // Rune of Rikkukin
			case 6739: // Rune of the Scale
				// Shaman
			case 2521: // Talisman of the Beast
			case 4055: // Pack Shrew
			case 3842: // Blood of Nadox
			case 5417: // Champion
				// Druid
			case 4058: // Feral Pack
			case 2520: // Natures Recovery
				break;
			default:
				return false;
			}
		}

		//Franck-add: can't detrimental spell on bots and bots can't detriment on you or the others bots
		if(((IsDetrimentalSpell(spell_id) && spelltar->IsBot()) || (IsDetrimentalSpell(spell_id) && spelltar->IsClient())) && !IsResurrectionEffects(spell_id))
			return false;

		if(spelltar->IsPet()) {
			for(int i=0; i<EFFECT_COUNT; ++i)
			{
				if(spells[spell_id].effectid[i] == SE_Illusion)
					return false;
			}
		}

		Result = Mob::SpellOnTarget(spell_id, spelltar);
	}

	return Result;
}

bool Bot::IsImmuneToSpell(uint16 spell_id, Mob *caster) {
	bool Result = false;

	if(!caster)
		return false;

	// TODO: Remove hard coded zone id's
	if(!IsSacrificeSpell(spell_id) && !(zone->GetZoneID() == 202) && !(this == caster)) {
		Result = Mob::IsImmuneToSpell(spell_id, caster);

		if(!Result) {
			if(caster->IsBot()) {
				if(spells[spell_id].targettype == ST_Undead) {
					if((GetBodyType() != BT_SummonedUndead) && (GetBodyType() != BT_Undead) && (GetBodyType() != BT_Vampire)) {
							Log.Out(Logs::Detail, Logs::Spells, "Bot's target is not an undead.");
							return true;
					}
				}
				if(spells[spell_id].targettype == ST_Summoned) {
					if((GetBodyType() != BT_SummonedUndead)
						&& (GetBodyType() != BT_Summoned)
						&& (GetBodyType() != BT_Summoned2)
						&& (GetBodyType() != BT_Summoned3)
						) {
							Log.Out(Logs::Detail, Logs::Spells, "Bot's target is not a summoned creature.");
							return true;
					}
				}
			}

			Log.Out(Logs::Detail, Logs::Spells, "No bot immunities to spell %d found.", spell_id);
		}
	}

	return Result;
}

bool Bot::DetermineSpellTargets(uint16 spell_id, Mob *&spell_target, Mob *&ae_center, CastAction_type &CastAction) {
	bool Result = false;

	SpellTargetType targetType = spells[spell_id].targettype;


	// This is so PoK NPC Necro/Shd can create essence emeralds for pc's from perl scripts
	if(targetType == ST_GroupClientAndPet) {
		if(((spell_id == 1768) && (zone->GetZoneID() == 202)) || (!IsDetrimentalSpell(spell_id))) {
			CastAction = SingleTarget;
			return true;
		}
	}

	Result = Mob::DetermineSpellTargets(spell_id, spell_target, ae_center, CastAction);

	return Result;
}

bool Bot::DoCastSpell(uint16 spell_id, uint16 target_id, uint16 slot, int32 cast_time, int32 mana_cost, uint32* oSpellWillFinish, uint32 item_slot) {
	bool Result = false;

	if(GetClass() == BARD) {
		// Bard bots casting time is interrupting thier melee
		cast_time = 0;
	}

	Result = Mob::DoCastSpell(spell_id, target_id, slot, cast_time, mana_cost, oSpellWillFinish, item_slot);

	if(oSpellWillFinish) {
		const SPDat_Spell_Struct &spell = spells[spell_id];
		*oSpellWillFinish = Timer::GetCurrentTime() + ((spell.recast_time > 20000) ? 10000 : spell.recast_time);
	}

	return Result;
}

int32 Bot::GenerateBaseManaPoints()
{
	// Now, we need to calc the base mana.
	int32 bot_mana = 0;
	int32 WisInt = 0;
	int32 MindLesserFactor, MindFactor;
	int wisint_mana = 0;
	int base_mana = 0;
	int ConvertedWisInt = 0;

	switch(GetCasterClass())
	{
		case 'I':
			WisInt = INT;
			if(GetOwner() && GetOwner()->CastToClient() && GetOwner()->CastToClient()->GetClientVersion() >= ClientVersion::SoD && RuleB(Character, SoDClientUseSoDHPManaEnd)) {
				if(WisInt > 100) {
					ConvertedWisInt = (((WisInt - 100) * 5 / 2) + 100);
					if(WisInt > 201) {
						ConvertedWisInt -= ((WisInt - 201) * 5 / 4);
					}
				}
				else {
					ConvertedWisInt = WisInt;
				}
				if(GetLevel() < 41) {
					wisint_mana = (GetLevel() * 75 * ConvertedWisInt / 1000);
					base_mana = (GetLevel() * 15);
				}
				else if(GetLevel() < 81) {
					wisint_mana = ((3 * ConvertedWisInt) + ((GetLevel() - 40) * 15 * ConvertedWisInt / 100));
					base_mana = (600 + ((GetLevel() - 40) * 30));
				}
				else {
					wisint_mana = (9 * ConvertedWisInt);
					base_mana = (1800 + ((GetLevel() - 80) * 18));
				}
				bot_mana = base_mana + wisint_mana;
			}
			else {
				if((( WisInt - 199 ) / 2) > 0) {
					MindLesserFactor = ( WisInt - 199 ) / 2;
				}
				else {
					MindLesserFactor = 0;
				}
				MindFactor = WisInt - MindLesserFactor;
				if(WisInt > 100) {
					bot_mana = (((5 * (MindFactor + 20)) / 2) * 3 * GetLevel() / 40);
				}
				else {
					bot_mana = (((5 * (MindFactor + 200)) / 2) * 3 * GetLevel() / 100);
				}
			}
			break;

		case 'W':
			WisInt = WIS;
			if(GetOwner() && GetOwner()->CastToClient() && GetOwner()->CastToClient()->GetClientVersion() >= ClientVersion::SoD && RuleB(Character, SoDClientUseSoDHPManaEnd)) {
				if(WisInt > 100) {
					ConvertedWisInt = (((WisInt - 100) * 5 / 2) + 100);
					if(WisInt > 201) {
						ConvertedWisInt -= ((WisInt - 201) * 5 / 4);
					}
				}
				else {
					ConvertedWisInt = WisInt;
				}
				if(GetLevel() < 41) {
					wisint_mana = (GetLevel() * 75 * ConvertedWisInt / 1000);
					base_mana = (GetLevel() * 15);
				}
				else if(GetLevel() < 81) {
					wisint_mana = ((3 * ConvertedWisInt) + ((GetLevel() - 40) * 15 * ConvertedWisInt / 100));
					base_mana = (600 + ((GetLevel() - 40) * 30));
				}
				else {
					wisint_mana = (9 * ConvertedWisInt);
					base_mana = (1800 + ((GetLevel() - 80) * 18));
				}
				bot_mana = base_mana + wisint_mana;
			}
			else {
				if((( WisInt - 199 ) / 2) > 0) {
					MindLesserFactor = ( WisInt - 199 ) / 2;
				}
				else {
					MindLesserFactor = 0;
				}
				MindFactor = WisInt - MindLesserFactor;
				if(WisInt > 100) {
					bot_mana = (((5 * (MindFactor + 20)) / 2) * 3 * GetLevel() / 40);
				}
				else {
					bot_mana = (((5 * (MindFactor + 200)) / 2) * 3 * GetLevel() / 100);
				}
			}
			break;

		default:
			bot_mana = 0;
			break;
	}

	max_mana = bot_mana;

	return bot_mana;
}

void Bot::GenerateSpecialAttacks()
{
	// Special Attacks
	if(((GetClass() == MONK) || (GetClass() == WARRIOR) || (GetClass() == RANGER) || (GetClass() == BERSERKER))	&& (GetLevel() >= 60)) {
		SetSpecialAbility(SPECATK_TRIPLE, 1);
	}
}

bool Bot::DoFinishedSpellAETarget(uint16 spell_id, Mob* spellTarget, uint16 slot, bool& stopLogic) {
	if(GetClass() == BARD) {
		if(!ApplyNextBardPulse(bardsong, this, bardsong_slot)) {
			InterruptSpell(SONG_ENDS_ABRUPTLY, 0x121, bardsong);
		}
		stopLogic = true;
	}

	return true;
}

bool Bot::DoFinishedSpellSingleTarget(uint16 spell_id, Mob* spellTarget, uint16 slot, bool& stopLogic) {
	if(spellTarget) {
		if(IsGrouped() && (spellTarget->IsBot() || spellTarget->IsClient()) && RuleB(Bots, BotGroupBuffing)) {
			//NPC *bot = this->CastToNPC();
			bool noGroupSpell = false;
			uint16 thespell = spell_id;

			for(int i=0; i < AIspells.size(); i++) {
				int j = BotGetSpells(i);
				int spelltype = BotGetSpellType(i);
				bool spellequal = (j == thespell);
				bool spelltypeequal = ((spelltype == 2) || (spelltype == 16) || (spelltype == 32));
				bool spelltypetargetequal = ((spelltype == 8) && (spells[thespell].targettype == ST_Self));
				bool spelltypeclassequal = ((spelltype == 1024) && (GetClass() == SHAMAN));
				bool slotequal = (slot == USE_ITEM_SPELL_SLOT);

				// if it's a targeted heal or escape spell or pet spell or it's self only buff or self buff weapon proc, we only want to cast it once
				if(spellequal || slotequal) {
					if((spelltypeequal || spelltypetargetequal) || spelltypeclassequal || slotequal) {
						// Don't let the Shaman canni themselves to death
						if(((spells[thespell].effectid[0] == 0) && (spells[thespell].base[0] < 0)) &&
							(spellTarget->GetHP() < ((spells[thespell].base[0] * (-1)) + 100))) {
							return false;
						}

						SpellOnTarget(thespell, spellTarget);
						noGroupSpell = true;
						stopLogic = true;
					}
				}
			}

			if(!noGroupSpell) {
				Group *g = GetGroup();
				if(g) {
					for(int i=0; i<MAX_GROUP_MEMBERS;i++) {
						if(g->members[i]) {
							if((g->members[i]->GetClass() == NECROMANCER) &&
								(IsEffectInSpell(thespell, SE_AbsorbMagicAtt) || IsEffectInSpell(thespell, SE_Rune))) {
								// don't cast this on necro's, their health to mana
								// spell eats up the rune spell and it just keeps
								// getting recast over and over
							}
							else
							{
								SpellOnTarget(thespell, g->members[i]);
							}
							if(g->members[i] && g->members[i]->GetPetID()) {
								SpellOnTarget(thespell, g->members[i]->GetPet());
							}
						}
					}
					SetMana(GetMana() - (GetActSpellCost(thespell, spells[thespell].mana) * (g->GroupCount() - 1)));
				}
			}

			stopLogic = true;
		}
	}

	return true;
}

bool Bot::DoFinishedSpellGroupTarget(uint16 spell_id, Mob* spellTarget, uint16 slot, bool& stopLogic) {
	bool isMainGroupMGB = false;

	//if(GetBotRaidID() > 0) {
	//	BotRaids *br = entity_list.GetBotRaidByMob(this);
	//	if(br) {
	//		for(int n=0; n<MAX_GROUP_MEMBERS; ++n) {
	//			if(br->BotRaidGroups[0] && (br->BotRaidGroups[0]->members[n] == this)) {
	//				if(GetLevel() >= 59) // MGB AA
	//					isMainGroupMGB = true;
	//				break;
	//			}
	//		}
	//	}
	//}

	if(isMainGroupMGB && (GetClass() != BARD)) {
		Say("MGB %s", spells[spell_id].name);
		SpellOnTarget(spell_id, this);
		entity_list.AESpell(this, this, spell_id, true);
	}
	else {
		Group *g = GetGroup();
		if(g) {
			for(int i=0; i<MAX_GROUP_MEMBERS; ++i) {
				if(g->members[i]) {
					SpellOnTarget(spell_id, g->members[i]);
					if(g->members[i] && g->members[i]->GetPetID()) {
						SpellOnTarget(spell_id, g->members[i]->GetPet());
					}
				}
			}
		}
	}

	stopLogic = true;

	return true;
}

void Bot::CalcBonuses() {
	GenerateBaseStats();
	CalcItemBonuses();
	CalcSpellBonuses(&spellbonuses);
	GenerateAABonuses(&aabonuses);
	SetAttackTimer();

	CalcATK();
	CalcSTR();
	CalcSTA();
	CalcDEX();
	CalcAGI();
	CalcINT();
	CalcWIS();
	CalcCHA();

	CalcMR();
	CalcFR();
	CalcDR();
	CalcPR();
	CalcCR();
	CalcCorrup();

	GenerateArmorClass();

	CalcMaxHP();
	CalcMaxMana();
	CalcMaxEndurance();
	hp_regen = CalcHPRegen();
	mana_regen = CalcManaRegen();
	end_regen = CalcEnduranceRegen();
}

int32 Bot::CalcHPRegenCap(){
	int level = GetLevel();
	int32 hpregen_cap = 0;
	hpregen_cap = RuleI(Character, ItemHealthRegenCap) + itembonuses.HeroicSTA/25;

	hpregen_cap += aabonuses.ItemHPRegenCap + spellbonuses.ItemHPRegenCap + itembonuses.ItemHPRegenCap;

	return (hpregen_cap * RuleI(Character, HPRegenMultiplier) / 100);
}

int32 Bot::CalcManaRegenCap(){
	int32 cap = RuleI(Character, ItemManaRegenCap) + aabonuses.ItemManaRegenCap;
	switch(GetCasterClass())
	{
		case 'I':
			cap += (itembonuses.HeroicINT / 25);
			break;
		case 'W':
			cap += (itembonuses.HeroicWIS / 25);
			break;
	}

	return (cap * RuleI(Character, ManaRegenMultiplier) / 100);
}

// Return max stat value for level
int32 Bot::GetMaxStat() {
	int level = GetLevel();
	int32 base = 0;

	if (level < 61) {
		base = 255;
	}
	else if (GetOwner() && GetOwner()->CastToClient() && GetOwner()->CastToClient()->GetClientVersion() >= ClientVersion::SoF) {
		base = 255 + 5 * (level - 60);
	}
	else if (level < 71) {
		base = 255 + 5 * (level - 60);
	}
	else {
		base = 330;
	}

	return(base);
}

int32 Bot::GetMaxResist() {
	int level = GetLevel();

	int32 base = 500;

	if(level > 60)
		base += ((level - 60) * 5);

	return base;
}

int32 Bot::GetMaxSTR() {
	return GetMaxStat()
		+ itembonuses.STRCapMod
		+ spellbonuses.STRCapMod
		+ aabonuses.STRCapMod;
}
int32 Bot::GetMaxSTA() {
	return GetMaxStat()
		+ itembonuses.STACapMod
		+ spellbonuses.STACapMod
		+ aabonuses.STACapMod;
}
int32 Bot::GetMaxDEX() {
	return GetMaxStat()
		+ itembonuses.DEXCapMod
		+ spellbonuses.DEXCapMod
		+ aabonuses.DEXCapMod;
}
int32 Bot::GetMaxAGI() {
	return GetMaxStat()
		+ itembonuses.AGICapMod
		+ spellbonuses.AGICapMod
		+ aabonuses.AGICapMod;
}
int32 Bot::GetMaxINT() {
	return GetMaxStat()
		+ itembonuses.INTCapMod
		+ spellbonuses.INTCapMod
		+ aabonuses.INTCapMod;
}
int32 Bot::GetMaxWIS() {
	return GetMaxStat()
		+ itembonuses.WISCapMod
		+ spellbonuses.WISCapMod
		+ aabonuses.WISCapMod;
}
int32 Bot::GetMaxCHA() {
	return GetMaxStat()
		+ itembonuses.CHACapMod
		+ spellbonuses.CHACapMod
		+ aabonuses.CHACapMod;
}
int32 Bot::GetMaxMR() {
	return GetMaxResist()
		+ itembonuses.MRCapMod
		+ spellbonuses.MRCapMod
		+ aabonuses.MRCapMod;
}
int32 Bot::GetMaxPR() {
	return GetMaxResist()
		+ itembonuses.PRCapMod
		+ spellbonuses.PRCapMod
		+ aabonuses.PRCapMod;
}
int32 Bot::GetMaxDR() {
	return GetMaxResist()
		+ itembonuses.DRCapMod
		+ spellbonuses.DRCapMod
		+ aabonuses.DRCapMod;
}
int32 Bot::GetMaxCR() {
	return GetMaxResist()
		+ itembonuses.CRCapMod
		+ spellbonuses.CRCapMod
		+ aabonuses.CRCapMod;
}
int32 Bot::GetMaxFR() {
	return GetMaxResist()
		+ itembonuses.FRCapMod
		+ spellbonuses.FRCapMod
		+ aabonuses.FRCapMod;
}
int32 Bot::GetMaxCorrup() {
	return GetMaxResist()
		+ itembonuses.CorrupCapMod
		+ spellbonuses.CorrupCapMod
		+ aabonuses.CorrupCapMod;
}

int32 Bot::CalcSTR() {
	int32 val = STR + itembonuses.STR + spellbonuses.STR;

	int32 mod = aabonuses.STR;

	if(val>255 && GetLevel() <= 60)
		val = 255;
	STR = val + mod;

	if(STR < 1)
		STR = 1;

	int m = GetMaxSTR();
	if(STR > m)
		STR = m;

	return(STR);
}

int32 Bot::CalcSTA() {
	int32 val = STA + itembonuses.STA + spellbonuses.STA;

	int32 mod = aabonuses.STA;

	if(val>255 && GetLevel() <= 60)
		val = 255;
	STA = val + mod;

	if(STA < 1)
		STA = 1;

	int m = GetMaxSTA();
	if(STA > m)
		STA = m;

	return(STA);
}

int32 Bot::CalcAGI() {
	int32 val = AGI + itembonuses.AGI + spellbonuses.AGI;
	int32 mod = aabonuses.AGI;

	if(val>255 && GetLevel() <= 60)
		val = 255;

	AGI = val + mod;

	if(AGI < 1)
		AGI = 1;

	int m = GetMaxAGI();
	if(AGI > m)
		AGI = m;

	return(AGI);
}

int32 Bot::CalcDEX() {
	int32 val = DEX + itembonuses.DEX + spellbonuses.DEX;

	int32 mod = aabonuses.DEX;

	if(val>255 && GetLevel() <= 60)
		val = 255;
	DEX = val + mod;

	if(DEX < 1)
		DEX = 1;

	int m = GetMaxDEX();
	if(DEX > m)
		DEX = m;

	return(DEX);
}

int32 Bot::CalcINT() {
	int32 val = INT + itembonuses.INT + spellbonuses.INT;

	int32 mod = aabonuses.INT;

	if(val>255 && GetLevel() <= 60)
		val = 255;
	INT = val + mod;

	if(INT < 1)
		INT = 1;
	int m = GetMaxINT();
	if(INT > m)
		INT = m;

	return(INT);
}

int32 Bot::CalcWIS() {
	int32 val = WIS + itembonuses.WIS + spellbonuses.WIS;

	int32 mod = aabonuses.WIS;

	if(val>255 && GetLevel() <= 60)
		val = 255;
	WIS = val + mod;

	if(WIS < 1)
		WIS = 1;

	int m = GetMaxWIS();
	if(WIS > m)
		WIS = m;

	return(WIS);
}

int32 Bot::CalcCHA() {
	int32 val = CHA + itembonuses.CHA + spellbonuses.CHA;

	int32 mod = aabonuses.CHA;

	if(val>255 && GetLevel() <= 60)
		val = 255;
	CHA = val + mod;

	if(CHA < 1)
		CHA = 1;

	int m = GetMaxCHA();
	if(CHA > m)
		CHA = m;

	return(CHA);
}

//The AA multipliers are set to be 5, but were 2 on WR
//The resistant discipline which I think should be here is implemented
//in Mob::ResistSpell
int32	Bot::CalcMR()
{
	MR += itembonuses.MR + spellbonuses.MR + aabonuses.MR;

	if(GetClass() == WARRIOR)
		MR += GetLevel() / 2;

	if(MR < 1)
		MR = 1;

	if(MR > GetMaxMR())
		MR = GetMaxMR();

	return(MR);
}

int32	Bot::CalcFR()
{
	int c = GetClass();
	if(c == RANGER) {
		FR += 4;

		int l = GetLevel();
		if(l > 49)
			FR += l - 49;
	}

	FR += itembonuses.FR + spellbonuses.FR + aabonuses.FR;

	if(FR < 1)
		FR = 1;

	if(FR > GetMaxFR())
		FR = GetMaxFR();

	return(FR);
}

int32	Bot::CalcDR()
{
	int c = GetClass();
	if(c == PALADIN) {
		DR += 8;

		int l = GetLevel();
		if(l > 49)
			DR += l - 49;

	} else if(c == SHADOWKNIGHT) {
		DR += 4;

		int l = GetLevel();
		if(l > 49)
			DR += l - 49;
	}

	DR += itembonuses.DR + spellbonuses.DR + aabonuses.DR;

	if(DR < 1)
		DR = 1;

	if(DR > GetMaxDR())
		DR = GetMaxDR();

	return(DR);
}

int32	Bot::CalcPR()
{
	int c = GetClass();
	if(c == ROGUE) {
		PR += 8;

		int l = GetLevel();
		if(l > 49)
			PR += l - 49;

	} else if(c == SHADOWKNIGHT) {
		PR += 4;

		int l = GetLevel();
		if(l > 49)
			PR += l - 49;
	}

	PR += itembonuses.PR + spellbonuses.PR + aabonuses.PR;

	if(PR < 1)
		PR = 1;

	if(PR > GetMaxPR())
		PR = GetMaxPR();

	return(PR);
}

int32	Bot::CalcCR()
{
	int c = GetClass();
	if(c == RANGER) {
		CR += 4;

		int l = GetLevel();
		if(l > 49)
			CR += l - 49;
	}

	CR += itembonuses.CR + spellbonuses.CR + aabonuses.CR;

	if(CR < 1)
		CR = 1;

	if(CR > GetMaxCR())
		CR = GetMaxCR();

	return(CR);
}

int32	Bot::CalcCorrup()
{
	Corrup = Corrup + itembonuses.Corrup + spellbonuses.Corrup + aabonuses.Corrup;

	if(Corrup > GetMaxCorrup())
		Corrup = GetMaxCorrup();

	return(Corrup);
}

int32 Bot::CalcATK() {
	ATK = itembonuses.ATK + spellbonuses.ATK + aabonuses.ATK + GroupLeadershipAAOffenseEnhancement();
	return(ATK);
}

void Bot::CalcRestState() {

	// This method calculates rest state HP and mana regeneration.
	// The bot must have been out of combat for RuleI(Character, RestRegenTimeToActivate) seconds,
	// must be sitting down, and must not have any detrimental spells affecting them.
	//
	if(!RuleI(Character, RestRegenPercent))
		return;

	RestRegenHP = RestRegenMana = RestRegenEndurance = 0;

	if(IsEngaged() || !IsSitting())
		return;

	if(!rest_timer.Check(false))
		return;

	uint32 buff_count = GetMaxTotalSlots();
	for (unsigned int j = 0; j < buff_count; j++) {
		if(buffs[j].spellid != SPELL_UNKNOWN) {
			if(IsDetrimentalSpell(buffs[j].spellid) && (buffs[j].ticsremaining > 0))
				if(!DetrimentalSpellAllowsRest(buffs[j].spellid))
					return;
		}
	}

	RestRegenHP = (GetMaxHP() * RuleI(Character, RestRegenPercent) / 100);

	RestRegenMana = (GetMaxMana() * RuleI(Character, RestRegenPercent) / 100);

	if(RuleB(Character, RestRegenEndurance))
		RestRegenEndurance = (GetMaxEndurance() * RuleI(Character, RestRegenPercent) / 100);
}

int32 Bot::LevelRegen()
{
	int level = GetLevel();
	bool bonus = GetRaceBitmask(_baseRace) & RuleI(Character, BaseHPRegenBonusRaces);
	uint8 multiplier1 = bonus ? 2 : 1;
	int32 hp = 0;

	//these calculations should match up with the info from Monkly Business, which was last updated ~05/2008: http://www.monkly-business.net/index.php?pageid=abilities
	if (level < 51) {
		if (IsSitting()) {
			if (level < 20)
				hp += 2 * multiplier1;
			else if (level < 50)
				hp += 3 * multiplier1;
			else	//level == 50
				hp += 4 * multiplier1;
		}
		else	//feigned or standing
			hp += 1 * multiplier1;
	}
	//there may be an easier way to calculate this next part, but I don't know what it is
	else {	//level >= 51
		int32 tmp = 0;
		float multiplier2 = 1;
		if (level < 56) {
			tmp = 2;
			if (bonus)
				multiplier2 = 3;
		}
		else if (level < 60) {
		tmp = 3;
			if (bonus)
				multiplier2 = 3.34;
		}
		else if (level < 61) {
			tmp = 4;
			if (bonus)
				multiplier2 = 3;
		}
		else if (level < 63) {
			tmp = 5;
			if (bonus)
				multiplier2 = 2.8;
		}
		else if (level < 65) {
			tmp = 6;
			if (bonus)
				multiplier2 = 2.67;
		}
		else {	//level >= 65
			tmp = 7;
			if (bonus)
				multiplier2 = 2.58;
		}

		hp += int32(float(tmp) * multiplier2);
	}

	return hp;
}

int32 Bot::CalcHPRegen() {
	int32 regen = LevelRegen() + itembonuses.HPRegen + spellbonuses.HPRegen;
	regen += aabonuses.HPRegen + GroupLeadershipAAHealthRegeneration();

	regen = (regen * RuleI(Character, HPRegenMultiplier)) / 100;
	return regen;
}

int32 Bot::CalcManaRegen()
{
	uint8 level = GetLevel();
	uint8 botclass = GetClass();
	int32 regen = 0;
	//this should be changed so we dont med while camping, etc...
	if (IsSitting())
	{
		BuffFadeBySitModifier();
		if(botclass != WARRIOR && botclass != MONK && botclass != ROGUE && botclass != BERSERKER) {
			regen = (((GetSkill(SkillMeditate) / 10) + (level - (level / 4))) / 4) + 4;
			regen += spellbonuses.ManaRegen + itembonuses.ManaRegen;
		}
		else
			regen = 2 + spellbonuses.ManaRegen + itembonuses.ManaRegen;
	}
	else {
		regen = 2 + spellbonuses.ManaRegen + itembonuses.ManaRegen;
	}

	if(GetCasterClass() == 'I')
		regen += (itembonuses.HeroicINT / 25);
	else if(GetCasterClass() == 'W')
		regen += (itembonuses.HeroicWIS / 25);
	else
		regen = 0;

	regen += aabonuses.ManaRegen;

	regen = (regen * RuleI(Character, ManaRegenMultiplier)) / 100;

	float mana_regen_rate = RuleR(Bots, BotManaRegen);
	if(mana_regen_rate < 0.0f)
		mana_regen_rate = 0.0f;

	regen = regen * mana_regen_rate; // 90% of people wouldnt guess that manaregen would decrease the larger the number they input, this makes more sense

	return regen;
}

// This is for calculating Base HPs + STA bonus for SoD or later clients.
uint32 Bot::GetClassHPFactor() {

	int factor;

	// Note: Base HP factor under level 41 is equal to factor / 12, and from level 41 to 80 is factor / 6.
	// Base HP over level 80 is factor / 10
	// HP per STA point per level is factor / 30 for level 80+
	// HP per STA under level 40 is the level 80 HP Per STA / 120, and for over 40 it is / 60.

	switch(GetClass())
	{
		case DRUID:
		case ENCHANTER:
		case NECROMANCER:
		case MAGICIAN:
		case WIZARD:
			factor = 240;
			break;
		case BEASTLORD:
		case BERSERKER:
		case MONK:
		case ROGUE:
		case SHAMAN:
			factor = 255;
			break;
		case BARD:
		case CLERIC:
			factor = 264;
			break;
		case SHADOWKNIGHT:
		case PALADIN:
			factor = 288;
			break;
		case RANGER:
			factor = 276;
			break;
		case WARRIOR:
			factor = 300;
			break;
		default:
			factor = 240;
			break;
	}
	return factor;
}

int32 Bot::CalcMaxHP() {
	int32 bot_hp = 0;
	uint32 nd = 10000;

	bot_hp += GenerateBaseHitPoints() + itembonuses.HP;

	nd += aabonuses.MaxHP;	//Natural Durability, Physical Enhancement, Planar Durability

	bot_hp = (float)bot_hp * (float)nd / (float)10000; //this is to fix the HP-above-495k issue
	bot_hp += spellbonuses.HP + aabonuses.HP;

	bot_hp += GroupLeadershipAAHealthEnhancement();

	bot_hp += bot_hp * ((spellbonuses.MaxHPChange + itembonuses.MaxHPChange) / 10000.0f);
	max_hp = bot_hp;

	if (cur_hp > max_hp)
		cur_hp = max_hp;

	int hp_perc_cap = spellbonuses.HPPercCap[0];
	if(hp_perc_cap) {
		int curHP_cap = (max_hp * hp_perc_cap) / 100;
		if (cur_hp > curHP_cap || (spellbonuses.HPPercCap[1] && cur_hp > spellbonuses.HPPercCap[1]))
			cur_hp = curHP_cap;
	}

	return max_hp;
}

int32 Bot::CalcMaxEndurance()
{
	max_end = CalcBaseEndurance() + spellbonuses.Endurance + itembonuses.Endurance;

	if (max_end < 0) {
		max_end = 0;
	}

	if (cur_end > max_end) {
		cur_end = max_end;
	}

	int end_perc_cap = spellbonuses.EndPercCap[0];
	if(end_perc_cap) {
		int curEnd_cap = (max_end * end_perc_cap) / 100;
		if (cur_end > curEnd_cap || (spellbonuses.EndPercCap[1] && cur_end > spellbonuses.EndPercCap[1]))
			cur_end = curEnd_cap;
	}

	return max_end;
}

int32 Bot::CalcBaseEndurance()
{
	int32 base_end = 0;
	int32 base_endurance = 0;
	int32 ConvertedStats = 0;
	int32 sta_end = 0;
	int Stats = 0;

	if(GetOwner() && GetOwner()->CastToClient() && GetOwner()->CastToClient()->GetClientVersion() >= ClientVersion::SoD && RuleB(Character, SoDClientUseSoDHPManaEnd)) {
		int HeroicStats = 0;

		Stats = ((GetSTR() + GetSTA() + GetDEX() + GetAGI()) / 4);
		HeroicStats = ((GetHeroicSTR() + GetHeroicSTA() + GetHeroicDEX() + GetHeroicAGI()) / 4);

		if (Stats > 100) {
			ConvertedStats = (((Stats - 100) * 5 / 2) + 100);
			if (Stats > 201) {
				ConvertedStats -= ((Stats - 201) * 5 / 4);
			}
		}
		else {
			ConvertedStats = Stats;
		}

		if (GetLevel() < 41) {
			sta_end = (GetLevel() * 75 * ConvertedStats / 1000);
			base_endurance = (GetLevel() * 15);
		}
		else if (GetLevel() < 81) {
			sta_end = ((3 * ConvertedStats) + ((GetLevel() - 40) * 15 * ConvertedStats / 100));
			base_endurance = (600 + ((GetLevel() - 40) * 30));
		}
		else {
			sta_end = (9 * ConvertedStats);
			base_endurance = (1800 + ((GetLevel() - 80) * 18));
		}
		base_end = (base_endurance + sta_end + (HeroicStats * 10));
	}
	else
	{
		Stats = GetSTR()+GetSTA()+GetDEX()+GetAGI();
		int LevelBase = GetLevel() * 15;

		int at_most_800 = Stats;
		if(at_most_800 > 800)
			at_most_800 = 800;

		int Bonus400to800 = 0;
		int HalfBonus400to800 = 0;
		int Bonus800plus = 0;
		int HalfBonus800plus = 0;

		int BonusUpto800 = int( at_most_800 / 4 ) ;
		if(Stats > 400) {
			Bonus400to800 = int( (at_most_800 - 400) / 4 );
			HalfBonus400to800 = int( std::max( ( at_most_800 - 400 ), 0 ) / 8 );

			if(Stats > 800) {
				Bonus800plus = int( (Stats - 800) / 8 ) * 2;
				HalfBonus800plus = int( (Stats - 800) / 16 );
			}
		}
		int bonus_sum = BonusUpto800 + Bonus400to800 + HalfBonus400to800 + Bonus800plus + HalfBonus800plus;

		base_end = LevelBase;

		//take all of the sums from above, then multiply by level*0.075
		base_end += ( bonus_sum * 3 * GetLevel() ) / 40;
	}
	return base_end;
}

int32 Bot::CalcEnduranceRegen() {
	int32 regen = int32(GetLevel() * 4 / 10) + 2;
	regen += spellbonuses.EnduranceRegen + itembonuses.EnduranceRegen;

	return (regen * RuleI(Character, EnduranceRegenMultiplier) / 100);
}

int32 Bot::CalcEnduranceRegenCap() {
	int cap = (RuleI(Character, ItemEnduranceRegenCap) + itembonuses.HeroicSTR/25 + itembonuses.HeroicDEX/25 + itembonuses.HeroicAGI/25 + itembonuses.HeroicSTA/25);

	return (cap * RuleI(Character, EnduranceRegenMultiplier) / 100);
}

void Bot::SetEndurance(int32 newEnd)
{
	/*Endurance can't be less than 0 or greater than max*/
	if(newEnd < 0)
		newEnd = 0;
	else if(newEnd > GetMaxEndurance()){
		newEnd = GetMaxEndurance();
	}

	cur_end = newEnd;
}

void Bot::DoEnduranceUpkeep() {
	int upkeep_sum = 0;

	int cost_redux = spellbonuses.EnduranceReduction + itembonuses.EnduranceReduction;

	uint32 buffs_i;
	uint32 buff_count = GetMaxTotalSlots();
	for (buffs_i = 0; buffs_i < buff_count; buffs_i++) {
		if (buffs[buffs_i].spellid != SPELL_UNKNOWN) {
			int upkeep = spells[buffs[buffs_i].spellid].EndurUpkeep;
			if(upkeep > 0) {
				if(cost_redux > 0) {
					if(upkeep <= cost_redux)
						continue;	//reduced to 0
					upkeep -= cost_redux;
				}
				if((upkeep+upkeep_sum) > GetEndurance()) {
					//they do not have enough to keep this one going.
					BuffFadeBySlot(buffs_i);
				} else {
					upkeep_sum += upkeep;
				}
			}
		}
	}

	if(upkeep_sum != 0)
		SetEndurance(GetEndurance() - upkeep_sum);
}

void Bot::Camp(bool databaseSave) {
	Sit();

	if(IsGrouped()) {
		RemoveBotFromGroup(this, GetGroup());
	}

	if(GetInHealRotation()) {
		GetHealRotationLeader()->RemoveHealRotationMember(this);
	}

	if(databaseSave)
		Save();

	Depop();
}

void Bot::Zone() {
	if(HasGroup()) {
		GetGroup()->MemberZoned(this);
	}

	Save();
	Depop();
}

bool Bot::IsArcheryRange(Mob *target) {
	bool result = false;

	if(target) {
		float range = GetBotArcheryRange() + 5.0; //Fudge it a little, client will let you hit something at 0 0 0 when you are at 205 0 0

		range *= range;

		float targetDistance = ComparativeDistanceNoZ(m_Position, target->GetPosition());

		float minRuleDistance = RuleI(Combat, MinRangedAttackDist) * RuleI(Combat, MinRangedAttackDist);

		if((targetDistance > range) || (targetDistance < minRuleDistance))
			result = false;
		else
			result = true;
	}

	return result;
}

bool Bot::IsBotCasterCombatRange(Mob *target) {
	bool result = false;

	if(target) {
		float range = BotAISpellRange;

		range *= range;

		// half the max so the bot doesn't always stop at max range to allow combat movement
		range *= .5;

		float targetDistance = ComparativeDistanceNoZ(m_Position, target->GetPosition());

		if(targetDistance > range)
			result = false;
		else
			result = true;
	}

	return result;
}

bool Bot::IsGroupPrimaryHealer() {
	bool result = false;
	uint8 botclass = GetClass();

	if(HasGroup()) {
		Group *g = GetGroup();

		switch(botclass)
		{
			case CLERIC:
			{
				result = true;
				break;
			}
			case DRUID:
			{
				result = GroupHasClericClass(g) ? false : true;
				break;
			}
			case SHAMAN:
			{
				result = (GroupHasClericClass(g) || GroupHasDruidClass(g)) ? false : true;
				break;
			}
			case PALADIN:
			case RANGER:
			case BEASTLORD:
			{
				result = GroupHasPriestClass(g) ? false : true;
				break;
			}
			default:
			{
				result = false;
				break;
			}
		}
	}

	return result;
}

bool Bot::IsGroupPrimarySlower() {
	bool result = false;
	uint8 botclass = GetClass();

	if(HasGroup()) {
		Group *g = GetGroup();

		switch(botclass)
		{
			case SHAMAN:
			{
				result = true;
				break;
			}
			case ENCHANTER:
			{
				result = GroupHasShamanClass(g) ? false : true;
				break;
			}
			case BEASTLORD:
			{
				result = (GroupHasShamanClass(g) || GroupHasEnchanterClass(g)) ? false : true;
				break;
			}
			default:
			{
				result = false;
				break;
			}
		}
	}

	return result;
}

bool Bot::CanHeal() {
	bool result = false;

	if(!AI_HasSpells())
		return false;

	BotSpell botSpell;
	botSpell.SpellId = 0;
	botSpell.SpellIndex = 0;
	botSpell.ManaCost = 0;

	botSpell = GetFirstBotSpellBySpellType(this, SpellType_Heal);

	if(botSpell.SpellId != 0){
		result = true;
	}

	/*if(GetFirstBotSpellBySpellType(this, SpellType_Heal)){
		result = true;
	}*/

	return result;
}

bool Bot::CalculateNewPosition2(float x, float y, float z, float speed, bool checkZ) {
	// 2.5625 is the inverse of 0.3902439. The only difference is in implementation.
	// NOTE: You can not change just one of the constants below. They are the same number, just expressed inversly of each other.
	// const float clientOverServerRatio = 2.5625f;
	const float serverOverClientRatio = 0.3902439f;

	// Use this block if using 2.5625 as the ratio.
	// const int clientAnimationMovementRateTypeMultiple = 8;

	//	WildcardX: These are valid rates and observations based on painstaking testing of the client response to these values
	//
	//
	//	0 * 8 = 0 : No Movement
	//	1 * 8 = 8 : Death Walk
	//	2 * 8 = 16 : Slow Walk
	//	3 * 8 = 24 : Normal Walk
	//	4 * 8 = 32 : Jog
	//	5 * 8 = 40 : Normal Run
	//	6 * 8 = 48 : Faster Run
	//	7 * 8 = 56 : Even Faster Run
	//	8 * 8 = 64 : Fastest Yet Run (Bard Song Speed?)
	//	9 * 8 = 72 : Faster Fastest Yet Run
	//	10 * 8 = 80 : .... you get the idea, this is pretty fast
	//	11 * 8 = 88 : .... warp speed anyone?
	//	12 * 8 = 96 : .... transwarp drive was invented by gnomes in Norrath
	//	13 * 8 = 104 : ... who needs warp drives when you can just displace through time and space?
	//
	//
	//	You get the idea here with these... These seem to be "benchmark values" of animation movement and how fast
	//	the client thinks the Mob is moving so it can make it all look seemless between updates from the server.
	//	This chart is scalable by the client so you can pass an animation rate of 50 and get a "faster run" but not quite a "even faster run"

	// Convert the Bot movement rate to a value the client understands based on the chart above
	// Use this block if using 2.5625 as the ratio.
	// speed *= clientMovementRateTypeMultiple;


	// This sets the movement animation rate with the client
	// Use this block if using 2.5625 as the ratio.
	// pRunAnimSpeed = speed;
	pRunAnimSpeed = ((serverOverClientRatio * 10.0f) * speed) * 10.0f;

	// Now convert our "speed" from the value necessary for the client to animate the correct movement type rate to the server side speed
	// Use this block if using 2.5625 as the ratio.
	// speed *= serverOverClientRatio;
	speed = pRunAnimSpeed / serverOverClientRatio;

	return MakeNewPositionAndSendUpdate(x, y, z, speed, checkZ);
}

// Orders all bots in the specified group to follow their group leader.
void Bot::BotGroupOrderFollow(Group* group, Client* client) {
	if(group && client) {
		Mob* groupLeader = group->GetLeader();

		if(groupLeader) {
			for(int i = 0; i< MAX_GROUP_MEMBERS; i++) {
				if(group->members[i] && group->members[i]->IsBot()) {
					Bot* botGroupMember = group->members[i]->CastToBot();

					if(botGroupMember && botGroupMember->GetBotOwnerCharacterID() == client->CharacterID()) {
						if(group->IsLeader(botGroupMember) && botGroupMember->GetBotOwner()) {
							botGroupMember->SetFollowID(botGroupMember->GetBotOwner()->GetID());
							if(botGroupMember->GetBotOwner())
								botGroupMember->Say("Following %s.", botGroupMember->GetBotOwner()->GetName());
						}
						else {
							botGroupMember->SetFollowID(groupLeader->GetID());
							botGroupMember->Say("Following %s.", groupLeader->GetCleanName());
						}

						botGroupMember->WipeHateList();

						if(botGroupMember->HasPet() && botGroupMember->GetPet()) {
							botGroupMember->GetPet()->WipeHateList();
						}
					}
				}
			}
		}
	}
}

// Orders all bots in the specified group to guard their current location.
void Bot::BotGroupOrderGuard(Group* group, Client* client) {
	if(group && client) {
		for(int i = 0; i< MAX_GROUP_MEMBERS; i++) {
			if(group->members[i] && group->members[i]->IsBot()) {
				Bot* botGroupMember = group->members[i]->CastToBot();

				if(botGroupMember && botGroupMember->GetBotOwnerCharacterID() == client->CharacterID()) {
					botGroupMember->SetFollowID(0);
					botGroupMember->Say("Guarding here.");

					botGroupMember->WipeHateList();

					if(botGroupMember->HasPet() && botGroupMember->GetPet()) {
						botGroupMember->GetPet()->WipeHateList();
					}
				}
			}
		}
	}
}

// Orders all bots in the specified group to attack their group leader's target.
void Bot::BotGroupOrderAttack(Group* group, Mob* target, Client* client) {
	if(group && target) {
		Mob* groupLeader = group->GetLeader();

		if(groupLeader) {
			for(int i=0; i < MAX_GROUP_MEMBERS; i++) {
				if(group->members[i] && group->members[i]->IsBot()) {
					Bot* botGroupMember = group->members[i]->CastToBot();

					if(botGroupMember->GetBotOwnerCharacterID() == client->CharacterID()) {
						botGroupMember->WipeHateList();
						botGroupMember->AddToHateList(target, 1);

						if(botGroupMember->HasPet() && botGroupMember->GetPet()) {
							botGroupMember->GetPet()->WipeHateList();
							botGroupMember->GetPet()->AddToHateList(target, 1);
						}
					}
				}
			}
		}
	}
}

// Summons all bot group members to ther owners location.
void Bot::BotGroupSummon(Group* group, Client* client) {
	if(group) {
		for(int i = 0; i < MAX_GROUP_MEMBERS; i++) {
			if(group->members[i] && group->members[i]->IsBot()) {
				Bot* botMember = group->members[i]->CastToBot();

				if(botMember->GetBotOwnerCharacterID() == client->CharacterID()) {
					botMember->SetTarget(botMember->GetBotOwner());
					botMember->WipeHateList();
					botMember->Warp(botMember->GetBotOwner()->GetPosition());

					if(botMember->HasPet() && botMember->GetPet()) {
						botMember->GetPet()->SetTarget(botMember);
						botMember->GetPet()->WipeHateList();
						botMember->GetPet()->Warp(botMember->GetBotOwner()->GetPosition());
					}
				}
			}
		}
	}
}

// Finds a bot in the entitity list by bot owner character id and the bot first name
Bot* Bot::GetBotByBotClientOwnerAndBotName(Client* c, std::string botName) {
	Bot* Result = 0;

	if(c) {
		std::list<Bot*> BotList = entity_list.GetBotsByBotOwnerCharacterID(c->CharacterID());

		if(!BotList.empty()) {
			for(std::list<Bot*>::iterator botListItr = BotList.begin(); botListItr != BotList.end(); ++botListItr) {
				if(std::string((*botListItr)->GetCleanName()) == botName) {
					Result = (*botListItr);
					break;
				}
			}
		}
	}

	return Result;
}

// Processes a group invite from a Client for a Bot character.
void Bot::ProcessBotGroupInvite(Client* c, std::string botName) {
	if(c) {
		Bot* invitedBot = GetBotByBotClientOwnerAndBotName(c, botName);

		if(invitedBot && !invitedBot->HasGroup()) {
			if(!c->IsGrouped()) {
				Group *g = new Group(c);
				if(AddBotToGroup(invitedBot, g)) {
					entity_list.AddGroup(g);
					database.SetGroupLeaderName(g->GetID(), c->GetName());
					g->SaveGroupLeaderAA();
					database.SetGroupID(c->GetName(), g->GetID(), c->CharacterID());
					database.SetGroupID(invitedBot->GetCleanName(), g->GetID(), invitedBot->GetBotID());
				}
			}
			else {
				AddBotToGroup(invitedBot, c->GetGroup());
				database.SetGroupID(invitedBot->GetCleanName(), c->GetGroup()->GetID(), invitedBot->GetBotID());
			}

			/*if(c->GetBotRaidID() > 0)
				invitedBot->SetBotRaidID(c->GetBotRaidID());*/
		}
		// TODO: if there is a bot but the bot is already in a group, do we send an group invitation cancel message back to the client?
	}
}

// Processes a group disband request from a Client for a Bot.
void Bot::ProcessBotGroupDisband(Client* c, std::string botName) {
	if(c) {
		Bot* tempBot = 0;

		if(botName.empty())
			tempBot = GetFirstBotInGroup(c->GetGroup());
		else
			tempBot = GetBotByBotClientOwnerAndBotName(c, botName);

		RemoveBotFromGroup(tempBot, c->GetGroup());
	}
}

// Handles all client zone change event
void Bot::ProcessClientZoneChange(Client* botOwner) {
	if(botOwner) {
		std::list<Bot*> BotList = entity_list.GetBotsByBotOwnerCharacterID(botOwner->CharacterID());

		for(std::list<Bot*>::iterator itr = BotList.begin(); itr != BotList.end(); ++itr) {
			Bot* tempBot = *itr;

			if(tempBot) {
				if(tempBot->HasGroup()) {
					Group* g = tempBot->GetGroup();
					if(g && g->GetLeader()) {
						Mob* tempGroupLeader = tempBot->GetGroup()->GetLeader();
						if(tempGroupLeader && tempGroupLeader->IsClient()) {
							if(tempBot->GetBotOwnerCharacterID() == tempGroupLeader->CastToClient()->CharacterID())
								tempBot->Zone();
							else
								tempBot->Camp();
						}
					}
					else
						tempBot->Camp();
				}
				else
					tempBot->Camp();
			}
		}
	}
}

// Finds and returns the first Bot object found in specified group
Bot* Bot::GetFirstBotInGroup(Group* group) {
	Bot* Result = 0;

	if(group) {
		for(int Counter = 0; Counter < MAX_GROUP_MEMBERS; Counter++) {
			if (group->members[Counter] == nullptr) {
				continue;
			}

			if(group->members[Counter]->IsBot()) {
				Result = group->members[Counter]->CastToBot();
				break;
			}
		}
	}

	return Result;
}

// Processes a client request to inspect a bot's equipment.
void Bot::ProcessBotInspectionRequest(Bot* inspectedBot, Client* client) {
	if(inspectedBot && client) {
		EQApplicationPacket* outapp = new EQApplicationPacket(OP_InspectAnswer, sizeof(InspectResponse_Struct));
		InspectResponse_Struct* insr = (InspectResponse_Struct*) outapp->pBuffer;
		insr->TargetID = inspectedBot->GetNPCTypeID();
		insr->playerid = inspectedBot->GetID();

		const Item_Struct* item = 0;
		const ItemInst* inst = 0;

		// Modded to display power source items (will only show up on SoF+ client inspect windows though.)
		// I don't think bots are currently coded to use them..but, you'll have to use '#bot inventory list'
		// to see them on a Titanium client when/if they are activated. -U
		for(int16 L = EmuConstants::EQUIPMENT_BEGIN; L <= MainWaist; L++) {
			inst = inspectedBot->GetBotItem(L);

			if(inst) {
				item = inst->GetItem();
				if(item) {
					strcpy(insr->itemnames[L], item->Name);
					insr->itemicons[L] = item->Icon;
				}
				else
					insr->itemicons[L] = 0xFFFFFFFF;
			}
		}

		inst = inspectedBot->GetBotItem(MainPowerSource);

		if(inst) {
			item = inst->GetItem();
			if(item) {
				strcpy(insr->itemnames[SoF::slots::MainPowerSource], item->Name);
				insr->itemicons[SoF::slots::MainPowerSource] = item->Icon;
			}
			else
				insr->itemicons[SoF::slots::MainPowerSource] = 0xFFFFFFFF;
		}

		inst = inspectedBot->GetBotItem(MainAmmo);

		if(inst) {
			item = inst->GetItem();
			if(item) {
				strcpy(insr->itemnames[SoF::slots::MainAmmo], item->Name);
				insr->itemicons[SoF::slots::MainAmmo] = item->Icon;
			}
			else
				insr->itemicons[SoF::slots::MainAmmo] = 0xFFFFFFFF;
		}

		strcpy(insr->text, inspectedBot->GetInspectMessage().text);

		client->QueuePacket(outapp); // Send answer to requester
	}
}

void Bot::CalcItemBonuses()
{
	memset(&itembonuses, 0, sizeof(StatBonuses));
	const Item_Struct* itemtmp = 0;

	for (int i = EmuConstants::EQUIPMENT_BEGIN; i <= EmuConstants::EQUIPMENT_END; ++i) {
		const ItemInst* item = GetBotItem(i);
		if(item) {
			for(int j = AUG_BEGIN; j < EmuConstants::ITEM_COMMON_SIZE; ++j) {
				const ItemInst* aug = item->GetAugment(j);
				if(aug) {
					itemtmp = aug->GetItem();
					if(itemtmp->AC != 0)
						itembonuses.AC += itemtmp->AC;
					if(itemtmp->HP != 0)
						itembonuses.HP += itemtmp->HP;
					if(itemtmp->Mana != 0)
						itembonuses.Mana += itemtmp->Mana;
					if(itemtmp->Endur != 0)
						itembonuses.Endurance += itemtmp->Endur;
					if(itemtmp->AStr != 0)
						itembonuses.STR += itemtmp->AStr;
					if(itemtmp->ASta != 0)
						itembonuses.STA += itemtmp->ASta;
					if(itemtmp->ADex != 0)
						itembonuses.DEX += itemtmp->ADex;
					if(itemtmp->AAgi != 0)
						itembonuses.AGI += itemtmp->AAgi;
					if(itemtmp->AInt != 0)
						itembonuses.INT += itemtmp->AInt;
					if(itemtmp->AWis != 0)
						itembonuses.WIS += itemtmp->AWis;
					if(itemtmp->ACha != 0)
						itembonuses.CHA += itemtmp->ACha;
					if(itemtmp->MR != 0)
						itembonuses.MR += itemtmp->MR;
					if(itemtmp->FR != 0)
						itembonuses.FR += itemtmp->FR;
					if(itemtmp->CR != 0)
						itembonuses.CR += itemtmp->CR;
					if(itemtmp->PR != 0)
						itembonuses.PR += itemtmp->PR;
					if(itemtmp->DR != 0)
						itembonuses.DR += itemtmp->DR;
					if(itemtmp->SVCorruption != 0)
						itembonuses.Corrup += itemtmp->SVCorruption;
					if(itemtmp->Regen != 0)
						itembonuses.HPRegen += itemtmp->Regen;
					if(itemtmp->ManaRegen != 0)
						itembonuses.ManaRegen += itemtmp->ManaRegen;
					if(itemtmp->Attack != 0)
						itembonuses.ATK += itemtmp->Attack;
					if(itemtmp->DamageShield != 0)
						itembonuses.DamageShield += itemtmp->DamageShield;
					if(itemtmp->SpellShield != 0)
						itembonuses.SpellDamageShield += itemtmp->SpellShield;
					if(itemtmp->Shielding != 0)
						itembonuses.MeleeMitigation += itemtmp->Shielding;
					if(itemtmp->StunResist != 0)
						itembonuses.StunResist += itemtmp->StunResist;
					if(itemtmp->StrikeThrough != 0)
						itembonuses.StrikeThrough += itemtmp->StrikeThrough;
					if(itemtmp->Avoidance != 0)
						itembonuses.AvoidMeleeChance += itemtmp->Avoidance;
					if(itemtmp->Accuracy != 0)
						itembonuses.HitChance += itemtmp->Accuracy;
					if(itemtmp->CombatEffects != 0)
						itembonuses.ProcChance += itemtmp->CombatEffects;
					if(itemtmp->Haste != 0)
						if(itembonuses.haste < itemtmp->Haste)
							itembonuses.haste = itemtmp->Haste;
					if(GetClass() == BARD && itemtmp->BardValue != 0) {
						if(itemtmp->BardType == ItemTypeBrassInstrument)
							itembonuses.brassMod += itemtmp->BardValue;
						else if(itemtmp->BardType == ItemTypePercussionInstrument)
							itembonuses.percussionMod += itemtmp->BardValue;
						else if(itemtmp->BardType == ItemTypeSinging)
							itembonuses.singingMod += itemtmp->BardValue;
						else if(itemtmp->BardType == ItemTypeStringedInstrument)
							itembonuses.stringedMod += itemtmp->BardValue;
						else if(itemtmp->BardType == ItemTypeWindInstrument)
							itembonuses.windMod += itemtmp->BardValue;
						else if(itemtmp->BardType == ItemTypeAllInstrumentTypes) {
							itembonuses.brassMod += itemtmp->BardValue;
							itembonuses.percussionMod += itemtmp->BardValue;
							itembonuses.singingMod += itemtmp->BardValue;
							itembonuses.stringedMod += itemtmp->BardValue;
							itembonuses.windMod += itemtmp->BardValue;
						}
					}
					if ((itemtmp->Worn.Effect != 0) && (itemtmp->Worn.Type == ET_WornEffect)) { // latent effects
						ApplySpellsBonuses(itemtmp->Worn.Effect, itemtmp->Worn.Level, &itembonuses);
					}
				}
			}
			itemtmp = item->GetItem();
			if(itemtmp->AC != 0)
				itembonuses.AC += itemtmp->AC;
			if(itemtmp->HP != 0)
				itembonuses.HP += itemtmp->HP;
			if(itemtmp->Mana != 0)
				itembonuses.Mana += itemtmp->Mana;
			if(itemtmp->Endur != 0)
				itembonuses.Endurance += itemtmp->Endur;
			if(itemtmp->AStr != 0)
				itembonuses.STR += itemtmp->AStr;
			if(itemtmp->ASta != 0)
				itembonuses.STA += itemtmp->ASta;
			if(itemtmp->ADex != 0)
				itembonuses.DEX += itemtmp->ADex;
			if(itemtmp->AAgi != 0)
				itembonuses.AGI += itemtmp->AAgi;
			if(itemtmp->AInt != 0)
				itembonuses.INT += itemtmp->AInt;
			if(itemtmp->AWis != 0)
				itembonuses.WIS += itemtmp->AWis;
			if(itemtmp->ACha != 0)
				itembonuses.CHA += itemtmp->ACha;
			if(itemtmp->MR != 0)
				itembonuses.MR += itemtmp->MR;
			if(itemtmp->FR != 0)
				itembonuses.FR += itemtmp->FR;
			if(itemtmp->CR != 0)
				itembonuses.CR += itemtmp->CR;
			if(itemtmp->PR != 0)
				itembonuses.PR += itemtmp->PR;
			if(itemtmp->DR != 0)
				itembonuses.DR += itemtmp->DR;
			if(itemtmp->SVCorruption != 0)
				itembonuses.Corrup += itemtmp->SVCorruption;
			if(itemtmp->Regen != 0)
				itembonuses.HPRegen += itemtmp->Regen;
			if(itemtmp->ManaRegen != 0)
				itembonuses.ManaRegen += itemtmp->ManaRegen;
			if(itemtmp->Attack != 0)
				itembonuses.ATK += itemtmp->Attack;
			if(itemtmp->DamageShield != 0)
				itembonuses.DamageShield += itemtmp->DamageShield;
			if(itemtmp->SpellShield != 0)
				itembonuses.SpellDamageShield += itemtmp->SpellShield;
			if(itemtmp->Shielding != 0)
				itembonuses.MeleeMitigation += itemtmp->Shielding;
			if(itemtmp->StunResist != 0)
				itembonuses.StunResist += itemtmp->StunResist;
			if(itemtmp->StrikeThrough != 0)
				itembonuses.StrikeThrough += itemtmp->StrikeThrough;
			if(itemtmp->Avoidance != 0)
				itembonuses.AvoidMeleeChance += itemtmp->Avoidance;
			if(itemtmp->Accuracy != 0)
				itembonuses.HitChance += itemtmp->Accuracy;
			if(itemtmp->CombatEffects != 0)
				itembonuses.ProcChance += itemtmp->CombatEffects;
			if(itemtmp->Haste != 0)
				if(itembonuses.haste < itemtmp->Haste)
					itembonuses.haste = itemtmp->Haste;
			if(GetClass() == BARD && itemtmp->BardValue != 0) {
				if(itemtmp->BardType == ItemTypeBrassInstrument)
					itembonuses.brassMod += itemtmp->BardValue;
				else if(itemtmp->BardType == ItemTypePercussionInstrument)
					itembonuses.percussionMod += itemtmp->BardValue;
				else if(itemtmp->BardType == ItemTypeSinging)
					itembonuses.singingMod += itemtmp->BardValue;
				else if(itemtmp->BardType == ItemTypeStringedInstrument)
					itembonuses.stringedMod += itemtmp->BardValue;
				else if(itemtmp->BardType == ItemTypeWindInstrument)
					itembonuses.windMod += itemtmp->BardValue;
				else if(itemtmp->BardType == ItemTypeAllInstrumentTypes) {
					itembonuses.brassMod += itemtmp->BardValue;
					itembonuses.percussionMod += itemtmp->BardValue;
					itembonuses.singingMod += itemtmp->BardValue;
					itembonuses.stringedMod += itemtmp->BardValue;
					itembonuses.windMod += itemtmp->BardValue;
				}
			}
			if ((itemtmp->Worn.Effect != 0) && (itemtmp->Worn.Type == ET_WornEffect)) { // latent effects
				ApplySpellsBonuses(itemtmp->Worn.Effect, itemtmp->Worn.Level, &itembonuses);
			}
		}
	}

	if(itembonuses.HPRegen > CalcHPRegenCap())
		itembonuses.HPRegen = CalcHPRegenCap();

	if(itembonuses.ManaRegen > CalcManaRegenCap())
		itembonuses.ManaRegen = CalcManaRegenCap();
}

// This method is intended to call all necessary methods to do all bot stat calculations, including spell buffs, equipment, AA bonsues, etc.
void Bot::CalcBotStats(bool showtext) {
	if(!GetBotOwner())
		return;

	if(showtext) {
		GetBotOwner()->Message(15, "Bot updating...");
	}

	if(!IsValidRaceClassCombo()) {
		GetBotOwner()->Message(15, "A %s - %s bot was detected. Is this Race/Class combination allowed?.", GetRaceName(GetRace()), GetEQClassName(GetClass(), GetLevel()));
		GetBotOwner()->Message(15, "Previous Bots Code releases did not check Race/Class combinations during create.");
		GetBotOwner()->Message(15, "Unless you are experiencing heavy lag, you should delete and remake this bot.");
	}

	if(GetBotOwner()->GetLevel() != GetLevel())
		SetLevel(GetBotOwner()->GetLevel());

	GenerateSpecialAttacks();

	if(showtext) {
		GetBotOwner()->Message(15, "Base stats:");
		GetBotOwner()->Message(15, "Level: %i HP: %i AC: %i Mana: %i STR: %i STA: %i DEX: %i AGI: %i INT: %i WIS: %i CHA: %i", GetLevel(), base_hp, AC, max_mana, STR, STA, DEX, AGI, INT, WIS, CHA);
		GetBotOwner()->Message(15, "Resists-- Magic: %i, Poison: %i, Fire: %i, Cold: %i, Disease: %i, Corruption: %i.",MR,PR,FR,CR,DR,Corrup);
		// Test Code
		if(GetClass() == BARD)
			GetBotOwner()->Message(15, "Bard Skills-- Brass: %i, Percussion: %i, Singing: %i, Stringed: %i, Wind: %i",
				GetSkill(SkillBrassInstruments), GetSkill(SkillPercussionInstruments), GetSkill(SkillSinging), GetSkill(SkillStringedInstruments), GetSkill(SkillWindInstruments));
	}

	/*if(this->Save())
		this->GetBotOwner()->CastToClient()->Message(0, "%s saved.", this->GetCleanName());
	else
		this->GetBotOwner()->CastToClient()->Message(13, "%s save failed!", this->GetCleanName());*/

	CalcBonuses();

	AI_AddNPCSpells(this->GetBotSpellID());

	if(showtext) {
		GetBotOwner()->Message(15, "I'm updated.");
		GetBotOwner()->Message(15, "Level: %i HP: %i AC: %i Mana: %i STR: %i STA: %i DEX: %i AGI: %i INT: %i WIS: %i CHA: %i", GetLevel(), max_hp, GetAC(), max_mana, GetSTR(), GetSTA(), GetDEX(), GetAGI(), GetINT(), GetWIS(), GetCHA());
		GetBotOwner()->Message(15, "Resists-- Magic: %i, Poison: %i, Fire: %i, Cold: %i, Disease: %i, Corruption: %i.",GetMR(),GetPR(),GetFR(),GetCR(),GetDR(),GetCorrup());
		// Test Code
		if(GetClass() == BARD) {
			GetBotOwner()->Message(15, "Bard Skills-- Brass: %i, Percussion: %i, Singing: %i, Stringed: %i, Wind: %i",
				GetSkill(SkillBrassInstruments) + GetBrassMod(),
				GetSkill(SkillPercussionInstruments) + GetPercMod(),
				GetSkill(SkillSinging) + GetSingMod(),
				GetSkill(SkillStringedInstruments) + GetStringMod(),
				GetSkill(SkillWindInstruments) + GetWindMod());
			GetBotOwner()->Message(15, "Bard Skill Mods-- Brass: %i, Percussion: %i, Singing: %i, Stringed: %i, Wind: %i", GetBrassMod(), GetPercMod(), GetSingMod(), GetStringMod(), GetWindMod());
		}
	}
}

bool Bot::CheckLoreConflict(const Item_Struct* item) {
	if (!item)
		return false;
	if (!(item->LoreFlag))
		return false;

	if (item->LoreGroup == -1)	// Standard lore items; look everywhere except the shared bank, return the result
		return (m_inv.HasItem(item->ID, 0, invWhereWorn) != INVALID_INDEX);

	//If the item has a lore group, we check for other items with the same group and return the result
	return (m_inv.HasItemByLoreGroup(item->LoreGroup, invWhereWorn) != INVALID_INDEX);
}

bool Bot::GroupHasClass(Group* group, uint8 classId) {
	bool result = false;

	if(group) {
		for(int counter = 0; counter < MAX_GROUP_MEMBERS; counter++) {
			if(group->members[counter] && group->members[counter]->GetClass() & classId) {
				result = true;
				break;
			}
		}
	}

	return result;
}

void Bot::ProcessBotCommands(Client *c, const Seperator *sep) {
	// All bot command processing occurs here now instead of in command.cpp

	// TODO: Log any possible error messages as most of these will be MySQL error messages.
	std::string TempErrorMessage;

	if(sep->arg[1][0] == '\0') {
		c->Message(13, "Bad argument, type #bot help");
		return;
	}
	if(!strcasecmp( sep->arg[1], "help") && !strcasecmp( sep->arg[2], "\0")){
		c->Message(0, "List of commands availables for bots :");
		c->Message(0, "#bot help - show this");
		c->Message(0, "#bot create [name] [class (id)] [race (id)] [model (male/female)] - create a permanent bot. See #bot help create.");
		c->Message(0, "#bot help create - show all the race/class id. (make it easier to create bots)");
		c->Message(0, "#bot delete - completely destroy forever the targeted bot and all its items.");
		c->Message(0, "#bot list [all/class(1-16)] - list your bots all or by class. Classes: 1(Warrior), 2(Cleric), 3(Paladin), 4(Ranger), 5(Sk), 6(Druid), 7(Monk), 8(Bard), 9(Rogue), 10(Shaman), 11(Necro), 12(Wiz), 13(Mag), 14(Ench), 15(Beast), 16(Bersek)");
		c->Message(0, "#bot spawn [bot name] - spawn a bot from it's name (use list to see all the bots). ");
		c->Message(0, "#bot inventory list - show the inventory (and the slots IDs) of the targetted bot.");
		c->Message(0, "#bot inventory remove [slotid] - remove the item at the given slot in the inventory of the targetted bot.");
		c->Message(0, "#bot update - you must type that command once you gain a level.");
		c->Message(0, "#bot summon - It will summon your targeted bot to you.");
		c->Message(0, "#bot ai mez - If you're grouped with an enchanter, he will mez your target.");
		c->Message(0, "#bot picklock - You must have a targeted rogue bot in your group and be right on the door.");
		c->Message(0, "#bot cure [poison|disease|curse|blindness] Cleric has most options");
		c->Message(0, "#bot bindme - You must have a Cleric in your group to get Bind Affinity cast on you.");
		c->Message(0, "#bot track - look at mobs in the zone (ranger has options)");
		c->Message(0, "#bot target calm - attempts to pacify your target mob.");
		c->Message(0, "#bot evac - transports your pc group to safe location in the current zone. bots are lost");
		c->Message(0, "#bot resurrectme - Your bot Cleric will rez you.");
		c->Message(0, "#bot corpse summon - Necromancers summon corpse.");
		c->Message(0, "#bot lore - cast Identify on the item on your mouse pointer.");
		c->Message(0, "#bot sow - Bot sow on you (Druid has options)");
		c->Message(0, "#bot invis - Bot invisiblity (must have proper class in group)");
		c->Message(0, "#bot levitate - Bot levitation (must have proper class in group)");
		c->Message(0, "#bot resist - Bot resist buffs (must have proper class in group)");
		c->Message(0, "#bot runeme - Enchanter Bot cast Rune spell on you");
		c->Message(0, "#bot shrink - Shaman or Beastlord will shrink target");
		c->Message(0, "#bot endureb - Bot enduring breath (must have proper class in group)");
		c->Message(0, "#bot charm - (must have proper class in group)");
		c->Message(0, "#bot dire charm - (must have proper class in group)");
		c->Message(0, "#bot pet remove - (remove pet before charm)");
		c->Message(0, "#bot gate - you need a Druid or Wizard in your group)");
		c->Message(0, "#bot archery - Toggle Archery Skilled bots between using a Bow or using Melee weapons.");
		c->Message(0, "#bot magepet [earth|water|air|fire|monster] - Select the pet type you want your Mage bot to use.");
		c->Message(0, "#bot giveitem - Gives your targetted bot the item you have on your cursor.");
		c->Message(0, "#bot augmentitem - Allows you to augment items for other classes. You must have the Augmentation Sealer window filled.");
		c->Message(0, "#bot camp - Tells your bot to camp out of the game.");
		c->Message(0, "#bot group help - Displays the commands available to manage any BOTs in your group.");
		c->Message(0, "#bot botgroup help - Displays the commands available to manage BOT ONLY groups.");
		c->Message(0, "#bot mana [<bot name or target> | all] - Displays a mana report for all your spawned bots.");
		c->Message(0, "#bot setfollowdistance ### - sets target bots follow distance to ### (ie 30 or 250).");
		c->Message(0, "#bot [hair|haircolor|beard|beardcolor|face|eyes|heritage|tattoo|details <value>] - Change your BOTs appearance.");
		c->Message(0, "#bot armorcolor <slot> <red> <green> <blue> - #bot help armorcolor for info");
		c->Message(0, "#bot taunt [on|off] - Turns taunt on/off for targeted bot");
		c->Message(0, "#bot stance [name] [stance (id)|list] - Sets/lists stance for named bot (Passive = 0, Balanced = 1, Efficient = 2, Reactive = 3, Aggressive = 4, Burn = 5, BurnAE = 6)");
		c->Message(0, "#bot groupmessages [on|off] [bot name|all] - Turns group messages on/off for named bot/all bots.");
		c->Message(0, "#bot defensive [bot name] - Causes warrior or knight bot to use defensive discipline / buff.");
		c->Message(0, "#bot healrotation help - Displays the commands available to manage BOT heal rotations.");
		// TODO:
		// c->Message(0, "#bot illusion <bot/client name or target> - Enchanter Bot cast an illusion buff spell on you or your target.");
		c->Message(0, "#bot pull [<bot name>] [target] - Bot Pulling Target NPC's");
		c->Message(0, "#bot setinspectmessage - Copies your inspect message to a targeted bot that you own");
		c->Message(0, "#bot bardoutofcombat [on|off] - Determines wheter bard bots use out of combat songs.");
		return;
	}

	// pull
	if(!strcasecmp(sep->arg[1], "pull")) {
		Mob *target = c->GetTarget();
		if(target == nullptr || target == c || target->IsBot() || (target->IsPet() && target->GetOwner()->IsBot()))
		{
			c->Message(15, "You must select a monster");
			return;
		}

		if(c->IsGrouped())
		{
			bool haspuller = false;
			Group *g = c->GetGroup();
			for(int i=0; i<MAX_GROUP_MEMBERS; i++)
			{
				if(g && g->members[i] && g->members[i]->IsBot() && !strcasecmp(g->members[i]->GetName() , sep->arg[2]))
				{
					haspuller = true;
					Mob *puller = g->members[i];
					if (puller->CastToBot()->IsArcheryRange(target))
					{
						puller->Say("Trying to Pull %s \n", target->GetCleanName());
						puller->CastToBot()->BotRangedAttack(target);
					}
					else {
						puller->Say("Out of Range %s \n", target->GetCleanName());
					}
				}
			}
			if(!haspuller) {
				c->Message(15, "You must have an Puller in your group.");
			}
		}
		return;
	}

	// added Bot follow distance - SetFollowDistance
	if(!strcasecmp(sep->arg[1], "setfollowdistance")) {
		if((c->GetTarget() == nullptr) || (c->GetTarget() == c) || (!c->GetTarget()->IsBot()) || (c->GetTarget()->CastToBot()->GetBotOwner() != c)) {
			c->Message(15, "You must target a bot you own!");
		}
		else {
			uint32 BotFollowDistance = atoi(sep->arg[2]);
			c->GetTarget()->SetFollowDistance(BotFollowDistance);

		}

		return;
	}

	//bot armor colors
	if(!strcasecmp(sep->arg[1], "armorcolor")) {
		if(c->GetTarget() && c->GetTarget()->IsBot() && (c->GetTarget()->CastToBot()->GetBotOwner() == c)) {

			if(sep->arg[2][0] == '\0' || sep->arg[3][0] == '\0' || sep->arg[4][0] == '\0' || sep->arg[5][0] == '\0') {
				c->Message(0, "Usage: #bot armorcolor [slot] [red] [green] [blue] - use #bot help armorcolor for info");
				return;
			}

			uint32 botid = c->GetTarget()->CastToBot()->GetBotID();
			std::string errorMessage;


			int setslot = atoi(sep->arg[2]);
			uint8 red = atoi(sep->arg[3]);
			uint8 green = atoi(sep->arg[4]);
			uint8 blue = atoi(sep->arg[5]);
			uint32 setcolor = (red << 16) | (green << 8) | blue;
            std::string query = StringFormat("UPDATE botinventory SET color = %u "
                                            "WHERE slotID = %i AND botID = %u",
                                            setcolor, setslot, botid);
            auto results = database.QueryDatabase(query);
			if(!results.Success())
                return;

			uint8 slotmaterial = Inventory::CalcMaterialFromSlot(setslot);
            c->GetTarget()->CastToBot()->SendWearChange(slotmaterial);
		}
		else {
			c->Message(15, "You must target a bot you own to do this.");
		}
		return;
	}
	// Help for coloring bot armor
    if(!strcasecmp(sep->arg[1], "help") && !strcasecmp(sep->arg[2], "armorcolor") ){
		//read from db

		c->Message(0, "-----------------#bot armorcolor help-----------------------------");
		c->Message(0, "Armor: 17(Chest/Robe), 7(Arms), 9(Bracer), 12(Hands), 18(Legs), 19(Boots), 2(Helm)");
		c->Message(0, "------------------------------------------------------------------");
		c->Message(0, "Color: [red] [green] [blue] (enter a number from 0-255 for each");
		c->Message(0, "------------------------------------------------------------------");
		c->Message(0, "Example: #bot armorcolor 17 0 255 0 - this would make the chest bright green");
		return;
	}

	if(!strcasecmp(sep->arg[1], "augmentitem")) {
		AugmentItem_Struct* in_augment = new AugmentItem_Struct[sizeof(AugmentItem_Struct)];
		in_augment->container_slot = 1000; // <watch>
		in_augment->augment_slot = -1;
		Object::HandleAugmentation(c, in_augment, c->GetTradeskillObject());
		return;
	}

	if(!strcasecmp(sep->arg[1], "giveitem")) {
		if(c->GetTarget() && c->GetTarget()->IsBot() && (c->GetTarget()->CastToBot()->GetBotOwner() == c)) {
			// Its a bot targetted and this client is the bots owner
			Bot* targetedBot = c->GetTarget()->CastToBot();
				if(targetedBot)
					targetedBot->FinishTrade(c, BotTradeClientNoDropNoTrade);
		}
		else {
			c->Message(15, "You must target a bot you own to do this.");
		}

		return;
	}

	if(!strcasecmp(sep->arg[1], "camp")) {
		if(!strcasecmp(sep->arg[2], "all")) {
			// Camp out all bots owned by this bot owner
			BotOrderCampAll(c);
		}
		else {
			// Camp only the targetted bot
			if(c->GetTarget() && c->GetTarget()->IsBot() && (c->GetTarget()->CastToBot()->GetBotOwner()->CastToClient() == c)) {
				Bot* targetedBot = c->GetTarget()->CastToBot();
				if(targetedBot)
					targetedBot->Camp();
			}
			else
				c->Message(15, "You must target a bot you own to do this.");
		}

		return;
	}

	if(!strcasecmp(sep->arg[1], "create")) {
		if(sep->arg[2][0] == '\0' || sep->arg[3][0] == '\0' || sep->arg[4][0] == '\0' || sep->arg[5][0] == '\0' || sep->arg[6][0] != '\0') {
			c->Message(0, "Usage: #bot create [name] [class(id)] [race(id)] [gender (male/female)]");
			return;
		}
		else if(strcasecmp(sep->arg[3],"1") && strcasecmp(sep->arg[3],"2") && strcasecmp(sep->arg[3],"3") && strcasecmp(sep->arg[3],"4") && strcasecmp(sep->arg[3],"5") && strcasecmp(sep->arg[3],"6") && strcasecmp(sep->arg[3],"7") && strcasecmp(sep->arg[3],"8") && strcasecmp(sep->arg[3],"9") && strcasecmp(sep->arg[3],"10") && strcasecmp(sep->arg[3],"11") && strcasecmp(sep->arg[3],"12") && strcasecmp(sep->arg[3],"13") && strcasecmp(sep->arg[3],"14") && strcasecmp(sep->arg[3],"15") && strcasecmp(sep->arg[3],"16")) {
			c->Message(0, "Usage: #bot create [name] [class(id)] [race(id)] [gender (male/female)]");
			return;
		}
		else if(strcasecmp(sep->arg[4],"1") && strcasecmp(sep->arg[4],"2") && strcasecmp(sep->arg[4],"3") && strcasecmp(sep->arg[4],"4") && strcasecmp(sep->arg[4],"5") && strcasecmp(sep->arg[4],"6") && strcasecmp(sep->arg[4],"7") && strcasecmp(sep->arg[4],"8") && strcasecmp(sep->arg[4],"9") && strcasecmp(sep->arg[4],"10") && strcasecmp(sep->arg[4],"11") && strcasecmp(sep->arg[4],"12") && strcasecmp(sep->arg[4],"330") && strcasecmp(sep->arg[4],"128") && strcasecmp(sep->arg[4],"130") && strcasecmp(sep->arg[4],"522")) {
			c->Message(0, "Usage: #bot create [name] [class(1-16)] [race(1-12,128,130,330,522)] [gender (male/female)]");
			return;
		}
		else if(strcasecmp(sep->arg[5],"male") && strcasecmp(sep->arg[5],"female")) {
			c->Message(0, "Usage: #bot create [name] [class(1-16)] [race(1-12,128,130,330,522)] [gender (male/female)]");
			return;
		}

		uint32 MaxBotCreate = RuleI(Bots, CreateBotCount);
		if(CreatedBotCount(c->CharacterID(), &TempErrorMessage) >= MaxBotCreate) {
			c->Message(0, "You cannot create more than %i bots.", MaxBotCreate);
			return;
		}

		if(!TempErrorMessage.empty()) {
			c->Message(13, "Database Error: %s", TempErrorMessage.c_str());
			return;
		}

		int gender = 0;
		if(!strcasecmp(sep->arg[5], "female"))
			gender = 1;

		NPCType DefaultNPCTypeStruct = CreateDefaultNPCTypeStructForBot(std::string(sep->arg[2]), std::string(), c->GetLevel(), atoi(sep->arg[4]), atoi(sep->arg[3]), gender);
		Bot* NewBot = new Bot(DefaultNPCTypeStruct, c);

		if(NewBot) {
			if(!NewBot->IsValidRaceClassCombo()) {
				c->Message(0, "That Race/Class combination cannot be created.");
				return;
			}

			if(!NewBot->IsValidName()) {
				c->Message(0, "%s has invalid characters. You can use only the A-Z, a-z and _ characters in a bot name.", NewBot->GetCleanName());
				return;
			}

			if(!NewBot->IsBotNameAvailable(&TempErrorMessage)) {
				c->Message(0, "The name %s is already being used. Please choose a different name.", NewBot->GetCleanName());
				return;
			}

			if(!TempErrorMessage.empty()) {
				c->Message(13, "Database Error: %s", TempErrorMessage.c_str());
				return;
			}

			// Now that all validation is complete, we can save our newly created bot
			if(!NewBot->Save())
				c->Message(0, "Unable to save %s as a bot.", NewBot->GetCleanName());
			else
				c->Message(0, "%s saved as bot %u.", NewBot->GetCleanName(), NewBot->GetBotID());
		}
		else {
			// TODO: Log error message here
		}

		// Bot creation is complete
		return;
	}

	if(!strcasecmp(sep->arg[1], "help") && !strcasecmp(sep->arg[2], "create") ){
		c->Message(0, "Classes: 1(Warrior), 2(Cleric), 3(Paladin), 4(Ranger), 5(Sk), 6(Druid), 7(Monk), 8(Bard), 9(Rogue), 10(Shaman), 11(Necro), 12(Wiz), 13(Mag), 14(Ench), 15(Beast), 16(Bersek)");
		c->Message(0, "------------------------------------------------------------------");
		c->Message(0, "Races: 1(Human), 2(Barb), 3(Erudit), 4(Wood elf), 5(High elf), 6(Dark elf), 7(Half elf), 8(Dwarf), 9(Troll), 10(Ogre), 11(Halfling), 12(Gnome), 128(Iksar), 130(Vah shir), 330(Froglok), 522(Drakkin)");
		c->Message(0, "------------------------------------------------------------------");
		c->Message(0, "Usage: #bot create [name] [class(1-16)] [race(1-12,128,130,330,522)] [gender(male/female)]");
		c->Message(0, "Example: #bot create Sneaky 9 6 male");
		return;
	}

	if(!strcasecmp(sep->arg[1], "delete") ) {
		if((c->GetTarget() == nullptr) || !c->GetTarget()->IsBot())
		{
			c->Message(15, "You must target a bot!");
			return;
		}
		else if(c->GetTarget()->CastToBot()->GetBotOwnerCharacterID() != c->CharacterID())
		{
			c->Message(15, "You can't delete a bot that you don't own.");
			return;
		}

		if(c->GetTarget()->IsBot()) {
			Bot* BotTargeted = c->GetTarget()->CastToBot();

			if(BotTargeted) {
				BotTargeted->DeleteBot(&TempErrorMessage);

				if(!TempErrorMessage.empty()) {
					c->Message(13, "Database Error: %s", TempErrorMessage.c_str());
					return;
				}

				BotTargeted->Camp(false);
			}
		}

		return;
	}

	if(!strcasecmp(sep->arg[1], "list")) {
		bool listAll = true;
		int iClass = atoi(sep->arg[2]);

		if(iClass > 0 && iClass < 17)
			listAll = false;

		std::list<BotsAvailableList> AvailableBots = GetBotList(c->CharacterID(), &TempErrorMessage);

		if(!TempErrorMessage.empty()) {
			c->Message(13, "Database Error: %s", TempErrorMessage.c_str());
			return;
		}

		if(!AvailableBots.empty()) {
			for(std::list<BotsAvailableList>::iterator TempAvailableBotsList = AvailableBots.begin(); TempAvailableBotsList != AvailableBots.end(); ++TempAvailableBotsList) {
				if(!listAll && TempAvailableBotsList->BotClass != iClass)
					continue;

				c->Message(0, "Name: %s -- Class: %s -- Level: %u -- Race: %s", TempAvailableBotsList->BotName, ClassIdToString(TempAvailableBotsList->BotClass).c_str(), TempAvailableBotsList->BotLevel, RaceIdToString(TempAvailableBotsList->BotRace).c_str());
			}
		}
		else {
			c->Message(0, "You have no bots created. Use the #bot create command to create a bot.");
		}
	}

	if(!strcasecmp(sep->arg[1], "mana")) {
		bool listAll = false;
		Bot* bot = 0;

		if(sep->argnum == 2) {
			if(std::string(sep->arg[2]).compare("all") == 0)
				listAll = true;
			else {
				std::string botName = std::string(sep->arg[2]);

				Bot* tempBot = entity_list.GetBotByBotName(botName);

				if(tempBot && tempBot->GetBotOwner() == c) {
					bot = tempBot;
				}
			}
		}
		else {
			if(c->GetTarget() && c->GetTarget()->IsBot())
				bot = c->GetTarget()->CastToBot();
		}

		if(bot && !listAll) {
			// Specific bot only
			if(bot->GetClass() != WARRIOR && bot->GetClass() != MONK && bot->GetClass() != BARD && bot->GetClass() != BERSERKER && bot->GetClass() != ROGUE)
				c->Message(0, "Name: %s -- Class: %s -- Mana: %3.1f%%", bot->GetCleanName(), ClassIdToString(bot->GetClass()).c_str(), bot->GetManaRatio());
		}
		else {
			// List all
			std::list<Bot*> spawnedBots = entity_list.GetBotsByBotOwnerCharacterID(c->CharacterID());

			if(!spawnedBots.empty()) {
				for(std::list<Bot*>::iterator botsListItr = spawnedBots.begin(); botsListItr != spawnedBots.end(); ++botsListItr) {
					Bot* tempBot = *botsListItr;
					if(tempBot) {
						if(tempBot->GetClass() != WARRIOR && tempBot->GetClass() != MONK && tempBot->GetClass() != BARD && tempBot->GetClass() != BERSERKER && tempBot->GetClass() != ROGUE)
							c->Message(0, "Name: %s -- Class: %s -- Mana: %3.1f%%", tempBot->GetCleanName(), ClassIdToString(tempBot->GetClass()).c_str(), tempBot->GetManaRatio());
					}
				}
			}
			else {
				c->Message(0, "You have no spawned bots in this zone.");
			}
		}

		return;
	}

	if(!strcasecmp(sep->arg[1], "spawn") ) {
		uint32 botId = GetBotIDByBotName(std::string(sep->arg[2]));

		if(GetBotOwnerCharacterID(botId, &TempErrorMessage) != c->CharacterID()) {
			c->Message(0, "You can't spawn a bot that you don't own.");
			return;
		}

		if(!TempErrorMessage.empty()) {
			c->Message(13, "Database Error: %s", TempErrorMessage.c_str());
			return;
		}

		if(c->GetFeigned()) {
			c->Message(0, "You can't summon bots while you are feigned.");
			return;
		}

		/*if(c->GetBotRaidID() > 0) {
			BotRaids *br = entity_list.GetBotRaidByMob(c->CastToMob());
			if(br) {
				if(br->GetBotRaidAggro()) {
					c->Message(15, "You can't summon bots while you are engaged.");
					return;
				}
			}
		}*/

		if(c->IsGrouped()) {
			Group *g = entity_list.GetGroupByClient(c);
			for (int i=0; i<MAX_GROUP_MEMBERS; i++) {
				if(g && g->members[i] && !g->members[i]->qglobal && (g->members[i]->GetAppearance() != eaDead)
					&& (g->members[i]->IsEngaged() || (g->members[i]->IsClient() && g->members[i]->CastToClient()->GetAggroCount()))) {
					c->Message(0, "You can't summon bots while you are engaged.");
					return;
				}
				if(g && g->members[i] && g->members[i]->qglobal) {
					return;
				}
			}
		}
		else {
			if(c->GetAggroCount() > 0) {
				c->Message(0, "You can't spawn bots while you are engaged.");
				return;
			}
		}

		Mob* TempBotMob = entity_list.GetMobByBotID(botId);

		if(TempBotMob) {
			c->Message(0, "This bot is already in the zone.");
			return;
		}

		int spawnedBotCount = SpawnedBotCount(c->CharacterID(), &TempErrorMessage);

		if(!TempErrorMessage.empty()) {
			c->Message(13, "Database Error: %s", TempErrorMessage.c_str());
			return;
		}

		if(RuleB(Bots, BotQuest) && !c->GetGM()) {
			const int allowedBots = AllowedBotSpawns(c->CharacterID(), &TempErrorMessage);

			if(!TempErrorMessage.empty()) {
				c->Message(13, "Database Error: %s", TempErrorMessage.c_str());
				return;
			}

			if(allowedBots == 0) {
				c->Message(0, "You cannot spawn any bots.");
				return;
			}

			if(spawnedBotCount >= allowedBots) {
				c->Message(0, "You cannot spawn more than %i bots.", spawnedBotCount);
				return;
			}

		}

		if(spawnedBotCount >= RuleI(Bots, SpawnBotCount) && !c->GetGM()) {
			c->Message(0, "You cannot spawn more than %i bots.", spawnedBotCount);
			return;
		}

		Bot* TempBot = LoadBot(botId, &TempErrorMessage);

		if(!TempErrorMessage.empty()) {
			c->Message(13, "Database Error: %s", TempErrorMessage.c_str());
			safe_delete(TempBot);
			return;
		}

		if(TempBot) {
			// We have a bot loaded from the database
			TempBot->Spawn(c, &TempErrorMessage);

			if(!TempErrorMessage.empty()) {
				c->Message(13, "Database Error: %s", TempErrorMessage.c_str());
				safe_delete(TempBot);
				return;
			}

			TempBot->CastToMob()->Say("I am ready for battle.");
		}
		else {
			// We did not find a bot for the specified bot id from the database
			c->Message(0, "BotID: %i not found", atoi(sep->arg[2]));
		}

		return;
	}

	if(!strcasecmp(sep->arg[1], "archery")) {
		if((c->GetTarget() == nullptr) || (c->GetTarget() == c) || !c->GetTarget()->IsBot()) {
			c->Message(15, "You must target a bot!");
			return;
		}

		Bot* archerBot = c->GetTarget()->CastToBot();

		if(archerBot) {
			if(archerBot->IsBotArcher())
				archerBot->SetBotArcher(false);
			else
				archerBot->SetBotArcher(true);

			archerBot->ChangeBotArcherWeapons(archerBot->IsBotArcher());

			if(archerBot->GetClass() == RANGER && archerBot->GetLevel() >= 61)
				archerBot->SetRangerAutoWeaponSelect(archerBot->IsBotArcher());
		}

		return;
	}

	if(!strcasecmp(sep->arg[1], "picklock")) {
		if((c->GetTarget() == nullptr) || (c->GetTarget() == c) || !c->GetTarget()->IsBot() || (c->GetTarget()->GetClass() != ROGUE)) {
			c->Message(15, "You must target a rogue bot!");
		}
		else {
			entity_list.BotPickLock(c->GetTarget()->CastToBot());
		}

		return;
	}

	if(!strcasecmp(sep->arg[1], "summon")) {
		if((c->GetTarget() == nullptr) || (c->GetTarget() == c) || !c->GetTarget()->IsBot() || c->GetTarget()->IsPet())
		{
			c->Message(15, "You must target a bot!");
		}
		else if(c->GetTarget()->IsMob() && !c->GetTarget()->IsPet())
		{
			Mob *b = c->GetTarget();
			if(b)
			{
				// Is our target "botable" ?
				if(!b->IsBot()){
					c->Message(15, "You must target a bot!");
				}
				else if((b->CastToBot()->GetBotOwnerCharacterID() != c->CharacterID()))
				{
					b->Say("You can only summon your own bots.");
				}
				else
				{
					b->SetTarget(c->CastToMob());
					b->Warp(c->GetPosition());
				}
			}
		}

		return;
	}

	if(!strcasecmp(sep->arg[1], "inventory") && !strcasecmp(sep->arg[2], "list")) {
		if(c->GetTarget() != nullptr) {
			if(c->GetTarget()->IsBot() && c->GetTarget()->CastToBot()->GetBotOwnerCharacterID() == c->CharacterID()) {
				Mob* b = c->GetTarget();
				int x = c->GetTarget()->CastToBot()->GetBotItemsCount(&TempErrorMessage);

				if(!TempErrorMessage.empty()) {
					c->Message(13, "Database Error: %s", TempErrorMessage.c_str());
					return;
				}

				const char* equipped[EmuConstants::EQUIPMENT_SIZE] = {"Charm", "Left Ear", "Head", "Face", "Right Ear", "Neck", "Shoulders", "Arms", "Back",
					"Left Wrist", "Right Wrist", "Range", "Hands", "Primary Hand", "Secondary Hand",
					"Left Finger", "Right Finger", "Chest", "Legs", "Feet", "Waist", "Ammo" };
				
				const ItemInst* inst = nullptr;
				const Item_Struct* item = nullptr;
				bool is2Hweapon = false;
				
				std::string item_link;
				Client::TextLink linker;
				linker.SetLinkType(linker.linkItemInst);

				for(int i = EmuConstants::EQUIPMENT_BEGIN; i <= EmuConstants::EQUIPMENT_END; ++i) {
					if((i == MainSecondary) && is2Hweapon) {
						continue;
					}

					inst = b->CastToBot()->GetBotItem(i);
					if (inst)
						item = inst->GetItem();
					else
						item = nullptr;

					if(!TempErrorMessage.empty()) {
						c->Message(13, "Database Error: %s", TempErrorMessage.c_str());
						return;
					}
					if(item == nullptr) {
						c->Message(15, "I need something for my %s (Item %i)", equipped[i], i);
						continue;
					}
					if((i == MainPrimary) && ((item->ItemType == ItemType2HSlash) || (item->ItemType == ItemType2HBlunt) || (item->ItemType == ItemType2HPiercing))) {
						is2Hweapon = true;
					}

					// I could not find a difference between the criteria positive code and the criteria negative code..
					// ..so, I deleted the check (old criteria: i = { MainCharm, MainRange, MainPrimary, MainSecondary, MainAmmo })
					
					linker.SetItemInst(inst);

					item_link = linker.GenerateLink();

					c->Message(15, "Using %s in my %s (Item %i)", item_link.c_str(), equipped[i], i);
				}
			}
			else {
				c->Message(15, "You must group your bot first.");
			}
		}
		else {
			c->Message(15, "You must target a bot first.");
		}
		return;
	}

	if(!strcasecmp(sep->arg[1], "inventory") && !strcasecmp(sep->arg[2], "remove")) {
		if((c->GetTarget() == nullptr) || (sep->arg[3][0] == '\0') || !c->GetTarget()->IsBot())
		{
			c->Message(15, "Usage: #bot inventory remove [slotid] (You must have a bot targetted) ");
			return;
		}
		else if(c->GetTarget()->IsBot() && c->GetTarget()->CastToBot()->GetBotOwnerCharacterID() == c->CharacterID())
		{
			if(c->GetTradeskillObject() || (c->trade->state == Trading))
				return;

			int slotId = atoi(sep->arg[3]);
			if(slotId > EmuConstants::EQUIPMENT_END || slotId < EmuConstants::EQUIPMENT_BEGIN) {
				c->Message(15, "A bot has 21 slots in its inventory, please choose a slot between 0 and 21.");
				return;
			}
			const char* equipped[EmuConstants::EQUIPMENT_SIZE] = {"Charm", "Left Ear", "Head", "Face", "Right Ear", "Neck", "Shoulders", "Arms", "Back",
										"Left Wrist", "Right Wrist", "Range", "Hands", "Primary Hand", "Secondary Hand",
										"Left Finger", "Right Finger", "Chest", "Legs", "Feet", "Waist", "Ammo" };

			const Item_Struct* itm = nullptr;
			const ItemInst* itminst = c->GetTarget()->CastToBot()->GetBotItem(slotId);
			if(itminst)
				itm = itminst->GetItem();

			if(!TempErrorMessage.empty()) {
				c->Message(13, "Database Error: %s", TempErrorMessage.c_str());
				return;
			}

			// Don't allow the player to remove a lore item they already possess and cause a crash
			bool failedLoreCheck = false;
			if(itminst) {
				for (int m = AUG_BEGIN; m < EmuConstants::ITEM_COMMON_SIZE; ++m) {
					ItemInst *itma = itminst->GetAugment(m);
					if(itma)
					{
						if(c->CheckLoreConflict(itma->GetItem())) {
							failedLoreCheck = true;
						}
					}
				}
				if(c->CheckLoreConflict(itm)) {
					failedLoreCheck = true;
				}
			}
			if(!failedLoreCheck) {
				if(itm) {
					c->PushItemOnCursor(*itminst, true);
					Bot *gearbot = c->GetTarget()->CastToBot();
					if((slotId == MainRange)||(slotId == MainAmmo)||(slotId == MainPrimary)||(slotId == MainSecondary)) {
						gearbot->SetBotArcher(false);
					}
					gearbot->RemoveBotItemBySlot(slotId, &TempErrorMessage);

					if(!TempErrorMessage.empty()) {
						c->Message(13, "Database Error: %s", TempErrorMessage.c_str());
						return;
					}

					gearbot->BotRemoveEquipItem(slotId);
					gearbot->CalcBotStats();
					switch(slotId) {
						case MainCharm:
						case MainEar1:
						case MainHead:
						case MainFace:
						case MainEar2:
						case MainNeck:
						case MainBack:
						case MainWrist1:
						case MainWrist2:
						case MainRange:
						case MainPrimary:
						case MainSecondary:
						case MainFinger1:
						case MainFinger2:
						case MainChest:
						case MainWaist:
						//case MainPowerSource:
						case MainAmmo:
							gearbot->Say("My %s is now unequipped.", equipped[slotId]);
							break;
						case MainShoulders:
						case MainArms:
						case MainHands:
						case MainLegs:
						case MainFeet:
							gearbot->Say("My %s are now unequipped.", equipped[slotId]);
							break;
						default:
							break;
					}
				}
				else {
					switch(slotId) {
						case MainCharm:
						case MainEar1:
						case MainHead:
						case MainFace:
						case MainEar2:
						case MainNeck:
						case MainBack:
						case MainWrist1:
						case MainWrist2:
						case MainRange:
						case MainPrimary:
						case MainSecondary:
						case MainFinger1:
						case MainFinger2:
						case MainChest:
						case MainWaist:
						//case MainPowerSource:
						case MainAmmo:
							c->GetTarget()->Say("My %s is already unequipped.", equipped[slotId]);
							break;
						case MainShoulders:
						case MainArms:
						case MainHands:
						case MainLegs:
						case MainFeet:
							c->GetTarget()->Say("My %s are already unequipped.", equipped[slotId]);
							break;
						default:
							break;
					}
				}
			}
			else {
				c->Message_StringID(0, PICK_LORE);
			}
		}
		return;
	}

	if(!strcasecmp(sep->arg[1], "update")) {
		// Congdar: add IsEngaged check for exploit to keep bots alive by repeatedly using #bot update.
		if((c->GetTarget() != nullptr) && c->GetTarget()->IsBot()) {
			if(c->GetLevel() <= c->GetTarget()->GetLevel()) {
				c->Message(15, "This bot has already been updated.");
				return;
			}

			if(c->IsGrouped())
			{
				Group *g = entity_list.GetGroupByClient(c);
				for (int i=0; i<MAX_GROUP_MEMBERS; i++)
				{
					if(g && g->members[i] && g->members[i]->IsEngaged())
					{
						c->Message(15, "You can't update bots while you are engaged.");
						return;
					}
				}
			}

			if((c->GetTarget()->CastToBot()->GetBotOwner() == c->CastToMob()) && !c->GetFeigned()) {
				Bot* bot = c->GetTarget()->CastToBot();
				//bot->SetLevel(c->GetLevel());
				bot->SetPetChooser(false);
				bot->CalcBotStats();
			}
			else {
				if(c->GetFeigned()) {
					c->Message(15, "You cannot update bots while feigned.");
				}
				else {
					c->Message(15, "You must target your bot first");
				}
			}
		}
		else {
			c->Message(15, "You must target a bot first");
		}

		return;
	}

	//Bind
	if(!strcasecmp(sep->arg[1], "bindme")) {
		Mob *binder = nullptr;
		bool hasbinder = false;
		if(c->IsGrouped())
		{
			Group *g = c->GetGroup();
			if(g) {
				for(int i=0; i<MAX_GROUP_MEMBERS; i++)
				{
					if(g->members[i] && g->members[i]->IsBot() && (g->members[i]->GetClass() == CLERIC))
					{
						hasbinder = true;
						binder = g->members[i];
					}
				}
				if(!hasbinder) {
					c->Message(15, "You must have a Cleric in your group.");
				}
			}
		}
		if(hasbinder) {
			binder->Say("Attempting to bind you %s.", c->GetName());
			binder->CastToNPC()->CastSpell(35, c->GetID(), 1, -1, -1);
		}
		return;
	}

	// Rune
	if(!strcasecmp(sep->arg[1], "runeme")) {
		Mob *runeer = nullptr;
		bool hasruneer = false;
		if(c->IsGrouped())
		{
			Group *g = c->GetGroup();
			if(g) {
				for(int i=0; i<MAX_GROUP_MEMBERS; i++)
				{
					if(g->members[i] && g->members[i]->IsBot() && (g->members[i]->GetClass() == ENCHANTER))
					{
						hasruneer = true;
						runeer = g->members[i];
					}
				}
				if(!hasruneer) {
					c->Message(15, "You must have an Enchanter in your group.");
				}
			}
		}
		if(hasruneer) {
			if (c->GetLevel() <= 12) {
				runeer->Say("I need to be level 13 or higher for this...");
			}
			else if ((c->GetLevel() >= 13) && (c->GetLevel() <= 21)) {
				runeer->Say("Casting Rune I...");
				runeer->CastSpell(481, c->GetID(), 1, -1, -1);
			}
			else if ((c->GetLevel() >= 22) && (c->GetLevel() <= 32)) {
				runeer->Say("Casting Rune II...");
				runeer->CastSpell(482, c->GetID(), 1, -1, -1);
			}
			else if ((c->GetLevel() >= 33) && (c->GetLevel() <= 39)) {
				runeer->Say("Casting Rune III...");
				runeer->CastSpell(483, c->GetID(), 1, -1, -1);
			}
			else if ((c->GetLevel() >= 40) && (c->GetLevel() <= 51)) {
				runeer->Say("Casting Rune IV...");
				runeer->CastSpell(484, c->GetID(), 1, -1, -1);
			}
			else if ((c->GetLevel() >= 52) && (c->GetLevel() <= 60)) {
				runeer->Say("Casting Rune V...");
				runeer->CastSpell(1689, c->GetID(), 1, -1, -1);
			}
			else if (c->GetLevel() >= 61){
				runeer->Say("Casting Rune of Zebuxoruk...");
				runeer->CastSpell(3343, c->GetID(), 1, -1, -1);
			}
		}
		return;
	}

	//Tracking
	if(!strcasecmp(sep->arg[1], "track") && c->IsGrouped()) {
		Mob *Tracker;
		uint32 TrackerClass = 0;

		Group *g = c->GetGroup();
		if(g) {
			for(int i=0; i<MAX_GROUP_MEMBERS; i++) {
				if(g->members[i] && g->members[i]->IsBot()) {
					switch(g->members[i]->GetClass()) {
						case RANGER:
							Tracker = g->members[i];
							TrackerClass = RANGER;
							break;
						case DRUID:
							// Unless we have a ranger, druid is next best.
							if(TrackerClass != RANGER) {
								Tracker = g->members[i];
								TrackerClass = DRUID;
							}
							break;
						case BARD:
							// If we haven't found a tracker yet, use bard.
							if(TrackerClass == 0) {
								Tracker = g->members[i];
								TrackerClass = BARD;
							}
							break;
						default:
							break;
					}
				}
			}

			int Level = (c->GetLevel());
			int RangeR = (Level*80); //Ranger
			int RangeD = (Level*30); //Druid
			int RangeB = (Level*20); //Bard
			switch(TrackerClass) {
				case RANGER:
					if(!strcasecmp(sep->arg[2], "all")) {
						Tracker->Say("Tracking everything", c->GetName());
						entity_list.ShowSpawnWindow(c, RangeR, false);
					}
					else if(!strcasecmp(sep->arg[2], "rare")) {
						Tracker->Say("Selective tracking", c->GetName());
						entity_list.ShowSpawnWindow(c, RangeR, true);
					}
					else if(!strcasecmp(sep->arg[2], "near")) {
						Tracker->Say("Tracking mobs nearby", c->GetName());
						entity_list.ShowSpawnWindow(c, RangeD, false);
					}
					else
						Tracker->Say("You want to [track all], [track near], or [track rare]?", c->GetName());

					break;

				case BARD:

					if(TrackerClass != RANGER)
						Tracker->Say("Tracking up", c->GetName());
					entity_list.ShowSpawnWindow(c, RangeB, false);
					break;

				case DRUID:

					if(TrackerClass = BARD)
						Tracker->Say("Tracking up", c->GetName());
					entity_list.ShowSpawnWindow(c, RangeD, false);
					break;

				default:
					c->Message(15, "You must have a Ranger, Druid, or Bard in your group.");
					break;
			}
		}
	}

	//Cure
	if ((!strcasecmp(sep->arg[1], "cure")) && (c->IsGrouped())) {
		Mob *Curer;
		uint32 CurerClass = 0;
		Group *g = c->GetGroup();
		if(g) {
			for(int i=0; i<MAX_GROUP_MEMBERS; i++){
				if(g->members[i] && g->members[i]->IsBot()) {
					switch(g->members[i]->GetClass()) {
						case CLERIC:
							Curer = g->members[i];
							CurerClass = CLERIC;
							break;
						case SHAMAN:
							if(CurerClass != CLERIC){
								Curer = g->members[i];
								CurerClass = SHAMAN;
							}
						case DRUID:
							if (CurerClass == 0){
								Curer = g->members[i];
								CurerClass = DRUID;
							}
							break;
							break;
						default:
							break;
					}
				}
			}
			switch(CurerClass) {
				case CLERIC:
					if	(!strcasecmp(sep->arg[2], "poison") && (c->GetLevel() >= 1)) {
						Curer->Say("Trying to cure us of %s.", sep->arg[2]);
						Curer->CastToBot()->Bot_Command_Cure(1, Curer->GetLevel());
					}
					else if (!strcasecmp(sep->arg[2], "disease") && (c->GetLevel() >= 4)) {
						Curer->Say("Trying to cure us of %s.", sep->arg[2]);
						Curer->CastToBot()->Bot_Command_Cure(2, Curer->GetLevel());
					}
					else if(!strcasecmp(sep->arg[2], "curse") && (c->GetLevel() >= 8)) {
						Curer->Say("Trying to cure us of %s.", sep->arg[2]);
						Curer->CastToBot()->Bot_Command_Cure(3, Curer->GetLevel());
					}
					else if(!strcasecmp(sep->arg[2], "blindness") && (c->GetLevel() >= 3)) {
						Curer->Say("Trying to cure us of %s.", sep->arg[2]);
						Curer->CastToBot()->Bot_Command_Cure(4, Curer->GetLevel());
					}
					else if (!strcasecmp(sep->arg[2], "curse") && (c->GetLevel() <= 8)
						|| !strcasecmp(sep->arg[2], "blindness") && (c->GetLevel() <= 3)
						|| !strcasecmp(sep->arg[2], "disease") && (c->GetLevel() <= 4)
						|| !strcasecmp(sep->arg[2], "poison") && (c->GetLevel() <= 1)) {
							Curer->Say("I don't have the needed level yet", sep->arg[2]);
					}
					else
						Curer->Say("Do you want [cure poison], [cure disease], [cure curse], or [cure blindness]?", c->GetName());

					break;

				case SHAMAN:
					if	(!strcasecmp(sep->arg[2], "poison") && (c->GetLevel() >= 2)) {
						Curer->Say("Trying to cure us of %s.", sep->arg[2]);
						Curer->CastToBot()->Bot_Command_Cure(1, Curer->GetLevel());
					}
					else if (!strcasecmp(sep->arg[2], "disease") && (c->GetLevel() >= 1)) {
						Curer->Say("Trying to cure us of %s.", sep->arg[2]);
						Curer->CastToBot()->Bot_Command_Cure(2, Curer->GetLevel());
					}
					else if(!strcasecmp(sep->arg[2], "curse")) {
						Curer->Say("I don't have that spell", sep->arg[2]);
					}
					else if(!strcasecmp(sep->arg[2], "blindness") && (c->GetLevel() >= 7)) {
						Curer->Say("Trying to cure us of %s.", sep->arg[2]);
						Curer->CastToBot()->Bot_Command_Cure(4, Curer->GetLevel());
					}
					else if (!strcasecmp(sep->arg[2], "blindness") && (c->GetLevel() <= 7)
						|| !strcasecmp(sep->arg[2], "disease") && (c->GetLevel() <= 1)
						|| !strcasecmp(sep->arg[2], "poison") && (c->GetLevel() <= 2)) {
							Curer->Say("I don't have the needed level yet", sep->arg[2]);
					}
					else
						Curer->Say("Do you want [cure poison], [cure disease], or [cure blindness]?", c->GetName());

					break;

				case DRUID:

					if	(!strcasecmp(sep->arg[2], "poison") && (c->GetLevel() >= 5)) {
						Curer->Say("Trying to cure us of %s.", sep->arg[2]);
						Curer->CastToBot()->Bot_Command_Cure(1, Curer->GetLevel());
					}
					else if (!strcasecmp(sep->arg[2], "disease") && (c->GetLevel() >= 4)) {
						Curer->Say("Trying to cure us of %s.", sep->arg[2]);
						Curer->CastToBot()->Bot_Command_Cure(2, Curer->GetLevel());
					}
					else if(!strcasecmp(sep->arg[2], "curse")) { // Fire level 1
						Curer->Say("I don't have that spell", sep->arg[2]);
					}
					else if(!strcasecmp(sep->arg[2], "blindness") && (c->GetLevel() >= 13)) {
						Curer->Say("I don't have that spell", sep->arg[2]);
					}
					else if (!strcasecmp(sep->arg[2], "disease") && (c->GetLevel() <= 4)
						|| !strcasecmp(sep->arg[2], "poison") && (c->GetLevel() <= 5)) {
							Curer->Say("I don't have the needed level yet", sep->arg[2]) ;
					}
					else
						Curer->Say("Do you want [cure poison], or [cure disease]?", c->GetName());

					break;

				default:
					c->Message(15, "You must have a Cleric, Shaman, or Druid in your group.");
					break;
			}
		}
	}

	//Mez
	if(!strcasecmp(sep->arg[1], "ai") && !strcasecmp(sep->arg[2], "mez"))
	{
		Mob *target = c->GetTarget();
		if(target == nullptr || target == c || target->IsBot() || (target->IsPet() && target->GetOwner()->IsBot()))
		{
			c->Message(15, "You must select a monster");
			return;
		}

		if(c->IsGrouped())
		{
			bool hasmezzer = false;
			Group *g = c->GetGroup();
			for(int i=0; i<MAX_GROUP_MEMBERS; i++)
			{
				if(g && g->members[i] && g->members[i]->IsBot() && (g->members[i]->GetClass() == ENCHANTER))
				{
					hasmezzer = true;
					Mob *mezzer = g->members[i];
					mezzer->Say("Trying to mez %s \n", target->GetCleanName());
					mezzer->CastToBot()->MesmerizeTarget(target);
				}
			}
			if(!hasmezzer) {
				c->Message(15, "You must have an Enchanter in your group.");
			}
		}
		return;
	}

	//Lore (Identify item)
	if(!strcasecmp(sep->arg[1], "lore")) {
		if(c->IsGrouped())
		{
			bool hascaster = false;
			Group *g = c->GetGroup();
			for(int i=0; i<MAX_GROUP_MEMBERS; i++)
			{
				if(g && g->members[i] && g->members[i]->IsBot()) {
					uint8 casterlevel = g->members[i]->GetLevel();
					switch(g->members[i]->GetClass()) {
						case ENCHANTER:
							if(casterlevel >= 15) {
								hascaster = true;
							}
							break;
						case WIZARD:
							if(casterlevel >= 14) {
								hascaster = true;
							}
							break;
						case NECROMANCER:
							if(casterlevel >= 17) {
								hascaster = true;
							}
							break;
						case MAGICIAN:
							if(casterlevel >= 13) {
								hascaster = true;
							}
							break;
						default:
							break;
					}
					if(hascaster) {
						g->members[i]->Say("Trying to Identify your item...");
						g->members[i]->CastSpell(305, c->GetID(), 1, -1, -1);
						break;
					}
				}
			}
			if(!hascaster) {
				c->Message(15, "You don't see anyone in your group that can cast Identify.");
			}
		}
		else {
			c->Message(15, "You don't see anyone in your group that can cast Identify.");
		}
		return;
	}

	//Resurrect
	if(!strcasecmp(sep->arg[1], "resurrectme"))
	{
		Mob *target = c->GetTarget();
		if(target == nullptr || !target->IsCorpse())
		{
			c->Message(15, "You must select a corpse");
			return;
		}

		if(c->IsGrouped())
		{
			bool hasrezzer = false;
			Group *g = c->GetGroup();
			for(int i=0; i<MAX_GROUP_MEMBERS; i++)
			{
				if(g && g->members[i] && g->members[i]->IsBot() && (g->members[i]->GetClass() == CLERIC))
				{
					hasrezzer = true;
					Mob *rezzer = g->members[i];
					rezzer->Say("Trying to rez %s", target->GetCleanName());
					rezzer->CastToBot()->Bot_Command_RezzTarget(target);
					break;
				}
			}
			if(!hasrezzer) {
				c->Message(15, "You must have a Cleric in your group.");
			}
		}
		else {
			c->Message(15, "You must have a Cleric in your group.");
		}
		return;
	}

	if(!strcasecmp(sep->arg[1], "magepet"))
	{
		if(c->GetTarget() && c->GetTarget()->IsBot() && (c->GetTarget()->GetClass() == MAGICIAN))
		{
			if(c->GetTarget()->CastToBot()->GetBotOwnerCharacterID() == c->CharacterID())
			{
				int botlevel = c->GetTarget()->GetLevel();
				c->GetTarget()->CastToBot()->SetPetChooser(true);
				if(botlevel == 1)
				{
					c->GetTarget()->Say("I don't have any pets yet.");
					return;
				}
				if(!strcasecmp(sep->arg[2], "water"))
				{
					c->GetTarget()->CastToBot()->SetPetChooserID(0);
				}
				else if(!strcasecmp(sep->arg[2], "fire"))
				{
					if(botlevel < 3)
					{
						c->GetTarget()->Say("I don't have that pet yet.");
						return;
					}
					else
					{
						c->GetTarget()->CastToBot()->SetPetChooserID(1);
					}
				}
				else if(!strcasecmp(sep->arg[2], "air"))
				{
					if(botlevel < 4)
					{
						c->GetTarget()->Say("I don't have that pet yet.");
						return;
					}
					else
					{
						c->GetTarget()->CastToBot()->SetPetChooserID(2);
					}
				}
				else if(!strcasecmp(sep->arg[2], "earth"))
				{
					if(botlevel < 5)
					{
						c->GetTarget()->Say("I don't have that pet yet.");
						return;
					}
					else
					{
						c->GetTarget()->CastToBot()->SetPetChooserID(3);
					}
				}
				else if(!strcasecmp(sep->arg[2], "monster"))
				{
					if(botlevel < 30)
					{
						c->GetTarget()->Say("I don't have that pet yet.");
						return;
					}
					else
					{
						c->GetTarget()->CastToBot()->SetPetChooserID(4);
					}
				}
				if(c->GetTarget()->GetPet())
				{
					// cast reclaim energy
					uint16 id = c->GetTarget()->GetPetID();
					c->GetTarget()->SetPetID(0);
					c->GetTarget()->CastSpell(331, id);
				}
			}
		}
		else
		{
			c->Message(15, "You must target your Magician bot.");
		}
		return;
	}

	//Summon Corpse
	if(!strcasecmp(sep->arg[1], "corpse") && !strcasecmp(sep->arg[2], "summon")) {
		if(c->GetTarget() == nullptr) {
			c->Message(15, "You must select player with his corpse in the zone.");
			return;
		}
		if(c->IsGrouped()) {
			bool hassummoner = false;
			Mob *t = c->GetTarget();
			Group *g = c->GetGroup();
			int summonerlevel = 0;
			for(int i=0; i<MAX_GROUP_MEMBERS; i++) {
				if(g && g->members[i] && g->members[i]->IsBot() && ((g->members[i]->GetClass() == NECROMANCER)||(g->members[i]->GetClass() == SHADOWKNIGHT))) {
					hassummoner = true;
					summonerlevel = g->members[i]->GetLevel();
					g->members[i]->InterruptSpell();
					if(!t->IsClient()) {
						g->members[i]->Say("You have to target a player with a corpse in the zone");
						return;
					}
					else {
						g->members[i]->SetTarget(t);

						if(summonerlevel < 12) {
							g->members[i]->Say("I don't have that spell yet.");
						}
						else if((summonerlevel > 11) && (summonerlevel < 35)) {
							g->members[i]->Say("Attempting to summon %s\'s corpse.", t->GetCleanName());
							g->members[i]->CastSpell(2213, t->GetID(), 1, -1, -1);
							return;
						}
						else if((summonerlevel > 34) && (summonerlevel < 71)) {
							g->members[i]->Say("Attempting to summon %s\'s corpse.", t->GetCleanName());
							g->members[i]->CastSpell(3, t->GetID(), 1, -1, -1);
							return;
						}
						else if(summonerlevel > 70) {
							g->members[i]->Say("Attempting to summon %s\'s corpse.", t->GetCleanName());
							g->members[i]->CastSpell(10042, t->GetID(), 1, -1, -1);
							return;
						}
					}
				}
			}
			if (!hassummoner) {
				c->Message(15, "You must have a Necromancer or Shadowknight in your group.");
			}
			return;
		}
	}

	//Pacify
	if(!strcasecmp(sep->arg[1], "target") && !strcasecmp(sep->arg[2], "calm"))
	{
		Mob *target = c->GetTarget();

		if(target == nullptr || target->IsClient() || target->IsBot() || target->IsPet() && target->GetOwner()->IsBot())
			c->Message(15, "You must select a monster");
		else {
			if(c->IsGrouped()) {
				Group *g = c->GetGroup();

				for(int i=0; i<MAX_GROUP_MEMBERS; i++) {
					// seperated cleric and chanter so chanter is primary
					if(g && g->members[i] && g->members[i]->IsBot() && (g->members[i]->GetClass() == ENCHANTER)) {
						Bot *pacer = g->members[i]->CastToBot();
						pacer->Say("Trying to pacify %s \n", target->GetCleanName());

						if(pacer->Bot_Command_CalmTarget(target)) {
							if(target->FindType(SE_Lull) || target->FindType(SE_Harmony) || target->FindType(SE_InstantHate))
							//if(pacer->IsPacified(target))
								c->Message(0, "I have successfully pacified %s.", target->GetCleanName());
								return;
							/*else
								c->Message(0, "I failed to pacify %s.", target->GetCleanName());*/
						}
						else
							c->Message(0, "I failed to pacify %s.", target->GetCleanName());
					}
					// seperated cleric and chanter so chanter is primary
					if(g && g->members[i] && g->members[i]->IsBot() && (g->members[i]->GetClass() == CLERIC) && (GroupHasEnchanterClass(g) == false)) {
						Bot *pacer = g->members[i]->CastToBot();
						pacer->Say("Trying to pacify %s \n", target->GetCleanName());

						if(pacer->Bot_Command_CalmTarget(target)) {
							if(target->FindType(SE_Lull) || target->FindType(SE_Harmony) || target->FindType(SE_InstantHate))
							//if(pacer->IsPacified(target))
								c->Message(0, "I have successfully pacified %s.", target->GetCleanName());
								return;
							/*else
								c->Message(0, "I failed to pacify %s.", target->GetCleanName());*/
						}
						else
							c->Message(0, "I failed to pacify %s.", target->GetCleanName());
					}
					/*else
						c->Message(15, "You must have an Enchanter or Cleric in your group.");*/
				}
			}
		}

		return;
	}

	//Charm
	if(!strcasecmp(sep->arg[1], "charm"))
	{
		Mob *target = c->GetTarget();
		if(target == nullptr || target->IsClient() || target->IsBot() || (target->IsPet() && target->GetOwner()->IsBot()))
		{
			c->Message(15, "You must select a monster");
			return;
		}
		uint32 DBtype = c->GetTarget()->GetBodyType();
		Mob *Charmer;
		uint32 CharmerClass = 0;
		Group *g = c->GetGroup();
		if(g) {
			for(int i=0; i<MAX_GROUP_MEMBERS; i++){
				if(g->members[i] && g->members[i]->IsBot()) {
					switch(g->members[i]->GetClass()) {
						case ENCHANTER:
							Charmer = g->members[i];
							CharmerClass = ENCHANTER;
							break;
						case NECROMANCER:
							if(CharmerClass != ENCHANTER){
								Charmer = g->members[i];
								CharmerClass = NECROMANCER;
							}
						case DRUID:
							if (CharmerClass == 0){
								Charmer = g->members[i];
								CharmerClass = DRUID;
							}
							break;
							break;
						default:
							break;
					}
				}
			}
			switch(CharmerClass) {
				case ENCHANTER:
					if	(c->GetLevel() >= 11) {
						Charmer->Say("Trying to charm %s \n", target->GetCleanName(), sep->arg[2]);
						Charmer->CastToBot()->Bot_Command_CharmTarget (1,target);
					}
					else if (c->GetLevel() <= 10){
						Charmer->Say("I don't have the needed level yet", sep->arg[2]);
					}
					else
						Charmer->Say("Mob level is too high or can't be charmed", c->GetName());
					break;

				case NECROMANCER:
					if	((c->GetLevel() >= 18) && (DBtype == 3)) {
						Charmer->Say("Trying to Charm %s \n", target->GetCleanName(), sep->arg[2]);
						Charmer->CastToBot()->Bot_Command_CharmTarget (2,target);
					}
					else if (c->GetLevel() <= 17){
						Charmer->Say("I don't have the needed level yet", sep->arg[2]);
					}
					else
						Charmer->Say("Mob Is not undead...", c->GetName());
					break;

				case DRUID:
					if	((c->GetLevel() >= 13) && (DBtype == 21)) {
						Charmer->Say("Trying to charm %s \n", target->GetCleanName(), sep->arg[2]);
						Charmer->CastToBot()->Bot_Command_CharmTarget (3,target);
					}
					else if (c->GetLevel() <= 12){
						Charmer->Say("I don't have the needed level yet", sep->arg[2]);
					}
					else
						Charmer->Say("Mob is not an animal...", c->GetName());
					break;

				default:
					c->Message(15, "You must have an Enchanter, Necromancer or Druid in your group.");
					break;
			}
		}
	}

	// Remove Bot's Pet
	if(!strcasecmp(sep->arg[1], "pet") && !strcasecmp(sep->arg[2], "remove")) {
		if(c->GetTarget() != nullptr) {
			if (c->IsGrouped() && c->GetTarget()->IsBot() && (c->GetTarget()->CastToBot()->GetBotOwner() == c) &&
				((c->GetTarget()->GetClass() == NECROMANCER) || (c->GetTarget()->GetClass() == ENCHANTER) || (c->GetTarget()->GetClass() == DRUID))) {
					if(c->GetTarget()->CastToBot()->IsBotCharmer()) {
						c->GetTarget()->CastToBot()->SetBotCharmer(false);
						c->GetTarget()->Say("Using a summoned pet.");
					}
					else {
						if(c->GetTarget()->GetPet())
						{
							c->GetTarget()->GetPet()->Say_StringID(PET_GETLOST_STRING);
							// c->GetTarget()->GetPet()->Kill();
							c->GetTarget()->GetPet()->Depop(false);
							c->GetTarget()->SetPetID(0);
						}
						c->GetTarget()->CastToBot()->SetBotCharmer(true);
						c->GetTarget()->Say("Available for Dire Charm command.");
					}
			}
			else {
				c->Message(15, "You must target your Enchanter, Necromancer, or Druid bot.");
			}
		}
		else {
			c->Message(15, "You must target an Enchanter, Necromancer, or Druid bot.");
		}
		return;
	}

	//Dire Charm
	if(!strcasecmp(sep->arg[1], "Dire") && !strcasecmp(sep->arg[2], "Charm"))
	{
		Mob *target = c->GetTarget();
		if(target == nullptr || target->IsClient() || target->IsBot() || (target->IsPet() && target->GetOwner()->IsBot()))
		{
			c->Message(15, "You must select a monster");
			return;
		}
		uint32 DBtype = c->GetTarget()->GetBodyType();
		Mob *Direr;
		uint32 DirerClass = 0;
		Group *g = c->GetGroup();
		if(g) {
			for(int i=0; i<MAX_GROUP_MEMBERS; i++){
				if(g->members[i] && g->members[i]->IsBot()) {
					switch(g->members[i]->GetClass()) {
						case ENCHANTER:
							Direr = g->members[i];
							DirerClass = ENCHANTER;
							break;
						case NECROMANCER:
							if(DirerClass != ENCHANTER){
								Direr = g->members[i];
								DirerClass = NECROMANCER;
							}
						case DRUID:
							if (DirerClass == 0){
								Direr = g->members[i];
								DirerClass = DRUID;
							}
							break;
							break;
						default:
							break;
					}
				}
			}
			switch(DirerClass) {
				case ENCHANTER:
					if	(c->GetLevel() >= 55) {
						Direr->Say("Trying to dire charm %s \n", target->GetCleanName(), sep->arg[2]);
						Direr->CastToBot()->Bot_Command_DireTarget (1,target);
					}
					else if (c->GetLevel() <= 55){
						Direr->Say("I don't have the needed level yet", sep->arg[2]);
					}
					else
						Direr->Say("Mob level is too high or can't be charmed", c->GetName());
					break;

				case NECROMANCER:
					if	((c->GetLevel() >= 55) && (DBtype == 3)) {
						Direr->Say("Trying to dire charm %s \n", target->GetCleanName(), sep->arg[2]);
						Direr->CastToBot()->Bot_Command_DireTarget (2,target);
					}
					else if (c->GetLevel() <= 55){
						Direr->Say("I don't have the needed level yet", sep->arg[2]);
					}
					else
						Direr->Say("Mob Is not undead...", c->GetName());
					break;

				case DRUID:
					if	((c->GetLevel() >= 55) && (DBtype == 21)) {
						Direr->Say("Trying to dire charm %s \n", target->GetCleanName(), sep->arg[2]);
						Direr->CastToBot()->Bot_Command_DireTarget (3,target);
					}
					else if (c->GetLevel() <= 55){
						Direr->Say("I don't have the needed level yet", sep->arg[2]);
					}
					else
						Direr->Say("Mob is not an animal...", c->GetName());
					break;

				default:
					c->Message(15, "You must have an Enchanter, Necromancer or Druid in your group.");
					break;
			}
		}
	}

	// Evacuate
	if(!strcasecmp(sep->arg[1], "evac")) {
		Mob *evac = nullptr;
		bool hasevac = false;
		if(c->IsGrouped())
		{
			Group *g = c->GetGroup();
			if(g) {
				for(int i=0; i<MAX_GROUP_MEMBERS; i++)
				{
					if((g->members[i] && g->members[i]->IsBot() && (g->members[i]->GetClass() == DRUID))
						|| (g->members[i] && g->members[i]->IsBot() && (g->members[i]->GetClass() == WIZARD)))
					{
						hasevac = true;
						evac = g->members[i];
					}
				}
				if(!hasevac) {
					c->Message(15, "You must have a Druid in your group.");
				}
			}
		}
		if((hasevac) && (c->GetLevel() >= 18)) {
			evac->Say("Attempting to Evac you %s.", c->GetName());
			evac->CastToClient()->CastSpell(2183, c->GetID(), 1, -1, -1);
		}
		else if((hasevac) && (c->GetLevel() <= 17)) {
			evac->Say("I'm not level 18 yet.", c->GetName());
		}
		return;
	}

	// Sow
	if ((!strcasecmp(sep->arg[1], "sow")) && (c->IsGrouped())) {
		Mob *Sower;
		uint32 SowerClass = 0;
		Group *g = c->GetGroup();
		if(g) {
			for(int i=0; i<MAX_GROUP_MEMBERS; i++){
				if(g->members[i] && g->members[i]->IsBot()) {
					switch(g->members[i]->GetClass()) {
						case DRUID:
							Sower = g->members[i];
							SowerClass = DRUID;
							break;
						case SHAMAN:
							if (SowerClass != DRUID){
								Sower = g->members[i];
								SowerClass = SHAMAN;
							}
							break;
						case RANGER:
							if (SowerClass == 0){
								Sower = g->members[i];
								SowerClass = RANGER;
							}
							break;
						case BEASTLORD:
							if (SowerClass == 0){
								Sower = g->members[i];
								SowerClass = BEASTLORD;
							}
							break;
						default:
							break;
					}
				}
			}
			switch(SowerClass) {
				case DRUID:
					if ((!strcasecmp(sep->arg[2], "regular")) && (zone->CanCastOutdoor()) && (c->GetLevel() >= 10) ) {
						Sower->Say("Casting sow...");
						Sower->CastSpell(278, c->GetID(), 1, -1, -1);
					}
					else if ((!strcasecmp(sep->arg[2], "regular")) && (zone->CanCastOutdoor()) && (c->GetLevel() <= 10) ) {
						Sower->Say("I'm not level 10 yet.");
					}
					else if ((!strcasecmp(sep->arg[2], "wolf")) && zone->CanCastOutdoor() && (c->GetLevel() >= 20)) {
						Sower->Say("Casting group wolf...");
						Sower->CastSpell(428, c->GetID(), 1, -1, -1);
					}
					else if ((!strcasecmp(sep->arg[2], "wolf")) && (c->GetLevel() <= 20)) {
						Sower->Say("I'm not level 20 yet.");
					}
					else if ((!strcasecmp(sep->arg[2], "feral")) && (c->GetLevel() >= 50)) {
						Sower->Say("Casting Feral Pack...");
						Sower->CastSpell(4058, c->GetID(), 1, -1, -1);
					}
					else if ((!strcasecmp(sep->arg[2], "feral")) && (c->GetLevel() <= 50)) {
						Sower->Say("I'm not level 50 yet.");
					}
					else if ((!strcasecmp(sep->arg[2], "shrew")) && (c->GetLevel() >= 35)) {
						Sower->Say("Casting Pack Shrew...");
						Sower->CastSpell(4055, c->GetID(), 1, -1, -1);
					}
					else if ((!strcasecmp(sep->arg[2], "wolf")) && (c->GetLevel() <= 35)) {
						Sower->Say("I'm not level 35 yet.");
					}
					else if ((!zone->CanCastOutdoor()) && (!strcasecmp(sep->arg[2], "regular")) ||
						(!zone->CanCastOutdoor()) && (!strcasecmp(sep->arg[2], "wolf"))) {
							Sower->Say("I can't cast this spell indoors, try [sow shrew] if you're 35 or higher, or [sow feral] if you're 50 or higher,", c->GetName());
					}
					else if (!zone->CanCastOutdoor()) {
						Sower->Say("I can't cast this spell indoors, try [sow shrew] if you're 35 or higher, or [sow feral] if you're 50 or higher,", c->GetName());
					}
					else if (zone->CanCastOutdoor()) {
						Sower->Say("Do you want [sow regular] or [sow wolf]?", c->GetName());
					}
					else if (!zone->CanCastOutdoor()) {
						Sower->Say("I can't cast this spell indoors, try [sow shrew] if you're 35 or higher, or [sow feral] if you're 50 or higher,", c->GetName());
					}
					break;

				case SHAMAN:

					if ((zone->CanCastOutdoor()) && (c->GetLevel() >= 9)) {
						Sower->Say("Casting SoW...");
						Sower->CastToClient()->CastSpell(278, c->GetID(), 1, -1, -1);
					}
					else if (!zone->CanCastOutdoor()) {
						Sower->Say("I can't cast this spell indoors", c->GetName());
					}
					else if (c->GetLevel() <= 9) {
						Sower->Say("I'm not level 9 yet.");
					}
					break;

				case RANGER:

					if ((zone->CanCastOutdoor()) && (c->GetLevel() >= 28)){
						Sower->Say("Casting SoW...");
						Sower->CastToClient()->CastSpell(278, c->GetID(), 1, -1, -1);
					}
					else if (!zone->CanCastOutdoor()) {
						Sower->Say("I can't cast this spell indoors", c->GetName());
					}
					else if (c->GetLevel() <= 28) {
						Sower->Say("I'm not level 28 yet.");
					}
					break;

				case BEASTLORD:

					if((zone->CanCastOutdoor()) && (c->GetLevel() >= 24)) {
						Sower->Say("Casting SoW...");
						Sower->CastToClient()->CastSpell(278, c->GetID(), 1, -1, -1);
					}
					else if (!zone->CanCastOutdoor()) {
						Sower->Say("I can't cast this spell indoors", c->GetName());
					}
					else if (c->GetLevel() <= 24) {
						Sower->Say("I'm not level 24 yet.");
					}
					break;


				default:
					c->Message(15, "You must have a Druid, Shaman, Ranger, or Beastlord in your group.");
					break;
			}
		}
	}

	// Shrink
	if ((!strcasecmp(sep->arg[1], "shrink")) && (c->IsGrouped())) {
		Mob *Shrinker;
		uint32 ShrinkerClass = 0;
		Group *g = c->GetGroup();
		Mob *target = c->GetTarget();

		if(target == nullptr || (!target->IsClient() && (c->GetTarget()->CastToBot()->GetBotOwner() != c)))
			c->Message(15, "You must select a player or bot you own");

		else if(g) {
			for(int i=0; i<MAX_GROUP_MEMBERS; i++){
				if(g->members[i] && g->members[i]->IsBot()) {
					switch(g->members[i]->GetClass()) {
						case SHAMAN:
							Shrinker = g->members[i];
							ShrinkerClass = SHAMAN;
							break;
						case BEASTLORD:
							if (ShrinkerClass != SHAMAN){
								Shrinker = g->members[i];
								ShrinkerClass = BEASTLORD;
							}
							break;
						default:
							break;
					}
				}
			}
			switch(ShrinkerClass) {
				case SHAMAN:

					if (c->GetLevel() >= 15) {
						Shrinker->Say("Casting Shrink...");
						Shrinker->CastToBot()->SpellOnTarget(345, target);
					}
					else if (c->GetLevel() <= 14) {
						Shrinker->Say("I'm not level 15 yet.");
					}
					break;

				case BEASTLORD:

					if (c->GetLevel() >= 23) {
						Shrinker->Say("Casting Shrink...");
						Shrinker->CastToBot()->SpellOnTarget(345, target);
					}
					else if (c->GetLevel() <= 22) {
						Shrinker->Say("I'm not level 23 yet.");
					}
					break;

				default:
					c->Message(15, "You must have a Shaman or Beastlord in your group.");
					break;
			}
		}
	}

	// Gate
	if ((!strcasecmp(sep->arg[1], "gate")) && (c->IsGrouped())) {
		Mob *Gater;
		uint32 GaterClass = 0;
		Group *g = c->GetGroup();
		if(g) {
			for(int i=0; i<MAX_GROUP_MEMBERS; i++){
				if(g->members[i] && g->members[i]->IsBot()) {
					switch(g->members[i]->GetClass()) {
						case DRUID:
							Gater = g->members[i];
							GaterClass = DRUID;
							break;
						case WIZARD:
							if (GaterClass == 0){
								Gater = g->members[i];
								GaterClass = WIZARD;
							}
							break;
						default:
							break;
					}
				}
			}
			switch(GaterClass) {
				case DRUID:
					if ((!strcasecmp(sep->arg[2], "karana")) && (c->GetLevel() >= 25) ) {
						Gater->Say("Casting Circle of Karana...");
						Gater->CastSpell(550, c->GetID(), 1, -1, -1);
					}
					else if ((!strcasecmp(sep->arg[2], "commons")) && (c->GetLevel() >= 27)) {
						Gater->Say("Casting Circle of Commons...");
						Gater->CastSpell(551, c->GetID(), 1, -1, -1);
					}
					else if ((!strcasecmp(sep->arg[2], "tox")) && (c->GetLevel() >= 25)) {
						Gater->Say("Casting Circle of Toxxulia...");
						Gater->CastSpell(552, c->GetID(), 1, -1, -1);
					}
					else if ((!strcasecmp(sep->arg[2], "butcher")) && (c->GetLevel() >= 25)) {
						Gater->Say("Casting Circle of Butcherblock...");
						Gater->CastSpell(553, c->GetID(), 1, -1, -1);
					}
					else if ((!strcasecmp(sep->arg[2], "lava")) && (c->GetLevel() >= 30)) {
						Gater->Say("Casting Circle of Lavastorm...");
						Gater->CastSpell(554, c->GetID(), 1, -1, -1);
					}
					else if ((!strcasecmp(sep->arg[2], "ro")) && (c->GetLevel() >= 32)) {
						Gater->Say("Casting Circle of Ro...");
						Gater->CastSpell(555, c->GetID(), 1, -1, -1);
					}
					else if ((!strcasecmp(sep->arg[2], "feerrott")) && (c->GetLevel() >= 32)) {
						Gater->Say("Casting Circle of feerrott...");
						Gater->CastSpell(556, c->GetID(), 1, -1, -1);
					}
					else if ((!strcasecmp(sep->arg[2], "steamfont")) && (c->GetLevel() >= 31)) {
						Gater->Say("Casting Circle of Steamfont...");
						Gater->CastSpell(557, c->GetID(), 1, -1, -1);
					}
					else if ((!strcasecmp(sep->arg[2], "misty")) && (c->GetLevel() >= 36)) {
						Gater->Say("Casting Circle of Misty...");
						Gater->CastSpell(558, c->GetID(), 1, -1, -1);
					}
					else if ((!strcasecmp(sep->arg[2], "wakening")) && (c->GetLevel() >= 40)) {
						Gater->Say("Casting Circle of Wakening Lands...");
						Gater->CastSpell(1398, c->GetID(), 1, -1, -1);
					}
					else if ((!strcasecmp(sep->arg[2], "iceclad")) && (c->GetLevel() >= 32)) {
						Gater->Say("Casting Circle of Iceclad Ocean...");
						Gater->CastSpell(1434, c->GetID(), 1, -1, -1);
					}
					else if ((!strcasecmp(sep->arg[2], "divide")) && (c->GetLevel() >= 36)) {
						Gater->Say("Casting Circle of The Great Divide...");
						Gater->CastSpell(1438, c->GetID(), 1, -1, -1);
					}
					else if ((!strcasecmp(sep->arg[2], "cobalt")) && (c->GetLevel() >= 42)) {
						Gater->Say("Casting Circle of Cobalt Scar...");
						Gater->CastSpell(1440, c->GetID(), 1, -1, -1);
					}
					else if ((!strcasecmp(sep->arg[2], "combines")) && (c->GetLevel() >= 33)) {
						Gater->Say("Casting Circle of The Combines...");
						Gater->CastSpell(1517, c->GetID(), 1, -1, -1);
					}
					else if ((!strcasecmp(sep->arg[2], "surefall")) && (c->GetLevel() >= 26)) {
						Gater->Say("Casting Circle of Surefall Glade...");
						Gater->CastSpell(2020, c->GetID(), 1, -1, -1);
					}
					else if ((!strcasecmp(sep->arg[2], "grimling")) && (c->GetLevel() >= 29)) {
						Gater->Say("Casting Circle of Grimling Forest...");
						Gater->CastSpell(2419, c->GetID(), 1, -1, -1);
					}
					else if ((!strcasecmp(sep->arg[2], "twilight")) && (c->GetLevel() >= 33)) {
						Gater->Say("Casting Circle of Twilight...");
						Gater->CastSpell(2424, c->GetID(), 1, -1, -1);
					}
					else if ((!strcasecmp(sep->arg[2], "dawnshroud")) && (c->GetLevel() >= 37)) {
						Gater->Say("Casting Circle of Dawnshroud...");
						Gater->CastSpell(2429, c->GetID(), 1, -1, -1);
					}
					else if ((!strcasecmp(sep->arg[2], "nexus")) && (c->GetLevel() >= 26)) {
						Gater->Say("Casting Circle of The Nexus...");
						Gater->CastSpell(2432, c->GetID(), 1, -1, -1);
					}
					else if ((!strcasecmp(sep->arg[2], "pok")) && (c->GetLevel() >= 38)) {
						Gater->Say("Casting Circle of Knowledge...");
						Gater->CastSpell(3184, c->GetID(), 1, -1, -1);
					}
					else if ((!strcasecmp(sep->arg[2], "stonebrunt")) && (c->GetLevel() >= 28)) {
						Gater->Say("Casting Circle of Stonebrunt Mountains...");
						Gater->CastSpell(3792, c->GetID(), 1, -1, -1);
					}
					else if ((!strcasecmp(sep->arg[2], "bloodfields")) && (c->GetLevel() >= 55)) {
						Gater->Say("Casting Circle of Bloodfields...");
						Gater->CastSpell(6184, c->GetID(), 1, -1, -1);
					}
					else if ((!strcasecmp(sep->arg[2], "emerald")) && (c->GetLevel() >= 39)) {
						Gater->Say("Casting Wind of the South...");
						Gater->CastSpell(1737, c->GetID(), 1, -1, -1);
					}
					else if ((!strcasecmp(sep->arg[2], "skyfire")) && (c->GetLevel() >= 44)) {
						Gater->Say("Casting Wind of the North...");
						Gater->CastSpell(1736, c->GetID(), 1, -1, -1);
					}
					else if ((!strcasecmp(sep->arg[2], "slaughter")) && (c->GetLevel() >= 64)) {
						Gater->Say("Casting Circle of Slaughter...");
						Gater->CastSpell(6179, c->GetID(), 1, -1, -1);
					}
					else if ((!strcasecmp(sep->arg[2], "karana")
						|| !strcasecmp(sep->arg[2], "tox")
						|| !strcasecmp(sep->arg[2], "butcher") && (c->GetLevel() <= 25))
						|| !strcasecmp(sep->arg[2], "commons") && (c->GetLevel() <= 27)
						|| (!strcasecmp(sep->arg[2], "ro")
						|| !strcasecmp(sep->arg[2], "feerrott") && (c->GetLevel() <= 32))
						|| !strcasecmp(sep->arg[2], "steamfont") && (c->GetLevel() <= 31)
						|| !strcasecmp(sep->arg[2], "misty") && (c->GetLevel() <= 36)
						|| !strcasecmp(sep->arg[2], "lava") && (c->GetLevel() <= 30)
						|| !strcasecmp(sep->arg[2], "wakening") && (c->GetLevel() <= 40)
						|| !strcasecmp(sep->arg[2], "iceclad") && (c->GetLevel() <= 32)
						|| !strcasecmp(sep->arg[2], "divide") && (c->GetLevel() <= 38)
						|| !strcasecmp(sep->arg[2], "cobalt") && (c->GetLevel() <= 42)
						|| !strcasecmp(sep->arg[2], "combines") && (c->GetLevel() <= 33)
						|| !strcasecmp(sep->arg[2], "surefall") && (c->GetLevel() <= 26)
						|| !strcasecmp(sep->arg[2], "grimling") && (c->GetLevel() <= 29)
						|| !strcasecmp(sep->arg[2], "twilight") && (c->GetLevel() <= 33)
						|| !strcasecmp(sep->arg[2], "dawnshroud") && (c->GetLevel() <= 37)
						|| !strcasecmp(sep->arg[2], "nexus") && (c->GetLevel() <= 26)
						|| !strcasecmp(sep->arg[2], "pok") && (c->GetLevel() <= 38)
						|| !strcasecmp(sep->arg[2], "stonebrunt") && (c->GetLevel() <= 28)
						|| !strcasecmp(sep->arg[2], "bloodfields") && (c->GetLevel() <= 55)
						|| !strcasecmp(sep->arg[2], "emerald") && (c->GetLevel() <= 38)
						|| !strcasecmp(sep->arg[2], "skyfire") && (c->GetLevel() <= 43)
						|| !strcasecmp(sep->arg[2], "wos") && (c->GetLevel() <= 64)) {
							Gater->Say("I don't have the needed level yet", sep->arg[2]);
					}
					else {
						Gater->Say("With the proper level I can [gate] to [karana],[commons],[tox],[butcher],[lava],[ro],[feerrott],[steamfont],[misty],[wakening],[iceclad],[divide],[cobalt],[combines],[surefall],[grimling],[twilight],[dawnshroud],[nexus],[pok],[stonebrunt],[bloodfields],[emerald],[skyfire] or [wos].", c->GetName());
					}
					break;

				case WIZARD:

					if ((!strcasecmp(sep->arg[2], "commons")) && (c->GetLevel() >= 35) ) {
						Gater->Say("Casting Common Portal...");
						Gater->CastSpell(566, c->GetID(), 1, -1, -1);
					}
					else if ((!strcasecmp(sep->arg[2], "fay")) && (c->GetLevel() >= 27)) {
						Gater->Say("Casting Fay Portal...");
						Gater->CastSpell(563, c->GetID(), 1, -1, -1);
					}
					else if ((!strcasecmp(sep->arg[2], "ro")) && (c->GetLevel() >= 37)) {
						Gater->Say("Casting Ro Portal...");
						Gater->CastSpell(567, c->GetID(), 1, -1, -1);
					}
					else if ((!strcasecmp(sep->arg[2], "tox")) && (c->GetLevel() >= 25)) {
						Gater->Say("Casting Toxxula Portal...");
						Gater->CastSpell(561, c->GetID(), 1, -1, -1);
					}
					else if ((!strcasecmp(sep->arg[2], "nk")) && (c->GetLevel() >= 27)) {
						Gater->Say("Casting North Karana Portal...");
						Gater->CastSpell(562, c->GetID(), 1, -1, -1);
					}
					else if ((!strcasecmp(sep->arg[2], "nek")) && (c->GetLevel() >= 32)) {
						Gater->Say("Casting Nektulos Portal...");
						Gater->CastSpell(564, c->GetID(), 1, -1, -1);
					}
					else if ((!strcasecmp(sep->arg[2], "wakening")) && (c->GetLevel() >= 43)) {
						Gater->Say("Casting Wakening Lands Portal...");
						Gater->CastSpell(1399, c->GetID(), 1, -1, -1);
					}
					else if ((!strcasecmp(sep->arg[2], "iceclad")) && (c->GetLevel() >= 33)) {
						Gater->Say("Casting Iceclad Ocean Portal...");
						Gater->CastSpell(1418, c->GetID(), 1, -1, -1);
					}
					else if ((!strcasecmp(sep->arg[2], "divide")) && (c->GetLevel() >= 36)) {
						Gater->Say("Casting Great Divide Portal...");
						Gater->CastSpell(1423, c->GetID(), 1, -1, -1);
					}
					else if ((!strcasecmp(sep->arg[2], "cobalt")) && (c->GetLevel() >= 43)) {
						Gater->Say("Casting Cobalt Scar Portal...");
						Gater->CastSpell(1425, c->GetID(), 1, -1, -1);
					}
					else if ((!strcasecmp(sep->arg[2], "combines")) && (c->GetLevel() >= 34)) {
						Gater->Say("Casting Combines Portal...");
						Gater->CastSpell(1516, c->GetID(), 1, -1, -1);
					}
					else if ((!strcasecmp(sep->arg[2], "wk")) && (c->GetLevel() >= 27)) {
						Gater->Say("Casting West Karana Portal...");
						Gater->CastSpell(568, c->GetID(), 1, -1, -1);
					}
					else if ((!strcasecmp(sep->arg[2], "twilight")) && (c->GetLevel() >= 27)) {
						Gater->Say("Casting Twilight Portal...");
						Gater->CastSpell(2425, c->GetID(), 1, -1, -1);
					}
					else if ((!strcasecmp(sep->arg[2], "dawnshroud")) && (c->GetLevel() >= 27)) {
						Gater->Say("Casting Dawnshroud Portal...");
						Gater->CastSpell(2430, c->GetID(), 1, -1, -1);
					}
					else if ((!strcasecmp(sep->arg[2], "nexus")) && (c->GetLevel() >= 29)) {
						Gater->Say("Casting Nexus Portal...");
						Gater->CastSpell(2944, c->GetID(), 1, -1, -1);
					}
					else if ((!strcasecmp(sep->arg[2], "pok")) && (c->GetLevel() >= 27)) {
						Gater->Say("Casting Plane of Knowledge Portal...");
						Gater->CastSpell(3180, c->GetID(), 1, -1, -1);
					}
					else if ((!strcasecmp(sep->arg[2], "wos")) && (c->GetLevel() >= 27)) {
						Gater->Say("Casting Wall of Slaughter Portal...");
						Gater->CastSpell(6178, c->GetID(), 1, -1, -1);
					}
					else if ((!strcasecmp(sep->arg[2], "grimling")) && (c->GetLevel() >= 29)) {
						Gater->Say("Casting Fay Portal...");
						Gater->CastSpell(2420, c->GetID(), 1, -1, -1);
					}
					else if ((!strcasecmp(sep->arg[2], "emerald")) && (c->GetLevel() >= 37)) {
						Gater->Say("Porting to Emerald Jungle...");
						Gater->CastSpell(1739, c->GetID(), 1, -1, -1);
					}
					else if ((!strcasecmp(sep->arg[2], "hateplane")) && (c->GetLevel() >= 39)) {
						Gater->Say("Porting to Hate Plane...");
						Gater->CastSpell(666, c->GetID(), 1, -1, -1);
					}
					else if ((!strcasecmp(sep->arg[2], "airplane")) && (c->GetLevel() >= 39)) {
						Gater->Say("Porting to airplane...");
						Gater->CastSpell(674, c->GetID(), 1, -1, -1);
					}
					else if ((!strcasecmp(sep->arg[2], "skyfire")) && (c->GetLevel() >= 36)) {
						Gater->Say("Porting to Skyfire...");
						Gater->CastSpell(1738, c->GetID(), 1, -1, -1);
					}
					else if ((!strcasecmp(sep->arg[2], "bloodfields")) && (c->GetLevel() >= 55)) {
						Gater->Say("Casting Bloodfields Portal...");
						Gater->CastSpell(6183, c->GetID(), 1, -1, -1);
					}
					else if ((!strcasecmp(sep->arg[2], "stonebrunt")) && (c->GetLevel() >= 27)) {
						Gater->Say("Casting Stonebrunt Portal...");
						Gater->CastSpell(3793, c->GetID(), 1, -1, -1);
					}
					else if ((!strcasecmp(sep->arg[2], "commons") && (c->GetLevel() <= 35))
						|| !strcasecmp(sep->arg[2], "fay") && (c->GetLevel() <= 27)
						|| (!strcasecmp(sep->arg[2], "ro") && (c->GetLevel() <= 37))
						|| !strcasecmp(sep->arg[2], "tox") && (c->GetLevel() <= 25)
						|| !strcasecmp(sep->arg[2], "nk") && (c->GetLevel() <= 25)
						|| !strcasecmp(sep->arg[2], "nek") && (c->GetLevel() <= 32)
						|| !strcasecmp(sep->arg[2], "wakening") && (c->GetLevel() <= 43)
						|| !strcasecmp(sep->arg[2], "iceclad") && (c->GetLevel() <= 33)
						|| !strcasecmp(sep->arg[2], "divide") && (c->GetLevel() <= 36)
						|| !strcasecmp(sep->arg[2], "cobalt") && (c->GetLevel() <= 43)
						|| !strcasecmp(sep->arg[2], "combines") && (c->GetLevel() <= 34)
						|| !strcasecmp(sep->arg[2], "wk") && (c->GetLevel() <= 37)
						|| !strcasecmp(sep->arg[2], "twilight") && (c->GetLevel() <= 33)
						|| !strcasecmp(sep->arg[2], "dawnshroud") && (c->GetLevel() <= 39)
						|| !strcasecmp(sep->arg[2], "nexus") && (c->GetLevel() <= 29)
						|| (!strcasecmp(sep->arg[2], "pok")
						|| !strcasecmp(sep->arg[2], "hateplane")
						|| !strcasecmp(sep->arg[2], "airplane") && (c->GetLevel() <= 38))
						|| !strcasecmp(sep->arg[2], "grimling") && (c->GetLevel() <= 29)
						|| !strcasecmp(sep->arg[2], "bloodfields") && (c->GetLevel() <= 55)
						|| !strcasecmp(sep->arg[2], "stonebrunt") && (c->GetLevel() <= 27)
						|| !strcasecmp(sep->arg[2], "emerald") && (c->GetLevel() <= 36)
						|| !strcasecmp(sep->arg[2], "skyfire") && (c->GetLevel() <= 36)
						|| !strcasecmp(sep->arg[2], "wos") && (c->GetLevel() <= 64)) {
							Gater->Say("I don't have the needed level yet", sep->arg[2]);
					}
					else {
						Gater->Say("With the proper level I can [gate] to [commons],[fay],[ro],[tox],[nk],[wakening],[iceclad],[divide],[cobalt],[combines],[wk],[grimling],[twilight],[dawnshroud],[nexus],[pok],[stonebrunt],[bloodfields],[emerald],[skyfire],[hateplane],[airplane] or [wos].", c->GetName());
					}
					break;
				default:
					c->Message(15, "You must have a Druid or Wizard in your group.");
					break;
			}
		}
	}

	//Endure Breath
	if ((!strcasecmp(sep->arg[1], "endureb")) && (c->IsGrouped())) {
		Mob *Endurer;
		uint32 EndurerClass = 0;
		Group *g = c->GetGroup();
		if(g) {
			for(int i=0; i<MAX_GROUP_MEMBERS; i++){
				if(g->members[i] && g->members[i]->IsBot()) {
					switch(g->members[i]->GetClass()) {
						case DRUID:
							Endurer = g->members[i];
							EndurerClass = DRUID;
							break;
						case SHAMAN:
							if (EndurerClass != DRUID){
								Endurer = g->members[i];
								EndurerClass = SHAMAN;
							}
							break;
						case ENCHANTER:
							if(EndurerClass == 0){
								Endurer = g->members[i];
								EndurerClass = ENCHANTER;
							}
							break;
						case RANGER:
							if(EndurerClass == 0) {
								Endurer = g->members[i];
								EndurerClass = RANGER;
							}
							break;
						case BEASTLORD:
							if(EndurerClass == 0) {
								Endurer = g->members[i];
								EndurerClass = BEASTLORD;
							}
							break;
						default:
							break;
					}
				}
			}
			switch(EndurerClass) {
				case DRUID:
					if (c->GetLevel() < 6) {
						Endurer->Say("I'm not level 6 yet.");
					}
					else {
						Endurer->Say("Casting Enduring Breath...");
						Endurer->CastSpell(86, c->GetID(), 1, -1, -1);
						break;
					}
					break;
				case SHAMAN:
					if (c->GetLevel() < 12) {
						Endurer->Say("I'm not level 12 yet.");
					}
					else {
						Endurer->Say("Casting Enduring Breath...");
						Endurer->CastSpell(86, c->GetID(), 1, -1, -1);
					}
					break;
				case RANGER:
					if (c->GetLevel() < 20) {
						Endurer->Say("I'm not level 20 yet.");
					}
					else {
						Endurer->Say("Casting Enduring Breath...");
						Endurer->CastSpell(86, c->GetID(), 1, -1, -1);
					}
					break;
				case ENCHANTER:
					if (c->GetLevel() < 12) {
						Endurer->Say("I'm not level 12 yet.");
					}
					else {
						Endurer->Say("Casting Enduring Breath...");
						Endurer->CastSpell(86, c->GetID(), 1, -1, -1);
					}
					break;
				case BEASTLORD:
					if (c->GetLevel() < 25) {
						Endurer->Say("I'm not level 25 yet.");
					}
					else {
						Endurer->Say("Casting Enduring Breath...");
						Endurer->CastSpell(86, c->GetID(), 1, -1, -1);
					}
					break;
				default:
					c->Message(15, "You must have a Druid, Shaman, Ranger, Enchanter, or Beastlord in your group.");
					break;
			}
		}
	}

	//Invisible
	if ((!strcasecmp(sep->arg[1], "invis")) && (c->IsGrouped())) {
		Mob *Inviser;
		uint32 InviserClass = 0;
		Group *g = c->GetGroup();
		if(g) {
			for(int i=0; i<MAX_GROUP_MEMBERS; i++){
				if(g->members[i] && g->members[i]->IsBot()) {
					switch(g->members[i]->GetClass()) {
						case ENCHANTER:
							Inviser = g->members[i];
							InviserClass = ENCHANTER;
							break;
						case MAGICIAN:
							if (InviserClass != ENCHANTER){
								Inviser = g->members[i];
								InviserClass = MAGICIAN;
							}
							break;
						case WIZARD:
							if((InviserClass != ENCHANTER) && (InviserClass != MAGICIAN)){
								Inviser = g->members[i];
								InviserClass = WIZARD;
							}
							break;
						case NECROMANCER:
							if(InviserClass == 0){
								Inviser = g->members[i];
								InviserClass = NECROMANCER;
							}
							break;
						case DRUID:
							if((InviserClass != ENCHANTER) && (InviserClass != WIZARD)
								|| (InviserClass != MAGICIAN)){
									Inviser = g->members[i];
									InviserClass = DRUID;
							}
							break;
						default:
							break;
					}
				}
			}
			switch(InviserClass) {
				case ENCHANTER:
					if ((c->GetLevel() <= 14) && (!strcasecmp(sep->arg[2], "undead"))) {
						Inviser->Say("I'm not level 14 yet.");
					}
					else if ((!c->IsInvisible(c)) && (!c->invisible_undead) && (c->GetLevel() >= 14) && (!strcasecmp(sep->arg[2], "undead"))) {
						Inviser->Say("Casting invis undead...");
						Inviser->CastSpell(235, c->GetID(), 1, -1, -1);
					}
					else if ((c->GetLevel() <= 4) && (!strcasecmp(sep->arg[2], "live"))) {
						Inviser->Say("I'm not level 4 yet.");
					}
					else if ((!c->IsInvisible(c))&& (!c->invisible_undead) && (c->GetLevel() >= 4) && (!strcasecmp(sep->arg[2], "live"))) {
						Inviser->Say("Casting invisibilty...");
						Inviser->CastSpell(42, c->GetID(), 1, -1, -1);
					}
					else if ((c->GetLevel() <= 6) && (!strcasecmp(sep->arg[2], "see"))) {
						Inviser->Say("I'm not level 6 yet.");
					}
					else if ((c->GetLevel() >= 6) && (!strcasecmp(sep->arg[2], "see"))) {
						Inviser->Say("Casting see invisible...");
						Inviser->CastSpell(80, c->GetID(), 1, -1, -1);
					}
					else if ((c->IsInvisible(c)) || (c->invisible_undead)) {
						Inviser->Say("I can't cast this if you're already invis-buffed...");
					}
					else {
						Inviser->Say("Do you want [invis undead], [invis live] or [invis see] ?", c->GetName());
					}
					break;
				case MAGICIAN:
					if (!strcasecmp(sep->arg[2], "undead")) {
						Inviser->Say("I don't have that spell.");
					}
					else if ((c->GetLevel() <= 8) && (!strcasecmp(sep->arg[2], "live"))) {
						Inviser->Say("I'm not level 8 yet.");
					}
					else if ((!c->IsInvisible(c))&& (!c->invisible_undead) && (c->GetLevel() >= 8) && (!strcasecmp(sep->arg[2], "live"))) {
						Inviser->Say("Casting invisibilty...");
						Inviser->CastSpell(42, c->GetID(), 1, -1, -1);
					}
					else if ((c->GetLevel() <= 16) && (!strcasecmp(sep->arg[2], "see"))) {
						Inviser->Say("I'm not level 16 yet.");
					}
					else if ((c->GetLevel() >= 16) && (!strcasecmp(sep->arg[2], "see"))) {
						Inviser->Say("Casting see invisible...");
						Inviser->CastSpell(80, c->GetID(), 1, -1, -1);
					}
					else if ((c->IsInvisible(c)) || (c->invisible_undead)) {
						Inviser->Say("I can't cast this if you're already invis-buffed...");
					}
					else {
						Inviser->Say("Do you want [invis live] or [invis see] ?", c->GetName());
					}
					break;
				case WIZARD:
					if ((c->GetLevel() <= 39) && (!strcasecmp(sep->arg[2], "undead"))) {
						Inviser->Say("I'm not level 39 yet.");
					}
					else if ((!c->IsInvisible(c))&& (!c->invisible_undead) && (c->GetLevel() >= 39) && (!strcasecmp(sep->arg[2], "undead"))) {
						Inviser->Say("Casting invis undead...");
						Inviser->CastSpell(235, c->GetID(), 1, -1, -1);
					}
					else if ((c->GetLevel() <= 16) && (!strcasecmp(sep->arg[2], "live"))) {
						Inviser->Say("I'm not level 16 yet.");
					}
					else if ((!c->IsInvisible(c))&& (!c->invisible_undead) && (c->GetLevel() >= 16) && (!strcasecmp(sep->arg[2], "live"))) {
						Inviser->Say("Casting invisibilty...");
						Inviser->CastSpell(42, c->GetID(), 1, -1, -1);
					}
					else if ((c->GetLevel() <= 4) && (!strcasecmp(sep->arg[2], "see"))) {
						Inviser->Say("I'm not level 6 yet.");
					}
					else if ((c->GetLevel() >= 4) && (!strcasecmp(sep->arg[2], "see"))) {
						Inviser->Say("Casting see invisible...");
						Inviser->CastSpell(80, c->GetID(), 1, -1, -1);
					}
					else if ((c->IsInvisible(c)) || (c->invisible_undead)) {
						Inviser->Say("I can't cast this if you're already invis-buffed...");
					}
					else {
						Inviser->Say("Do you want [invis undead], [invis live] or [invis see] ?", c->GetName());
					}
					break;
				case NECROMANCER:
					if ((!c->IsInvisible(c))&& (!c->invisible_undead) && (!strcasecmp(sep->arg[2], "undead"))) {
						Inviser->Say("Casting invis undead...");
						Inviser->CastSpell(235, c->GetID(), 1, -1, -1);
					}
					else if (!strcasecmp(sep->arg[2], "see")) {
						Inviser->Say("I don't have that spell...");
					}
					else if (!strcasecmp(sep->arg[2], "live")) {
						Inviser->Say("I don't have that spell...");
					}
					else if ((c->IsInvisible(c))|| (c->invisible_undead)) {
						Inviser->Say("I can't cast this if you're already invis-buffed...");
					}
					else {
						Inviser->Say("I only have [invis undead]", c->GetName());
					}
					break;
				case DRUID:
					if (!strcasecmp(sep->arg[2], "undead")) {
						Inviser->Say("I don't have that spell...");
					}
					else if ((c->GetLevel() <= 4) && (!strcasecmp(sep->arg[2], "live"))) {
						Inviser->Say("I'm not level 4 yet.");
					}
					else if ((!c->IsInvisible(c))&& (!c->invisible_undead) && (c->GetLevel() >= 18) && (!strcasecmp(sep->arg[2], "live"))) {
						Inviser->Say("Casting Superior Camouflage...");
						Inviser->CastSpell(34, c->GetID(), 1, -1, -1);
					}
					else if ((!c->IsInvisible(c))&& (!c->invisible_undead) && (c->GetLevel() >= 4) && (!strcasecmp(sep->arg[2], "live")) && (zone->CanCastOutdoor())) {
						Inviser->Say("Casting Camouflage...");
						Inviser->CastSpell(247, c->GetID(), 1, -1, -1);
					}
					else if ((c->GetLevel() >= 4) && (!strcasecmp(sep->arg[2], "live")) && (!zone->CanCastOutdoor())) {
						Inviser->Say("I can't cast this spell indoors...");
					}
					else if ((c->GetLevel() <= 13) && (!strcasecmp(sep->arg[2], "see"))) {
						Inviser->Say("I'm not level 13 yet.");
					}
					else if ((c->GetLevel() >= 13) && (!strcasecmp(sep->arg[2], "see"))) {
						Inviser->Say("Casting see invisible...");
						Inviser->CastSpell(80, c->GetID(), 1, -1, -1);
					}
					else if ((c->IsInvisible(c)) || (c->invisible_undead)) {
						Inviser->Say("I can't cast this if you're already invis-buffed...");
					}
					else {
						Inviser->Say("Do you want [invis live] or [invis see] ?", c->GetName());
					}
					break;
				default:
					c->Message(15, "You must have a Enchanter, Magician, Wizard, Druid, or Necromancer in your group.");
					break;
			}
		}
	}

	//Levitate
	if ((!strcasecmp(sep->arg[1], "levitate")) && (c->IsGrouped())) {
		Mob *Lever;
		uint32 LeverClass = 0;
		Group *g = c->GetGroup();
		if(g) {
			for(int i=0; i<MAX_GROUP_MEMBERS; i++){
				if(g->members[i] && g->members[i]->IsBot()) {
					switch(g->members[i]->GetClass()) {
						case DRUID:
							Lever = g->members[i];
							LeverClass = DRUID;
							break;
						case SHAMAN:
							if (LeverClass != DRUID){
								Lever = g->members[i];
								LeverClass = SHAMAN;
							}
							break;
						case WIZARD:
							if(LeverClass == 0){
								Lever = g->members[i];
								LeverClass = WIZARD;
							}
							break;
						case ENCHANTER:
							if (LeverClass == 0) {
								Lever = g->members[i];
								LeverClass = ENCHANTER;
							}
							break;
						default:
							break;
					}
				}
			}
			switch(LeverClass) {
				case DRUID:
					if (c->GetLevel() <= 14) {
						Lever->Say("I'm not level 14 yet.");
					}
					else if (zone->CanCastOutdoor()) {
						Lever->Say("Casting Levitate...");
						Lever->CastSpell(261, c->GetID(), 1, -1, -1);
						break;
					}
					else if (!zone->CanCastOutdoor()) {
						Lever->Say("I can't cast this spell indoors", c->GetName());
					}
					break;

				case SHAMAN:

					if ((zone->CanCastOutdoor()) && (c->GetLevel() >= 10)) {
						Lever->Say("Casting Levitate...");
						Lever->CastToClient()->CastSpell(261, c->GetID(), 1, -1, -1);
					}
					else if (!zone->CanCastOutdoor()) {
						Lever->Say("I can't cast this spell indoors", c->GetName());
					}
					else if (c->GetLevel() <= 10) {
						Lever->Say("I'm not level 10 yet.");
					}
					break;

				case WIZARD:

					if((zone->CanCastOutdoor()) && (c->GetLevel() >= 22)){
						Lever->Say("Casting Levitate...");
						Lever->CastToClient()->CastSpell(261, c->GetID(), 1, -1, -1);
					}
					else if (!zone->CanCastOutdoor()) {
						Lever->Say("I can't cast this spell indoors", c->GetName());
					}
					else if (c->GetLevel() <= 22) {
						Lever->Say("I'm not level 22 yet.");
					}
					break;

				case ENCHANTER:

					if((zone->CanCastOutdoor()) && (c->GetLevel() >= 15)) {
						Lever->Say("Casting Levitate...");
						Lever->CastToClient()->CastSpell(261, c->GetID(), 1, -1, -1);
					}
					else if (!zone->CanCastOutdoor()) {
						Lever->Say("I can't cast this spell indoors", c->GetName());
					}
					else if (c->GetLevel() <= 15) {
						Lever->Say("I'm not level 15 yet.");
					}
					break;


				default:
					c->Message(15, "You must have a Druid, Shaman, Wizard, or Enchanter in your group.");
					break;
			}
		}
	}

	//Resists
	if ((!strcasecmp(sep->arg[1], "resist")) && (c->IsGrouped())) {
		Mob *Resister;
		uint32 ResisterClass = 0;
		Group *g = c->GetGroup();
		if(g) {
			for(int i=0; i<MAX_GROUP_MEMBERS; i++){
				if(g->members[i] && g->members[i]->IsBot()) {
					switch(g->members[i]->GetClass()) {
						case CLERIC:
							Resister = g->members[i];
							ResisterClass = CLERIC;
							break;
						case SHAMAN:
							if(ResisterClass != CLERIC){
								Resister = g->members[i];
								ResisterClass = SHAMAN;
							}
						case DRUID:
							if (ResisterClass == 0){
								Resister = g->members[i];
								ResisterClass = DRUID;
							}
							break;
							break;
						default:
							break;
					}
				}
			}
			switch(ResisterClass) {
				case CLERIC:
					if	(!strcasecmp(sep->arg[2], "poison") && (c->GetLevel() >= 6)) {
						Resister->Say("Casting poison protection...", sep->arg[2]);
						Resister->CastToBot()->Bot_Command_Resist(1, Resister->GetLevel());
					}
					else if (!strcasecmp(sep->arg[2], "disease") && (c->GetLevel() >= 11)) {
						Resister->Say("Casting disease protection...", sep->arg[2]);
						Resister->CastToBot()->Bot_Command_Resist(2, Resister->GetLevel());
					}
					else if(!strcasecmp(sep->arg[2], "fire") && (c->GetLevel() >= 8)) {
						Resister->Say("Casting fire protection...", sep->arg[2]);
						Resister->CastToBot()->Bot_Command_Resist(3, Resister->GetLevel());
					}
					else if(!strcasecmp(sep->arg[2], "cold") && (c->GetLevel() >= 13)) {
						Resister->Say("Casting cold protection...", sep->arg[2]);
						Resister->CastToBot()->Bot_Command_Resist(4, Resister->GetLevel());
					}
					else if(!strcasecmp(sep->arg[2], "magic") && (c->GetLevel() >= 16)) {
						Resister->Say("Casting magic protection...", sep->arg[2]);
						Resister->CastToBot()->Bot_Command_Resist(5, Resister->GetLevel());
					}
					else if (!strcasecmp(sep->arg[2], "magic") && (c->GetLevel() <= 16)
						|| !strcasecmp(sep->arg[2], "cold") && (c->GetLevel() <= 13)
						|| !strcasecmp(sep->arg[2], "fire") && (c->GetLevel() <= 8)
						|| !strcasecmp(sep->arg[2], "disease") && (c->GetLevel() <= 11)
						|| !strcasecmp(sep->arg[2], "poison") && (c->GetLevel() <= 6)) {
							Resister->Say("I don't have the needed level yet", sep->arg[2]);
					}
					else
						Resister->Say("Do you want [resist poison], [resist disease], [resist fire], [resist cold], or [resist magic]?", c->GetName());

					break;

				case SHAMAN:
					if	(!strcasecmp(sep->arg[2], "poison") && (c->GetLevel() >= 20)) {
						Resister->Say("Casting poison protection...", sep->arg[2]);
						Resister->CastToBot()->Bot_Command_Resist(12, Resister->GetLevel());
					}
					else if (!strcasecmp(sep->arg[2], "disease") && (c->GetLevel() >= 8)) {
						Resister->Say("Casting disease protection...", sep->arg[2]);
						Resister->CastToBot()->Bot_Command_Resist(13, Resister->GetLevel());
					}
					else if(!strcasecmp(sep->arg[2], "fire") && (c->GetLevel() >= 5)) {
						Resister->Say("Casting fire protection...", sep->arg[2]);
						Resister->CastToBot()->Bot_Command_Resist(14, Resister->GetLevel());
					}
					else if(!strcasecmp(sep->arg[2], "cold") && (c->GetLevel() >= 1)) {
						Resister->Say("Casting cold protection...", sep->arg[2]);
						Resister->CastToBot()->Bot_Command_Resist(15, Resister->GetLevel());
					}
					else if(!strcasecmp(sep->arg[2], "magic") && (c->GetLevel() >= 19)) {
						Resister->Say("Casting magic protection...", sep->arg[2]);
						Resister->CastToBot()->Bot_Command_Resist(16, Resister->GetLevel());
					}
					else if (!strcasecmp(sep->arg[2], "magic") && (c->GetLevel() <= 19)
						|| !strcasecmp(sep->arg[2], "cold") && (c->GetLevel() <= 1)
						|| !strcasecmp(sep->arg[2], "fire") && (c->GetLevel() <= 5)
						|| !strcasecmp(sep->arg[2], "disease") && (c->GetLevel() <= 8)
						|| !strcasecmp(sep->arg[2], "poison") && (c->GetLevel() <= 20)) {
							Resister->Say("I don't have the needed level yet", sep->arg[2]);
					}
					else
						Resister->Say("Do you want [resist poison], [resist disease], [resist fire], [resist cold], or [resist magic]?", c->GetName());

					break;

				case DRUID:

					if	(!strcasecmp(sep->arg[2], "poison") && (c->GetLevel() >= 19)) {
						Resister->Say("Casting poison protection...", sep->arg[2]);
						Resister->CastToBot()->Bot_Command_Resist(7, Resister->GetLevel());
					}
					else if (!strcasecmp(sep->arg[2], "disease") && (c->GetLevel() >= 19)) {
						Resister->Say("Casting disease protection...", sep->arg[2]);
						Resister->CastToBot()->Bot_Command_Resist(8, Resister->GetLevel());
					}
					else if(!strcasecmp(sep->arg[2], "fire")) { // Fire level 1
						Resister->Say("Casting fire protection...", sep->arg[2]);
						Resister->CastToBot()->Bot_Command_Resist(9, Resister->GetLevel());
					}
					else if(!strcasecmp(sep->arg[2], "cold") && (c->GetLevel() >= 13)) {
						Resister->Say("Casting cold protection...", sep->arg[2]);
						Resister->CastToBot()->Bot_Command_Resist(10, Resister->GetLevel());
					}
					else if(!strcasecmp(sep->arg[2], "magic") && (c->GetLevel() >= 16)) {
						Resister->Say("Casting magic protection...", sep->arg[2]);
						Resister->CastToBot()->Bot_Command_Resist(11, Resister->GetLevel());
					}
					else if (!strcasecmp(sep->arg[2], "magic") && (c->GetLevel() <= 16)
						|| !strcasecmp(sep->arg[2], "cold") && (c->GetLevel() <= 9)
						|| !strcasecmp(sep->arg[2], "disease") && (c->GetLevel() <= 19)
						|| !strcasecmp(sep->arg[2], "poison") && (c->GetLevel() <= 19)) {
							Resister->Say("I don't have the needed level yet", sep->arg[2]) ;
					}
					else
						Resister->Say("Do you want [resist poison], [resist disease], [resist fire], [resist cold], or [resist magic]?", c->GetName());

					break;

				default:
					c->Message(15, "You must have a Cleric, Shaman, or Druid in your group.");
					break;
			}
		}
	}

	// debug commands
	if(!strcasecmp(sep->arg[1], "debug") && !strcasecmp(sep->arg[2], "inventory")) {
		Mob *target = c->GetTarget();

		if(target && target->IsBot()) {
			for(int i = EmuConstants::MATERIAL_BEGIN; i <= EmuConstants::MATERIAL_END; i++) {
				c->Message(15,"Equiped slot: %i , item: %i \n", i, target->CastToBot()->GetEquipment(i));
			}
			if(target->CastToBot()->GetEquipment(MaterialSecondary) > 0)
				c->Message(15,"This bot has an item in off-hand.");
		}
		return;
	}

	if(!strcasecmp(sep->arg[1], "debug") && !strcasecmp(sep->arg[2], "botcaracs"))
	{
		Mob *target = c->GetTarget();
		if(target && target->IsBot())
		{
			if(target->CanThisClassDualWield())
				c->Message(15, "This class can dual wield.");
			if(target->CanThisClassDoubleAttack())
				c->Message(15, "This class can double attack.");
		}
		if(target->GetPetID())
			c->Message(15, "I've a pet and its name is %s", target->GetPet()->GetCleanName() );
		return;
	}

	if(!strcasecmp(sep->arg[1], "debug") && !strcasecmp(sep->arg[2], "spells"))
	{
		Mob *target = c->GetTarget();
		if(target && target->IsBot())
		{
			for(int i=0; i<target->CastToBot()->AIspells.size(); i++)
			{
				if(target->CastToBot()->BotGetSpells(i) != 0)
				{
					SPDat_Spell_Struct botspell = spells[target->CastToBot()->BotGetSpells(i)];
					c->Message(15, "(DEBUG) %s , Slot(%i), Spell (%s) Priority (%i) \n", target->GetCleanName(), i, botspell.name, target->CastToBot()->BotGetSpellPriority(i));
				}
			}
		}
		return;
	}

	// #bot group ...
	if(!strcasecmp(sep->arg[1], "group") && !strcasecmp(sep->arg[2], "help")) {
		c->Message(0, "#bot group help - will show this help.");
		c->Message(0, "#bot group summon <bot group leader name or target>. Summons the bot group to your location.");
		c->Message(0, "#bot group follow <bot group leader name or target>");
		c->Message(0, "#bot group guard <bot group leader name or target>");
		c->Message(0, "#bot group attack <bot group leader name> <mob name to attack or target>");

		return;
	}

	if(!strcasecmp(sep->arg[1], "group")) {
		if(!strcasecmp(sep->arg[2], "follow")) {
			if(c->IsGrouped())
				BotGroupOrderFollow(c->GetGroup(), c);
		}
		else if(!strcasecmp(sep->arg[2], "guard")) {
			if(c->IsGrouped())
				BotGroupOrderGuard(c->GetGroup(), c);
		}
		else if(!strcasecmp(sep->arg[2], "attack")) {
			if(c->IsGrouped() && (c->GetTarget() != nullptr) && c->IsAttackAllowed(c->GetTarget())) {
				BotGroupOrderAttack(c->GetGroup(), c->GetTarget(), c);
			}
			else
				c->Message(15, "You must target a monster.");
		}
		else if(!strcasecmp(sep->arg[2], "summon")) {
			if(c->IsGrouped())
				BotGroupSummon(c->GetGroup(), c);
		}

		return;
	}

	// #bot botgroup ...
	if(!strcasecmp(sep->arg[1], "botgroup") && !strcasecmp(sep->arg[2], "help")) {
		c->Message(0, "#bot botgroup help - will show this help.");
		c->Message(0, "#bot botgroup create <bot group leader name or target>. This will designate a bot to be a bot group leader.");
		c->Message(0, "#bot botgroup add <bot group member name to add> <bot group leader name or target>");
		c->Message(0, "#bot botgroup remove <bot group member name to remove or target>");
		c->Message(0, "#bot botgroup disband <bot group leader name or target>. Disbands the designated bot group leader's bot group.");
		c->Message(0, "#bot botgroup summon <bot group leader name or target>. Summons the bot group to your location.");
		c->Message(0, "#bot botgroup follow <bot group leader name or target>");
		c->Message(0, "#bot botgroup guard <bot group leader name or target>");
		c->Message(0, "#bot botgroup attack <bot group leader name> <mob name to attack or target>");
		c->Message(0, "#bot botgroup list");
		c->Message(0, "#bot botgroup load <bot group name>");
		c->Message(0, "#bot botgroup save <bot group name> <bot group leader name or target>");
		c->Message(0, "#bot botgroup delete <bot group name>");

		return;
	}

	if(!strcasecmp(sep->arg[1], "botgroup") && !strcasecmp(sep->arg[2], "create")) {
		Mob* targetMob = c->GetTarget();
		std::string targetName = std::string(sep->arg[3]);
		Bot* botGroupLeader = 0;

		if(!targetName.empty()) {
			botGroupLeader = entity_list.GetBotByBotName(targetName);
		}
		else if(targetMob) {
			if(targetMob->IsBot())
				botGroupLeader = targetMob->CastToBot();
		}

		if(botGroupLeader) {
			if(Bot::BotGroupCreate(botGroupLeader))
				botGroupLeader->Say("I am prepared to lead.");
			else
				botGroupLeader->Say("I can not lead.");
		}
		else
			c->Message(13, "You must target a spawned bot first.");

		return;
	}

	if(!strcasecmp(sep->arg[1], "botgroup") && !strcasecmp(sep->arg[2], "add")) {
		int argCount = 0;

		argCount = sep->argnum;

		std::string botGroupLeaderName;
		std::string botGroupMemberName;

		if(argCount >= 3)
			botGroupMemberName = std::string(sep->arg[3]);

		Bot* botGroupMember = entity_list.GetBotByBotName(botGroupMemberName);

		if(!botGroupMember) {
			if(botGroupMemberName.empty())
				c->Message(13, "You must target a bot in this zone. Please try again.");
			else
				c->Message(13, "%s is not a bot in this zone. Please try again.", botGroupMemberName.c_str());

			return;
		}

		Bot* botGroupLeader = 0;

		if(argCount == 4) {
			botGroupLeaderName = std::string(sep->arg[4]);

			botGroupLeader = entity_list.GetBotByBotName(botGroupLeaderName);
		}
		else if(c->GetTarget() && c->GetTarget()->IsBot())
			botGroupLeader = c->GetTarget()->CastToBot();

		if(!botGroupLeader) {
			if(botGroupLeaderName.empty())
				c->Message(13, "You must target a bot in this zone. Please try again.");
			else
				c->Message(13, "%s is not a bot in this zone. Please try again.", botGroupLeaderName.c_str());

			return;
		}

		if(botGroupLeader->HasGroup()) {
			Group* g = botGroupLeader->GetGroup();

			if(g) {
				if(g->IsLeader(botGroupLeader)) {
					if(g->GroupCount() < MAX_GROUP_MEMBERS) {
						if(!botGroupMemberName.empty() && botGroupMember) {
							botGroupMember = entity_list.GetBotByBotName(botGroupMemberName);
						}

						if(botGroupMember) {
							if(!botGroupMember->HasGroup()) {
								// invite
								if(Bot::AddBotToGroup(botGroupMember, g)) {
									database.SetGroupID(botGroupMember->GetName(), g->GetID(), botGroupMember->GetBotID());
									botGroupMember->Say("I have joined %s\'s group.", botGroupLeader->GetName());
								}
								else {
									botGroupMember->Say("I can not join %s\'s group.", botGroupLeader->GetName());
								}
							}
							else {
								// "I am already in a group."
								Group* tempGroup = botGroupMember->GetGroup();
								if(tempGroup)
									botGroupMember->Say("I can not join %s\'s group. I am already a member in %s\'s group.", botGroupLeader->GetName(), tempGroup->GetLeaderName());
							}
						}
						else {
							// must target a bot message
							c->Message(13, "You must target a spawned bot first.");
						}
					}
					else {
						// "My group is full."
						botGroupLeader->Say("I have no more openings in my group, %s.", c->GetName());
					}
				}
				else {
					// "I am not a group leader."
					Group* tempGroup = botGroupLeader->GetGroup();
					if(tempGroup)
						botGroupLeader->Say("I can not lead anyone because I am a member in %s\'s group.", tempGroup->GetLeaderName());
				}
			}
		}

		return;
	}

	if(!strcasecmp(sep->arg[1], "botgroup") && !strcasecmp(sep->arg[2], "remove")) {
		Mob* targetMob = c->GetTarget();
		std::string targetName = std::string(sep->arg[3]);
		Bot* botGroupMember = 0;

		if(!targetName.empty()) {
			botGroupMember = entity_list.GetBotByBotName(targetName);
		}
		else if(targetMob) {
			if(targetMob->IsBot())
				botGroupMember = targetMob->CastToBot();
		}

		if(botGroupMember) {
			if(botGroupMember->HasGroup()) {
				Group* g = botGroupMember->GetGroup();

				if(Bot::RemoveBotFromGroup(botGroupMember, g))
					botGroupMember->Say("I am no longer in a group.");
				else
					botGroupMember->Say("I can not leave %s\'s group.", g->GetLeaderName());
			}
			else
				botGroupMember->Say("I am not in a group.");
		}
		else
			c->Message(13, "You must target a spawned bot first.");

		return;
	}

	if(!strcasecmp(sep->arg[1], "botgroup") && !strcasecmp(sep->arg[2], "disband")) {
		Mob* targetMob = c->GetTarget();
		std::string targetName = std::string(sep->arg[3]);
		Bot* botGroupLeader = 0;

		if(!targetName.empty()) {
			botGroupLeader = entity_list.GetBotByBotName(targetName);
		}
		else if(targetMob) {
			if(targetMob->IsBot())
				botGroupLeader = targetMob->CastToBot();
		}

		if(botGroupLeader) {
			if(botGroupLeader->HasGroup()) {
				Group* g = botGroupLeader->GetGroup();

				if(g->IsLeader(botGroupLeader)) {
					if(Bot::RemoveBotFromGroup(botGroupLeader, g))
						botGroupLeader->Say("I have disbanded my group, %s.", c->GetName());
					else
						botGroupLeader->Say("I was not able to disband my group, %s.", c->GetName());
				}
				else {
					botGroupLeader->Say("I can not disband my group, %s, because I am not the leader. %s is the leader of my group.", c->GetName(), g->GetLeaderName());
				}
			}
			else
				botGroupLeader->Say("I am not a group leader, %s.", c->GetName());
		}
		else
			c->Message(13, "You must target a spawned bot group leader first.");

		return;
	}

	if(!strcasecmp(sep->arg[1], "botgroup") && !strcasecmp(sep->arg[2], "summon") ) {
		Mob* targetMob = c->GetTarget();
		std::string targetName = std::string(sep->arg[3]);
		Bot* botGroupLeader = 0;

		if(!targetName.empty()) {
			botGroupLeader = entity_list.GetBotByBotName(targetName);
		}
		else if(targetMob) {
			if(targetMob->IsBot())
				botGroupLeader = targetMob->CastToBot();
		}

		if(botGroupLeader) {
			if(botGroupLeader->HasGroup()) {
				Group* g = botGroupLeader->GetGroup();

				if(g->IsLeader(botGroupLeader))
					BotGroupSummon(g, c);
			}
		}
		else if(c->HasGroup())
			BotGroupSummon(c->GetGroup(), c);

		return;
	}

	if(!strcasecmp(sep->arg[1], "botgroup") && !strcasecmp(sep->arg[2], "follow") ) {
		Mob* targetMob = c->GetTarget();
		std::string targetName = std::string(sep->arg[3]);
		Bot* botGroupLeader = 0;

		if(!targetName.empty()) {
			botGroupLeader = entity_list.GetBotByBotName(targetName);
		}
		else if(targetMob) {
			if(targetMob->IsBot())
				botGroupLeader = targetMob->CastToBot();
		}

		if(botGroupLeader) {
			if(botGroupLeader->HasGroup()) {
				Group* g = botGroupLeader->GetGroup();

				if(g->IsLeader(botGroupLeader))
					BotGroupOrderFollow(g, c);
			}
		}
		else if(c->HasGroup())
			BotGroupOrderFollow(c->GetGroup(), c);

		return;
	}

	if(!strcasecmp(sep->arg[1], "botgroup") && !strcasecmp(sep->arg[2], "guard") ) {
		Mob* targetMob = c->GetTarget();
		std::string targetName = std::string(sep->arg[3]);
		Bot* botGroupLeader = 0;

		if(!targetName.empty()) {
			botGroupLeader = entity_list.GetBotByBotName(targetName);
		}
		else if(targetMob) {
			if(targetMob->IsBot())
				botGroupLeader = targetMob->CastToBot();
		}

		if(botGroupLeader) {
			if(botGroupLeader->HasGroup()) {
				Group* g = botGroupLeader->GetGroup();

				if(g->IsLeader(botGroupLeader))
					BotGroupOrderGuard(g, c);
			}
		}
		else if(c->HasGroup())
			BotGroupOrderGuard(c->GetGroup(), c);

		return;
	}

	if(!strcasecmp(sep->arg[1], "botgroup") && !strcasecmp(sep->arg[2], "attack") ) {
		Mob* targetMob = c->GetTarget();
		Bot* botGroupLeader = 0;
		std::string botGroupLeaderName = std::string(sep->arg[3]);
		std::string targetName = std::string(sep->arg[4]);

		if(!botGroupLeaderName.empty()) {
			botGroupLeader = entity_list.GetBotByBotName(botGroupLeaderName);

			if(botGroupLeader) {
				if(!targetName.empty()) {
					targetMob = entity_list.GetMob(targetName.c_str());
				}

				if(targetMob) {
					if(c->IsAttackAllowed(targetMob)) {
						if(botGroupLeader->HasGroup()) {
							Group* g = botGroupLeader->GetGroup();

							if(g) {
								if(g->IsLeader(botGroupLeader))
									BotGroupOrderAttack(g, targetMob, c);
							}
						}
						else if(c->HasGroup())
							BotGroupOrderAttack(c->GetGroup(), targetMob, c);
					}
					else
						c->Message(13, "You must target a monster.");
				}
				else
					c->Message(13, "You must target a monster.");
			}
			else
				c->Message(13, "You must target a spawned bot group leader first.");
		}

		return;
	}

	if(!strcasecmp(sep->arg[1], "botgroup") && !strcasecmp(sep->arg[2], "list")) {
		std::list<BotGroupList> botGroupList = GetBotGroupListByBotOwnerCharacterId(c->CharacterID(), &TempErrorMessage);

		if(!TempErrorMessage.empty()) {
			c->Message(13, "Database Error: %s", TempErrorMessage.c_str());
			return;
		}

		if(!botGroupList.empty()) {
			for(std::list<BotGroupList>::iterator botGroupListItr = botGroupList.begin(); botGroupListItr != botGroupList.end(); ++botGroupListItr) {
				c->Message(0, "Bot Group Name: %s -- Bot Group Leader: %s", botGroupListItr->BotGroupName.c_str(), botGroupListItr->BotGroupLeaderName.c_str());
			}
		}
		else {
			c->Message(0, "You have no bot groups created. Use the #bot botgroup save command to save bot groups.");
		}

		return;
	}

	if(!strcasecmp(sep->arg[1], "botgroup") && !strcasecmp(sep->arg[2], "load")) {

		// If client is grouped, check for aggro on each group member.
		Group *g = c->GetGroup();
		if(g) {
			for(int i = 0; i < MAX_GROUP_MEMBERS; i++) {
				// Skip invalid group members.
				if(!g->members[i]) { continue; }

				// Fail if current group member is client and has aggro
				// OR has a popuplated hate list (assume bot).
				if((g->members[i]->IsClient() && g->members[i]->CastToClient()->GetAggroCount())
				|| g->members[i]->IsEngaged()) {
					c->Message(0, "You can't spawn bots while your group is engaged.");
					return;
				}
			}
		}
		// Fail if ungrouped client has aggro.
		else {
			if(c->GetAggroCount() > 0) {
				c->Message(0, "You can't spawn bots while you are engaged.");
				return;
			}
		}

		// Parse botgroup name.
		std::string botGroupName = std::string(sep->arg[3]);
		if(botGroupName.empty()) {
			c->Message(13, "Invalid botgroup name supplied.");
			return;
		}

		// Get botgroup id.
		uint32 botGroupID = CanLoadBotGroup(c->CharacterID(), botGroupName, &TempErrorMessage);
		if(!TempErrorMessage.empty()) {
			c->Message(13, "Database Error: %s", TempErrorMessage.c_str());
			return;
		}
		if(botGroupID <= 0) {
			c->Message(13, "Invalid botgroup id found.");
			return;
		}

		// Get list of bots in specified group.
		std::list<BotGroup> botGroup = LoadBotGroup(botGroupName, &TempErrorMessage);
		if(!TempErrorMessage.empty()) {
			c->Message(13, "Database Error: %s", TempErrorMessage.c_str());
			return;
		}

		// Count of client's currently spawned bots.
		int spawnedBots = SpawnedBotCount(c->CharacterID(), &TempErrorMessage);
		if(!TempErrorMessage.empty()) {
			c->Message(13, "Database Error: %s", TempErrorMessage.c_str());
			return;
		}

		// BotQuest rule value in database is True.
		if(RuleB(Bots, BotQuest)) {
			// Max number of allowed spawned bots for client.
			const int allowedBotsBQ = AllowedBotSpawns(c->CharacterID(), &TempErrorMessage);
			if(!TempErrorMessage.empty()) {
				c->Message(13, "Database Error: %s", TempErrorMessage.c_str());
				return;
			}

			// Fail if no bots allowed for client.
			if(allowedBotsBQ == 0) {
				c->Message(0, "You can't spawn any bots.");
				return;
			}

			// Fail if maximum number of spawned bots allowed for client met or exceeded
			// OR will be when bot group is spawned.
			if(spawnedBots >= allowedBotsBQ
			|| spawnedBots + (int)botGroup.size() > allowedBotsBQ) {
				c->Message(0, "You can't spawn more than %i bot(s). [Rule:BQ]", allowedBotsBQ);
				return;
			}
		}

		// Fail if maximum number of spawned bots allowed for client met or exceeded
		// OR will be when bot group is spawned.
		const int allowedBotsSBC = RuleI(Bots, SpawnBotCount);
		if(spawnedBots >= allowedBotsSBC
		|| spawnedBots + (int)botGroup.size() > allowedBotsSBC) {
			c->Message(0, "You can't spawn more than %i bots. [Rule:SBC]", allowedBotsSBC);
			return;
		}

		// Passed all checks. Spawn requested bot group.

		// Get botgroup's leader's id.
		uint32 botGroupLeaderBotID = GetBotGroupLeaderIdByBotGroupName(botGroupName);

		// Load botgroup's leader.
		Bot *botGroupLeader = LoadBot(botGroupLeaderBotID, &TempErrorMessage);
		if(!TempErrorMessage.empty()) {
			c->Message(13, "Database Error: %s", TempErrorMessage.c_str());
			safe_delete(botGroupLeader);
			return;
		}
		if(!botGroupLeader) {
			c->Message(13, "Failed to load botgroup leader.");
			safe_delete(botGroupLeader);
			return;
		}

		// Spawn botgroup's leader.
		botGroupLeader->Spawn(c, &TempErrorMessage);
		if(!TempErrorMessage.empty()) {
			c->Message(13, "Database Error: %s", TempErrorMessage.c_str());
			safe_delete(botGroupLeader);
			return;
		}

		// Create botgroup.
		if(!BotGroupCreate(botGroupLeader)) {
			c->Message(13, "Unable to create botgroup.");
			return;
		}
		Group *newBotGroup = botGroupLeader->GetGroup();
		if(!newBotGroup) {
			c->Message(13, "Unable to find valid botgroup");
			return;
		}

		for(auto botGroupItr = botGroup.begin(); botGroupItr != botGroup.end(); ++botGroupItr) {
			// Don't try to re-spawn the botgroup's leader.
			if(botGroupItr->BotID == botGroupLeader->GetBotID()) { continue; }

			// Load current botgroup member
			Bot *botGroupMember = LoadBot(botGroupItr->BotID, &TempErrorMessage);
			if(!TempErrorMessage.empty()) {
				c->Message(13, "Database Error: %s", TempErrorMessage.c_str());
				safe_delete(botGroupMember);
				return;
			}
			// Skip invalid botgroup members.
			if(!botGroupMember) {
				safe_delete(botGroupMember);
				continue;
			}

			// Spawn current botgroup member.
			botGroupMember->Spawn(c, &TempErrorMessage);
			if(!TempErrorMessage.empty()) {
				c->Message(13, "Database Error: %s", TempErrorMessage.c_str());
				safe_delete(botGroupMember);
				return;
			}

			// Add current botgroup member to botgroup.
			AddBotToGroup(botGroupMember, newBotGroup);
		}

		return;
	}

	if(!strcasecmp(sep->arg[1], "botgroup") && !strcasecmp(sep->arg[2], "delete")) {
		std::string botGroupName = std::string(sep->arg[3]);

		if(!botGroupName.empty()) {
			uint32 botGroupId = CanLoadBotGroup(c->CharacterID(), botGroupName, &TempErrorMessage);

			if(!TempErrorMessage.empty()) {
				c->Message(13, "Database Error: %s", TempErrorMessage.c_str());
				return;
			}

			if(botGroupId > 0) {
				DeleteBotGroup(botGroupName, &TempErrorMessage);

				if(!TempErrorMessage.empty()) {
					c->Message(13, "Database Error: %s", TempErrorMessage.c_str());
					return;
				}
			}
		}

		return;
	}

	if(!strcasecmp(sep->arg[1], "botgroup") && !strcasecmp(sep->arg[2], "save")) {
		std::string botGroupName = std::string(sep->arg[3]);

		if(!botGroupName.empty()) {
			if(!DoesBotGroupNameExist(botGroupName)) {
				Bot* groupLeader = 0;

				if(c->GetTarget() && c->GetTarget()->IsBot())
					groupLeader = c->GetTarget()->CastToBot();
				else
					groupLeader = entity_list.GetBotByBotName(std::string(sep->arg[4]));

				if(groupLeader) {
					if(groupLeader->HasGroup() && groupLeader->GetGroup()->IsLeader(groupLeader)) {
						SaveBotGroup(groupLeader->GetGroup(), botGroupName, &TempErrorMessage);

						if(!TempErrorMessage.empty()) {
							c->Message(13, "Database Error: %s", TempErrorMessage.c_str());
						}
						else
							c->Message(0, "%s's bot group has been saved as %s.", groupLeader->GetName(), botGroupName.c_str());
					}
					else
						c->Message(0, "You must target a bot group leader only.");
				}
				else
					c->Message(0, "You must target a bot that is in the same zone as you.");
			}
			else
				c->Message(0, "The bot group name already exists. Please choose another name to save your bot group as.");
		}

		return;
	}

	if(!strcasecmp(sep->arg[1], "haircolor") || !strcasecmp(sep->arg[1], "hair") || !strcasecmp(sep->arg[1], "beard") || !strcasecmp(sep->arg[1], "beardcolor") || !strcasecmp(sep->arg[1], "face")
		|| !strcasecmp(sep->arg[1], "eyes") || !strcasecmp(sep->arg[1], "heritage") || !strcasecmp(sep->arg[1], "tattoo") || !strcasecmp(sep->arg[1], "details")) {
		if(c->GetTarget() && c->GetTarget()->IsBot()) {
			if (sep->IsNumber(2)) {
				if (c->GetTarget()->CastToBot()->GetBotOwnerCharacterID() == c->CharacterID()) {
					Bot *target = c->GetTarget()->CastToBot();
					uint16 Race = target->GetRace();
					uint8 Gender = target->GetGender();
					uint8 Texture = 0xFF;
					uint8 HelmTexture = 0xFF;
					uint8 HairStyle = target->GetHairStyle();
					uint8 HairColor = target->GetHairColor();
					uint8 BeardColor = target->GetBeardColor();
					uint8 EyeColor1 = target->GetEyeColor1();
					uint8 EyeColor2 = target->GetEyeColor2();

					uint8 LuclinFace = target->GetLuclinFace();
					uint8 Beard = target->GetBeard();
					uint32 DrakkinHeritage = target->GetDrakkinHeritage();
					uint32 DrakkinTattoo = target->GetDrakkinTattoo();
					uint32 DrakkinDetails = target->GetDrakkinDetails();
					float Size = target->GetSize();

					if (!strcasecmp(sep->arg[1], "hair"))
						HairStyle = atoi(sep->arg[2]);
					if (!strcasecmp(sep->arg[1], "haircolor"))
						HairColor = atoi(sep->arg[2]);
					if (!strcasecmp(sep->arg[1], "beard") || !strcasecmp(sep->arg[1], "beardcolor")) {
						if (!Gender || Race == 8) {
							if (!strcasecmp(sep->arg[1], "beard"))
								Beard = atoi(sep->arg[2]);
							if (!strcasecmp(sep->arg[1], "beardcolor"))
								BeardColor = atoi(sep->arg[2]);
						} else {
							c->Message(0, "Must be a male bot, or dwarf.");
							return;
						}
					}
					if (!strcasecmp(sep->arg[1], "face"))
						LuclinFace = atoi(sep->arg[2]);

					if (!strcasecmp(sep->arg[1], "eyes")) {
						EyeColor1 = EyeColor2 = atoi(sep->arg[2]);
						c->Message(0, "Eye Values = 0 - 11");
					}
					if(!strcasecmp(sep->arg[1], "heritage") || !strcasecmp(sep->arg[1], "tattoo") || !strcasecmp(sep->arg[1], "details")) {
						if(Race == 522) {
							if(!strcasecmp(sep->arg[1], "heritage")) {
								DrakkinHeritage = atoi(sep->arg[2]);
								c->Message(0, "Heritage Values = 0 - 6");
							}
							if(!strcasecmp(sep->arg[1], "tattoo")) {
								DrakkinTattoo = atoi(sep->arg[2]);
								c->Message(0, "Tattoo Values = 0 - 7");
							}
							if(!strcasecmp(sep->arg[1], "details")) {
								DrakkinDetails = atoi(sep->arg[2]);
								c->Message(0, "Details Values = 0 - 7");
							}
						}
						else {
							c->Message(0, "Drakkin only.");
							return;
						}
					}

					target->SendIllusionPacket(Race, Gender, Texture, HelmTexture, HairColor, BeardColor,
												EyeColor1, EyeColor2, HairStyle, LuclinFace, Beard, 0xFF,
												DrakkinHeritage, DrakkinTattoo, DrakkinDetails, Size);

					if(target->CastToBot()->Save())
						c->Message(0, "%s saved.", target->GetCleanName());
					else
						c->Message(13, "%s save failed!", target->GetCleanName());

					c->Message(0,"Feature changed.");
				} else {
					c->Message(0, "You must own the bot to make changes.");
				}
			} else {
				c->Message(0, "Requires a value.");
			}
		} else {
			c->Message(0,"A bot needs to be targetted.");
		}
		return;
	}

	if(!strcasecmp(sep->arg[1], "taunt")) {
		bool taunt = false;
		bool toggle = false;

		if(sep->arg[2]){
			if(!strcasecmp(sep->arg[2], "on"))
				taunt = true;
			else if (!strcasecmp(sep->arg[2], "off"))
				taunt = false;
			else {
				c->Message(0, "Usage #bot taunt [on|off]");
				return;
			}

			Bot *targetedBot = nullptr;

			if(c->GetTarget() != nullptr) {
				if (c->GetTarget()->IsBot() && (c->GetTarget()->CastToBot()->GetBotOwner() == c))
					targetedBot = c->GetTarget()->CastToBot();
				else
					c->Message(13, "You must target a bot that you own.");

				if(targetedBot) {
					if(targetedBot->GetSkill(SkillTaunt) > 0) {
						if(toggle)
							taunt = !targetedBot->taunting;

						if(taunt) {
							if(!targetedBot->taunting)
								targetedBot->Say("I am now taunting.");
						}
						else {
							if(targetedBot->taunting)
								targetedBot->Say("I am no longer taunting.");
						}

						targetedBot->SetTaunting(taunt);
					}
					else
						c->Message(13, "You must select a bot with the taunt skill.");
				}
				else {
					c->Message(13, "You must target a spawned bot.");
				}
			}
		}
		else {
			c->Message(0, "Usage #bot taunt [on|off]");
		}

		return;
	}

	if(!strcasecmp(sep->arg[1], "stance")) {
		if(sep->argnum == 3){
			Bot* tempBot = nullptr;
			std::string botName = std::string(sep->arg[2]);

			if(!botName.empty())
				tempBot = entity_list.GetBotByBotName(botName);
			else
				c->Message(13, "You must name a valid bot.");

			if(tempBot) {
				std::string stanceName;
				BotStanceType botStance;

				if (tempBot->GetBotOwner() != c) {
					c->Message(13, "You must target a bot that you own.");
					return;
				}

				if(!strcasecmp(sep->arg[3], "list")) {
					botStance = tempBot->GetBotStance();
				}
				else {
					int stance = atoi(sep->arg[3]);

					if(stance >= MaxStances || stance < 0){
						c->Message(0, "Usage #bot stance [name] [stance (id)] (Passive = 0, Balanced = 1, Efficient = 2, Reactive = 3, Aggressive = 4, Burn = 5, BurnAE = 6)");
						return;
					}
					else {
						botStance = (BotStanceType)stance;
						if(botStance != tempBot->GetBotStance()) {
							tempBot->SetBotStance(botStance);
							tempBot->CalcChanceToCast();
							tempBot->Save();
						}
					}
				}

				switch(botStance) {
					case BotStancePassive: {
						stanceName = "Passive";
						break;
					}
					case BotStanceBalanced: {
						stanceName = "Balanced";
						break;
					}
					case BotStanceEfficient: {
						stanceName = "Efficient";
						break;
					}
					case BotStanceReactive: {
						stanceName = "Reactive";
						break;
					}
					case BotStanceAggressive: {
						stanceName = "Aggressive";
						break;
					}
					case BotStanceBurn: {
						stanceName = "Burn";
						break;
					}
					case BotStanceBurnAE: {
						stanceName = "BurnAE";
						break;
					}
					default: {
						stanceName = "None";
						break;
					}
				}
				c->Message(0, "Stance for %s: %s.", tempBot->GetCleanName(), stanceName.c_str());
			}
			else {
				c->Message(13, "You must name a valid bot.");
			}
		}
		else {
			c->Message(0, "Usage #bot stance [name] [stance (id)] (Passive = 0, Balanced = 1, Efficient = 2, Reactive = 3, Aggressive = 4, Burn = 5, BurnAE = 6)");
		}
		return;
	}

	if(!strcasecmp(sep->arg[1], "groupmessages")) {
		bool groupMessages = false;

		if(sep->arg[2] && sep->arg[3]){
			if(!strcasecmp(sep->arg[2], "on"))
				groupMessages = true;
			else if (!strcasecmp(sep->arg[2], "off"))
				groupMessages = false;
			else {
				c->Message(0, "Usage #bot groupmessages [on|off] [bot name|all]");
				return;
			}

			Bot* tempBot;

			if(!strcasecmp(sep->arg[3], "all")) {
				std::list<Bot*> spawnedBots = entity_list.GetBotsByBotOwnerCharacterID(c->CharacterID());

				if(!spawnedBots.empty()) {
					for(std::list<Bot*>::iterator botsListItr = spawnedBots.begin(); botsListItr != spawnedBots.end(); ++botsListItr) {
						Bot* tempBot = *botsListItr;
						if(tempBot) {
							tempBot->SetGroupMessagesOn(groupMessages);
						}
					}
				}
				else {
					c->Message(0, "You have no spawned bots in this zone.");
				}

				c->Message(0, "Group messages now %s for all bots.", groupMessages?"on":"off");
			}
			else {
				std::string botName = std::string(sep->arg[3]);

				if(!botName.empty())
					tempBot = entity_list.GetBotByBotName(botName);
				else {
					c->Message(13, "You must name a valid bot.");
					return;
				}

				if(tempBot) {
					if (tempBot->GetBotOwner() != c) {
						c->Message(13, "You must target a bot that you own.");
						return;
					}

					tempBot->SetGroupMessagesOn(groupMessages);
					c->Message(0, "Group messages now %s.", groupMessages?"on":"off");
				}
				else {
					c->Message(13, "You must name a valid bot.");
				}
			}
		}
		else {
			c->Message(0, "Usage #bot groupmessages [on|off] [bot name|all]");
		}
		return;
	}

	if(!strcasecmp(sep->arg[1], "defensive")) {
		Bot* tempBot;
		std::string botName = std::string(sep->arg[2]);

		if(!botName.empty())
			tempBot = entity_list.GetBotByBotName(botName);
		else {
			c->Message(13, "You must name a valid bot.");
			return;
		}

		if(tempBot) {
			uint8 botlevel = tempBot->GetLevel();
			uint32 defensiveSpellID = 0;

			if (tempBot->GetBotOwner() != c) {
				c->Message(13, "You must target a bot that you own.");
				return;
			}

			switch (tempBot->GetClass()) {
				case WARRIOR:
					if(botlevel >= 72)
						defensiveSpellID = 10965;		//Final Stand discipline
					else if(botlevel >= 65)
						defensiveSpellID = 4688;		//Stonewall discipline
					else if(botlevel >= 55)
						defensiveSpellID = 4499;		//Defensive discipline
					else if(botlevel >= 52)
						defensiveSpellID = 4503;		//Evasive discipline
					else
						c->Message(0, "Error: warrior must be level 52+");
					break;
				case PALADIN:
					if(botlevel >= 73)
						defensiveSpellID = 11854;		//Armor of Righteousness
					else if(botlevel >= 69)
						defensiveSpellID = 6663;		//Guard of Righteousness
					else if(botlevel >= 61)
						defensiveSpellID = 6731;		//Guard of Humility
					else if(botlevel >= 56)
						defensiveSpellID = 7004;		//Guard of Piety
					else
						c->Message(0, "Error: paladin must be level 56+");
					break;
				case SHADOWKNIGHT:
					if(botlevel >= 73)
						defensiveSpellID = 11866;		//Soul Carapace
					else if(botlevel >= 69)
						defensiveSpellID = 6673;		//Soul shield
					else if(botlevel >= 61)
						defensiveSpellID = 6741;		//Soul guard
					else if(botlevel >= 56)
						defensiveSpellID = 7005;		//Ichor guard
					else
						c->Message(0, "Error: shadowknight must be level 56+");
					break;
				default:
					c->Message(0, "Error: you must select a warrior or knight");
					break;
			}

			if(defensiveSpellID > 0) {
				tempBot->UseDiscipline(defensiveSpellID, tempBot->GetID());
			}
		}
		else {
			c->Message(13, "You must name a valid bot.");
		}
		return;
	}

	// #bot healrotation ...
	if(!strcasecmp(sep->arg[1], "healrotation")) {
		if(!strcasecmp(sep->arg[2], "help")) {
			c->Message(0, "#bot healrotation help - will show this help.");
			c->Message(0, "#bot healrotation create <bot healrotation leader name> <timer> <fasthealson | fasthealsoff> [target]. This will create a heal rotation with the designated leader.");
			c->Message(0, "#bot healrotation addmember <bot healrotation leader name> <bot healrotation member name to add> ");
			c->Message(0, "#bot healrotation removemember <bot healrotation leader name> <bot healrotation member name to remove>");
			c->Message(0, "#bot healrotation addtarget <bot healrotation leader name> [bot healrotation target name to add] ");
			c->Message(0, "#bot healrotation removetarget <bot healrotation leader name> <bot healrotation target name to remove>");
			c->Message(0, "#bot healrotation cleartargets <bot healrotation leader name>");
			c->Message(0, "#bot healrotation fastheals <bot healrotation leader name> <on | off>");
			c->Message(0, "#bot healrotation start <bot healrotation leader name | all>");
			c->Message(0, "#bot healrotation stop <bot healrotation leader name | all>");
			c->Message(0, "#bot healrotation list <bot healrotation leader name | all>");

			return;
		}

		if(!strcasecmp(sep->arg[2], "create")) {
			if(sep->argnum == 5 || sep->argnum == 6) {	//allows for target or not
				Bot* leaderBot;

				std::string botName = std::string(sep->arg[3]);

				if(!botName.empty())
					leaderBot = entity_list.GetBotByBotName(botName);
				else {
					c->Message(13, "You must name a valid heal rotation leader.");
					return;
				}

				if(leaderBot) {
					Mob* target = nullptr;
					uint32 timer;
					bool fastHeals = false;

					if (!sep->IsNumber(4)) {
						c->Message(0, "Usage #bot healrotation create <bot healrotation leader name> <timer> <fasthealson | fasthealsoff> [target].");
						return;
					}

					timer = (uint32)(atof(sep->arg[4]) * 1000);

					if (leaderBot->GetBotOwner() != c) {
						c->Message(13, "You must target a bot that you own.");
						return;
					}

					if (!(leaderBot->IsBotCaster() && leaderBot->CanHeal())) {
						c->Message(13, "Heal rotation members must be able to heal.");
						return;
					}

					//get percentage heals
					if(!strcasecmp(sep->arg[5], "fasthealson"))
						fastHeals = true;
					else if(strcasecmp(sep->arg[5], "fasthealsoff")) {
						c->Message(0, "Usage #bot healrotation create <bot healrotation leader name> <timer> <fasthealson | fasthealsoff> [target].");
						return;
					}

					if(!leaderBot->GetInHealRotation()) {
						//check for target
						if(sep->argnum == 6) {
							std::string targetName = std::string(sep->arg[6]);

							if(!targetName.empty())
								target = entity_list.GetMob(targetName.c_str());
							else {
								c->Message(13, "You must name a valid target.");
								return;
							}

							if(!target) {
								c->Message(13, "You must name a valid target.");
								return;
							}
						}

						//create rotation
						leaderBot->CreateHealRotation(target, timer);
						leaderBot->SetHealRotationUseFastHeals(fastHeals);
						c->Message(0, "Bot heal rotation created successfully.");
					}
					else {
						c->Message(13, "That bot is already in a heal rotation.");
						return;
					}
				}
				else {
					c->Message(13, "You must name a valid bot.");
					return;
				}
			}
			else {
				c->Message(0, "Usage #bot healrotation create <bot healrotation leader name> <timer> <fasthealson | fasthealsoff> [target].");
				return;
			}
		}

		if(!strcasecmp(sep->arg[2], "addmember")) {
			if(sep->argnum == 4) {
				Bot* leaderBot;
				std::string botName = std::string(sep->arg[3]);

				if(!botName.empty())
					leaderBot = entity_list.GetBotByBotName(botName);
				else {
					c->Message(13, "You must name a valid bot.");
					return;
				}

				if(leaderBot) {
					Bot* healer;
					std::string healerName = std::string(sep->arg[4]);

					if (leaderBot->GetBotOwner() != c) {
						c->Message(13, "You must target a bot that you own.");
						return;
					}

					if(!healerName.empty())
						healer = entity_list.GetBotByBotName(healerName);
					else {
						c->Message(13, "You must name a valid bot.");
						return;
					}

					if(healer) {
						if (healer->GetBotOwner() != c) {
							c->Message(13, "You must target a bot that you own.");
							return;
						}

						if (!(healer->IsBotCaster() && healer->CanHeal())) {
							c->Message(13, "Heal rotation members must be able to heal.");
							return;
						}

						//add to rotation
						if(leaderBot->AddHealRotationMember(healer)) {
							c->Message(0, "Bot heal rotation member added successfully.");
						}
						else {
							c->Message(13, "Unable to add bot to rotation. ");
						}
					}
				}
				else {
					c->Message(13, "You must name a valid bot.");
					return;
				}
			}
			else {
				c->Message(0, "#bot healrotation addmember <bot healrotation leader name> <bot healrotation member name to add> ");
				return;
			}
		}

		if(!strcasecmp(sep->arg[2], "removemember")) {
			if(sep->argnum == 4) {
				Bot* leaderBot;
				std::string botName = std::string(sep->arg[3]);

				if(!botName.empty())
					leaderBot = entity_list.GetBotByBotName(botName);
				else {
					c->Message(13, "You must name a valid bot.");
					return;
				}

				if(leaderBot) {
					if (leaderBot->GetBotOwner() != c) {
						c->Message(13, "You must target a bot that you own.");
						return;
					}

					Bot* healer;
					std::string healerName = std::string(sep->arg[4]);

					if(!healerName.empty())
						healer = entity_list.GetBotByBotName(healerName);
					else {
						c->Message(13, "You must name a valid bot.");
						return;
					}

					if(healer) {
						if (healer->GetBotOwner() != c) {
							c->Message(13, "You must target a bot that you own.");
							return;
						}

						//remove from rotation
						if(leaderBot->RemoveHealRotationMember(healer)) {
							c->Message(0, "Bot heal rotation member removed successfully.");
						}
						else {
							c->Message(13, "Unable to remove bot from rotation. ");
						}
					}
					else {
						c->Message(13, "You must name a valid bot.");
						return;
					}
				}
				else {
					c->Message(13, "You must name a valid bot.");
					return;
				}
			}
			else {
				c->Message(0, "#bot healrotation removemember <bot healrotation leader name> <bot healrotation member name to remove>");
				return;
			}
		}

		if(!strcasecmp(sep->arg[2], "addtarget")) {
			if(sep->argnum == 3 || sep->argnum == 4) {
				Bot* leaderBot;
				std::string botName = std::string(sep->arg[3]);

				if(!botName.empty())
					leaderBot = entity_list.GetBotByBotName(botName);
				else {
					c->Message(13, "You must name a valid heal rotation leader.");
					return;
				}

				if(leaderBot) {
					if (leaderBot->GetBotOwner() != c) {
						c->Message(13, "You must target a bot that you own.");
						return;
					}

					Mob* target = nullptr;
					std::string targetName = std::string(sep->arg[4]);

					if(!targetName.empty())
						target = entity_list.GetMob(targetName.c_str());
					else {
						if(c->GetTarget() != nullptr) {
							target = c->GetTarget();
						}
					}

					if(target) {
						//add target
						if(leaderBot->AddHealRotationTarget(target)) {
							c->Message(0, "Bot heal rotation target added successfully.");
						}
						else {
							c->Message(13, "Unable to add rotation target. ");
						}
					}
					else {
						c->Message(13, "Invalid target.");
						return;
					}
				}
				else {
					c->Message(13, "You must name a valid bot.");
					return;
				}
			}
			else {
				c->Message(0, "#bot healrotation addtarget <bot healrotation leader name> [bot healrotation target name to add] ");
				return;
			}
		}

		if(!strcasecmp(sep->arg[2], "removetarget")) {
			if(sep->argnum == 4) {
				Bot* leaderBot;
				std::string botName = std::string(sep->arg[3]);

				if(!botName.empty())
					leaderBot = entity_list.GetBotByBotName(botName);
				else {
					c->Message(13, "You must name a valid heal rotation leader.");
					return;
				}

				if(leaderBot) {
					if (leaderBot->GetBotOwner() != c) {
						c->Message(13, "You must target a bot that you own.");
						return;
					}

					Mob* target;
					std::string targetName = std::string(sep->arg[4]);

					if(!targetName.empty())
						target = entity_list.GetMob(targetName.c_str());
					else {
						c->Message(13, "You must name a valid target.");
						return;
					}

					if(target) {
						//add to rotation
						if(leaderBot->RemoveHealRotationTarget(target)) {
							c->Message(0, "Bot heal rotation target removed successfully.");
						}
						else {
							c->Message(13, "Unable to remove rotation target. ");
						}
					}
				}
				else {
					c->Message(13, "You must name a valid bot.");
					return;
				}
			}
			else {
				c->Message(0, "#bot healrotation removetarget <bot healrotation leader name> <bot healrotation target name to remove>");
				return;
			}
		}

		if(!strcasecmp(sep->arg[2], "start")) {
			if(sep->argnum == 3) {
				if(!strcasecmp(sep->arg[3], "all")) {
					std::list<Bot*> BotList = entity_list.GetBotsByBotOwnerCharacterID(c->CharacterID());

					for(std::list<Bot*>::iterator botListItr = BotList.begin(); botListItr != BotList.end(); ++botListItr) {
						Bot* leaderBot = *botListItr;
						if(leaderBot->GetInHealRotation() && leaderBot->GetHealRotationLeader() == leaderBot) {
							//start all heal rotations
							std::list<Bot*> rotationMemberList;
							int index = 0;

							rotationMemberList = GetBotsInHealRotation(leaderBot);

							for(std::list<Bot*>::iterator rotationMemberItr = rotationMemberList.begin(); rotationMemberItr != rotationMemberList.end(); ++rotationMemberItr) {
								Bot* tempBot = *rotationMemberItr;

								if(tempBot) {
									tempBot->SetHealRotationActive(true);
									tempBot->SetHealRotationNextHealTime(Timer::GetCurrentTime() + index * leaderBot->GetHealRotationTimer() * 1000);
									tempBot->SetHasHealedThisCycle(false);
								}

								index++;
							}

							c->Message(0, "Bot heal rotation started successfully.");
						}
					}
				}
				else {
					Bot* leaderBot;
					std::string botName = std::string(sep->arg[3]);

					if(!botName.empty())
						leaderBot = entity_list.GetBotByBotName(botName);
					else {
						c->Message(13, "You must name a valid heal rotation leader.");
						return;
					}

					if(leaderBot) {
						std::list<Bot*> botList;
						int index = 0;
						if (leaderBot->GetBotOwner() != c) {
							c->Message(13, "You must target a bot that you own.");
							return;
						}

						botList = GetBotsInHealRotation(leaderBot);

						for(std::list<Bot*>::iterator botListItr = botList.begin(); botListItr != botList.end(); ++botListItr) {
							Bot* tempBot = *botListItr;

							if(tempBot) {
								tempBot->SetHealRotationActive(true);
								tempBot->SetHealRotationNextHealTime(Timer::GetCurrentTime() + index * leaderBot->GetHealRotationTimer() * 1000);
								tempBot->SetHasHealedThisCycle(false);
							}

							index++;
						}

						c->Message(0, "Bot heal rotation started successfully.");
					}
					else {
						c->Message(13, "You must name a valid bot.");
						return;
					}
				}
			}
			else {
				c->Message(0, "#bot healrotation start <bot healrotation leader name | all>");
				return;
			}
		}

		if(!strcasecmp(sep->arg[2], "stop")) {
			if(sep->argnum == 3) {
				if(!strcasecmp(sep->arg[3], "all")) {
					std::list<Bot*> BotList = entity_list.GetBotsByBotOwnerCharacterID(c->CharacterID());

					for(std::list<Bot*>::iterator botListItr = BotList.begin(); botListItr != BotList.end(); ++botListItr) {
						Bot* leaderBot = *botListItr;
						if(leaderBot->GetInHealRotation() && leaderBot->GetHealRotationLeader() == leaderBot) {
							//start all heal rotations
							std::list<Bot*> rotationMemberList;

							rotationMemberList = GetBotsInHealRotation(leaderBot);

							for(std::list<Bot*>::iterator rotationMemberItr = rotationMemberList.begin(); rotationMemberItr != rotationMemberList.end(); ++rotationMemberItr) {
								Bot* tempBot = *rotationMemberItr;

								if(tempBot) {
									tempBot->SetHealRotationActive(false);
									tempBot->SetHasHealedThisCycle(false);
								}
							}

							c->Message(0, "Bot heal rotation started successfully.");
						}
					}
				}
				else {
					Bot* leaderBot;
					std::string botName = std::string(sep->arg[3]);

					if(!botName.empty())
						leaderBot = entity_list.GetBotByBotName(botName);
					else {
						c->Message(13, "You must name a valid heal rotation leader.");
						return;
					}

					if(leaderBot) {
						std::list<Bot*> botList;
						if (leaderBot->GetBotOwner() != c) {
							c->Message(13, "You must target a bot that you own.");
							return;
						}

						botList = GetBotsInHealRotation(leaderBot);

						for(std::list<Bot*>::iterator botListItr = botList.begin(); botListItr != botList.end(); ++botListItr) {
							Bot* tempBot = *botListItr;

							if(tempBot && tempBot->GetBotOwnerCharacterID() == c->CharacterID()) {
								tempBot->SetHealRotationActive(false);
								tempBot->SetHasHealedThisCycle(false);
							}
						}

						c->Message(0, "Bot heal rotation stopped successfully.");
					}
					else {
						c->Message(13, "You must name a valid bot.");
						return;
					}
				}
			}
			else {
				c->Message(0, "#bot healrotation stop <bot healrotation leader name | all>");
				return;
			}
		}

		if(!strcasecmp(sep->arg[2], "list")) {
			if(sep->argnum == 3) {
				bool showAll = false;
				Bot* leaderBot;
				std::string botName = std::string(sep->arg[3]);

				if(!strcasecmp(sep->arg[3], "all")) {
					std::list<Bot*> BotList = entity_list.GetBotsByBotOwnerCharacterID(c->CharacterID());

					for(std::list<Bot*>::iterator botListItr = BotList.begin(); botListItr != BotList.end(); ++botListItr) {
						Bot* tempBot = *botListItr;
						if(tempBot->GetInHealRotation() && tempBot->GetHealRotationLeader() == tempBot) {
							//list leaders and number of bots per rotation
							c->Message(0, "Bot Heal Rotation- Leader: %s, Number of Members: %i, Timer: %1.1f", tempBot->GetCleanName(), tempBot->GetNumHealRotationMembers(), (float)(tempBot->GetHealRotationTimer()/1000));
						}
					}
				}
				else {
					std::string botName = std::string(sep->arg[3]);

					if(!botName.empty())
						leaderBot = entity_list.GetBotByBotName(botName);
					else {
						c->Message(13, "You must name a valid heal rotation leader.");
						return;
					}

					if(leaderBot) {
						std::list<Bot*> botList;
						if (leaderBot->GetBotOwner() != c) {
							c->Message(13, "You must target a bot that you own.");
							return;
						}

						botList = GetBotsInHealRotation(leaderBot);

						//list leader and number of members
						c->Message(0, "Bot Heal Rotation- Leader: %s", leaderBot->GetCleanName());
						c->Message(0, "Bot Heal Rotation- Timer: %1.1f", ((float)leaderBot->GetHealRotationTimer()/1000.0f));

						for(std::list<Bot*>::iterator botListItr = botList.begin(); botListItr != botList.end(); ++botListItr) {
							Bot* tempBot = *botListItr;

							if(tempBot && tempBot->GetBotOwnerCharacterID() == c->CharacterID()) {
								//list rotation members
								c->Message(0, "Bot Heal Rotation- Member: %s", tempBot->GetCleanName());
							}
						}

						for(int i=0; i<MaxHealRotationTargets; i++) {
							if(leaderBot->GetHealRotationTarget(i)) {
								Mob* tempTarget = leaderBot->GetHealRotationTarget(i);

								if(tempTarget) {
									std::string targetInfo = "";

									targetInfo += tempTarget->GetHPRatio() < 0 ? "(dead) " : "";
									targetInfo += tempTarget->GetZoneID() != leaderBot->GetZoneID() ? "(not in zone) " : "";

									//list targets
									c->Message(0, "Bot Heal Rotation- Target: %s %s", tempTarget->GetCleanName(), targetInfo.c_str());
								}
							}
						}
					}
					else {
						c->Message(13, "You must name a valid bot.");
						return;
					}
				}
			}
			else {
				c->Message(0, "#bot healrotation list <bot healrotation leader name | all>");
				return;
			}
		}

		if(!strcasecmp(sep->arg[2], "cleartargets")) {
			if(sep->argnum == 3) {
				Bot* leaderBot;
				std::string botName = std::string(sep->arg[3]);

				if(!botName.empty())
					leaderBot = entity_list.GetBotByBotName(botName);
				else {
					c->Message(13, "You must name a valid heal rotation leader.");
					return;
				}

				if(leaderBot) {
					std::list<Bot*> botList;
					if (leaderBot->GetBotOwner() != c) {
						c->Message(13, "You must target a bot that you own.");
						return;
					}

					botList = GetBotsInHealRotation(leaderBot);

					for(std::list<Bot*>::iterator botListItr = botList.begin(); botListItr != botList.end(); ++botListItr) {
						Bot* tempBot = *botListItr;

						if(tempBot && tempBot->GetBotOwnerCharacterID() == c->CharacterID())
							tempBot->ClearHealRotationTargets();
					}
				}
				else {
					c->Message(13, "You must name a valid bot.");
					return;
				}
			}
			else {
				c->Message(0, "#bot healrotation cleartargets <bot healrotation leader name>");
				return;
			}
		}

		if(!strcasecmp(sep->arg[2], "fastheals")) {
			if(sep->argnum == 3) {
				Bot* leaderBot;
				std::string botName = std::string(sep->arg[3]);

				if(!botName.empty())
					leaderBot = entity_list.GetBotByBotName(botName);
				else {
					c->Message(13, "You must name a valid heal rotation leader.");
					return;
				}

				if(leaderBot) {
					bool fastHeals = false;
					std::list<Bot*> botList;
					if (leaderBot->GetBotOwner() != c) {
						c->Message(13, "You must target a bot that you own.");
						return;
					}

					//get percentage heals & target
					if(!strcasecmp(sep->arg[4], "on"))
						fastHeals = true;
					else if(strcasecmp(sep->arg[4], "off")) {
						c->Message(0, "Usage #bot healrotation fastheals <bot healrotation leader name> <on | off>.");
						return;
					}

					botList = GetBotsInHealRotation(leaderBot);

					for(std::list<Bot*>::iterator botListItr = botList.begin(); botListItr != botList.end(); ++botListItr) {
						Bot* tempBot = *botListItr;

						if(tempBot && tempBot->GetBotOwnerCharacterID() == c->CharacterID())
							tempBot->SetHealRotationUseFastHeals(fastHeals);
					}
				}
				else {
					c->Message(13, "You must name a valid bot.");
					return;
				}
			}
			else {
				c->Message(0, "#bot healrotation fastheals <bot healrotation leader name> <on | off>");
				return;
			}
		}

		if(!strcasecmp(sep->arg[2], "load")) {
		}

		if(!strcasecmp(sep->arg[2], "save")) {
		}

		if(!strcasecmp(sep->arg[2], "delete")) {
		}
	}

	// #bot setinspectmessage
	if(!strcasecmp(sep->arg[1], "setinspectmessage")) {
		if(!strcasecmp(sep->arg[2], "help")) {
			c->Message(0, "[Titanium clients:]");
			c->Message(0, "- Self-inspect and type your bot's inspect message");
			c->Message(0, "- Close the self-inspect window");
			c->Message(0, "- Self-inspect again to update the server");
			c->Message(0, "- Target a bot that you own and wish to update");
			c->Message(0, "- type #bot setinspectmessage to set the bot's message");
			c->Message(0, "[Secrets of Faydwer and higher clients:]");
			c->Message(0, "- Self-inspect and type your bot's inspect message");
			c->Message(0, "- Close the self-inspect window to update the server");
			c->Message(0, "- Target a bot that you own and wish to update");
			c->Message(0, "- type #bot setinspectmessage to set the bot's message");
		}
		else {
			Mob *target = c->GetTarget();

			if(target && target->IsBot() && (c == target->GetOwner()->CastToClient())) {
				const InspectMessage_Struct& playermessage = c->GetInspectMessage();
				InspectMessage_Struct& botmessage = target->CastToBot()->GetInspectMessage();

				memcpy(&botmessage, &playermessage, sizeof(InspectMessage_Struct));
				database.SetBotInspectMessage(target->CastToBot()->GetBotID(), &botmessage);

				c->Message(0, "Bot %s's inspect message now reflects your inspect message.", target->GetName());
			}
			else {
				c->Message(0, "Your target must be a bot that you own.");
			}
		}
	}

	if(!strcasecmp(sep->arg[1], "bardoutofcombat")) {
		bool useOutOfCombatSongs = false;

		if(sep->arg[2] && sep->arg[3]){
			if(!strcasecmp(sep->arg[2], "on"))
				useOutOfCombatSongs = true;
			else if (!strcasecmp(sep->arg[2], "off"))
				useOutOfCombatSongs = false;
			else {
				c->Message(0, "Usage #bot bardoutofcombat [on|off]");
				return;
			}

			Mob *target = c->GetTarget();

			if(target && target->IsBot() && (c == target->GetOwner()->CastToClient())) {
				Bot* bardBot = target->CastToBot();

				if(bardBot) {
					bardBot->SetBardUseOutOfCombatSongs(useOutOfCombatSongs);
					c->Message(0, "Bard use of out of combat songs updated.");
				}
			}
			else {
				c->Message(0, "Your target must be a bot that you own.");
			}
		}
		else {
			c->Message(0, "Usage #bot bardoutofcombat [on|off]");
		}
		return;
	}
}

// franck: EQoffline
// This function has been reworked for the caster bots, when engaged.
// Healers bots must heal thoses who loose HP.
bool EntityList::Bot_AICheckCloseBeneficialSpells(Bot* caster, uint8 iChance, float iRange, uint16 iSpellTypes) {

	if((iSpellTypes&SpellTypes_Detrimental) != 0) {
		//according to live, you can buff and heal through walls...
		//now with PCs, this only applies if you can TARGET the target, but
		// according to Rogean, Live NPCs will just cast through walls/floors, no problem..
		//
		// This check was put in to address an idle-mob CPU issue
		Log.Out(Logs::General, Logs::Error, "Error: detrimental spells requested from AICheckCloseBeneficialSpells!!");
		return(false);
	}

	if(!caster)
		return false;

	if(!caster->AI_HasSpells())
		return false;

	if (iChance < 100) {
		uint8 tmp = zone->random.Int(1, 100);
		if (tmp > iChance)
			return false;
	}

	uint8 botCasterClass = caster->GetClass();

	if( iSpellTypes == SpellType_Heal )	{
		// Changed so heal based on health percentage is different for hybrids
		if( botCasterClass == CLERIC || botCasterClass == DRUID || botCasterClass == SHAMAN) {
		//If AI_EngagedCastCheck() said to the healer that he had to heal

			// check in group
			if(caster->HasGroup()) {
				Group *g = caster->GetGroup();

				if(g) {
					for(int i = 0; i < MAX_GROUP_MEMBERS; i++) {
						if(g->members[i] && !g->members[i]->qglobal) {
							if(g->members[i]->IsClient() && g->members[i]->GetHPRatio() < 90) {
								if(caster->AICastSpell(g->members[i], 100, SpellType_Heal))
									return true;
							}
							else if((g->members[i]->GetClass() == WARRIOR || g->members[i]->GetClass() == PALADIN || g->members[i]->GetClass() == SHADOWKNIGHT) && g->members[i]->GetHPRatio() < 95) {
								if(caster->AICastSpell(g->members[i], 100, SpellType_Heal))
									return true;
							}
							else if(g->members[i]->GetClass() == ENCHANTER && g->members[i]->GetHPRatio() < 80) {
								if(caster->AICastSpell(g->members[i], 100, SpellType_Heal))
									return true;
							}
							else if(g->members[i]->GetHPRatio() < 70) {
								if(caster->AICastSpell(g->members[i], 100, SpellType_Heal))
									return true;
							}
						}

						if(g->members[i] && !g->members[i]->qglobal && g->members[i]->HasPet() && g->members[i]->GetPet()->GetHPRatio() < 50) {
							if(g->members[i]->GetPet()->GetOwner() != caster && caster->IsEngaged() && g->members[i]->IsCasting() && g->members[i]->GetClass() != ENCHANTER )
								continue;

							if(caster->AICastSpell(g->members[i]->GetPet(), 100, SpellType_Heal))
								return true;
						}
					}
				}
			}

			// TODO: raid heals
		}

		// Changed so heal based on health percentage is different for hybrids
		if( botCasterClass == PALADIN || botCasterClass == BEASTLORD || botCasterClass == RANGER) {
		//If AI_EngagedCastCheck() said to the healer that he had to heal

			// check in group
			if(caster->HasGroup()) {
				Group *g = caster->GetGroup();

				float hpRatioToHeal = 25.0f;

				switch(caster->GetBotStance())
				{
					case BotStanceAggressive:
					case BotStanceEfficient:
						hpRatioToHeal = 25.0f;
						break;
					case BotStanceReactive:
					case BotStanceBalanced:
						hpRatioToHeal = 50.0f;
						break;
					case BotStanceBurn:
					case BotStanceBurnAE:
						hpRatioToHeal = 20.0f;
						break;
					default:
						hpRatioToHeal = 25.0f;
						break;
				}

				if(g) {
					for(int i = 0; i < MAX_GROUP_MEMBERS; i++) {
						if(g->members[i] && !g->members[i]->qglobal) {
							if(g->members[i]->IsClient() && g->members[i]->GetHPRatio() < hpRatioToHeal) {
								if(caster->AICastSpell(g->members[i], 100, SpellType_Heal))
									return true;
							}
							else if((g->members[i]->GetClass() == WARRIOR || g->members[i]->GetClass() == PALADIN || g->members[i]->GetClass() == SHADOWKNIGHT) && g->members[i]->GetHPRatio() < hpRatioToHeal) {
								if(caster->AICastSpell(g->members[i], 100, SpellType_Heal))
									return true;
							}
							else if(g->members[i]->GetClass() == ENCHANTER && g->members[i]->GetHPRatio() < hpRatioToHeal) {
								if(caster->AICastSpell(g->members[i], 100, SpellType_Heal))
									return true;
							}
							else if(g->members[i]->GetHPRatio() < hpRatioToHeal/2) {
								if(caster->AICastSpell(g->members[i], 100, SpellType_Heal))
									return true;
							}
						}

						if(g->members[i] && !g->members[i]->qglobal && g->members[i]->HasPet() && g->members[i]->GetPet()->GetHPRatio() < 25) {
							if(g->members[i]->GetPet()->GetOwner() != caster && caster->IsEngaged() && g->members[i]->IsCasting() && g->members[i]->GetClass() != ENCHANTER )
								continue;

							if(caster->AICastSpell(g->members[i]->GetPet(), 100, SpellType_Heal))
								return true;
						}
					}
				}
			}

			// TODO: raid heals
		}
	}

	//Ok for the buffs..
	if( iSpellTypes == SpellType_Buff) {
		uint8 chanceToCast = caster->IsEngaged()?caster->GetChanceToCastBySpellType(SpellType_Buff):100;
		// Let's try to make Bard working...
		if(botCasterClass == BARD) {
			if(caster->AICastSpell(caster, chanceToCast, SpellType_Buff))
				return true;
			else
				return false;
		}

		if(caster->HasGroup()) {
			Group *g = caster->GetGroup();

			if(g) {
				for( int i = 0; i < MAX_GROUP_MEMBERS; i++) {
					if(g->members[i]) {
						if(caster->AICastSpell(g->members[i], chanceToCast, SpellType_Buff))
							return true;

						if(caster->AICastSpell(g->members[i]->GetPet(), chanceToCast, SpellType_Buff))
							return true;
					}
				}
			}
		}

		// TODO: raid buffs
	}

	if( iSpellTypes == SpellType_Cure) {
		if(caster->HasGroup()) {
			Group *g = caster->GetGroup();

			if(g) {
				for( int i = 0; i < MAX_GROUP_MEMBERS; i++) {
					if(g->members[i] && caster->GetNeedsCured(g->members[i])) {
						if(caster->AICastSpell(g->members[i], caster->GetChanceToCastBySpellType(SpellType_Cure), SpellType_Cure))
							return true;
						else if(botCasterClass == BARD)
							return false;
					}

					if(g->members[i] && g->members[i]->GetPet() && caster->GetNeedsCured(g->members[i]->GetPet())) {
						if(caster->AICastSpell(g->members[i]->GetPet(), (int)caster->GetChanceToCastBySpellType(SpellType_Cure)/4, SpellType_Cure))
							return true;
					}
				}
			}
		}

		// TODO: raid buffs
	}

	return false;
}


Mob* EntityList::GetMobByBotID(uint32 botID) {
	Mob* Result = 0;

	if(botID > 0) {
		auto it = mob_list.begin();

	for (auto it = mob_list.begin(); it != mob_list.end(); ++it) {
		if(!it->second) continue;
			if(it->second->IsBot() && it->second->CastToBot()->GetBotID() == botID) {
				Result = it->second;
				break;
			}
		}
	}

	return Result;
}

Bot* EntityList::GetBotByBotID(uint32 botID) {
	Bot* Result = 0;

	if(botID > 0) {
		for(std::list<Bot*>::iterator botListItr = bot_list.begin(); botListItr != bot_list.end(); ++botListItr) {
			Bot* tempBot = *botListItr;

			if(tempBot && tempBot->GetBotID() == botID) {
				Result = tempBot;
				break;
			}
		}
	}

	return Result;
}

Bot* EntityList::GetBotByBotName(std::string botName) {
	Bot* Result = 0;

	if(!botName.empty()) {
		for(std::list<Bot*>::iterator botListItr = bot_list.begin(); botListItr != bot_list.end(); ++botListItr) {
			Bot* tempBot = *botListItr;

			if(tempBot && std::string(tempBot->GetName()) == botName) {
				Result = tempBot;
				break;
			}
		}
	}

	return Result;
}

void EntityList::AddBot(Bot *newBot, bool SendSpawnPacket, bool dontqueue) {
	if(newBot) {
		newBot->SetID(GetFreeID());

		if(SendSpawnPacket) {
			if(dontqueue) {
				// Send immediately
				EQApplicationPacket* outapp = new EQApplicationPacket();
				newBot->CreateSpawnPacket(outapp);
				outapp->priority = 6;
				QueueClients(newBot, outapp, true);
				safe_delete(outapp);
			}
			else {
				// Queue the packet
				NewSpawn_Struct* ns = new NewSpawn_Struct;
				memset(ns, 0, sizeof(NewSpawn_Struct));
				newBot->FillSpawnStruct(ns, newBot);
				AddToSpawnQueue(newBot->GetID(), &ns);
				safe_delete(ns);
			}

			parse->EventNPC(EVENT_SPAWN, newBot, nullptr, "", 0);
		}

		bot_list.push_back(newBot);

		mob_list.insert(std::pair<uint16, Mob*>(newBot->GetID(), newBot));
	}
}

std::list<Bot*> EntityList::GetBotsByBotOwnerCharacterID(uint32 botOwnerCharacterID) {
	std::list<Bot*> Result;

	if(botOwnerCharacterID > 0) {
		for(std::list<Bot*>::iterator botListItr = bot_list.begin(); botListItr != bot_list.end(); ++botListItr) {
			Bot* tempBot = *botListItr;

			if(tempBot && tempBot->GetBotOwnerCharacterID() == botOwnerCharacterID)
				Result.push_back(tempBot);
		}
	}

	return Result;
}

void EntityList::BotPickLock(Bot* rogue)
{
	for (auto it = door_list.begin(); it != door_list.end(); ++it) {
		Doors *cdoor = it->second;
		if(!cdoor || cdoor->IsDoorOpen())
            continue;

        auto diff = rogue->GetPosition() - cdoor->GetPosition();
        diff.ABS_XYZ();

		float curdist = diff.m_X * diff.m_X + diff.m_Y * diff.m_Y;

        if((diff.m_Z * diff.m_Z >= 10) || (curdist > 130))
            continue;

        // All rogue items with lock pick bonuses are hands or primary
        const ItemInst* item1 = rogue->GetBotItem(MainHands);
        const ItemInst* item2 = rogue->GetBotItem(MainPrimary);

        float bonus1 = 0.0f;
        float bonus2 = 0.0f;
        float skill = rogue->GetSkill(SkillPickLock);

        if(item1) // Hand slot item
            if(item1->GetItem()->SkillModType == SkillPickLock)
                bonus1 = skill * (((float)item1->GetItem()->SkillModValue) / 100.0f);

        if(item2) // Primary slot item
            if(item2->GetItem()->SkillModType == SkillPickLock)
                bonus2 = skill * (((float)item2->GetItem()->SkillModValue) / 100.0f);

        if((skill+bonus1+bonus2) >= cdoor->GetLockpick())
            cdoor->ForceOpen(rogue);
        else
            rogue->Say("I am not skilled enough for this lock.");
	}
}

bool EntityList::RemoveBot(uint16 entityID) {
	bool Result = false;

	if(entityID > 0) {
		for(std::list<Bot*>::iterator botListItr = bot_list.begin(); botListItr != bot_list.end(); ++botListItr)
		{
			Bot* tempBot = *botListItr;

			if(tempBot && tempBot->GetID() == entityID) {
				bot_list.erase(botListItr);
				Result = true;
				break;
			}
		}
	}

	return Result;
}

void EntityList::ShowSpawnWindow(Client* client, int Distance, bool NamedOnly) {

	const char *WindowTitle = "Bot Tracking Window";

	std::string WindowText;
	int LastCon = -1;
	int CurrentCon = 0;
	Mob* curMob = nullptr;

	uint32 array_counter = 0;

	auto it = mob_list.begin();

	for (auto it = mob_list.begin(); it != mob_list.end(); ++it) {
	curMob = it->second;
		if (curMob && DistanceNoZ(curMob->GetPosition(), client->GetPosition()) <= Distance) {
			if(curMob->IsTrackable()) {
				Mob* cur_entity = curMob;
				int Extras = (cur_entity->IsBot() || cur_entity->IsPet() || cur_entity->IsFamiliar() || cur_entity->IsClient());
				const char *const MyArray[] = {
					"a_","an_","Innkeep_","Barkeep_",
					"Guard_","Merchant_","Lieutenant_",
					"Banker_","Centaur_","Aviak_","Baker_",
					"Sir_","Armorer_","Deathfist_","Deputy_",
					"Sentry_","Sentinel_","Leatherfoot_",
					"Corporal_","goblin_","Bouncer_","Captain_",
					"orc_","fire_","inferno_","young_","cinder_",
					"flame_","gnomish_","CWG_","sonic_","greater_",
					"ice_","dry_","Priest_","dark-boned_",
					"Tentacle_","Basher_","Dar_","Greenblood_",
					"clockwork_","guide_","rogue_","minotaur_",
					"brownie_","Teir'","dark_","tormented_",
					"mortuary_","lesser_","giant_","infected_",
					"wharf_","Apprentice_","Scout_","Recruit_",
					"Spiritist_","Pit_","Royal_","scalebone_",
					"carrion_","Crusader_","Trooper_","hunter_",
					"decaying_","iksar_","klok_","templar_","lord_",
					"froglok_","war_","large_","charbone_","icebone_",
					"Vicar_","Cavalier_","Heretic_","Reaver_","venomous_",
					"Sheildbearer_","pond_","mountain_","plaguebone_","Brother_",
					"great_","strathbone_","briarweb_","strathbone_","skeletal_",
					"minion_","spectral_","myconid_","spurbone_","sabretooth_",
					"Tin_","Iron_","Erollisi_","Petrifier_","Burynai_",
					"undead_","decayed_","You_","smoldering_","gyrating_",
					"lumpy_","Marshal_","Sheriff_","Chief_","Risen_",
					"lascar_","tribal_","fungi_","Xi_","Legionnaire_",
					"Centurion_","Zun_","Diabo_","Scribe_","Defender_","Capt_",
					"blazing_","Solusek_","imp_","hexbone_","elementalbone_",
					"stone_","lava_","_",""
				};
				unsigned int MyArraySize;
				for ( MyArraySize = 0; true; MyArraySize++) { //Find empty string & get size
					if (!(*(MyArray[MyArraySize]))) break; //Checks for null char in 1st pos
				};
				if (NamedOnly) {
					bool ContinueFlag = false;
					const char *CurEntityName = cur_entity->GetName(); //Call function once
					for (int Index = 0; Index < MyArraySize; Index++) {
						if (!strncasecmp(CurEntityName, MyArray[Index], strlen(MyArray[Index])) || (Extras)) {
							ContinueFlag = true;
							break; //From Index for
						};
					};
					if (ContinueFlag) continue; //Moved here or would apply to Index for
				};

				CurrentCon = client->GetLevelCon(cur_entity->GetLevel());
				if(CurrentCon != LastCon) {

					if(LastCon != -1)
						WindowText += "</c>";

					LastCon = CurrentCon;

					switch(CurrentCon) {

						case CON_GREEN: {
							WindowText += "<c \"#00FF00\">";
							break;
						}

						case CON_LIGHTBLUE: {
							WindowText += "<c \"#8080FF\">";
							break;
						}
						case CON_BLUE: {
							WindowText += "<c \"#2020FF\">";
							break;
						}

						case CON_YELLOW: {
							WindowText += "<c \"#FFFF00\">";
							break;
						}
						case CON_RED: {
							WindowText += "<c \"#FF0000\">";
							break;
						}
						default: {
							WindowText += "<c \"#FFFFFF\">";
							break;
						}
					}
				}

				WindowText += cur_entity->GetCleanName();
				WindowText += "<br>";

				if(strlen(WindowText.c_str()) > 4000) {
					// Popup window is limited to 4096 characters.
					WindowText += "</c><br><br>List truncated ... too many mobs to display";
					break;
				}
			}
		}
	}
	WindowText += "</c>";

	client->SendPopupToClient(WindowTitle, WindowText.c_str());

	return;
}

uint8 Bot::GetNumberNeedingHealedInGroup(uint8 hpr, bool includePets) {
	uint8 needHealed = 0;
	Group *g;

	if(this->HasGroup()) {
		g = this->GetGroup();

		if(g) {
			for( int i = 0; i<MAX_GROUP_MEMBERS; i++) {
				if(g->members[i] && !g->members[i]->qglobal) {

					if(g->members[i]->GetHPRatio() <= hpr)
						needHealed++;

					if(includePets) {
						if(g->members[i]->GetPet() && g->members[i]->GetPet()->GetHPRatio() <= hpr) {
							needHealed++;
						}
					}
				}
			}
		}
	}

	return needHealed;
}

uint32 Bot::GetEquipmentColor(uint8 material_slot) const
{
	//Bot tints
	int16 slotid = 0;
	uint32 botid = this->GetBotID();

	//Translate code slot # to DB slot #
	slotid = Inventory::CalcSlotFromMaterial(material_slot);
	if (slotid == INVALID_INDEX)
		return 0;

	//read from db
	std::string query = StringFormat("SELECT color FROM botinventory "
                                    "WHERE BotID = %u AND SlotID = %u", botid, slotid);
    auto results = database.QueryDatabase(query);
    if (!results.Success() || results.RowCount() != 1)
        return 0;

    auto row = results.begin();
	return atoul(row[0]);
}

int Bot::GetRawACNoShield(int &shield_ac)
{
	int ac = itembonuses.AC + spellbonuses.AC;
	shield_ac = 0;
	ItemInst* inst = GetBotItem(MainSecondary);
	if(inst)
	{
		if(inst->GetItem()->ItemType == ItemTypeShield)
		{
			ac -= inst->GetItem()->AC;
			shield_ac = inst->GetItem()->AC;
			for (uint8 i = AUG_BEGIN; i < EmuConstants::ITEM_COMMON_SIZE; i++)
			{
				if(inst->GetAugment(i))
				{
					ac -= inst->GetAugment(i)->GetItem()->AC;
					shield_ac += inst->GetAugment(i)->GetItem()->AC;
				}
			}
		}
	}
	return ac;
}

uint32 Bot::CalcCurrentWeight() {

	const Item_Struct* TempItem = 0;
	ItemInst* inst;
	uint32 Total = 0;

	for(int i = EmuConstants::EQUIPMENT_BEGIN; i <= EmuConstants::EQUIPMENT_END; ++i) {
		inst = GetBotItem(i);
		if(inst) {
			TempItem = inst->GetItem();
		if (TempItem)
			Total += TempItem->Weight;
		}
	}

	float Packrat = (float)spellbonuses.Packrat + (float)aabonuses.Packrat;

	if (Packrat > 0)
		Total = (uint32)((float)Total * (1.0f - ((Packrat * 1.0f) / 100.0f)));	//AndMetal: 1% per level, up to 5% (calculated from Titanium client). verified thru client that it reduces coin weight by the same %
																				//without casting to float & back to uint32, this didn't work right

	return Total;
}

int Bot::GroupLeadershipAAHealthEnhancement()
{
	Group *g = GetGroup();

	if(!g || (g->GroupCount() < 3))
		return 0;

	switch(g->GetLeadershipAA(groupAAHealthEnhancement))
	{
		case 0:
			return 0;
		case 1:
			return 30;
		case 2:
			return 60;
		case 3:
			return 100;
	}

	return 0;
}

int Bot::GroupLeadershipAAManaEnhancement()
{
	Group *g = GetGroup();

	if(!g || (g->GroupCount() < 3))
		return 0;

	switch(g->GetLeadershipAA(groupAAManaEnhancement))
	{
		case 0:
			return 0;
		case 1:
			return 30;
		case 2:
			return 60;
		case 3:
			return 100;
	}

	return 0;
}

int Bot::GroupLeadershipAAHealthRegeneration()
{
	Group *g = GetGroup();

	if(!g || (g->GroupCount() < 3))
		return 0;

	switch(g->GetLeadershipAA(groupAAHealthRegeneration))
	{
		case 0:
			return 0;
		case 1:
			return 4;
		case 2:
			return 6;
		case 3:
			return 8;
	}

	return 0;
}

int Bot::GroupLeadershipAAOffenseEnhancement()
{
	Group *g = GetGroup();

	if(!g || (g->GroupCount() < 3))
		return 0;

	switch(g->GetLeadershipAA(groupAAOffenseEnhancement))
	{
		case 0:
			return 0;
		case 1:
			return 10;
		case 2:
			return 19;
		case 3:
			return 28;
		case 4:
			return 34;
		case 5:
			return 40;
	}
	return 0;
}

bool Bot::GetNeedsCured(Mob *tar) {
	bool needCured = false;

	if(tar) {
		if(tar->FindType(SE_PoisonCounter) || tar->FindType(SE_DiseaseCounter) || tar->FindType(SE_CurseCounter) || tar->FindType(SE_CorruptionCounter)) {
			uint32 buff_count = GetMaxTotalSlots();
			int buffsWithCounters = 0;
			needCured = true;

			for (unsigned int j = 0; j < buff_count; j++) {
				if(tar->GetBuffs()[j].spellid != SPELL_UNKNOWN) {
					if(CalculateCounters(tar->GetBuffs()[j].spellid) > 0) {
						buffsWithCounters++;

						if(buffsWithCounters == 1 && (tar->GetBuffs()[j].ticsremaining < 2 || (int32)((tar->GetBuffs()[j].ticsremaining * 6) / tar->GetBuffs()[j].counters) < 2)) {
							// Spell has ticks remaining but may have too many counters to cure in the time remaining;
							// We should try to just wait it out. Could spend entire time trying to cure spell instead of healing, buffing, etc.
							// Since this is the first buff with counters, don't try to cure. Cure spell will be wasted, as cure will try to
							// remove counters from the first buff that has counters remaining.
							needCured = false;
							break;
						}
					}
				}
			}
		}
	}

	return needCured;
}

bool Bot::HasOrMayGetAggro() {
	bool mayGetAggro = false;

	if(GetTarget() && GetTarget()->GetHateTop()) {
		Mob *topHate = GetTarget()->GetHateTop();

		if(topHate == this)
			mayGetAggro = true; //I currently have aggro
		else {
			uint32 myHateAmt = GetTarget()->GetHateAmount(this);
			uint32 topHateAmt = GetTarget()->GetHateAmount(topHate);

			if(myHateAmt > 0 && topHateAmt > 0 && (uint8)((myHateAmt/topHateAmt)*100) > 90) //I have 90% as much hate as top, next action may give me aggro
				mayGetAggro = true;
		}
	}

	return mayGetAggro;
}

void Bot::SetHasBeenSummoned(bool wasSummoned) {
	_hasBeenSummoned = wasSummoned;
	if(!wasSummoned)
        m_PreSummonLocation = xyz_location::Origin();

}

void Bot::SetDefaultBotStance() {
	BotStanceType defaultStance;

	switch(GetClass())
	{
		case DRUID:
		case CLERIC:
		case SHAMAN:
		case ENCHANTER:
		case NECROMANCER:
		case MAGICIAN:
		case WIZARD:
		case BEASTLORD:
		case BERSERKER:
		case MONK:
		case ROGUE:
		case BARD:
		case SHADOWKNIGHT:
		case PALADIN:
		case RANGER:
			defaultStance = BotStanceBalanced;
			break;
		case WARRIOR:
			defaultStance = BotStanceAggressive;
			break;
		default:
			defaultStance = BotStanceBalanced;
			break;
	}
	_baseBotStance = BotStancePassive;
	_botStance = defaultStance;
}

void Bot::BotGroupSay(Mob *speaker, const char *msg, ...)
{

	char buf[1000];
	va_list ap;

	va_start(ap, msg);
	vsnprintf(buf, 1000, msg, ap);
	va_end(ap);

	if(speaker->HasGroup()) {
		Group *g = speaker->GetGroup();

		if(g)
			g->GroupMessage(speaker->CastToMob(), 0, 100, buf);
	}
}

bool Bot::UseDiscipline(uint32 spell_id, uint32 target) {
	//make sure we have the spell...
	int r;
	/*for(r = 0; r < MAX_PP_DISCIPLINES; r++) {
		if(m_pp.disciplines.values[r] == spell_id)
			break;
	}
	if(r == MAX_PP_DISCIPLINES)
		return(false);	//not found.

	//Check the disc timer
	pTimerType DiscTimer = pTimerDisciplineReuseStart + spells[spell_id].EndurTimerIndex;
	if(!p_timers.Expired(&database, DiscTimer)) {
		uint32 remain = p_timers.GetRemainingTime(DiscTimer);
		//Message_StringID(0, DISCIPLINE_CANUSEIN, ConvertArray((remain)/60,val1), ConvertArray(remain%60,val2));
		Message(0, "You can use this discipline in %d minutes %d seconds.", ((remain)/60), (remain%60));
		return(false);
	}*/

	//make sure we can use it..
	if(!IsValidSpell(spell_id)) {
		Say("Not a valid spell");
		return(false);
	}

	//can we use the spell?
	const SPDat_Spell_Struct &spell = spells[spell_id];
	uint8 level_to_use = spell.classes[GetClass() - 1];
	if(level_to_use == 255) {
		return(false);
	}

	if(level_to_use > GetLevel()) {
		return(false);
	}

	if(GetEndurance() > spell.EndurCost) {
		SetEndurance(GetEndurance() - spell.EndurCost);
	} else {
		return(false);
	}

	if(spell.recast_time > 0)
	{
		if(CheckDisciplineRecastTimers(this, spells[spell_id].EndurTimerIndex)) {

			//CastSpell(spell_id, target, DISCIPLINE_SPELL_SLOT);
			if(spells[spell_id].EndurTimerIndex > 0 && spells[spell_id].EndurTimerIndex < MAX_DISCIPLINE_TIMERS) {
				SetDisciplineRecastTimer(spells[spell_id].EndurTimerIndex, spell.recast_time);
			}
		}
		else {
			uint32 remain = GetDisciplineRemainingTime(this, spells[spell_id].EndurTimerIndex) / 1000;
			GetOwner()->Message(0, "%s can use this discipline in %d minutes %d seconds.", GetCleanName(), ((remain)/60), (remain%60));
			return(false);
		}
	}

	if(IsCasting())
		InterruptSpell();

	CastSpell(spell_id, target, DISCIPLINE_SPELL_SLOT);

	return(true);
}

void Bot::CreateHealRotation( Mob* target, uint32 timer ) {
	SetInHealRotation(true);
	SetHealRotationActive(false);
	SetNumHealRotationMembers(GetNumHealRotationMembers()+1);
	SetHealRotationLeader(this);
	SetNextHealRotationMember(this);
	SetPrevHealRotationMember(this);
	SetHealRotationTimer(timer);
	SetHasHealedThisCycle(false);

	if(target)
		AddHealRotationTarget(target);
}

bool Bot::AddHealRotationMember( Bot* healer ) {
	if(healer) {
		if(GetNumHealRotationMembers() > 0 && GetNumHealRotationMembers() < MaxHealRotationMembers) {
			Bot* tempBot = GetPrevHealRotationMember();

			if(tempBot) {
				//add new healer to rotation at end of list
				for(int i=0; i<3; i++){
					healer->ClearHealRotationMembers();
					healer->ClearHealRotationTargets();
					healer->AddHealRotationTarget(entity_list.GetMob(_healRotationTargets[i])); // add all targets..
				}
				healer->SetHealRotationTimer(tempBot->GetHealRotationTimer());
				healer->SetHealRotationLeader(this);
				healer->SetNextHealRotationMember(this);
				healer->SetPrevHealRotationMember(tempBot);
				healer->SetInHealRotation(true);
				healer->SetHasHealedThisCycle(false);
				healer->SetHealRotationUseFastHeals(tempBot->GetHealRotationUseFastHeals());

				//set previous rotation member's next member to new member
				tempBot->SetNextHealRotationMember(healer);

				//update leader's previous member (end of list) to new member and update rotation data
				SetPrevHealRotationMember(healer);

				std::list<Bot*> botList = GetBotsInHealRotation(this);

				for(std::list<Bot*>::iterator botListItr = botList.begin(); botListItr != botList.end(); ++botListItr) {
					Bot* tempBot = *botListItr;

					if(tempBot)
						tempBot->SetNumHealRotationMembers(GetNumHealRotationMembers()+1);
				}

				return true;
			}
		}
	}

	return false;
}

bool Bot::RemoveHealRotationMember( Bot* healer ) {
	if(healer && GetNumHealRotationMembers() > 0) {
		Bot* leader = healer->GetHealRotationLeader();
		Bot* prevBot = healer->GetPrevHealRotationMember();
		Bot* nextBot = healer->GetNextHealRotationMember();

		if(healer == this) {
			if(nextBot != this) {
				//get new leader
				leader = nextBot;
			}
		}

		//remove healer from list
		healer->SetHealRotationTimer(0);
		healer->ClearHealRotationMembers();
		healer->ClearHealRotationTargets();
		healer->ClearHealRotationLeader();
		healer->SetHasHealedThisCycle(false);
		healer->SetHealRotationActive(false);
		healer->SetInHealRotation(false);

		if(prevBot && nextBot && GetNumHealRotationMembers() > 1) {
			//set previous rotation member's next member to new member
			prevBot->SetNextHealRotationMember(nextBot);

			//set previous rotation member's next member to new member
			nextBot->SetPrevHealRotationMember(prevBot);
		}

		//update rotation data
		std::list<Bot*> botList = GetBotsInHealRotation(leader);

		for(std::list<Bot*>::iterator botListItr = botList.begin(); botListItr != botList.end(); ++botListItr) {
			Bot* tempBot = *botListItr;

			if(tempBot) {
				tempBot->SetNumHealRotationMembers(GetNumHealRotationMembers()-1);

				if(tempBot->GetHealRotationLeader() != leader) {
					// change leader if leader is being removed
					tempBot->SetHealRotationLeader(leader);
				}
			}
		}

		return true;
	}

	return false;
}

void Bot::SetHealRotationLeader( Bot* leader ) {
	_healRotationLeader = leader->GetBotID();
}

void Bot::SetNextHealRotationMember( Bot* healer ) {
	_healRotationMemberNext = healer->GetBotID();
}

void Bot::SetPrevHealRotationMember( Bot* healer ) {
	_healRotationMemberPrev = healer->GetBotID();
}

Bot* Bot::GetHealRotationLeader( ) {
	if(_healRotationLeader)
		return entity_list.GetBotByBotID(_healRotationLeader);
	return 0;
}

Bot* Bot::GetNextHealRotationMember( ) {
	if(_healRotationMemberNext)
		return entity_list.GetBotByBotID(_healRotationMemberNext);
	return 0;
}

Bot* Bot::GetPrevHealRotationMember( ) {
	if(_healRotationMemberNext)
		return entity_list.GetBotByBotID(_healRotationMemberPrev);
	return 0;
}

bool Bot::AddHealRotationTarget( Mob* target ) {
	if(target) {

		for (int i = 0; i < MaxHealRotationTargets; ++i) {
			if(_healRotationTargets[i] > 0) {
				Mob* tempTarget = entity_list.GetMob(_healRotationTargets[i]);

				if(!tempTarget) {
					_healRotationTargets[i] = 0;
				}
				else if(!strcasecmp(tempTarget->GetCleanName(), target->GetCleanName())) {
					//check to see if target's ID is incorrect (could have zoned, died, etc)
					if(tempTarget->GetID() != target->GetID()) {
						_healRotationTargets[i] = target->GetID();
					}
					//target already in list
					return false;
				}
			}

			if (_healRotationTargets[i] == 0)
			{
				std::list<Bot*> botList = GetBotsInHealRotation(this);

				_healRotationTargets[i] = target->GetID();

				for(std::list<Bot*>::iterator botListItr = botList.begin(); botListItr != botList.end(); ++botListItr) {
					Bot* tempBot = *botListItr;

					if(tempBot && tempBot != this) {
						//add target to all members
						tempBot->AddHealRotationTarget(target, i);
					}
				}

				return true;
			}
		}
	}

	return false;
}

bool Bot::AddHealRotationTarget( Mob *target, int index ) {
	if (target && index < MaxHealRotationTargets) {
		//add target to list of targets at specified index
		_healRotationTargets[index] = target->GetID();
		return true;
	}
	return false;
}

bool Bot::RemoveHealRotationTarget( Mob* target ) {
	int index = 0;
	bool removed = false;
	if(target) {
		//notify all heal rotation members to remove target
		for(int i=0; i<MaxHealRotationTargets; i++){
			if(_healRotationTargets[i] == target->GetID()) {
				std::list<Bot*> botList = GetBotsInHealRotation(this);
				_healRotationTargets[i] = 0;
				index = i;
				removed = true;

				for(std::list<Bot*>::iterator botListItr = botList.begin(); botListItr != botList.end(); ++botListItr) {
					Bot* tempBot = *botListItr;

					if(tempBot)
						tempBot->RemoveHealRotationTarget(i);
				}
			}
		}
	}

	return removed;
}

bool Bot::RemoveHealRotationTarget( int index ) {
	if(index >= 0) {
		//clear rotation target at index
		_healRotationTargets[index] = 0;

		if(index < MaxHealRotationTargets) {
			for(int i=index; i<MaxHealRotationTargets; i++){
				//shift other targets down
				_healRotationTargets[i] = _healRotationTargets[i+1];
				_healRotationTargets[i+1] = 0;
			}
			return true;
		}
	}
	return false;
}

void Bot::ClearHealRotationMembers() {
	_healRotationMemberPrev = 0; // No previous member
	_healRotationMemberNext = 0; // No next member
}

void Bot::ClearHealRotationTargets() {
	for(int i=0; i<MaxHealRotationTargets; i++){
		_healRotationTargets[i] = 0;
	}
}

Mob* Bot::GetHealRotationTarget( ) {
	Mob* tank = nullptr;
	Mob* first = nullptr;
	Mob* target = nullptr;
	int removeIndex = 0;
	int count = 0;

	for(int i=0; i<MaxHealRotationTargets; i++) {

		if(_healRotationTargets[i] > 0) {

			//get first target in list
			target = entity_list.GetMob(_healRotationTargets[i]);

			if(target) {
				//check if valid target
				if(target->GetZoneID() == GetZoneID()
					&& !(target->GetAppearance() == eaDead
					&& !(target->IsClient() && target->CastToClient()->GetFeigned()))) {

					count++;

					//get first valid target
					if(!first) {
						first = target;
					}

					//check to see if target is group main tank
					//(target first, in case top target has died and was rez'd -
					//we don't want to heal them then)
					if(!tank) {
						Group* g = target->GetGroup();
						if(g && !strcasecmp(g->GetMainTankName(), target->GetCleanName())) {
							tank = target;
						}
					}
				}
			}
			else {
				//if not valid target, remove from list
				if(removeIndex == 0)
					removeIndex = i;
			}
		}
	}

	if (removeIndex > 0) {
		RemoveHealRotationTarget( removeIndex );
	}

	if(tank)
		return tank;

	return first;
}

Mob* Bot::GetHealRotationTarget( uint8 index ) {
	Mob* target = nullptr;

	if(_healRotationTargets[index] > 0) {
		//get target at specified index
		target = entity_list.GetMob(_healRotationTargets[index]);
	}

	return target;
}

std::list<Bot*> Bot::GetBotsInHealRotation(Bot* rotationLeader) {
	std::list<Bot*> Result;

	if(rotationLeader != nullptr) {
		Result.push_back(rotationLeader);
		Bot* rotationMember = rotationLeader->GetNextHealRotationMember();

		while(rotationMember && rotationMember != rotationLeader) {
			Result.push_back(rotationMember);
			rotationMember = rotationMember->GetNextHealRotationMember();
		}
	}

	return Result;
}

void Bot::NotifyNextHealRotationMember(bool notifyNow) {
	//check if we need to notify to start now, or after timer
	uint32 nextHealTime = notifyNow ? Timer::GetCurrentTime() : Timer::GetCurrentTime() + GetHealRotationTimer();

	Bot* nextMember = GetNextHealRotationMember();
	if(nextMember && nextMember != this) {
		nextMember->SetHealRotationNextHealTime(nextHealTime);
		nextMember->SetHasHealedThisCycle(false);
	}
}

void Bot::BotHealRotationsClear(Client* c) {
	if(c) {
		std::list<Bot*> BotList = entity_list.GetBotsByBotOwnerCharacterID(c->CharacterID());

		for(std::list<Bot*>::iterator botListItr = BotList.begin(); botListItr != BotList.end(); ++botListItr) {
			Bot* tempBot = *botListItr;
			if(tempBot->GetInHealRotation()) {
				//clear all heal rotation data for bots in a heal rotation
				tempBot->SetInHealRotation(false);
				tempBot->SetHealRotationActive(false);
				tempBot->SetHasHealedThisCycle(false);
				tempBot->SetHealRotationTimer(0);
				tempBot->ClearHealRotationMembers();
				tempBot->ClearHealRotationTargets();
				tempBot->SetNumHealRotationMembers(0);
				tempBot->ClearHealRotationLeader();
			}
		}
	}
}

#endif<|MERGE_RESOLUTION|>--- conflicted
+++ resolved
@@ -3362,15 +3362,9 @@
 				else if(!IsRooted()) {
 					if(GetTarget() && GetTarget()->GetHateTop() && GetTarget()->GetHateTop() != this)
 					{
-<<<<<<< HEAD
 						Log.Out(Logs::Detail, Logs::AI, "Returning to location prior to being summoned.");
-						CalculateNewPosition2(GetPreSummonX(), GetPreSummonY(), GetPreSummonZ(), GetRunspeed());
-						SetHeading(CalculateHeadingToTarget(GetPreSummonX(), GetPreSummonY()));
-=======
-						mlog(AI__WAYPOINTS, "Returning to location prior to being summoned.");
 						CalculateNewPosition2(m_PreSummonLocation.m_X, m_PreSummonLocation.m_Y, m_PreSummonLocation.m_Z, GetRunspeed());
 						SetHeading(CalculateHeadingToTarget(m_PreSummonLocation.m_X, m_PreSummonLocation.m_Y));
->>>>>>> a71690b7
 						return;
 					}
 				}
