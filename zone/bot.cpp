#ifdef BOTS

#include "bot.h"
#include "object.h"
#include "doors.h"
#include "quest_parser_collection.h"
#include "../common/string_util.h"

extern volatile bool ZoneLoaded;

// This constructor is used during the bot create command
Bot::Bot(NPCType npcTypeData, Client* botOwner) : NPC(&npcTypeData, nullptr, glm::vec4(), 0, false), rest_timer(1) {
	if(botOwner) {
		this->SetBotOwner(botOwner);
		this->_botOwnerCharacterID = botOwner->CharacterID();
	} else {
		this->SetBotOwner(0);
		this->_botOwnerCharacterID = 0;
	}

	_guildRank = 0;
	_guildId = 0;
	_lastTotalPlayTime = 0;
	_startTotalPlayTime = time(&_startTotalPlayTime);
	_lastZoneId = 0;
	_baseMR = npcTypeData.MR;
	_baseCR = npcTypeData.CR;
	_baseDR = npcTypeData.DR;
	_baseFR = npcTypeData.FR;
	_basePR = npcTypeData.PR;
	_baseCorrup = npcTypeData.Corrup;
	_baseAC = npcTypeData.AC;
	_baseSTR = npcTypeData.STR;
	_baseSTA = npcTypeData.STA;
	_baseDEX = npcTypeData.DEX;
	_baseAGI = npcTypeData.AGI;
	_baseINT = npcTypeData.INT;
	_baseWIS = npcTypeData.WIS;
	_baseCHA = npcTypeData.CHA;
	_baseATK = npcTypeData.ATK;
	_baseRace = npcTypeData.race;
	_baseGender = npcTypeData.gender;
	RestRegenHP = 0;
	RestRegenMana = 0;
	RestRegenEndurance = 0;
	SetBotID(0);
	SetBotSpellID(0);
	SetSpawnStatus(false);
	SetBotArcher(false);
	SetBotCharmer(false);
	SetPetChooser(false);
	SetRangerAutoWeaponSelect(false);
	SetHasBeenSummoned(false);
	SetTaunting(GetClass() == WARRIOR);
	SetDefaultBotStance();
	SetInHealRotation(false);
	SetHealRotationActive(false);
	SetHasHealedThisCycle(false);
	ClearHealRotationLeader();
	ClearHealRotationTargets();
	ClearHealRotationMembers();
	SetHealRotationNextHealTime(0);
	SetHealRotationTimer(0);
	SetNumHealRotationMembers(0);
	SetBardUseOutOfCombatSongs(GetClass() == BARD);
	SetShowHelm(true);
	CalcChanceToCast();
	rest_timer.Disable();
	SetFollowDistance(184);
	// Do this once and only in this constructor
	GenerateAppearance();
	GenerateBaseStats();
	GenerateArmorClass();
	// Calculate HitPoints Last As It Uses Base Stats
	cur_hp = GenerateBaseHitPoints();
	cur_mana = GenerateBaseManaPoints();
	cur_end = CalcBaseEndurance();
	hp_regen = CalcHPRegen();
	mana_regen = CalcManaRegen();
	end_regen = CalcEnduranceRegen();
	for (int i = 0; i < MaxTimer; i++)
		timers[i] = 0;

	for(int i = 0; i < MaxHealRotationTargets; i++)
		_healRotationTargets[i] = 0;

	strcpy(this->name, this->GetCleanName());
	memset(&m_Light, 0, sizeof(LightProfile_Struct));
}

// This constructor is used when the bot is loaded out of the database
Bot::Bot(uint32 botID, uint32 botOwnerCharacterID, uint32 botSpellsID, double totalPlayTime, uint32 lastZoneId, NPCType npcTypeData) : NPC(&npcTypeData, nullptr, glm::vec4(), 0, false), rest_timer(1) {
	this->_botOwnerCharacterID = botOwnerCharacterID;
	if(this->_botOwnerCharacterID > 0)
		this->SetBotOwner(entity_list.GetClientByCharID(this->_botOwnerCharacterID));

	_guildRank = 0;
	_guildId = 0;
	_lastTotalPlayTime = totalPlayTime;
	_startTotalPlayTime = time(&_startTotalPlayTime);
	_lastZoneId = lastZoneId;
	berserk = false;
	_baseMR = npcTypeData.MR;
	_baseCR = npcTypeData.CR;
	_baseDR = npcTypeData.DR;
	_baseFR = npcTypeData.FR;
	_basePR = npcTypeData.PR;
	_baseCorrup = npcTypeData.Corrup;
	_baseAC = npcTypeData.AC;
	_baseSTR = npcTypeData.STR;
	_baseSTA = npcTypeData.STA;
	_baseDEX = npcTypeData.DEX;
	_baseAGI = npcTypeData.AGI;
	_baseINT = npcTypeData.INT;
	_baseWIS = npcTypeData.WIS;
	_baseCHA = npcTypeData.CHA;
	_baseATK = npcTypeData.ATK;
	_baseRace = npcTypeData.race;
	_baseGender = npcTypeData.gender;
	cur_hp = npcTypeData.cur_hp;
	cur_mana = npcTypeData.Mana;
	RestRegenHP = 0;
	RestRegenMana = 0;
	RestRegenEndurance = 0;
	SetBotID(botID);
	SetBotSpellID(botSpellsID);
	SetSpawnStatus(false);
	SetBotArcher(false);
	SetBotCharmer(false);
	SetPetChooser(false);
	SetRangerAutoWeaponSelect(false);
	SetHasBeenSummoned(false);
	LoadStance();
	SetTaunting((GetClass() == WARRIOR || GetClass() == PALADIN || GetClass() == SHADOWKNIGHT) && (GetBotStance() == BotStanceAggressive));
	SetGroupMessagesOn(GetClass() == CLERIC || GetClass() == DRUID || GetClass() == SHAMAN || GetClass() == ENCHANTER);
	SetInHealRotation(false);
	SetHealRotationActive(false);
	SetHasHealedThisCycle(false);
	SetHealRotationUseFastHeals(false);
	ClearHealRotationLeader();
	ClearHealRotationTargets();
	ClearHealRotationMembers();
	SetHealRotationNextHealTime(0);
	SetHealRotationTimer(0);
	SetNumHealRotationMembers(0);
	CalcChanceToCast();
	rest_timer.Disable();
	SetFollowDistance(184);
	strcpy(this->name, this->GetCleanName());
	database.GetBotInspectMessage(this->GetBotID(), &_botInspectMessage);
	LoadGuildMembership(&_guildId, &_guildRank, &_guildName);
	std::string TempErrorMessage;
	EquipBot(&TempErrorMessage);
	if(!TempErrorMessage.empty()) {
		if(GetBotOwner())
			GetBotOwner()->Message(13, TempErrorMessage.c_str());
	}

	for (int i = 0; i < MaxTimer; i++)
		timers[i] = 0;

	for(int i = 0; i < MaxHealRotationTargets; i++)
		_healRotationTargets[i] = 0;

	GenerateBaseStats();
	LoadTimers();
	LoadAAs();
	LoadBuffs();
	CalcBotStats(false);
	hp_regen = CalcHPRegen();
	mana_regen = CalcManaRegen();
	end_regen = CalcEnduranceRegen();
	if(cur_hp > max_hp)
		cur_hp = max_hp;
	
	if(cur_hp <= 0) {
		SetHP(max_hp/5);
		SetMana(0);
		BuffFadeAll();
		SpellOnTarget(756, this); // Rezz effects
	}
	
	if(cur_mana > max_mana)
		cur_mana = max_mana;
	
	cur_end = max_end;
}

Bot::~Bot() {
	AI_Stop();
	if(HasGroup())
		Bot::RemoveBotFromGroup(this, GetGroup());

	if(HasPet())
		GetPet()->Depop();

	entity_list.RemoveBot(GetID());
}

void Bot::SetBotID(uint32 botID) {
	this->_botID = botID;
	this->npctype_id = botID;
}

void Bot::SetBotSpellID(uint32 newSpellID) {
	this->npc_spells_id = newSpellID;
}

uint32 Bot::GetBotArcheryRange() {
	const ItemInst *range_inst = GetBotItem(MainRange);
	const ItemInst *ammo_inst = GetBotItem(MainAmmo);
	if (!range_inst || !ammo_inst)
		return 0;

	const Item_Struct *range_item = range_inst->GetItem();
	const Item_Struct *ammo_item = ammo_inst->GetItem();
	if (!range_item || !ammo_item || range_item->ItemType != ItemTypeBow || ammo_item->ItemType != ItemTypeArrow)
		return 0;

	// everything is good!
	return (range_item->Range + ammo_item->Range);
}

void Bot::ChangeBotArcherWeapons(bool isArcher) {
	if((GetClass()==WARRIOR) || (GetClass()==PALADIN) || (GetClass()==RANGER) || (GetClass()==SHADOWKNIGHT) || (GetClass()==ROGUE)) {
		if(!isArcher) {
			BotAddEquipItem(MainPrimary, GetBotItemBySlot(MainPrimary));
			BotAddEquipItem(MainSecondary, GetBotItemBySlot(MainSecondary));
			SetAttackTimer();
			BotGroupSay(this, "My blade is ready.");
		} else {
			BotRemoveEquipItem(MainPrimary);
			BotRemoveEquipItem(MainSecondary);
			BotAddEquipItem(MainAmmo, GetBotItemBySlot(MainAmmo));
			BotAddEquipItem(MainSecondary, GetBotItemBySlot(MainRange));
			SetAttackTimer();
			BotGroupSay(this, "My bow is true and ready.");
		}
	}
	else
		BotGroupSay(this, "I don't know how to use a bow.");
}

void Bot::Sit() {
	if(IsMoving()) {
		moved = false;
		SetCurrentSpeed(0);
		tar_ndx = 0;
	}

	SetAppearance(eaSitting);
}

void Bot::Stand() {
	SetAppearance(eaStanding);
}

bool Bot::IsSitting() {
	bool result = false;
	if(GetAppearance() == eaSitting && !IsMoving())
		result = true;

	return result;
}

bool Bot::IsStanding() {
	bool result = false;
	if(GetAppearance() == eaStanding)
		result = true;

	return result;
}

NPCType Bot::FillNPCTypeStruct(uint32 botSpellsID, std::string botName, std::string botLastName, uint8 botLevel, uint16 botRace, uint8 botClass, uint8 gender, float size, uint32 face, uint32 hairStyle, uint32 hairColor, uint32 eyeColor, uint32 eyeColor2, uint32 beardColor, uint32 beard, uint32 drakkinHeritage, uint32 drakkinTattoo, uint32 drakkinDetails, int32 hp, int32 mana, int32 mr, int32 cr, int32 dr, int32 fr, int32 pr, int32 corrup, int32 ac, uint32 str, uint32 sta, uint32 dex, uint32 agi, uint32 _int, uint32 wis, uint32 cha, uint32 attack) {
	NPCType BotNPCType;
	int CopyLength = 0;
	CopyLength = botName.copy(BotNPCType.name, 63);
	BotNPCType.name[CopyLength] = '\0';
	CopyLength = 0;
	CopyLength = botLastName.copy(BotNPCType.lastname, 69);
	BotNPCType.lastname[CopyLength] = '\0';
	CopyLength = 0;
	BotNPCType.npc_spells_id = botSpellsID;
	BotNPCType.level = botLevel;
	BotNPCType.race = botRace;
	BotNPCType.class_ = botClass;
	BotNPCType.gender = gender;
	BotNPCType.size = size;
	BotNPCType.luclinface = face;
	BotNPCType.hairstyle = hairStyle;
	BotNPCType.haircolor = hairColor;
	BotNPCType.eyecolor1 = eyeColor;
	BotNPCType.eyecolor2 = eyeColor2;
	BotNPCType.beardcolor = beardColor;
	BotNPCType.beard = beard;
	BotNPCType.drakkin_heritage = drakkinHeritage;
	BotNPCType.drakkin_tattoo = drakkinTattoo;
	BotNPCType.drakkin_details = drakkinDetails;
	BotNPCType.cur_hp = hp;
	BotNPCType.Mana = mana;
	BotNPCType.MR = mr;
	BotNPCType.CR = cr;
	BotNPCType.DR = dr;
	BotNPCType.FR = fr;
	BotNPCType.PR = pr;
	BotNPCType.Corrup = corrup;
	BotNPCType.AC = ac;
	BotNPCType.STR = str;
	BotNPCType.STA = sta;
	BotNPCType.DEX = dex;
	BotNPCType.AGI = agi;
	BotNPCType.INT = _int;
	BotNPCType.WIS = wis;
	BotNPCType.CHA = cha;
	BotNPCType.ATK = attack;
	BotNPCType.npc_id = 0;
	BotNPCType.texture = 0;
	BotNPCType.d_melee_texture1 = 0;
	BotNPCType.d_melee_texture2 = 0;
	BotNPCType.qglobal = false;
	BotNPCType.attack_speed = 0;
	BotNPCType.runspeed = 0.7f;
	BotNPCType.bodytype = 1;
	BotNPCType.findable = 0;
	BotNPCType.hp_regen = 1;
	BotNPCType.mana_regen = 1;
	BotNPCType.maxlevel = botLevel;
	BotNPCType.light = NOT_USED; // due to the way that bots are coded..this is sent post-spawn
	return BotNPCType;
}

NPCType Bot::CreateDefaultNPCTypeStructForBot(std::string botName, std::string botLastName, uint8 botLevel, uint16 botRace, uint8 botClass, uint8 gender) {
	NPCType Result;
	int CopyLength = 0;
	CopyLength = botName.copy(Result.name, 63);
	Result.name[CopyLength] = '\0';
	CopyLength = 0;
	CopyLength = botLastName.copy(Result.lastname, 69);
	Result.lastname[CopyLength] = '\0';
	CopyLength = 0;
	Result.level = botLevel;
	Result.race = botRace;
	Result.class_ = botClass;
	Result.gender = gender;
	// default values
	Result.maxlevel = botLevel;
	Result.size = 6.0;
	Result.npc_id = 0;
	Result.cur_hp = 0;
	Result.drakkin_details = 0;
	Result.drakkin_heritage = 0;
	Result.drakkin_tattoo = 0;
	Result.runspeed = 0.7f;
	Result.bodytype = 1;
	Result.findable = 0;
	Result.hp_regen = 1;
	Result.mana_regen = 1;
	Result.texture = 0;
	Result.d_melee_texture1 = 0;
	Result.d_melee_texture2 = 0;
	Result.qglobal = false;
	Result.npc_spells_id = 0;
	Result.attack_speed = 0;
	Result.STR = 75;
	Result.STA = 75;
	Result.DEX = 75;
	Result.AGI = 75;
	Result.WIS = 75;
	Result.INT = 75;
	Result.CHA = 75;
	Result.ATK = 75;
	Result.MR = 25;
	Result.FR = 25;
	Result.DR = 15;
	Result.PR = 15;
	Result.CR = 25;
	Result.Corrup = 15;
	Result.AC = 12;
	return Result;
}

void Bot::GenerateBaseStats() {
	int BotSpellID = 0;
	// base stats
	uint32 Strength = _baseSTR;
	uint32 Stamina = _baseSTA;
	uint32 Dexterity = _baseDEX;
	uint32 Agility = _baseAGI;
	uint32 Wisdom = _baseWIS;
	uint32 Intelligence = _baseINT;
	uint32 Charisma = _baseCHA;
	uint32 Attack = _baseATK;
	int32 MagicResist = _baseMR;
	int32 FireResist = _baseFR;
	int32 DiseaseResist = _baseDR;
	int32 PoisonResist = _basePR;
	int32 ColdResist = _baseCR;
	int32 CorruptionResist = _baseCorrup;
	switch(this->GetClass()) {
		case 1: // Warrior (why not just use 'case WARRIOR:'?)
			Strength += 10;
			Stamina += 20;
			Agility += 10;
			Dexterity += 10;
			Attack += 12;
			break;
		case 2: // Cleric
			BotSpellID = 701;
			Strength += 5;
			Stamina += 5;
			Agility += 10;
			Wisdom += 30;
			Attack += 8;
			break;
		case 3: // Paladin
			BotSpellID = 708;
			Strength += 15;
			Stamina += 5;
			Wisdom += 15;
			Charisma += 10;
			Dexterity += 5;
			Attack += 17;
			break;
		case 4: // Ranger
			BotSpellID = 710;
			Strength += 15;
			Stamina += 10;
			Agility += 10;
			Wisdom += 15;
			Attack += 17;
			break;
		case 5: // Shadowknight
			BotSpellID = 709;
			Strength += 10;
			Stamina += 15;
			Intelligence += 20;
			Charisma += 5;
			Attack += 17;
			break;
		case 6: // Druid
			BotSpellID = 707;
			Stamina += 15;
			Wisdom += 35;
			Attack += 5;
			break;
		case 7: // Monk
			Strength += 5;
			Stamina += 15;
			Agility += 15;
			Dexterity += 15;
			Attack += 17;
			break;
		case 8: // Bard
			BotSpellID = 711;
			Strength += 15;
			Dexterity += 10;
			Charisma += 15;
			Intelligence += 10;
			Attack += 17;
			break;
		case 9: // Rogue
			Strength += 10;
			Stamina += 20;
			Agility += 10;
			Dexterity += 10;
			Attack += 12;
			break;
		case 10: // Shaman
			BotSpellID = 706;
			Stamina += 10;
			Wisdom += 30;
			Charisma += 10;
			Attack += 28;
			break;
		case 11: // Necromancer
			BotSpellID = 703;
			Dexterity += 10;
			Agility += 10;
			Intelligence += 30;
			Attack += 5;
			break;
		case 12: // Wizard
			BotSpellID = 702;
			Stamina += 20;
			Intelligence += 30;
			Attack += 5;
			break;
		case 13: // Magician
			BotSpellID = 704;
			Stamina += 20;
			Intelligence += 30;
			Attack += 5;
			break;
		case 14: // Enchanter
			BotSpellID = 705;
			Intelligence += 25;
			Charisma += 25;
			Attack += 5;
			break;
		case 15: // Beastlord
			BotSpellID = 712;
			Stamina += 10;
			Agility += 10;
			Dexterity += 5;
			Wisdom += 20;
			Charisma += 5;
			Attack += 31;
			break;
		case 16: // Berserker
			Strength += 10;
			Stamina += 15;
			Dexterity += 15;
			Agility += 10;
			Attack += 25;
			break;
	}

	float BotSize = GetSize();

	switch(this->GetRace()) {
		case 1: // Humans have no race bonus
			break;
		case 2: // Barbarian
			Strength += 28;
			Stamina += 20;
			Agility += 7;
			Dexterity -= 5;
			Wisdom -= 5;
			Intelligence -= 10;
			Charisma -= 20;
			BotSize = 7.0;
			ColdResist += 10;
			break;
		case 3: // Erudite
			Strength -= 15;
			Stamina -= 5;
			Agility -= 5;
			Dexterity -= 5;
			Wisdom += 8;
			Intelligence += 32;
			Charisma -= 5;
			MagicResist += 5;
			DiseaseResist -= 5;
			break;
		case 4: // Wood Elf
			Strength -= 10;
			Stamina -= 10;
			Agility += 20;
			Dexterity += 5;
			Wisdom += 5;
			BotSize = 5.0;
			break;
		case 5: // High Elf
			Strength -= 20;
			Stamina -= 10;
			Agility += 10;
			Dexterity -= 5;
			Wisdom += 20;
			Intelligence += 12;
			Charisma += 5;
			break;
		case 6: // Dark Elf
			Strength -= 15;
			Stamina -= 10;
			Agility += 15;
			Wisdom += 8;
			Intelligence += 24;
			Charisma -= 15;
			BotSize = 5.0;
			break;
		case 7: // Half Elf
			Strength -= 5;
			Stamina -= 5;
			Agility += 15;
			Dexterity += 10;
			Wisdom -= 15;
			BotSize = 5.5;
			break;
		case 8: // Dwarf
			Strength += 15;
			Stamina += 15;
			Agility -= 5;
			Dexterity += 15;
			Wisdom += 8;
			Intelligence -= 15;
			Charisma -= 30;
			BotSize = 4.0;
			MagicResist -= 5;
			PoisonResist += 5;
			break;
		case 9: // Troll
			Strength += 33;
			Stamina += 34;
			Agility += 8;
			Wisdom -= 15;
			Intelligence -= 23;
			Charisma -= 35;
			BotSize = 8.0;
			FireResist -= 20;
			break;
		case 10: // Ogre
			Strength += 55;
			Stamina += 77;
			Agility -= 5;
			Dexterity -= 5;
			Wisdom -= 8;
			Intelligence -= 15;
			Charisma -= 38;
			BotSize = 9.0;
			break;
		case 11: // Halfling
			Strength -= 5;
			Agility += 20;
			Dexterity += 15;
			Wisdom += 5;
			Intelligence -= 8;
			Charisma -= 25;
			BotSize = 3.5;
			PoisonResist += 5;
			DiseaseResist += 5;
			break;
		case 12: // Gnome
			Strength -= 15;
			Stamina -= 5;
			Agility += 10;
			Dexterity += 10;
			Wisdom -= 8;
			Intelligence += 23;
			Charisma -= 15;
			BotSize = 3.0;
			break;
		case 128: // Iksar
			Strength -= 5;
			Stamina -= 5;
			Agility += 15;
			Dexterity += 10;
			Wisdom += 5;
			Charisma -= 20;
			MagicResist -= 5;
			FireResist -= 5;
			break;
		case 130: // Vah Shir
			Strength += 15;
			Agility += 15;
			Dexterity -= 5;
			Wisdom -= 5;
			Intelligence -= 10;
			Charisma -= 10;
			BotSize = 7.0;
			MagicResist -= 5;
			FireResist -= 5;
			break;
		case 330: // Froglok
			Strength -= 5;
			Stamina += 5;
			Agility += 25;
			Dexterity += 25;
			Charisma -= 25;
			BotSize = 5.0;
			MagicResist -= 5;
			FireResist -= 5;
			break;
		case 522: // Drakkin
			Strength -= 5;
			Stamina += 5;
			Agility += 10;
			Intelligence += 10;
			Wisdom += 5;
			BotSize = 5.0;
			PoisonResist += 2;
			DiseaseResist += 2;
			MagicResist += 2;
			FireResist += 2;
			ColdResist += 2;
			break;
	}
	this->STR = Strength;
	this->STA = Stamina;
	this->DEX = Dexterity;
	this->AGI = Agility;
	this->WIS = Wisdom;
	this->INT = Intelligence;
	this->CHA = Charisma;
	this->ATK = Attack;
	this->MR = MagicResist;
	this->FR = FireResist;
	this->DR = DiseaseResist;
	this->PR = PoisonResist;
	this->CR = ColdResist;
	this->PhR = 0;
	this->Corrup = CorruptionResist;
	SetBotSpellID(BotSpellID);
	this->size = BotSize;
	this->pAggroRange = 0;
	this->pAssistRange = 0;
	this->raid_target = false;
}

void Bot::GenerateAppearance() {
	// Randomize facial appearance
	int iFace = 0;
	if(this->GetRace() == 2) // Barbarian w/Tatoo
		iFace = zone->random.Int(0, 79);
	else
		iFace = zone->random.Int(0, 7);

	int iHair = 0;
	int iBeard = 0;
	int iBeardColor = 1;
	if(this->GetRace() == 522) {
		iHair = zone->random.Int(0, 8);
		iBeard = zone->random.Int(0, 11);
		iBeardColor = zone->random.Int(0, 3);
	} else if(this->GetGender()) {
		iHair = zone->random.Int(0, 2);
		if(this->GetRace() == 8) { // Dwarven Females can have a beard
			if(zone->random.Int(1, 100) < 50)
				iFace += 10;
		}
	} else {
		iHair = zone->random.Int(0, 3);
		iBeard = zone->random.Int(0, 5);
		iBeardColor = zone->random.Int(0, 19);
	}

	int iHairColor = 0;
	if(this->GetRace() == 522)
		iHairColor = zone->random.Int(0, 3);
	else
		iHairColor = zone->random.Int(0, 19);

	uint8 iEyeColor1 = (uint8)zone->random.Int(0, 9);
	uint8 iEyeColor2 = 0;
	if(this->GetRace() == 522)
		iEyeColor1 = iEyeColor2 = (uint8)zone->random.Int(0, 11);
	else if(zone->random.Int(1, 100) > 96)
		iEyeColor2 = zone->random.Int(0, 9);
	else
		iEyeColor2 = iEyeColor1;

	int iHeritage = 0;
	int iTattoo = 0;
	int iDetails = 0;
	if(this->GetRace() == 522) {
		iHeritage = zone->random.Int(0, 6);
		iTattoo = zone->random.Int(0, 7);
		iDetails = zone->random.Int(0, 7);
	}
	this->luclinface = iFace;
	this->hairstyle = iHair;
	this->beard = iBeard;
	this->beardcolor = iBeardColor;
	this->haircolor = iHairColor;
	this->eyecolor1 = iEyeColor1;
	this->eyecolor2 = iEyeColor2;
	this->drakkin_heritage = iHeritage;
	this->drakkin_tattoo = iTattoo;
	this->drakkin_details = iDetails;
}

int32 Bot::acmod() {
	int agility = GetAGI();
	int level = GetLevel();
	if(agility < 1 || level < 1)
		return 0;

	if(agility <= 74) {
		if(agility == 1)
			return -24;
		else if(agility <= 3)
			return -23;
		else if(agility == 4)
			return -22;
		else if(agility <= 6)
			return -21;
		else if(agility <= 8)
			return -20;
		else if(agility == 9)
			return -19;
		else if(agility <= 11)
			return -18;
		else if(agility == 12)
			return -17;
		else if(agility <= 14)
			return -16;
		else if(agility <= 16)
			return -15;
		else if(agility == 17)
			return -14;
		else if(agility <= 19)
			return -13;
		else if(agility == 20)
			return -12;
		else if(agility <= 22)
			return -11;
		else if(agility <= 24)
			return -10;
		else if(agility == 25)
			return -9;
		else if(agility <= 27)
			return -8;
		else if(agility == 28)
			return -7;
		else if(agility <= 30)
			return -6;
		else if(agility <= 32)
			return -5;
		else if(agility == 33)
			return -4;
		else if(agility <= 35)
			return -3;
		else if(agility == 36)
			return -2;
		else if(agility <= 38)
			return -1;
		else if(agility <= 65)
			return 0;
		else if(agility <= 70)
			return 1;
		else if(agility <= 74)
			return 5;
	} else if(agility <= 137) {
		if(agility == 75) {
			if(level <= 6)
				return 9;
			else if(level <= 19)
				return 23;
			else if(level <= 39)
				return 33;
			else
				return 39;
		} else if(agility >= 76 && agility <= 79) {
			if(level <= 6)
				return 10;
			else if(level <= 19)
				return 23;
			else if(level <= 39)
				return 33;
			else
				return 40;
		} else if(agility == 80) {
			if(level <= 6)
				return 11;
			else if(level <= 19)
				return 24;
			else if(level <= 39)
				return 34;
			else
				return 41;
		} else if(agility >= 81 && agility <= 85) {
			if(level <= 6)
				return 12;
			else if(level <= 19)
				return 25;
			else if(level <= 39)
				return 35;
			else
				return 42;
		} else if(agility >= 86 && agility <= 90) {
			if(level <= 6)
				return 12;
			else if(level <= 19)
				return 26;
			else if(level <= 39)
				return 36;
			else
				return 42;
		} else if(agility >= 91 && agility <= 95) {
			if(level <= 6)
				return 13;
			else if(level <= 19)
				return 26;
			else if(level <= 39)
				return 36;
			else
				return 43;
		} else if(agility >= 96 && agility <= 99) {
			if(level <= 6)
				return 14;
			else if(level <= 19)
				return 27;
			else if(level <= 39)
				return 37;
			else
				return 44;
		} else if(agility == 100 && level >= 7) {
			if(level <= 19)
				return 28;
			else if (level <= 39)
				return 38;
			else
				return 45;
		}
		else if(level <= 6)
			return 15;
		//level is >6
		else if(agility >= 101 && agility <= 105) {
			if(level <= 19)
				return 29;
			else if(level <= 39)
				return 39;// not verified
			else
				return 45;
		} else if(agility >= 106 && agility <= 110) {
			if(level <= 19)
				return 29;
			else if(level <= 39)
				return 39;// not verified
			else
				return 46;
		} else if(agility >= 111 && agility <= 115) {
			if(level <= 19)
				return 30;
			else if(level <= 39)
				return 40;// not verified
			else
				return 47;
		} else if(agility >= 116 && agility <= 119) {
			if(level <= 19)
				return 31;
			else if(level <= 39)
				return 41;
			else
				return 47;
		}
		else if(level <= 19)
			return 32;
		//level is > 19
		else if(agility == 120) {
			if(level <= 39)
				return 42;
			else
				return 48;
		} else if(agility <= 125) {
			if(level <= 39)
				return 42;
			else
				return 49;
		} else if(agility <= 135) {
			if(level <= 39)
				return 42;
			else
				return 50;
		} else {
			if(level <= 39)
				return 42;
			else
				return 51;
		}
	} else if(agility <= 300) {
		if(level <= 6) {
			if(agility <= 139)
				return 21;
			else if(agility == 140)
				return 22;
			else if(agility <= 145)
				return 23;
			else if(agility <= 150)
				return 23;
			else if(agility <= 155)
				return 24;
			else if(agility <= 159)
				return 25;
			else if(agility == 160)
				return 26;
			else if(agility <= 165)
				return 26;
			else if(agility <= 170)
				return 27;
			else if(agility <= 175)
				return 28;
			else if(agility <= 179)
				return 28;
			else if(agility == 180)
				return 29;
			else if(agility <= 185)
				return 30;
			else if(agility <= 190)
				return 31;
			else if(agility <= 195)
				return 31;
			else if(agility <= 199)
				return 32;
			else if(agility <= 219)
				return 33;
			else if(agility <= 239)
				return 34;
			else
				return 35;
		} else if(level <= 19) {
			if(agility <= 139)
				return 34;
			else if(agility == 140)
				return 35;
			else if(agility <= 145)
				return 36;
			else if(agility <= 150)
				return 37;
			else if(agility <= 155)
				return 37;
			else if(agility <= 159)
				return 38;
			else if(agility == 160)
				return 39;
			else if(agility <= 165)
				return 40;
			else if(agility <= 170)
				return 40;
			else if(agility <= 175)
				return 41;
			else if(agility <= 179)
				return 42;
			else if(agility == 180)
				return 43;
			else if(agility <= 185)
				return 43;
			else if(agility <= 190)
				return 44;
			else if(agility <= 195)
				return 45;
			else if(agility <= 199)
				return 45;
			else if(agility <= 219)
				return 46;
			else if(agility <= 239)
				return 47;
			else
				return 48;
		} else if(level <= 39) {
			if(agility <= 139)
				return 44;
			else if(agility == 140)
				return 45;
			else if(agility <= 145)
				return 46;
			else if(agility <= 150)
				return 47;
			else if(agility <= 155)
				return 47;
			else if(agility <= 159)
				return 48;
			else if(agility == 160)
				return 49;
			else if(agility <= 165)
				return 50;
			else if(agility <= 170)
				return 50;
			else if(agility <= 175)
				return 51;
			else if(agility <= 179)
				return 52;
			else if(agility == 180)
				return 53;
			else if(agility <= 185)
				return 53;
			else if(agility <= 190)
				return 54;
			else if(agility <= 195)
				return 55;
			else if(agility <= 199)
				return 55;
			else if(agility <= 219)
				return 56;
			else if(agility <= 239)
				return 57;
			else
				return 58;
		} else {	//lvl >= 40
			if(agility <= 139)
				return 51;
			else if(agility == 140)
				return 52;
			else if(agility <= 145)
				return 53;
			else if(agility <= 150)
				return 53;
			else if(agility <= 155)
				return 54;
			else if(agility <= 159)
				return 55;
			else if(agility == 160)
				return 56;
			else if(agility <= 165)
				return 56;
			else if(agility <= 170)
				return 57;
			else if(agility <= 175)
				return 58;
			else if(agility <= 179)
				return 58;
			else if(agility == 180)
				return 59;
			else if(agility <= 185)
				return 60;
			else if(agility <= 190)
				return 61;
			else if(agility <= 195)
				return 61;
			else if(agility <= 199)
				return 62;
			else if(agility <= 219)
				return 63;
			else if(agility <= 239)
				return 64;
			else
				return 65;
		}
	}
	else
		return (65 + ((agility - 300) / 21));
#if EQDEBUG >= 11
	Log.Out(Logs::General, Logs::Error, "Error in Bot::acmod(): Agility: %i, Level: %i",agility,level);
#endif
	return 0;
}

void Bot::GenerateArmorClass() {
	/// new formula
	int avoidance = 0;
	avoidance = (acmod() + ((GetSkill(SkillDefense) * 16) / 9));
	if(avoidance < 0)
		avoidance = 0;

	int mitigation = 0;
	if(GetClass() == WIZARD || GetClass() == MAGICIAN || GetClass() == NECROMANCER || GetClass() == ENCHANTER) {
		mitigation = (GetSkill(SkillDefense) / 4 + (itembonuses.AC + 1));
		mitigation -= 4;
	} else {
		mitigation = (GetSkill(SkillDefense) / 3 + ((itembonuses.AC * 4) / 3));
		if(GetClass() == MONK)
			mitigation += (GetLevel() * 13 / 10);	//the 13/10 might be wrong, but it is close...
	}
	int displayed = 0;
	displayed += (((avoidance + mitigation) * 1000) / 847);	//natural AC

	//Iksar AC, untested
	if(GetRace() == IKSAR) {
		displayed += 12;
		int iksarlevel = GetLevel();
		iksarlevel -= 10;
		if(iksarlevel > 25)
			iksarlevel = 25;
		
		if(iksarlevel > 0)
			displayed += (iksarlevel * 12 / 10);
	}

	//spell AC bonuses are added directly to natural total
	displayed += spellbonuses.AC;
	this->AC = displayed;
}

uint16 Bot::GetPrimarySkillValue() {
	SkillUseTypes skill = HIGHEST_SKILL; //because nullptr == 0, which is 1H Slashing, & we want it to return 0 from GetSkill
	bool equiped = m_inv.GetItem(MainPrimary);
	if(!equiped)
		skill = SkillHandtoHand;
	else {
		uint8 type = m_inv.GetItem(MainPrimary)->GetItem()->ItemType; //is this the best way to do this?
		switch(type) {
			case ItemType1HSlash: {
				skill = Skill1HSlashing;
				break;
			}
			case ItemType2HSlash: {
				skill = Skill2HSlashing;
				break;
			}
			case ItemType1HPiercing: {
				skill = Skill1HPiercing;
				break;
			}
			case ItemType1HBlunt: {
				skill = Skill1HBlunt;
				break;
			}
			case ItemType2HBlunt: {
				skill = Skill2HBlunt;
				break;
			}
			case ItemType2HPiercing: {
				skill = Skill1HPiercing; // change to Skill2HPiercing once activated
				break;
			}
			case ItemTypeMartial: {
				skill = SkillHandtoHand;
				break;
			}
			default: {
				skill = SkillHandtoHand;
				break;
			}
		}
	}

	return GetSkill(skill);
}

uint16 Bot::MaxSkill(SkillUseTypes skillid, uint16 class_, uint16 level) const {
	return(database.GetSkillCap(class_, skillid, level));
}

uint32 Bot::GetTotalATK() {
	uint32 AttackRating = 0;
	uint32 WornCap = itembonuses.ATK;
	if(IsBot()) {
		AttackRating = ((WornCap * 1.342) + (GetSkill(SkillOffense) * 1.345) + ((GetSTR() - 66) * 0.9) + (GetPrimarySkillValue() * 2.69));
		AttackRating += aabonuses.ATK + GroupLeadershipAAOffenseEnhancement();
		if (AttackRating < 10)
			AttackRating = 10;
	}
	else
		AttackRating = GetATK();

	AttackRating += spellbonuses.ATK;
	return AttackRating;
}

uint32 Bot::GetATKRating() {
	uint32 AttackRating = 0;
	if(IsBot()) {
		AttackRating = (GetSkill(SkillOffense) * 1.345) + ((GetSTR() - 66) * 0.9) + (GetPrimarySkillValue() * 2.69);
		if (AttackRating < 10)
			AttackRating = 10;
	}
	return AttackRating;
}

int32 Bot::GenerateBaseHitPoints() {
	// Calc Base Hit Points
	int new_base_hp = 0;
	uint32 lm = GetClassLevelFactor();
	int32 Post255;
	int32 NormalSTA = GetSTA();
	if(GetOwner() && GetOwner()->CastToClient() && GetOwner()->CastToClient()->GetClientVersion() >= ClientVersion::SoD && RuleB(Character, SoDClientUseSoDHPManaEnd)) {
		float SoDPost255;
		if(((NormalSTA - 255) / 2) > 0)
			SoDPost255 = ((NormalSTA - 255) / 2);
		else
			SoDPost255 = 0;

		int hp_factor = GetClassHPFactor();

		if(level < 41)
			new_base_hp = (5 + (GetLevel() * hp_factor / 12) + ((NormalSTA - SoDPost255) * GetLevel() * hp_factor / 3600));
		else if(level < 81)
			new_base_hp = (5 + (40 * hp_factor / 12) + ((GetLevel() - 40) * hp_factor / 6) + ((NormalSTA - SoDPost255) * hp_factor / 90) + ((NormalSTA - SoDPost255) * (GetLevel() - 40) * hp_factor / 1800));
		else
			new_base_hp = (5 + (80 * hp_factor / 8) + ((GetLevel() - 80) * hp_factor / 10) + ((NormalSTA - SoDPost255) * hp_factor / 90) + ((NormalSTA - SoDPost255) * hp_factor / 45));
	} else {
		if(((NormalSTA - 255) / 2) > 0)
			Post255 = ((NormalSTA - 255) / 2);
		else
			Post255 = 0;

		new_base_hp = (5) + (GetLevel() * lm / 10) + (((NormalSTA - Post255) * GetLevel() * lm / 3000)) + ((Post255 * 1) * lm / 6000);
	}
	this->base_hp = new_base_hp;
	return new_base_hp;
}

<<<<<<< HEAD
void Bot::LoadAAs() {
	int maxAAExpansion = RuleI(Bots, BotAAExpansion); //get expansion to get AAs up to
	aa_ranks.clear();

	int id = 0;
	int points = 0;
	auto iter = zone->aa_abilities.begin();
	while(iter != zone->aa_abilities.end()) {
		AA::Ability *ability = (*iter).second.get();

		//skip expendables
		if(!ability->first || ability->charges > 0) {
			continue;
		}

		id = ability->first->id;
		points = 0;

		AA::Rank *current = ability->first;

		while(current) {
			if(!CanUseAlternateAdvancementRank(current)) {
				current = nullptr;
			} else {
				current = current->next;
				points++;
			}
		}

		if(points > 0) {
			SetAA(id, points);
=======
void Bot::GenerateAABonuses(StatBonuses* newbon) {
	// General AA bonus
	uint8 botClass = GetClass();
	uint8 botLevel = GetLevel();
	memset(newbon, 0, sizeof(StatBonuses));	//start fresh
	if(botLevel >= 51) {
		//level 51 = 1 AA level
		int i;
		int totalAAs = database.CountAAs();
		uint32 slots = 0;
		uint32 aa_AA = 0;
		uint32 aa_value = 0;
		for (i = 0; i < totalAAs; i++) {	//iterate through all of the client's AAs
			std::map<uint32, BotAA>::iterator aa = botAAs.find(i);
			if(aa != botAAs.end()) { // make sure aa exists or we'll crash zone
				aa_AA = aa->second.aa_id;	//same as aaid from the aa_effects table
				aa_value = aa->second.total_levels;	//how many points in it
				if (aa_AA > 0 || aa_value > 0) {	//do we have the AA? if 1 of the 2 is set, we can assume we do
					//slots = database.GetTotalAALevels(aa_AA);	//find out how many effects from aa_effects table
					slots = zone->GetTotalAALevels(aa_AA);	//find out how many effects from aa_effects, which is loaded into memory
					if (slots > 0)	//and does it have any effects? may be able to put this above, not sure if it runs on each iteration
						ApplyAABonuses((aa_AA + aa_value - 1), slots, newbon);	//add the bonuses
				}
			}
		}
	}
}

void Bot::LoadAAs() {
	int maxAAExpansion = RuleI(Bots, BotAAExpansion); //get expansion to get AAs up to
	botAAs.clear();	//start fresh

    std::string query;
	if(GetClass() == BERSERKER)
		query = StringFormat("SELECT skill_id FROM altadv_vars WHERE berserker = 1 AND class_type > 1 AND class_type <= %i AND aa_expansion <= %i ORDER BY skill_id;", GetLevel(), maxAAExpansion);
	else
		query = StringFormat("SELECT skill_id FROM altadv_vars WHERE ((classes & ( 1 << %i )) >> %i) = 1 AND class_type > 1 AND class_type <= %i AND aa_expansion <= %i ORDER BY skill_id;", GetClass(), GetClass(), GetLevel(), maxAAExpansion);

    auto results = database.QueryDatabase(query);
	if(!results.Success()) {
		Log.Out(Logs::General, Logs::Error, "Error in Bot::LoadAAs()");
		return;
	}

    int totalAAs = database.CountAAs();
    for (auto row = results.begin(); row != results.end(); ++row) {
        uint32 skill_id = 0;
		skill_id = atoi(row[0]);
        if(skill_id <= 0 || skill_id >= totalAAs)
            continue;

        SendAA_Struct *sendAA = zone->FindAA(skill_id);

        if(!sendAA)
            continue;

        for(int i=0; i<sendAA->max_level; i++) {
            //Get AA info & add to list
            uint32 aaid = (sendAA->id + i);
            uint8 total_levels = 0;
            uint8 req_level;
            std::map<uint32, AALevelCost_Struct>::iterator RequiredLevel = AARequiredLevelAndCost.find(aaid);
            //Get level required for AA
            if(RequiredLevel != AARequiredLevelAndCost.end())
                req_level = RequiredLevel->second.Level;
            else
                req_level = (sendAA->class_type + i * sendAA->level_inc);

            if(req_level > GetLevel())
                break;

            //Bot is high enough level for AA
            std::map<uint32, BotAA>::iterator foundAA = botAAs.find(aaid);
            // AA is already in list
            if(foundAA != botAAs.end())
                continue;

            if(sendAA->id == aaid) {
                BotAA newAA;
                newAA.total_levels = 0;
                newAA.aa_id = aaid;
                newAA.req_level = req_level;
                newAA.total_levels += 1;
                botAAs[aaid] = newAA;	//add to list
            }
            else //update master AA record with number of levels a bot has in AA, based on level.
                botAAs[sendAA->id].total_levels += 1;
        }
    }

}

uint32 Bot::GetAA(uint32 aa_id) {
	std::map<uint32, BotAA >::const_iterator find_iter = botAAs.find(aa_id);
	int aaLevel = 0;
	if(find_iter != botAAs.end())
		aaLevel = find_iter->second.total_levels;

	return aaLevel;
}

//current with Client::ApplyAABonuses 9/26/12
void Bot::ApplyAABonuses(uint32 aaid, uint32 slots, StatBonuses* newbon) {
	if(slots == 0)	//sanity check. why bother if no slots to fill?
		return;

	//from AA_Ability struct
	uint32 effect = 0;
	int32 base1 = 0;
	int32 base2 = 0;	//only really used for SE_RaiseStatCap & SE_ReduceSkillTimer in aa_effects table
	uint32 slot = 0;
	std::map<uint32, std::map<uint32, AA_Ability> >::const_iterator find_iter = aa_effects.find(aaid);
	if(find_iter == aa_effects.end())
		return;

	for (std::map<uint32, AA_Ability>::const_iterator iter = aa_effects[aaid].begin(); iter != aa_effects[aaid].end(); ++iter) {
		effect = iter->second.skill_id;
		base1 = iter->second.base1;
		base2 = iter->second.base2;
		slot = iter->second.slot;
		//we default to 0 (SE_CurrentHP) for the effect, so if there aren't any base1/2 values, we'll just skip it
		if ((effect == 0 && base1 == 0 && base2 == 0) || effect == SE_Blank || (effect == SE_CHA && base1 == 0) || effect == SE_StackingCommand_Block || effect == SE_StackingCommand_Overwrite)
			continue;

		Log.Out(Logs::Detail, Logs::AA, "Applying Effect %d from AA %u in slot %d (base1: %d, base2: %d) on %s", effect, aaid, slot, base1, base2, this->GetCleanName());
		uint8 focus = IsFocusEffect(0, 0, true, effect);
		if (focus) {
			newbon->FocusEffects[focus] = effect;
			continue;
		}

		switch (effect) {
			//Note: AA effects that use accuracy are skill limited, while spell effect is not.
			case SE_Accuracy:
				if ((base2 == -1) && (newbon->Accuracy[HIGHEST_SKILL+1] < base1))
					newbon->Accuracy[HIGHEST_SKILL+1] = base1;
				else if (newbon->Accuracy[base2] < base1)
					newbon->Accuracy[base2] += base1;
				break;
			case SE_CurrentHP: //regens
				newbon->HPRegen += base1;
				break;
			case SE_CurrentEndurance:
				newbon->EnduranceRegen += base1;
				break;
			case SE_MovementSpeed:
				newbon->movementspeed += base1;
				break;
			case SE_STR:
				newbon->STR += base1;
				break;
			case SE_DEX:
				newbon->DEX += base1;
				break;
			case SE_AGI:
				newbon->AGI += base1;
				break;
			case SE_STA:
				newbon->STA += base1;
				break;
			case SE_INT:
				newbon->INT += base1;
				break;
			case SE_WIS:
				newbon->WIS += base1;
				break;
			case SE_CHA:
				newbon->CHA += base1;
				break;
			case SE_WaterBreathing:
				//handled by client
				break;
			case SE_CurrentMana:
				newbon->ManaRegen += base1;
				break;
			case SE_ItemManaRegenCapIncrease:
				newbon->ItemManaRegenCap += base1;
				break;
			case SE_ResistFire:
				newbon->FR += base1;
				break;
			case SE_ResistCold:
				newbon->CR += base1;
				break;
			case SE_ResistPoison:
				newbon->PR += base1;
				break;
			case SE_ResistDisease:
				newbon->DR += base1;
				break;
			case SE_ResistMagic:
				newbon->MR += base1;
				break;
			case SE_ResistCorruption:
				newbon->Corrup += base1;
				break;
			case SE_IncreaseSpellHaste:
				break;
			case SE_IncreaseRange:
				break;
			case SE_MaxHPChange:
				newbon->MaxHP += base1;
				break;
			case SE_Packrat:
				newbon->Packrat += base1;
				break;
			case SE_TwoHandBash:
				break;
			case SE_SetBreathLevel:
				break;
			case SE_RaiseStatCap:
				switch(base2) {
					//are these #define'd somewhere?
					case 0: //str
						newbon->STRCapMod += base1;
						break;
					case 1: //sta
						newbon->STACapMod += base1;
						break;
					case 2: //agi
						newbon->AGICapMod += base1;
						break;
					case 3: //dex
						newbon->DEXCapMod += base1;
						break;
					case 4: //wis
						newbon->WISCapMod += base1;
						break;
					case 5: //int
						newbon->INTCapMod += base1;
						break;
					case 6: //cha
						newbon->CHACapMod += base1;
						break;
					case 7: //mr
						newbon->MRCapMod += base1;
						break;
					case 8: //cr
						newbon->CRCapMod += base1;
						break;
					case 9: //fr
						newbon->FRCapMod += base1;
						break;
					case 10: //pr
						newbon->PRCapMod += base1;
						break;
					case 11: //dr
						newbon->DRCapMod += base1;
						break;
					case 12: //corruption
						newbon->CorrupCapMod += base1;
						break;
				}
				break;
			case SE_PetDiscipline2:
				break;
			case SE_SpellSlotIncrease:
				break;
			case SE_MysticalAttune:
				newbon->BuffSlotIncrease += base1;
				break;
			case SE_TotalHP:
				newbon->HP += base1;
				break;
			case SE_StunResist:
				newbon->StunResist += base1;
				break;
			case SE_SpellCritChance:
				newbon->CriticalSpellChance += base1;
				break;
			case SE_SpellCritDmgIncrease:
				newbon->SpellCritDmgIncrease += base1;
				break;
			case SE_DotCritDmgIncrease:
				newbon->DotCritDmgIncrease += base1;
				break;
			case SE_ResistSpellChance:
				newbon->ResistSpellChance += base1;
				break;
			case SE_CriticalHealChance:
				newbon->CriticalHealChance += base1;
				break;
			case SE_CriticalHealOverTime:
				newbon->CriticalHealOverTime += base1;
				break;
			case SE_CriticalDoTChance:
				newbon->CriticalDoTChance += base1;
				break;
			case SE_ReduceSkillTimer:
				newbon->SkillReuseTime[base2] += base1;
				break;
			case SE_Fearless:
				newbon->Fearless = true;
				break;
			case SE_PersistantCasting:
				newbon->PersistantCasting += base1;
				break;
			case SE_DelayDeath:
				newbon->DelayDeath += base1;
				break;
			case SE_FrontalStunResist:
				newbon->FrontalStunResist += base1;
				break;
			case SE_ImprovedBindWound:
				newbon->BindWound += base1;
				break;
			case SE_MaxBindWound:
				newbon->MaxBindWound += base1;
				break;
			case SE_ExtraAttackChance:
				newbon->ExtraAttackChance += base1;
				break;
			case SE_SeeInvis:
				newbon->SeeInvis = base1;
				break;
			case SE_BaseMovementSpeed:
				newbon->BaseMovementSpeed += base1;
				break;
			case SE_IncreaseRunSpeedCap:
				newbon->IncreaseRunSpeedCap += base1;
				break;
			case SE_ConsumeProjectile:
				newbon->ConsumeProjectile += base1;
				break;
			case SE_ArcheryDamageModifier:
				newbon->ArcheryDamageModifier += base1;
				break;
			case SE_DamageShield:
				newbon->DamageShield += base1;
				break;
			case SE_CharmBreakChance:
				newbon->CharmBreakChance += base1;
				break;
			case SE_OffhandRiposteFail:
				newbon->OffhandRiposteFail += base1;
				break;
			case SE_ItemAttackCapIncrease:
				newbon->ItemATKCap += base1;
				break;
			case SE_GivePetGroupTarget:
				newbon->GivePetGroupTarget = true;
				break;
			case SE_ItemHPRegenCapIncrease:
				newbon->ItemHPRegenCap = +base1;
				break;
			case SE_Ambidexterity:
				newbon->Ambidexterity += base1;
				break;
			case SE_PetMaxHP:
				newbon->PetMaxHP += base1;
				break;
			case SE_AvoidMeleeChance:
				newbon->AvoidMeleeChance += base1;
				break;
			case SE_CombatStability:
				newbon->CombatStability += base1;
				break;
			case SE_PetCriticalHit:
				newbon->PetCriticalHit += base1;
				break;
			case SE_PetAvoidance:
				newbon->PetAvoidance += base1;
				break;
			case SE_ShieldBlock:
				newbon->ShieldBlock += base1;
				break;
			case SE_SecondaryDmgInc:
				newbon->SecondaryDmgInc = true;
				break;
			case SE_ChangeAggro:
				newbon->hatemod += base1;
				break;
			case SE_EndurancePool:
				newbon->Endurance += base1;
				break;
			case SE_ChannelChanceItems:
				newbon->ChannelChanceItems += base1;
				break;
			case SE_ChannelChanceSpells:
				newbon->ChannelChanceSpells += base1;
				break;
			case SE_DoubleSpecialAttack:
				newbon->DoubleSpecialAttack += base1;
				break;
			case SE_TripleBackstab:
				newbon->TripleBackstab += base1;
				break;
			case SE_FrontalBackstabMinDmg:
				newbon->FrontalBackstabMinDmg = true;
				break;
			case SE_FrontalBackstabChance:
				newbon->FrontalBackstabChance += base1;
				break;
			case SE_BlockBehind:
				newbon->BlockBehind += base1;
				break;
			case SE_StrikeThrough2:
				newbon->StrikeThrough += base1;
				break;
			case SE_DoubleAttackChance:
				newbon->DoubleAttackChance += base1;
				break;
			case SE_GiveDoubleAttack:
				newbon->GiveDoubleAttack += base1;
				break;
			case SE_ProcChance:
				newbon->ProcChance += base1;
				break;
			case SE_RiposteChance:
				newbon->RiposteChance += base1;
				break;
			case SE_Flurry:
				newbon->FlurryChance += base1;
				break;
			case SE_PetFlurry:
				newbon->PetFlurry = base1;
				break;
			case SE_BardSongRange:
				newbon->SongRange += base1;
				break;
			case SE_RootBreakChance:
				newbon->RootBreakChance += base1;
				break;
			case SE_UnfailingDivinity:
				newbon->UnfailingDivinity += base1;
				break;
			case SE_ProcOnKillShot: {
				for(int i = 0; i < (MAX_SPELL_TRIGGER * 3); i += 3) {
					if(!newbon->SpellOnKill[i] || ((newbon->SpellOnKill[i] == base2) && (newbon->SpellOnKill[i + 1] < base1))) {
						//base1 = chance, base2 = SpellID to be triggered, base3 = min npc level
						newbon->SpellOnKill[i] = base2;
						newbon->SpellOnKill[i + 1] = base1;

						if (GetLevel() > 15)
							newbon->SpellOnKill[i + 2] = (GetLevel() - 15); //AA specifiy "non-trivial"
						else
							newbon->SpellOnKill[i + 2] = 0;

						break;
					}
				}
				break;
			}
			case SE_SpellOnDeath: {
				for(int i = 0; i < (MAX_SPELL_TRIGGER * 2); i += 2) {
					if(!newbon->SpellOnDeath[i]) {
						// base1 = SpellID to be triggered, base2 = chance to fire
						newbon->SpellOnDeath[i] = base1;
						newbon->SpellOnDeath[i + 1] = base2;
						break;
					}
				}
				break;
			}
			case SE_TriggerOnCast: {
				for(int i = 0; i < MAX_SPELL_TRIGGER; i++) {
					if (newbon->SpellTriggers[i] == aaid)
						break;

					if(!newbon->SpellTriggers[i]) {
						//Save the 'aaid' of each triggerable effect to an array
						newbon->SpellTriggers[i] = aaid;
						break;
					}
				}
				break;
			}
			case SE_CriticalHitChance: {
				if(base2 == -1)
					newbon->CriticalHitChance[HIGHEST_SKILL+1] += base1;
				else
					newbon->CriticalHitChance[base2] += base1;
				break;
			}
			case SE_CriticalDamageMob: {
				// base1 = effect value, base2 = skill restrictions(-1 for all)
				if(base2 == -1)
					newbon->CritDmgMob[HIGHEST_SKILL + 1] += base1;
				else
					newbon->CritDmgMob[base2] += base1;
				break;
			}
			case SE_CriticalSpellChance: {
				newbon->CriticalSpellChance += base1;
				if (base2 > newbon->SpellCritDmgIncrease)
					newbon->SpellCritDmgIncrease = base2;

				break;
			}
			case SE_ResistFearChance: {
				if(base1 == 100) // If we reach 100% in a single spell/item then we should be immune to negative fear resist effects until our immunity is over
					newbon->Fearless = true;

				newbon->ResistFearChance += base1; // these should stack
				break;
			}
			case SE_SkillDamageAmount: {
				if(base2 == -1)
					newbon->SkillDamageAmount[HIGHEST_SKILL + 1] += base1;
				else
					newbon->SkillDamageAmount[base2] += base1;
				break;
			}
			case SE_SpecialAttackKBProc: {
				//You can only have one of these per client. [AA Dragon Punch]
				newbon->SpecialAttackKBProc[0] = base1; //Chance base 100 = 25% proc rate
				newbon->SpecialAttackKBProc[1] = base2; //Skill to KB Proc Off
				break;
			}
			case SE_DamageModifier: {
				if(base2 == -1)
					newbon->DamageModifier[HIGHEST_SKILL + 1] += base1;
				else
					newbon->DamageModifier[base2] += base1;
				break;
			}
			case SE_SlayUndead: {
				if(newbon->SlayUndead[1] < base1)
					newbon->SlayUndead[0] = base1; // Rate
					newbon->SlayUndead[1] = base2; // Damage Modifier
				break;
			}
			case SE_GiveDoubleRiposte: {
				//0=Regular Riposte 1=Skill Attack Riposte 2=Skill
				if(base2 == 0) {
					if(newbon->GiveDoubleRiposte[0] < base1)
						newbon->GiveDoubleRiposte[0] = base1;
				}
				//Only for special attacks.
				else if(base2 > 0 && (newbon->GiveDoubleRiposte[1] < base1)) {
					newbon->GiveDoubleRiposte[1] = base1;
					newbon->GiveDoubleRiposte[2] = base2;
				}
				break;
			}
			//Kayen: Not sure best way to implement this yet.
			//Physically raises skill cap ie if 55/55 it will raise to 55/60
			case SE_RaiseSkillCap: {
				if(newbon->RaiseSkillCap[0] < base1) {
					newbon->RaiseSkillCap[0] = base1; //value
					newbon->RaiseSkillCap[1] = base2; //skill
				}
				break;
			}
			case SE_MasteryofPast: {
				if(newbon->MasteryofPast < base1)
					newbon->MasteryofPast = base1;
				break;
			}
			case SE_CastingLevel2:
			case SE_CastingLevel: {
				newbon->effective_casting_level += base1;
				break;
			}
			case SE_DivineSave: {
				if(newbon->DivineSaveChance[0] < base1) {
					newbon->DivineSaveChance[0] = base1;
					newbon->DivineSaveChance[1] = base2;
				}
				break;
			}
			case SE_SpellEffectResistChance: {
				for(int e = 0; e < (MAX_RESISTABLE_EFFECTS * 2); e += 2) {
					if(!newbon->SEResist[e] || ((newbon->SEResist[e] = base2) && (newbon->SEResist[e + 1] < base1)) ){
						newbon->SEResist[e] = base2;
						newbon->SEResist[e + 1] = base1;
						break;
					}
				}
				break;
			}
			case SE_MitigateDamageShield: {
				if (base1 < 0)
					base1 = (base1 * -1);

				newbon->DSMitigationOffHand += base1;
				break;
			}
			case SE_FinishingBlow: {
				//base1 = chance, base2 = damage
				if (newbon->FinishingBlow[1] < base2) {
					newbon->FinishingBlow[0] = base1;
					newbon->FinishingBlow[1] = base2;
				}
				break;
			}
			case SE_FinishingBlowLvl: {
				//base1 = level, base2 = ??? (Set to 200 in AA data, possible proc rate mod?)
				if (newbon->FinishingBlowLvl[0] < base1) {
					newbon->FinishingBlowLvl[0] = base1;
					newbon->FinishingBlowLvl[1] = base2;
				}
				break;
			}
>>>>>>> 54818479
		}

		++iter;
	}
}

bool Bot::IsValidRaceClassCombo() {
	bool Result = false;

	switch(GetRace()) {
		case 1: // Human
			switch(GetClass()) {
				case 1: // Warrior
				case 2: // Cleric
				case 3: // Paladin
				case 4: // Ranger
				case 5: // Shadowknight
				case 6: // Druid
				case 7: // Monk
				case 8: // Bard
				case 9: // Rogue
				case 11: // Necromancer
				case 12: // Wizard
				case 13: // Magician
				case 14: // Enchanter
					Result = true;
					break;
			}
			break;
		case 2: // Barbarian
			switch(GetClass()) {
				case 1: // Warrior
				case 9: // Rogue
				case 10: // Shaman
				case 15: // Beastlord
				case 16: // Berserker
					Result = true;
					break;
			}
			break;
		case 3: // Erudite
			switch(GetClass()) {
				case 2: // Cleric
				case 3: // Paladin
				case 5: // Shadowknight
				case 11: // Necromancer
				case 12: // Wizard
				case 13: // Magician
				case 14: // Enchanter
					Result = true;
					break;
			}
			break;
		case 4: // Wood Elf
			switch(GetClass()) {
				case 1: // Warrior
				case 4: // Ranger
				case 6: // Druid
				case 8: // Bard
				case 9: // Rogue
					Result = true;
					break;
			}
			break;
		case 5: // High Elf
			switch(GetClass()) {
				case 2: // Cleric
				case 3: // Paladin
				case 12: // Wizard
				case 13: // Magician
				case 14: // Enchanter
					Result = true;
					break;
			}
			break;
		case 6: // Dark Elf
			switch(GetClass()) {
				case 1: // Warrior
				case 2: // Cleric
				case 5: // Shadowknight
				case 9: // Rogue
				case 11: // Necromancer
				case 12: // Wizard
				case 13: // Magician
				case 14: // Enchanter
					Result = true;
					break;
			}
			break;
		case 7: // Half Elf
			switch(GetClass()) {
				case 1: // Warrior
				case 3: // Paladin
				case 4: // Ranger
				case 6: // Druid
				case 8: // Bard
				case 9: // Rogue
					Result = true;
					break;
			}
			break;
		case 8: // Dwarf
			switch(GetClass()) {
				case 1: // Warrior
				case 2: // Cleric
				case 3: // Paladin
				case 9: // Rogue
				case 16: // Berserker
					Result = true;
					break;
			}
			break;
		case 9: // Troll
			switch(GetClass()) {
				case 1: // Warrior
				case 5: // Shadowknight
				case 10: // Shaman
				case 15: // Beastlord
				case 16: // Berserker
					Result = true;
					break;
			}
			break;
		case 10: // Ogre
			switch(GetClass()) {
				case 1: // Warrior
				case 5: // Shadowknight
				case 10: // Shaman
				case 15: // Beastlord
				case 16: // Berserker
					Result = true;
					break;
			}
			break;
		case 11: // Halfling
			switch(GetClass()) {
				case 1: // Warrior
				case 2: // Cleric
				case 3: // Paladin
				case 4: // Ranger
				case 6: // Druid
				case 9: // Rogue
					Result = true;
					break;
			}
			break;
		case 12: // Gnome
			switch(GetClass()) {
				case 1: // Warrior
				case 2: // Cleric
				case 3: // Paladin
				case 5: // Shadowknight
				case 9: // Rogue
				case 11: // Necromancer
				case 12: // Wizard
				case 13: // Magician
				case 14: // Enchanter
					Result = true;
					break;
			}
			break;
		case 128: // Iksar
			switch(GetClass()) {
				case 1: // Warrior
				case 5: // Shadowknight
				case 7: // Monk
				case 10: // Shaman
				case 11: // Necromancer
				case 15: // Beastlord
					Result = true;
					break;
			}
			break;
		case 130: // Vah Shir
			switch(GetClass()) {
				case 1: // Warrior
				case 8: // Bard
				case 9: // Rogue
				case 10: // Shaman
				case 15: // Beastlord
				case 16: // Berserker
					Result = true;
					break;
			}
			break;
		case 330: // Froglok
			switch(GetClass()) {
				case 1: // Warrior
				case 2: // Cleric
				case 3: // Paladin
				case 5: // Shadowknight
				case 9: // Rogue
				case 10: // Shaman
				case 11: // Necromancer
				case 12: // Wizard
					Result = true;
					break;
			}
			break;
		case 522: // Drakkin
			switch(GetClass()) {
				case 1: // Warrior
				case 2: // Cleric
				case 3: // Paladin
				case 4: // Ranger
				case 5: // Shadowknight
				case 6: // Druid
				case 7: // Monk
				case 8: // Bard
				case 9: // Rogue
				case 11: // Necromancer
				case 12: // Wizard
				case 13: // Magician
				case 14: // Enchanter
					Result = true;
					break;
			}
			break;
	}

	return Result;
}

bool Bot::IsValidName() {
	bool Result = false;
	std::string TempBotName = std::string(this->GetCleanName());

	for(int iCounter = 0; iCounter < TempBotName.length(); iCounter++) {
		if(isalpha(TempBotName[iCounter]) || TempBotName[iCounter] == '_')
			Result = true;
	}

	return Result;
}

bool Bot::IsBotNameAvailable(char *botName, std::string* errorMessage) {
	if (botName == "" || strlen(botName) > 15 || !database.CheckNameFilter(botName) || !database.CheckUsedName(botName))
		return false;

	std::string query = StringFormat("SELECT id FROM vwBotCharacterMobs WHERE name LIKE '%s'", botName);
	auto results = database.QueryDatabase(query);
	if(!results.Success()) {
		*errorMessage = std::string(results.ErrorMessage());
		return false;
	}
	
	if (results.RowCount())
        return false;

	return true; //We made it with a valid name!
}

bool Bot::Save() {
	if(this->GetBotID() == 0) {
		// New bot record
		std::string query = StringFormat("INSERT INTO bots (BotOwnerCharacterID, BotSpellsID, Name, LastName, "
                            "BotLevel, Race, Class, Gender, Size, Face, LuclinHairStyle, "
                            "LuclinHairColor, LuclinEyeColor, LuclinEyeColor2, LuclinBeardColor, "
                            "LuclinBeard, DrakkinHeritage, DrakkinTattoo, DrakkinDetails, HP, Mana, "
                            "MR, CR, DR, FR, PR, Corrup, AC, STR, STA, DEX, AGI, _INT, WIS, CHA, ATK, "
                            "LastSpawnDate, TotalPlayTime, LastZoneId) "
                            "VALUES('%u', '%u', '%s', '%s', '%u', '%i', '%i', '%i', '%f', '%i', '%i', "
                            "'%i', '%i', '%i', '%i', '%i', '%i', '%i', '%i', '%i', '%i', '%i', '%i', "
                            "'%i', '%i', '%i', '%i', '%i', '%i', '%i', '%i', '%i', '%i', '%i', '%i', "
                            "'%i', NOW(), 0, %i)",
                            this->_botOwnerCharacterID, this->GetBotSpellID(), this->GetCleanName(),
                            this->lastname, this->GetLevel(), GetRace(), GetClass(), GetGender(),
                            GetSize(), this->GetLuclinFace(), this->GetHairStyle(), GetHairColor(),
                            this->GetEyeColor1(), this->GetEyeColor2(), this->GetBeardColor(),
                            this->GetBeard(), this->GetDrakkinHeritage(), this->GetDrakkinTattoo(),
                            this->GetDrakkinDetails(), GetHP(), GetMana(), GetMR(), GetCR(), GetDR(),
                            GetFR(), GetPR(), GetCorrup(), GetAC(), GetSTR(), GetSTA(), GetDEX(),
                            GetAGI(), GetINT(), GetWIS(), GetCHA(), GetATK(), _lastZoneId);
        auto results = database.QueryDatabase(query);
		if(!results.Success()) {
            auto botOwner = GetBotOwner();
			if (botOwner)
                botOwner->Message(13, results.ErrorMessage().c_str());
			
            return false;
		}

        SetBotID(results.LastInsertedID());
        SaveBuffs();
		SavePet();
		SaveStance();
		SaveTimers();
        return true;
	}

    // Update existing bot record
    std::string query = StringFormat("UPDATE bots SET BotOwnerCharacterID = '%u', BotSpellsID = '%u', "
                                    "Name = '%s', LastName = '%s', BotLevel = '%u', Race = '%i', "
                                    "Class = '%i', Gender = '%i', Size = '%f', Face = '%i', "
                                    "LuclinHairStyle = '%i', LuclinHairColor = '%i', "
                                    "LuclinEyeColor = '%i', LuclinEyeColor2 = '%i', "
                                    "LuclinBeardColor = '%i', LuclinBeard = '%i', DrakkinHeritage = '%i', "
                                    "DrakkinTattoo = '%i', DrakkinDetails = '%i', HP = '%i', Mana = '%i', "
                                    "MR = '%i', CR = '%i', DR = '%i', FR = '%i', PR = '%i', "
                                    "Corrup = '%i', AC = '%i', STR = '%i', STA = '%i', DEX = '%i', "
                                    "AGI = '%i', _INT = '%i', WIS = '%i', CHA = '%i', ATK = '%i', "
                                    "LastSpawnDate = NOW(), TotalPlayTime = '%u', LastZoneId = %i "
                                    "WHERE BotID = '%u'",
                                    _botOwnerCharacterID, this->GetBotSpellID(), this->GetCleanName(),
                                    this->lastname, this->GetLevel(), _baseRace, this->GetClass(),
                                    _baseGender, GetSize(), this->GetLuclinFace(), this->GetHairStyle(),
                                    GetHairColor(), this->GetEyeColor1(), this->GetEyeColor2(),
                                    this->GetBeardColor(), this->GetBeard(), this->GetDrakkinHeritage(),
                                    GetDrakkinTattoo(), GetDrakkinDetails(), GetHP(), GetMana(),
                                    _baseMR, _baseCR, _baseDR, _baseFR, _basePR, _baseCorrup, _baseAC,
                                    _baseSTR, _baseSTA, _baseDEX, _baseAGI, _baseINT, _baseWIS, _baseCHA,
                                    _baseATK, GetTotalPlayTime(), _lastZoneId, GetBotID());
    auto results = database.QueryDatabase(query);
    if(!results.Success()) {
        auto botOwner = GetBotOwner();
        if (botOwner)
            botOwner->Message(13, results.ErrorMessage().c_str());
		
        return false;
    }
    SaveBuffs();
    SavePet();
    SaveStance();
    SaveTimers();
	return true;
}

// Returns the current total play time for the bot
uint32 Bot::GetTotalPlayTime() {
	uint32 Result = 0;
	double TempTotalPlayTime = 0;
	time_t currentTime = time(&currentTime);
	TempTotalPlayTime = difftime(currentTime, _startTotalPlayTime);
	TempTotalPlayTime += _lastTotalPlayTime;
	Result = (uint32)TempTotalPlayTime;
	return Result;
}

void Bot::SaveBuffs() {
    // Remove any existing buff saves
    std::string query = StringFormat("DELETE FROM botbuffs WHERE BotId = %u", GetBotID());
    auto results = database.QueryDatabase(query);
    if(!results.Success())
        return;

	for (int buffIndex = 0; buffIndex < BUFF_COUNT; buffIndex++) {
        if (buffs[buffIndex].spellid <= 0 || buffs[buffIndex].spellid == SPELL_UNKNOWN)
            continue;

        int isPersistent = buffs[buffIndex].persistant_buff? 1: 0;
        query = StringFormat("INSERT INTO botbuffs (BotId, SpellId, CasterLevel, DurationFormula, "
                            "TicsRemaining, PoisonCounters, DiseaseCounters, CurseCounters, "
                            "CorruptionCounters, HitCount, MeleeRune, MagicRune, dot_rune, "
                            "caston_x, Persistent, caston_y, caston_z, ExtraDIChance) "
                            "VALUES (%u, %u, %u, %u, %u, %u, %u, %u, %u, %u, %u, %u, %u, %i, %u, "
                            "%i, %i, %i)",
                            GetBotID(), buffs[buffIndex].spellid, buffs[buffIndex].casterlevel,
                            spells[buffs[buffIndex].spellid].buffdurationformula,
                            buffs[buffIndex].ticsremaining,
                            CalculatePoisonCounters(buffs[buffIndex].spellid) > 0 ? buffs[buffIndex].counters : 0,
                            CalculateDiseaseCounters(buffs[buffIndex].spellid) > 0 ? buffs[buffIndex].counters : 0,
                            CalculateCurseCounters(buffs[buffIndex].spellid) > 0 ? buffs[buffIndex].counters : 0,
                            CalculateCorruptionCounters(buffs[buffIndex].spellid) > 0 ? buffs[buffIndex].counters : 0,
                            buffs[buffIndex].numhits, buffs[buffIndex].melee_rune,
                            buffs[buffIndex].magic_rune, buffs[buffIndex].dot_rune,
                            buffs[buffIndex].caston_x, isPersistent, buffs[buffIndex].caston_y,
                            buffs[buffIndex].caston_z, buffs[buffIndex].ExtraDIChance);
        auto results = database.QueryDatabase(query);
        if(!results.Success())
            return;
    }
}

void Bot::LoadBuffs() {
	std::string query = StringFormat("SELECT SpellId, CasterLevel, DurationFormula, TicsRemaining, PoisonCounters, DiseaseCounters, CurseCounters, CorruptionCounters, HitCount, MeleeRune, MagicRune, dot_rune, caston_x, Persistent, caston_y, caston_z, ExtraDIChance FROM botbuffs WHERE BotId = %u", GetBotID());
    auto results = database.QueryDatabase(query);
	if(!results.Success())
		return;

    int buffCount = 0;
    for (auto row = results.begin(); row != results.end(); ++row) {
        if(buffCount == BUFF_COUNT)
            break;

        buffs[buffCount].spellid = atoi(row[0]);
        buffs[buffCount].casterlevel = atoi(row[1]);
        buffs[buffCount].ticsremaining = atoi(row[3]);
        if(CalculatePoisonCounters(buffs[buffCount].spellid) > 0)
            buffs[buffCount].counters = atoi(row[4]);
        else if(CalculateDiseaseCounters(buffs[buffCount].spellid) > 0)
            buffs[buffCount].counters = atoi(row[5]);
        else if(CalculateCurseCounters(buffs[buffCount].spellid) > 0)
            buffs[buffCount].counters = atoi(row[6]);
        else if(CalculateCorruptionCounters(buffs[buffCount].spellid) > 0)
            buffs[buffCount].counters = atoi(row[7]);

        buffs[buffCount].numhits = atoi(row[8]);
        buffs[buffCount].melee_rune = atoi(row[9]);
        buffs[buffCount].magic_rune = atoi(row[10]);
        buffs[buffCount].dot_rune = atoi(row[11]);
        buffs[buffCount].caston_x = atoi(row[12]);
        buffs[buffCount].casterid = 0;
        buffs[buffCount].persistant_buff = atoi(row[13])? true: false;
        buffs[buffCount].caston_y = atoi(row[14]);
        buffs[buffCount].caston_z = atoi(row[15]);
        buffs[buffCount].ExtraDIChance = atoi(row[16]);
        buffCount++;
    }
    query = StringFormat("DELETE FROM botbuffs WHERE BotId = %u", GetBotID());
    results = database.QueryDatabase(query);
}

uint32 Bot::GetPetSaveId() {
	std::string query = StringFormat("SELECT BotPetsId FROM botpets WHERE BotId = %u", GetBotID());
    auto results = database.QueryDatabase(query);
	if(!results.Success() || results.RowCount() == 0)
		return 0;

    auto row = results.begin();
	return atoi(row[0]);
}

void Bot::LoadPet() {
	uint32 PetSaveId = GetPetSaveId();
	if(PetSaveId > 0 && !GetPet() && PetSaveId <= SPDAT_RECORDS) {
		std::string petName;
		uint32 petMana = 0;
		uint32 petHitPoints = 0;
		uint32 botPetId = 0;
		LoadPetStats(&petName, &petMana, &petHitPoints, &botPetId, PetSaveId);
		MakePet(botPetId, spells[botPetId].teleport_zone, petName.c_str());
		if(GetPet() && GetPet()->IsNPC()) {
			NPC *pet = GetPet()->CastToNPC();
			SpellBuff_Struct petBuffs[BUFF_COUNT];
			memset(petBuffs, 0, sizeof(petBuffs));
			uint32 petItems[EmuConstants::EQUIPMENT_SIZE];

			LoadPetBuffs(petBuffs, PetSaveId);
			LoadPetItems(petItems, PetSaveId);

			pet->SetPetState(petBuffs, petItems);
			pet->CalcBonuses();
			pet->SetHP(petHitPoints);
			pet->SetMana(petMana);
		}
		DeletePetStats(PetSaveId);
	}
}

void Bot::LoadPetStats(std::string* petName, uint32* petMana, uint32* petHitPoints, uint32* botPetId, uint32 botPetSaveId) {
	if(botPetSaveId == 0)
        return;

    std::string query = StringFormat("SELECT PetId, Name, Mana, HitPoints FROM botpets WHERE BotPetsId = %u", botPetSaveId);
    auto results = database.QueryDatabase(query);
    if(!results.Success() || results.RowCount() == 0)
        return;

    auto row = results.begin();
    *botPetId = atoi(row[0]);
    *petName = std::string(row[1]);
    *petMana = atoi(row[2]);
    *petHitPoints = atoi(row[3]);
}

void Bot::LoadPetBuffs(SpellBuff_Struct* petBuffs, uint32 botPetSaveId) {
	if(!petBuffs || botPetSaveId == 0)
        return;

    std::string query = StringFormat("SELECT SpellId, CasterLevel, Duration FROM botpetbuffs WHERE BotPetsId = %u;", botPetSaveId);
    auto results = database.QueryDatabase(query);
	if(!results.Success())
		return;

	int buffIndex = 0;
	for (auto row = results.begin();row != results.end(); ++row) {
		if(buffIndex == BUFF_COUNT)
			break;

		petBuffs[buffIndex].spellid = atoi(row[0]);
		petBuffs[buffIndex].level = atoi(row[1]);
		petBuffs[buffIndex].duration = atoi(row[2]);
		buffIndex++;
	}
	query = StringFormat("DELETE FROM botpetbuffs WHERE BotPetsId = %u;", botPetSaveId);
	results = database.QueryDatabase(query);
}

void Bot::LoadPetItems(uint32* petItems, uint32 botPetSaveId) {
    if(!petItems || botPetSaveId == 0)
        return;

	std::string query = StringFormat("SELECT ItemId FROM botpetinventory WHERE BotPetsId = %u;", botPetSaveId);
    auto results = database.QueryDatabase(query);
	if(!results.Success())
		return;

    int itemIndex = 0;
    for(auto row = results.begin(); row != results.end(); ++row) {
        if(itemIndex == EmuConstants::EQUIPMENT_SIZE)
            break;

        petItems[itemIndex] = atoi(row[0]);
        itemIndex++;
    }
    query = StringFormat("DELETE FROM botpetinventory WHERE BotPetsId = %u", botPetSaveId);
    results = database.QueryDatabase(query);
}

void Bot::SavePet() {
	if(GetPet() && !GetPet()->IsFamiliar() && GetPet()->CastToNPC()->GetPetSpellID() /*&& !dead*/) {
		NPC *pet = GetPet()->CastToNPC();
		uint16 petMana = pet->GetMana();
		uint16 petHitPoints = pet->GetHP();
		uint32 botPetId = pet->CastToNPC()->GetPetSpellID();
		char* tempPetName = new char[64];
		SpellBuff_Struct petBuffs[BUFF_COUNT];
		uint32 petItems[EmuConstants::EQUIPMENT_SIZE];
		pet->GetPetState(petBuffs, petItems, tempPetName);
		uint32 existingBotPetSaveId = GetPetSaveId();
		if(existingBotPetSaveId > 0) {
			// Remove any existing pet buffs
			DeletePetBuffs(existingBotPetSaveId);
			// Remove any existing pet items
			DeletePetItems(existingBotPetSaveId);
		}
		// Save pet stats and get a new bot pet save id
		uint32 botPetSaveId = SavePetStats(std::string(tempPetName), petMana, petHitPoints, botPetId);
		// Save pet buffs
		SavePetBuffs(petBuffs, botPetSaveId);
		// Save pet items
		SavePetItems(petItems, botPetSaveId);
		if(tempPetName)
			safe_delete_array(tempPetName);
	}
}

uint32 Bot::SavePetStats(std::string petName, uint32 petMana, uint32 petHitPoints, uint32 botPetId) {
	std::string query = StringFormat("REPLACE INTO botpets SET PetId = %u, BotId = %u, Name = '%s', Mana = %u, HitPoints = %u", botPetId, GetBotID(), petName.c_str(), petMana, petHitPoints);
    auto results = database.QueryDatabase(query);
	return 0;
}

void Bot::SavePetBuffs(SpellBuff_Struct* petBuffs, uint32 botPetSaveId) {
	if(!petBuffs || botPetSaveId == 0)
        return;

	int buffIndex = 0;
	while(buffIndex < BUFF_COUNT) {
        if(petBuffs[buffIndex].spellid > 0 && petBuffs[buffIndex].spellid != SPELL_UNKNOWN) {

            std::string query = StringFormat("INSERT INTO botpetbuffs (BotPetsId, SpellId, CasterLevel, Duration) VALUES(%u, %u, %u, %u)", botPetSaveId, petBuffs[buffIndex].spellid, petBuffs[buffIndex].level, petBuffs[buffIndex].duration);
            auto results = database.QueryDatabase(query);
            if(!results.Success())
                break;
        }
        buffIndex++;
    }

}

void Bot::SavePetItems(uint32* petItems, uint32 botPetSaveId) {
	if(!petItems || botPetSaveId == 0)
        return;

    for (int itemIndex = 0;itemIndex < EmuConstants::EQUIPMENT_SIZE; itemIndex++) {
		if(petItems[itemIndex] == 0)
            continue;

        std::string query = StringFormat("INSERT INTO botpetinventory (BotPetsId, ItemId) VALUES(%u, %u)", botPetSaveId, petItems[itemIndex]);
        auto results = database.QueryDatabase(query);
        if(!results.Success())
            break;
	}
}

void Bot::DeletePetBuffs(uint32 botPetSaveId) {
	if(botPetSaveId == 0)
        return;

	std::string query = StringFormat("DELETE FROM botpetbuffs WHERE BotPetsId = %u", botPetSaveId);
    auto results = database.QueryDatabase(query);
}

void Bot::DeletePetItems(uint32 botPetSaveId) {
	if(botPetSaveId == 0)
        return;

    std::string query = StringFormat("DELETE FROM botpetinventory WHERE BotPetsId = %u", botPetSaveId);
    auto results = database.QueryDatabase(query);
}

void Bot::DeletePetStats(uint32 botPetSaveId) {
	if(botPetSaveId == 0)
        return;

	std::string query = StringFormat("DELETE from botpets where BotPetsId = %u", botPetSaveId);
    auto results = database.QueryDatabase(query);
}

void Bot::LoadStance() {
	std::string query = StringFormat("SELECT StanceID FROM botstances WHERE BotID = %u", GetBotID());
	auto results = database.QueryDatabase(query);
	if(!results.Success() || results.RowCount() == 0) {
		Log.Out(Logs::General, Logs::Error, "Error in Bot::LoadStance()");
		SetDefaultBotStance();
		return;
	}
	auto row = results.begin();
    SetBotStance((BotStanceType)atoi(row[0]));
}

void Bot::SaveStance() {
	if(_baseBotStance == _botStance)
        return;

    std::string query = StringFormat("REPLACE INTO botstances (BotID, StanceId) VALUES(%u, %u)", GetBotID(), GetBotStance());
    auto results = database.QueryDatabase(query);
    if(!results.Success())
        Log.Out(Logs::General, Logs::Error, "Error in Bot::SaveStance()");
}

void Bot::LoadTimers() {
	std::string query = StringFormat("SELECT IfNull(bt.TimerID, 0) As TimerID, IfNull(bt.Value, 0) As Value, "
                                    "IfNull(MAX(sn.recast_time), 0) AS MaxTimer FROM bottimers bt, spells_new sn "
                                    "WHERE bt.BotID = %u AND sn.EndurTimerIndex = "
                                    "(SELECT case WHEN TimerID > %i THEN TimerID - %i ELSE TimerID END AS TimerID "
                                    "FROM bottimers WHERE TimerID = bt.TimerID AND BotID = bt.BotID ) "
                                    "AND sn.classes%i <= %i",
                                    GetBotID(), DisciplineReuseStart-1, DisciplineReuseStart-1, GetClass(), GetLevel());
    auto results = database.QueryDatabase(query);
	if(!results.Success()) {
		Log.Out(Logs::General, Logs::Error, "Error in Bot::LoadTimers()");
		return;
	}

    int timerID = 0;
    uint32 value = 0;
    uint32 maxValue = 0;
    for (auto row = results.begin(); row != results.end(); ++row) {
        timerID = atoi(row[0]) - 1;
        value = atoi(row[1]);
        maxValue = atoi(row[2]);
        if(timerID >= 0 && timerID < MaxTimer && value < (Timer::GetCurrentTime() + maxValue))
            timers[timerID] = value;
    }

}

void Bot::SaveTimers() {
    bool hadError = false;
	std::string query = StringFormat("DELETE FROM bottimers WHERE BotID = %u", GetBotID());
    auto results = database.QueryDatabase(query);
	if(!results.Success())
		hadError = true;

	for(int timerIndex = 0; timerIndex < MaxTimer; timerIndex++) {
		if(timers[timerIndex] <= Timer::GetCurrentTime())
            continue;

        query = StringFormat("REPLACE INTO bottimers (BotID, TimerID, Value) VALUES(%u, %u, %u)", GetBotID(), timerIndex + 1, timers[timerIndex]);
        results = database.QueryDatabase(query);
        if(!results.Success())
            hadError = true;
	}

	if(hadError)
		Log.Out(Logs::General, Logs::Error, "Error in Bot::SaveTimers()");

}

bool Bot::Process() {
	if(IsStunned() && stunned_timer.Check())
		Mob::UnStun();

	if(!GetBotOwner())
		return false;

	if (GetDepop()) {
		_botOwner = 0;
		_botOwnerCharacterID = 0;
		_previousTarget = 0;
		return false;
	}

	SpellProcess();

	if(tic_timer.Check()) {
		//6 seconds, or whatever the rule is set to has passed, send this position to everyone to avoid ghosting
		if(!IsMoving() && !IsEngaged()) {
			SendPosition();
			if(IsSitting()) {
				if(!rest_timer.Enabled())
					rest_timer.Start(RuleI(Character, RestRegenTimeToActivate) * 1000);
			}
		}

		BuffProcess();
		CalcRestState();
		if(curfp)
			ProcessFlee();

		if(GetHP() < GetMaxHP())
			SetHP(GetHP() + CalcHPRegen() + RestRegenHP);

		if(GetMana() < GetMaxMana())
			SetMana(GetMana() + CalcManaRegen() + RestRegenMana);

		CalcATK();
		if(GetEndurance() < GetMaxEndurance())
			SetEndurance(GetEndurance() + CalcEnduranceRegen() + RestRegenEndurance);
	}

	if (sendhpupdate_timer.Check(false)) {
		SendHPUpdate();
		if(HasPet())
			GetPet()->SendHPUpdate();
	}

	if(GetAppearance() == eaDead && GetHP() > 0)
		SetAppearance(eaStanding);

	if (IsStunned() || IsMezzed())
		return true;

	// Bot AI
	AI_Process();
	return true;
}

void Bot::SpellProcess() {
	if(spellend_timer.Check(false))	{
		NPC::SpellProcess();
		if(GetClass() == BARD) {
			if (casting_spell_id != 0)
				casting_spell_id = 0;
		}
	}
}

void Bot::BotMeditate(bool isSitting) {
	if(isSitting) {
		if(GetManaRatio() < 99.0f || GetHPRatio() < 99.0f) {
			if (!IsEngaged() && !IsSitting())
				Sit();
		} else {
			if(IsSitting())
				Stand();
		}
	} else {
		if(IsSitting())
			Stand();
	}
	
	if(IsSitting()) {
		if(!rest_timer.Enabled())
			rest_timer.Start(RuleI(Character, RestRegenTimeToActivate) * 1000);
	}
	else
		rest_timer.Disable();
}

void Bot::BotRangedAttack(Mob* other) {
	//make sure the attack and ranged timers are up
	//if the ranged timer is disabled, then they have no ranged weapon and shouldent be attacking anyhow
	if((attack_timer.Enabled() && !attack_timer.Check(false)) || (ranged_timer.Enabled() && !ranged_timer.Check())) {
		Log.Out(Logs::Detail, Logs::Combat, "Bot Archery attack canceled. Timer not up. Attack %d, ranged %d", attack_timer.GetRemainingTime(), ranged_timer.GetRemainingTime());
		Message(0, "Error: Timer not up. Attack %d, ranged %d", attack_timer.GetRemainingTime(), ranged_timer.GetRemainingTime());
		return;
	}

	ItemInst* rangedItem = GetBotItem(MainRange);
	const Item_Struct* RangeWeapon = 0;
	if(rangedItem)
		RangeWeapon = rangedItem->GetItem();

	ItemInst* ammoItem = GetBotItem(MainAmmo);
	const Item_Struct* Ammo = 0;
	if(ammoItem)
		Ammo = ammoItem->GetItem();

	if(!RangeWeapon || !Ammo)
		return;

	Log.Out(Logs::Detail, Logs::Combat, "Shooting %s with bow %s (%d) and arrow %s (%d)", other->GetCleanName(), RangeWeapon->Name, RangeWeapon->ID, Ammo->Name, Ammo->ID);
	if(!IsAttackAllowed(other) || IsCasting() || DivineAura() || IsStunned() || IsMezzed() || (GetAppearance() == eaDead))
		return;

	SendItemAnimation(other, Ammo, SkillArchery);
	DoArcheryAttackDmg(GetTarget(), rangedItem, ammoItem);
	//break invis when you attack
	if(invisible) {
		Log.Out(Logs::Detail, Logs::Combat, "Removing invisibility due to melee attack.");
		BuffFadeByEffect(SE_Invisibility);
		BuffFadeByEffect(SE_Invisibility2);
		invisible = false;
	}
	
	if(invisible_undead) {
		Log.Out(Logs::Detail, Logs::Combat, "Removing invisibility vs. undead due to melee attack.");
		BuffFadeByEffect(SE_InvisVsUndead);
		BuffFadeByEffect(SE_InvisVsUndead2);
		invisible_undead = false;
	}
	
	if(invisible_animals) {
		Log.Out(Logs::Detail, Logs::Combat, "Removing invisibility vs. animals due to melee attack.");
		BuffFadeByEffect(SE_InvisVsAnimals);
		invisible_animals = false;
	}

	if (spellbonuses.NegateIfCombat)
		BuffFadeByEffect(SE_NegateIfCombat);

	if(hidden || improved_hidden){
		hidden = false;
		improved_hidden = false;
		EQApplicationPacket* outapp = new EQApplicationPacket(OP_SpawnAppearance, sizeof(SpawnAppearance_Struct));
		SpawnAppearance_Struct* sa_out = (SpawnAppearance_Struct*)outapp->pBuffer;
		sa_out->spawn_id = GetID();
		sa_out->type = 0x03;
		sa_out->parameter = 0;
		entity_list.QueueClients(this, outapp, true);
		safe_delete(outapp);
	}
}

bool Bot::CheckBotDoubleAttack(bool tripleAttack) {
	//Check for bonuses that give you a double attack chance regardless of skill (ie Bestial Frenzy/Harmonious Attack AA)
	uint32 bonusGiveDA = (aabonuses.GiveDoubleAttack + spellbonuses.GiveDoubleAttack + itembonuses.GiveDoubleAttack);
	// If you don't have the double attack skill, return
	if(!GetSkill(SkillDoubleAttack) && !(GetClass() == BARD || GetClass() == BEASTLORD))
		return false;

	// You start with no chance of double attacking
	float chance = 0.0f;
	uint16 skill = GetSkill(SkillDoubleAttack);
	int32 bonusDA = (aabonuses.DoubleAttackChance + spellbonuses.DoubleAttackChance + itembonuses.DoubleAttackChance);
	//Use skill calculations otherwise, if you only have AA applied GiveDoubleAttack chance then use that value as the base.
	if (skill)
		chance = ((float(skill + GetLevel()) * (float(100.0f + bonusDA + bonusGiveDA) / 100.0f)) / 500.0f);
	else
		chance = ((float(bonusGiveDA) * (float(100.0f + bonusDA) / 100.0f)) / 100.0f);

	//Live now uses a static Triple Attack skill (lv 46 = 2% lv 60 = 20%) - We do not have this skill on EMU ATM.
	//A reasonable forumla would then be TA = 20% * chance
	//AA's can also give triple attack skill over cap. (ie Burst of Power) NOTE: Skill ID in spell data is 76 (Triple Attack)
	//Kayen: Need to decide if we can implement triple attack skill before working in over the cap effect.
	if(tripleAttack) {
		// Only some Double Attack classes get Triple Attack [This is already checked in client_processes.cpp]
		int32 triple_bonus = (spellbonuses.TripleAttackChance + itembonuses.TripleAttackChance);
		chance *= 0.2f; //Baseline chance is 20% of your double attack chance.
		chance *= (float(100.0f + triple_bonus) / 100.0f); //Apply modifiers.
	}

	if((zone->random.Real(0, 1) < chance))
		return true;

	return false;
}

void Bot::DoMeleeSkillAttackDmg(Mob* other, uint16 weapon_damage, SkillUseTypes skillinuse, int16 chance_mod, int16 focus, bool CanRiposte, int ReuseTime) {
	if (!CanDoSpecialAttack(other))
		return;

	//For spells using skill value 98 (feral swipe ect) server sets this to 67 automatically.
	if (skillinuse == SkillBegging)
		skillinuse = SkillOffense;

	int damage = 0;
	uint32 hate = 0;
	int Hand = MainPrimary;
	if (hate == 0 && weapon_damage > 1)
		hate = weapon_damage;

	if(weapon_damage > 0) {
		if(GetClass() == BERSERKER) {
			int bonus = (3 + GetLevel( )/ 10);
			weapon_damage = (weapon_damage * (100 + bonus) / 100);
		}

		int32 min_hit = 1;
		int32 max_hit = ((2 * weapon_damage * GetDamageTable(skillinuse)) / 100);
		if(GetLevel() >= 28 && IsWarriorClass()) {
			int ucDamageBonus = GetWeaponDamageBonus((const Item_Struct*) nullptr);
			min_hit += (int) ucDamageBonus;
			max_hit += (int) ucDamageBonus;
			hate += ucDamageBonus;
		}

		ApplySpecialAttackMod(skillinuse, max_hit, min_hit);
		min_hit += (min_hit * GetMeleeMinDamageMod_SE(skillinuse) / 100);
		if(max_hit < min_hit)
			max_hit = min_hit;

		if(RuleB(Combat, UseIntervalAC))
			damage = max_hit;
		else
			damage = zone->random.Int(min_hit, max_hit);

		if(!other->CheckHitChance(this, skillinuse, Hand, chance_mod))
			damage = 0;
		else {
			other->AvoidDamage(this, damage, CanRiposte);
			other->MeleeMitigation(this, damage, min_hit);
			if(damage > 0) {
				damage += damage*focus/100;
				ApplyMeleeDamageBonus(skillinuse, damage);
				damage += other->GetFcDamageAmtIncoming(this, 0, true, skillinuse);
				damage += ((itembonuses.HeroicSTR / 10) + (damage * other->GetSkillDmgTaken(skillinuse) / 100) + GetSkillDmgAmt(skillinuse));
				TryCriticalHit(other, skillinuse, damage, nullptr);
			}
		}

		if (damage == -3) {
			DoRiposte(other);
			if (HasDied())
				return;
		}
	}
	else
		damage = -5;

	if(skillinuse == SkillBash){
		const ItemInst* inst = GetBotItem(MainSecondary);
		const Item_Struct* botweapon = 0;
		if(inst)
			botweapon = inst->GetItem();
		
		if(botweapon) {
			if(botweapon->ItemType == ItemTypeShield)
				hate += botweapon->AC;
				
			hate = (hate * (100 + GetFuriousBash(botweapon->Focus.Effect)) / 100);
		}
	}

	other->AddToHateList(this, hate);

	bool CanSkillProc = true;
	if (skillinuse == SkillOffense){ //Hack to allow damage to display.
		skillinuse = SkillTigerClaw; //'strike' your opponent - Arbitrary choice for message.
		CanSkillProc = false; //Disable skill procs
	}

	other->Damage(this, damage, SPELL_UNKNOWN, skillinuse);
	if (HasDied())
		return;

	if (damage > 0)
		CheckNumHitsRemaining(NumHit::OutgoingHitSuccess);

	if((skillinuse == SkillDragonPunch) && GetAA(aaDragonPunch) && zone->random.Int(0, 99) < 25){
		SpellFinished(904, other, 10, 0, -1, spells[904].ResistDiff);
		other->Stun(100);
	}

	if (CanSkillProc && HasSkillProcs())
		TrySkillProc(other, skillinuse, ReuseTime);

	if (CanSkillProc && (damage > 0) && HasSkillProcSuccess())
		TrySkillProc(other, skillinuse, ReuseTime, true);
}

void Bot::ApplySpecialAttackMod(SkillUseTypes skill, int32 &dmg, int32 &mindmg) {
	int item_slot = -1;
	//1: Apply bonus from AC (BOOT/SHIELD/HANDS) est. 40AC=6dmg
	switch (skill) {
		case SkillFlyingKick:
		case SkillRoundKick:
		case SkillKick:
			item_slot = MainFeet;
			break;
		case SkillBash:
			item_slot = MainSecondary;
			break;
		case SkillDragonPunch:
		case SkillEagleStrike:
		case SkillTigerClaw:
			item_slot = MainHands;
			break;
	}

	if (item_slot >= EmuConstants::EQUIPMENT_BEGIN){
		const ItemInst* inst = GetBotItem(item_slot);
		const Item_Struct* botweapon = 0;
		if(inst)
			botweapon = inst->GetItem();
		
		if(botweapon)
			dmg += botweapon->AC * (RuleI(Combat, SpecialAttackACBonus))/100;
	}
}

bool Bot::CanDoSpecialAttack(Mob *other) {
	//Make sure everything is valid before doing any attacks.
	if (!other) {
		SetTarget(nullptr);
		return false;
	}

	if(!GetTarget())
		SetTarget(other);

	if ((other == nullptr || ((GetAppearance() == eaDead) || (other->IsClient() && other->CastToClient()->IsDead())) || HasDied() || (!IsAttackAllowed(other))) || other->GetInvul() || other->GetSpecialAbility(IMMUNE_MELEE))
		return false;

	return true;
}

void Bot::SetTarget(Mob* mob) {
	if(mob != this) {
		if(mob != GetTarget())
			_previousTarget = GetTarget();

		NPC::SetTarget(mob);
	}
}

float Bot::GetMaxMeleeRangeToTarget(Mob* target) {
	float result = 0;
	if(target) {
		float size_mod = GetSize();
		float other_size_mod = target->GetSize();

		if(GetRace() == 49 || GetRace() == 158 || GetRace() == 196) //For races with a fixed size
			size_mod = 60.0f;
		else if (size_mod < 6.0)
			size_mod = 8.0f;

		if(target->GetRace() == 49 || target->GetRace() == 158 || target->GetRace() == 196) //For races with a fixed size
			other_size_mod = 60.0f;
		else if (other_size_mod < 6.0)
			other_size_mod = 8.0f;

		if (other_size_mod > size_mod)
			size_mod = other_size_mod;

		if (size_mod > 29)
			size_mod *= size_mod;
		else if (size_mod > 19)
			size_mod *= (size_mod * 2);
		else
			size_mod *= (size_mod * 4);

		// prevention of ridiculously sized hit boxes
		if (size_mod > 10000)
			size_mod = (size_mod / 7);

		result = size_mod;
	}

	return result;
}

// AI Processing for the Bot object
void Bot::AI_Process() {
	if(!IsAIControlled())
		return;

	uint8 botClass = GetClass();
	uint8 botLevel = GetLevel();
	if(IsCasting() && (botClass != BARD))
		return;

	// A bot wont start its AI if not grouped
	if(!GetBotOwner() || !IsGrouped() || GetAppearance() == eaDead)
		return;

	Mob* BotOwner = GetBotOwner();
	if(!BotOwner)
		return;

	try {
		if(BotOwner->CastToClient()->IsDead()) {
			SetTarget(0);
			SetBotOwner(0);
			return;
		}
	}
	catch(...) {
		SetTarget(0);
		SetBotOwner(0);
		return;
	}

	if(GetHealRotationActive() && GetHealRotationTarget() && !GetHasHealedThisCycle() && GetHealRotationNextHealTime() < Timer::GetCurrentTime()) {
		if(AIHealRotation(GetHealRotationTarget(), GetHealRotationUseFastHeals())) {
			SetHasHealedThisCycle(true);
			NotifyNextHealRotationMember();
		}
		else
			NotifyNextHealRotationMember(true);
	}

	if(GetHasBeenSummoned()) {
		if(IsBotCaster() || IsBotArcher()) {
			if (AImovement_timer->Check()) {
				if(!GetTarget() || (IsBotCaster() && !IsBotCasterCombatRange(GetTarget())) || (IsBotArcher() && IsArcheryRange(GetTarget())) || (DistanceSquaredNoZ(static_cast<glm::vec3>(m_Position), m_PreSummonLocation) < 10)) {
					if(GetTarget())
						FaceTarget(GetTarget());
					
					SetHasBeenSummoned(false);
				} else if(!IsRooted()) {
					if(GetTarget() && GetTarget()->GetHateTop() && GetTarget()->GetHateTop() != this) {
						Log.Out(Logs::Detail, Logs::AI, "Returning to location prior to being summoned.");
						CalculateNewPosition2(m_PreSummonLocation.x, m_PreSummonLocation.y, m_PreSummonLocation.z, GetRunspeed());
						SetHeading(CalculateHeadingToTarget(m_PreSummonLocation.x, m_PreSummonLocation.y));
						return;
					}
				}

				if(IsMoving())
					SendPosUpdate();
				else
					SendPosition();
			}
		} else {
			if(GetTarget())
				FaceTarget(GetTarget());
			
			SetHasBeenSummoned(false);
		}
		return;
	}

	if(!IsEngaged()) {
		if(GetFollowID()) {
			if(BotOwner && BotOwner->GetTarget() && BotOwner->GetTarget()->IsNPC() && (BotOwner->GetTarget()->GetHateAmount(BotOwner) || BotOwner->CastToClient()->AutoAttackEnabled()) && IsAttackAllowed(BotOwner->GetTarget())) {
					AddToHateList(BotOwner->GetTarget(), 1);
					if(HasPet())
						GetPet()->AddToHateList(BotOwner->GetTarget(), 1);
			} else {
				Group* g = GetGroup();
				if(g) {
					for(int counter = 0; counter < g->GroupCount(); counter++) {
						if(g->members[counter]) {
							Mob* tar = g->members[counter]->GetTarget();
							if(tar && tar->IsNPC() && tar->GetHateAmount(g->members[counter]) && IsAttackAllowed(g->members[counter]->GetTarget())) {
								AddToHateList(tar, 1);
								if(HasPet())
									GetPet()->AddToHateList(tar, 1);

								break;
							}
						}
					}
				}
			}
		}
	}

	if(IsEngaged()) {
		if(rest_timer.Enabled())
			rest_timer.Disable();

		if(IsRooted())
			SetTarget(hate_list.GetClosestEntOnHateList(this));
		else
			SetTarget(hate_list.GetEntWithMostHateOnList(this));

		if(!GetTarget())
			return;

		if(HasPet())
			GetPet()->SetTarget(GetTarget());

		if(!IsSitting())
			FaceTarget(GetTarget());

		if(DivineAura())
			return;

		// Let's check if we have a los with our target.
		// If we don't, our hate_list is wiped.
		// Else, it was causing the bot to aggro behind wall etc... causing massive trains.
		if(!CheckLosFN(GetTarget()) || GetTarget()->IsMezzed() || !IsAttackAllowed(GetTarget())) {
			WipeHateList();
			if(IsMoving()) {
				SetHeading(0);
				SetRunAnimSpeed(0);
				SetCurrentSpeed(GetRunspeed());
				if(moved)
					SetCurrentSpeed(0);
			}
			return;
		}

		if (!(m_PlayerState & static_cast<uint32>(PlayerState::Aggressive)))
			SendAddPlayerState(PlayerState::Aggressive);

		bool atCombatRange = false;
		float meleeDistance = GetMaxMeleeRangeToTarget(GetTarget());
		if(botClass == SHADOWKNIGHT || botClass == PALADIN || botClass == WARRIOR)
			meleeDistance = (meleeDistance * .30);
		else
			meleeDistance *= (float)zone->random.Real(.50, .85);

		bool atArcheryRange = IsArcheryRange(GetTarget());

		if(GetRangerAutoWeaponSelect()) {
			bool changeWeapons = false;

			if(atArcheryRange && !IsBotArcher()) {
				SetBotArcher(true);
				changeWeapons = true;
			} else if(!atArcheryRange && IsBotArcher()) {
				SetBotArcher(false);
				changeWeapons = true;
			}

			if(changeWeapons)
				ChangeBotArcherWeapons(IsBotArcher());
		}

		if(IsBotArcher() && atArcheryRange) {
			if(IsMoving()) {
				SetHeading(CalculateHeadingToTarget(GetTarget()->GetX(), GetTarget()->GetY()));
				SetRunAnimSpeed(0);
				SetCurrentSpeed(0);
				if(moved) {
					moved = false;
					SetCurrentSpeed(0);
				}
			}
			atCombatRange = true;
		} else if(IsBotCaster() && GetLevel() > 12) {
			if(IsBotCasterCombatRange(GetTarget()))
				atCombatRange = true;
		}
		else if(DistanceSquared(m_Position, GetTarget()->GetPosition())  <= meleeDistance)
			atCombatRange = true;

		if(atCombatRange) {
			if(IsMoving()) {
				SetHeading(CalculateHeadingToTarget(GetTarget()->GetX(), GetTarget()->GetY()));
				SetCurrentSpeed(0);
				if(moved) {
					moved = false;
					SetCurrentSpeed(0);
				}
			}

			if(AImovement_timer->Check()) {
				if(!IsMoving() && GetClass() == ROGUE && !BehindMob(GetTarget(), GetX(), GetY())) {
					// Move the rogue to behind the mob
					float newX = 0;
					float newY = 0;
					float newZ = 0;
					if(PlotPositionAroundTarget(GetTarget(), newX, newY, newZ)) {
						CalculateNewPosition2(newX, newY, newZ, GetRunspeed());
						return;
					}
				}
				else if(!IsMoving() && GetClass() != ROGUE && (DistanceSquaredNoZ(m_Position, GetTarget()->GetPosition()) < GetTarget()->GetSize())) {
					// If we are not a rogue trying to backstab, let's try to adjust our melee range so we don't appear to be bunched up
					float newX = 0;
					float newY = 0;
					float newZ = 0;
					if(PlotPositionAroundTarget(GetTarget(), newX, newY, newZ, false) && GetArchetype() != ARCHETYPE_CASTER) {
						CalculateNewPosition2(newX, newY, newZ, GetRunspeed());
						return;
					}
				}

				if(IsMoving())
					SendPosUpdate();
				else
					SendPosition();
			}

			if(IsBotArcher() && ranged_timer.Check(false)) {
				if(GetTarget()->GetHPRatio() <= 99.0f)
					BotRangedAttack(GetTarget());
			}
			else if(!IsBotArcher() && (!(IsBotCaster() && GetLevel() > 12)) && GetTarget() && !IsStunned() && !IsMezzed() && (GetAppearance() != eaDead)) {
				// we can't fight if we don't have a target, are stun/mezzed or dead..
				// Stop attacking if the target is enraged
				if((IsEngaged() && !BehindMob(GetTarget(), GetX(), GetY()) && GetTarget()->IsEnraged()) || GetBotStance() == BotStancePassive)
					return;

				// First, special attack per class (kick, backstab etc..)
				DoClassAttacks(GetTarget());
				if(attack_timer.Check()) {
					Attack(GetTarget(), MainPrimary);
					ItemInst *wpn = GetBotItem(MainPrimary);
					TryWeaponProc(wpn, GetTarget(), MainPrimary);
					bool tripleSuccess = false;
					if(BotOwner && GetTarget() && CanThisClassDoubleAttack()) {
						if(BotOwner && CheckBotDoubleAttack())
							Attack(GetTarget(), MainPrimary, true);

						if(BotOwner && GetTarget() && GetSpecialAbility(SPECATK_TRIPLE) && CheckBotDoubleAttack(true)) {
							tripleSuccess = true;
							Attack(GetTarget(), MainPrimary, true);
						}

						//quad attack, does this belong here??
						if(BotOwner && GetTarget() && GetSpecialAbility(SPECATK_QUAD) && CheckBotDoubleAttack(true))
							Attack(GetTarget(), MainPrimary, true);
					}

					//Live AA - Flurry, Rapid Strikes ect (Flurry does not require Triple Attack).
					int32 flurrychance = (aabonuses.FlurryChance + spellbonuses.FlurryChance + itembonuses.FlurryChance);
					if (GetTarget() && flurrychance) {
						if(zone->random.Int(0, 100) < flurrychance) {
							Message_StringID(MT_NPCFlurry, YOU_FLURRY);
							Attack(GetTarget(), MainPrimary, false);
							Attack(GetTarget(), MainPrimary, false);
						}
					}

					int32 ExtraAttackChanceBonus = (spellbonuses.ExtraAttackChance + itembonuses.ExtraAttackChance + aabonuses.ExtraAttackChance);
					if (GetTarget() && ExtraAttackChanceBonus) {
						ItemInst *wpn = GetBotItem(MainPrimary);
						if(wpn) {
							if(wpn->GetItem()->ItemType == ItemType2HSlash || wpn->GetItem()->ItemType == ItemType2HBlunt || wpn->GetItem()->ItemType == ItemType2HPiercing) {
								if(zone->random.Int(0, 100) < ExtraAttackChanceBonus)
									Attack(GetTarget(), MainPrimary, false);
							}
						}
					}
				}

				if (GetClass() == WARRIOR || GetClass() == BERSERKER) {
					if(GetHP() > 0 && !berserk && this->GetHPRatio() < 30) {
						entity_list.MessageClose_StringID(this, false, 200, 0, BERSERK_START, GetName());
						this->berserk = true;
					}
					
					if (berserk && this->GetHPRatio() > 30) {
						entity_list.MessageClose_StringID(this, false, 200, 0, BERSERK_END, GetName());
						this->berserk = false;
					}
				}

				//now off hand
				if(GetTarget() && attack_dw_timer.Check() && CanThisClassDualWield()) {
					const ItemInst* instweapon = GetBotItem(MainSecondary);
					const Item_Struct* weapon = 0;
					//can only dual wield without a weapon if you're a monk
					if(instweapon || (botClass == MONK)) {
						if(instweapon)
							weapon = instweapon->GetItem();

						int weapontype = 0; // No weapon type.
						bool bIsFist = true;
						if(weapon) {
							weapontype = weapon->ItemType;
							bIsFist = false;
						}

						if(bIsFist || ((weapontype != ItemType2HSlash) && (weapontype != ItemType2HPiercing) && (weapontype != ItemType2HBlunt))) {
							float DualWieldProbability = 0.0f;
							int32 Ambidexterity = (aabonuses.Ambidexterity + spellbonuses.Ambidexterity + itembonuses.Ambidexterity);
							DualWieldProbability = ((GetSkill(SkillDualWield) + GetLevel() + Ambidexterity) / 400.0f); // 78.0 max
							int32 DWBonus = (spellbonuses.DualWieldChance + itembonuses.DualWieldChance);
							DualWieldProbability += (DualWieldProbability * float(DWBonus) / 100.0f);
							float random = zone->random.Real(0, 1);
							if (random < DualWieldProbability){ // Max 78% of DW
								Attack(GetTarget(), MainSecondary);	// Single attack with offhand
								ItemInst *wpn = GetBotItem(MainSecondary);
								TryWeaponProc(wpn, GetTarget(), MainSecondary);
								if( CanThisClassDoubleAttack() && CheckBotDoubleAttack()) {
									if(GetTarget() && GetTarget()->GetHP() > -10)
										Attack(GetTarget(), MainSecondary);	// Single attack with offhand
								}
							}
						}
					}
				}
			}
		} else {
			if(GetTarget()->IsFeared() && !spellend_timer.Enabled()){
				// This is a mob that is fleeing either because it has been feared or is low on hitpoints
				if(GetBotStance() != BotStancePassive)
					AI_PursueCastCheck();
			}

			if (AImovement_timer->Check()) {
				if(!IsRooted()) {
					Log.Out(Logs::Detail, Logs::AI, "Pursuing %s while engaged.", GetTarget()->GetCleanName());
					CalculateNewPosition2(GetTarget()->GetX(), GetTarget()->GetY(), GetTarget()->GetZ(), GetRunspeed());
					return;
				}

				if(IsMoving())
					SendPosUpdate();
				else
					SendPosition();
			}
		} // end not in combat range

		if(!IsMoving() && !spellend_timer.Enabled()) {
			if(GetBotStance() == BotStancePassive)
				return;

			if(AI_EngagedCastCheck())
				BotMeditate(false);
			else if(GetArchetype() == ARCHETYPE_CASTER)
				BotMeditate(true);
		}
	} else {
		SetTarget(0);
		if (m_PlayerState & static_cast<uint32>(PlayerState::Aggressive))
			SendRemovePlayerState(PlayerState::Aggressive);

		if(!IsMoving() && AIthink_timer->Check() && !spellend_timer.Enabled()) {
			if(GetBotStance() != BotStancePassive) {
				if(!AI_IdleCastCheck() && !IsCasting())
					BotMeditate(true);
			}
			else
				BotMeditate(true);
		}

		if(AImovement_timer->Check()) {
			if(GetFollowID()) {
				Mob* follow = entity_list.GetMob(GetFollowID());
				if(follow) {
					float dist = DistanceSquared(m_Position, follow->GetPosition());
					int speed = follow->GetRunspeed();
					if(dist < GetFollowDistance() + 1000)
						speed = follow->GetWalkspeed();

					if(dist > GetFollowDistance()) {
						CalculateNewPosition2(follow->GetX(), follow->GetY(), follow->GetZ(), speed);
						if(rest_timer.Enabled())
							rest_timer.Disable();
						return;
					} else {
						if(moved) {
							moved = false;
							SetCurrentSpeed(0);
						}
					}
				}
			}
		}
	}
}

// AI Processing for a Bot object's pet
void Bot::PetAIProcess() {
	if( !HasPet() || !GetPet() || !GetPet()->IsNPC())
		return;

	Mob* BotOwner = this->GetBotOwner();
	NPC* botPet = this->GetPet()->CastToNPC();
	if(!botPet->GetOwner() || !botPet->GetID() || !botPet->GetOwnerID()) {
		Kill();
		return;
	}

	if (!botPet->IsAIControlled() || botPet->GetAttackTimer().Check(false) || botPet->IsCasting() || !botPet->GetOwner()->IsBot())
		return;

	if (IsEngaged()) {
		if (botPet->IsRooted())
			botPet->SetTarget(hate_list.GetClosestEntOnHateList(botPet));
		else
			botPet->SetTarget(hate_list.GetEntWithMostHateOnList(botPet));

		// Let's check if we have a los with our target.
		// If we don't, our hate_list is wiped.
		// It causes some cpu stress but without it, it was causing the bot/pet to aggro behind wall, floor etc...
		if(!botPet->CheckLosFN(botPet->GetTarget()) || botPet->GetTarget()->IsMezzed() || !botPet->IsAttackAllowed(GetTarget())) {
			botPet->WipeHateList();
			botPet->SetTarget(botPet->GetOwner());
			return;
		}

		botPet->FaceTarget(botPet->GetTarget());
		bool is_combat_range = botPet->CombatRange(botPet->GetTarget());
		// Ok, we're engaged, each class type has a special AI
		// Only melee class will go to melee. Casters and healers will stay behind, following the leader by default.
		// I should probably make the casters staying in place so they can cast..

		// Ok, we 're a melee or any other class lvl<12. Yes, because after it becomes hard to go in melee for casters.. even for bots..
		if(is_combat_range) {
			botPet->GetAIMovementTimer()->Check();
			if(botPet->IsMoving()) {
				botPet->SetHeading(botPet->GetTarget()->GetHeading());
				if(moved) {
					moved = false;
					botPet->SetRunAnimSpeed(0);
				}
			}

			if(!botPet->IsMoving()) {
				float newX = 0;
				float newY = 0;
				float newZ = 0;
				bool petHasAggro = false;
				if(botPet->GetTarget() && botPet->GetTarget()->GetHateTop() && botPet->GetTarget()->GetHateTop() == botPet)
					petHasAggro = true;

				if(botPet->GetClass() == ROGUE && !petHasAggro && !botPet->BehindMob(botPet->GetTarget(), botPet->GetX(), botPet->GetY())) {
					// Move the rogue to behind the mob
					if(botPet->PlotPositionAroundTarget(botPet->GetTarget(), newX, newY, newZ)) {
						botPet->CalculateNewPosition2(newX, newY, newZ, botPet->GetRunspeed());
						return;
					}
				}
				else if(GetTarget() == botPet->GetTarget() && !petHasAggro && !botPet->BehindMob(botPet->GetTarget(), botPet->GetX(), botPet->GetY())) {
					// If the bot owner and the bot are fighting the same mob, then move the pet to the rear arc of the mob
					if(botPet->PlotPositionAroundTarget(botPet->GetTarget(), newX, newY, newZ)) {
						botPet->CalculateNewPosition2(newX, newY, newZ, botPet->GetRunspeed());
						return;
					}
				}
				else if(DistanceSquaredNoZ(botPet->GetPosition(), botPet->GetTarget()->GetPosition()) < botPet->GetTarget()->GetSize()) {
					// Let's try to adjust our melee range so we don't appear to be bunched up
					bool isBehindMob = false;
					bool moveBehindMob = false;
					if(botPet->BehindMob(botPet->GetTarget(), botPet->GetX(), botPet->GetY()))
						isBehindMob = true;

					if (!isBehindMob && !petHasAggro)
						moveBehindMob = true;

					if(botPet->PlotPositionAroundTarget(botPet->GetTarget(), newX, newY, newZ, moveBehindMob)) {
						botPet->CalculateNewPosition2(newX, newY, newZ, botPet->GetRunspeed());
						return;
					}
				}
			}

			// we can't fight if we don't have a target, are stun/mezzed or dead..
			if(botPet->GetTarget() && !botPet->IsStunned() && !botPet->IsMezzed() && (botPet->GetAppearance() != eaDead)) {
				// check the delay on the attack
				if(botPet->GetAttackTimer().Check()) {
					// Stop attacking while we are on a front arc and the target is enraged
					if(!botPet->BehindMob(botPet->GetTarget(), botPet->GetX(), botPet->GetY()) && botPet->GetTarget()->IsEnraged())
						return;

					if(botPet->Attack(GetTarget(), MainPrimary))	// try the main hand
						if (botPet->GetTarget()) {
							// We're a pet so we re able to dual attack
							int32 RandRoll = zone->random.Int(0, 99);
							if (botPet->CanThisClassDoubleAttack() && (RandRoll < (botPet->GetLevel() + NPCDualAttackModifier))) {
								if(botPet->Attack(botPet->GetTarget(), MainPrimary)) {}
							}
						}

						if (botPet->GetOwner()->IsBot()) {
							int aa_chance = 0;
							int aa_skill = 0;
							// Magician AA
							aa_skill += botPet->GetOwner()->GetAA(aaElementalAlacrity);
							// Necromancer AA
							aa_skill += botPet->GetOwner()->GetAA(aaQuickeningofDeath);
							// Beastlord AA
							aa_skill += botPet->GetOwner()->GetAA(aaWardersAlacrity);
							if(aa_skill >= 1)
								aa_chance += ((aa_skill > 5 ? 5 : aa_skill) * 4);
								
							if(aa_skill >= 6)
								aa_chance += ((aa_skill - 5 > 3 ? 3 : aa_skill - 5) * 7);
							
							if(aa_skill >= 9)
								aa_chance += ((aa_skill - 8 > 3 ? 3 : aa_skill - 8) * 3);
						
							if(aa_skill >= 12)
								aa_chance += ((aa_skill - 11) * 1);
								

							//aa_chance += botPet->GetOwner()->GetAA(aaCompanionsAlacrity) * 3;

							if (zone->random.Int(1, 100) < aa_chance)
								Flurry(nullptr);
						}

						// Ok now, let's check pet's offhand.
						if (botPet->GetAttackDWTimer().Check() && botPet->GetOwnerID() && botPet->GetOwner() && ((botPet->GetOwner()->GetClass() == MAGICIAN) || (botPet->GetOwner()->GetClass() == NECROMANCER) || (botPet->GetOwner()->GetClass() == SHADOWKNIGHT) || (botPet->GetOwner()->GetClass() == BEASTLORD))) {
							if(botPet->GetOwner()->GetLevel() >= 24) {
								float DualWieldProbability = ((botPet->GetSkill(SkillDualWield) + botPet->GetLevel()) / 400.0f);
								DualWieldProbability -= zone->random.Real(0, 1);
								if(DualWieldProbability < 0) {
									botPet->Attack(botPet->GetTarget(), MainSecondary);
									if (botPet->CanThisClassDoubleAttack()) {
										int32 RandRoll = zone->random.Int(0, 99);
										if (RandRoll < (botPet->GetLevel() + 20))
											botPet->Attack(botPet->GetTarget(), MainSecondary);
									}
								}
							}
						}
						if(!botPet->GetOwner())
							return;

						// Special attack
						botPet->DoClassAttacks(botPet->GetTarget());
				}
				// See if the pet can cast any spell
				botPet->AI_EngagedCastCheck();
			}
		} else {
			// Now, if we cannot reach our target
			if (!botPet->HateSummon()) {
				if(botPet->GetTarget() && botPet->AI_PursueCastCheck()) {}
				else if (botPet->GetTarget() && botPet->GetAIMovementTimer()->Check()) {
					botPet->SetRunAnimSpeed(0);
					if(!botPet->IsRooted()) {
						Log.Out(Logs::Detail, Logs::AI, "Pursuing %s while engaged.", botPet->GetTarget()->GetCleanName());
						botPet->CalculateNewPosition2(botPet->GetTarget()->GetX(), botPet->GetTarget()->GetY(), botPet->GetTarget()->GetZ(), botPet->GetOwner()->GetRunspeed());
						return;
					} else {
						botPet->SetHeading(botPet->GetTarget()->GetHeading());
						if(moved) {
							moved = false;
							SetCurrentSpeed(0);
							botPet->SendPosition();
							botPet->SetMoving(false);
						}
					}
				}
			}
		}
	} else {
		// Ok if we're not engaged, what's happening..
		if(botPet->GetTarget() != botPet->GetOwner())
			botPet->SetTarget(botPet->GetOwner());

		if(!IsMoving())
			botPet->AI_IdleCastCheck();

		if(botPet->GetAIMovementTimer()->Check()) {
			switch(pStandingPetOrder) {
				case SPO_Follow: {
					float dist = DistanceSquared(botPet->GetPosition(), botPet->GetTarget()->GetPosition());
					botPet->SetRunAnimSpeed(0);
					if(dist > 184) {
						botPet->CalculateNewPosition2(botPet->GetTarget()->GetX(), botPet->GetTarget()->GetY(), botPet->GetTarget()->GetZ(), botPet->GetTarget()->GetRunspeed());
						return;
					} else {
						botPet->SetHeading(botPet->GetTarget()->GetHeading());
						if(moved) {
							moved = false;
							SetCurrentSpeed(0);
							botPet->SendPosition();
							botPet->SetMoving(false);
						}
					}
					break;
				}
				case SPO_Sit:
					botPet->SetAppearance(eaSitting);
					break;
				case SPO_Guard:
					botPet->NextGuardPosition();
					break;
			}
		}
	}
}

void Bot::Depop() {
	WipeHateList();
	entity_list.RemoveFromHateLists(this);
	if(HasGroup())
		Bot::RemoveBotFromGroup(this, GetGroup());

	if(HasPet())
		GetPet()->Depop();

	_botOwner = 0;
	_botOwnerCharacterID = 0;
	_previousTarget = 0;
	NPC::Depop(false);
}

bool Bot::DeleteBot(std::string* errorMessage) {
	bool hadError = false;
	if(this->GetBotID() == 0)
        return false;

    // TODO: These queries need to be ran together as a transaction.. ie, if one or more fail then they all will fail to commit to the database.
    std::string query = StringFormat("DELETE FROM botinventory WHERE botid = '%u'", this->GetBotID());
    auto results = database.QueryDatabase(query);
    if(!results.Success()) {
        *errorMessage = std::string(results.ErrorMessage());
        hadError = true;
    }

    query = StringFormat("DELETE FROM botbuffs WHERE botid = '%u'", this->GetBotID());
    results = database.QueryDatabase(query);
    if(!results.Success()) {
        *errorMessage = std::string(results.ErrorMessage());
        hadError = true;
    }

    query = StringFormat("DELETE FROM botstances WHERE BotID = '%u'", this->GetBotID());
    results = database.QueryDatabase(query);
    if(!results.Success()) {
        *errorMessage = std::string(results.ErrorMessage());
        hadError = true;
    }

    query = StringFormat("DELETE FROM bots WHERE BotID = '%u'", this->GetBotID());
    results = database.QueryDatabase(query);
    if(!results.Success()) {
        *errorMessage = std::string(results.ErrorMessage());
        hadError = true;
    }

	return !hadError;
}

void Bot::Spawn(Client* botCharacterOwner, std::string* errorMessage) {
	if(GetBotID() > 0 && _botOwnerCharacterID > 0 && botCharacterOwner && botCharacterOwner->CharacterID() == _botOwnerCharacterID) {
		// Rename the bot name to make sure that Mob::GetName() matches Mob::GetCleanName() so we dont have a bot named "Jesuschrist001"
		strcpy(name, GetCleanName());

		// Get the zone id this bot spawned in
		_lastZoneId = GetZoneID();

		// this change propagates to Bot::FillSpawnStruct()
		this->helmtexture = 0; //0xFF;
		this->texture = 0; //0xFF;

		if(this->Save())
			this->GetBotOwner()->CastToClient()->Message(0, "%s saved.", this->GetCleanName());
		else
			this->GetBotOwner()->CastToClient()->Message(13, "%s save failed!", this->GetCleanName());

		// Spawn the bot at the bow owner's loc
		this->m_Position.x = botCharacterOwner->GetX();
		this->m_Position.y = botCharacterOwner->GetY();
		this->m_Position.z = botCharacterOwner->GetZ();

		// Make the bot look at the bot owner
		FaceTarget(botCharacterOwner);
		UpdateEquipmentLight();
		UpdateActiveLight();
		entity_list.AddBot(this, true, true);
		// Load pet
		LoadPet();
		this->SendPosition();
		// there is something askew with spawn struct appearance fields...
		// I re-enabled this until I can sort it out
		uint32 itemID = 0;
		uint8 materialFromSlot = 0xFF;
		for(int i = EmuConstants::EQUIPMENT_BEGIN; i <= EmuConstants::EQUIPMENT_END; ++i) {
			itemID = GetBotItemBySlot(i);
			if(itemID != 0) {				
				materialFromSlot = Inventory::CalcMaterialFromSlot(i);
				if(materialFromSlot != 0xFF)
					this->SendWearChange(materialFromSlot);
			}
		}
	}
}

// Saves the specified item as an inventory record in the database for this bot.
void Bot::SetBotItemInSlot(uint32 slotID, uint32 itemID, const ItemInst* inst, std::string *errorMessage) {
	uint32 augslot[EmuConstants::ITEM_COMMON_SIZE] = { NO_ITEM, NO_ITEM, NO_ITEM, NO_ITEM, NO_ITEM };
	if (this->GetBotID() == 0 || slotID < EmuConstants::EQUIPMENT_BEGIN || itemID <= NO_ITEM)
        return;

    if (inst && inst->IsType(ItemClassCommon)) {
        for(int i = AUG_BEGIN; i < EmuConstants::ITEM_COMMON_SIZE; ++i) {
            ItemInst* auginst = inst->GetItem(i);
            augslot[i] = (auginst && auginst->GetItem()) ? auginst->GetItem()->ID : 0;
        }
    }

    std::string query = StringFormat("REPLACE INTO botinventory (botid, slotid, itemid, charges, instnodrop, color, "
                                    "augslot1, augslot2, augslot3, augslot4, augslot5) "
                                    "VALUES(%lu, %lu, %lu, %lu, %lu, %lu, %lu, %lu, %lu, %lu, %lu)",
                                    (unsigned long)this->GetBotID(), (unsigned long)slotID, (unsigned long)itemID,
                                    (unsigned long)inst->GetCharges(), (unsigned long)(inst->IsAttuned()? 1: 0),
                                    (unsigned long)inst->GetColor(), (unsigned long)augslot[0], (unsigned long)augslot[1],
                                    (unsigned long)augslot[2], (unsigned long)augslot[3], (unsigned long)augslot[4]);
    auto results = database.QueryDatabase(query);
    if(!results.Success())
        *errorMessage = std::string(results.ErrorMessage());
}

// Deletes the inventory record for the specified item from the database for this bot.
void Bot::RemoveBotItemBySlot(uint32 slotID, std::string *errorMessage) {
	if(this->GetBotID() == 0)
        return;

	std::string query = StringFormat("DELETE FROM botinventory WHERE botid = %i AND slotid = %i", this->GetBotID(), slotID);
    auto results = database.QueryDatabase(query);
    if(!results.Success())
        *errorMessage = std::string(results.ErrorMessage());

    m_inv.DeleteItem(slotID);
	UpdateEquipmentLight();
}

// Retrieves all the inventory records from the database for this bot.
void Bot::GetBotItems(std::string* errorMessage, Inventory &inv) {
	if(this->GetBotID() == 0)
        return;

    std::string query = StringFormat("SELECT slotid, itemid, charges, color, "
                                    "augslot1, augslot2, augslot3, augslot4, "
                                    "augslot5, instnodrop FROM botinventory "
                                    "WHERE botid = %i ORDER BY slotid", this->GetBotID());
    auto results = database.QueryDatabase(query);
    if (!results.Success()) {
        *errorMessage = std::string(results.ErrorMessage());
        return;
    }

    for (auto row = results.begin(); row != results.end(); ++row) {
        int16 slot_id = atoi(row[0]);
        uint32 item_id = atoi(row[1]);
        uint16 charges = atoi(row[2]);
        uint32 color = atoul(row[3]);
        uint32 aug[EmuConstants::ITEM_COMMON_SIZE];
        aug[0] = (uint32)atoul(row[4]);
        aug[1] = (uint32)atoul(row[5]);
        aug[2] = (uint32)atoul(row[6]);
        aug[3] = (uint32)atoul(row[7]);
        aug[4] = (uint32)atoul(row[8]);
        bool instnodrop	= (row[9] && (uint16)atoi(row[9])) ? true : false;
        ItemInst* inst = database.CreateItem(item_id, charges, aug[0], aug[1], aug[2], aug[3], aug[4]);
        if (!inst) {
            Log.Out(Logs::General, Logs::Error, "Warning: botid %i has an invalid item_id %i in inventory slot %i", this->GetBotID(), item_id, slot_id);
            continue;
        }

        int16 put_slot_id = INVALID_INDEX;

        if (instnodrop || (((slot_id >= EmuConstants::EQUIPMENT_BEGIN) && (slot_id <= EmuConstants::EQUIPMENT_END) || slot_id == 9999)  && inst->GetItem()->Attuneable))
            inst->SetAttuned(true);

        if (color > 0)
            inst->SetColor(color);

        if (charges == 255)
            inst->SetCharges(-1);
        else
            inst->SetCharges(charges);

        if (slot_id < 8000 || slot_id > 8999)
            put_slot_id = inv.PutItem(slot_id, *inst);

        safe_delete(inst);

        // Save ptr to item in inventory
        if (put_slot_id == INVALID_INDEX)
            Log.Out(Logs::General, Logs::Error, "Warning: Invalid slot_id for item in inventory: botid=%i, item_id=%i, slot_id=%i",this->GetBotID(), item_id, slot_id);
    }

	UpdateEquipmentLight();
}

// Returns the inventory record for this bot from the database for the specified equipment slot.
uint32 Bot::GetBotItemBySlot(uint32 slotID) {
	if(this->GetBotID() == 0 || slotID < EmuConstants::EQUIPMENT_BEGIN)
        return 0;

    std::string query = StringFormat("SELECT itemid FROM botinventory WHERE botid = %i AND slotid = %i", GetBotID(), slotID);
    auto results = database.QueryDatabase(query);
    if(!results.Success() || results.RowCount() != 1)
        return 0;

	auto row = results.begin();
	return atoi(row[0]);
}

// Returns the number of inventory records the bot has in the database.
uint32 Bot::GetBotItemsCount(std::string *errorMessage) {
	if(this->GetBotID() == 0)
        return 0;

    std::string query = StringFormat("SELECT COUNT(*) FROM botinventory WHERE botid = %i", this->GetBotID());
    auto results = database.QueryDatabase(query);
    if(!results.Success()) {
        *errorMessage = std::string(results.ErrorMessage());
        return 0;
    }

    if(results.RowCount() != 1)
        return 0;

    auto row = results.begin();
    return atoi(row[0]);
}

bool Bot::MesmerizeTarget(Mob* target) {
	bool Result = false;
	if(target) {
		int mezid = 0;
		int mezlevel = GetLevel();
		if(mezlevel >= 69)
			mezid = 5520;
		else if(mezlevel == 68)
			mezid = 8035;
		else if(mezlevel == 67)
			mezid = 5503;
		else if(mezlevel >= 64)
			mezid = 3358;
		else if(mezlevel == 63)
			mezid = 3354;
		else if(mezlevel >= 61)
			mezid = 3341;
		else if(mezlevel == 60)
			mezid = 2120;
		else if(mezlevel == 59)
			mezid = 1692;
		else if(mezlevel >= 54)
			mezid = 1691;
		else if(mezlevel >= 47)
			mezid = 190;
		else if(mezlevel >= 30)
			mezid = 188;
		else if(mezlevel >= 13)
			mezid = 187;
		else if(mezlevel >= 2)
			mezid = 292;
		if(mezid > 0) {
			uint32 DontRootMeBeforeTime = 0;
			CastSpell(mezid, target->GetID(), 1, -1, -1, &DontRootMeBeforeTime);
			target->SetDontRootMeBefore(DontRootMeBeforeTime);
			Result = true;
		}
	}

	return Result;
}

void Bot::SetLevel(uint8 in_level, bool command) {
	if(in_level > 0)
		Mob::SetLevel(in_level, command);
}

void Bot::FillSpawnStruct(NewSpawn_Struct* ns, Mob* ForWho) {
	if(ns) {
		Mob::FillSpawnStruct(ns, ForWho);
		ns->spawn.afk = 0;
		ns->spawn.lfg = 0;
		ns->spawn.anon = 0;
		ns->spawn.gm = 0;
		if(IsInAGuild())
			ns->spawn.guildID = GuildID();
		else
			ns->spawn.guildID = 0xFFFFFFFF;		// 0xFFFFFFFF = NO GUILD, 0 = Unknown Guild
		ns->spawn.is_npc = 0;				// 0=no, 1=yes
		ns->spawn.is_pet = 0;
		ns->spawn.guildrank = 0;
		ns->spawn.showhelm = GetShowHelm();
		ns->spawn.flymode = 0;
		ns->spawn.size = 0;
		ns->spawn.NPC = 0;					// 0=player,1=npc,2=pc corpse,3=npc corpse
		UpdateActiveLight();
		ns->spawn.light = m_Light.Type.Active;
		ns->spawn.helm = (GetShowHelm() ? helmtexture : 0); //0xFF;
		ns->spawn.equip_chest2 = texture; //0xFF;
		const Item_Struct* item = 0;
		const ItemInst* inst = 0;
		uint32 spawnedbotid = 0;
		spawnedbotid = this->GetBotID();
		for (int i = 0; i < MaterialPrimary; i++) {
			inst = GetBotItem(i);
			if (inst) {
				item = inst->GetItem();
				if (item != 0) {
					ns->spawn.equipment[i].Material = item->Material;
					ns->spawn.equipment[i].EliteMaterial = item->EliteMaterial;
					ns->spawn.equipment[i].HeroForgeModel = item->HerosForgeModel;
					if (armor_tint[i])
						ns->spawn.colors[i].Color = armor_tint[i];
					else
						ns->spawn.colors[i].Color = item->Color;
				} else {
					if (armor_tint[i])
						ns->spawn.colors[i].Color = armor_tint[i];
				}
			}
		}

		inst = GetBotItem(MainPrimary);
		if(inst) {
			item = inst->GetItem();
			if(item) {
				if(strlen(item->IDFile) > 2)
					ns->spawn.equipment[MaterialPrimary].Material = atoi(&item->IDFile[2]);
					
				ns->spawn.colors[MaterialPrimary].Color = GetEquipmentColor(MaterialPrimary);
			}
		}

		inst = GetBotItem(MainSecondary);
		if(inst) {
			item = inst->GetItem();
			if(item) {
				if(strlen(item->IDFile) > 2)
					ns->spawn.equipment[MaterialSecondary].Material = atoi(&item->IDFile[2]);
				
				ns->spawn.colors[MaterialSecondary].Color = GetEquipmentColor(MaterialSecondary);
			}
		}
	}
}

uint32 Bot::GetBotIDByBotName(std::string botName) {
	if(botName.empty())
        return 0;

    std::string query = StringFormat("SELECT BotID FROM bots WHERE Name = '%s'", botName.c_str());
    auto results = database.QueryDatabase(query);
    if(!results.Success() || results.RowCount() == 0)
        return 0;

    auto row = results.begin();
	return atoi(row[0]);
}

Bot* Bot::LoadBot(uint32 botID, std::string* errorMessage) {
	Bot* loadedBot = nullptr;
	if(botID == 0)
        return nullptr;

    std::string query = StringFormat("SELECT BotOwnerCharacterID, BotSpellsID, Name, LastName, BotLevel, "
                                    "Race, Class, Gender, Size, Face, LuclinHairStyle, LuclinHairColor, "
                                    "LuclinEyeColor, LuclinEyeColor2, LuclinBeardColor, LuclinBeard, "
                                    "DrakkinHeritage, DrakkinTattoo, DrakkinDetails, HP, Mana, MR, CR, "
                                    "DR, FR, PR, Corrup, AC, STR, STA, DEX, AGI, _INT, WIS, CHA, ATK, "
                                    "BotCreateDate, LastSpawnDate, TotalPlayTime, LastZoneId "
                                    "FROM bots WHERE BotID = '%u'", botID);
    auto results = database.QueryDatabase(query);
    if(!results.Success()) {
        *errorMessage = std::string(results.ErrorMessage());
        return nullptr;
    }

    if (results.RowCount() == 0)
        return nullptr;

    auto row = results.begin();
    NPCType defaultNPCTypeStruct = CreateDefaultNPCTypeStructForBot(std::string(row[2]), std::string(row[3]), atoi(row[4]), atoi(row[5]), atoi(row[6]), atoi(row[7]));
    NPCType tempNPCStruct = FillNPCTypeStruct(atoi(row[1]), std::string(row[2]), std::string(row[3]), atoi(row[4]),
                                            atoi(row[5]), atoi(row[6]), atoi(row[7]), atof(row[8]), atoi(row[9]),
                                            atoi(row[10]), atoi(row[11]), atoi(row[12]), atoi(row[13]), atoi(row[14]),
                                            atoi(row[15]), atoi(row[16]), atoi(row[17]), atoi(row[18]), atoi(row[19]),
                                            atoi(row[20]), defaultNPCTypeStruct.MR, defaultNPCTypeStruct.CR,
                                            defaultNPCTypeStruct.DR, defaultNPCTypeStruct.FR, defaultNPCTypeStruct.PR,
                                            defaultNPCTypeStruct.Corrup, defaultNPCTypeStruct.AC, defaultNPCTypeStruct.STR,
                                            defaultNPCTypeStruct.STA, defaultNPCTypeStruct.DEX, defaultNPCTypeStruct.AGI,
                                            defaultNPCTypeStruct.INT, defaultNPCTypeStruct.WIS, defaultNPCTypeStruct.CHA,
                                            defaultNPCTypeStruct.ATK);
    loadedBot = new Bot(botID, atoi(row[0]), atoi(row[1]), atof(row[38]), atoi(row[39]), tempNPCStruct);
	return loadedBot;
}

std::list<uint32> Bot::GetGroupedBotsByGroupId(uint32 groupId, std::string* errorMessage) {
	std::list<uint32> groupedBots;
	if(groupId == 0)
        return groupedBots;

    std::string query = StringFormat("SELECT g.mobid AS BotID FROM vwGroups AS g JOIN bots AS b ON g.mobid = b.BotId AND g.mobtype = 'B' WHERE g.groupid = %u", groupId);
    auto results = database.QueryDatabase(query);
	if(!results.Success()) {
		*errorMessage = std::string(results.ErrorMessage());
		return groupedBots;
	}

    for (auto row = results.begin(); row != results.end(); ++row)
        groupedBots.push_back(atoi(row[0]));

	return groupedBots;
}

// Load and spawn all zoned bots by bot owner character
void Bot::LoadAndSpawnAllZonedBots(Client* botOwner) {
	if(botOwner) {
		if(botOwner->HasGroup()) {
			Group* g = botOwner->GetGroup();
			if(g) {
				uint32 TempGroupId = g->GetID();
				std::string errorMessage;
				std::list<uint32> ActiveBots = Bot::GetGroupedBotsByGroupId(botOwner->GetGroup()->GetID(), &errorMessage);
				if(errorMessage.empty() && !ActiveBots.empty()) {
					for(std::list<uint32>::iterator itr = ActiveBots.begin(); itr != ActiveBots.end(); ++itr) {
						Bot* activeBot = Bot::LoadBot(*itr, &errorMessage);
						if(!errorMessage.empty()) {
							safe_delete(activeBot);
							break;
						}

						if(activeBot) {
							activeBot->Spawn(botOwner, &errorMessage);
							g->UpdatePlayer(activeBot);
							if(g->GetLeader())
								activeBot->SetFollowID(g->GetLeader()->GetID());
						}

						if(activeBot && !botOwner->HasGroup())
							database.SetGroupID(activeBot->GetCleanName(), 0, activeBot->GetBotID());
					}
				}
			}
		}
	}
}

// Returns TRUE if there is atleast 1 bot in the specified group
bool Bot::GroupHasBot(Group* group) {
	bool Result = false;
	if(group) {
		for(int Counter = 0; Counter < MAX_GROUP_MEMBERS; Counter++) {
			if (group->members[Counter] == nullptr)
				continue;

			if(group->members[Counter]->IsBot()) {
				Result = true;
				break;
			}
		}
	}
	return Result;
}

std::list<BotsAvailableList> Bot::GetBotList(uint32 botOwnerCharacterID, std::string* errorMessage) {
	std::list<BotsAvailableList> ownersBots;
	if(botOwnerCharacterID == 0)
        return ownersBots;

    std::string query = StringFormat("SELECT BotID, Name, Class, BotLevel, Race FROM bots WHERE BotOwnerCharacterID = '%u'", botOwnerCharacterID);
    auto results = database.QueryDatabase(query);
    if(!results.Success()) {
		*errorMessage = std::string(results.ErrorMessage());
		return ownersBots;
	}

    for (auto row = results.begin(); row != results.end(); ++row) {
        BotsAvailableList availableBot;
        availableBot.BotID = atoi(row[0]);
        strcpy(availableBot.BotName, row[1]);
        availableBot.BotClass = atoi(row[2]);
        availableBot.BotLevel = atoi(row[3]);
        availableBot.BotRace = atoi(row[4]);
        ownersBots.push_back(availableBot);
	}
	return ownersBots;
}

std::list<SpawnedBotsList> Bot::ListSpawnedBots(uint32 characterID, std::string* errorMessage) {
	std::list<SpawnedBotsList> spawnedBots;
	if(characterID == 0)
        return spawnedBots;

	std::string query = StringFormat("SELECT bot_name, zone_name FROM botleader WHERE leaderid = %i", characterID);
	auto results = database.QueryDatabase(query);
    if(!results.Success()) {
        *errorMessage = std::string(results.ErrorMessage());
        return spawnedBots;
    }

    for(auto row = results.begin(); row != results.end(); ++row) {
        SpawnedBotsList spawnedBotsList;
        spawnedBotsList.BotLeaderCharID = characterID;
        strcpy(spawnedBotsList.BotName, row[0]);
        strcpy(spawnedBotsList.ZoneName, row[1]);
        spawnedBots.push_back(spawnedBotsList);
    }

	return spawnedBots;
}

void Bot::SaveBotGroup(Group* botGroup, std::string botGroupName, std::string* errorMessage) {
	if(!botGroup || botGroupName.empty())
        return;

    Mob* tempGroupLeader = botGroup->GetLeader();
    if(!tempGroupLeader->IsBot())
        return;

    uint32 botGroupId = 0;
    uint32 botGroupLeaderBotId = tempGroupLeader->CastToBot()->GetBotID();
    std::string query = StringFormat("INSERT INTO botgroup (BotGroupLeaderBotId, BotGroupName) VALUES (%u, '%s')", botGroupLeaderBotId, botGroupName.c_str());
    auto results = database.QueryDatabase(query);
    if(!results.Success()) {
        *errorMessage = std::string(results.ErrorMessage());
        return;
    }

    if(botGroupId == 0)
        return;

    for(int groupMemberIndex = 0; groupMemberIndex < botGroup->GroupCount(); groupMemberIndex++) {
        Mob* tempBot = botGroup->members[groupMemberIndex];
        if(!tempBot || !tempBot->IsBot())
            continue;

        uint32 botGroupMemberBotId = tempBot->CastToBot()->GetBotID();
        query = StringFormat("INSERT INTO botgroupmembers (BotGroupId, BotId) VALUES (%u, %u)", botGroupId, botGroupMemberBotId);
        results = database.QueryDatabase(query);
        if(!results.Success())
            *errorMessage = std::string(results.ErrorMessage());
    }

}

void Bot::DeleteBotGroup(std::string botGroupName, std::string* errorMessage) {
	if(botGroupName.empty())
        return;

    uint32 botGroupId = GetBotGroupIdByBotGroupName(botGroupName, errorMessage);
    if(!errorMessage->empty() || botGroupId== 0)
        return;

    std::string query = StringFormat("DELETE FROM botgroupmembers WHERE BotGroupId = %u", botGroupId);
    auto results = database.QueryDatabase(query);
    if(!results.Success()) {
        *errorMessage = std::string(results.ErrorMessage());
        return;
    }

    query = StringFormat("DELETE FROM botgroup WHERE BotGroupId = %u", botGroupId);
    results = database.QueryDatabase(query);
    if(!results.Success())
        *errorMessage = std::string(results.ErrorMessage());
}

std::list<BotGroup> Bot::LoadBotGroup(std::string botGroupName, std::string* errorMessage) {
	std::list<BotGroup> botGroup;
	if(botGroupName.empty())
        return botGroup;

	uint32 botGroupId = GetBotGroupIdByBotGroupName(botGroupName, errorMessage);
	if(botGroupId == 0)
        return botGroup;

	std::string query = StringFormat("SELECT BotId FROM botgroupmembers WHERE BotGroupId = %u", botGroupId);
	auto results = database.QueryDatabase(query);
    if(!results.Success()) {
        *errorMessage = std::string(results.ErrorMessage());
        return botGroup;
    }

    for(auto row = results.begin(); row != results.end(); ++row) {
        BotGroup tempBotGroup;
        tempBotGroup.BotGroupID = botGroupId;
        tempBotGroup.BotID = atoi(row[0]);
        botGroup.push_back(tempBotGroup);
    }
	return botGroup;
}

std::list<BotGroupList> Bot::GetBotGroupListByBotOwnerCharacterId(uint32 botOwnerCharacterId, std::string* errorMessage) {
	std::list<BotGroupList> botGroups;
	if(botOwnerCharacterId == 0)
        return botGroups;

    std::string query = StringFormat("SELECT BotGroupName, BotGroupLeaderName FROM vwBotGroups WHERE BotOwnerCharacterId = %u", botOwnerCharacterId);
    auto results = database.QueryDatabase(query);
    if(!results.Success()) {
        *errorMessage = std::string(results.ErrorMessage());
        return botGroups;
    }

    for(auto row = results.begin(); row != results.end(); ++row) {
		BotGroupList botGroupList;
        botGroupList.BotGroupName = std::string(row[0]);
        botGroupList.BotGroupLeaderName = std::string(row[1]);
        botGroups.push_back(botGroupList);
    }
	return botGroups;
}

bool Bot::DoesBotGroupNameExist(std::string botGroupName) {
	if(botGroupName.empty())
        return false;

	std::string query = StringFormat("SELECT BotGroupId FROM vwBotGroups WHERE BotGroupName = '%s'", botGroupName.c_str());
    auto results = database.QueryDatabase(query);
    if (!results.Success() || results.RowCount() == 0)
        return false;

    for(auto row = results.begin(); row != results.end(); ++row) {
        uint32 tempBotGroupId = atoi(row[0]);
		std::string tempBotGroupName = std::string(row[1]);
		if (botGroupName == tempBotGroupName && tempBotGroupId != 0)
            return true;
    }

	return false;
}

uint32 Bot::CanLoadBotGroup(uint32 botOwnerCharacterId, std::string botGroupName, std::string* errorMessage) {
	if(botOwnerCharacterId == 0 || botGroupName.empty())
        return 0;

    std::string query = StringFormat("SELECT BotGroupId, BotGroupName FROM vwBotGroups WHERE BotOwnerCharacterId = %u", botOwnerCharacterId);
    auto results = database.QueryDatabase(query);
    if(!results.Success()) {
        *errorMessage = std::string(results.ErrorMessage());
        return 0;
    }

    if(results.RowCount() == 0)
        return 0;

    for(auto row = results.begin(); row != results.end(); ++row) {
        uint32 tempBotGroupId = atoi(row[0]);
		std::string tempBotGroupName = std::string(row[1]);
        if(botGroupName == tempBotGroupName)
            return tempBotGroupId;
    }

	return 0;
}

uint32 Bot::GetBotGroupIdByBotGroupName(std::string botGroupName, std::string* errorMessage) {
	if(botGroupName.empty())
        return 0;

    std::string query = StringFormat("SELECT BotGroupId FROM vwBotGroups WHERE BotGroupName = '%s'", botGroupName.c_str());
    auto results = database.QueryDatabase(query);
    if(!results.Success()) {
        *errorMessage = std::string(results.ErrorMessage());
        return 0;
    }

    if (results.RowCount() == 0)
        return 0;

    auto row = results.begin();
    return atoi(row[0]);
}

uint32 Bot::GetBotGroupLeaderIdByBotGroupName(std::string botGroupName) {
	if(botGroupName.empty())
        return 0;

	std::string query = StringFormat("SELECT BotGroupLeaderBotId FROM vwBotGroups WHERE BotGroupName = '%s'", botGroupName.c_str());
    auto results = database.QueryDatabase(query);
    if (!results.Success() || results.RowCount() == 0)
        return 0;

    auto row = results.begin();
    return atoi(row[0]);
}

uint32 Bot::AllowedBotSpawns(uint32 botOwnerCharacterID, std::string* errorMessage) {
	if(botOwnerCharacterID == 0)
        return 0;

    std::string query = StringFormat("SELECT value FROM quest_globals WHERE name = 'bot_spawn_limit' AND charid = %i", botOwnerCharacterID);
    auto results = database.QueryDatabase(query);
    if (!results.Success()) {
        *errorMessage = std::string(results.ErrorMessage());
        return 0;
    }

    if (results.RowCount() != 1)
        return 0;

	auto row = results.begin();
	return atoi(row[0]);
}

uint32 Bot::SpawnedBotCount(uint32 botOwnerCharacterID, std::string* errorMessage) {
	uint32 Result = 0;
	if(botOwnerCharacterID > 0) {
		std::list<Bot*> SpawnedBots = entity_list.GetBotsByBotOwnerCharacterID(botOwnerCharacterID);
		Result = SpawnedBots.size();
	}
	return Result;
}

uint32 Bot::CreatedBotCount(uint32 botOwnerCharacterID, std::string* errorMessage) {
	if(botOwnerCharacterID == 0)
        return 0;

	std::string query = StringFormat("SELECT COUNT(BotID) FROM bots WHERE BotOwnerCharacterID=%i", botOwnerCharacterID);
    auto results = database.QueryDatabase(query);
    if (!results.Success()) {
        *errorMessage = std::string(results.ErrorMessage());
        return 0;
    }

    if (results.RowCount() != 1)
        return 0;

	auto row = results.begin();
	return atoi(row[0]);
}

uint32 Bot::GetBotOwnerCharacterID(uint32 botID, std::string* errorMessage) {

	if(botID == 0)
        return 0;

    std::string query = StringFormat("SELECT BotOwnerCharacterID FROM bots WHERE BotID = %u", botID);
    auto results = database.QueryDatabase(query);
    if (!results.Success()) {
        *errorMessage = std::string(results.ErrorMessage());
        return 0;
    }

    if (results.RowCount() != 1)
        return 0;

	auto row = results.begin();
	return atoi(row[0]);
}

void Bot::LevelBotWithClient(Client* client, uint8 level, bool sendlvlapp) {
	// This essentially performs a '#bot update,' with appearance packets, based on the current methods.
	// This should not be called outside of Client::SetEXP() due to it's lack of rule checks.
	if(client) {
		std::list<Bot*> blist = entity_list.GetBotsByBotOwnerCharacterID(client->CharacterID());

		for(std::list<Bot*>::iterator biter = blist.begin(); biter != blist.end(); ++biter) {
			Bot* bot = *biter;
			if(bot && (bot->GetLevel() != client->GetLevel())) {
				bot->SetPetChooser(false); // not sure what this does, but was in bot 'update' code
				bot->CalcBotStats(false); // TODO: look at this and see if 'true' should be passed...
				if(sendlvlapp)
					bot->SendLevelAppearance();
				// modified from Client::SetLevel()
				bot->SendAppearancePacket(AT_WhoLevel, level, true, true); // who level change
			}
		}

		blist.clear();
	}
}

std::string Bot::ClassIdToString(uint16 classId) {
	std::string Result;

	if(classId > 0 && classId < 17) {
		switch(classId) {
			case 1:
				Result = std::string("Warrior");
				break;
			case 2:
				Result = std::string("Cleric");
				break;
			case 3:
				Result = std::string("Paladin");
				break;
			case 4:
				Result = std::string("Ranger");
				break;
			case 5:
				Result = std::string("Shadowknight");
				break;
			case 6:
				Result = std::string("Druid");
				break;
			case 7:
				Result = std::string("Monk");
				break;
			case 8:
				Result = std::string("Bard");
				break;
			case 9:
				Result = std::string("Rogue");
				break;
			case 10:
				Result = std::string("Shaman");
				break;
			case 11:
				Result = std::string("Necromancer");
				break;
			case 12:
				Result = std::string("Wizard");
				break;
			case 13:
				Result = std::string("Magician");
				break;
			case 14:
				Result = std::string("Enchanter");
				break;
			case 15:
				Result = std::string("Beastlord");
				break;
			case 16:
				Result = std::string("Berserker");
				break;
		}
	}

	return Result;
}

std::string Bot::RaceIdToString(uint16 raceId) {
	std::string Result;

	if(raceId > 0) {
		switch(raceId) {
			case 1:
				Result = std::string("Human");
				break;
			case 2:
				Result = std::string("Barbarian");
				break;
			case 3:
				Result = std::string("Erudite");
				break;
			case 4:
				Result = std::string("Wood Elf");
				break;
			case 5:
				Result = std::string("High Elf");
				break;
			case 6:
				Result = std::string("Dark Elf");
				break;
			case 7:
				Result = std::string("Half Elf");
				break;
			case 8:
				Result = std::string("Dwarf");
				break;
			case 9:
				Result = std::string("Troll");
				break;
			case 10:
				Result = std::string("Ogre");
				break;
			case 11:
				Result = std::string("Halfling");
				break;
			case 12:
				Result = std::string("Gnome");
				break;
			case 128:
				Result = std::string("Iksar");
				break;
			case 130:
				Result = std::string("Vah Shir");
				break;
			case 330:
				Result = std::string("Froglok");
				break;
			case 522:
				Result = std::string("Drakkin");
				break;
		}
	}

	return Result;
}

void Bot::SendBotArcheryWearChange(uint8 material_slot, uint32 material, uint32 color) {
	EQApplicationPacket* outapp = new EQApplicationPacket(OP_WearChange, sizeof(WearChange_Struct));
	WearChange_Struct* wc = (WearChange_Struct*)outapp->pBuffer;

	wc->spawn_id = GetID();
	wc->material = material;
	wc->color.Color = color;
	wc->wear_slot_id = material_slot;

	entity_list.QueueClients(this, outapp);
	safe_delete(outapp);
}

// Returns the item id that is in the bot inventory collection for the specified slot.
ItemInst* Bot::GetBotItem(uint32 slotID) {
	ItemInst* item = m_inv.GetItem(slotID);
	if(item)
		return item;

	return nullptr;
}

// Adds the specified item it bot to the NPC equipment array and to the bot inventory collection.
void Bot::BotAddEquipItem(int slot, uint32 id) {
	if(slot > 0 && id > 0) {
		uint8 materialFromSlot = Inventory::CalcMaterialFromSlot(slot);

		if(materialFromSlot != _MaterialInvalid) {
			equipment[slot] = id; // npc has more than just material slots. Valid material should mean valid inventory index
			SendWearChange(materialFromSlot);
		}

		UpdateEquipmentLight();
		if (UpdateActiveLight())
			SendAppearancePacket(AT_Light, GetActiveLightType());
	}
}

// Erases the specified item from bot the NPC equipment array and from the bot inventory collection.
void Bot::BotRemoveEquipItem(int slot) {
	if(slot > 0) {
		uint8 materialFromSlot = Inventory::CalcMaterialFromSlot(slot);

		if(materialFromSlot != _MaterialInvalid) {
			equipment[slot] = 0; // npc has more than just material slots. Valid material should mean valid inventory index
			SendWearChange(materialFromSlot);
			if(materialFromSlot == MaterialChest)
				SendWearChange(MaterialArms);
		}

		UpdateEquipmentLight();
		if (UpdateActiveLight())
			SendAppearancePacket(AT_Light, GetActiveLightType());
	}
}

void Bot::BotTradeSwapItem(Client* client, int16 lootSlot, const ItemInst* inst, const ItemInst* inst_swap, uint32 equipableSlots, std::string* errorMessage, bool swap) {

	if(!errorMessage->empty())
		return;

	client->PushItemOnCursor(*inst_swap, true);

	// Remove the item from the bot and from the bot's database records
	RemoveBotItemBySlot(lootSlot, errorMessage);

	if(!errorMessage->empty())
		return;

	this->BotRemoveEquipItem(lootSlot);

	if(swap) {
		BotTradeAddItem(inst->GetItem()->ID, inst, inst->GetCharges(), equipableSlots, lootSlot, errorMessage);

		if(!errorMessage->empty())
			return;
	}
}

void Bot::BotTradeAddItem(uint32 id, const ItemInst* inst, int16 charges, uint32 equipableSlots, uint16 lootSlot, std::string* errorMessage, bool addToDb) {
	if(addToDb) {
		this->SetBotItemInSlot(lootSlot, id, inst, errorMessage);
		if(!errorMessage->empty())
			return;
		m_inv.PutItem(lootSlot, *inst);
	}

	this->BotAddEquipItem(lootSlot, id);
}

bool Bot::Bot_Command_Resist(int resisttype, int level) {
	int resistid = 0;
	switch(resisttype) {
		case 1: // Poison Cleric
			if(level >= 30)
				resistid = 62;
			else if(level >= 6)
				resistid = 227;
			break;
		case 2: // Disease Cleric
			if(level >= 36)
				resistid = 63;
			else if(level >= 11)
				resistid = 226;
			break;
		case 3: // Fire Cleric
			if(level >= 33)
				resistid = 60;
			else if(level >= 8)
				resistid = 224;
			break;
		case 4: // Cold Cleric
			if(level >= 38)
				resistid = 61;
			else if(level >= 13)
				resistid = 225;
			break;
		case 5: // Magic Cleric
			if(level >= 43)
				resistid = 64;
			else if(level >= 16)
				resistid = 228;
			break;
		case 6: // Magic Enchanter
			if(level >= 37)
				resistid = 64;
			else if(level >= 17)
				resistid = 228;
			break;
		case 7: // Poison Druid
			if(level >= 44)
				resistid = 62;
			else if(level >= 19)
				resistid = 227;
			break;
		case 8: // Disease Druid
			if(level >= 44)
				resistid = 63;
			else if(level >= 19)
				resistid = 226;
			break;
		case 9: // Fire Druid
			if(level >= 20)
				resistid = 60;
			else if(level >= 1)
				resistid = 224;
			break;
		case 10: // Cold Druid
			if(level >= 30)
				resistid = 61;
			else if(level >= 9)
				resistid = 225;
			break;
		case 11: // Magic Druid
			if(level >= 49)
				resistid = 64;
			else if(level >= 34)
				resistid = 228;
			break;
		case 12: // Poison Shaman
			if(level >= 35)
				resistid = 62;
			else if(level >= 20)
				resistid = 227;
			break;
		case 13: // Disease Shaman
			if(level >= 30)
				resistid = 63;
			else if(level >= 8)
				resistid = 226;
			break;
		case 14: // Fire Shaman
			if(level >= 27)
				resistid = 60;
			else if(level >= 5)
				resistid = 224;
			break;
		case 15: // Cold Shaman
			if(level >= 24)
				resistid = 61;
			else if(level >= 1)
				resistid = 225;
			break;
		case 16: // Magic Shaman
			if(level >= 43)
				resistid = 64;
			else if(level >= 19)
				resistid = 228;
			break;
	}

	if(resistid > 0) {
		Group* g = GetGroup();
		if(g) {
			for(int k = 0; k < MAX_GROUP_MEMBERS; k++) {
				if(g->members[k])
					SpellOnTarget(resistid, g->members[k]);
			}
			return true;
		}
	}
	return false;
}

bool Bot::RemoveBotFromGroup(Bot* bot, Group* group) {
	bool Result = false;
	if(bot && group) {
		if(bot->HasGroup()) {
			if(!group->IsLeader(bot)) {
				bot->SetFollowID(0);
				if(group->DelMember(bot))
					database.SetGroupID(bot->GetCleanName(), 0, bot->GetBotID());
			} else {
				for(int i = 0; i < MAX_GROUP_MEMBERS; i++) {
					if(!group->members[i])
						continue;

					group->members[i]->SetFollowID(0);
				}
				group->DisbandGroup();
				database.SetGroupID(bot->GetCleanName(), 0, bot->GetBotID());
			}
			Result = true;
		}
	}
	return Result;
}

bool Bot::AddBotToGroup(Bot* bot, Group* group) {
	bool Result = false;
	if(bot && group) {
		if(!bot->HasGroup()) {
			// Add bot to this group
			if(group->AddMember(bot)) {
				if(group->GetLeader()) {
					bot->SetFollowID(group->GetLeader()->GetID());
					// Need to send this only once when a group is formed with a bot so the client knows it is also the group leader
					if(group->GroupCount() == 2 && group->GetLeader()->IsClient()) {
						group->UpdateGroupAAs();
						Mob *TempLeader = group->GetLeader();
						group->SendUpdate(groupActUpdate, TempLeader);
					}
				}
				Result = true;
			}
		}
	}
	return Result;
}

bool Bot::BotGroupCreate(std::string botGroupLeaderName) {
	bool Result = false;
	if(!botGroupLeaderName.empty()) {
		Bot* botGroupLeader = entity_list.GetBotByBotName(botGroupLeaderName);
		if(botGroupLeader)
			Result = BotGroupCreate(botGroupLeader);
	}
	return Result;
}

bool Bot::BotGroupCreate(Bot* botGroupLeader) {
	bool Result = false;
	if(botGroupLeader && !botGroupLeader->HasGroup()) {
		Group* newGroup = new Group(botGroupLeader);
		if(newGroup) {
			entity_list.AddGroup(newGroup);
			database.SetGroupID(botGroupLeader->GetName(), newGroup->GetID(), botGroupLeader->GetBotID());
			database.SetGroupLeaderName(newGroup->GetID(), botGroupLeader->GetName());
			botGroupLeader->SetFollowID(botGroupLeader->GetBotOwner()->GetID());
			Result = true;
		}
	}
	return Result;
}

bool Bot::Bot_Command_CharmTarget(int charmtype, Mob *target) {
	int charmid = 0;
	int charmlevel = GetLevel();
	if(target) {
		switch(charmtype) {
			case 1: // Enchanter
				if((charmlevel >= 64) && (charmlevel <= 75))
					charmid = 3355;
				else if((charmlevel >= 62) && (charmlevel <= 63))
					charmid = 3347;
				else if((charmlevel >= 60) && (charmlevel <= 61))
					charmid = 1707;
				else if((charmlevel >= 53) && (charmlevel <= 59))
					charmid = 1705;
				else if((charmlevel >= 37) && (charmlevel <= 52))
					charmid = 183;
				else if((charmlevel >= 23) && (charmlevel <= 36))
					charmid = 182;
				else if((charmlevel >= 11) && (charmlevel <= 22))
					charmid = 300;
				break;
			case 2: // Necromancer
				if((charmlevel >= 60) && (charmlevel <= 75))
					charmid = 1629;
				else if((charmlevel >=47) && (charmlevel <= 59))
					charmid = 198;
				else if((charmlevel >= 31) && (charmlevel <= 46))
					charmid = 197;
				else if((charmlevel >= 18) && (charmlevel <= 30)) 
					charmid = 196;
				break;
			case 3: // Druid
				if((charmlevel >= 63) && (charmlevel <= 75))
					charmid = 3445;
				else if((charmlevel >= 55) && (charmlevel <= 62))
					charmid = 1556;
				else if((charmlevel >= 52) && (charmlevel <= 54))
					charmid = 1553;
				else if((charmlevel >= 43) && (charmlevel <= 51))
					charmid = 142;
				else if((charmlevel >= 33) && (charmlevel <= 42))
					charmid = 141;
				else if((charmlevel >= 23) && (charmlevel <= 32))
					charmid = 260;
				else if((charmlevel >= 13) && (charmlevel <= 22))
					charmid = 242;
				break;
		}
		if(charmid > 0) {
			uint32 DontRootMeBeforeTime = 0;
			CastSpell(charmid, target->GetID(), 1, -1, -1, &DontRootMeBeforeTime);
			target->SetDontRootMeBefore(DontRootMeBeforeTime);
			return true;
		}
	}
	return false;
}

bool Bot::Bot_Command_DireTarget(int diretype, Mob *target) {
	int direid = 0;
	int direlevel = GetLevel();
	if(target) {
		switch(diretype) {
			case 1: // Enchanter
				if(direlevel >= 65)
					direid = 5874;
				else if(direlevel >= 55)
					direid = 2761;
				break;
			case 2: // Necromancer
				if(direlevel >= 65)
					direid = 5876;
				else if(direlevel >= 55)
					direid = 2759;
				break;
			case 3: // Druid
				if(direlevel >= 65)
					direid = 5875;
				else if(direlevel >= 55)
					direid = 2760;
				break;
		}
		if(direid > 0) {
			uint32 DontRootMeBeforeTime = 0;
			CastSpell(direid, target->GetID(), 1, -1, -1, &DontRootMeBeforeTime);
			target->SetDontRootMeBefore(DontRootMeBeforeTime);
			return true;
		}
	}
	return false;
}

bool Bot::Bot_Command_CalmTarget(Mob *target) {
	if(target) {
		int calmid = 0;
		int calmlevel = GetLevel();
		if((calmlevel >= 67) && (calmlevel <= 75))
			calmid = 5274;
		else if((calmlevel >= 62) && (calmlevel <= 66))
			calmid = 3197;
		else if((calmlevel >= 35) && (calmlevel <= 61))
			calmid = 45;
		else if((calmlevel >= 18) && (calmlevel <= 34))
			calmid = 47;
		else if((calmlevel >= 6) && (calmlevel <= 17))
			calmid = 501;
		else if((calmlevel >= 1) && (calmlevel <= 5))
			calmid = 208;
		if(calmid > 0) {
			uint32 DontRootMeBeforeTime = 0;
			CastSpell(calmid, target->GetID(), 1, -1, -1, &DontRootMeBeforeTime);
			target->SetDontRootMeBefore(DontRootMeBeforeTime);
			return true;
		}
	}
	return false;
}

bool Bot::Bot_Command_RezzTarget(Mob *target) {
	if(target) {
		int rezid = 0;
		int rezlevel = GetLevel();
		if(rezlevel >= 56)
			rezid = 1524;
		else if(rezlevel >= 47)
			rezid = 392;
		else if(rezlevel >= 42)
			rezid = 2172;
		else if(rezlevel >= 37)
			rezid = 388;
		else if(rezlevel >= 32) 
			rezid = 2171;
		else if(rezlevel >= 27)
			rezid = 391;
		else if(rezlevel >= 22)
			rezid = 2170;
		else if(rezlevel >= 18)
			rezid = 2169;
		if(rezid > 0) {
			uint32 DontRootMeBeforeTime = 0;
			CastSpell(rezid, target->GetID(), 1, -1, -1, &DontRootMeBeforeTime);
			target->SetDontRootMeBefore(DontRootMeBeforeTime);
			return true;
		}
	}
	return false;
}

bool Bot::Bot_Command_Cure(int curetype, int level) {
	int cureid = 0;
	switch(curetype) {
		case 1: // Poison
			if(level >= 58)
				cureid = 1525;
			else if(level >= 48)
				cureid = 97;
			else if(level >= 22)
				cureid = 95;
			else if(level >= 1)
				cureid = 203;
			break;
		case 2: // Disease
			if(level >= 51)
				cureid = 3693;
			else if(level >= 28)
				cureid = 96;
			else if(level >= 4)
				cureid = 213;
			break;
		case 3: // Curse
			if(level >= 54)
				cureid = 2880;
			else if(level >= 38)
				cureid = 2946;
			else if(level >= 23)
				cureid = 4057;
			else if(level >= 8)
				cureid = 4056;
			break;
		case 4: // Blindness
			if(level >= 3)
				cureid = 212;
			break;
	}

	if(cureid > 0) {
		Group* g = GetGroup();
		if(g) {
			for(int k = 0; k < MAX_GROUP_MEMBERS; k++) {
				if(g->members[k])
					SpellOnTarget(cureid, g->members[k]);
			}
			return true;
		}
	}

	return false;
}

// Completes a trade with a client bot owner
void Bot::FinishTrade(Client* client, BotTradeType tradeType) {
	if(client && !client->GetTradeskillObject() && (client->trade->state != Trading)) {
		if(tradeType == BotTradeClientNormal) {
			// Items being traded are found in the normal trade window used to trade between a Client and a Client or NPC
			// Items in this mode are found in slot ids 3000 thru 3003 - thought bots used the full 8-slot window..?
			PerformTradeWithClient(EmuConstants::TRADE_BEGIN, EmuConstants::TRADE_END, client); // {3000..3007}
		}
		else if(tradeType == BotTradeClientNoDropNoTrade) {
			// Items being traded are found on the Client's cursor slot, slot id 30. This item can be either a single item or it can be a bag.
			// If it is a bag, then we have to search for items in slots 331 thru 340
			PerformTradeWithClient(MainCursor, MainCursor, client);

			// TODO: Add logic here to test if the item in SLOT_CURSOR is a container type, if it is then we need to call the following:
			// PerformTradeWithClient(331, 340, client);
		}
	}
}

// Perfoms the actual trade action with a client bot owner
void Bot::PerformTradeWithClient(int16 beginSlotID, int16 endSlotID, Client* client) {
	if(client) {
		// TODO: Figure out what the actual max slot id is
		const int MAX_SLOT_ID = EmuConstants::TRADE_BAGS_END; // was the old incorrect 3179..
		uint32 items[MAX_SLOT_ID] = {0};
		uint8 charges[MAX_SLOT_ID] = {0};
		bool botCanWear[MAX_SLOT_ID] = {0};

		for(int16 i = beginSlotID; i <= endSlotID; ++i) {
			bool BotCanWear = false;
			bool UpdateClient = false;
			bool already_returned = false;

			Inventory& clientInventory = client->GetInv();
			const ItemInst* inst = clientInventory[i];
			if(inst) {
				items[i] = inst->GetItem()->ID;
				charges[i] = inst->GetCharges();
			}

			if (i == MainCursor)
				UpdateClient = true;

			//EQoffline: will give the items to the bots and change the bot stats
			if(inst && (GetBotOwner() == client->CastToMob()) && !IsEngaged()) {
				std::string TempErrorMessage;
				const Item_Struct* mWeaponItem = inst->GetItem();
				bool failedLoreCheck = false;
				for (int m = AUG_BEGIN; m  <EmuConstants::ITEM_COMMON_SIZE; ++m) {
					ItemInst *itm = inst->GetAugment(m);
					if(itm)
					{
						if(CheckLoreConflict(itm->GetItem())) {
							failedLoreCheck = true;
						}
					}
				}
				if(CheckLoreConflict(mWeaponItem)) {
					failedLoreCheck = true;
				}
				if(failedLoreCheck) {
					Message_StringID(0, DUP_LORE);
				}
				if(!failedLoreCheck && mWeaponItem && inst->IsEquipable(GetBaseRace(), GetClass()) && (GetLevel() >= mWeaponItem->ReqLevel)) {
					BotCanWear = true;
					botCanWear[i] = BotCanWear;
					ItemInst* swap_item = nullptr;

					const char* equipped[EmuConstants::EQUIPMENT_SIZE + 1] = {"Charm", "Left Ear", "Head", "Face", "Right Ear", "Neck", "Shoulders", "Arms", "Back",
												"Left Wrist", "Right Wrist", "Range", "Hands", "Primary Hand", "Secondary Hand",
												"Left Finger", "Right Finger", "Chest", "Legs", "Feet", "Waist", "Ammo", "Powersource" };
					bool success = false;
					int how_many_slots = 0;
					for(int j = EmuConstants::EQUIPMENT_BEGIN; j <= (EmuConstants::EQUIPMENT_END + 1); ++j) {						
						if((mWeaponItem->Slots & (1 << j))) {
							if (j == 22)
								j = 9999;
							
							how_many_slots++;
							if(!GetBotItem(j)) {
								if(j == MainPrimary) {
									if((mWeaponItem->ItemType == ItemType2HSlash) || (mWeaponItem->ItemType == ItemType2HBlunt) || (mWeaponItem->ItemType == ItemType2HPiercing)) {
										if(GetBotItem(MainSecondary)) {
											if(mWeaponItem && (mWeaponItem->ItemType == ItemType2HSlash) || (mWeaponItem->ItemType == ItemType2HBlunt) || (mWeaponItem->ItemType == ItemType2HPiercing)) {
												if(client->CheckLoreConflict(GetBotItem(MainSecondary)->GetItem())) {
													failedLoreCheck = true;
												}
											}
											else {
												ItemInst* remove_item = GetBotItem(MainSecondary);
												BotTradeSwapItem(client, MainSecondary, 0, remove_item, remove_item->GetItem()->Slots, &TempErrorMessage, false);
											}
										}
									}
									if(!failedLoreCheck) {
										BotTradeAddItem(mWeaponItem->ID, inst, inst->GetCharges(), mWeaponItem->Slots, j, &TempErrorMessage);
										success = true;
									}
									break;
								}
								else if(j == MainSecondary) {
									if(inst->IsWeapon()) {
										if(CanThisClassDualWield()) {
											BotTradeAddItem(mWeaponItem->ID, inst, inst->GetCharges(), mWeaponItem->Slots, j, &TempErrorMessage);
											success = true;
										}
										else {
											BotGroupSay(this, "I can't Dual Wield yet.");
											--how_many_slots;
										}
									}
									else {
										BotTradeAddItem(mWeaponItem->ID, inst, inst->GetCharges(), mWeaponItem->Slots, j, &TempErrorMessage);
										success = true;
									}
									if(success) {
										if(GetBotItem(MainPrimary)) {
											ItemInst* remove_item = GetBotItem(MainPrimary);
											if((remove_item->GetItem()->ItemType == ItemType2HSlash) || (remove_item->GetItem()->ItemType == ItemType2HBlunt) || (remove_item->GetItem()->ItemType == ItemType2HPiercing)) {
												BotTradeSwapItem(client, MainPrimary, 0, remove_item, remove_item->GetItem()->Slots, &TempErrorMessage, false);
											}
										}
										break;
									}
								}
								else {
									BotTradeAddItem(mWeaponItem->ID, inst, inst->GetCharges(), mWeaponItem->Slots, j, &TempErrorMessage);
									success = true;
									break;
								}
							}
						}
					}
					if(!success) {
						for(int j = EmuConstants::EQUIPMENT_BEGIN; j <= (EmuConstants::EQUIPMENT_END + 1); ++j) {
							if((mWeaponItem->Slots & (1 << j))) {
								if (j == 22)
									j = 9999;
								
								swap_item = GetBotItem(j);
								failedLoreCheck = false;
								for (int k = AUG_BEGIN; k < EmuConstants::ITEM_COMMON_SIZE; ++k) {
									ItemInst *itm = swap_item->GetAugment(k);
									if(itm)
									{
										if(client->CheckLoreConflict(itm->GetItem())) {
											failedLoreCheck = true;
										}
									}
								}
								if(client->CheckLoreConflict(swap_item->GetItem())) {
									failedLoreCheck = true;
								}
								if(!failedLoreCheck) {
									if(j == MainPrimary) {
										if((mWeaponItem->ItemType == ItemType2HSlash) || (mWeaponItem->ItemType == ItemType2HBlunt) || (mWeaponItem->ItemType == ItemType2HPiercing)) {
											if(GetBotItem(MainSecondary)) {
												if(client->CheckLoreConflict(GetBotItem(MainSecondary)->GetItem())) {
													failedLoreCheck = true;
												}
												else {
													ItemInst* remove_item = GetBotItem(MainSecondary);
													BotTradeSwapItem(client, MainSecondary, 0, remove_item, remove_item->GetItem()->Slots, &TempErrorMessage, false);
												}
											}
										}
										if(!failedLoreCheck) {
											BotTradeSwapItem(client, MainPrimary, inst, swap_item, mWeaponItem->Slots, &TempErrorMessage);
											success = true;
										}
										break;
									}
									else if(j == MainSecondary) {
										if(inst->IsWeapon()) {
											if(CanThisClassDualWield()) {
												BotTradeSwapItem(client, MainSecondary, inst, swap_item, mWeaponItem->Slots, &TempErrorMessage);
												success = true;
											}
											else {
												botCanWear[i] = false;
												BotGroupSay(this, "I can't Dual Wield yet.");
											}
										}
										else {
											BotTradeSwapItem(client, MainSecondary, inst, swap_item, mWeaponItem->Slots, &TempErrorMessage);
											success = true;
										}
										if(success && GetBotItem(MainPrimary)) {
											ItemInst* remove_item = GetBotItem(MainPrimary);
											if((remove_item->GetItem()->ItemType == ItemType2HSlash) || (remove_item->GetItem()->ItemType == ItemType2HBlunt) || (remove_item->GetItem()->ItemType == ItemType2HPiercing)) {
												BotTradeSwapItem(client, MainPrimary, 0, remove_item, remove_item->GetItem()->Slots, &TempErrorMessage, false);
											}
										}
										break;
									}
									else {
										BotTradeSwapItem(client, j, inst, swap_item, mWeaponItem->Slots, &TempErrorMessage);
										success = true;
										break;
									}
								}
								else {
									botCanWear[i] = false;
									Message_StringID(0, PICK_LORE);
									break;
								}
							}
						}
					}
					if(success) {
						if(how_many_slots > 1) {
							Message(300, "If you want this item in a different slot, use #bot inventory remove <slot_id> to clear the spot.");
						}
						CalcBotStats();
					}
				}
			}
			if(inst) {
				client->DeleteItemInInventory(i, 0, UpdateClient);
				if(!botCanWear[i]) {
					client->PushItemOnCursor(*inst, true);
				}
			}
		}

		const Item_Struct* item2 = 0;
		for(int y = beginSlotID; y <= endSlotID; ++y) {
			item2 = database.GetItem(items[y]);
			if(item2) {
				if(botCanWear[y]) {
					BotGroupSay(this, "Thank you for the %s, %s!", item2->Name, client->GetName());
				}
				else {
					BotGroupSay(this, "I can't use this %s!", item2->Name);
				}
			}
		}
	}
}

bool Bot::Death(Mob *killerMob, int32 damage, uint16 spell_id, SkillUseTypes attack_skill) {
	if(!NPC::Death(killerMob, damage, spell_id, attack_skill))
		return false;

	Save();
	Mob *give_exp = hate_list.GetDamageTopOnHateList(this);
	Client *give_exp_client = nullptr;
	if(give_exp && give_exp->IsClient())
		give_exp_client = give_exp->CastToClient();

	bool IsLdonTreasure = (this->GetClass() == LDON_TREASURE);
	if(entity_list.GetCorpseByID(GetID()))
		entity_list.GetCorpseByID(GetID())->Depop();

	Group *g = GetGroup();
	if(g) {
		for(int i = 0; i < MAX_GROUP_MEMBERS; i++) {
			if(g->members[i]) {
				if(g->members[i] == this) {
					// If the leader dies, make the next bot the leader
					// and reset all bots followid
					if(g->IsLeader(g->members[i])) {
						if(g->members[i + 1]) {
							g->SetLeader(g->members[i + 1]);
							g->members[i + 1]->SetFollowID(g->members[i]->GetFollowID());
							for(int j = 0; j < MAX_GROUP_MEMBERS; j++) {
								if(g->members[j] && (g->members[j] != g->members[i + 1]))
									g->members[j]->SetFollowID(g->members[i + 1]->GetID());
							}
						}
					}

					// delete from group data
					RemoveBotFromGroup(this, g);
					//Make sure group still exists if it doesnt they were already updated in RemoveBotFromGroup
					g = GetGroup();
					if (!g)
						break;

					// if group members exist below this one, move
					// them all up one slot in the group list
					int j = (i + 1);
					for(; j < MAX_GROUP_MEMBERS; j++) {
						if(g->members[j]) {
							g->members[j-1] = g->members[j];
							strcpy(g->membername[j-1], g->members[j]->GetCleanName());
							g->membername[j][0] = '\0';
							memset(g->membername[j], 0, 64);
							g->members[j] = nullptr;
						}
					}

					// update the client group
					EQApplicationPacket* outapp = new EQApplicationPacket(OP_GroupUpdate, sizeof(GroupJoin_Struct));
					GroupJoin_Struct* gu = (GroupJoin_Struct*)outapp->pBuffer;
					gu->action = groupActLeave;
					strcpy(gu->membername, GetCleanName());
					if(g) {
						for(int k = 0; k < MAX_GROUP_MEMBERS; k++) {
							if(g->members[k] && g->members[k]->IsClient())
								g->members[k]->CastToClient()->QueuePacket(outapp);
						}
					}
					safe_delete(outapp);
				}
			}
		}
	}

	if(GetInHealRotation())
		GetHealRotationLeader()->RemoveHealRotationMember(this);

	entity_list.RemoveBot(this->GetID());
	return true;
}

void Bot::Damage(Mob *from, int32 damage, uint16 spell_id, SkillUseTypes attack_skill, bool avoidable, int8 buffslot, bool iBuffTic) {
	if(spell_id == 0)
		spell_id = SPELL_UNKNOWN;

	//handle EVENT_ATTACK. Resets after we have not been attacked for 12 seconds
	if(attacked_timer.Check()) {
		Log.Out(Logs::Detail, Logs::Combat, "Triggering EVENT_ATTACK due to attack by %s", from->GetName());
		parse->EventNPC(EVENT_ATTACK, this, from, "", 0);
	}
	
	attacked_timer.Start(CombatEventTimer_expire);
	// if spell is lifetap add hp to the caster
	if (spell_id != SPELL_UNKNOWN && IsLifetapSpell(spell_id)) {
		int healed = GetActSpellHealing(spell_id, damage);
		Log.Out(Logs::Detail, Logs::Combat, "Applying lifetap heal of %d to %s", healed, GetCleanName());
		HealDamage(healed);
		entity_list.MessageClose(this, true, 300, MT_Spells, "%s beams a smile at %s", GetCleanName(), from->GetCleanName() );
	}

	CommonDamage(from, damage, spell_id, attack_skill, avoidable, buffslot, iBuffTic);
	if(GetHP() < 0) {
		if(IsCasting())
			InterruptSpell();
		SetAppearance(eaDead);
	}

	SendHPUpdate();
	if(this == from)
		return;

	// Aggro the bot's group members
	if(IsGrouped()) {
		Group *g = GetGroup();
		if(g) {
			for(int i = 0; i < MAX_GROUP_MEMBERS; i++) {
				if(g->members[i] && g->members[i]->IsBot() && from && !g->members[i]->CheckAggro(from) && g->members[i]->IsAttackAllowed(from))
					g->members[i]->AddToHateList(from, 1);
			}
		}
	}
}

void Bot::AddToHateList(Mob* other, uint32 hate /*= 0*/, int32 damage /*= 0*/, bool iYellForHelp /*= true*/, bool bFrenzy /*= false*/, bool iBuffTic /*= false*/) {
	Mob::AddToHateList(other, hate, damage, iYellForHelp, bFrenzy, iBuffTic);
}

bool Bot::Attack(Mob* other, int Hand, bool FromRiposte, bool IsStrikethrough, bool IsFromSpell, ExtraAttackOptions *opts) {
	if (!other) {
		SetTarget(nullptr);
		Log.Out(Logs::General, Logs::Error, "A null Mob object was passed to Bot::Attack for evaluation!");
		return false;
	}

	if(!GetTarget() || GetTarget() != other)
		SetTarget(other);

	Log.Out(Logs::Detail, Logs::Combat, "Attacking %s with hand %d %s", other?other->GetCleanName():"(nullptr)", Hand, FromRiposte?"(this is a riposte)":"");
	if ((IsCasting() && (GetClass() != BARD) && !IsFromSpell) || other == nullptr || (GetHP() < 0) || (GetAppearance() == eaDead) || (!IsAttackAllowed(other))) {
		if(this->GetOwnerID())
			entity_list.MessageClose(this, 1, 200, 10, "%s says, '%s is not a legal target master.'", this->GetCleanName(), this->GetTarget()->GetCleanName());
		
		if(other) {
			RemoveFromHateList(other);
			Log.Out(Logs::Detail, Logs::Combat, "I am not allowed to attack %s", other->GetCleanName());
		}
		return false;
	}

	if(DivineAura()) {//cant attack while invulnerable
		Log.Out(Logs::Detail, Logs::Combat, "Attack canceled, Divine Aura is in effect.");
		return false;
	}
	
	FaceTarget(GetTarget());
	ItemInst* weapon = nullptr;
	if(Hand == MainPrimary) {
		weapon = GetBotItem(MainPrimary);
		OffHandAtk(false);
	}
	
	if(Hand == MainSecondary) {
		weapon = GetBotItem(MainSecondary);
		OffHandAtk(true);
	}

	if(weapon != nullptr) {
		if (!weapon->IsWeapon()) {
			Log.Out(Logs::Detail, Logs::Combat, "Attack canceled, Item %s (%d) is not a weapon.", weapon->GetItem()->Name, weapon->GetID());
			return false;
		}
		Log.Out(Logs::Detail, Logs::Combat, "Attacking with weapon: %s (%d)", weapon->GetItem()->Name, weapon->GetID());
	}
	else
		Log.Out(Logs::Detail, Logs::Combat, "Attacking without a weapon.");

	// calculate attack_skill and skillinuse depending on hand and weapon
	// also send Packet to near clients
	SkillUseTypes skillinuse;
	AttackAnimation(skillinuse, Hand, weapon);
	Log.Out(Logs::Detail, Logs::Combat, "Attacking with %s in slot %d using skill %d", weapon?weapon->GetItem()->Name:"Fist", Hand, skillinuse);
	/// Now figure out damage
	int damage = 0;
	uint8 mylevel = GetLevel() ? GetLevel() : 1;
	uint32 hate = 0;
	if (weapon)
		hate = (weapon->GetItem()->Damage + weapon->GetItem()->ElemDmgAmt);
	
	int weapon_damage = GetWeaponDamage(other, weapon, &hate);
	if (hate == 0 && weapon_damage > 1)
		hate = weapon_damage;

	//if weapon damage > 0 then we know we can hit the target with this weapon
	//otherwise we cannot and we set the damage to -5 later on
	if(weapon_damage > 0) {
		//Berserker Berserk damage bonus
		if(berserk && (GetClass() == BERSERKER)){
			int bonus = (3 + GetLevel() / 10);		//unverified
			weapon_damage = (weapon_damage * (100 + bonus) / 100);
			Log.Out(Logs::Detail, Logs::Combat, "Berserker damage bonus increases DMG to %d", weapon_damage);
		}

		//try a finishing blow.. if successful end the attack
		if(TryFinishingBlow(other, skillinuse))
			return true;

		//damage formula needs some work
		int min_hit = 1;
		int max_hit = ((2 * weapon_damage * GetDamageTable(skillinuse)) / 100);

		if(GetLevel() < 10 && max_hit > RuleI(Combat, HitCapPre10))
			max_hit = (RuleI(Combat, HitCapPre10));
		else if(GetLevel() < 20 && max_hit > RuleI(Combat, HitCapPre20))
			max_hit = (RuleI(Combat, HitCapPre20));

		// ***************************************************************
		// *** Calculate the damage bonus, if applicable, for this hit ***
		// ***************************************************************

#ifndef EQEMU_NO_WEAPON_DAMAGE_BONUS

		// If you include the preprocessor directive "#define EQEMU_NO_WEAPON_DAMAGE_BONUS", that indicates that you do not
		// want damage bonuses added to weapon damage at all. This feature was requested by ChaosSlayer on the EQEmu Forums.
		//
		// This is not recommended for normal usage, as the damage bonus represents a non-trivial component of the DPS output
		// of weapons wielded by higher-level melee characters (especially for two-handed weapons).
		int ucDamageBonus = 0;
		if(Hand == MainPrimary && GetLevel() >= 28 && IsWarriorClass()) {
			// Damage bonuses apply only to hits from the main hand (Hand == MainPrimary) by characters level 28 and above
			// who belong to a melee class. If we're here, then all of these conditions apply.
			ucDamageBonus = GetWeaponDamageBonus(weapon ? weapon->GetItem() : (const Item_Struct*) nullptr);
			min_hit += (int) ucDamageBonus;
			max_hit += (int) ucDamageBonus;
			hate += ucDamageBonus;
		}
#endif
		//Live AA - Sinister Strikes *Adds weapon damage bonus to offhand weapon.
		if (Hand==MainSecondary) {
			if (aabonuses.SecondaryDmgInc || itembonuses.SecondaryDmgInc || spellbonuses.SecondaryDmgInc){
				ucDamageBonus = GetWeaponDamageBonus(weapon ? weapon->GetItem() : (const Item_Struct*) nullptr);
				min_hit += (int) ucDamageBonus;
				max_hit += (int) ucDamageBonus;
				hate += ucDamageBonus;
			}
		}

		min_hit = (min_hit * GetMeleeMinDamageMod_SE(skillinuse) / 100);

		if(max_hit < min_hit)
			max_hit = min_hit;

		if(RuleB(Combat, UseIntervalAC))
			damage = max_hit;
		else
			damage = zone->random.Int(min_hit, max_hit);

		Log.Out(Logs::Detail, Logs::Combat, "Damage calculated to %d (min %d, max %d, str %d, skill %d, DMG %d, lv %d)",
			damage, min_hit, max_hit, GetSTR(), GetSkill(skillinuse), weapon_damage, GetLevel());

		if(opts) {
			damage *= opts->damage_percent;
			damage += opts->damage_flat;
			hate *= opts->hate_percent;
			hate += opts->hate_flat;
		}

		//check to see if we hit..
		if(!other->CheckHitChance(other, skillinuse, Hand)) {
			Log.Out(Logs::Detail, Logs::Combat, "Attack missed. Damage set to 0.");
			damage = 0;
			other->AddToHateList(this, 0);
		} else {	//we hit, try to avoid it
			other->AvoidDamage(this, damage);
			other->MeleeMitigation(this, damage, min_hit, opts);
			if(damage > 0) {
				ApplyMeleeDamageBonus(skillinuse, damage);
				damage += ((itembonuses.HeroicSTR / 10) + (damage * other->GetSkillDmgTaken(skillinuse) / 100) + GetSkillDmgAmt(skillinuse));
				TryCriticalHit(other, skillinuse, damage, opts);
				Log.Out(Logs::Detail, Logs::Combat, "Generating hate %d towards %s", hate, GetCleanName());
				// now add done damage to the hate list
				//other->AddToHateList(this, hate);
			}
			else
				other->AddToHateList(this, 0);
			Log.Out(Logs::Detail, Logs::Combat, "Final damage after all reductions: %d", damage);
		}

		//riposte
		bool slippery_attack = false; // Part of hack to allow riposte to become a miss, but still allow a Strikethrough chance (like on Live)
		if (damage == -3) {
			if (FromRiposte)
				return false;
			else {
				if (Hand == MainSecondary) {// Do we even have it & was attack with mainhand? If not, don't bother with other calculations
					//Live AA - SlipperyAttacks
					//This spell effect most likely directly modifies the actual riposte chance when using offhand attack.
					int32 OffhandRiposteFail = (aabonuses.OffhandRiposteFail + itembonuses.OffhandRiposteFail + spellbonuses.OffhandRiposteFail);
					OffhandRiposteFail *= -1; //Live uses a negative value for this.

					if (OffhandRiposteFail &&
						(OffhandRiposteFail > 99 || (zone->random.Int(0, 100) < OffhandRiposteFail))) {
						damage = 0; // Counts as a miss
						slippery_attack = true;
					} else
						DoRiposte(other);
						if (GetHP() < 0)
							return false;
				}
				else
					DoRiposte(other);
					if (GetHP() < 0)
						return false;
			}
		}

		if (((damage < 0) || slippery_attack) && !FromRiposte && !IsStrikethrough) { // Hack to still allow Strikethrough chance w/ Slippery Attacks AA
			int32 bonusStrikeThrough = (itembonuses.StrikeThrough + spellbonuses.StrikeThrough + aabonuses.StrikeThrough);
			if(bonusStrikeThrough && (zone->random.Int(0, 100) < bonusStrikeThrough)) {
				Message_StringID(MT_StrikeThrough, STRIKETHROUGH_STRING); // You strike through your opponents defenses!
				Attack(other, Hand, false, true); // Strikethrough only gives another attempted hit
				return false;
			}
		}
	}
	else
		damage = -5;

	// Hate Generation is on a per swing basis, regardless of a hit, miss, or block, its always the same.
	// If we are this far, this means we are atleast making a swing.
	if (!FromRiposte)
		other->AddToHateList(this, hate);

	///////////////////////////////////////////////////////////
	////// Send Attack Damage
	///////////////////////////////////////////////////////////
	other->Damage(this, damage, SPELL_UNKNOWN, skillinuse);

	if (GetHP() < 0)
		return false;

	MeleeLifeTap(damage);

	if (damage > 0)
		CheckNumHitsRemaining(NumHit::OutgoingHitSuccess);

	//break invis when you attack
	if(invisible) {
		Log.Out(Logs::Detail, Logs::Combat, "Removing invisibility due to melee attack.");
		BuffFadeByEffect(SE_Invisibility);
		BuffFadeByEffect(SE_Invisibility2);
		invisible = false;
	}
	
	if(invisible_undead) {
		Log.Out(Logs::Detail, Logs::Combat, "Removing invisibility vs. undead due to melee attack.");
		BuffFadeByEffect(SE_InvisVsUndead);
		BuffFadeByEffect(SE_InvisVsUndead2);
		invisible_undead = false;
	}
	
	if(invisible_animals){
		Log.Out(Logs::Detail, Logs::Combat, "Removing invisibility vs. animals due to melee attack.");
		BuffFadeByEffect(SE_InvisVsAnimals);
		invisible_animals = false;
	}

	if(hidden || improved_hidden){
		hidden = false;
		improved_hidden = false;
		EQApplicationPacket* outapp = new EQApplicationPacket(OP_SpawnAppearance, sizeof(SpawnAppearance_Struct));
		SpawnAppearance_Struct* sa_out = (SpawnAppearance_Struct*)outapp->pBuffer;
		sa_out->spawn_id = GetID();
		sa_out->type = 0x03;
		sa_out->parameter = 0;
		entity_list.QueueClients(this, outapp, true);
		safe_delete(outapp);
	}

	if (spellbonuses.NegateIfCombat)
		BuffFadeByEffect(SE_NegateIfCombat);

	if(GetTarget())
		TriggerDefensiveProcs(weapon, other, Hand, damage);

	if (damage > 0)
		return true;
	else
		return false;
}

<<<<<<< HEAD
int32 Bot::CalcBotAAFocus(BotfocusType type, uint32 aa_ID, uint32 points, uint16 spell_id)
{
=======
int32 Bot::CalcBotAAFocus(BotfocusType type, uint32 aa_ID, uint16 spell_id) {
>>>>>>> 54818479
	const SPDat_Spell_Struct &spell = spells[spell_id];
	int32 value = 0;
	int lvlModifier = 100;
	int spell_level = 0;
	int lvldiff = 0;
	bool LimitSpellSkill = false;
	bool SpellSkill_Found = false;
	uint32 effect = 0;
	int32 base1 = 0;
	int32 base2 = 0;
	uint32 slot = 0;
	bool LimitFound = false;
	int FocusCount = 0;
<<<<<<< HEAD

	auto ability_rank = zone->GetAlternateAdvancementAbilityAndRank(aa_ID, points);
	auto ability = ability_rank.first;
	auto rank = ability_rank.second;

	if(!ability) {
		return 0;
	}

	for(auto &eff : rank->effects) {
		effect = eff.effect_id;
		base1 = eff.base1;
		base2 = eff.base2;
		slot = eff.slot;
	
=======
	std::map<uint32, std::map<uint32, AA_Ability> >::const_iterator find_iter = aa_effects.find(aa_ID);
	if(find_iter == aa_effects.end())
		return 0;
		
	for (std::map<uint32, AA_Ability>::const_iterator iter = aa_effects[aa_ID].begin(); iter != aa_effects[aa_ID].end(); ++iter) {
		effect = iter->second.skill_id;
		base1 = iter->second.base1;
		base2 = iter->second.base2;
		slot = iter->second.slot;
>>>>>>> 54818479
		//AA Foci's can contain multiple focus effects within the same AA.
		//To handle this we will not automatically return zero if a limit is found.
		//Instead if limit is found and multiple effects, we will reset the limit check
		//when the next valid focus effect is found.
		if (IsFocusEffect(0, 0, true,effect) || (effect == SE_TriggerOnCast)) {
			FocusCount++;
			//If limit found on prior check next, else end loop.
			if (FocusCount > 1) {
				if (LimitFound) {
					value = 0;
					LimitFound = false;
				}
<<<<<<< HEAD
	
				else{
=======
				else
>>>>>>> 54818479
					break;
			}
		}
<<<<<<< HEAD
	
	
		switch (effect)
		{
			case SE_Blank:
				break;
	
			//Handle Focus Limits
=======


		switch (effect) {
			case SE_Blank:
				break;
>>>>>>> 54818479
			case SE_LimitResist:
				if(base1) {
					if(spell.resisttype != base1)
						LimitFound = true;
				}
				break;
			case SE_LimitInstant:
				if(spell.buffduration)
					LimitFound = true;
				break;
			case SE_LimitMaxLevel:
				spell_level = spell.classes[(GetClass() % 16) - 1];
				lvldiff = spell_level - base1;
				//every level over cap reduces the effect by base2 percent unless from a clicky when ItemCastsUseFocus is true
				if(lvldiff > 0 && (spell_level <= RuleI(Character, MaxLevel) || RuleB(Character, ItemCastsUseFocus) == false)) {
					if(base2 > 0) {
						lvlModifier -= (base2 * lvldiff);
						if(lvlModifier < 1)
							LimitFound = true;
					}
					else
						LimitFound = true;
				}
				break;
			case SE_LimitMinLevel:
				if((spell.classes[(GetClass() % 16) - 1]) < base1)
					LimitFound = true;
				break;
			case SE_LimitCastTimeMin:
				if (spell.cast_time < base1)
					LimitFound = true;
				break;
			case SE_LimitSpell:
				if(base1 < 0) {
					if (spell_id == (base1*-1))
						LimitFound = true;
				} else {
					if (spell_id != base1)
						LimitFound = true;
				}
				break;
			case SE_LimitMinDur:
				if (base1 > CalcBuffDuration_formula(GetLevel(), spell.buffdurationformula, spell.buffduration))
					LimitFound = true;
				break;
			case SE_LimitEffect:
				if(base1 < 0) {
					if(IsEffectInSpell(spell_id,(base1*-1)))
						LimitFound = true;
				} else {
					if(!IsEffectInSpell(spell_id,base1))
						LimitFound = true;
				}
				break;
			case SE_LimitSpellType:
				switch(base1) {
					case 0:
						if (!IsDetrimentalSpell(spell_id))
							LimitFound = true;
						break;
					case 1:
						if (!IsBeneficialSpell(spell_id))
							LimitFound = true;
						break;
				}
<<<<<<< HEAD
			break;
	
			case SE_LimitManaMin:
				if(spell.mana < base1)
					LimitFound = true;
			break;
	
			case SE_LimitTarget:
			// Exclude
			if(base1 < 0){
				if(-base1 == spell.targettype)
					LimitFound = true;
			}
			// Include
			else {
				if(base1 != spell.targettype)
					LimitFound = true;
			}
			break;
	
=======
				break;

			case SE_LimitManaMin:
				if(spell.mana < base1)
					LimitFound = true;
				break;
			case SE_LimitTarget:
				if(base1 < 0) {
					if(-base1 == spell.targettype)
						LimitFound = true;
				} else {
					if(base1 != spell.targettype)
						LimitFound = true;
				}
				break;
>>>>>>> 54818479
			case SE_LimitCombatSkills:
				if((base1 == 1 && !IsDiscipline(spell_id)) || (base1 == 0 && IsDiscipline(spell_id)))
					LimitFound = true;
			break;
<<<<<<< HEAD
	
=======
>>>>>>> 54818479
			case SE_LimitSpellGroup:
				if((base1 > 0 && base1 != spell.spellgroup) || (base1 < 0 && base1 == spell.spellgroup))
					LimitFound = true;
<<<<<<< HEAD
				else if(base1 < 0 && base1 == spell.spellgroup)
					LimitFound = true;
			break;
	
	
=======
				break;
>>>>>>> 54818479
			case SE_LimitCastingSkill:
				LimitSpellSkill = true;
				if(base1 == spell.skill)
					SpellSkill_Found = true;
<<<<<<< HEAD
			break;
	
			case SE_LimitClass:
			//Do not use this limit more then once per spell. If multiple class, treat value like items would.
			if (!PassLimitClass(base1, GetClass()))
				LimitFound = true;
			break;
	
	
=======
				break;
			case SE_LimitClass:
			//Do not use this limit more then once per spell. If multiple class, treat value like items would.
				if (!PassLimitClass(base1, GetClass()))
					LimitFound = true;
				break;
>>>>>>> 54818479
			//Handle Focus Effects
			case SE_ImprovedDamage:
				if (type == focusImprovedDamage && base1 > value)
					value = base1;
<<<<<<< HEAD
			break;
	
			case SE_ImprovedHeal:
				if (type == focusImprovedHeal && base1 > value)
					value = base1;
			break;
	
=======
				break;
			case SE_ImprovedHeal:
				if (type == focusImprovedHeal && base1 > value)
					value = base1;
				break;
>>>>>>> 54818479
			case SE_ReduceManaCost:
				if (type == focusManaCost)
					value = base1;
<<<<<<< HEAD
			break;
	
=======
				break;
>>>>>>> 54818479
			case SE_IncreaseSpellHaste:
				if (type == focusSpellHaste && base1 > value)
					value = base1;
				break;
<<<<<<< HEAD
	
=======
>>>>>>> 54818479
			case SE_IncreaseSpellDuration:
				if (type == focusSpellDuration && base1 > value)
					value = base1;
				break;
<<<<<<< HEAD
	
=======
>>>>>>> 54818479
			case SE_SpellDurationIncByTic:
				if (type == focusSpellDurByTic && base1 > value)
					value = base1;
				break;
<<<<<<< HEAD
	
=======
>>>>>>> 54818479
			case SE_SwarmPetDuration:
				if (type == focusSwarmPetDuration && base1 > value)
						value = base1;
				break;
<<<<<<< HEAD
	
=======
>>>>>>> 54818479
			case SE_IncreaseRange:
				if (type == focusRange && base1 > value)
					value = base1;
				break;
<<<<<<< HEAD
	
=======
>>>>>>> 54818479
			case SE_ReduceReagentCost:
				if (type == focusReagentCost && base1 > value)
					value = base1;
				break;
<<<<<<< HEAD
	
=======
>>>>>>> 54818479
			case SE_PetPowerIncrease:
				if (type == focusPetPower && base1 > value)
					value = base1;
				break;
<<<<<<< HEAD
	
=======
>>>>>>> 54818479
			case SE_SpellResistReduction:
				if (type == focusResistRate && base1 > value)
					value = base1;
				break;
<<<<<<< HEAD
	
=======
>>>>>>> 54818479
			case SE_SpellHateMod:
				if (type == focusSpellHateMod) {
					if(value != 0) {
						if(value > 0) {
							if(base1 > value)
								value = base1;
						} else {
							if(base1 < value)
								value = base1;
						}
					}
					else
						value = base1;
				}
				break;
<<<<<<< HEAD
	
			case SE_ReduceReuseTimer:
			{
				if(type == focusReduceRecastTime)
					value = base1 / 1000;
	
				break;
			}
	
			case SE_TriggerOnCast:
			{
				if(type == focusTriggerOnCast)
				{
					if(zone->random.Int(0, 100) <= base1){
						value = base2;
					}
	
					else{
=======

			case SE_ReduceReuseTimer: {
				if(type == focusReduceRecastTime)
					value = (base1 / 1000);
				break;
			}
			case SE_TriggerOnCast: {
				if(type == focusTriggerOnCast) {
					if(zone->random.Int(0, 100) <= base1)
						value = base2;
					else {
>>>>>>> 54818479
						value = 0;
						LimitFound = true;
					}
				}
				break;
			}
			case SE_FcSpellVulnerability: {
				if(type == focusSpellVulnerability)
					value = base1;
				break;
			}
			case SE_BlockNextSpellFocus: {
				if(type == focusBlockNextSpell) {
					if(zone->random.Int(1, 100) <= base1)
						value = 1;
				}
				break;
			}
			case SE_FcTwincast: {
				if(type == focusTwincast)
					value = base1;
<<<<<<< HEAD
				}
				break;
			}
	
			/*
			case SE_SympatheticProc:
			{
				if(type == focusSympatheticProc)
				{
					float ProcChance, ProcBonus;
					int16 ProcRateMod = base1; //Baseline is 100 for most Sympathetic foci
					int32 cast_time = GetActSpellCasttime(spell_id, spells[spell_id].cast_time);
					GetSympatheticProcChances(ProcBonus, ProcChance, cast_time, ProcRateMod);
	
					if(zone->random.Real(0, 1) <= ProcChance)
						value = focus_id;
	
					else
						value = 0;
				}
=======
>>>>>>> 54818479
				break;
			}
			case SE_FcDamageAmt: {
				if(type == focusFcDamageAmt)
					value = base1;
<<<<<<< HEAD
	
				break;
			}
	
			case SE_FcDamageAmtCrit:
			{
				if(type == focusFcDamageAmtCrit)
					value = base1;
	
				break;
			}
	
			case SE_FcDamageAmtIncoming:
			{
				if(type == focusFcDamageAmtIncoming)
					value = base1;
	
				break;
			}
	
=======
				break;
			}
			case SE_FcDamageAmtCrit: {
				if(type == focusFcDamageAmtCrit)
					value = base1;
				break;
			}
			case SE_FcDamageAmtIncoming: {
				if(type == focusFcDamageAmtIncoming)
					value = base1;
				break;
			}
>>>>>>> 54818479
			case SE_FcHealAmtIncoming:
				if(type == focusFcHealAmtIncoming)
					value = base1;
				break;
<<<<<<< HEAD
	
=======
>>>>>>> 54818479
			case SE_FcHealPctCritIncoming:
				if (type == focusFcHealPctCritIncoming)
					value = base1;
				break;
<<<<<<< HEAD
	
=======
>>>>>>> 54818479
			case SE_FcHealAmtCrit:
				if(type == focusFcHealAmtCrit)
					value = base1;
				break;
<<<<<<< HEAD
	
=======
>>>>>>> 54818479
			case  SE_FcHealAmt:
				if(type == focusFcHealAmt)
					value = base1;
				break;
<<<<<<< HEAD
	
=======
>>>>>>> 54818479
			case SE_FcHealPctIncoming:
				if(type == focusFcHealPctIncoming)
					value = base1;
				break;
<<<<<<< HEAD
	
			case SE_FcBaseEffects:
			{
				if (type == focusFcBaseEffects)
					value = base1;
	
=======
			case SE_FcBaseEffects: {
				if (type == focusFcBaseEffects)
					value = base1;
>>>>>>> 54818479
				break;
			}
			case SE_FcDamagePctCrit: {
				if(type == focusFcDamagePctCrit)
					value = base1;
<<<<<<< HEAD
	
				break;
			}
	
			case SE_FcIncreaseNumHits:
			{
				if(type == focusIncreaseNumHits)
					value = base1;
	
=======
				break;
			}
			case SE_FcIncreaseNumHits: {
				if(type == focusIncreaseNumHits)
					value = base1;
>>>>>>> 54818479
				break;
			}
		}

<<<<<<< HEAD
		//Check for spell skill limits.
		if ((LimitSpellSkill) && (!SpellSkill_Found)) {
			return 0;
		}
	}

	if (LimitFound) {
=======
	//Check for spell skill limits.
			if ((LimitSpellSkill) && (!SpellSkill_Found))
				return 0;
		}
	}

	if (LimitFound)
>>>>>>> 54818479
		return 0;

	return (value * lvlModifier / 100);
}

int32 Bot::GetBotFocusEffect(BotfocusType bottype, uint16 spell_id) {
	if (IsBardSong(spell_id) && bottype != BotfocusFcBaseEffects)
		return 0;

	int32 realTotal = 0;
	int32 realTotal2 = 0;
	int32 realTotal3 = 0;
	bool rand_effectiveness = false;
	//Improved Healing, Damage & Mana Reduction are handled differently in that some are random percentages
	//In these cases we need to find the most powerful effect, so that each piece of gear wont get its own chance
	if((bottype == BotfocusManaCost || bottype == BotfocusImprovedHeal || bottype == BotfocusImprovedDamage) && RuleB(Spells, LiveLikeFocusEffects))
		rand_effectiveness = true;

	//Check if item focus effect exists for the client.
	if (itembonuses.FocusEffects[bottype]) {
		const Item_Struct* TempItem = 0;
		const Item_Struct* UsedItem = 0;
		const ItemInst* TempInst = 0;
		uint16 UsedFocusID = 0;
		int32 Total = 0;
		int32 focus_max = 0;
		int32 focus_max_real = 0;
		//item focus
		for(int x = EmuConstants::EQUIPMENT_BEGIN; x <= EmuConstants::EQUIPMENT_END; x++) {
			TempItem = nullptr;
			ItemInst* ins = GetBotItem(x);
			if (!ins)
				continue;
			
			TempItem = ins->GetItem();
			if (TempItem && TempItem->Focus.Effect > 0 && TempItem->Focus.Effect != SPELL_UNKNOWN) {
				if(rand_effectiveness) {
					focus_max = CalcBotFocusEffect(bottype, TempItem->Focus.Effect, spell_id, true);
					if ((focus_max > 0 && focus_max_real >= 0 && focus_max > focus_max_real) || (focus_max < 0 && focus_max < focus_max_real)) {
						focus_max_real = focus_max;
						UsedItem = TempItem;
						UsedFocusID = TempItem->Focus.Effect;
					}
				} else {
					Total = CalcBotFocusEffect(bottype, TempItem->Focus.Effect, spell_id);
					if ((Total > 0 && realTotal >= 0 && Total > realTotal) || (Total < 0 && Total < realTotal)) {
						realTotal = Total;
						UsedItem = TempItem;
						UsedFocusID = TempItem->Focus.Effect;
					}
				}
			}

			for (int y = AUG_BEGIN; y < EmuConstants::ITEM_COMMON_SIZE; ++y) {
				ItemInst *aug = nullptr;
				aug = ins->GetAugment(y);
				if(aug) {
					const Item_Struct* TempItemAug = aug->GetItem();
					if (TempItemAug && TempItemAug->Focus.Effect > 0 && TempItemAug->Focus.Effect != SPELL_UNKNOWN) {
						if(rand_effectiveness) {
							focus_max = CalcBotFocusEffect(bottype, TempItemAug->Focus.Effect, spell_id, true);
							if ((focus_max > 0 && focus_max_real >= 0 && focus_max > focus_max_real) || (focus_max < 0 && focus_max < focus_max_real)) {
								focus_max_real = focus_max;
								UsedItem = TempItem;
								UsedFocusID = TempItemAug->Focus.Effect;
							}
						} else {
							Total = CalcBotFocusEffect(bottype, TempItemAug->Focus.Effect, spell_id);
							if ((Total > 0 && realTotal >= 0 && Total > realTotal) || (Total < 0 && Total < realTotal)) {
								realTotal = Total;
								UsedItem = TempItem;
								UsedFocusID = TempItemAug->Focus.Effect;
							}
						}
					}
				}
			}
		}

		if(UsedItem && rand_effectiveness && focus_max_real != 0)
			realTotal = CalcBotFocusEffect(bottype, UsedFocusID, spell_id);
	}

	//Check if spell focus effect exists for the client.
	if (spellbonuses.FocusEffects[bottype]) {
		//Spell Focus
		int32 Total2 = 0;
		int32 focus_max2 = 0;
		int32 focus_max_real2 = 0;
		int buff_tracker = -1;
		int buff_slot = 0;
		uint32 focusspellid = 0;
		uint32 focusspell_tracker = 0;
		uint32 buff_max = GetMaxTotalSlots();
		for (buff_slot = 0; buff_slot < buff_max; buff_slot++) {
			focusspellid = buffs[buff_slot].spellid;
			if (focusspellid == 0 || focusspellid >= SPDAT_RECORDS)
				continue;

			if(rand_effectiveness) {
				focus_max2 = CalcBotFocusEffect(bottype, focusspellid, spell_id, true);
				if ((focus_max2 > 0 && focus_max_real2 >= 0 && focus_max2 > focus_max_real2) || (focus_max2 < 0 && focus_max2 < focus_max_real2)) {
					focus_max_real2 = focus_max2;
					buff_tracker = buff_slot;
					focusspell_tracker = focusspellid;
				}
			} else {
				Total2 = CalcBotFocusEffect(bottype, focusspellid, spell_id);
				if ((Total2 > 0 && realTotal2 >= 0 && Total2 > realTotal2) || (Total2 < 0 && Total2 < realTotal2)) {
					realTotal2 = Total2;
					buff_tracker = buff_slot;
					focusspell_tracker = focusspellid;
				}
			}
		}

		if(focusspell_tracker && rand_effectiveness && focus_max_real2 != 0)
			realTotal2 = CalcBotFocusEffect(bottype, focusspell_tracker, spell_id);

		// For effects like gift of mana that only fire once, save the spellid into an array that consists of all available buff slots.
		if(buff_tracker >= 0 && buffs[buff_tracker].numhits > 0)
			m_spellHitsLeft[buff_tracker] = focusspell_tracker;
	}

	// AA Focus
	if (aabonuses.FocusEffects[bottype]) {
<<<<<<< HEAD
=======
		int totalAAs = database.CountAAs();
>>>>>>> 54818479
		int32 Total3 = 0;
		uint32 slots = 0;
		uint32 aa_AA = 0;
		uint32 aa_value = 0;
<<<<<<< HEAD

		for(auto &aa : aa_ranks) {
			auto ability_rank = zone->GetAlternateAdvancementAbilityAndRank(aa.first, aa.second.first);
			auto ability = ability_rank.first;
			auto rank = ability_rank.second;

			if(!ability) {
				continue;
			}

			aa_AA = ability->id;
			aa_value = aa.second.first;
			if (aa_AA < 1 || aa_value < 1)
				continue;
			
			Total3 = CalcBotAAFocus(bottype, aa_AA, aa_value, spell_id);
			if (Total3 > 0 && realTotal3 >= 0 && Total3 > realTotal3) {
				realTotal3 = Total3;
			}
			else if (Total3 < 0 && Total3 < realTotal3) {
				realTotal3 = Total3;
=======
		for (int i = 0; i < totalAAs; i++) {	//iterate through all of the client's AAs
			std::map<uint32, BotAA>::iterator aa = botAAs.find(i);
			if(aa != botAAs.end()) { // make sure aa exists or we'll crash zone
				aa_AA = aa->second.aa_id;	//same as aaid from the aa_effects table
				aa_value = aa->second.total_levels;	//how many points in it
				if (aa_AA < 1 || aa_value < 1)
					continue;

				Total3 = CalcBotAAFocus(bottype, aa_AA, spell_id);
				if ((Total3 > 0 && realTotal3 >= 0 && Total3 > realTotal3) || (Total3 < 0 && Total3 < realTotal3))
					realTotal3 = Total3;
>>>>>>> 54818479
			}
		}
	}

	if(bottype == BotfocusReagentCost && IsSummonPetSpell(spell_id) && GetAA(aaElementalPact))
		return 100;

	if(bottype == BotfocusReagentCost && (IsEffectInSpell(spell_id, SE_SummonItem) || IsSacrificeSpell(spell_id)))
		return 0;

	return (realTotal + realTotal2);
}

int32 Bot::CalcBotFocusEffect(BotfocusType bottype, uint16 focus_id, uint16 spell_id, bool best_focus) {
	if(!IsValidSpell(focus_id) || !IsValidSpell(spell_id))
		return 0;

	const SPDat_Spell_Struct &focus_spell = spells[focus_id];
	const SPDat_Spell_Struct &spell = spells[spell_id];
	int32 value = 0;
	int lvlModifier = 100;
	int spell_level = 0;
	int lvldiff = 0;
	bool LimitSpellSkill = false;
	bool SpellSkill_Found = false;
	for (int i = 0; i < EFFECT_COUNT; i++) {
		switch (focus_spell.effectid[i]) {
			case SE_Blank:
				break;
			case SE_LimitResist:{
				if(focus_spell.base[i]) {
					if(spell.resisttype != focus_spell.base[i])
						return 0;
				}
				break;
			}
			case SE_LimitInstant: {
				if(spell.buffduration)
					return 0;
				break;
			}
			case SE_LimitMaxLevel:{
				if (IsNPC())
					break;
				spell_level = spell.classes[(GetClass() % 16) - 1];
				lvldiff = (spell_level - focus_spell.base[i]);
				if(lvldiff > 0 && (spell_level <= RuleI(Character, MaxLevel) || RuleB(Character, ItemCastsUseFocus) == false)) {
					if(focus_spell.base2[i] > 0) {
						lvlModifier -= (focus_spell.base2[i] * lvldiff);
						if(lvlModifier < 1)
							return 0;
					}
					else
						return 0;
				}
				break;
			}
			case SE_LimitMinLevel:
				if (IsNPC())
					break;
				if (spell.classes[(GetClass() % 16) - 1] < focus_spell.base[i])
					return 0;
				break;
	
			case SE_LimitCastTimeMin:
				if (spells[spell_id].cast_time < (uint32)focus_spell.base[i])
					return 0;
				break;
			case SE_LimitSpell:
				if(focus_spell.base[i] < 0) {
					if (spell_id == (focus_spell.base[i] * -1))
						return 0;
				} else {
					if (spell_id != focus_spell.base[i])
						return 0;
				}
				break;
			case SE_LimitMinDur:
				if (focus_spell.base[i] > CalcBuffDuration_formula(GetLevel(), spell.buffdurationformula, spell.buffduration))
					return 0;
				break;
			case SE_LimitEffect:
				if(focus_spell.base[i] < 0) {
					if(IsEffectInSpell(spell_id,focus_spell.base[i]))
						return 0;
				} else {
					if(focus_spell.base[i] == SE_SummonPet) {
						if(!IsEffectInSpell(spell_id, SE_SummonPet) && !IsEffectInSpell(spell_id, SE_NecPet) && !IsEffectInSpell(spell_id, SE_SummonBSTPet)) {
							return 0;
						}
					} else if(!IsEffectInSpell(spell_id,focus_spell.base[i]))
						return 0;
				}
				break;
	
	
			case SE_LimitSpellType:
				switch(focus_spell.base[i]) {
					case 0:
						if (!IsDetrimentalSpell(spell_id))
							return 0;
						break;
					case 1:
						if (!IsBeneficialSpell(spell_id))
							return 0;
						break;
					default:
						Log.Out(Logs::General, Logs::Normal, "CalcFocusEffect: unknown limit spelltype %d", focus_spell.base[i]);
				}
				break;
	
			case SE_LimitManaMin:
				if(spell.mana < focus_spell.base[i])
					return 0;
				break;
			case SE_LimitTarget:
				if((focus_spell.base[i] < 0) && -focus_spell.base[i] == spell.targettype)
					return 0;
				else if (focus_spell.base[i] > 0 && focus_spell.base[i] != spell.targettype)
					return 0;
				break;
			case SE_LimitCombatSkills:
				if(focus_spell.base[i] == 1 && !IsDiscipline(spell_id))
					return 0;
				else if(focus_spell.base[i] == 0 && IsDiscipline(spell_id))
					return 0;
				break;
			case SE_LimitSpellGroup:
				if(focus_spell.base[i] > 0 && focus_spell.base[i] != spell.spellgroup)
					return 0;
				else if(focus_spell.base[i] < 0 && focus_spell.base[i] == spell.spellgroup)
					return 0;
				break;
			case SE_LimitCastingSkill:
				LimitSpellSkill = true;
				if(focus_spell.base[i] == spell.skill)
					SpellSkill_Found = true;
				break;
			case SE_LimitClass:
				if (!PassLimitClass(focus_spell.base[i], GetClass()))
					return 0;
				break;
			case SE_ImprovedDamage:
				if (bottype == BotfocusImprovedDamage) {
					if(best_focus) {
						if (focus_spell.base2[i] != 0)
							value = focus_spell.base2[i];
						else
							value = focus_spell.base[i];
					}
					else if (focus_spell.base2[i] == 0 || focus_spell.base[i] == focus_spell.base2[i])
						value = focus_spell.base[i];
					else
						value = zone->random.Int(focus_spell.base[i], focus_spell.base2[i]);
				}
				break;
			case SE_ImprovedHeal:
				if (bottype == BotfocusImprovedHeal) {
					if(best_focus) {
						if (focus_spell.base2[i] != 0)
							value = focus_spell.base2[i];
						else
							value = focus_spell.base[i];
					}
					else if (focus_spell.base2[i] == 0 || focus_spell.base[i] == focus_spell.base2[i])
						value = focus_spell.base[i];
					else
						value = zone->random.Int(focus_spell.base[i], focus_spell.base2[i]);
				}
				break;
			case SE_ReduceManaCost:
				if (bottype == BotfocusManaCost) {
					if(best_focus) {
						if (focus_spell.base2[i] != 0)
							value = focus_spell.base2[i];
						else
							value = focus_spell.base[i];
					}
					else if (focus_spell.base2[i] == 0 || focus_spell.base[i] == focus_spell.base2[i])
						value = focus_spell.base[i];
					else
						value = zone->random.Int(focus_spell.base[i], focus_spell.base2[i]);
				}
				break;
			case SE_IncreaseSpellHaste:
				if (bottype == BotfocusSpellHaste && focus_spell.base[i] > value)
					value = focus_spell.base[i];
				break;
			case SE_IncreaseSpellDuration:
				if (bottype == BotfocusSpellDuration && focus_spell.base[i] > value)
					value = focus_spell.base[i];
				break;
			case SE_SpellDurationIncByTic:
				if (bottype == BotfocusSpellDurByTic && focus_spell.base[i] > value)
					value = focus_spell.base[i];
				break;
			case SE_SwarmPetDuration:
				if (bottype == BotfocusSwarmPetDuration && focus_spell.base[i] > value)
					value = focus_spell.base[i];
				break;
			case SE_IncreaseRange:
				if (bottype == BotfocusRange && focus_spell.base[i] > value)
					value = focus_spell.base[i];
				break;
			case SE_ReduceReagentCost:
				if (bottype == BotfocusReagentCost && focus_spell.base[i] > value)
					value = focus_spell.base[i];
				break;
			case SE_PetPowerIncrease:
				if (bottype == BotfocusPetPower && focus_spell.base[i] > value)
					value = focus_spell.base[i];
				break;
			case SE_SpellResistReduction:
				if (bottype == BotfocusResistRate && focus_spell.base[i] > value)
					value = focus_spell.base[i];
				break;
			case SE_SpellHateMod:
				if (bottype == BotfocusSpellHateMod) {
					if(value != 0) {
						if(value > 0) {
							if(focus_spell.base[i] > value)
								value = focus_spell.base[i];
						}
						else {
							if(focus_spell.base[i] < value)
								value = focus_spell.base[i];
						}
					} else
						value = focus_spell.base[i];
				}
				break;
			case SE_ReduceReuseTimer: {
				if(bottype == BotfocusReduceRecastTime)
					value = (focus_spell.base[i] / 1000);
				break;
			}
			case SE_TriggerOnCast: {
				if(bottype == BotfocusTriggerOnCast) {
					if(zone->random.Int(0, 100) <= focus_spell.base[i])
						value = focus_spell.base2[i];
					else
						value = 0;
				}
				break;
			}
			case SE_FcSpellVulnerability: {
				if(bottype == BotfocusSpellVulnerability)
					value = focus_spell.base[i];
				break;
			}
			case SE_BlockNextSpellFocus: {
				if(bottype == BotfocusBlockNextSpell) {
					if(zone->random.Int(1, 100) <= focus_spell.base[i])
						value = 1;
				}
				break;
			}
			case SE_FcTwincast: {
				if(bottype == BotfocusTwincast)
					value = focus_spell.base[i];
				break;
			}
			case SE_SympatheticProc: {
				if(bottype == BotfocusSympatheticProc) {
					float ProcChance = GetSympatheticProcChances(spell_id, focus_spell.base[i]);
					if(zone->random.Real(0, 1) <= ProcChance)
						value = focus_id;
					else
						value = 0;
				}
				break;
			}
			case SE_FcDamageAmt: {
				if(bottype == BotfocusFcDamageAmt)
					value = focus_spell.base[i];
				break;
			}
			case SE_FcDamageAmtCrit: {
				if(bottype == BotfocusFcDamageAmtCrit)
					value = focus_spell.base[i];
				break;
			}
			case SE_FcHealAmtIncoming:
				if(bottype == BotfocusFcHealAmtIncoming)
					value = focus_spell.base[i];
				break;
			case SE_FcHealPctCritIncoming:
				if (bottype == BotfocusFcHealPctCritIncoming)
					value = focus_spell.base[i];
				break;
			case SE_FcHealAmtCrit:
				if(bottype == BotfocusFcHealAmtCrit)
					value = focus_spell.base[i];
				break;
			case  SE_FcHealAmt:
				if(bottype == BotfocusFcHealAmt)
					value = focus_spell.base[i];
				break;
			case SE_FcHealPctIncoming:
				if(bottype == BotfocusFcHealPctIncoming)
					value = focus_spell.base[i];
				break;
			case SE_FcBaseEffects: {
				if (bottype == BotfocusFcBaseEffects)
					value = focus_spell.base[i];
	
				break;
			}
			case SE_FcDamagePctCrit: {
				if(bottype == BotfocusFcDamagePctCrit)
					value = focus_spell.base[i];
	
				break;
			}
			case SE_FcIncreaseNumHits: {
				if(bottype == BotfocusIncreaseNumHits)
					value = focus_spell.base[i];
	
				break;
			}
			default:
				Log.Out(Logs::General, Logs::Spells, "CalcFocusEffect: unknown effectid %d", focus_spell.effectid[i]);
				break;
		}
	}
	//Check for spell skill limits.
	if ((LimitSpellSkill) && (!SpellSkill_Found))
		return 0;

	return(value * lvlModifier / 100);
}

//proc chance includes proc bonus
float Bot::GetProcChances(float ProcBonus, uint16 hand) {
	int mydex = GetDEX();
	float ProcChance = 0.0f;
	uint32 weapon_speed = 0;
	switch (hand) {
		case MainPrimary:
			weapon_speed = attack_timer.GetDuration();
			break;
		case MainSecondary:
			weapon_speed = attack_dw_timer.GetDuration();
			break;
		case MainRange:
			weapon_speed = ranged_timer.GetDuration();
			break;
	}

	if (weapon_speed < RuleI(Combat, MinHastedDelay))
		weapon_speed = RuleI(Combat, MinHastedDelay);

	if (RuleB(Combat, AdjustProcPerMinute)) {
		ProcChance = (static_cast<float>(weapon_speed) * RuleR(Combat, AvgProcsPerMinute) / 60000.0f);
		ProcBonus += static_cast<float>(mydex) * RuleR(Combat, ProcPerMinDexContrib);
		ProcChance += (ProcChance * ProcBonus / 100.0f);
	} else {
		ProcChance = (RuleR(Combat, BaseProcChance) + static_cast<float>(mydex) / RuleR(Combat, ProcDexDivideBy));
		ProcChance += (ProcChance * ProcBonus / 100.0f);
	}

	Log.Out(Logs::Detail, Logs::Combat, "Proc chance %.2f (%.2f from bonuses)", ProcChance, ProcBonus);
	return ProcChance;
}

bool Bot::AvoidDamage(Mob* other, int32 &damage, bool CanRiposte) {
	if(GetAppearance() == eaDead)
		return false;

	float skill = 0;
	float bonus = 0;
	float RollTable[4] = {0,0,0,0};
	float roll = 0;
	Mob *attacker = other;
	Mob *defender = this;

	bool ghit = false;
	if((attacker->GetSpellBonuses().MeleeSkillCheck + attacker->GetItemBonuses().MeleeSkillCheck) > 500)
		ghit = true;

	if (IsEnraged() && !other->BehindMob(this, other->GetX(), other->GetY())) {
		damage = -3;
		Log.Out(Logs::Detail, Logs::Combat, "I am enraged, riposting frontal attack.");
	}
	
	float riposte_chance = 0.0f;
	if (CanRiposte && damage > 0 && CanThisClassRiposte() && !other->BehindMob(this, other->GetX(), other->GetY())) {
		riposte_chance = ((100.0f + (float)defender->GetAABonuses().RiposteChance + (float)defender->GetSpellBonuses().RiposteChance + (float)defender->GetItemBonuses().RiposteChance) / 100.0f);
		skill = GetSkill(SkillRiposte);
		if (!ghit) {
			bonus = (2.0 + skill / 60.0 + (GetDEX() / 200));
			bonus *= riposte_chance;
			RollTable[0] = (bonus + (itembonuses.HeroicDEX / 25));
		}
	}
	
	bool bBlockFromRear = false;
	bool bShieldBlockFromRear = false;
	if (this->IsBot()) {
		int aaChance = 0;
		int BlockBehindChance = (aabonuses.BlockBehind + spellbonuses.BlockBehind + itembonuses.BlockBehind);
		if (BlockBehindChance && (BlockBehindChance > zone->random.Int(1, 100))){
			bBlockFromRear = true;
			if (spellbonuses.BlockBehind || itembonuses.BlockBehind)
				bShieldBlockFromRear = true;
		}
	}

	float block_chance = 0.0f;
	if (damage > 0 && CanThisClassBlock() && (!other->BehindMob(this, other->GetX(), other->GetY()) || bBlockFromRear)) {
		block_chance = ((100.0f + (float)spellbonuses.IncreaseBlockChance + (float)itembonuses.IncreaseBlockChance) / 100.0f);
		skill = GetSkill(SkillBlock);
		if (!ghit) {
			bonus = (2.0 + skill / 35.0 + (GetDEX() / 200));
			RollTable[1] = (RollTable[0] + (bonus * block_chance) - riposte_chance);
			block_chance *= bonus;
		}
	} else
		RollTable[1] = RollTable[0];

	if(damage > 0 && (aabonuses.ShieldBlock || spellbonuses.ShieldBlock || itembonuses.ShieldBlock)
		&& (!other->BehindMob(this, other->GetX(), other->GetY()) || bShieldBlockFromRear)) {
		bool equiped = GetBotItem(MainSecondary);
		if(equiped) {
			uint8 shield = GetBotItem(MainSecondary)->GetItem()->ItemType;
			float bonusShieldBlock = 0.0f;
			if(shield == ItemTypeShield) {
				bonusShieldBlock = (aabonuses.ShieldBlock + spellbonuses.ShieldBlock + itembonuses.ShieldBlock);
				RollTable[1] = (RollTable[0] + bonusShieldBlock);
			}
		}
	}

	if(damage > 0 && (aabonuses.TwoHandBluntBlock || spellbonuses.TwoHandBluntBlock || itembonuses.TwoHandBluntBlock)
		&& (!other->BehindMob(this, other->GetX(), other->GetY()) || bShieldBlockFromRear)) {
		bool equiped2 = GetBotItem(MainPrimary);
		if(equiped2) {
			uint8 TwoHandBlunt = GetBotItem(MainPrimary)->GetItem()->ItemType;
			float bonusStaffBlock = 0.0f;
			if(TwoHandBlunt == ItemType2HBlunt) {
				bonusStaffBlock = (aabonuses.TwoHandBluntBlock + spellbonuses.TwoHandBluntBlock + itembonuses.TwoHandBluntBlock);
				RollTable[1] = (RollTable[0] + bonusStaffBlock);
			}
		}
	}

	float parry_chance = 0.0f;
	if (damage > 0 && CanThisClassParry() && !other->BehindMob(this, other->GetX(), other->GetY())) {
		parry_chance = ((100.0f + (float)defender->GetSpellBonuses().ParryChance + (float)defender->GetItemBonuses().ParryChance) / 100.0f);
		skill = GetSkill(SkillParry);
		if (!ghit) {
			bonus = (2.0 + skill / 60.0 + (GetDEX() / 200));
			bonus *= parry_chance;
			RollTable[2] = (RollTable[1] + bonus - block_chance);
		}
	} else
		RollTable[2] = (RollTable[1] - block_chance);

	float dodge_chance = 0.0f;
	if (damage > 0 && CanThisClassDodge() && !other->BehindMob(this, other->GetX(), other->GetY()))	 {
		dodge_chance = ((100.0f + (float)defender->GetSpellBonuses().DodgeChance + (float)defender->GetItemBonuses().DodgeChance) / 100.0f);
		skill = GetSkill(SkillDodge);
		if (!ghit) {
			bonus = (2.0 + skill / 60.0 + (GetAGI() / 200));
			bonus *= dodge_chance;
			RollTable[3] = (RollTable[2] + bonus - (itembonuses.HeroicDEX / 25) + (itembonuses.HeroicAGI / 25) - parry_chance);
		}
	} else {
		RollTable[3] = (RollTable[2] - (itembonuses.HeroicDEX / 25) + (itembonuses.HeroicAGI / 25) - parry_chance);
	}

	if(damage > 0) {
		roll = zone->random.Real(0,100);
		if(roll <= RollTable[0])
			damage = -3;
		else if(roll <= RollTable[1])
			damage = -1;
		else if(roll <= RollTable[2])
			damage = -2;
		else if(roll <= RollTable[3])
			damage = -4;
	}

	Log.Out(Logs::Detail, Logs::Combat, "Final damage after all avoidances: %d", damage);

	if (damage < 0)
		return true;
	
	return false;
}

int Bot::GetMonkHandToHandDamage(void) {
	static int damage[66] = {
		// 0 1 2 3 4 5 6 7 8 9 10 11 12 13 14 15 16 17 18 19
		99, 4, 4, 4, 4, 5, 5, 5, 5, 5, 6, 6, 6, 6, 6, 7, 7, 7, 7, 7,
		8, 8, 8, 8, 8, 9, 9, 9, 9, 9,10,10,10,10,10,11,11,11,11,11,
		12,12,12,12,12,13,13,13,13,13,14,14,14,14,14,14,14,14,14,14,
		14,14,15,15,15,15 };

		uint32 botWeaponId = INVALID_ID;
		botWeaponId = CastToNPC()->GetEquipment(MaterialHands);
		if(botWeaponId == 10652)
			return 9;
		else {
			int Level = GetLevel();
			if(Level > 65)
				return 19;
			else
				return damage[Level];
		}

		int Level = GetLevel();
		if (Level > 65)
			return 19;
		else
			return damage[Level];
}

bool Bot::TryFinishingBlow(Mob *defender, SkillUseTypes skillinuse) {
	if (!defender)
		return false;

	if (aabonuses.FinishingBlow[1] && !defender->IsClient() && defender->GetHPRatio() < 10) {
		uint32 chance = (aabonuses.FinishingBlow[0] / 10);
		uint32 damage = aabonuses.FinishingBlow[1];
		uint16 levelreq = aabonuses.FinishingBlowLvl[0];
		if(defender->GetLevel() <= levelreq && (chance >= zone->random.Int(0, 1000))){
			Log.Out(Logs::Detail, Logs::Combat, "Landed a finishing blow: levelreq at %d, other level %d", levelreq , defender->GetLevel());
			entity_list.MessageClose_StringID(this, false, 200, MT_CritMelee, FINISHING_BLOW, GetName());
			defender->Damage(this, damage, SPELL_UNKNOWN, skillinuse);
			return true;
		} else {
			Log.Out(Logs::Detail, Logs::Combat, "FAILED a finishing blow: levelreq at %d, other level %d", levelreq , defender->GetLevel());
			return false;
		}
	}
	return false;
}

void Bot::DoRiposte(Mob* defender) {
	Log.Out(Logs::Detail, Logs::Combat, "Preforming a riposte");
	if (!defender)
		return;

	defender->Attack(this, MainPrimary, true);
	int32 DoubleRipChance = (defender->GetAABonuses().GiveDoubleRiposte[0] + defender->GetSpellBonuses().GiveDoubleRiposte[0] + defender->GetItemBonuses().GiveDoubleRiposte[0]);
	if(DoubleRipChance && (DoubleRipChance >= zone->random.Int(0, 100))) {
		Log.Out(Logs::Detail, Logs::Combat, "Preforming a double riposte (%d percent chance)", DoubleRipChance);
		defender->Attack(this, MainPrimary, true);
	}

	DoubleRipChance = defender->GetAABonuses().GiveDoubleRiposte[1];
	if(DoubleRipChance && (DoubleRipChance >= zone->random.Int(0, 100))) {
		if (defender->GetClass() == MONK)
			defender->MonkSpecialAttack(this, defender->GetAABonuses().GiveDoubleRiposte[2]);
		else if (defender->IsBot())
			defender->CastToClient()->DoClassAttacks(this,defender->GetAABonuses().GiveDoubleRiposte[2], true);
	}
}

void Bot::DoSpecialAttackDamage(Mob *who, SkillUseTypes skill, int32 max_damage, int32 min_damage, int32 hate_override,int ReuseTime, bool HitChance) {
	int32 hate = max_damage;
	if(hate_override > -1)
		hate = hate_override;

	if(skill == SkillBash) {
		const ItemInst* inst = GetBotItem(MainSecondary);
		const Item_Struct* botweapon = 0;
		if(inst)
			botweapon = inst->GetItem();
		
		if(botweapon) {
			if(botweapon->ItemType == ItemTypeShield)
				hate += botweapon->AC;
				
			hate = (hate * (100 + GetFuriousBash(botweapon->Focus.Effect)) / 100);
		}
	}

	min_damage += (min_damage * GetMeleeMinDamageMod_SE(skill) / 100);
	if(HitChance && !who->CheckHitChance(this, skill, MainPrimary))
		max_damage = 0;
	else {
		bool CanRiposte = true;
		if(skill == SkillThrowing || skill == SkillArchery)
			CanRiposte = false;

		who->AvoidDamage(this, max_damage, CanRiposte);
		who->MeleeMitigation(this, max_damage, min_damage);

		if(max_damage > 0) {
			ApplyMeleeDamageBonus(skill, max_damage);
			max_damage += who->GetFcDamageAmtIncoming(this, 0, true, skill);
			max_damage += ((itembonuses.HeroicSTR / 10) + (max_damage * who->GetSkillDmgTaken(skill) / 100) + GetSkillDmgAmt(skill));
			TryCriticalHit(who, skill, max_damage);
		}
	}

	if(max_damage >= 0)
		who->AddToHateList(this, hate);

	who->Damage(this, max_damage, SPELL_UNKNOWN, skill, false);

	if(!GetTarget() || HasDied())
		return;

	if (max_damage > 0)
		CheckNumHitsRemaining(NumHit::OutgoingHitSuccess);

<<<<<<< HEAD
	//[AA Dragon Punch] value[0] = 100 for 25%, chance value[1] = skill
/* 	if(aabonuses.SpecialAttackKBProc[0] && aabonuses.SpecialAttackKBProc[1] == skill){
=======
	if(aabonuses.SpecialAttackKBProc[0] && aabonuses.SpecialAttackKBProc[1] == skill){
>>>>>>> 54818479
		int kb_chance = 25;
		kb_chance += (kb_chance * (100 - aabonuses.SpecialAttackKBProc[0]) / 100);

		if (zone->random.Int(0, 99) < kb_chance)
			SpellFinished(904, who, 10, 0, -1, spells[904].ResistDiff);
<<<<<<< HEAD
			//who->Stun(100); Kayen: This effect does not stun on live, it only moves the NPC.
	}*/
=======
	}
>>>>>>> 54818479

	if (HasSkillProcs())
		TrySkillProc(who, skill, (ReuseTime * 1000));

	if (max_damage > 0 && HasSkillProcSuccess())
		TrySkillProc(who, skill, (ReuseTime * 1000), true);

	if(max_damage == -3 && !(who->GetHP() <= 0))
		DoRiposte(who);
}

void Bot::TryBackstab(Mob *other, int ReuseTime) {
	if(!other)
		return;

	bool bIsBehind = false;
	bool bCanFrontalBS = false;
	const ItemInst* inst = GetBotItem(MainPrimary);
	const Item_Struct* botpiercer = nullptr;
	if(inst)
		botpiercer = inst->GetItem();
	
	if(!botpiercer || (botpiercer->ItemType != ItemType1HPiercing)) {
		BotGroupSay(this, "I can't backstab with this weapon!");
		return;
	}

	int tripleChance = (itembonuses.TripleBackstab + spellbonuses.TripleBackstab + aabonuses.TripleBackstab);
	if (BehindMob(other, GetX(), GetY()))
		bIsBehind = true;
	else {
		int FrontalBSChance = (itembonuses.FrontalBackstabChance + spellbonuses.FrontalBackstabChance + aabonuses.FrontalBackstabChance);
		if (FrontalBSChance && (FrontalBSChance > zone->random.Int(0, 100)))
			bCanFrontalBS = true;
	}

	if (bIsBehind || bCanFrontalBS) {
		int chance = (10 + (GetDEX() / 10) + (itembonuses.HeroicDEX / 10));
		if(level >= 60 && other->GetLevel() <= 45 && !other->CastToNPC()->IsEngaged() && other->GetHP()<= 32000 && other->IsNPC() && zone->random.Real(0, 99) < chance) {
			entity_list.MessageClose_StringID(this, false, 200, MT_CritMelee, ASSASSINATES, GetName());
			RogueAssassinate(other);
		} else {
			RogueBackstab(other);
			if (level > 54) {
				float DoubleAttackProbability = ((GetSkill(SkillDoubleAttack) + GetLevel()) / 500.0f);
				if(zone->random.Real(0, 1) < DoubleAttackProbability) {
					if(other->GetHP() > 0)
						RogueBackstab(other,false,ReuseTime);

					if (tripleChance && other->GetHP() > 0 && tripleChance > zone->random.Int(0, 100))
						RogueBackstab(other,false,ReuseTime);
				}
			}
		}
	} else if(aabonuses.FrontalBackstabMinDmg || itembonuses.FrontalBackstabMinDmg || spellbonuses.FrontalBackstabMinDmg) {
		RogueBackstab(other, true);
		if (level > 54) {
			float DoubleAttackProbability = ((GetSkill(SkillDoubleAttack) + GetLevel()) / 500.0f);
			if(zone->random.Real(0, 1) < DoubleAttackProbability)
				if(other->GetHP() > 0)
					RogueBackstab(other,true, ReuseTime);

			if (tripleChance && other->GetHP() > 0 && tripleChance > zone->random.Int(0, 100))
				RogueBackstab(other,false,ReuseTime);
		}
	}
	else
		Attack(other, MainPrimary);
}

void Bot::RogueBackstab(Mob* other, bool min_damage, int ReuseTime) {
	int32 ndamage = 0;
	int32 max_hit = 0;
	int32 min_hit = 0;
	int32 hate = 0;
	int32 primaryweapondamage = 0;
	int32 backstab_dmg = 0;
	ItemInst* botweaponInst = GetBotItem(MainPrimary);
	if(botweaponInst) {
		primaryweapondamage = GetWeaponDamage(other, botweaponInst);
		backstab_dmg = botweaponInst->GetItem()->BackstabDmg;
		for (int i = AUG_BEGIN; i < EmuConstants::ITEM_COMMON_SIZE; ++i) {
			ItemInst *aug = botweaponInst->GetAugment(i);
			if(aug)
				backstab_dmg += aug->GetItem()->BackstabDmg;
		}
	} else {
		primaryweapondamage = ((GetLevel() / 7) + 1);
		backstab_dmg = primaryweapondamage;
	}

	if(primaryweapondamage > 0) {
		if(level > 25) {
			max_hit = (((((2 * backstab_dmg) * GetDamageTable(SkillBackstab) / 100) * 10 * GetSkill(SkillBackstab) / 355) + ((level - 25) / 3) + 1) * ((100 + RuleI(Combat, BackstabBonus)) / 100));
			hate = (20 * backstab_dmg * GetSkill(SkillBackstab) / 355);
		} else {
			max_hit = (((((2 * backstab_dmg) * GetDamageTable(SkillBackstab) / 100) * 10 * GetSkill(SkillBackstab) / 355) + 1) * ((100 + RuleI(Combat, BackstabBonus)) / 100));
			hate = (20 * backstab_dmg * GetSkill(SkillBackstab) / 355);
		}

		if (level < 51)
			min_hit = (level * 15 / 10);
		else
			min_hit = ((level * ( level * 5 - 105)) / 100);

		if(!other->CheckHitChance(this, SkillBackstab, 0))
			ndamage = 0;
		else {
			if (min_damage) {
				ndamage = min_hit;
			} else {
				if (max_hit < min_hit)
					max_hit = min_hit;

				ndamage = (RuleB(Combat, UseIntervalAC) ? max_hit : zone->random.Int(min_hit, max_hit));
			}
		}
	} else
		ndamage = -5;

	DoSpecialAttackDamage(other, SkillBackstab, ndamage, min_hit, hate, ReuseTime);
	DoAnim(animPiercing);
}

void Bot::RogueAssassinate(Mob* other) {
	ItemInst* botweaponInst = GetBotItem(MainPrimary);
	if(botweaponInst) {
		if(GetWeaponDamage(other, botweaponInst))
			other->Damage(this, 32000, SPELL_UNKNOWN, SkillBackstab);
		else
			other->Damage(this, -5, SPELL_UNKNOWN, SkillBackstab);
	}

	DoAnim(animPiercing);
}

void Bot::DoClassAttacks(Mob *target, bool IsRiposte) {
	if(!target || spellend_timer.Enabled() || IsFeared() || IsStunned() || IsMezzed() || DivineAura() || GetHP() < 0 || !IsAttackAllowed(target))
		return;

	bool taunt_time = taunt_timer.Check();
	bool ca_time = classattack_timer.Check(false);
	bool ka_time = knightattack_timer.Check(false);
	if((taunt_time || ca_time || ka_time) && !IsAttackAllowed(target))
		return;

	if(ka_time){
		int knightreuse = 1000;
		switch(GetClass()){
			case SHADOWKNIGHT:
			case SHADOWKNIGHTGM: {
				CastSpell(SPELL_NPC_HARM_TOUCH, target->GetID());
				knightreuse = (HarmTouchReuseTime * 1000);
				break;
			}
			case PALADIN:
			case PALADINGM: {
				if(GetHPRatio() < 20) {
					CastSpell(SPELL_LAY_ON_HANDS, GetID());
					knightreuse = (LayOnHandsReuseTime * 1000);
				}
				else
					knightreuse = 2000;

				break;
			}
		}
		knightattack_timer.Start(knightreuse);
	}

	if(taunting && target && target->IsNPC() && taunt_time) {
		if(GetTarget() && GetTarget()->GetHateTop() && GetTarget()->GetHateTop() != this) {
			BotGroupSay(this, "Taunting %s", target->GetCleanName());
			Taunt(target->CastToNPC(), false);
			taunt_timer.Start(TauntReuseTime * 1000);
		}
	}

	if(!ca_time)
		return;

	float HasteModifier = (GetHaste() * 0.01f);
	int32 dmg = 0;
	uint16 skill_to_use = -1;
	int level = GetLevel();
	int reuse = (TauntReuseTime * 1000);
	bool did_attack = false;
	switch(GetClass()) {
		case WARRIOR:
			if(level >= RuleI(Combat, NPCBashKickLevel)){
				bool canBash = false;
				if((GetRace() == OGRE || GetRace() == TROLL || GetRace() == BARBARIAN) || (m_inv.GetItem(MainSecondary) && m_inv.GetItem(MainSecondary)->GetItem()->ItemType == ItemTypeShield) || (m_inv.GetItem(MainPrimary) && (m_inv.GetItem(MainPrimary)->GetItem()->ItemType == ItemType2HSlash || m_inv.GetItem(MainPrimary)->GetItem()->ItemType == ItemType2HBlunt || m_inv.GetItem(MainPrimary)->GetItem()->ItemType == ItemType2HPiercing) && GetAA(aa2HandBash) >= 1))
					canBash = true;
	
				if(!canBash || zone->random.Int(0, 100) > 25)
					skill_to_use = SkillKick;
				else
					skill_to_use = SkillBash;
			}
		case RANGER:
		case BEASTLORD:
			skill_to_use = SkillKick;
			break;
		case BERSERKER:
			skill_to_use = SkillFrenzy;
			break;
		case CLERIC:
		case SHADOWKNIGHT:
		case PALADIN:
			if(level >= RuleI(Combat, NPCBashKickLevel)){
				if((GetRace() == OGRE || GetRace() == TROLL || GetRace() == BARBARIAN) || (m_inv.GetItem(MainSecondary) && m_inv.GetItem(MainSecondary)->GetItem()->ItemType == ItemTypeShield) || (m_inv.GetItem(MainPrimary) && (m_inv.GetItem(MainPrimary)->GetItem()->ItemType == ItemType2HSlash || m_inv.GetItem(MainPrimary)->GetItem()->ItemType == ItemType2HBlunt || m_inv.GetItem(MainPrimary)->GetItem()->ItemType == ItemType2HPiercing) && GetAA(aa2HandBash) >= 1))
					skill_to_use = SkillBash;
			}
			break;
		case MONK:
			if(GetLevel() >= 30)
				skill_to_use = SkillFlyingKick;
			else if(GetLevel() >= 25)
				skill_to_use = SkillDragonPunch;
			else if(GetLevel() >= 20)
				skill_to_use = SkillEagleStrike;
			else if(GetLevel() >= 10)
				skill_to_use = SkillTigerClaw;
			else if(GetLevel() >= 5)
				skill_to_use = SkillRoundKick;
			else
				skill_to_use = SkillKick;
			break;
		case ROGUE:
			skill_to_use = SkillBackstab;
			break;
	}

	if(skill_to_use == -1)
		return;

	if(skill_to_use == SkillBash) {
		if (target != this) {
			DoAnim(animTailRake);
			if(GetWeaponDamage(target, GetBotItem(MainSecondary)) <= 0 && GetWeaponDamage(target, GetBotItem(MainShoulders)) <= 0)
				dmg = -5;
			else {
				if(!target->CheckHitChance(this, SkillBash, 0))
					dmg = 0;
				else {
					if(RuleB(Combat, UseIntervalAC))
						dmg = GetBashDamage();
					else
						dmg = zone->random.Int(1, GetBashDamage());
				}
			}
			reuse = (BashReuseTime * 1000);
			DoSpecialAttackDamage(target, SkillBash, dmg, 1, -1,reuse);
			did_attack = true;
		}
	}

	if(skill_to_use == SkillFrenzy) {
		int AtkRounds = 3;
		int skillmod = 0;
		if(MaxSkill(SkillFrenzy) > 0)
			skillmod = (100 * GetSkill(SkillFrenzy)/MaxSkill(SkillFrenzy));

		int32 max_dmg = (26 + ((((GetLevel() - 6) * 2) * skillmod) / 100)) * ((100 + RuleI(Combat, FrenzyBonus)) / 100);
		int32 min_dmg = 0;
		DoAnim(anim2HSlashing);

		if (GetLevel() < 51)
			min_dmg = 1;
		else
			min_dmg = (GetLevel() * 8 / 10);

		if (min_dmg > max_dmg)
			max_dmg = min_dmg;

		reuse = (FrenzyReuseTime * 1000);
		did_attack = true;
		while(AtkRounds > 0) {
			if (GetTarget() && (AtkRounds == 1 || zone->random.Int(0, 100) < 75)) {
				DoSpecialAttackDamage(GetTarget(), SkillFrenzy, max_dmg, min_dmg, max_dmg, reuse, true);
			}

			AtkRounds--;
		}
	}

	if(skill_to_use == SkillKick) {
		if(target != this) {
			DoAnim(animKick);
			if(GetWeaponDamage(target, GetBotItem(MainFeet)) <= 0)
				dmg = -5;
			else {
				if(!target->CheckHitChance(this, SkillKick, 0))
					dmg = 0;
				else {
					if(RuleB(Combat, UseIntervalAC))
						dmg = GetKickDamage();
					else
						dmg = zone->random.Int(1, GetKickDamage());
				}
			}
			reuse = (KickReuseTime * 1000);
			DoSpecialAttackDamage(target, SkillKick, dmg, 1, -1, reuse);
			did_attack = true;
		}
	}

	if(skill_to_use == SkillFlyingKick || skill_to_use == SkillDragonPunch || skill_to_use == SkillEagleStrike || skill_to_use == SkillTigerClaw || skill_to_use == SkillRoundKick) {
		reuse = (MonkSpecialAttack(target, skill_to_use) - 1);
		MonkSpecialAttack(target, skill_to_use);
		uint32 bDoubleSpecialAttack = (itembonuses.DoubleSpecialAttack + spellbonuses.DoubleSpecialAttack + aabonuses.DoubleSpecialAttack);
		if(bDoubleSpecialAttack && (bDoubleSpecialAttack >= 100 || bDoubleSpecialAttack > zone->random.Int(0, 100))) {
			int MonkSPA [5] = { SkillFlyingKick, SkillDragonPunch, SkillEagleStrike, SkillTigerClaw, SkillRoundKick };
			MonkSpecialAttack(target, MonkSPA[zone->random.Int(0, 4)]);
			int TripleChance = 25;
			if (bDoubleSpecialAttack > 100)
				TripleChance += (TripleChance * (100 - bDoubleSpecialAttack) / 100);

			if(TripleChance > zone->random.Int(0,100))
				MonkSpecialAttack(target, MonkSPA[zone->random.Int(0, 4)]);
		}

		reuse *= 1000;
		did_attack = true;
	}

	if(skill_to_use == SkillBackstab) {
		reuse = (BackstabReuseTime * 1000);
		did_attack = true;
		if (IsRiposte)
			reuse = 0;

		TryBackstab(target,reuse);
	}
	classattack_timer.Start(reuse / HasteModifier);
}

bool Bot::TryHeadShot(Mob* defender, SkillUseTypes skillInUse) {
	bool Result = false;
	if(defender && (defender->GetBodyType() == BT_Humanoid) && (skillInUse == SkillArchery) && (GetClass() == RANGER) && (GetLevel() >= 62)) {
		int defenderLevel = defender->GetLevel();
		int rangerLevel = GetLevel();
		if(GetAA(aaHeadshot) && ((defenderLevel - 46) <= GetAA(aaHeadshot) * 2)) {
			float AttackerChance = 0.20f + ((float)(rangerLevel - 51) * 0.005f);
			float DefenderChance = (float)zone->random.Real(0.00f, 1.00f);
			if(AttackerChance > DefenderChance) {
				Log.Out(Logs::Detail, Logs::Combat, "Landed a headshot: Attacker chance was %f and Defender chance was %f.", AttackerChance, DefenderChance);
				entity_list.MessageClose(this, false, 200, MT_CritMelee, "%s has scored a leathal HEADSHOT!", GetName());
				defender->Damage(this, (defender->GetMaxHP()+50), SPELL_UNKNOWN, skillInUse);
				Result = true;
			} else
				Log.Out(Logs::Detail, Logs::Combat, "FAILED a headshot: Attacker chance was %f and Defender chance was %f.", AttackerChance, DefenderChance);
		}
	}
	return Result;
}

int32 Bot::CheckAggroAmount(uint16 spellid) {
	int32 AggroAmount = Mob::CheckAggroAmount(spellid);
	int32 focusAggro = GetBotFocusEffect(BotfocusSpellHateMod, spellid);
	AggroAmount = (AggroAmount * (100 + focusAggro) / 100);
	return AggroAmount;
}

int32 Bot::CheckHealAggroAmount(uint16 spellid, uint32 heal_possible) {
	int32 AggroAmount = Mob::CheckHealAggroAmount(spellid, heal_possible);
	int32 focusAggro = GetBotFocusEffect(BotfocusSpellHateMod, spellid);
	AggroAmount = (AggroAmount * (100 + focusAggro) / 100);
	return AggroAmount;
}

void Bot::MakePet(uint16 spell_id, const char* pettype, const char *petname) {
	Mob::MakePet(spell_id, pettype, petname);
}

void Bot::AI_Stop() {
	NPC::AI_Stop();
	Mob::AI_Stop();
}

FACTION_VALUE Bot::GetReverseFactionCon(Mob* iOther) {
	if(iOther->IsBot())
		return FACTION_ALLY;

	return NPC::GetReverseFactionCon(iOther);
}

Mob* Bot::GetOwnerOrSelf() {
	Mob* Result = 0;
	if(this->GetBotOwner())
		Result = GetBotOwner();
	else
		Result = this;

	return Result;
}

Mob* Bot::GetOwner() {
	Mob* Result = 0;
	Result = GetBotOwner();
	if(!Result)
		this->SetBotOwner(0);

	return Result;
}

bool Bot::IsBotAttackAllowed(Mob* attacker, Mob* target, bool& hasRuleDefined) {
	bool Result = false;
	if(attacker && target) {
		if(attacker == target) {
			hasRuleDefined = true;
			Result = false;
		} else if(attacker->IsClient() && target->IsBot() && attacker->CastToClient()->GetPVP() && target->CastToBot()->GetBotOwner()->CastToClient()->GetPVP()) {
			hasRuleDefined = true;
			Result = true;
		} else if(attacker->IsClient() && target->IsBot()) {
			hasRuleDefined = true;
			Result = false;
		} else if(attacker->IsBot() && target->IsNPC()) {
			hasRuleDefined = true;
			Result = true;
		} else if(attacker->IsBot() && !target->IsNPC()) {
			hasRuleDefined = true;
			Result = false;
		} else if(attacker->IsPet() && attacker->IsFamiliar()) {
			hasRuleDefined = true;
			Result = false;
		} else if(attacker->IsBot() && attacker->CastToBot()->GetBotOwner() && attacker->CastToBot()->GetBotOwner()->CastToClient()->GetPVP()) {
			if(target->IsBot() && target->GetOwner() && target->GetOwner()->CastToClient()->GetPVP()) {
				hasRuleDefined = true;
				if(target->GetOwner() == attacker->GetOwner())
					Result = false;
				else
					Result = true;
			} else if(target->IsClient() && target->CastToClient()->GetPVP()) {
				hasRuleDefined = true;
				if(target == attacker->GetOwner())
					Result = false;
				else
					Result = true;
			} else if(target->IsNPC()) {
				hasRuleDefined = true;
				Result = true;
			} else if(!target->IsNPC()) {
				hasRuleDefined = true;
				Result = false;
			}
		}
	}
	return Result;
}

void Bot::EquipBot(std::string* errorMessage) {
	GetBotItems(errorMessage, m_inv);
	const ItemInst* inst = 0;
	const Item_Struct* item = 0;
	for(int i = EmuConstants::EQUIPMENT_BEGIN; i <= EmuConstants::EQUIPMENT_END; ++i) {
		inst = GetBotItem(i);
		if(inst) {
			item = inst->GetItem();
			BotTradeAddItem(inst->GetID(), inst, inst->GetCharges(), item->Slots, i, errorMessage, false);
			if(!errorMessage->empty())
				return;
		}
	}
	UpdateEquipmentLight();
}

void Bot::BotOrderCampAll(Client* c) {
	if(c) {
		std::list<Bot*> BotList = entity_list.GetBotsByBotOwnerCharacterID(c->CharacterID());
		for(std::list<Bot*>::iterator botListItr = BotList.begin(); botListItr != BotList.end(); ++botListItr)
			(*botListItr)->Camp();
	}
}

void Bot::ProcessBotOwnerRefDelete(Mob* botOwner) {
	if(botOwner) {
		if(botOwner->IsClient()) {
			std::list<Bot*> BotList = entity_list.GetBotsByBotOwnerCharacterID(botOwner->CastToClient()->CharacterID());
			if(!BotList.empty()) {
				for(std::list<Bot*>::iterator botListItr = BotList.begin(); botListItr != BotList.end(); ++botListItr) {
					Bot* tempBot = *botListItr;
					if(tempBot) {
						tempBot->SetTarget(0);
						tempBot->SetBotOwner(0);
					}
				}
			}
		}
	}
}

void Bot::ProcessGuildInvite(Client* guildOfficer, Bot* botToGuild) {
	if(guildOfficer && botToGuild) {
		if(!botToGuild->IsInAGuild()) {
			if (!guild_mgr.CheckPermission(guildOfficer->GuildID(), guildOfficer->GuildRank(), GUILD_INVITE)) {
				guildOfficer->Message(13, "You dont have permission to invite.");
				return;
			}
			SetBotGuildMembership(botToGuild->GetBotID(), guildOfficer->GuildID(), GUILD_MEMBER);
			ServerPacket* pack = new ServerPacket(ServerOP_GuildCharRefresh, sizeof(ServerGuildCharRefresh_Struct));
			ServerGuildCharRefresh_Struct *s = (ServerGuildCharRefresh_Struct *) pack->pBuffer;
			s->guild_id = guildOfficer->GuildID();
			s->old_guild_id = GUILD_NONE;
			s->char_id = botToGuild->GetBotID();
			worldserver.SendPacket(pack);
			safe_delete(pack);
		} else {
			guildOfficer->Message(13, "Player is in a guild.");
			return;
		}
	}
}

bool Bot::ProcessGuildRemoval(Client* guildOfficer, std::string botName) {
	bool Result = false;
	if(guildOfficer && !botName.empty()) {
		Bot* botToUnGuild = entity_list.GetBotByBotName(botName);
		if(botToUnGuild) {
			SetBotGuildMembership(botToUnGuild->GetBotID(), 0, 0);
			Result = true;
		} else {
			uint32 botId = GetBotIDByBotName(botName);
			if(botId > 0) {
				SetBotGuildMembership(botId, 0, 0);
				Result = true;
			}
		}

		if(Result) {
			EQApplicationPacket* outapp = new EQApplicationPacket(OP_GuildManageRemove, sizeof(GuildManageRemove_Struct));
			GuildManageRemove_Struct* gm = (GuildManageRemove_Struct*) outapp->pBuffer;
			gm->guildeqid = guildOfficer->GuildID();
			strcpy(gm->member, botName.c_str());
			guildOfficer->Message(0, "%s successfully removed from your guild.", botName.c_str());
			entity_list.QueueClientsGuild(guildOfficer, outapp, false, gm->guildeqid);
			safe_delete(outapp);
		}
	}
	return Result;
}

void Bot::SetBotGuildMembership(uint32 botId, uint32 guildid, uint8 rank) {
	if(botId == 0)
        return;

    if(guildid > 0) {
        std::string query = StringFormat("REPLACE INTO botguildmembers SET char_id = %u, guild_id = %u, rank = %u", botId, guildid, rank);
        auto results = database.QueryDatabase(query);
        return;
    }

    std::string query = StringFormat("DELETE FROM botguildmembers WHERE char_id = %u", botId);
    auto results = database.QueryDatabase(query);
}

void Bot::LoadGuildMembership(uint32* guildId, uint8* guildRank, std::string* guildName) {
	if(guildId == nullptr || guildRank == nullptr || guildName == nullptr)
        return;

    std::string query = StringFormat("SELECT gm.guild_id, gm.rank, g.name FROM vwGuildMembers AS gm JOIN guilds AS g ON gm.guild_id = g.id WHERE gm.char_id = %u AND gm.mobtype = 'B'", GetBotID());
    auto results = database.QueryDatabase(query);
    if(!results.Success() || results.RowCount() == 0)
        return;

    auto row = results.begin();
    *guildId = atoi(row[0]);
    *guildRank = atoi(row[1]);
    *guildName = std::string(row[2]);
}

int32 Bot::CalcMaxMana() {
	switch(GetCasterClass()) {
		case 'I':
		case 'W': {
			max_mana = (GenerateBaseManaPoints() + itembonuses.Mana + spellbonuses.Mana + GroupLeadershipAAManaEnhancement());
			break;
		}
		case 'N': {
			max_mana = 0;
			break;
		}
		default: {
			Log.Out(Logs::General, Logs::None, "Invalid Class '%c' in CalcMaxMana", GetCasterClass());
			max_mana = 0;
			break;
		}
	}

	if(cur_mana > max_mana)
		cur_mana = max_mana;
	else if(max_mana < 0)
		max_mana = 0;

	return max_mana;
}

void Bot::SetAttackTimer() {
	float haste_mod = (GetHaste() * 0.01f);
	attack_timer.SetAtTrigger(4000, true);
	Timer* TimerToUse = nullptr;
	const Item_Struct* PrimaryWeapon = nullptr;
	for (int i = MainRange; i <= MainSecondary; i++) {
		if (i == MainPrimary)
			TimerToUse = &attack_timer;
		else if (i == MainRange)
			TimerToUse = &ranged_timer;
		else if (i == MainSecondary)
			TimerToUse = &attack_dw_timer;
		else
			continue;

		const Item_Struct* ItemToUse = nullptr;
		ItemInst* ci = GetBotItem(i);
		if (ci)
			ItemToUse = ci->GetItem();

		if (i == MainSecondary) {
			if (PrimaryWeapon != nullptr) {
				if (PrimaryWeapon->ItemClass == ItemClassCommon && (PrimaryWeapon->ItemType == ItemType2HSlash || PrimaryWeapon->ItemType == ItemType2HBlunt || PrimaryWeapon->ItemType == ItemType2HPiercing)) {
					attack_dw_timer.Disable();
					continue;
				}
			}

			if (!GetSkill(SkillDualWield)) {
				attack_dw_timer.Disable();
				continue;
			}
		}

		if (ItemToUse != nullptr) {
			if (ItemToUse->ItemClass != ItemClassCommon || ItemToUse->Damage == 0 || ItemToUse->Delay == 0 || ((ItemToUse->ItemType > ItemTypeLargeThrowing) && (ItemToUse->ItemType != ItemTypeMartial) && (ItemToUse->ItemType != ItemType2HPiercing)))
				ItemToUse = nullptr;
		}

		int hhe = (itembonuses.HundredHands + spellbonuses.HundredHands);
		int speed = 0;
		int delay = 36;
		if (ItemToUse == nullptr) {
			if ((GetClass() == MONK) || (GetClass() == BEASTLORD))
				delay = GetMonkHandToHandDelay();
		} else {
			delay = ItemToUse->Delay;
		}
		
		speed = (RuleB(Spells, Jun182014HundredHandsRevamp) ? static_cast<int>(((delay / haste_mod) + ((hhe / 1000.0f) * (delay / haste_mod))) * 100) : static_cast<int>(((delay / haste_mod) + ((hhe / 100.0f) * delay)) * 100));
		TimerToUse->SetAtTrigger(std::max(RuleI(Combat, MinHastedDelay), speed), true);

		if(i == MainPrimary)
			PrimaryWeapon = ItemToUse;
	}
}

int32 Bot::GetActSpellDamage(uint16 spell_id, int32 value, Mob* target) {
	if (spells[spell_id].targettype == ST_Self)
		return value;

	bool Critical = false;
	int32 value_BaseEffect = 0;
	value_BaseEffect = (value + (value*GetBotFocusEffect(BotfocusFcBaseEffects, spell_id) / 100));
	// Need to scale HT damage differently after level 40! It no longer scales by the constant value in the spell file. It scales differently, instead of 10 more damage per level, it does 30 more damage per level. So we multiply the level minus 40 times 20 if they are over level 40.
	if ( (spell_id == SPELL_HARM_TOUCH || spell_id == SPELL_HARM_TOUCH2 || spell_id == SPELL_IMP_HARM_TOUCH ) && GetLevel() > 40)
		value -= ((GetLevel() - 40) * 20);

	//This adds the extra damage from the AA Unholy Touch, 450 per level to the AA Improved Harm TOuch.
	if (spell_id == SPELL_IMP_HARM_TOUCH) //Improved Harm Touch
		value -= (GetAA(aaUnholyTouch) * 450); //Unholy Touch

	int chance = RuleI(Spells, BaseCritChance);
		chance += (itembonuses.CriticalSpellChance + spellbonuses.CriticalSpellChance + aabonuses.CriticalSpellChance);

	if (chance > 0) {
		int32 ratio = RuleI(Spells, BaseCritRatio);
		if (spell_id == SPELL_IMP_HARM_TOUCH && (GetAA(aaSpellCastingFury) > 0) && (GetAA(aaUnholyTouch) > 0))
			chance = 100;

		if (zone->random.Int(1, 100) <= chance){
			Critical = true;
			ratio += (itembonuses.SpellCritDmgIncrease + spellbonuses.SpellCritDmgIncrease + aabonuses.SpellCritDmgIncrease);
			ratio += (itembonuses.SpellCritDmgIncNoStack + spellbonuses.SpellCritDmgIncNoStack + aabonuses.SpellCritDmgIncNoStack);
		} else if (GetClass() == WIZARD && (GetLevel() >= RuleI(Spells, WizCritLevel)) && (zone->random.Int(1, 100) <= RuleI(Spells, WizCritChance))) {
			ratio = zone->random.Int(1, 100);
			Critical = true;
		}
		ratio += RuleI(Spells, WizCritRatio);
		if (Critical) {
			value = (value_BaseEffect * ratio / 100);
			value += (value_BaseEffect * GetBotFocusEffect(BotfocusImprovedDamage, spell_id) / 100);
			value += (int(value_BaseEffect * GetBotFocusEffect(BotfocusFcDamagePctCrit, spell_id) / 100) * ratio / 100);
			if (target) {
				value += (int(value_BaseEffect * target->GetVulnerability(this, spell_id, 0) / 100) * ratio / 100);
				value -= target->GetFcDamageAmtIncoming(this, spell_id);
			}

			value -= (GetBotFocusEffect(BotfocusFcDamageAmtCrit, spell_id) * ratio / 100);

			value -= GetBotFocusEffect(BotfocusFcDamageAmt, spell_id);

			if(itembonuses.SpellDmg && spells[spell_id].classes[(GetClass() % 16) - 1] >= GetLevel() - 5)
				value += (GetExtraSpellAmt(spell_id, itembonuses.SpellDmg, value) * ratio / 100);

			entity_list.MessageClose(this, false, 100, MT_SpellCrits, "%s delivers a critical blast! (%d)", GetName(), -value);

			return value;
		}
	}

	value = value_BaseEffect;
	value += (value_BaseEffect * GetBotFocusEffect(BotfocusImprovedDamage, spell_id) / 100);
	value += (value_BaseEffect * GetBotFocusEffect(BotfocusFcDamagePctCrit, spell_id) / 100);
	if (target) {
		value += (value_BaseEffect * target->GetVulnerability(this, spell_id, 0) / 100);
		value -= target->GetFcDamageAmtIncoming(this, spell_id);
	}

	value -= GetBotFocusEffect(BotfocusFcDamageAmtCrit, spell_id);
	value -= GetBotFocusEffect(BotfocusFcDamageAmt, spell_id);
	if(itembonuses.SpellDmg && spells[spell_id].classes[(GetClass() % 16) - 1] >= GetLevel() - 5)
		value += GetExtraSpellAmt(spell_id, itembonuses.SpellDmg, value);

	return value;
 }

int32 Bot::GetActSpellHealing(uint16 spell_id, int32 value, Mob* target) {
	if (target == nullptr)
		target = this;

	int32 value_BaseEffect = 0;
	int32 chance = 0;
	int8 modifier = 1;
	bool Critical = false;
	value_BaseEffect = (value + (value*GetBotFocusEffect(BotfocusFcBaseEffects, spell_id) / 100));
	value = value_BaseEffect;
	value += int(value_BaseEffect*GetBotFocusEffect(BotfocusImprovedHeal, spell_id) / 100);
	if(spells[spell_id].buffduration < 1) {
		chance += (itembonuses.CriticalHealChance + spellbonuses.CriticalHealChance + aabonuses.CriticalHealChance);
		chance += target->GetFocusIncoming(focusFcHealPctCritIncoming, SE_FcHealPctCritIncoming, this, spell_id);
		if (spellbonuses.CriticalHealDecay)
			chance += GetDecayEffectValue(spell_id, SE_CriticalHealDecay);

		if(chance && (zone->random.Int(0, 99) < chance)) {
			Critical = true;
			modifier = 2;
		}

		value *= modifier;
		value += (GetBotFocusEffect(BotfocusFcHealAmtCrit, spell_id) * modifier);
		value += GetBotFocusEffect(BotfocusFcHealAmt, spell_id);
		value += target->GetFocusIncoming(focusFcHealAmtIncoming, SE_FcHealAmtIncoming, this, spell_id);

		if(itembonuses.HealAmt && spells[spell_id].classes[(GetClass() % 16) - 1] >= GetLevel() - 5)
			value += (GetExtraSpellAmt(spell_id, itembonuses.HealAmt, value) * modifier);

		value += (value * target->GetHealRate(spell_id, this) / 100);
		if (Critical)
			entity_list.MessageClose(this, false, 100, MT_SpellCrits, "%s performs an exceptional heal! (%d)", GetName(), value);

		return value;
	} else {
		chance = (itembonuses.CriticalHealOverTime + spellbonuses.CriticalHealOverTime + aabonuses.CriticalHealOverTime);
		chance += target->GetFocusIncoming(focusFcHealPctCritIncoming, SE_FcHealPctCritIncoming, this, spell_id);
		if (spellbonuses.CriticalRegenDecay)
			chance += GetDecayEffectValue(spell_id, SE_CriticalRegenDecay);

		if(chance && (zone->random.Int(0,99) < chance))
			return (value * 2);
	}
	return value;
}

int32 Bot::GetActSpellCasttime(uint16 spell_id, int32 casttime) {
	int32 cast_reducer = 0;
	cast_reducer += GetBotFocusEffect(BotfocusSpellHaste, spell_id);
	uint8 botlevel = GetLevel();
	uint8 botclass = GetClass();
	if (botlevel >= 51 && casttime >= 3000 && !BeneficialSpell(spell_id) && (botclass == SHADOWKNIGHT || botclass == RANGER || botclass == PALADIN || botclass == BEASTLORD ))
		cast_reducer += ((GetLevel() - 50) * 3);

	if((casttime >= 4000) && BeneficialSpell(spell_id) && IsBuffSpell(spell_id)) {
		switch (GetAA(aaSpellCastingDeftness)) {
			case 1:
				cast_reducer += 5;
				break;
			case 2:
				cast_reducer += 10;
				break;
			case 3:
				cast_reducer += 25;
				break;
		}

		switch (GetAA(aaQuickBuff)) {
			case 1:
				cast_reducer += 10;
				break;
			case 2:
				cast_reducer += 25;
				break;
			case 3:
				cast_reducer += 50;
				break;
		}
	}

	if(IsSummonSpell(spell_id)) {
		switch (GetAA(aaQuickSummoning)) {
			case 1:
				cast_reducer += 10;
				break;
			case 2:
				cast_reducer += 25;
				break;
			case 3:
				cast_reducer += 50;
				break;
		}
	}

	if(IsEvacSpell(spell_id)) {
		switch (GetAA(aaQuickEvacuation)) {
			case 1:
				cast_reducer += 10;
				break;
			case 2:
				cast_reducer += 25;
				break;
			case 3:
				cast_reducer += 50;
				break;
		}
	}

	if(IsDamageSpell(spell_id) && spells[spell_id].cast_time >= 4000) {
		switch (GetAA(aaQuickDamage)) {
			case 1:
				cast_reducer += 2;
				break;
			case 2:
				cast_reducer += 5;
				break;
			case 3:
				cast_reducer += 10;
				break;
		}
	}

	if (cast_reducer > RuleI(Spells, MaxCastTimeReduction))
		cast_reducer = RuleI(Spells, MaxCastTimeReduction);

	casttime = (casttime * (100 - cast_reducer) / 100);
	return casttime;
}

int32 Bot::GetActSpellCost(uint16 spell_id, int32 cost) {
	if(this->itembonuses.Clairvoyance && spells[spell_id].classes[(GetClass()%16) - 1] >= GetLevel() - 5) {
		int32 mana_back = (this->itembonuses.Clairvoyance * zone->random.Int(1, 100) / 100);
		if(mana_back > cost)
			mana_back = cost;

		cost -= mana_back;
	}

	float PercentManaReduction = 0;
	float SpecializeSkill = GetSpecializeSkillValue(spell_id);
	int SuccessChance = zone->random.Int(0, 100);
	float bonus = 1.0;
	switch(GetAA(aaSpellCastingMastery)) {
		case 1:
			bonus += 0.05;
			break;
		case 2:
			bonus += 0.15;
			break;
		case 3:
			bonus += 0.30;
			break;
	}

	bonus += (0.05 * GetAA(aaAdvancedSpellCastingMastery));

	if(SuccessChance <= (SpecializeSkill * 0.3 * bonus)) {
		PercentManaReduction = (1 + 0.05 * SpecializeSkill);
		switch(GetAA(aaSpellCastingMastery)) {
			case 1:
				PercentManaReduction += 2.5;
				break;
			case 2:
				PercentManaReduction += 5.0;
				break;
			case 3:
				PercentManaReduction += 10.0;
				break;
		}

		switch(GetAA(aaAdvancedSpellCastingMastery)) {
			case 1:
				PercentManaReduction += 2.5;
				break;
			case 2:
				PercentManaReduction += 5.0;
				break;
			case 3:
				PercentManaReduction += 10.0;
				break;
		}
	}

	int32 focus_redux = GetBotFocusEffect(BotfocusManaCost, spell_id);

	if(focus_redux > 0)
		PercentManaReduction += zone->random.Real(1, (double)focus_redux);

	cost -= (cost * (PercentManaReduction / 100));
	if(focus_redux >= 100) {
		uint32 buff_max = GetMaxTotalSlots();
		for (int buffSlot = 0; buffSlot < buff_max; buffSlot++) {
			if (buffs[buffSlot].spellid == 0 || buffs[buffSlot].spellid >= SPDAT_RECORDS)
				continue;

			if(IsEffectInSpell(buffs[buffSlot].spellid, SE_ReduceManaCost)) {
				if(CalcFocusEffect(focusManaCost, buffs[buffSlot].spellid, spell_id) == 100)
					cost = 1;
			}
		}
	}

	if(cost < 0)
		cost = 0;

	return cost;
}

float Bot::GetActSpellRange(uint16 spell_id, float range) {
	float extrange = 100;
	extrange += GetBotFocusEffect(BotfocusRange, spell_id);
	return ((range * extrange) / 100);
}

int32 Bot::GetActSpellDuration(uint16 spell_id, int32 duration) {
	int increase = 100;
	increase += GetBotFocusEffect(BotfocusSpellDuration, spell_id);
	int tic_inc = 0;	tic_inc = GetBotFocusEffect(BotfocusSpellDurByTic, spell_id);

	if(IsBeneficialSpell(spell_id)) {
		switch (GetAA(aaSpellCastingReinforcement)) {
			case 1:
				increase += 5;
				break;
			case 2:
				increase += 15;
				break;
			case 3:
				increase += 30;
				if (GetAA(aaSpellCastingReinforcementMastery) == 1)
					increase += 20;
				
				break;
		}

		if (GetAA(aaSpellCastingReinforcementMastery))
			increase += 20;
	}

	if(IsMezSpell(spell_id))
		tic_inc += GetAA(aaMesmerizationMastery);

	return (((duration * increase) / 100) + tic_inc);
}

float Bot::GetAOERange(uint16 spell_id) {
	float range;
	range = spells[spell_id].aoerange;
	if(range == 0)
		range = spells[spell_id].range;
		
	if(range == 0)
		range = 10;

	if(IsBardSong(spell_id) && IsBeneficialSpell(spell_id)) {
		float song_bonus = (aabonuses.SongRange + spellbonuses.SongRange + itembonuses.SongRange);
		range += (range * song_bonus / 100.0f);
	}
	range = GetActSpellRange(spell_id, range);
	return range;
}

bool Bot::SpellEffect(Mob* caster, uint16 spell_id, float partial) {
	bool Result = false;
	Result = Mob::SpellEffect(caster, spell_id, partial);
	if(IsGrouped()) {
		Group *g = GetGroup();
		if(g) {
			EQApplicationPacket hp_app;
			CreateHPPacket(&hp_app);
			for(int i=0; i<MAX_GROUP_MEMBERS; i++) {
				if(g->members[i] && g->members[i]->IsClient())
					g->members[i]->CastToClient()->QueuePacket(&hp_app);
			}
		}
	}
	return Result;
}

void Bot::DoBuffTic(const Buffs_Struct &buff, int slot, Mob* caster) {
	Mob::DoBuffTic(buff, slot, caster);
}

bool Bot::CastSpell(uint16 spell_id, uint16 target_id, uint16 slot, int32 cast_time, int32 mana_cost,
					uint32* oSpellWillFinish, uint32 item_slot, int16 *resist_adjust, uint32 aa_id) {
	bool Result = false;
	if(zone && !zone->IsSpellBlocked(spell_id, glm::vec3(GetPosition()))) {
		Log.Out(Logs::Detail, Logs::Spells, "CastSpell called for spell %s (%d) on entity %d, slot %d, time %d, mana %d, from item slot %d", spells[spell_id].name, spell_id, target_id, slot, cast_time, mana_cost, (item_slot==0xFFFFFFFF)?999:item_slot);

		if(casting_spell_id == spell_id)
			ZeroCastingVars();

		if(GetClass() != BARD) {
			if(!IsValidSpell(spell_id) || casting_spell_id || delaytimer || spellend_timer.Enabled() || IsStunned() || IsFeared() || IsMezzed() || (IsSilenced() && !IsDiscipline(spell_id)) || (IsAmnesiad() && IsDiscipline(spell_id))) {
				Log.Out(Logs::Detail, Logs::Spells, "Spell casting canceled: not able to cast now. Valid? %d, casting %d, waiting? %d, spellend? %d, stunned? %d, feared? %d, mezed? %d, silenced? %d", IsValidSpell(spell_id), casting_spell_id, delaytimer, spellend_timer.Enabled(), IsStunned(), IsFeared(), IsMezzed(), IsSilenced() );
				if(IsSilenced() && !IsDiscipline(spell_id))
					Message_StringID(13, SILENCED_STRING);
				
				if(IsAmnesiad() && IsDiscipline(spell_id))
					
					Message_StringID(13, MELEE_SILENCE);
				
				if(casting_spell_id)
					AI_Event_SpellCastFinished(false, casting_spell_slot);
				
				return false;
			}
		}

		if(IsDetrimentalSpell(spell_id) && !zone->CanDoCombat()){
			Message_StringID(13, SPELL_WOULDNT_HOLD);
			if(casting_spell_id)
				AI_Event_SpellCastFinished(false, casting_spell_slot);
			
			return false;
		}

		if(DivineAura()) {
			Log.Out(Logs::Detail, Logs::Spells, "Spell casting canceled: cannot cast while Divine Aura is in effect.");
			InterruptSpell(173, 0x121, false);
			return false;
		}
		
		if(slot < MAX_PP_MEMSPELL && !CheckFizzle(spell_id)) {
			int fizzle_msg = IsBardSong(spell_id) ? MISS_NOTE : SPELL_FIZZLE;
			InterruptSpell(fizzle_msg, 0x121, spell_id);

			uint32 use_mana = ((spells[spell_id].mana) / 4);
			Log.Out(Logs::Detail, Logs::Spells, "Spell casting canceled: fizzled. %d mana has been consumed", use_mana);
			SetMana(GetMana() - use_mana);
			return false;
		}

		if (HasActiveSong()) {
			Log.Out(Logs::Detail, Logs::Spells, "Casting a new spell/song while singing a song. Killing old song %d.", bardsong);
			bardsong = 0;
			bardsong_target_id = 0;
			bardsong_slot = 0;
			bardsong_timer.Disable();
		}
<<<<<<< HEAD

		Result = DoCastSpell(spell_id, target_id, slot, cast_time, mana_cost, oSpellWillFinish, item_slot, aa_id);
=======
		Result = DoCastSpell(spell_id, target_id, slot, cast_time, mana_cost, oSpellWillFinish, item_slot);
>>>>>>> 54818479
	}
	return Result;
}

bool Bot::SpellOnTarget(uint16 spell_id, Mob* spelltar) {
	bool Result = false;
	if(!IsValidSpell(spell_id))
		return false;

	if(spelltar) {
		if(spelltar->IsBot() && (spells[spell_id].targettype == ST_GroupTeleport)) {
			switch(spell_id) {
				// Paladin
			case 3577: // Wave of Life
			case 4065: // Blessing of Austerity
			case 1455: // Wave of Healing
			case 2589: // Healing Wave of Prexus
			case 3427: // Wave of Marr
			case 3683: // Ethereal Cleansing
			case 1283: // Celestial Cleansing
			case 3485: // Supernal Cleansing
			case 5293: // Pious Cleansing
			case 4893: // Wave of Trushar
			case 5295: // Jeron's Mark
			case 5296: // Wave of Piety
				// Bard
			case 4085: // Forpar's Aria of Affliction
			case 4083: // Rizlona's Embers
			case 4086: // Forpar's Psalm of Pain
			case 4084: // Rizlona's Fire
			case 6734: // Song of the Storm
			case 3651: // Wind of Marr
			case 4087: // Forpar's Verse of Venom
			case 3362: // Rizlona's Call of Flame
			case 4112: // Call of the Muse
			case 4872: // Echo of the Trusik
			case 4873: // Dark Echo
			case 5377: // Cantata of Life
			case 5380: // Yelhun's Mystic Call
			case 5382: // Eriki's Psalm of Power
			case 6666: // Storm Blade
			case 5388: // Ancient Call of Power
				// Cleric
			case 134: // Word of Health
			case 136: // Word of Healing
			case 1520: // Word of Vigor
			case 1521: // Word of Restoration
			case 1523: // Word of Redemption
			case 3471: // Word of Replenishment
			case 5270: // Word of Vivification
			case 2502: // Celestial Remedy
			case 2175: // Celestial Health
			case 1444: // Celestial Healing
			case 1522: // Celestial Elixir
			case 2180: // Etherial Elixir
			case 3047: // Kazad's Mark
			case 3475: // Supernal Elixir
			case 4053: // Blessing of Temperance
			case 4108: // Aura of Reverence
			case 4882: // Holy Elixir
			case 5259: // Pious Elixir
			case 5272: // Aura of Devotion
			case 5277: // Balikor's Mark
				// Enchanter
			case 5517: // Circle of Alendar
			case 6671: // Rune of Rikkukin
			case 6739: // Rune of the Scale
				// Shaman
			case 2521: // Talisman of the Beast
			case 4055: // Pack Shrew
			case 3842: // Blood of Nadox
			case 5417: // Champion
				// Druid
			case 4058: // Feral Pack
			case 2520: // Natures Recovery
				break;
			default:
				return false;
			}
		}

		if(((IsDetrimentalSpell(spell_id) && spelltar->IsBot()) || (IsDetrimentalSpell(spell_id) && spelltar->IsClient())) && !IsResurrectionEffects(spell_id))
			return false;

		if(spelltar->IsPet()) {
			for(int  i= 0; i < EFFECT_COUNT; ++i) {
				if(spells[spell_id].effectid[i] == SE_Illusion)
					return false;
			}
		}
		Result = Mob::SpellOnTarget(spell_id, spelltar);
	}
	return Result;
}

bool Bot::IsImmuneToSpell(uint16 spell_id, Mob *caster) {
	bool Result = false;
	if(!caster)
		return false;

	if(!IsSacrificeSpell(spell_id) && !(zone->GetZoneID() == 202) && !(this == caster)) {
		Result = Mob::IsImmuneToSpell(spell_id, caster);
		if(!Result) {
			if(caster->IsBot()) {
				if(spells[spell_id].targettype == ST_Undead) {
					if((GetBodyType() != BT_SummonedUndead) && (GetBodyType() != BT_Undead) && (GetBodyType() != BT_Vampire)) {
						Log.Out(Logs::Detail, Logs::Spells, "Bot's target is not an undead.");
						return true;
					}
				}
				if(spells[spell_id].targettype == ST_Summoned) {
					if((GetBodyType() != BT_SummonedUndead) && (GetBodyType() != BT_Summoned) && (GetBodyType() != BT_Summoned2) && (GetBodyType() != BT_Summoned3)) {
						Log.Out(Logs::Detail, Logs::Spells, "Bot's target is not a summoned creature.");
						return true;
					}
				}
			}

			Log.Out(Logs::Detail, Logs::Spells, "No bot immunities to spell %d found.", spell_id);
		}
	}

	return Result;
}

bool Bot::DetermineSpellTargets(uint16 spell_id, Mob *&spell_target, Mob *&ae_center, CastAction_type &CastAction) {
	bool Result = false;
	SpellTargetType targetType = spells[spell_id].targettype;
	if(targetType == ST_GroupClientAndPet) {
		if((spell_id == 1768 && zone->GetZoneID() == 202) || (!IsDetrimentalSpell(spell_id))) {
			CastAction = SingleTarget;
			return true;
		}
	}
	Result = Mob::DetermineSpellTargets(spell_id, spell_target, ae_center, CastAction);
	return Result;
}

bool Bot::DoCastSpell(uint16 spell_id, uint16 target_id, uint16 slot, int32 cast_time, int32 mana_cost, uint32* oSpellWillFinish, uint32 item_slot, uint32 aa_id) {
	bool Result = false;
	if(GetClass() == BARD) 
		cast_time = 0;

<<<<<<< HEAD
	Result = Mob::DoCastSpell(spell_id, target_id, slot, cast_time, mana_cost, oSpellWillFinish, item_slot, aa_id);

=======
	Result = Mob::DoCastSpell(spell_id, target_id, slot, cast_time, mana_cost, oSpellWillFinish, item_slot);
>>>>>>> 54818479
	if(oSpellWillFinish) {
		const SPDat_Spell_Struct &spell = spells[spell_id];
		*oSpellWillFinish = Timer::GetCurrentTime() + ((spell.recast_time > 20000) ? 10000 : spell.recast_time);
	}
	return Result;
}

int32 Bot::GenerateBaseManaPoints() {
	int32 bot_mana = 0;
	int32 WisInt = 0;
	int32 MindLesserFactor, MindFactor;
	int wisint_mana = 0;
	int base_mana = 0;
	int ConvertedWisInt = 0;
	switch(GetCasterClass()) {
		case 'I':
			WisInt = INT;
			if(GetOwner() && GetOwner()->CastToClient() && GetOwner()->CastToClient()->GetClientVersion() >= ClientVersion::SoD && RuleB(Character, SoDClientUseSoDHPManaEnd)) {
				if(WisInt > 100) {
					ConvertedWisInt = (((WisInt - 100) * 5 / 2) + 100);
					if(WisInt > 201)
						ConvertedWisInt -= ((WisInt - 201) * 5 / 4);
				}
				else
					ConvertedWisInt = WisInt;
					
				if(GetLevel() < 41) {
					wisint_mana = (GetLevel() * 75 * ConvertedWisInt / 1000);
					base_mana = (GetLevel() * 15);
				} else if(GetLevel() < 81) {
					wisint_mana = ((3 * ConvertedWisInt) + ((GetLevel() - 40) * 15 * ConvertedWisInt / 100));
					base_mana = (600 + ((GetLevel() - 40) * 30));
				} else {
					wisint_mana = (9 * ConvertedWisInt);
					base_mana = (1800 + ((GetLevel() - 80) * 18));
				}
				bot_mana = (base_mana + wisint_mana);
			} else {
				if(((WisInt - 199) / 2) > 0)
					MindLesserFactor = ((WisInt - 199) / 2);
				else
					MindLesserFactor = 0;
					
				MindFactor = WisInt - MindLesserFactor;
				if(WisInt > 100)
					bot_mana = (((5 * (MindFactor + 20)) / 2) * 3 * GetLevel() / 40);
				else
					bot_mana = (((5 * (MindFactor + 200)) / 2) * 3 * GetLevel() / 100);
			}
			break;
		case 'W':
			WisInt = WIS;
			if(GetOwner() && GetOwner()->CastToClient() && GetOwner()->CastToClient()->GetClientVersion() >= ClientVersion::SoD && RuleB(Character, SoDClientUseSoDHPManaEnd)) {
				if(WisInt > 100) {
					ConvertedWisInt = (((WisInt - 100) * 5 / 2) + 100);
					if(WisInt > 201)
						ConvertedWisInt -= ((WisInt - 201) * 5 / 4);
				} else
					ConvertedWisInt = WisInt;
				
				if(GetLevel() < 41) {
					wisint_mana = (GetLevel() * 75 * ConvertedWisInt / 1000);
					base_mana = (GetLevel() * 15);
				} else if(GetLevel() < 81) {
					wisint_mana = ((3 * ConvertedWisInt) + ((GetLevel() - 40) * 15 * ConvertedWisInt / 100));
					base_mana = (600 + ((GetLevel() - 40) * 30));
				} else {
					wisint_mana = (9 * ConvertedWisInt);
					base_mana = (1800 + ((GetLevel() - 80) * 18));
				}
				bot_mana = (base_mana + wisint_mana);
			} else {
				if(((WisInt - 199) / 2) > 0)
					MindLesserFactor = ((WisInt - 199) / 2);
				else
					MindLesserFactor = 0;
				
				MindFactor = (WisInt - MindLesserFactor);
				if(WisInt > 100)
					bot_mana = (((5 * (MindFactor + 20)) / 2) * 3 * GetLevel() / 40);
				else
					bot_mana = (((5 * (MindFactor + 200)) / 2) * 3 * GetLevel() / 100);
			}
			break;
		default:
			bot_mana = 0;
			break;
	}
	max_mana = bot_mana;
	return bot_mana;
}

void Bot::GenerateSpecialAttacks() {
	if(((GetClass() == MONK) || (GetClass() == WARRIOR) || (GetClass() == RANGER) || (GetClass() == BERSERKER))	&& (GetLevel() >= 60))
		SetSpecialAbility(SPECATK_TRIPLE, 1);
}

bool Bot::DoFinishedSpellAETarget(uint16 spell_id, Mob* spellTarget, uint16 slot, bool& stopLogic) {
	if(GetClass() == BARD) {
		if(!ApplyNextBardPulse(bardsong, this, bardsong_slot))
			InterruptSpell(SONG_ENDS_ABRUPTLY, 0x121, bardsong);
			
		stopLogic = true;
	}
	return true;
}

bool Bot::DoFinishedSpellSingleTarget(uint16 spell_id, Mob* spellTarget, uint16 slot, bool& stopLogic) {
	if(spellTarget) {
		if(IsGrouped() && (spellTarget->IsBot() || spellTarget->IsClient()) && RuleB(Bots, BotGroupBuffing)) {
			bool noGroupSpell = false;
			uint16 thespell = spell_id;
			for(int i=0; i < AIspells.size(); i++) {
				int j = BotGetSpells(i);
				int spelltype = BotGetSpellType(i);
				bool spellequal = (j == thespell);
				bool spelltypeequal = ((spelltype == 2) || (spelltype == 16) || (spelltype == 32));
				bool spelltypetargetequal = ((spelltype == 8) && (spells[thespell].targettype == ST_Self));
				bool spelltypeclassequal = ((spelltype == 1024) && (GetClass() == SHAMAN));
				bool slotequal = (slot == USE_ITEM_SPELL_SLOT);
				if(spellequal || slotequal) {
					if((spelltypeequal || spelltypetargetequal) || spelltypeclassequal || slotequal) {
						if(((spells[thespell].effectid[0] == 0) && (spells[thespell].base[0] < 0)) &&
							(spellTarget->GetHP() < ((spells[thespell].base[0] * (-1)) + 100))) {
							return false;
						}

						SpellOnTarget(thespell, spellTarget);
						noGroupSpell = true;
						stopLogic = true;
					}
				}
			}

			if(!noGroupSpell) {
				Group *g = GetGroup();
				if(g) {
					for(int i = 0; i < MAX_GROUP_MEMBERS;i++) {
						if(g->members[i]) {
							if((g->members[i]->GetClass() == NECROMANCER) && (IsEffectInSpell(thespell, SE_AbsorbMagicAtt) || IsEffectInSpell(thespell, SE_Rune))) {
							}
							else
								SpellOnTarget(thespell, g->members[i]);
								
							if(g->members[i] && g->members[i]->GetPetID())
								SpellOnTarget(thespell, g->members[i]->GetPet());
						}
					}
					SetMana(GetMana() - (GetActSpellCost(thespell, spells[thespell].mana) * (g->GroupCount() - 1)));
				}
			}
			stopLogic = true;
		}
	}
	return true;
}

bool Bot::DoFinishedSpellGroupTarget(uint16 spell_id, Mob* spellTarget, uint16 slot, bool& stopLogic) {
	bool isMainGroupMGB = false;
	if(isMainGroupMGB && (GetClass() != BARD)) {
		BotGroupSay(this, "MGB %s", spells[spell_id].name);
		SpellOnTarget(spell_id, this);
		entity_list.AESpell(this, this, spell_id, true);
	} else {
		Group *g = GetGroup();
		if(g) {
			for(int i = 0; i < MAX_GROUP_MEMBERS; ++i) {
				if(g->members[i]) {
					SpellOnTarget(spell_id, g->members[i]);
					if(g->members[i] && g->members[i]->GetPetID())
						SpellOnTarget(spell_id, g->members[i]->GetPet());
				}
			}
		}
	}
	stopLogic = true;
	return true;
}

void Bot::CalcBonuses() {
	memset(&itembonuses, 0, sizeof(StatBonuses));
	GenerateBaseStats();
	CalcItemBonuses(&itembonuses);
	CalcSpellBonuses(&spellbonuses);
	CalcAABonuses(&aabonuses);
	SetAttackTimer();
	CalcATK();
	CalcSTR();
	CalcSTA();
	CalcDEX();
	CalcAGI();
	CalcINT();
	CalcWIS();
	CalcCHA();
	CalcMR();
	CalcFR();
	CalcDR();
	CalcPR();
	CalcCR();
	CalcCorrup();
	GenerateArmorClass();
	CalcMaxHP();
	CalcMaxMana();
	CalcMaxEndurance();
	hp_regen = CalcHPRegen();
	mana_regen = CalcManaRegen();
	end_regen = CalcEnduranceRegen();
}

int32 Bot::CalcHPRegenCap(){
	int level = GetLevel();
	int32 hpregen_cap = 0;
	hpregen_cap = (RuleI(Character, ItemHealthRegenCap) + itembonuses.HeroicSTA / 25);
	hpregen_cap += (aabonuses.ItemHPRegenCap + spellbonuses.ItemHPRegenCap + itembonuses.ItemHPRegenCap);
	return (hpregen_cap * RuleI(Character, HPRegenMultiplier) / 100);
}

int32 Bot::CalcManaRegenCap(){
	int32 cap = RuleI(Character, ItemManaRegenCap) + aabonuses.ItemManaRegenCap;
	switch(GetCasterClass()) {
		case 'I':
			cap += (itembonuses.HeroicINT / 25);
			break;
		case 'W':
			cap += (itembonuses.HeroicWIS / 25);
			break;
	}
	return (cap * RuleI(Character, ManaRegenMultiplier) / 100);
}

int32 Bot::GetMaxStat() {
	int level = GetLevel();
	int32 base = 0;
	if (level < 61)
		base = 255;
	else if (GetOwner() && GetOwner()->CastToClient() && GetOwner()->CastToClient()->GetClientVersion() >= ClientVersion::SoF)
		base = (255 + 5 * (level - 60));
	else if (level < 71)
		base = (255 + 5 * (level - 60));
	else
		base = 330;

	return base;
}

int32 Bot::GetMaxResist() {
	int level = GetLevel();
	int32 base = 500;
	if(level > 60)
		base += ((level - 60) * 5);

	return base;
}

int32 Bot::GetMaxSTR() {
	return (GetMaxStat() + itembonuses.STRCapMod + spellbonuses.STRCapMod + aabonuses.STRCapMod);
}

int32 Bot::GetMaxSTA() {
	return (GetMaxStat() + itembonuses.STACapMod + spellbonuses.STACapMod + aabonuses.STACapMod);
}

int32 Bot::GetMaxDEX() {
	return (GetMaxStat() + itembonuses.DEXCapMod + spellbonuses.DEXCapMod + aabonuses.DEXCapMod);
}

int32 Bot::GetMaxAGI() {
	return (GetMaxStat() + itembonuses.AGICapMod + spellbonuses.AGICapMod + aabonuses.AGICapMod);
}

int32 Bot::GetMaxINT() {
	return (GetMaxStat() + itembonuses.INTCapMod + spellbonuses.INTCapMod + aabonuses.INTCapMod);
}

int32 Bot::GetMaxWIS() {
	return (GetMaxStat() + itembonuses.WISCapMod + spellbonuses.WISCapMod + aabonuses.WISCapMod);
}
int32 Bot::GetMaxCHA() {
	return (GetMaxStat() + itembonuses.CHACapMod + spellbonuses.CHACapMod + aabonuses.CHACapMod);
}

int32 Bot::GetMaxMR() {
	return (GetMaxResist() + itembonuses.MRCapMod + spellbonuses.MRCapMod + aabonuses.MRCapMod);
}

int32 Bot::GetMaxPR() {
	return (GetMaxResist() + itembonuses.PRCapMod + spellbonuses.PRCapMod + aabonuses.PRCapMod);
}

int32 Bot::GetMaxDR() {
	return (GetMaxResist() + itembonuses.DRCapMod + spellbonuses.DRCapMod + aabonuses.DRCapMod);
}

int32 Bot::GetMaxCR() {
	return (GetMaxResist() + itembonuses.CRCapMod + spellbonuses.CRCapMod + aabonuses.CRCapMod);
}

int32 Bot::GetMaxFR() {
	return (GetMaxResist() + itembonuses.FRCapMod + spellbonuses.FRCapMod + aabonuses.FRCapMod);
}

int32 Bot::GetMaxCorrup() {
	return (GetMaxResist() + itembonuses.CorrupCapMod + spellbonuses.CorrupCapMod + aabonuses.CorrupCapMod);
}

int32 Bot::CalcSTR() {
	int32 val = (STR + itembonuses.STR + spellbonuses.STR);
	int32 mod = aabonuses.STR;
	if(val > 255 && GetLevel() <= 60)
		val = 255;
	
	STR = (val + mod);
	if(STR < 1)
		STR = 1;

	int m = GetMaxSTR();
	if(STR > m)
		STR = m;

	return STR;
}

int32 Bot::CalcSTA() {
	int32 val = (STA + itembonuses.STA + spellbonuses.STA);
	int32 mod = aabonuses.STA;
	if(val > 255 && GetLevel() <= 60)
		val = 255;
	
	STA = (val + mod);
	if(STA < 1)
		STA = 1;

	int m = GetMaxSTA();
	if(STA > m)
		STA = m;

	return STA;
}

int32 Bot::CalcAGI() {
	int32 val = (AGI + itembonuses.AGI + spellbonuses.AGI);
	int32 mod = aabonuses.AGI;
	if(val > 255 && GetLevel() <= 60)
		val = 255;

	AGI = (val + mod);
	if(AGI < 1)
		AGI = 1;

	int m = GetMaxAGI();
	if(AGI > m)
		AGI = m;

	return AGI;
}

int32 Bot::CalcDEX() {
	int32 val = (DEX + itembonuses.DEX + spellbonuses.DEX);
	int32 mod = aabonuses.DEX;
	if(val > 255 && GetLevel() <= 60)
		val = 255;
	
	DEX = (val + mod);
	if(DEX < 1)
		DEX = 1;

	int m = GetMaxDEX();
	if(DEX > m)
		DEX = m;

	return DEX;
}

int32 Bot::CalcINT() {
	int32 val = (INT + itembonuses.INT + spellbonuses.INT);
	int32 mod = aabonuses.INT;
	if(val > 255 && GetLevel() <= 60)
		val = 255;
	
	INT = (val + mod);

	if(INT < 1)
		INT = 1;
	
	int m = GetMaxINT();
	if(INT > m)
		INT = m;

	return INT;
}

int32 Bot::CalcWIS() {
	int32 val = (WIS + itembonuses.WIS + spellbonuses.WIS);
	int32 mod = aabonuses.WIS;
	if(val > 255 && GetLevel() <= 60)
		val = 255;
	
	WIS = (val + mod);

	if(WIS < 1)
		WIS = 1;

	int m = GetMaxWIS();
	if(WIS > m)
		WIS = m;

	return WIS;
}

int32 Bot::CalcCHA() {
	int32 val = (CHA + itembonuses.CHA + spellbonuses.CHA);
	int32 mod = aabonuses.CHA;
	if(val > 255 && GetLevel() <= 60)
		val = 255;
	
	CHA = (val + mod);

	if(CHA < 1)
		CHA = 1;

	int m = GetMaxCHA();
	if(CHA > m)
		CHA = m;

	return CHA;
}

int32 Bot::CalcMR() {
	MR += (itembonuses.MR + spellbonuses.MR + aabonuses.MR);
	if(GetClass() == WARRIOR)
		MR += (GetLevel() / 2);

	if(MR < 1)
		MR = 1;

	if(MR > GetMaxMR())
		MR = GetMaxMR();

	return MR;
}

int32 Bot::CalcFR() {
	int c = GetClass();
	if(c == RANGER) {
		FR += 4;
		int l = GetLevel();
		if(l > 49)
			FR += (l - 49);
	}

	FR += (itembonuses.FR + spellbonuses.FR + aabonuses.FR);

	if(FR < 1)
		FR = 1;

	if(FR > GetMaxFR())
		FR = GetMaxFR();

	return FR;
}

int32 Bot::CalcDR() {
	int c = GetClass();
	if(c == PALADIN) {
		DR += 8;
		int l = GetLevel();
		if(l > 49)
			DR += (l - 49);
	} else if(c == SHADOWKNIGHT) {
		DR += 4;
		int l = GetLevel();
		if(l > 49)
			DR += (l - 49);
	}

	DR += (itembonuses.DR + spellbonuses.DR + aabonuses.DR);
	if(DR < 1)
		DR = 1;

	if(DR > GetMaxDR())
		DR = GetMaxDR();

	return DR;
}

int32 Bot::CalcPR() {
	int c = GetClass();
	if(c == ROGUE) {
		PR += 8;
		int l = GetLevel();
		if(l > 49)
			PR += (l - 49);
	} else if(c == SHADOWKNIGHT) {
		PR += 4;
		int l = GetLevel();
		if(l > 49)
			PR += (l - 49);
	}

	PR += (itembonuses.PR + spellbonuses.PR + aabonuses.PR);

	if(PR < 1)
		PR = 1;

	if(PR > GetMaxPR())
		PR = GetMaxPR();

	return PR;
}

int32 Bot::CalcCR() {
	int c = GetClass();
	if(c == RANGER) {
		CR += 4;
		int l = GetLevel();
		if(l > 49)
			CR += (l - 49);
	}

	CR += (itembonuses.CR + spellbonuses.CR + aabonuses.CR);

	if(CR < 1)
		CR = 1;

	if(CR > GetMaxCR())
		CR = GetMaxCR();

	return CR;
}

int32 Bot::CalcCorrup() {
	Corrup = (Corrup + itembonuses.Corrup + spellbonuses.Corrup + aabonuses.Corrup);
	if(Corrup > GetMaxCorrup())
		Corrup = GetMaxCorrup();

	return Corrup;
}

int32 Bot::CalcATK() {
	ATK = (itembonuses.ATK + spellbonuses.ATK + aabonuses.ATK + GroupLeadershipAAOffenseEnhancement());
	return ATK;
}

void Bot::CalcRestState() {
	if(!RuleI(Character, RestRegenPercent))
		return;

	RestRegenHP = RestRegenMana = RestRegenEndurance = 0;
	if(IsEngaged() || !IsSitting() || !rest_timer.Check(false))
		return;

	uint32 buff_count = GetMaxTotalSlots();
	for (unsigned int j = 0; j < buff_count; j++) {
		if(buffs[j].spellid != SPELL_UNKNOWN) {
			if(IsDetrimentalSpell(buffs[j].spellid) && (buffs[j].ticsremaining > 0))
				if(!DetrimentalSpellAllowsRest(buffs[j].spellid))
					return;
		}
	}

	RestRegenHP = (GetMaxHP() * RuleI(Character, RestRegenPercent) / 100);
	RestRegenMana = (GetMaxMana() * RuleI(Character, RestRegenPercent) / 100);
	if(RuleB(Character, RestRegenEndurance))
		RestRegenEndurance = (GetMaxEndurance() * RuleI(Character, RestRegenPercent) / 100);
}

int32 Bot::LevelRegen() {
	int level = GetLevel();
	bool bonus = GetRaceBitmask(_baseRace) & RuleI(Character, BaseHPRegenBonusRaces);
	uint8 multiplier1 = bonus ? 2 : 1;
	int32 hp = 0;
	if (level < 51) {
		if (IsSitting()) {
			if (level < 20)
				hp += (2 * multiplier1);
			else if (level < 50)
				hp += (3 * multiplier1);
			else
				hp += (4 * multiplier1);
		} else
			hp += (1 * multiplier1);
	} else {
		int32 tmp = 0;
		float multiplier2 = 1;
		if (level < 56) {
			tmp = 2;
			if (bonus)
				multiplier2 = 3;
		} else if (level < 60) {
			tmp = 3;
			if (bonus)
				multiplier2 = 3.34;
		}
		else if (level < 61) {
			tmp = 4;
			if (bonus)
				multiplier2 = 3;
		} else if (level < 63) {
			tmp = 5;
			if (bonus)
				multiplier2 = 2.8;
		} else if (level < 65) {
			tmp = 6;
			if (bonus)
				multiplier2 = 2.67;
		} else {
			tmp = 7;
			if (bonus)
				multiplier2 = 2.58;
		}
		hp += (int32(float(tmp) * multiplier2));
	}
	return hp;
}

int32 Bot::CalcHPRegen() {
	int32 regen = (LevelRegen() + itembonuses.HPRegen + spellbonuses.HPRegen);
	regen += (aabonuses.HPRegen + GroupLeadershipAAHealthRegeneration());
	regen = ((regen * RuleI(Character, HPRegenMultiplier)) / 100);
	return regen;
}

int32 Bot::CalcManaRegen() {
	uint8 level = GetLevel();
	uint8 botclass = GetClass();
	int32 regen = 0;
	if (IsSitting()) {
		BuffFadeBySitModifier();
		if(botclass != WARRIOR && botclass != MONK && botclass != ROGUE && botclass != BERSERKER) {
			regen = ((((GetSkill(SkillMeditate) / 10) + (level - (level / 4))) / 4) + 4);
			regen += (spellbonuses.ManaRegen + itembonuses.ManaRegen);
		} else
			regen = (2 + spellbonuses.ManaRegen + itembonuses.ManaRegen);
	} else
		regen = (2 + spellbonuses.ManaRegen + itembonuses.ManaRegen);

	if(GetCasterClass() == 'I')
		regen += (itembonuses.HeroicINT / 25);
	else if(GetCasterClass() == 'W')
		regen += (itembonuses.HeroicWIS / 25);
	else
		regen = 0;

	regen += aabonuses.ManaRegen;
	regen = ((regen * RuleI(Character, ManaRegenMultiplier)) / 100);
	float mana_regen_rate = RuleR(Bots, BotManaRegen);
	if(mana_regen_rate < 0.0f)
		mana_regen_rate = 0.0f;

	regen = (regen * mana_regen_rate);
	return regen;
}

uint32 Bot::GetClassHPFactor() {
	uint32 factor;
	switch(GetClass()) {
		case BEASTLORD:
		case BERSERKER:
		case MONK:
		case ROGUE:
		case SHAMAN:
			factor = 255;
			break;
		case BARD:
		case CLERIC:
			factor = 264;
			break;
		case SHADOWKNIGHT:
		case PALADIN:
			factor = 288;
			break;
		case RANGER:
			factor = 276;
			break;
		case WARRIOR:
			factor = 300;
			break;
		default:
			factor = 240;
			break;
	}
	return factor;
}

int32 Bot::CalcMaxHP() {
	int32 bot_hp = 0;
	uint32 nd = 10000;
	bot_hp += (GenerateBaseHitPoints() + itembonuses.HP);
	nd += aabonuses.MaxHP;
	bot_hp = ((float)bot_hp * (float)nd / (float)10000);
	bot_hp += (spellbonuses.HP + aabonuses.HP);
	bot_hp += GroupLeadershipAAHealthEnhancement();
	bot_hp += (bot_hp * ((spellbonuses.MaxHPChange + itembonuses.MaxHPChange) / 10000.0f));
	max_hp = bot_hp;
	if (cur_hp > max_hp)
		cur_hp = max_hp;

	int hp_perc_cap = spellbonuses.HPPercCap[0];
	if(hp_perc_cap) {
		int curHP_cap = ((max_hp * hp_perc_cap) / 100);
		if (cur_hp > curHP_cap || (spellbonuses.HPPercCap[1] && cur_hp > spellbonuses.HPPercCap[1]))
			cur_hp = curHP_cap;
	}
	return max_hp;
}

int32 Bot::CalcMaxEndurance() {
	max_end = (CalcBaseEndurance() + spellbonuses.Endurance + itembonuses.Endurance);
	if (max_end < 0)
		max_end = 0;

	if (cur_end > max_end)
		cur_end = max_end;

	int end_perc_cap = spellbonuses.EndPercCap[0];
	if(end_perc_cap) {
		int curEnd_cap = ((max_end * end_perc_cap) / 100);
		if (cur_end > curEnd_cap || (spellbonuses.EndPercCap[1] && cur_end > spellbonuses.EndPercCap[1]))
			cur_end = curEnd_cap;
	}

	return max_end;
}

int32 Bot::CalcBaseEndurance() {
	int32 base_end = 0;
	int32 base_endurance = 0;
	int32 ConvertedStats = 0;
	int32 sta_end = 0;
	int Stats = 0;
	if(GetOwner() && GetOwner()->CastToClient() && GetOwner()->CastToClient()->GetClientVersion() >= ClientVersion::SoD && RuleB(Character, SoDClientUseSoDHPManaEnd)) {
		int HeroicStats = 0;
		Stats = ((GetSTR() + GetSTA() + GetDEX() + GetAGI()) / 4);
		HeroicStats = ((GetHeroicSTR() + GetHeroicSTA() + GetHeroicDEX() + GetHeroicAGI()) / 4);
		if (Stats > 100) {
			ConvertedStats = (((Stats - 100) * 5 / 2) + 100);
			if (Stats > 201)
				ConvertedStats -= ((Stats - 201) * 5 / 4);
		} else
			ConvertedStats = Stats;

		if (GetLevel() < 41) {
			sta_end = (GetLevel() * 75 * ConvertedStats / 1000);
			base_endurance = (GetLevel() * 15);
		} else if (GetLevel() < 81) {
			sta_end = ((3 * ConvertedStats) + ((GetLevel() - 40) * 15 * ConvertedStats / 100));
			base_endurance = (600 + ((GetLevel() - 40) * 30));
		} else {
			sta_end = (9 * ConvertedStats);
			base_endurance = (1800 + ((GetLevel() - 80) * 18));
		}
		base_end = (base_endurance + sta_end + (HeroicStats * 10));
	} else {
		Stats = (GetSTR()+GetSTA()+GetDEX()+GetAGI());
		int LevelBase = (GetLevel() * 15);
		int at_most_800 = Stats;
		if(at_most_800 > 800)
			at_most_800 = 800;

		int Bonus400to800 = 0;
		int HalfBonus400to800 = 0;
		int Bonus800plus = 0;
		int HalfBonus800plus = 0;
		int BonusUpto800 = int(at_most_800 / 4) ;
		if(Stats > 400) {
			Bonus400to800 = int((at_most_800 - 400) / 4);
			HalfBonus400to800 = int(std::max((at_most_800 - 400), 0) / 8);
			if(Stats > 800) {
				Bonus800plus = (int((Stats - 800) / 8) * 2);
				HalfBonus800plus = int((Stats - 800) / 16);
			}
		}
		int bonus_sum = (BonusUpto800 + Bonus400to800 + HalfBonus400to800 + Bonus800plus + HalfBonus800plus);
		base_end = LevelBase;
		base_end += ((bonus_sum * 3 * GetLevel()) / 40);
	}
	return base_end;
}

int32 Bot::CalcEnduranceRegen() {
	int32 regen = (int32(GetLevel() * 4 / 10) + 2);
	regen += (spellbonuses.EnduranceRegen + itembonuses.EnduranceRegen);
	return (regen * RuleI(Character, EnduranceRegenMultiplier) / 100);
}

int32 Bot::CalcEnduranceRegenCap() {
	int cap = (RuleI(Character, ItemEnduranceRegenCap) + itembonuses.HeroicSTR / 25 + itembonuses.HeroicDEX / 25 + itembonuses.HeroicAGI / 25 + itembonuses.HeroicSTA / 25);
	return (cap * RuleI(Character, EnduranceRegenMultiplier) / 100);
}

void Bot::SetEndurance(int32 newEnd) {
	if(newEnd < 0)
		newEnd = 0;
	else if(newEnd > GetMaxEndurance())
		newEnd = GetMaxEndurance();

	cur_end = newEnd;
}

void Bot::DoEnduranceUpkeep() {
	int upkeep_sum = 0;
	int cost_redux = (spellbonuses.EnduranceReduction + itembonuses.EnduranceReduction);
	uint32 buffs_i;
	uint32 buff_count = GetMaxTotalSlots();
	for (buffs_i = 0; buffs_i < buff_count; buffs_i++) {
		if (buffs[buffs_i].spellid != SPELL_UNKNOWN) {
			int upkeep = spells[buffs[buffs_i].spellid].EndurUpkeep;
			if(upkeep > 0) {
				if(cost_redux > 0) {
					if(upkeep <= cost_redux)
						continue;
					
					upkeep -= cost_redux;
				}
				
				if((upkeep+upkeep_sum) > GetEndurance())
					BuffFadeBySlot(buffs_i);
				else
					upkeep_sum += upkeep;
			}
		}
	}

	if(upkeep_sum != 0)
		SetEndurance(GetEndurance() - upkeep_sum);
}

void Bot::Camp(bool databaseSave) {
	Sit();

	if(IsGrouped())
		RemoveBotFromGroup(this, GetGroup());

	if(GetInHealRotation())
		GetHealRotationLeader()->RemoveHealRotationMember(this);

	if(databaseSave)
		Save();

	Depop();
}

void Bot::Zone() {
	if(HasGroup())
		GetGroup()->MemberZoned(this);

	Save();
	Depop();
}

bool Bot::IsArcheryRange(Mob *target) {
	bool result = false;
	if(target) {
		float range = (GetBotArcheryRange() + 5.0);
		range *= range;
		float targetDistance = DistanceSquaredNoZ(m_Position, target->GetPosition());
		float minRuleDistance = (RuleI(Combat, MinRangedAttackDist) * RuleI(Combat, MinRangedAttackDist));
		if((targetDistance > range) || (targetDistance < minRuleDistance))
			result = false;
		else
			result = true;
	}
	return result;
}

bool Bot::IsBotCasterCombatRange(Mob *target) {
	bool result = false;
	if(target) {
		float range = BotAISpellRange;
		range *= range;
		range *= .5;
		float targetDistance = DistanceSquaredNoZ(m_Position, target->GetPosition());
		if(targetDistance > range)
			result = false;
		else
			result = true;
	}

	return result;
}

bool Bot::IsGroupPrimaryHealer() {
	bool result = false;
	uint8 botclass = GetClass();
	if(HasGroup()) {
		Group *g = GetGroup();
		switch(botclass) {
			case CLERIC: {
				result = true;
				break;
			}
			case DRUID: {
				result = GroupHasClericClass(g) ? false : true;
				break;
			}
			case SHAMAN: {
				result = (GroupHasClericClass(g) || GroupHasDruidClass(g)) ? false : true;
				break;
			}
			case PALADIN:
			case RANGER:
			case BEASTLORD: {
				result = GroupHasPriestClass(g) ? false : true;
				break;
			}
			default: {
				result = false;
				break;
			}
		}
	}

	return result;
}

bool Bot::IsGroupPrimarySlower() {
	bool result = false;
	uint8 botclass = GetClass();
	if(HasGroup()) {
		Group *g = GetGroup();
		switch(botclass) {
			case SHAMAN: {
				result = true;
				break;
			}
			case ENCHANTER: {
				result = GroupHasShamanClass(g) ? false : true;
				break;
			}
			case BEASTLORD: {
				result = (GroupHasShamanClass(g) || GroupHasEnchanterClass(g)) ? false : true;
				break;
			}
			default: {
				result = false;
				break;
			}
		}
	}

	return result;
}

bool Bot::CanHeal() {
	bool result = false;

	if(!AI_HasSpells())
		return false;

	BotSpell botSpell;
	botSpell.SpellId = 0;
	botSpell.SpellIndex = 0;
	botSpell.ManaCost = 0;

	botSpell = GetFirstBotSpellBySpellType(this, SpellType_Heal);

	if(botSpell.SpellId != 0)
		result = true;
	
	return result;
}

bool Bot::CalculateNewPosition2(float x, float y, float z, float speed, bool checkZ) {
	return MakeNewPositionAndSendUpdate(x, y, z, speed, checkZ);
}

void Bot::BotGroupOrderFollow(Group* group, Client* client) {
	if(group && client) {
		Mob* groupLeader = group->GetLeader();
		if(groupLeader) {
			for(int i = 0; i< MAX_GROUP_MEMBERS; i++) {
				if(group->members[i] && group->members[i]->IsBot()) {
					Bot* botGroupMember = group->members[i]->CastToBot();
					if(botGroupMember && botGroupMember->GetBotOwnerCharacterID() == client->CharacterID()) {
						if(group->IsLeader(botGroupMember) && botGroupMember->GetBotOwner()) {
							botGroupMember->SetFollowID(botGroupMember->GetBotOwner()->GetID());
							if(botGroupMember->GetBotOwner())
								botGroupMember->BotGroupSay(botGroupMember, "Following %s.", botGroupMember->GetBotOwner()->GetName());
						} else {
							botGroupMember->SetFollowID(groupLeader->GetID());
							botGroupMember->BotGroupSay(botGroupMember, "Following %s.", groupLeader->GetCleanName());
						}

						botGroupMember->WipeHateList();
						if(botGroupMember->HasPet() && botGroupMember->GetPet())
							botGroupMember->GetPet()->WipeHateList();
					}
				}
			}
		}
	}
}

void Bot::BotGroupOrderGuard(Group* group, Client* client) {
	if(group && client) {
		for(int i = 0; i< MAX_GROUP_MEMBERS; i++) {
			if(group->members[i] && group->members[i]->IsBot()) {
				Bot* botGroupMember = group->members[i]->CastToBot();
				if(botGroupMember && botGroupMember->GetBotOwnerCharacterID() == client->CharacterID()) {
					botGroupMember->SetFollowID(0);
					botGroupMember->BotGroupSay(botGroupMember, "Guarding here.");
					botGroupMember->WipeHateList();
					if(botGroupMember->HasPet() && botGroupMember->GetPet())
						botGroupMember->GetPet()->WipeHateList();
				}
			}
		}
	}
}

void Bot::BotGroupOrderAttack(Group* group, Mob* target, Client* client) {
	if(group && target) {
		Mob* groupLeader = group->GetLeader();
		if(groupLeader) {
			for(int i=0; i < MAX_GROUP_MEMBERS; i++) {
				if(group->members[i] && group->members[i]->IsBot()) {
					Bot* botGroupMember = group->members[i]->CastToBot();
					if(botGroupMember->GetBotOwnerCharacterID() == client->CharacterID()) {
						botGroupMember->WipeHateList();
						botGroupMember->AddToHateList(target, 1);
						if(botGroupMember->HasPet() && botGroupMember->GetPet()) {
							botGroupMember->GetPet()->WipeHateList();
							botGroupMember->GetPet()->AddToHateList(target, 1);
						}
					}
				}
			}
		}
	}
}

void Bot::BotGroupSummon(Group* group, Client* client) {
	if(group) {
		for(int i = 0; i < MAX_GROUP_MEMBERS; i++) {
			if(group->members[i] && group->members[i]->IsBot()) {
				Bot* botMember = group->members[i]->CastToBot();
				if(botMember->GetBotOwnerCharacterID() == client->CharacterID()) {
					botMember->SetTarget(botMember->GetBotOwner());
					botMember->WipeHateList();
					botMember->Warp(glm::vec3(botMember->GetBotOwner()->GetPosition()));
					if(botMember->HasPet() && botMember->GetPet()) {
						botMember->GetPet()->SetTarget(botMember);
						botMember->GetPet()->WipeHateList();
						botMember->GetPet()->Warp(glm::vec3(botMember->GetBotOwner()->GetPosition()));
					}
				}
			}
		}
	}
}

Bot* Bot::GetBotByBotClientOwnerAndBotName(Client* c, std::string botName) {
	Bot* Result = 0;
	if(c) {
		std::list<Bot*> BotList = entity_list.GetBotsByBotOwnerCharacterID(c->CharacterID());
		if(!BotList.empty()) {
			for(std::list<Bot*>::iterator botListItr = BotList.begin(); botListItr != BotList.end(); ++botListItr) {
				if(std::string((*botListItr)->GetCleanName()) == botName) {
					Result = (*botListItr);
					break;
				}
			}
		}
	}
	return Result;
}

void Bot::ProcessBotGroupInvite(Client* c, std::string botName) {
	if(c) {
		Bot* invitedBot = GetBotByBotClientOwnerAndBotName(c, botName);

		if(invitedBot && !invitedBot->HasGroup()) {
			if(!c->IsGrouped()) {
				Group *g = new Group(c);
				if(AddBotToGroup(invitedBot, g)) {
					entity_list.AddGroup(g);
					database.SetGroupLeaderName(g->GetID(), c->GetName());
					g->SaveGroupLeaderAA();
					database.SetGroupID(c->GetName(), g->GetID(), c->CharacterID());
					database.SetGroupID(invitedBot->GetCleanName(), g->GetID(), invitedBot->GetBotID());
				}
			} else {
				AddBotToGroup(invitedBot, c->GetGroup());
				database.SetGroupID(invitedBot->GetCleanName(), c->GetGroup()->GetID(), invitedBot->GetBotID());
			}
		}
	}
}

// Processes a group disband request from a Client for a Bot.
void Bot::ProcessBotGroupDisband(Client* c, std::string botName) {
	if(c) {
		Bot* tempBot = 0;

		if(botName.empty())
			tempBot = GetFirstBotInGroup(c->GetGroup());
		else
			tempBot = GetBotByBotClientOwnerAndBotName(c, botName);

		RemoveBotFromGroup(tempBot, c->GetGroup());
	}
}

// Handles all client zone change event
void Bot::ProcessClientZoneChange(Client* botOwner) {
	if(botOwner) {
		std::list<Bot*> BotList = entity_list.GetBotsByBotOwnerCharacterID(botOwner->CharacterID());

		for(std::list<Bot*>::iterator itr = BotList.begin(); itr != BotList.end(); ++itr) {
			Bot* tempBot = *itr;

			if(tempBot) {
				if(tempBot->HasGroup()) {
					Group* g = tempBot->GetGroup();
					if(g && g->GetLeader()) {
						Mob* tempGroupLeader = tempBot->GetGroup()->GetLeader();
						if(tempGroupLeader && tempGroupLeader->IsClient()) {
							if(tempBot->GetBotOwnerCharacterID() == tempGroupLeader->CastToClient()->CharacterID())
								tempBot->Zone();
							else
								tempBot->Camp();
						}
					}
					else
						tempBot->Camp();
				}
				else
					tempBot->Camp();
			}
		}
	}
}

// Finds and returns the first Bot object found in specified group
Bot* Bot::GetFirstBotInGroup(Group* group) {
	Bot* Result = 0;

	if(group) {
		for(int Counter = 0; Counter < MAX_GROUP_MEMBERS; Counter++) {
			if (group->members[Counter] == nullptr) {
				continue;
			}

			if(group->members[Counter]->IsBot()) {
				Result = group->members[Counter]->CastToBot();
				break;
			}
		}
	}

	return Result;
}

// Processes a client request to inspect a bot's equipment.
void Bot::ProcessBotInspectionRequest(Bot* inspectedBot, Client* client) {
	if(inspectedBot && client) {
		EQApplicationPacket* outapp = new EQApplicationPacket(OP_InspectAnswer, sizeof(InspectResponse_Struct));
		InspectResponse_Struct* insr = (InspectResponse_Struct*) outapp->pBuffer;
		insr->TargetID = inspectedBot->GetNPCTypeID();
		insr->playerid = inspectedBot->GetID();

		const Item_Struct* item = 0;
		const ItemInst* inst = 0;

		// Modded to display power source items (will only show up on SoF+ client inspect windows though.)
		// I don't think bots are currently coded to use them..but, you'll have to use '#bot inventory list'
		// to see them on a Titanium client when/if they are activated.
		for(int16 L = EmuConstants::EQUIPMENT_BEGIN; L <= MainWaist; L++) {
			inst = inspectedBot->GetBotItem(L);

			if(inst) {
				item = inst->GetItem();
				if(item) {
					strcpy(insr->itemnames[L], item->Name);
					insr->itemicons[L] = item->Icon;
				}
				else
					insr->itemicons[L] = 0xFFFFFFFF;
			}
		}

		inst = inspectedBot->GetBotItem(MainPowerSource);

		if(inst) {
			item = inst->GetItem();
			if(item) {
				strcpy(insr->itemnames[SoF::slots::MainPowerSource], item->Name);
				insr->itemicons[SoF::slots::MainPowerSource] = item->Icon;
			}
			else
				insr->itemicons[SoF::slots::MainPowerSource] = 0xFFFFFFFF;
		}

		inst = inspectedBot->GetBotItem(MainAmmo);

		if(inst) {
			item = inst->GetItem();
			if(item) {
				strcpy(insr->itemnames[SoF::slots::MainAmmo], item->Name);
				insr->itemicons[SoF::slots::MainAmmo] = item->Icon;
			}
			else
				insr->itemicons[SoF::slots::MainAmmo] = 0xFFFFFFFF;
		}

		strcpy(insr->text, inspectedBot->GetInspectMessage().text);

		client->QueuePacket(outapp); // Send answer to requester
	}
}

void Bot::CalcItemBonuses(StatBonuses* newbon)
{
	const Item_Struct* itemtmp = 0;

	for (int i = EmuConstants::EQUIPMENT_BEGIN; i <= (EmuConstants::EQUIPMENT_END + 1); ++i) {
		const ItemInst* item = GetBotItem((i == 22 ? 9999 : i));
		if(item) {
			AddItemBonuses(item, newbon);
		}
	}

	// Caps
	if(newbon->HPRegen > CalcHPRegenCap())
		newbon->HPRegen = CalcHPRegenCap();

	if(newbon->ManaRegen > CalcManaRegenCap())
		newbon->ManaRegen = CalcManaRegenCap();

	if(newbon->EnduranceRegen > CalcEnduranceRegenCap())
		newbon->EnduranceRegen = CalcEnduranceRegenCap();
}

void Bot::AddItemBonuses(const ItemInst *inst, StatBonuses* newbon, bool isAug, bool isTribute) {
	if(!inst || !inst->IsType(ItemClassCommon))
	{
		return;
	}

	if(inst->GetAugmentType()==0 && isAug == true)
	{
		return;
	}

	const Item_Struct *item = inst->GetItem();

	if(!isTribute && !inst->IsEquipable(GetBaseRace(),GetClass()))
	{
		if(item->ItemType != ItemTypeFood && item->ItemType != ItemTypeDrink)
			return;
	}

	if(GetLevel() < item->ReqLevel)
	{
		return;
	}

	if(GetLevel() >= item->RecLevel)
	{
		newbon->AC += item->AC;
		newbon->HP += item->HP;
		newbon->Mana += item->Mana;
		newbon->Endurance += item->Endur;
		newbon->ATK += item->Attack;
		newbon->STR += (item->AStr + item->HeroicStr);
		newbon->STA += (item->ASta + item->HeroicSta);
		newbon->DEX += (item->ADex + item->HeroicDex);
		newbon->AGI += (item->AAgi + item->HeroicAgi);
		newbon->INT += (item->AInt + item->HeroicInt);
		newbon->WIS += (item->AWis + item->HeroicWis);
		newbon->CHA += (item->ACha + item->HeroicCha);

		newbon->MR += (item->MR + item->HeroicMR);
		newbon->FR += (item->FR + item->HeroicFR);
		newbon->CR += (item->CR + item->HeroicCR);
		newbon->PR += (item->PR + item->HeroicPR);
		newbon->DR += (item->DR + item->HeroicDR);
		newbon->Corrup += (item->SVCorruption + item->HeroicSVCorrup);

		newbon->STRCapMod += item->HeroicStr;
		newbon->STACapMod += item->HeroicSta;
		newbon->DEXCapMod += item->HeroicDex;
		newbon->AGICapMod += item->HeroicAgi;
		newbon->INTCapMod += item->HeroicInt;
		newbon->WISCapMod += item->HeroicWis;
		newbon->CHACapMod += item->HeroicCha;
		newbon->MRCapMod += item->HeroicMR;
		newbon->CRCapMod += item->HeroicFR;
		newbon->FRCapMod += item->HeroicCR;
		newbon->PRCapMod += item->HeroicPR;
		newbon->DRCapMod += item->HeroicDR;
		newbon->CorrupCapMod += item->HeroicSVCorrup;

		newbon->HeroicSTR += item->HeroicStr;
		newbon->HeroicSTA += item->HeroicSta;
		newbon->HeroicDEX += item->HeroicDex;
		newbon->HeroicAGI += item->HeroicAgi;
		newbon->HeroicINT += item->HeroicInt;
		newbon->HeroicWIS += item->HeroicWis;
		newbon->HeroicCHA += item->HeroicCha;
		newbon->HeroicMR += item->HeroicMR;
		newbon->HeroicFR += item->HeroicFR;
		newbon->HeroicCR += item->HeroicCR;
		newbon->HeroicPR += item->HeroicPR;
		newbon->HeroicDR += item->HeroicDR;
		newbon->HeroicCorrup += item->HeroicSVCorrup;

	}
	else
	{
		int lvl = GetLevel();
		int reclvl = item->RecLevel;

		newbon->AC += CalcRecommendedLevelBonus( lvl, reclvl, item->AC );
		newbon->HP += CalcRecommendedLevelBonus( lvl, reclvl, item->HP );
		newbon->Mana += CalcRecommendedLevelBonus( lvl, reclvl, item->Mana );
		newbon->Endurance += CalcRecommendedLevelBonus( lvl, reclvl, item->Endur );
		newbon->ATK += CalcRecommendedLevelBonus( lvl, reclvl, item->Attack );
		newbon->STR += CalcRecommendedLevelBonus( lvl, reclvl, (item->AStr + item->HeroicStr) );
		newbon->STA += CalcRecommendedLevelBonus( lvl, reclvl, (item->ASta + item->HeroicSta) );
		newbon->DEX += CalcRecommendedLevelBonus( lvl, reclvl, (item->ADex + item->HeroicDex) );
		newbon->AGI += CalcRecommendedLevelBonus( lvl, reclvl, (item->AAgi + item->HeroicAgi) );
		newbon->INT += CalcRecommendedLevelBonus( lvl, reclvl, (item->AInt + item->HeroicInt) );
		newbon->WIS += CalcRecommendedLevelBonus( lvl, reclvl, (item->AWis + item->HeroicWis) );
		newbon->CHA += CalcRecommendedLevelBonus( lvl, reclvl, (item->ACha + item->HeroicCha) );

		newbon->MR += CalcRecommendedLevelBonus( lvl, reclvl, (item->MR + item->HeroicMR) );
		newbon->FR += CalcRecommendedLevelBonus( lvl, reclvl, (item->FR + item->HeroicFR) );
		newbon->CR += CalcRecommendedLevelBonus( lvl, reclvl, (item->CR + item->HeroicCR) );
		newbon->PR += CalcRecommendedLevelBonus( lvl, reclvl, (item->PR + item->HeroicPR) );
		newbon->DR += CalcRecommendedLevelBonus( lvl, reclvl, (item->DR + item->HeroicDR) );
		newbon->Corrup += CalcRecommendedLevelBonus( lvl, reclvl, (item->SVCorruption + item->HeroicSVCorrup) );

		newbon->STRCapMod += CalcRecommendedLevelBonus( lvl, reclvl, item->HeroicStr );
		newbon->STACapMod += CalcRecommendedLevelBonus( lvl, reclvl, item->HeroicSta );
		newbon->DEXCapMod += CalcRecommendedLevelBonus( lvl, reclvl, item->HeroicDex );
		newbon->AGICapMod += CalcRecommendedLevelBonus( lvl, reclvl, item->HeroicAgi );
		newbon->INTCapMod += CalcRecommendedLevelBonus( lvl, reclvl, item->HeroicInt );
		newbon->WISCapMod += CalcRecommendedLevelBonus( lvl, reclvl, item->HeroicWis );
		newbon->CHACapMod += CalcRecommendedLevelBonus( lvl, reclvl, item->HeroicCha );
		newbon->MRCapMod += CalcRecommendedLevelBonus( lvl, reclvl, item->HeroicMR );
		newbon->CRCapMod += CalcRecommendedLevelBonus( lvl, reclvl, item->HeroicFR );
		newbon->FRCapMod += CalcRecommendedLevelBonus( lvl, reclvl, item->HeroicCR );
		newbon->PRCapMod += CalcRecommendedLevelBonus( lvl, reclvl, item->HeroicPR );
		newbon->DRCapMod += CalcRecommendedLevelBonus( lvl, reclvl, item->HeroicDR );
		newbon->CorrupCapMod += CalcRecommendedLevelBonus( lvl, reclvl, item->HeroicSVCorrup );

		newbon->HeroicSTR += CalcRecommendedLevelBonus( lvl, reclvl, item->HeroicStr );
		newbon->HeroicSTA += CalcRecommendedLevelBonus( lvl, reclvl, item->HeroicSta );
		newbon->HeroicDEX += CalcRecommendedLevelBonus( lvl, reclvl, item->HeroicDex );
		newbon->HeroicAGI += CalcRecommendedLevelBonus( lvl, reclvl, item->HeroicAgi );
		newbon->HeroicINT += CalcRecommendedLevelBonus( lvl, reclvl, item->HeroicInt );
		newbon->HeroicWIS += CalcRecommendedLevelBonus( lvl, reclvl, item->HeroicWis );
		newbon->HeroicCHA += CalcRecommendedLevelBonus( lvl, reclvl, item->HeroicCha );
		newbon->HeroicMR += CalcRecommendedLevelBonus( lvl, reclvl, item->HeroicMR );
		newbon->HeroicFR += CalcRecommendedLevelBonus( lvl, reclvl, item->HeroicFR );
		newbon->HeroicCR += CalcRecommendedLevelBonus( lvl, reclvl, item->HeroicCR );
		newbon->HeroicPR += CalcRecommendedLevelBonus( lvl, reclvl, item->HeroicPR );
		newbon->HeroicDR += CalcRecommendedLevelBonus( lvl, reclvl, item->HeroicDR );
		newbon->HeroicCorrup += CalcRecommendedLevelBonus( lvl, reclvl, item->HeroicSVCorrup );
	}

	//FatherNitwit: New style haste, shields, and regens
	if(newbon->haste < (int32)item->Haste) {
		newbon->haste = item->Haste;
	}
	if(item->Regen > 0)
		newbon->HPRegen += item->Regen;

	if(item->ManaRegen > 0)
		newbon->ManaRegen += item->ManaRegen;

	if(item->EnduranceRegen > 0)
		newbon->EnduranceRegen += item->EnduranceRegen;

	if(item->DamageShield > 0) {
		if((newbon->DamageShield + item->DamageShield) > RuleI(Character, ItemDamageShieldCap))
			newbon->DamageShield = RuleI(Character, ItemDamageShieldCap);
		else
			newbon->DamageShield += item->DamageShield;
	}
	if(item->SpellShield > 0) {
		if((newbon->SpellShield + item->SpellShield) > RuleI(Character, ItemSpellShieldingCap))
			newbon->SpellShield = RuleI(Character, ItemSpellShieldingCap);
		else
			newbon->SpellShield += item->SpellShield;
	}
	if(item->Shielding > 0) {
		if((newbon->MeleeMitigation + item->Shielding) > RuleI(Character, ItemShieldingCap))
			newbon->MeleeMitigation = RuleI(Character, ItemShieldingCap);
		else
			newbon->MeleeMitigation += item->Shielding;
	}
	if(item->StunResist > 0) {
		if((newbon->StunResist + item->StunResist) > RuleI(Character, ItemStunResistCap))
			newbon->StunResist = RuleI(Character, ItemStunResistCap);
		else
			newbon->StunResist += item->StunResist;
	}
	if(item->StrikeThrough > 0) {
		if((newbon->StrikeThrough + item->StrikeThrough) > RuleI(Character, ItemStrikethroughCap))
			newbon->StrikeThrough = RuleI(Character, ItemStrikethroughCap);
		else
			newbon->StrikeThrough += item->StrikeThrough;
	}
	if(item->Avoidance > 0) {
		if((newbon->AvoidMeleeChance + item->Avoidance) > RuleI(Character, ItemAvoidanceCap))
			newbon->AvoidMeleeChance = RuleI(Character, ItemAvoidanceCap);
		else
			newbon->AvoidMeleeChance += item->Avoidance;
	}
	if(item->Accuracy > 0) {
		if((newbon->HitChance + item->Accuracy) > RuleI(Character, ItemAccuracyCap))
			newbon->HitChance = RuleI(Character, ItemAccuracyCap);
		else
			newbon->HitChance += item->Accuracy;
	}
	if(item->CombatEffects > 0) {
		if((newbon->ProcChance + item->CombatEffects) > RuleI(Character, ItemCombatEffectsCap))
			newbon->ProcChance = RuleI(Character, ItemCombatEffectsCap);
		else
			newbon->ProcChance += item->CombatEffects;
	}
	if(item->DotShielding > 0) {
		if((newbon->DoTShielding + item->DotShielding) > RuleI(Character, ItemDoTShieldingCap))
			newbon->DoTShielding = RuleI(Character, ItemDoTShieldingCap);
		else
			newbon->DoTShielding += item->DotShielding;
	}

	if(item->HealAmt > 0) {
		if((newbon->HealAmt + item->HealAmt) > RuleI(Character, ItemHealAmtCap))
			newbon->HealAmt = RuleI(Character, ItemHealAmtCap);
		else
			newbon->HealAmt += item->HealAmt;
	}
	if(item->SpellDmg > 0) {
		if((newbon->SpellDmg + item->SpellDmg) > RuleI(Character, ItemSpellDmgCap))
			newbon->SpellDmg = RuleI(Character, ItemSpellDmgCap);
		else
			newbon->SpellDmg += item->SpellDmg;
	}
	if(item->Clairvoyance > 0) {
		if((newbon->Clairvoyance + item->Clairvoyance) > RuleI(Character, ItemClairvoyanceCap))
			newbon->Clairvoyance = RuleI(Character, ItemClairvoyanceCap);
		else
			newbon->Clairvoyance += item->Clairvoyance;
	}

	if(item->DSMitigation > 0) {
		if((newbon->DSMitigation + item->DSMitigation) > RuleI(Character, ItemDSMitigationCap))
			newbon->DSMitigation = RuleI(Character, ItemDSMitigationCap);
		else
			newbon->DSMitigation += item->DSMitigation;
	}
	if (item->Worn.Effect > 0 && item->Worn.Type == ET_WornEffect) {// latent effects
		ApplySpellsBonuses(item->Worn.Effect, item->Worn.Level, newbon, 0, item->Worn.Type);
	}

	if (item->Focus.Effect>0 && (item->Focus.Type == ET_Focus)) { // focus effects
		ApplySpellsBonuses(item->Focus.Effect, item->Focus.Level, newbon, 0);
	}

	switch(item->BardType)
	{
	case 51: /* All (e.g. Singing Short Sword) */
		{
			if(item->BardValue > newbon->singingMod)
				newbon->singingMod = item->BardValue;
			if(item->BardValue > newbon->brassMod)
				newbon->brassMod = item->BardValue;
			if(item->BardValue > newbon->stringedMod)
				newbon->stringedMod = item->BardValue;
			if(item->BardValue > newbon->percussionMod)
				newbon->percussionMod = item->BardValue;
			if(item->BardValue > newbon->windMod)
				newbon->windMod = item->BardValue;
			break;
		}
	case 50: /* Singing */
		{
			if(item->BardValue > newbon->singingMod)
				newbon->singingMod = item->BardValue;
			break;
		}
	case 23: /* Wind */
		{
			if(item->BardValue > newbon->windMod)
				newbon->windMod = item->BardValue;
			break;
		}
	case 24: /* stringed */
		{
			if(item->BardValue > newbon->stringedMod)
				newbon->stringedMod = item->BardValue;
			break;
		}
	case 25: /* brass */
		{
			if(item->BardValue > newbon->brassMod)
				newbon->brassMod = item->BardValue;
			break;
		}
	case 26: /* Percussion */
		{
			if(item->BardValue > newbon->percussionMod)
				newbon->percussionMod = item->BardValue;
			break;
		}
	}

	if (item->SkillModValue != 0 && item->SkillModType <= HIGHEST_SKILL){
		if ((item->SkillModValue > 0 && newbon->skillmod[item->SkillModType] < item->SkillModValue) ||
			(item->SkillModValue < 0 && newbon->skillmod[item->SkillModType] > item->SkillModValue))
		{
			newbon->skillmod[item->SkillModType] = item->SkillModValue;
		}
	}

	if (item->ExtraDmgSkill != 0 && item->ExtraDmgSkill <= HIGHEST_SKILL) {
		if((newbon->SkillDamageAmount[item->ExtraDmgSkill] + item->ExtraDmgAmt) > RuleI(Character, ItemExtraDmgCap))
			newbon->SkillDamageAmount[item->ExtraDmgSkill] = RuleI(Character, ItemExtraDmgCap);
		else
			newbon->SkillDamageAmount[item->ExtraDmgSkill] += item->ExtraDmgAmt;
	}

	if (!isAug)
	{
		int i;
		for (i = 0; i < EmuConstants::ITEM_COMMON_SIZE; i++) {
			AddItemBonuses(inst->GetAugment(i),newbon,true);
		}
	}

}

int Bot::CalcRecommendedLevelBonus(uint8 level, uint8 reclevel, int basestat)
{
	if( (reclevel > 0) && (level < reclevel) )
	{
		int32 statmod = (level * 10000 / reclevel) * basestat;

		if( statmod < 0 )
		{
			statmod -= 5000;
			return (statmod/10000);
		}
		else
		{
			statmod += 5000;
			return (statmod/10000);
		}
	}

	return 0;
}

// This method is intended to call all necessary methods to do all bot stat calculations, including spell buffs, equipment, AA bonsues, etc.
void Bot::CalcBotStats(bool showtext) {
	if(!GetBotOwner())
		return;

	if(showtext) {
		GetBotOwner()->Message(15, "Bot updating...");
	}

	if(!IsValidRaceClassCombo()) {
		GetBotOwner()->Message(15, "A %s - %s bot was detected. Is this Race/Class combination allowed?.", GetRaceName(GetRace()), GetEQClassName(GetClass(), GetLevel()));
		GetBotOwner()->Message(15, "Previous Bots Code releases did not check Race/Class combinations during create.");
		GetBotOwner()->Message(15, "Unless you are experiencing heavy lag, you should delete and remake this bot.");
	}

	if(GetBotOwner()->GetLevel() != GetLevel())
		SetLevel(GetBotOwner()->GetLevel());

	GenerateSpecialAttacks();

	if(showtext) {
		GetBotOwner()->Message(15, "Base stats:");
		GetBotOwner()->Message(15, "Level: %i HP: %i AC: %i Mana: %i STR: %i STA: %i DEX: %i AGI: %i INT: %i WIS: %i CHA: %i", GetLevel(), base_hp, AC, max_mana, STR, STA, DEX, AGI, INT, WIS, CHA);
		GetBotOwner()->Message(15, "Resists-- Magic: %i, Poison: %i, Fire: %i, Cold: %i, Disease: %i, Corruption: %i.",MR,PR,FR,CR,DR,Corrup);
		// Test Code
		if(GetClass() == BARD)
			GetBotOwner()->Message(15, "Bard Skills-- Brass: %i, Percussion: %i, Singing: %i, Stringed: %i, Wind: %i",
				GetSkill(SkillBrassInstruments), GetSkill(SkillPercussionInstruments), GetSkill(SkillSinging), GetSkill(SkillStringedInstruments), GetSkill(SkillWindInstruments));
	}

	/*if(this->Save())
		this->GetBotOwner()->CastToClient()->Message(0, "%s saved.", this->GetCleanName());
	else
		this->GetBotOwner()->CastToClient()->Message(13, "%s save failed!", this->GetCleanName());*/

	CalcBonuses();

	AI_AddNPCSpells(this->GetBotSpellID());

	if(showtext) {
		GetBotOwner()->Message(15, "I'm updated.");
		GetBotOwner()->Message(15, "Level: %i HP: %i AC: %i Mana: %i STR: %i STA: %i DEX: %i AGI: %i INT: %i WIS: %i CHA: %i", GetLevel(), max_hp, GetAC(), max_mana, GetSTR(), GetSTA(), GetDEX(), GetAGI(), GetINT(), GetWIS(), GetCHA());
		GetBotOwner()->Message(15, "Resists-- Magic: %i, Poison: %i, Fire: %i, Cold: %i, Disease: %i, Corruption: %i.",GetMR(),GetPR(),GetFR(),GetCR(),GetDR(),GetCorrup());
		// Test Code
		if(GetClass() == BARD) {
			GetBotOwner()->Message(15, "Bard Skills-- Brass: %i, Percussion: %i, Singing: %i, Stringed: %i, Wind: %i",
				GetSkill(SkillBrassInstruments) + GetBrassMod(),
				GetSkill(SkillPercussionInstruments) + GetPercMod(),
				GetSkill(SkillSinging) + GetSingMod(),
				GetSkill(SkillStringedInstruments) + GetStringMod(),
				GetSkill(SkillWindInstruments) + GetWindMod());
			GetBotOwner()->Message(15, "Bard Skill Mods-- Brass: %i, Percussion: %i, Singing: %i, Stringed: %i, Wind: %i", GetBrassMod(), GetPercMod(), GetSingMod(), GetStringMod(), GetWindMod());
		}
	}
}

bool Bot::CheckLoreConflict(const Item_Struct* item) {
	if (!item || !(item->LoreFlag))
		return false;

	if (item->LoreGroup == -1)	// Standard lore items; look everywhere except the shared bank, return the result
		return (m_inv.HasItem(item->ID, 0, invWhereWorn) != INVALID_INDEX);

	//If the item has a lore group, we check for other items with the same group and return the result
	return (m_inv.HasItemByLoreGroup(item->LoreGroup, invWhereWorn) != INVALID_INDEX);
}

bool Bot::GroupHasClass(Group* group, uint8 classId) {
	bool result = false;

	if(group) {
		for(int counter = 0; counter < MAX_GROUP_MEMBERS; counter++) {
			if(group->members[counter] && group->members[counter]->GetClass() & classId) {
				result = true;
				break;
			}
		}
	}

	return result;
}

void Bot::ProcessBotCommands(Client *c, const Seperator *sep) {
	// All bot command processing occurs here now instead of in command.cpp

	// TODO: Log any possible error messages as most of these will be MySQL error messages.
	std::string TempErrorMessage;

	if(sep->arg[1][0] == '\0') {
		c->Message(13, "Bad argument, type #bot help");
		return;
	}
	if(!strcasecmp( sep->arg[1], "help") && !strcasecmp( sep->arg[2], "\0")){
		c->Message(0, "List of commands availables for bots:");
		c->Message(0, "#bot help - show this");
		c->Message(0, "#bot create [name] [class (id)] [race (id)] [model (male/female)] - create a permanent bot. See #bot help create.");
		c->Message(0, "#bot help create - show all the race/class id. (make it easier to create bots)");
		c->Message(0, "#bot delete - completely destroy forever the targeted bot and all its items.");
		c->Message(0, "#bot list [all/class(1-16)] - list your bots all or by class. Classes: 1(WAR), 2(CLR), 3(PAL), 4(RNG), 5(SHD), 6(DRU), 7(MNK), 8(BRD), 9(ROG), 10(SHM), 11(NEC), 12(WIZ), 13(MAG), 14(ENC), 15(BST), 16(BER)");
		c->Message(0, "#bot spawn [bot name] - spawn a bot from it's name (use list to see all the bots). ");
		c->Message(0, "#bot inventory list - show the inventory (and the slots IDs) of the targeted bot.");
		c->Message(0, "#bot inventory remove [slotid] - remove the item at the given slot in the inventory of the targeted bot.");
		c->Message(0, "#bot update - you must type that command once you gain a level.");
		c->Message(0, "#bot summon - It will summon your targeted bot to you.");
		c->Message(0, "#bot ai mez - If you're grouped with an Enchanter, he will mez your target.");
		c->Message(0, "#bot picklock - You must have a targeted Rogue bot in your group and be right on the door.");
		c->Message(0, "#bot cure [poison|disease|curse|blindness] Cleric has most options");
		c->Message(0, "#bot bindme - You must have a Cleric in your group to get Bind Affinity cast on you.");
		c->Message(0, "#bot track - look at mobs in the zone (ranger has options)");
		c->Message(0, "#bot target calm - attempts to pacify your target mob.");
		c->Message(0, "#bot evac - transports your pc group to safe location in the current zone. bots are lost");
		c->Message(0, "#bot resurrectme - Your bot Cleric will rez you.");
		c->Message(0, "#bot corpse summon - Necromancers summon corpse.");
		c->Message(0, "#bot lore - cast Identify on the item on your mouse pointer.");
		c->Message(0, "#bot sow - Bot sow on you (Druid has options)");
		c->Message(0, "#bot invis - Bot invisiblity (must have proper class in group)");
		c->Message(0, "#bot levitate - Bot levitation (must have proper class in group)");
		c->Message(0, "#bot resist - Bot resist buffs (must have proper class in group)");
		c->Message(0, "#bot runeme - Enchanter Bot cast Rune spell on you");
		c->Message(0, "#bot shrink - Shaman or Beastlord will shrink target");
		c->Message(0, "#bot endureb - Bot enduring breath (must have proper class in group)");
		c->Message(0, "#bot charm - (must have proper class in group)");
		c->Message(0, "#bot dire charm - (must have proper class in group)");
		c->Message(0, "#bot pet remove - (remove pet before charm)");
		c->Message(0, "#bot gate - you need a Druid or Wizard in your group)");
		c->Message(0, "#bot archery - Toggle Archery Skilled bots between using a Bow or using Melee weapons.");
		c->Message(0, "#bot magepet [earth|water|air|fire|monster] - Select the pet type you want your Mage bot to use.");
		c->Message(0, "#bot giveitem - Gives your targeted bot the item you have on your cursor.");
		c->Message(0, "#bot augmentitem - Allows you to augment items for other classes. You must have the Augmentation Sealer window filled.");
		c->Message(0, "#bot camp - Tells your bot to camp out of the game.");
		c->Message(0, "#bot group help - Displays the commands available to manage any BOTs in your group.");
		c->Message(0, "#bot botgroup help - Displays the commands available to manage BOT ONLY groups.");
		c->Message(0, "#bot mana [<bot name or target> | all] - Displays a mana report for all your spawned bots.");
		c->Message(0, "#bot setfollowdistance ### - sets target bots follow distance to ### (ie 30 or 250).");
		c->Message(0, "#bot [hair|haircolor|beard|beardcolor|face|eyes|heritage|tattoo|details <value>] - Change your BOTs appearance.");
		c->Message(0, "#bot armorcolor <slot> <red> <green> <blue> - #bot help armorcolor for info");
		c->Message(0, "#bot taunt [on|off] - Turns taunt on/off for targeted bot");
		c->Message(0, "#bot stance [name] [stance (id)|list] - Sets/lists stance for named bot (Passive = 0, Balanced = 1, Efficient = 2, Reactive = 3, Aggressive = 4, Burn = 5, BurnAE = 6)");
		c->Message(0, "#bot groupmessages [on|off] [bot name|all] - Turns group messages on/off for named bot/all bots.");
		c->Message(0, "#bot defensive [bot name] - Causes warrior or knight bot to use defensive discipline / buff.");
		c->Message(0, "#bot healrotation help - Displays the commands available to manage BOT heal rotations.");
		c->Message(0, "#bot pull [<bot name>] [target] - Bot Pulling Target NPC's");
		c->Message(0, "#bot setinspectmessage - Copies your inspect message to a targeted bot that you own");
		c->Message(0, "#bot bardoutofcombat [on|off] - Determines wheter bard bots use out of combat songs.");
		return;
	}

	// pull
	if(!strcasecmp(sep->arg[1], "pull")) {
		Mob *target = c->GetTarget();
		if(target == nullptr || target == c || target->IsBot() || (target->IsPet() && target->GetOwner() && target->GetOwner()->IsBot())) {
			c->Message(15, "You must select a monster");
			return;
		}

		if(c->IsGrouped()) {
			bool haspuller = false;
			Group *g = c->GetGroup();
			for(int i = 0; i < MAX_GROUP_MEMBERS; i++) {
				if(g && g->members[i] && g->members[i]->IsBot() && !strcasecmp(g->members[i]->GetName() , sep->arg[2])) {
					haspuller = true;
					Mob *puller = g->members[i];
					if (puller->CastToBot()->IsArcheryRange(target)) {
						puller->CastToBot()->BotGroupSay(puller->CastToBot(), "Trying to Pull %s \n", target->GetCleanName());
						puller->CastToBot()->BotRangedAttack(target);
					} else {
						puller->CastToBot()->BotGroupSay(puller->CastToBot(), "Out of Range %s \n", target->GetCleanName());
					}
				}
			}
			if(!haspuller) {
				c->Message(15, "You must have an Puller in your group.");
			}
		}
		return;
	}

	// added Bot follow distance - SetFollowDistance
	if(!strcasecmp(sep->arg[1], "setfollowdistance")) {
		if((c->GetTarget() == nullptr) || (c->GetTarget() == c) || (!c->GetTarget()->IsBot()) || (c->GetTarget()->CastToBot()->GetBotOwner() != c)) {
			c->Message(15, "You must target a bot you own!");
		}
		else {
			uint32 BotFollowDistance = atoi(sep->arg[2]);
			c->GetTarget()->SetFollowDistance(BotFollowDistance);
		}

		return;
	}

	//bot armor colors
	if(!strcasecmp(sep->arg[1], "armorcolor")) {
		if(c->GetTarget() && c->GetTarget()->IsBot() && (c->GetTarget()->CastToBot()->GetBotOwner() == c)) {

			if(sep->arg[2][0] == '\0' || sep->arg[3][0] == '\0' || sep->arg[4][0] == '\0' || sep->arg[5][0] == '\0') {
				c->Message(0, "Usage: #bot armorcolor [slot] [red] [green] [blue] - use #bot help armorcolor for info");
				return;
			}

			uint32 botid = c->GetTarget()->CastToBot()->GetBotID();
			std::string errorMessage;

			int setslot = atoi(sep->arg[2]);
			uint8 red = atoi(sep->arg[3]);
			uint8 green = atoi(sep->arg[4]);
			uint8 blue = atoi(sep->arg[5]);
			uint32 setcolor = (red << 16) | (green << 8) | blue;
			std::string query;
			if (setslot == -1) {
				int slots[] = { 2, 7, 9, 12, 17, 18, 19 };
				query = StringFormat("UPDATE botinventory SET color = %u WHERE slotID IN (2, 7, 9, 12, 17, 18, 19) AND botID = %u", setcolor, botid);
				auto results = database.QueryDatabase(query);
				if (!results.Success())
					return;

				for (int i = 0; i < 7; i++) {					
					uint8 slotmaterial = Inventory::CalcMaterialFromSlot((uint8)slots[i]);
					c->GetTarget()->CastToBot()->SendWearChange(slotmaterial);
				}
			} else {
				query = StringFormat("UPDATE botinventory SET color = %u WHERE slotID = %i AND botID = %u", setcolor, setslot, botid);
				auto results = database.QueryDatabase(query);
				if (!results.Success())
					return;

				uint8 slotmaterial = Inventory::CalcMaterialFromSlot(setslot);
				c->GetTarget()->CastToBot()->SendWearChange(slotmaterial);
			}

		}
		else {
			c->Message(15, "You must target a bot you own to do this.");
		}
		return;
	}
	
    if(!strcasecmp(sep->arg[1], "help") && !strcasecmp(sep->arg[2], "armorcolor")){
		c->Message(0, "-----------------#bot armorcolor help-----------------------------");
		c->Message(0, "Armor: -1(All), 2(Helm), 7(Arms), 9(Bracer), 12(Hands), 17(Chest/Robe), 18(Legs), 19(Boots)");
		c->Message(0, "------------------------------------------------------------------");
		c->Message(0, "Color: [red] [green] [blue] (enter a number from 0-255 for each");
		c->Message(0, "------------------------------------------------------------------");
		c->Message(0, "Example: #bot armorcolor 17 0 255 0 - this would make the chest bright green");
		return;
	}

	if(!strcasecmp(sep->arg[1], "augmentitem")) {
		AugmentItem_Struct* in_augment = new AugmentItem_Struct[sizeof(AugmentItem_Struct)];
		in_augment->container_slot = 1000; // <watch>
		in_augment->augment_slot = -1;
		Object::HandleAugmentation(c, in_augment, c->GetTradeskillObject());
		return;
	}

	if(!strcasecmp(sep->arg[1], "giveitem")) {
		if(c->GetTarget() && c->GetTarget()->IsBot() && (c->GetTarget()->CastToBot()->GetBotOwner() == c)) {
			Bot* targetedBot = c->GetTarget()->CastToBot();
				if(targetedBot)
					targetedBot->FinishTrade(c, BotTradeClientNoDropNoTrade);
		}
		else {
			c->Message(15, "You must target a bot you own to do this.");
		}

		return;
	}

	if(!strcasecmp(sep->arg[1], "camp")) {
		if(!strcasecmp(sep->arg[2], "all")) {
			BotOrderCampAll(c);
		} else {
			if(c->GetTarget() && c->GetTarget()->IsBot() && (c->GetTarget()->CastToBot()->GetBotOwner()->CastToClient() == c)) {
				Bot* targetedBot = c->GetTarget()->CastToBot();
				if(targetedBot)
					targetedBot->Camp();
			} else
				c->Message(15, "You must target a bot you own to do this.");
		}

		return;
	}

	if(!strcasecmp(sep->arg[1], "create")) {
		if(sep->arg[2][0] == '\0' || sep->arg[3][0] == '\0' || sep->arg[4][0] == '\0' || sep->arg[5][0] == '\0' || sep->arg[6][0] != '\0') {
			c->Message(0, "Usage: #bot create [name] [class(id)] [race(id)] [gender (male/female)]");
			return;
		} else if(strcasecmp(sep->arg[3],"1") && strcasecmp(sep->arg[3],"2") && strcasecmp(sep->arg[3],"3") && strcasecmp(sep->arg[3],"4") && strcasecmp(sep->arg[3],"5") && strcasecmp(sep->arg[3],"6") && strcasecmp(sep->arg[3],"7") && strcasecmp(sep->arg[3],"8") && strcasecmp(sep->arg[3],"9") && strcasecmp(sep->arg[3],"10") && strcasecmp(sep->arg[3],"11") && strcasecmp(sep->arg[3],"12") && strcasecmp(sep->arg[3],"13") && strcasecmp(sep->arg[3],"14") && strcasecmp(sep->arg[3],"15") && strcasecmp(sep->arg[3],"16")) {
			c->Message(0, "Usage: #bot create [name] [class(id)] [race(id)] [gender (male/female)]");
			return;
		} else if(strcasecmp(sep->arg[4],"1") && strcasecmp(sep->arg[4],"2") && strcasecmp(sep->arg[4],"3") && strcasecmp(sep->arg[4],"4") && strcasecmp(sep->arg[4],"5") && strcasecmp(sep->arg[4],"6") && strcasecmp(sep->arg[4],"7") && strcasecmp(sep->arg[4],"8") && strcasecmp(sep->arg[4],"9") && strcasecmp(sep->arg[4],"10") && strcasecmp(sep->arg[4],"11") && strcasecmp(sep->arg[4],"12") && strcasecmp(sep->arg[4],"330") && strcasecmp(sep->arg[4],"128") && strcasecmp(sep->arg[4],"130") && strcasecmp(sep->arg[4],"522")) {
			c->Message(0, "Usage: #bot create [name] [class(1-16)] [race(1-12,128,130,330,522)] [gender (male/female)]");
			return;
		} else if(strcasecmp(sep->arg[5],"male") && strcasecmp(sep->arg[5],"female")) {
			c->Message(0, "Usage: #bot create [name] [class(1-16)] [race(1-12,128,130,330,522)] [gender (male/female)]");
			return;
		}

		uint32 MaxBotCreate = RuleI(Bots, CreateBotCount);
		if(CreatedBotCount(c->CharacterID(), &TempErrorMessage) >= MaxBotCreate) {
			c->Message(0, "You cannot create more than %i bots.", MaxBotCreate);
			return;
		}

		if(!TempErrorMessage.empty()) {
			c->Message(13, "Database Error: %s", TempErrorMessage.c_str());
			return;
		}

		int gender = 0;
		if(!strcasecmp(sep->arg[5], "female"))
			gender = 1;

		if(!IsBotNameAvailable(sep->arg[2],&TempErrorMessage)) {
			c->Message(0, "The name %s is already being used or is invalid. Please choose a different name.", sep->arg[2]);
			return;
		}

		NPCType DefaultNPCTypeStruct = CreateDefaultNPCTypeStructForBot(std::string(sep->arg[2]), std::string(), c->GetLevel(), atoi(sep->arg[4]), atoi(sep->arg[3]), gender);
		Bot* NewBot = new Bot(DefaultNPCTypeStruct, c);

		if(NewBot) {
			if(!NewBot->IsValidRaceClassCombo()) {
				c->Message(0, "That Race/Class combination cannot be created.");
				return;
			}

			if(!NewBot->IsValidName()) {
				c->Message(0, "%s has invalid characters. You can use only the A-Z, a-z and _ characters in a bot name.", NewBot->GetCleanName());
				return;
			}

			if(!TempErrorMessage.empty()) {
				c->Message(13, "Database Error: %s", TempErrorMessage.c_str());
				return;
			}

			if(!NewBot->Save())
				c->Message(0, "Unable to save %s as a bot.", NewBot->GetCleanName());
			else
				c->Message(0, "%s saved as bot %u.", NewBot->GetCleanName(), NewBot->GetBotID());
		}
		else {
			// TODO: Log error message here
		}
		return;
	}

	if(!strcasecmp(sep->arg[1], "help") && !strcasecmp(sep->arg[2], "create") ){
		c->Message(0, "Classes: 1(WAR), 2(CLR), 3(PAL), 4(RNG), 5(SHD), 6(DRU), 7(MNK), 8(BRD), 9(ROG), 10(SHM), 11(NEC), 12(WIZ), 13(MAG), 14(ENC), 15(BST), 16(BER)");
		c->Message(0, "------------------------------------------------------------------");
		c->Message(0, "Races: 1(Human), 2(Barbarian), 3(Erudite), 4(Wood Elf), 5(High Elf), 6(Dark Elf), 7(Half Elf), 8(Dwarf), 9(Troll), 10(Ogre), 11(Halfling), 12(Gnome), 128(Iksar), 130(Vah Shir), 330(Froglok), 522(Drakkin)");
		c->Message(0, "------------------------------------------------------------------");
		c->Message(0, "Usage: #bot create [name] [class(1-16)] [race(1-12,128,130,330,522)] [gender(male/female)]");
		c->Message(0, "Example: #bot create Sneaky 9 6 male");
		return;
	}

	if(!strcasecmp(sep->arg[1], "delete") ) {
		if((c->GetTarget() == nullptr) || !c->GetTarget()->IsBot())
		{
			c->Message(15, "You must target a bot!");
			return;
		}
		else if(c->GetTarget()->CastToBot()->GetBotOwnerCharacterID() != c->CharacterID())
		{
			c->Message(15, "You can't delete a bot that you don't own.");
			return;
		}

		if(c->GetTarget()->IsBot()) {
			Bot* BotTargeted = c->GetTarget()->CastToBot();

			if(BotTargeted) {
				BotTargeted->DeleteBot(&TempErrorMessage);

				if(!TempErrorMessage.empty()) {
					c->Message(13, "Database Error: %s", TempErrorMessage.c_str());
					return;
				}

				BotTargeted->Camp(false);
			}
		}

		return;
	}

	if(!strcasecmp(sep->arg[1], "list")) {
		bool listAll = true;
		int iClass = atoi(sep->arg[2]);
		if(iClass > 0 && iClass < 17)
			listAll = false;

		std::list<BotsAvailableList> AvailableBots = GetBotList(c->CharacterID(), &TempErrorMessage);

		if(!TempErrorMessage.empty()) {
			c->Message(13, "Database Error: %s", TempErrorMessage.c_str());
			return;
		}

		if(!AvailableBots.empty()) {
			for(std::list<BotsAvailableList>::iterator TempAvailableBotsList = AvailableBots.begin(); TempAvailableBotsList != AvailableBots.end(); ++TempAvailableBotsList) {
				if(!listAll && TempAvailableBotsList->BotClass != iClass)
					continue;

				c->Message(0, "Name: %s -- Class: %s -- Level: %u -- Race: %s", TempAvailableBotsList->BotName, ClassIdToString(TempAvailableBotsList->BotClass).c_str(), TempAvailableBotsList->BotLevel, RaceIdToString(TempAvailableBotsList->BotRace).c_str());
			}
		} else {
			c->Message(0, "You have no bots created. Use the #bot create command to create a bot.");
		}
	}

	if(!strcasecmp(sep->arg[1], "mana")) {
		bool listAll = false;
		Bot* bot = 0;
		if(sep->argnum == 2) {
			if(std::string(sep->arg[2]).compare("all") == 0)
				listAll = true;
			else {
				std::string botName = std::string(sep->arg[2]);
				Bot* tempBot = entity_list.GetBotByBotName(botName);
				if(tempBot && tempBot->GetBotOwner() == c)
					bot = tempBot;
			}
		} else {
			if(c->GetTarget() && c->GetTarget()->IsBot())
				bot = c->GetTarget()->CastToBot();
		}

		if(bot && !listAll) {
			if(bot->GetClass() != WARRIOR && bot->GetClass() != MONK && bot->GetClass() != BARD && bot->GetClass() != BERSERKER && bot->GetClass() != ROGUE)
				c->Message(0, "Name: %s -- Class: %s -- Mana: %3.1f%%", bot->GetCleanName(), ClassIdToString(bot->GetClass()).c_str(), bot->GetManaRatio());
		} else {
			std::list<Bot*> spawnedBots = entity_list.GetBotsByBotOwnerCharacterID(c->CharacterID());
			if(!spawnedBots.empty()) {
				for(std::list<Bot*>::iterator botsListItr = spawnedBots.begin(); botsListItr != spawnedBots.end(); ++botsListItr) {
					Bot* tempBot = *botsListItr;
					if(tempBot) {
						if(tempBot->GetClass() != WARRIOR && tempBot->GetClass() != MONK && tempBot->GetClass() != BARD && tempBot->GetClass() != BERSERKER && tempBot->GetClass() != ROGUE)
							c->Message(0, "Name: %s -- Class: %s -- Mana: %3.1f%%", tempBot->GetCleanName(), ClassIdToString(tempBot->GetClass()).c_str(), tempBot->GetManaRatio());
					}
				}
			} else {
				c->Message(0, "You have no spawned bots in this zone.");
			}
		}
		return;
	}

	if(!strcasecmp(sep->arg[1], "spawn") ) {
		uint32 botId = GetBotIDByBotName(std::string(sep->arg[2]));

		if(GetBotOwnerCharacterID(botId, &TempErrorMessage) != c->CharacterID()) {
			c->Message(0, "You can't spawn a bot that you don't own.");
			return;
		}

		if(!TempErrorMessage.empty()) {
			c->Message(13, "Database Error: %s", TempErrorMessage.c_str());
			return;
		}

		if(c->GetFeigned()) {
			c->Message(0, "You can't summon bots while you are feigned.");
			return;
		}

		if(c->IsGrouped()) {
			Group *g = entity_list.GetGroupByClient(c);
			for (int i=0; i<MAX_GROUP_MEMBERS; i++) {
				if(g && g->members[i] && !g->members[i]->qglobal && (g->members[i]->GetAppearance() != eaDead)
					&& (g->members[i]->IsEngaged() || (g->members[i]->IsClient() && g->members[i]->CastToClient()->GetAggroCount()))) {
					c->Message(0, "You can't summon bots while you are engaged.");
					return;
				}
				if(g && g->members[i] && g->members[i]->qglobal) {
					return;
				}
			}
		}
		else {
			if(c->GetAggroCount() > 0) {
				c->Message(0, "You can't spawn bots while you are engaged.");
				return;
			}
		}

		Mob* TempBotMob = entity_list.GetMobByBotID(botId);

		if(TempBotMob) {
			c->Message(0, "This bot is already in the zone.");
			return;
		}

		int spawnedBotCount = SpawnedBotCount(c->CharacterID(), &TempErrorMessage);

		if(!TempErrorMessage.empty()) {
			c->Message(13, "Database Error: %s", TempErrorMessage.c_str());
			return;
		}

		if(RuleB(Bots, BotQuest) && !c->GetGM()) {
			const int allowedBots = AllowedBotSpawns(c->CharacterID(), &TempErrorMessage);

			if(!TempErrorMessage.empty()) {
				c->Message(13, "Database Error: %s", TempErrorMessage.c_str());
				return;
			}

			if(allowedBots == 0) {
				c->Message(0, "You cannot spawn any bots.");
				return;
			}

			if(spawnedBotCount >= allowedBots) {
				c->Message(0, "You cannot spawn more than %i bots.", spawnedBotCount);
				return;
			}

		}

		if(spawnedBotCount >= RuleI(Bots, SpawnBotCount) && !c->GetGM()) {
			c->Message(0, "You cannot spawn more than %i bots.", spawnedBotCount);
			return;
		}

		Bot* TempBot = LoadBot(botId, &TempErrorMessage);

		if(!TempErrorMessage.empty()) {
			c->Message(13, "Database Error: %s", TempErrorMessage.c_str());
			safe_delete(TempBot);
			return;
		}

		if(TempBot) {
			TempBot->Spawn(c, &TempErrorMessage);

			if(!TempErrorMessage.empty()) {
				c->Message(13, "Database Error: %s", TempErrorMessage.c_str());
				safe_delete(TempBot);
				return;
			}

			TempBot->BotGroupSay(TempBot, "I am ready for battle.");
		} else {
			c->Message(0, "BotID: %i not found", atoi(sep->arg[2]));
		}

		return;
	}

	if(!strcasecmp(sep->arg[1], "archery")) {
		if((c->GetTarget() == nullptr) || (c->GetTarget() == c) || !c->GetTarget()->IsBot()) {
			c->Message(15, "You must target a bot!");
			return;
		}

		Bot* archerBot = c->GetTarget()->CastToBot();

		if(archerBot) {
			if(archerBot->IsBotArcher())
				archerBot->SetBotArcher(false);
			else
				archerBot->SetBotArcher(true);

			archerBot->ChangeBotArcherWeapons(archerBot->IsBotArcher());

			if(archerBot->GetClass() == RANGER && archerBot->GetLevel() >= 61)
				archerBot->SetRangerAutoWeaponSelect(archerBot->IsBotArcher());
		}

		return;
	}

	if(!strcasecmp(sep->arg[1], "picklock")) {
		if((c->GetTarget() == nullptr) || (c->GetTarget() == c) || !c->GetTarget()->IsBot() || (c->GetTarget()->GetClass() != ROGUE)) {
			c->Message(15, "You must target a rogue bot!");
		}
		else {
			entity_list.BotPickLock(c->GetTarget()->CastToBot());
		}

		return;
	}

	if(!strcasecmp(sep->arg[1], "summon")) {
		if((c->GetTarget() == nullptr) || (c->GetTarget() == c) || !c->GetTarget()->IsBot() || c->GetTarget()->IsPet())
		{
			c->Message(15, "You must target a bot!");
		}
		else if(c->GetTarget()->IsMob() && !c->GetTarget()->IsPet())
		{
			Mob *b = c->GetTarget();
			if(b) {
				if(!b->IsBot()){
					c->Message(15, "You must target a bot!");
				} else if((b->CastToBot()->GetBotOwnerCharacterID() != c->CharacterID())) {
					b->CastToBot()->BotGroupSay(b->CastToBot(), "You can only summon your own bots.");
				} else {
					b->SetTarget(c->CastToMob());
					b->Warp(glm::vec3(c->GetPosition()));
				}
			}
		}

		return;
	}

	if(!strcasecmp(sep->arg[1], "inventory") && !strcasecmp(sep->arg[2], "list")) {
		if(c->GetTarget() != nullptr) {
			if(c->GetTarget()->IsBot() && c->GetTarget()->CastToBot()->GetBotOwnerCharacterID() == c->CharacterID()) {
				Mob* b = c->GetTarget();
				int x = c->GetTarget()->CastToBot()->GetBotItemsCount(&TempErrorMessage);

				if(!TempErrorMessage.empty()) {
					c->Message(13, "Database Error: %s", TempErrorMessage.c_str());
					return;
				}

				const char* equipped[EmuConstants::EQUIPMENT_SIZE + 1] = {"Charm", "Left Ear", "Head", "Face", "Right Ear", "Neck", "Shoulders", "Arms", "Back",
					"Left Wrist", "Right Wrist", "Range", "Hands", "Primary Hand", "Secondary Hand",
					"Left Finger", "Right Finger", "Chest", "Legs", "Feet", "Waist", "Ammo", "Powersource" };

				const ItemInst* inst = nullptr;
				const Item_Struct* item = nullptr;
				bool is2Hweapon = false;

				std::string item_link;
				Client::TextLink linker;
				linker.SetLinkType(linker.linkItemInst);

				for(int i = EmuConstants::EQUIPMENT_BEGIN; i <= (EmuConstants::EQUIPMENT_END + 1); ++i) {
					if((i == MainSecondary) && is2Hweapon) {
						continue;
					}

					inst = b->CastToBot()->GetBotItem(i == 22 ? 9999 : i);
					if (inst)
						item = inst->GetItem();
					else
						item = nullptr;

					if(!TempErrorMessage.empty()) {
						c->Message(13, "Database Error: %s", TempErrorMessage.c_str());
						return;
					}
					if(item == nullptr) {
						c->Message(15, "I need something for my %s (Item %i)", equipped[i], (i == 22 ? 9999 : i));
						continue;
					}
					if((i == MainPrimary) && ((item->ItemType == ItemType2HSlash) || (item->ItemType == ItemType2HBlunt) || (item->ItemType == ItemType2HPiercing))) {
						is2Hweapon = true;
					}

					linker.SetItemInst(inst);

					item_link = linker.GenerateLink();

					c->Message(15, "Using %s in my %s (Item %i)", item_link.c_str(), equipped[i], (i == 22 ? 9999 : i));
				}
			} else {
				c->Message(15, "You must group your bot first.");
			}
		} else {
			c->Message(15, "You must target a bot first.");
		}
		return;
	}

	if(!strcasecmp(sep->arg[1], "inventory") && !strcasecmp(sep->arg[2], "remove")) {
		if((c->GetTarget() == nullptr) || (sep->arg[3][0] == '\0') || !c->GetTarget()->IsBot())
		{
			c->Message(15, "Usage: #bot inventory remove [slotid] (You must have a bot targeted) ");
			return;
		}
		else if(c->GetTarget()->IsBot() && c->GetTarget()->CastToBot()->GetBotOwnerCharacterID() == c->CharacterID())
		{
			if(c->GetTradeskillObject() || (c->trade->state == Trading))
				return;

			int slotId = atoi(sep->arg[3]);
			if((slotId > EmuConstants::EQUIPMENT_END || slotId < EmuConstants::EQUIPMENT_BEGIN) && slotId != 9999) {
				c->Message(15, "A bot has 22 slots in its inventory, please choose a slot between 0 and 21 or 9999.");
				return;
			}
			const char* equipped[EmuConstants::EQUIPMENT_SIZE + 1] = {"Charm", "Left Ear", "Head", "Face", "Right Ear", "Neck", "Shoulders", "Arms", "Back",
										"Left Wrist", "Right Wrist", "Range", "Hands", "Primary Hand", "Secondary Hand",
										"Left Finger", "Right Finger", "Chest", "Legs", "Feet", "Waist", "Ammo", "Powersource" };

			const Item_Struct* itm = nullptr;
			const ItemInst* itminst = c->GetTarget()->CastToBot()->GetBotItem(slotId);
			if(itminst)
				itm = itminst->GetItem();

			if(!TempErrorMessage.empty()) {
				c->Message(13, "Database Error: %s", TempErrorMessage.c_str());
				return;
			}

			// Don't allow the player to remove a lore item they already possess and cause a crash
			bool failedLoreCheck = false;
			if(itminst) {
				for (int m = AUG_BEGIN; m < EmuConstants::ITEM_COMMON_SIZE; ++m) {
					ItemInst *itma = itminst->GetAugment(m);
					if(itma) {
						if(c->CheckLoreConflict(itma->GetItem()))
							failedLoreCheck = true;
					}
				}
				
				if(c->CheckLoreConflict(itm))
					failedLoreCheck = true;
			}
			if(!failedLoreCheck) {
				if(itm) {
					c->PushItemOnCursor(*itminst, true);
					Bot *gearbot = c->GetTarget()->CastToBot();
					if((slotId == MainRange)||(slotId == MainAmmo)||(slotId == MainPrimary)||(slotId == MainSecondary)) {
						gearbot->SetBotArcher(false);
					}
					gearbot->RemoveBotItemBySlot(slotId, &TempErrorMessage);

					if(!TempErrorMessage.empty()) {
						c->Message(13, "Database Error: %s", TempErrorMessage.c_str());
						return;
					}

					gearbot->BotRemoveEquipItem(slotId);
					gearbot->CalcBotStats();
					switch(slotId) {
						case MainCharm:
						case MainEar1:
						case MainHead:
						case MainFace:
						case MainEar2:
						case MainNeck:
						case MainBack:
						case MainWrist1:
						case MainWrist2:
						case MainRange:
						case MainPrimary:
						case MainSecondary:
						case MainFinger1:
						case MainFinger2:
						case MainChest:
						case MainWaist:
						case MainPowerSource:
						case MainAmmo:
							gearbot->BotGroupSay(gearbot, "My %s is now unequipped.", equipped[slotId]);
							break;
						case MainShoulders:
						case MainArms:
						case MainHands:
						case MainLegs:
						case MainFeet:
							gearbot->BotGroupSay(gearbot, "My %s are now unequipped.", equipped[slotId]);
							break;
						default:
							break;
					}
				}
				else {
					switch(slotId) {
						case MainCharm:
						case MainEar1:
						case MainHead:
						case MainFace:
						case MainEar2:
						case MainNeck:
						case MainBack:
						case MainWrist1:
						case MainWrist2:
						case MainRange:
						case MainPrimary:
						case MainSecondary:
						case MainFinger1:
						case MainFinger2:
						case MainChest:
						case MainWaist:
						case MainPowerSource:
						case MainAmmo:
							c->GetTarget()->CastToBot()->BotGroupSay(c->GetTarget()->CastToBot(), "My %s is already unequipped.", equipped[slotId]);
							break;
						case MainShoulders:
						case MainArms:
						case MainHands:
						case MainLegs:
						case MainFeet:
							c->GetTarget()->CastToBot()->BotGroupSay(c->GetTarget()->CastToBot(), "My %s are already unequipped.", equipped[slotId]);
							break;
						default:
							break;
					}
				}
			}
			else {
				c->Message_StringID(0, PICK_LORE);
			}
		}
		return;
	}

	if(!strcasecmp(sep->arg[1], "update")) {
		if((c->GetTarget() != nullptr) && c->GetTarget()->IsBot()) {
			if(c->GetLevel() <= c->GetTarget()->GetLevel()) {
				c->Message(15, "This bot has already been updated.");
				return;
			}

			if(c->IsGrouped()) {
				Group *g = entity_list.GetGroupByClient(c);
				for (int i=0; i<MAX_GROUP_MEMBERS; i++) {
					if(g && g->members[i] && g->members[i]->IsEngaged()) {
						c->Message(15, "You can't update bots while you are engaged.");
						return;
					}
				}
			}

			if((c->GetTarget()->CastToBot()->GetBotOwner() == c->CastToMob()) && !c->GetFeigned()) {
				Bot* bot = c->GetTarget()->CastToBot();
				bot->SetPetChooser(false);
				bot->CalcBotStats();
			} else {
				if(c->GetFeigned()) {
					c->Message(15, "You cannot update bots while feigned.");
				} else {
					c->Message(15, "You must target your bot first");
				}
			}
		} else {
			c->Message(15, "You must target a bot first");
		}

		return;
	}

	//Bind
	if(!strcasecmp(sep->arg[1], "bindme")) {
		Mob *binder = nullptr;
		bool hasbinder = false;
		if(c->IsGrouped()) {
			Group *g = c->GetGroup();
			if(g) {
				for(int i = 0; i < MAX_GROUP_MEMBERS; i++) {
					if(g->members[i] && g->members[i]->IsBot() && (g->members[i]->GetClass() == CLERIC)) {
						hasbinder = true;
						binder = g->members[i];
					}
				}
				
				if(!hasbinder)
					c->Message(15, "You must have a Cleric in your group.");
			}
		}
		
		if(hasbinder) {
			binder->CastToBot()->BotGroupSay(binder->CastToBot(), "Attempting to bind you %s.", c->GetName());
			binder->CastToNPC()->CastSpell(35, c->GetID(), 1, -1, -1);
		}
		return;
	}

	// Rune
	if(!strcasecmp(sep->arg[1], "runeme")) {
		Mob *runeer = nullptr;
		bool hasruneer = false;
		if(c->IsGrouped()) {
			Group *g = c->GetGroup();
			if(g) {
				for(int i = 0; i < MAX_GROUP_MEMBERS; i++) {
					if(g->members[i] && g->members[i]->IsBot() && (g->members[i]->GetClass() == ENCHANTER)) {
						hasruneer = true;
						runeer = g->members[i];
					}
				}
				
				if(!hasruneer)
					c->Message(15, "You must have an Enchanter in your group.");
			}
		}
		
		if(hasruneer) {
			if (c->GetLevel() <= 12) {
				runeer->CastToBot()->BotGroupSay(runeer->CastToBot(), "I need to be level 13 or higher for this...");
			} else if ((c->GetLevel() >= 13) && (c->GetLevel() <= 21)) {
				runeer->CastToBot()->BotGroupSay(runeer->CastToBot(), "Casting Rune I...");
				runeer->CastSpell(481, c->GetID(), 1, -1, -1);
			} else if ((c->GetLevel() >= 22) && (c->GetLevel() <= 32)) {
				runeer->CastToBot()->BotGroupSay(runeer->CastToBot(), "Casting Rune II...");
				runeer->CastSpell(482, c->GetID(), 1, -1, -1);
			} else if ((c->GetLevel() >= 33) && (c->GetLevel() <= 39)) {
				runeer->CastToBot()->BotGroupSay(runeer->CastToBot(), "Casting Rune III...");
				runeer->CastSpell(483, c->GetID(), 1, -1, -1);
			} else if ((c->GetLevel() >= 40) && (c->GetLevel() <= 51)) {
				runeer->CastToBot()->BotGroupSay(runeer->CastToBot(), "Casting Rune IV...");
				runeer->CastSpell(484, c->GetID(), 1, -1, -1);
			} else if ((c->GetLevel() >= 52) && (c->GetLevel() <= 60)) {
				runeer->CastToBot()->BotGroupSay(runeer->CastToBot(), "Casting Rune V...");
				runeer->CastSpell(1689, c->GetID(), 1, -1, -1);
			} else if (c->GetLevel() >= 61){
				runeer->CastToBot()->BotGroupSay(runeer->CastToBot(), "Casting Rune of Zebuxoruk...");
				runeer->CastSpell(3343, c->GetID(), 1, -1, -1);
			}
		}
		return;
	}

	//Tracking
	if(!strcasecmp(sep->arg[1], "track") && c->IsGrouped()) {
		Mob *Tracker;
		uint32 TrackerClass = 0;
		Group *g = c->GetGroup();
		if(g) {
			for(int i = 0; i < MAX_GROUP_MEMBERS; i++) {
				if(g->members[i] && g->members[i]->IsBot()) {
					switch(g->members[i]->GetClass()) {
						case RANGER:
							Tracker = g->members[i];
							TrackerClass = RANGER;
							break;
						case DRUID:
							if(TrackerClass != RANGER) {
								Tracker = g->members[i];
								TrackerClass = DRUID;
							}
							break;
						case BARD:
							if(TrackerClass == 0) {
								Tracker = g->members[i];
								TrackerClass = BARD;
							}
							break;
						default:
							break;
					}
				}
			}

			int Level = (c->GetLevel());
			int RangeR = (Level * 80); //Ranger
			int RangeD = (Level * 30); //Druid
			int RangeB = (Level * 20); //Bard
			switch(TrackerClass) {
				case RANGER:
					if(!strcasecmp(sep->arg[2], "all")) {
						Tracker->CastToBot()->BotGroupSay(Tracker->CastToBot(), "Tracking everything", c->GetName());
						entity_list.ShowSpawnWindow(c, RangeR, false);
					} else if(!strcasecmp(sep->arg[2], "rare")) {
						Tracker->CastToBot()->BotGroupSay(Tracker->CastToBot(), "Selective tracking", c->GetName());
						entity_list.ShowSpawnWindow(c, RangeR, true);
					} else if(!strcasecmp(sep->arg[2], "near")) {
						Tracker->CastToBot()->BotGroupSay(Tracker->CastToBot(), "Tracking mobs nearby", c->GetName());
						entity_list.ShowSpawnWindow(c, RangeD, false);
					} else
						Tracker->CastToBot()->BotGroupSay(Tracker->CastToBot(), "You want to [track all], [track near], or [track rare]?", c->GetName());

					break;
				case BARD:
					if(TrackerClass != RANGER)
						Tracker->CastToBot()->BotGroupSay(Tracker->CastToBot(), "Tracking up", c->GetName());
					entity_list.ShowSpawnWindow(c, RangeB, false);
					break;
				case DRUID:
					if(TrackerClass = BARD)
						Tracker->CastToBot()->BotGroupSay(Tracker->CastToBot(), "Tracking up", c->GetName());
					entity_list.ShowSpawnWindow(c, RangeD, false);
					break;
				default:
					c->Message(15, "You must have a Ranger, Druid, or Bard in your group.");
					break;
			}
		}
	}

	//Cure
	if ((!strcasecmp(sep->arg[1], "cure")) && (c->IsGrouped())) {
		Mob *Curer;
		uint32 CurerClass = 0;
		Group *g = c->GetGroup();
		if(g) {
			for(int i = 0; i < MAX_GROUP_MEMBERS; i++){
				if(g->members[i] && g->members[i]->IsBot()) {
					switch(g->members[i]->GetClass()) {
						case CLERIC:
							Curer = g->members[i];
							CurerClass = CLERIC;
							break;
						case SHAMAN:
							if(CurerClass != CLERIC){
								Curer = g->members[i];
								CurerClass = SHAMAN;
							}
							break;
						case DRUID:
							if (CurerClass == 0){
								Curer = g->members[i];
								CurerClass = DRUID;
							}
							break;
						default:
							break;
					}
				}
			}
			switch(CurerClass) {
				case CLERIC:
					if	(!strcasecmp(sep->arg[2], "poison") && (c->GetLevel() >= 1)) {
						Curer->CastToBot()->BotGroupSay(Curer->CastToBot(), "Trying to cure us of %s.", sep->arg[2]);
						Curer->CastToBot()->Bot_Command_Cure(1, Curer->GetLevel());
					} else if (!strcasecmp(sep->arg[2], "disease") && (c->GetLevel() >= 4)) {
						Curer->CastToBot()->BotGroupSay(Curer->CastToBot(), "Trying to cure us of %s.", sep->arg[2]);
						Curer->CastToBot()->Bot_Command_Cure(2, Curer->GetLevel());
					} else if(!strcasecmp(sep->arg[2], "curse") && (c->GetLevel() >= 8)) {
						Curer->CastToBot()->BotGroupSay(Curer->CastToBot(), "Trying to cure us of %s.", sep->arg[2]);
						Curer->CastToBot()->Bot_Command_Cure(3, Curer->GetLevel());
					} else if(!strcasecmp(sep->arg[2], "blindness") && (c->GetLevel() >= 3)) {
						Curer->CastToBot()->BotGroupSay(Curer->CastToBot(), "Trying to cure us of %s.", sep->arg[2]);
						Curer->CastToBot()->Bot_Command_Cure(4, Curer->GetLevel());
					} else if (!strcasecmp(sep->arg[2], "curse") && (c->GetLevel() <= 8)
						|| !strcasecmp(sep->arg[2], "blindness") && (c->GetLevel() <= 3)
						|| !strcasecmp(sep->arg[2], "disease") && (c->GetLevel() <= 4)
						|| !strcasecmp(sep->arg[2], "poison") && (c->GetLevel() <= 1)) {
							Curer->CastToBot()->BotGroupSay(Curer->CastToBot(), "I don't have the needed level yet", sep->arg[2]);
					} else
						Curer->CastToBot()->BotGroupSay(Curer->CastToBot(), "Do you want [cure poison], [cure disease], [cure curse], or [cure blindness]?", c->GetName());

					break;
				case SHAMAN:
					if	(!strcasecmp(sep->arg[2], "poison") && (c->GetLevel() >= 2)) {
						Curer->CastToBot()->BotGroupSay(Curer->CastToBot(), "Trying to cure us of %s.", sep->arg[2]);
						Curer->CastToBot()->Bot_Command_Cure(1, Curer->GetLevel());
					} else if (!strcasecmp(sep->arg[2], "disease") && (c->GetLevel() >= 1)) {
						Curer->CastToBot()->BotGroupSay(Curer->CastToBot(), "Trying to cure us of %s.", sep->arg[2]);
						Curer->CastToBot()->Bot_Command_Cure(2, Curer->GetLevel());
					} else if(!strcasecmp(sep->arg[2], "curse")) {
						Curer->CastToBot()->BotGroupSay(Curer->CastToBot(), "I don't have that spell", sep->arg[2]);
					} else if(!strcasecmp(sep->arg[2], "blindness") && (c->GetLevel() >= 7)) {
						Curer->CastToBot()->BotGroupSay(Curer->CastToBot(), "Trying to cure us of %s.", sep->arg[2]);
						Curer->CastToBot()->Bot_Command_Cure(4, Curer->GetLevel());
					} else if (!strcasecmp(sep->arg[2], "blindness") && (c->GetLevel() <= 7)
						|| !strcasecmp(sep->arg[2], "disease") && (c->GetLevel() <= 1)
						|| !strcasecmp(sep->arg[2], "poison") && (c->GetLevel() <= 2)) {
							Curer->CastToBot()->BotGroupSay(Curer->CastToBot(), "I don't have the needed level yet", sep->arg[2]);
					} else
						Curer->CastToBot()->BotGroupSay(Curer->CastToBot(), "Do you want [cure poison], [cure disease], or [cure blindness]?", c->GetName());

					break;
				case DRUID:
					if	(!strcasecmp(sep->arg[2], "poison") && (c->GetLevel() >= 5)) {
						Curer->CastToBot()->BotGroupSay(Curer->CastToBot(), "Trying to cure us of %s.", sep->arg[2]);
						Curer->CastToBot()->Bot_Command_Cure(1, Curer->GetLevel());
					} else if (!strcasecmp(sep->arg[2], "disease") && (c->GetLevel() >= 4)) {
						Curer->CastToBot()->BotGroupSay(Curer->CastToBot(), "Trying to cure us of %s.", sep->arg[2]);
						Curer->CastToBot()->Bot_Command_Cure(2, Curer->GetLevel());
					} else if(!strcasecmp(sep->arg[2], "curse")) { // Fire level 1
						Curer->CastToBot()->BotGroupSay(Curer->CastToBot(), "I don't have that spell", sep->arg[2]);
					} else if(!strcasecmp(sep->arg[2], "blindness") && (c->GetLevel() >= 13)) {
						Curer->CastToBot()->BotGroupSay(Curer->CastToBot(), "I don't have that spell", sep->arg[2]);
					} else if (!strcasecmp(sep->arg[2], "disease") && (c->GetLevel() <= 4)
						|| !strcasecmp(sep->arg[2], "poison") && (c->GetLevel() <= 5)) {
							Curer->CastToBot()->BotGroupSay(Curer->CastToBot(), "I don't have the needed level yet", sep->arg[2]) ;
					} else
						Curer->CastToBot()->BotGroupSay(Curer->CastToBot(), "Do you want [cure poison], or [cure disease]?", c->GetName());
					break;
				default:
					c->Message(15, "You must have a Cleric, Shaman, or Druid in your group.");
					break;
			}
		}
	}

	//Mez
	if(!strcasecmp(sep->arg[1], "ai") && !strcasecmp(sep->arg[2], "mez")) {
		Mob *target = c->GetTarget();
		if(target == nullptr || target == c || target->IsBot() || (target->IsPet() && target->GetOwner() && target->GetOwner()->IsBot())) {
			c->Message(15, "You must select a monster");
			return;
		}

		if(c->IsGrouped()) {
			bool hasmezzer = false;
			Group *g = c->GetGroup();
			for(int i = 0; i < MAX_GROUP_MEMBERS; i++) {
				if(g && g->members[i] && g->members[i]->IsBot() && (g->members[i]->GetClass() == ENCHANTER)) {
					hasmezzer = true;
					Mob *mezzer = g->members[i];
					mezzer->CastToBot()->BotGroupSay(mezzer->CastToBot(), "Trying to mesmerize %s.", target->GetCleanName());
					mezzer->CastToBot()->MesmerizeTarget(target);
				}
			}
			
			if(!hasmezzer)
				c->Message(15, "You must have an Enchanter in your group.");
		}
		return;
	}

	//Lore (Identify item)
	if(!strcasecmp(sep->arg[1], "lore")) {
		if(c->IsGrouped()) {
			bool hascaster = false;
			Group *g = c->GetGroup();
			for(int i = 0; i < MAX_GROUP_MEMBERS; i++) {
				if(g && g->members[i] && g->members[i]->IsBot()) {
					uint8 casterlevel = g->members[i]->GetLevel();
					switch(g->members[i]->GetClass()) {
						case ENCHANTER:
							if(casterlevel >= 15)
								hascaster = true;
								
							break;
						case WIZARD:
							if(casterlevel >= 14)
								hascaster = true;
								
							break;
						case NECROMANCER:
							if(casterlevel >= 17)
								hascaster = true;
							
							break;
						case MAGICIAN:
							if(casterlevel >= 13)
								hascaster = true;
							
							break;
						default:
							break;
					}
					if(hascaster) {
						g->members[i]->CastToBot()->BotGroupSay(g->members[i]->CastToBot(), "Trying to Identify your item...");
						g->members[i]->CastSpell(305, c->GetID(), 1, -1, -1);
						break;
					}
				}
			}
			
			if(!hascaster)
				c->Message(15, "You don't see anyone in your group that can cast Identify.");
		} else
			c->Message(15, "You don't see anyone in your group that can cast Identify.");
		
		return;
	}

	//Resurrect
	if(!strcasecmp(sep->arg[1], "resurrectme"))	{
		Mob *target = c->GetTarget();
		if(target == nullptr || !target->IsCorpse()) {
			c->Message(15, "You must select a corpse!");
			return;
		}

		if(c->IsGrouped()) {
			bool hasrezzer = false;
			Group *g = c->GetGroup();
			for(int i = 0; i < MAX_GROUP_MEMBERS; i++) {
				if(g && g->members[i] && g->members[i]->IsBot() && (g->members[i]->GetClass() == CLERIC)) {
					hasrezzer = true;
					Mob *rezzer = g->members[i];
					rezzer->CastToBot()->BotGroupSay(rezzer->CastToBot(), "Trying to resurrect %s.", target->GetCleanName());
					rezzer->CastToBot()->Bot_Command_RezzTarget(target);
					break;
				}
			}
			
			if(!hasrezzer)
				c->Message(15, "You must have a Cleric in your group!");
		} else
			c->Message(15, "You must have a Cleric in your group!");
		
		return;
	}

	if(!strcasecmp(sep->arg[1], "magepet")) {
		if(c->GetTarget() && c->GetTarget()->IsBot() && (c->GetTarget()->GetClass() == MAGICIAN)) {
			if(c->GetTarget()->CastToBot()->GetBotOwnerCharacterID() == c->CharacterID()) {
				int botlevel = c->GetTarget()->GetLevel();
				c->GetTarget()->CastToBot()->SetPetChooser(true);
				if(botlevel == 1) {
					c->GetTarget()->CastToBot()->BotGroupSay(c->GetTarget()->CastToBot(), "I don't have any pets yet.");
					return;
				}
				
				if(!strcasecmp(sep->arg[2], "water")) {
					c->GetTarget()->CastToBot()->SetPetChooserID(0);
				} else if(!strcasecmp(sep->arg[2], "fire")) {
					if(botlevel < 3) {
						c->GetTarget()->CastToBot()->BotGroupSay(c->GetTarget()->CastToBot(), "I don't have that pet yet.");
						return;
					} else
						c->GetTarget()->CastToBot()->SetPetChooserID(1);
				} else if(!strcasecmp(sep->arg[2], "air")) {
					if(botlevel < 4) {
						c->GetTarget()->CastToBot()->BotGroupSay(c->GetTarget()->CastToBot(), "I don't have that pet yet.");
						return;
					} else
						c->GetTarget()->CastToBot()->SetPetChooserID(2);
				} else if(!strcasecmp(sep->arg[2], "earth")) {
					if(botlevel < 5) {
						c->GetTarget()->CastToBot()->BotGroupSay(c->GetTarget()->CastToBot(), "I don't have that pet yet.");
						return;
					} else
						c->GetTarget()->CastToBot()->SetPetChooserID(3);
				} else if(!strcasecmp(sep->arg[2], "monster")) {
					if(botlevel < 30) {
						c->GetTarget()->CastToBot()->BotGroupSay(c->GetTarget()->CastToBot(), "I don't have that pet yet.");
						return;
					} else
						c->GetTarget()->CastToBot()->SetPetChooserID(4);
				}
				
				if(c->GetTarget()->GetPet()) {
					uint16 id = c->GetTarget()->GetPetID();
					c->GetTarget()->SetPetID(0);
					c->GetTarget()->CastSpell(331, id);
				}
			}
		} else
			c->Message(15, "You must target your Magician bot!");
		
		return;
	}

	//Summon Corpse
	if(!strcasecmp(sep->arg[1], "corpse") && !strcasecmp(sep->arg[2], "summon")) {
		if(c->GetTarget() == nullptr) {
			c->Message(15, "You must select player with his corpse in the zone!");
			return;
		}
		
		if(c->IsGrouped()) {
			bool hassummoner = false;
			Mob *t = c->GetTarget();
			Group *g = c->GetGroup();
			int summonerlevel = 0;
			for(int i = 0; i < MAX_GROUP_MEMBERS; i++) {
				if(g && g->members[i] && g->members[i]->IsBot() && ((g->members[i]->GetClass() == NECROMANCER)||(g->members[i]->GetClass() == SHADOWKNIGHT))) {
					hassummoner = true;
					summonerlevel = g->members[i]->GetLevel();
					g->members[i]->InterruptSpell();
					if(!t->IsClient()) {
						g->members[i]->CastToBot()->BotGroupSay(g->members[i]->CastToBot(), "You have to target a player with a corpse in the zone!");
						return;
					} else {
						g->members[i]->SetTarget(t);
						if(summonerlevel < 12) {
							g->members[i]->CastToBot()->BotGroupSay(g->members[i]->CastToBot(), "I don't have that spell yet.");
						} else if((summonerlevel > 11) && (summonerlevel < 35)) {
							g->members[i]->CastToBot()->BotGroupSay(g->members[i]->CastToBot(), "Attempting to summon %s\'s corpse.", t->GetCleanName());
							g->members[i]->CastSpell(2213, t->GetID(), 1, -1, -1);
							return;
						} else if((summonerlevel > 34) && (summonerlevel < 71)) {
							g->members[i]->CastToBot()->BotGroupSay(g->members[i]->CastToBot(), "Attempting to summon %s\'s corpse.", t->GetCleanName());
							g->members[i]->CastSpell(3, t->GetID(), 1, -1, -1);
							return;
						} else if(summonerlevel > 70) {
							g->members[i]->CastToBot()->BotGroupSay(g->members[i]->CastToBot(), "Attempting to summon %s\'s corpse.", t->GetCleanName());
							g->members[i]->CastSpell(10042, t->GetID(), 1, -1, -1);
							return;
						}
					}
				}
			}
			
			if (!hassummoner)
				c->Message(15, "You must have a Necromancer or Shadow Knight in your group.");
			
			return;
		}
	}

	//Pacify
	if(!strcasecmp(sep->arg[1], "target") && !strcasecmp(sep->arg[2], "calm")) {
		Mob *target = c->GetTarget();
		if(target == nullptr || target->IsClient() || target->IsBot() || (target->IsPet() && target->GetOwner() && target->GetOwner()->IsBot()))
			c->Message(15, "You must select a monster!");
		else {
			if(c->IsGrouped()) {
				Group *g = c->GetGroup();
				for(int i = 0; i < MAX_GROUP_MEMBERS; i++) {
					// seperated cleric and chanter so chanter is primary
					if(g && g->members[i] && g->members[i]->IsBot() && (g->members[i]->GetClass() == ENCHANTER)) {
						Bot *pacer = g->members[i]->CastToBot();
						pacer->BotGroupSay(pacer, "Trying to pacify %s.", target->GetCleanName());
						if(pacer->Bot_Command_CalmTarget(target)) {
							if(target->FindType(SE_Lull) || target->FindType(SE_Harmony) || target->FindType(SE_InstantHate))
								c->Message(0, "I have successfully pacified %s.", target->GetCleanName());
							
							return;
						} else
							c->Message(0, "I failed to pacify %s.", target->GetCleanName());
					}
					// seperated cleric and chanter so chanter is primary
					if(g && g->members[i] && g->members[i]->IsBot() && (g->members[i]->GetClass() == CLERIC) && (GroupHasEnchanterClass(g) == false)) {
						Bot *pacer = g->members[i]->CastToBot();
						pacer->BotGroupSay(pacer, "Trying to pacify %s.", target->GetCleanName());

						if(pacer->Bot_Command_CalmTarget(target)) {
							if(target->FindType(SE_Lull) || target->FindType(SE_Harmony) || target->FindType(SE_InstantHate))
								c->Message(0, "I have successfully pacified %s.", target->GetCleanName());
							
							return;
						} else
							c->Message(0, "I failed to pacify %s.", target->GetCleanName());
					}
				}
			}
		}

		return;
	}

	//Charm
	if(!strcasecmp(sep->arg[1], "charm")) {
		Mob *target = c->GetTarget();
		if(target == nullptr || target->IsClient() || target->IsBot() || (target->IsPet() && target->GetOwner() && target->GetOwner()->IsBot())) {
			c->Message(15, "You must select a monster!");
			return;
		}
		
		uint32 DBtype = c->GetTarget()->GetBodyType();
		Mob *Charmer;
		uint32 CharmerClass = 0;
		Group *g = c->GetGroup();
		if(g) {
			for(int i = 0; i < MAX_GROUP_MEMBERS; i++){
				if(g->members[i] && g->members[i]->IsBot()) {
					switch(g->members[i]->GetClass()) {
						case ENCHANTER:
							Charmer = g->members[i];
							CharmerClass = ENCHANTER;
							break;
						case NECROMANCER:
							if(CharmerClass != ENCHANTER){
								Charmer = g->members[i];
								CharmerClass = NECROMANCER;
							}
							break;
						case DRUID:
							if (CharmerClass == 0){
								Charmer = g->members[i];
								CharmerClass = DRUID;
							}
							break;
						default:
							break;
					}
				}
			}
			switch(CharmerClass) {
				case ENCHANTER:
					if	(c->GetLevel() >= 11) {
						Charmer->CastToBot()->BotGroupSay(Charmer->CastToBot(), "Trying to charm %s.", target->GetCleanName(), sep->arg[2]);
						Charmer->CastToBot()->Bot_Command_CharmTarget (1,target);
					} else if (c->GetLevel() <= 10){
						Charmer->CastToBot()->BotGroupSay(Charmer->CastToBot(), "I don't have the required level yet.", sep->arg[2]);
					} else
						Charmer->CastToBot()->BotGroupSay(Charmer->CastToBot(), "Mob level is too high or can't be charmed.", c->GetName());
					break;
				case NECROMANCER:
					if	((c->GetLevel() >= 18) && (DBtype == 3)) {
						Charmer->CastToBot()->BotGroupSay(Charmer->CastToBot(), "Trying to charm %s.", target->GetCleanName(), sep->arg[2]);
						Charmer->CastToBot()->Bot_Command_CharmTarget (2,target);
					} else if (c->GetLevel() <= 17){
						Charmer->CastToBot()->BotGroupSay(Charmer->CastToBot(), "I don't have the required level yet.", sep->arg[2]);
					} else
						Charmer->CastToBot()->BotGroupSay(Charmer->CastToBot(), "Mob is not undead.", c->GetName());
					break;
				case DRUID:
					if	((c->GetLevel() >= 13) && (DBtype == 21)) {
						Charmer->CastToBot()->BotGroupSay(Charmer->CastToBot(), "Trying to charm %s.", target->GetCleanName(), sep->arg[2]);
						Charmer->CastToBot()->Bot_Command_CharmTarget (3,target);
					} else if (c->GetLevel() <= 12){
						Charmer->CastToBot()->BotGroupSay(Charmer->CastToBot(), "I don't have the required level yet.", sep->arg[2]);
					} else
						Charmer->CastToBot()->BotGroupSay(Charmer->CastToBot(), "Mob is not an animal.", c->GetName());
					break;
				default:
					c->Message(15, "You must have an Enchanter, Necromancer, or Druid in your group.");
					break;
			}
		}
	}

	// Remove Bot's Pet
	if(!strcasecmp(sep->arg[1], "pet") && !strcasecmp(sep->arg[2], "remove")) {
		if(c->GetTarget() != nullptr) {
			if (c->IsGrouped() && c->GetTarget()->IsBot() && (c->GetTarget()->CastToBot()->GetBotOwner() == c) &&
				((c->GetTarget()->GetClass() == NECROMANCER) || (c->GetTarget()->GetClass() == ENCHANTER) || (c->GetTarget()->GetClass() == DRUID))) {
					if(c->GetTarget()->CastToBot()->IsBotCharmer()) {
						c->GetTarget()->CastToBot()->SetBotCharmer(false);
						c->GetTarget()->CastToBot()->BotGroupSay(c->GetTarget()->CastToBot(), "Using a summoned pet.");
					} else {
						if(c->GetTarget()->GetPet()) {
							c->GetTarget()->GetPet()->Say_StringID(PET_GETLOST_STRING);
							c->GetTarget()->GetPet()->Depop(false);
							c->GetTarget()->SetPetID(0);
						}
						c->GetTarget()->CastToBot()->SetBotCharmer(true);
						c->GetTarget()->CastToBot()->BotGroupSay(c->GetTarget()->CastToBot(), "Available for Dire Charm command.");
					}
			} else
				c->Message(15, "You must target your Enchanter, Necromancer, or Druid bot.");
		} else
			c->Message(15, "You must target an Enchanter, Necromancer, or Druid bot.");
		
		return;
	}

	//Dire Charm
	if(!strcasecmp(sep->arg[1], "Dire") && !strcasecmp(sep->arg[2], "Charm")) {
		Mob *target = c->GetTarget();
		if(target == nullptr || target->IsClient() || target->IsBot() || (target->IsPet() && target->GetOwner() && target->GetOwner()->IsBot())) {
			c->Message(15, "You must select a monster");
			return;
		}
		uint32 DBtype = c->GetTarget()->GetBodyType();
		Mob *Direr;
		uint32 DirerClass = 0;
		Group *g = c->GetGroup();
		if(g) {
			for(int i = 0; i < MAX_GROUP_MEMBERS; i++){
				if(g->members[i] && g->members[i]->IsBot()) {
					switch(g->members[i]->GetClass()) {
						case ENCHANTER:
							Direr = g->members[i];
							DirerClass = ENCHANTER;
							break;
						case NECROMANCER:
							if(DirerClass != ENCHANTER){
								Direr = g->members[i];
								DirerClass = NECROMANCER;
							}
							break;
						case DRUID:
							if (DirerClass == 0){
								Direr = g->members[i];
								DirerClass = DRUID;
							}
							break;
						default:
							break;
					}
				}
			}
			switch(DirerClass) {
				case ENCHANTER:
					if	(c->GetLevel() >= 55) {
						Direr->CastToBot()->BotGroupSay(Direr->CastToBot(), "Trying to dire charm %s.", target->GetCleanName(), sep->arg[2]);
						Direr->CastToBot()->Bot_Command_DireTarget (1,target);
					} else if (c->GetLevel() <= 55){
						Direr->CastToBot()->BotGroupSay(Direr->CastToBot(), "I don't have the required level yet.", sep->arg[2]);
					} else
						Direr->CastToBot()->BotGroupSay(Direr->CastToBot(), "Mob level is too high or can't be charmed.", c->GetName());
					break;
				case NECROMANCER:
					if	((c->GetLevel() >= 55) && (DBtype == 3)) {
						Direr->CastToBot()->BotGroupSay(Direr->CastToBot(), "Trying to dire charm %s.", target->GetCleanName(), sep->arg[2]);
						Direr->CastToBot()->Bot_Command_DireTarget (2,target);
					} else if (c->GetLevel() <= 55){
						Direr->CastToBot()->BotGroupSay(Direr->CastToBot(), "I don't have the required level yet.", sep->arg[2]);
					} else
						Direr->CastToBot()->BotGroupSay(Direr->CastToBot(), "Mob is not undead.", c->GetName());
					break;
				case DRUID:
					if	((c->GetLevel() >= 55) && (DBtype == 21)) {
						Direr->CastToBot()->BotGroupSay(Direr->CastToBot(), "Trying to dire charm %s.", target->GetCleanName(), sep->arg[2]);
						Direr->CastToBot()->Bot_Command_DireTarget (3,target);
					} else if (c->GetLevel() <= 55){
						Direr->CastToBot()->BotGroupSay(Direr->CastToBot(), "I don't have the required level yet.", sep->arg[2]);
					} else
						Direr->CastToBot()->BotGroupSay(Direr->CastToBot(), "Mob is not an animal.", c->GetName());
					break;
				default:
					c->Message(15, "You must have an Enchanter, Necromancer, or Druid in your group.");
					break;
			}
		}
	}

	// Evacuate
	if(!strcasecmp(sep->arg[1], "evac")) {
		Mob *evac = nullptr;
		bool hasevac = false;
		if(c->IsGrouped()) {
			Group *g = c->GetGroup();
			if(g) {
				for(int i = 0; i < MAX_GROUP_MEMBERS; i++) {
					if((g->members[i] && g->members[i]->IsBot() && (g->members[i]->GetClass() == DRUID)) || (g->members[i] && g->members[i]->IsBot() && (g->members[i]->GetClass() == WIZARD))) {
						hasevac = true;
						evac = g->members[i];
					}
				}
				
				if(!hasevac)
					c->Message(15, "You must have a Druid in your group.");
			}
		}
		
		if((hasevac) && (c->GetLevel() >= 18)) {
			evac->CastToBot()->BotGroupSay(evac->CastToBot(), "Attempting to evacuate you, %s.", c->GetName());
			evac->CastToClient()->CastSpell(2183, c->GetID(), 1, -1, -1);
		} else if((hasevac) && (c->GetLevel() <= 17))
			evac->CastToBot()->BotGroupSay(evac->CastToBot(), "I'm not level 18 yet.", c->GetName());
		
		return;
	}

	// Sow
	if ((!strcasecmp(sep->arg[1], "sow")) && (c->IsGrouped())) {
		Mob *Sower;
		uint32 SowerClass = 0;
		Group *g = c->GetGroup();
		if(g) {
			for(int i = 0; i < MAX_GROUP_MEMBERS; i++){
				if(g->members[i] && g->members[i]->IsBot()) {
					switch(g->members[i]->GetClass()) {
						case DRUID:
							Sower = g->members[i];
							SowerClass = DRUID;
							break;
						case SHAMAN:
							if (SowerClass != DRUID){
								Sower = g->members[i];
								SowerClass = SHAMAN;
							}
							break;
						case RANGER:
							if (SowerClass == 0){
								Sower = g->members[i];
								SowerClass = RANGER;
							}
							break;
						case BEASTLORD:
							if (SowerClass == 0){
								Sower = g->members[i];
								SowerClass = BEASTLORD;
							}
							break;
						default:
							break;
					}
				}
			}
			switch(SowerClass) {
				case DRUID:
					if ((!strcasecmp(sep->arg[2], "regular")) && (zone->CanCastOutdoor()) && (c->GetLevel() >= 10)) {
						Sower->CastToBot()->BotGroupSay(Sower->CastToBot(), "Casting sow...");
						Sower->CastSpell(278, c->GetID(), 1, -1, -1);
					}
					else if ((!strcasecmp(sep->arg[2], "regular")) && (zone->CanCastOutdoor()) && (c->GetLevel() <= 10))
						Sower->CastToBot()->BotGroupSay(Sower->CastToBot(), "I'm not level 10 yet.");
					else if ((!strcasecmp(sep->arg[2], "wolf")) && zone->CanCastOutdoor() && (c->GetLevel() >= 20)) {
						Sower->CastToBot()->BotGroupSay(Sower->CastToBot(), "Casting group wolf...");
						Sower->CastSpell(428, c->GetID(), 1, -1, -1);
					}
					else if ((!strcasecmp(sep->arg[2], "wolf")) && (c->GetLevel() <= 20))
						Sower->CastToBot()->BotGroupSay(Sower->CastToBot(), "I'm not level 20 yet.");
					else if ((!strcasecmp(sep->arg[2], "feral")) && (c->GetLevel() >= 50)) {
						Sower->CastToBot()->BotGroupSay(Sower->CastToBot(), "Casting Feral Pack...");
						Sower->CastSpell(4058, c->GetID(), 1, -1, -1);
					}
					else if ((!strcasecmp(sep->arg[2], "feral")) && (c->GetLevel() <= 50))
						Sower->CastToBot()->BotGroupSay(Sower->CastToBot(), "I'm not level 50 yet.");
					else if ((!strcasecmp(sep->arg[2], "shrew")) && (c->GetLevel() >= 35)) {
						Sower->CastToBot()->BotGroupSay(Sower->CastToBot(), "Casting Pack Shrew...");
						Sower->CastSpell(4055, c->GetID(), 1, -1, -1);
					}
					else if ((!strcasecmp(sep->arg[2], "wolf")) && (c->GetLevel() <= 35))
						Sower->CastToBot()->BotGroupSay(Sower->CastToBot(), "I'm not level 35 yet.");
					else if ((!zone->CanCastOutdoor()) && (!strcasecmp(sep->arg[2], "regular")) || (!zone->CanCastOutdoor()) && (!strcasecmp(sep->arg[2], "wolf")))
						Sower->CastToBot()->BotGroupSay(Sower->CastToBot(), "I can't cast this spell indoors, try [sow shrew] if you're 35 or higher, or [sow feral] if you're 50 or higher.");
					else if (!zone->CanCastOutdoor())
						Sower->CastToBot()->BotGroupSay(Sower->CastToBot(), "I can't cast this spell indoors, try [sow shrew] if you're 35 or higher, or [sow feral] if you're 50 or higher.");
					else if (zone->CanCastOutdoor())
						Sower->CastToBot()->BotGroupSay(Sower->CastToBot(), "Do you want [sow regular] or [sow wolf]?");
					else if (!zone->CanCastOutdoor())
						Sower->CastToBot()->BotGroupSay(Sower->CastToBot(), "I can't cast this spell indoors, try [sow shrew] if you're 35 or higher, or [sow feral] if you're 50 or higher.");
					break;
				case SHAMAN:
					if ((zone->CanCastOutdoor()) && (c->GetLevel() >= 9)) {
						Sower->CastToBot()->BotGroupSay(Sower->CastToBot(), "Casting Spirit of Wolf.");
						Sower->CastToClient()->CastSpell(278, c->GetID(), 1, -1, -1);
					}
					else if (!zone->CanCastOutdoor())
						Sower->CastToBot()->BotGroupSay(Sower->CastToBot(), "I can't cast this spell indoors.");
					else if (c->GetLevel() <= 9)
						Sower->CastToBot()->BotGroupSay(Sower->CastToBot(), "I'm not level 9 yet.");
					break;
				case RANGER:
					if ((zone->CanCastOutdoor()) && (c->GetLevel() >= 28)){
						Sower->CastToBot()->BotGroupSay(Sower->CastToBot(), "Casting Spirit of Wolf.");
						Sower->CastToClient()->CastSpell(278, c->GetID(), 1, -1, -1);
					}
					else if (!zone->CanCastOutdoor())
						Sower->CastToBot()->BotGroupSay(Sower->CastToBot(), "I can't cast this spell indoors.");
					else if (c->GetLevel() <= 28)
						Sower->CastToBot()->BotGroupSay(Sower->CastToBot(), "I'm not level 28 yet.");
					break;
				case BEASTLORD:
					if((zone->CanCastOutdoor()) && (c->GetLevel() >= 24)) {
						Sower->CastToBot()->BotGroupSay(Sower->CastToBot(), "Casting Spirit of Wolf.");
						Sower->CastToClient()->CastSpell(278, c->GetID(), 1, -1, -1);
					}
					else if (!zone->CanCastOutdoor())
						Sower->CastToBot()->BotGroupSay(Sower->CastToBot(), "I can't cast this spell indoors.");
					else if (c->GetLevel() <= 24)
						Sower->CastToBot()->BotGroupSay(Sower->CastToBot(), "I'm not level 24 yet.");
					break;
				default:
					c->Message(15, "You must have a Druid, Shaman, Ranger, or Beastlord in your group.");
					break;
			}
		}
	}

	// Shrink
	if ((!strcasecmp(sep->arg[1], "shrink")) && (c->IsGrouped())) {
		Mob *Shrinker;
		uint32 ShrinkerClass = 0;
		Group *g = c->GetGroup();
		Mob *target = c->GetTarget();
		if(target == nullptr || (!target->IsClient() && (c->GetTarget()->CastToBot()->GetBotOwner() != c)))
			c->Message(15, "You must select a player or bot you own");

		else if(g) {
			for(int i = 0; i < MAX_GROUP_MEMBERS; i++){
				if(g->members[i] && g->members[i]->IsBot()) {
					switch(g->members[i]->GetClass()) {
						case SHAMAN:
							Shrinker = g->members[i];
							ShrinkerClass = SHAMAN;
							break;
						case BEASTLORD:
							if (ShrinkerClass != SHAMAN){
								Shrinker = g->members[i];
								ShrinkerClass = BEASTLORD;
							}
							break;
						default:
							break;
					}
				}
			}
			switch(ShrinkerClass) {
				case SHAMAN:
					if (c->GetLevel() >= 15) {
						Shrinker->CastToBot()->BotGroupSay(Shrinker->CastToBot(), "Casting Shrink.");
						Shrinker->CastToBot()->SpellOnTarget(345, target);
					}
					else if (c->GetLevel() <= 14)
						Shrinker->CastToBot()->BotGroupSay(Shrinker->CastToBot(), "I'm not level 15 yet.");
					break;
				case BEASTLORD:
					if (c->GetLevel() >= 23) {
						Shrinker->CastToBot()->BotGroupSay(Shrinker->CastToBot(), "Casting Shrink.");
						Shrinker->CastToBot()->SpellOnTarget(345, target);
					}
					else if (c->GetLevel() <= 22)
						Shrinker->CastToBot()->BotGroupSay(Shrinker->CastToBot(), "I'm not level 23 yet.");
					break;
				default:
					c->Message(15, "You must have a Shaman or Beastlord in your group.");
					break;
			}
		}
	}

	// Gate
	if ((!strcasecmp(sep->arg[1], "gate")) && (c->IsGrouped())) {
		Mob *Gater;
		uint32 GaterClass = 0;
		Group *g = c->GetGroup();
		if(g) {
			for(int i = 0; i < MAX_GROUP_MEMBERS; i++){
				if(g->members[i] && g->members[i]->IsBot()) {
					switch(g->members[i]->GetClass()) {
						case DRUID:
							Gater = g->members[i];
							GaterClass = DRUID;
							break;
						case WIZARD:
							if (GaterClass == 0){
								Gater = g->members[i];
								GaterClass = WIZARD;
							}
							break;
						default:
							break;
					}
				}
			}
			switch(GaterClass) {
				case DRUID:
					if ((!strcasecmp(sep->arg[2], "karana")) && (c->GetLevel() >= 25) ) {
						Gater->CastToBot()->BotGroupSay(Gater->CastToBot(), "Casting Circle of Karana.");
						Gater->CastSpell(550, c->GetID(), 1, -1, -1);
					} else if ((!strcasecmp(sep->arg[2], "commons")) && (c->GetLevel() >= 27)) {
						Gater->CastToBot()->BotGroupSay(Gater->CastToBot(), "Casting Circle of Commons.");
						Gater->CastSpell(551, c->GetID(), 1, -1, -1);
					} else if ((!strcasecmp(sep->arg[2], "tox")) && (c->GetLevel() >= 25)) {
						Gater->CastToBot()->BotGroupSay(Gater->CastToBot(), "Casting Circle of Toxxulia.");
						Gater->CastSpell(552, c->GetID(), 1, -1, -1);
					} else if ((!strcasecmp(sep->arg[2], "butcher")) && (c->GetLevel() >= 25)) {
						Gater->CastToBot()->BotGroupSay(Gater->CastToBot(), "Casting Circle of Butcherblock.");
						Gater->CastSpell(553, c->GetID(), 1, -1, -1);
					} else if ((!strcasecmp(sep->arg[2], "lava")) && (c->GetLevel() >= 30)) {
						Gater->CastToBot()->BotGroupSay(Gater->CastToBot(), "Casting Circle of Lavastorm.");
						Gater->CastSpell(554, c->GetID(), 1, -1, -1);
					} else if ((!strcasecmp(sep->arg[2], "ro")) && (c->GetLevel() >= 32)) {
						Gater->CastToBot()->BotGroupSay(Gater->CastToBot(), "Casting Circle of Ro.");
						Gater->CastSpell(555, c->GetID(), 1, -1, -1);
					} else if ((!strcasecmp(sep->arg[2], "feerrott")) && (c->GetLevel() >= 32)) {
						Gater->CastToBot()->BotGroupSay(Gater->CastToBot(), "Casting Circle of Feerrott.");
						Gater->CastSpell(556, c->GetID(), 1, -1, -1);
					} else if ((!strcasecmp(sep->arg[2], "steamfont")) && (c->GetLevel() >= 31)) {
						Gater->CastToBot()->BotGroupSay(Gater->CastToBot(), "Casting Circle of Steamfont.");
						Gater->CastSpell(557, c->GetID(), 1, -1, -1);
					} else if ((!strcasecmp(sep->arg[2], "misty")) && (c->GetLevel() >= 36)) {
						Gater->CastToBot()->BotGroupSay(Gater->CastToBot(), "Casting Circle of Misty.");
						Gater->CastSpell(558, c->GetID(), 1, -1, -1);
					} else if ((!strcasecmp(sep->arg[2], "wakening")) && (c->GetLevel() >= 40)) {
						Gater->CastToBot()->BotGroupSay(Gater->CastToBot(), "Casting Circle of Wakening Lands.");
						Gater->CastSpell(1398, c->GetID(), 1, -1, -1);
					} else if ((!strcasecmp(sep->arg[2], "iceclad")) && (c->GetLevel() >= 32)) {
						Gater->CastToBot()->BotGroupSay(Gater->CastToBot(), "Casting Circle of Iceclad Ocean.");
						Gater->CastSpell(1434, c->GetID(), 1, -1, -1);
					} else if ((!strcasecmp(sep->arg[2], "divide")) && (c->GetLevel() >= 36)) {
						Gater->CastToBot()->BotGroupSay(Gater->CastToBot(), "Casting Circle of The Great Divide.");
						Gater->CastSpell(1438, c->GetID(), 1, -1, -1);
					} else if ((!strcasecmp(sep->arg[2], "cobalt")) && (c->GetLevel() >= 42)) {
						Gater->CastToBot()->BotGroupSay(Gater->CastToBot(), "Casting Circle of Cobalt Scar.");
						Gater->CastSpell(1440, c->GetID(), 1, -1, -1);
					} else if ((!strcasecmp(sep->arg[2], "combines")) && (c->GetLevel() >= 33)) {
						Gater->CastToBot()->BotGroupSay(Gater->CastToBot(), "Casting Circle of The Combines.");
						Gater->CastSpell(1517, c->GetID(), 1, -1, -1);
					} else if ((!strcasecmp(sep->arg[2], "surefall")) && (c->GetLevel() >= 26)) {
						Gater->CastToBot()->BotGroupSay(Gater->CastToBot(), "Casting Circle of Surefall Glade.");
						Gater->CastSpell(2020, c->GetID(), 1, -1, -1);
					} else if ((!strcasecmp(sep->arg[2], "grimling")) && (c->GetLevel() >= 29)) {
						Gater->CastToBot()->BotGroupSay(Gater->CastToBot(), "Casting Circle of Grimling Forest.");
						Gater->CastSpell(2419, c->GetID(), 1, -1, -1);
					} else if ((!strcasecmp(sep->arg[2], "twilight")) && (c->GetLevel() >= 33)) {
						Gater->CastToBot()->BotGroupSay(Gater->CastToBot(), "Casting Circle of Twilight.");
						Gater->CastSpell(2424, c->GetID(), 1, -1, -1);
					} else if ((!strcasecmp(sep->arg[2], "dawnshroud")) && (c->GetLevel() >= 37)) {
						Gater->CastToBot()->BotGroupSay(Gater->CastToBot(), "Casting Circle of Dawnshroud.");
						Gater->CastSpell(2429, c->GetID(), 1, -1, -1);
					} else if ((!strcasecmp(sep->arg[2], "nexus")) && (c->GetLevel() >= 26)) {
						Gater->CastToBot()->BotGroupSay(Gater->CastToBot(), "Casting Circle of The Nexus.");
						Gater->CastSpell(2432, c->GetID(), 1, -1, -1);
					} else if ((!strcasecmp(sep->arg[2], "pok")) && (c->GetLevel() >= 38)) {
						Gater->CastToBot()->BotGroupSay(Gater->CastToBot(), "Casting Circle of Knowledge.");
						Gater->CastSpell(3184, c->GetID(), 1, -1, -1);
					} else if ((!strcasecmp(sep->arg[2], "stonebrunt")) && (c->GetLevel() >= 28)) {
						Gater->CastToBot()->BotGroupSay(Gater->CastToBot(), "Casting Circle of Stonebrunt Mountains.");
						Gater->CastSpell(3792, c->GetID(), 1, -1, -1);
					} else if ((!strcasecmp(sep->arg[2], "bloodfields")) && (c->GetLevel() >= 55)) {
						Gater->CastToBot()->BotGroupSay(Gater->CastToBot(), "Casting Circle of Bloodfields.");
						Gater->CastSpell(6184, c->GetID(), 1, -1, -1);
					} else if ((!strcasecmp(sep->arg[2], "emerald")) && (c->GetLevel() >= 39)) {
						Gater->CastToBot()->BotGroupSay(Gater->CastToBot(), "Casting Wind of the South.");
						Gater->CastSpell(1737, c->GetID(), 1, -1, -1);
					} else if ((!strcasecmp(sep->arg[2], "skyfire")) && (c->GetLevel() >= 44)) {
						Gater->CastToBot()->BotGroupSay(Gater->CastToBot(), "Casting Wind of the North.");
						Gater->CastSpell(1736, c->GetID(), 1, -1, -1);
					} else if ((!strcasecmp(sep->arg[2], "slaughter")) && (c->GetLevel() >= 64)) {
						Gater->CastToBot()->BotGroupSay(Gater->CastToBot(), "Casting Circle of Slaughter.");
						Gater->CastSpell(6179, c->GetID(), 1, -1, -1);
					} else if ((!strcasecmp(sep->arg[2], "karana")
						|| !strcasecmp(sep->arg[2], "tox")
						|| !strcasecmp(sep->arg[2], "butcher") && (c->GetLevel() <= 25))
						|| !strcasecmp(sep->arg[2], "commons") && (c->GetLevel() <= 27)
						|| (!strcasecmp(sep->arg[2], "ro")
						|| !strcasecmp(sep->arg[2], "feerrott") && (c->GetLevel() <= 32))
						|| !strcasecmp(sep->arg[2], "steamfont") && (c->GetLevel() <= 31)
						|| !strcasecmp(sep->arg[2], "misty") && (c->GetLevel() <= 36)
						|| !strcasecmp(sep->arg[2], "lava") && (c->GetLevel() <= 30)
						|| !strcasecmp(sep->arg[2], "wakening") && (c->GetLevel() <= 40)
						|| !strcasecmp(sep->arg[2], "iceclad") && (c->GetLevel() <= 32)
						|| !strcasecmp(sep->arg[2], "divide") && (c->GetLevel() <= 38)
						|| !strcasecmp(sep->arg[2], "cobalt") && (c->GetLevel() <= 42)
						|| !strcasecmp(sep->arg[2], "combines") && (c->GetLevel() <= 33)
						|| !strcasecmp(sep->arg[2], "surefall") && (c->GetLevel() <= 26)
						|| !strcasecmp(sep->arg[2], "grimling") && (c->GetLevel() <= 29)
						|| !strcasecmp(sep->arg[2], "twilight") && (c->GetLevel() <= 33)
						|| !strcasecmp(sep->arg[2], "dawnshroud") && (c->GetLevel() <= 37)
						|| !strcasecmp(sep->arg[2], "nexus") && (c->GetLevel() <= 26)
						|| !strcasecmp(sep->arg[2], "pok") && (c->GetLevel() <= 38)
						|| !strcasecmp(sep->arg[2], "stonebrunt") && (c->GetLevel() <= 28)
						|| !strcasecmp(sep->arg[2], "bloodfields") && (c->GetLevel() <= 55)
						|| !strcasecmp(sep->arg[2], "emerald") && (c->GetLevel() <= 38)
						|| !strcasecmp(sep->arg[2], "skyfire") && (c->GetLevel() <= 43)
						|| !strcasecmp(sep->arg[2], "wos") && (c->GetLevel() <= 64)) {
							Gater->CastToBot()->BotGroupSay(Gater->CastToBot(), "I don't have the needed level yet.");
					} else
						Gater->CastToBot()->BotGroupSay(Gater->CastToBot(), "With the proper level I can [gate] to [karana], [commons], [tox], [butcher], [lava], [ro], [feerrott], [steamfont], [misty], [wakening], [iceclad], [divide], [cobalt], [combines], [surefall], [grimling], [twilight], [dawnshroud], [nexus], [pok], [stonebrunt], [bloodfields], [emerald], [skyfire] or [wos].");
					break;
				case WIZARD:
					if ((!strcasecmp(sep->arg[2], "commons")) && (c->GetLevel() >= 35) ) {
						Gater->CastToBot()->BotGroupSay(Gater->CastToBot(), "Casting Common Portal.");
						Gater->CastSpell(566, c->GetID(), 1, -1, -1);
					} else if ((!strcasecmp(sep->arg[2], "fay")) && (c->GetLevel() >= 27)) {
						Gater->CastToBot()->BotGroupSay(Gater->CastToBot(), "Casting Fay Portal.");
						Gater->CastSpell(563, c->GetID(), 1, -1, -1);
					} else if ((!strcasecmp(sep->arg[2], "ro")) && (c->GetLevel() >= 37)) {
						Gater->CastToBot()->BotGroupSay(Gater->CastToBot(), "Casting Ro Portal.");
						Gater->CastSpell(567, c->GetID(), 1, -1, -1);
					} else if ((!strcasecmp(sep->arg[2], "tox")) && (c->GetLevel() >= 25)) {
						Gater->CastToBot()->BotGroupSay(Gater->CastToBot(), "Casting Toxxulia Portal.");
						Gater->CastSpell(561, c->GetID(), 1, -1, -1);
					} else if ((!strcasecmp(sep->arg[2], "nk")) && (c->GetLevel() >= 27)) {
						Gater->CastToBot()->BotGroupSay(Gater->CastToBot(), "Casting North Karana Portal.");
						Gater->CastSpell(562, c->GetID(), 1, -1, -1);
					} else if ((!strcasecmp(sep->arg[2], "nek")) && (c->GetLevel() >= 32)) {
						Gater->CastToBot()->BotGroupSay(Gater->CastToBot(), "Casting Nektulos Portal.");
						Gater->CastSpell(564, c->GetID(), 1, -1, -1);
					} else if ((!strcasecmp(sep->arg[2], "wakening")) && (c->GetLevel() >= 43)) {
						Gater->CastToBot()->BotGroupSay(Gater->CastToBot(), "Casting Wakening Lands Portal.");
						Gater->CastSpell(1399, c->GetID(), 1, -1, -1);
					} else if ((!strcasecmp(sep->arg[2], "iceclad")) && (c->GetLevel() >= 33)) {
						Gater->CastToBot()->BotGroupSay(Gater->CastToBot(), "Casting Iceclad Ocean Portal.");
						Gater->CastSpell(1418, c->GetID(), 1, -1, -1);
					} else if ((!strcasecmp(sep->arg[2], "divide")) && (c->GetLevel() >= 36)) {
						Gater->CastToBot()->BotGroupSay(Gater->CastToBot(), "Casting Great Divide Portal.");
						Gater->CastSpell(1423, c->GetID(), 1, -1, -1);
					} else if ((!strcasecmp(sep->arg[2], "cobalt")) && (c->GetLevel() >= 43)) {
						Gater->CastToBot()->BotGroupSay(Gater->CastToBot(), "Casting Cobalt Scar Portal.");
						Gater->CastSpell(1425, c->GetID(), 1, -1, -1);
					} else if ((!strcasecmp(sep->arg[2], "combines")) && (c->GetLevel() >= 34)) {
						Gater->CastToBot()->BotGroupSay(Gater->CastToBot(), "Casting Combines Portal.");
						Gater->CastSpell(1516, c->GetID(), 1, -1, -1);
					} else if ((!strcasecmp(sep->arg[2], "wk")) && (c->GetLevel() >= 27)) {
						Gater->CastToBot()->BotGroupSay(Gater->CastToBot(), "Casting West Karana Portal.");
						Gater->CastSpell(568, c->GetID(), 1, -1, -1);
					} else if ((!strcasecmp(sep->arg[2], "twilight")) && (c->GetLevel() >= 27)) {
						Gater->CastToBot()->BotGroupSay(Gater->CastToBot(), "Casting Twilight Portal.");
						Gater->CastSpell(2425, c->GetID(), 1, -1, -1);
					} else if ((!strcasecmp(sep->arg[2], "dawnshroud")) && (c->GetLevel() >= 27)) {
						Gater->CastToBot()->BotGroupSay(Gater->CastToBot(), "Casting Dawnshroud Portal.");
						Gater->CastSpell(2430, c->GetID(), 1, -1, -1);
					} else if ((!strcasecmp(sep->arg[2], "nexus")) && (c->GetLevel() >= 29)) {
						Gater->CastToBot()->BotGroupSay(Gater->CastToBot(), "Casting Nexus Portal.");
						Gater->CastSpell(2944, c->GetID(), 1, -1, -1);
					} else if ((!strcasecmp(sep->arg[2], "pok")) && (c->GetLevel() >= 27)) {
						Gater->CastToBot()->BotGroupSay(Gater->CastToBot(), "Casting Plane of Knowledge Portal.");
						Gater->CastSpell(3180, c->GetID(), 1, -1, -1);
					} else if ((!strcasecmp(sep->arg[2], "wos")) && (c->GetLevel() >= 27)) {
						Gater->CastToBot()->BotGroupSay(Gater->CastToBot(), "Casting Wall of Slaughter Portal.");
						Gater->CastSpell(6178, c->GetID(), 1, -1, -1);
					} else if ((!strcasecmp(sep->arg[2], "grimling")) && (c->GetLevel() >= 29)) {
						Gater->CastToBot()->BotGroupSay(Gater->CastToBot(), "Casting Fay Portal.");
						Gater->CastSpell(2420, c->GetID(), 1, -1, -1);
					} else if ((!strcasecmp(sep->arg[2], "emerald")) && (c->GetLevel() >= 37)) {
						Gater->CastToBot()->BotGroupSay(Gater->CastToBot(), "Porting to Emerald Jungle.");
						Gater->CastSpell(1739, c->GetID(), 1, -1, -1);
					} else if ((!strcasecmp(sep->arg[2], "hateplane")) && (c->GetLevel() >= 39)) {
						Gater->CastToBot()->BotGroupSay(Gater->CastToBot(), "Porting to Hate Plane.");
						Gater->CastSpell(666, c->GetID(), 1, -1, -1);
					} else if ((!strcasecmp(sep->arg[2], "airplane")) && (c->GetLevel() >= 39)) {
						Gater->CastToBot()->BotGroupSay(Gater->CastToBot(), "Porting to Airplane.");
						Gater->CastSpell(674, c->GetID(), 1, -1, -1);
					} else if ((!strcasecmp(sep->arg[2], "skyfire")) && (c->GetLevel() >= 36)) {
						Gater->CastToBot()->BotGroupSay(Gater->CastToBot(), "Porting to Skyfire.");
						Gater->CastSpell(1738, c->GetID(), 1, -1, -1);
					} else if ((!strcasecmp(sep->arg[2], "bloodfields")) && (c->GetLevel() >= 55)) {
						Gater->CastToBot()->BotGroupSay(Gater->CastToBot(), "Casting Bloodfields Portal.");
						Gater->CastSpell(6183, c->GetID(), 1, -1, -1);
					} else if ((!strcasecmp(sep->arg[2], "stonebrunt")) && (c->GetLevel() >= 27)) {
						Gater->CastToBot()->BotGroupSay(Gater->CastToBot(), "Casting Stonebrunt Portal.");
						Gater->CastSpell(3793, c->GetID(), 1, -1, -1);
					} else if ((!strcasecmp(sep->arg[2], "commons") && (c->GetLevel() <= 35))
						|| !strcasecmp(sep->arg[2], "fay") && (c->GetLevel() <= 27)
						|| (!strcasecmp(sep->arg[2], "ro") && (c->GetLevel() <= 37))
						|| !strcasecmp(sep->arg[2], "tox") && (c->GetLevel() <= 25)
						|| !strcasecmp(sep->arg[2], "nk") && (c->GetLevel() <= 25)
						|| !strcasecmp(sep->arg[2], "nek") && (c->GetLevel() <= 32)
						|| !strcasecmp(sep->arg[2], "wakening") && (c->GetLevel() <= 43)
						|| !strcasecmp(sep->arg[2], "iceclad") && (c->GetLevel() <= 33)
						|| !strcasecmp(sep->arg[2], "divide") && (c->GetLevel() <= 36)
						|| !strcasecmp(sep->arg[2], "cobalt") && (c->GetLevel() <= 43)
						|| !strcasecmp(sep->arg[2], "combines") && (c->GetLevel() <= 34)
						|| !strcasecmp(sep->arg[2], "wk") && (c->GetLevel() <= 37)
						|| !strcasecmp(sep->arg[2], "twilight") && (c->GetLevel() <= 33)
						|| !strcasecmp(sep->arg[2], "dawnshroud") && (c->GetLevel() <= 39)
						|| !strcasecmp(sep->arg[2], "nexus") && (c->GetLevel() <= 29)
						|| (!strcasecmp(sep->arg[2], "pok")
						|| !strcasecmp(sep->arg[2], "hateplane")
						|| !strcasecmp(sep->arg[2], "airplane") && (c->GetLevel() <= 38))
						|| !strcasecmp(sep->arg[2], "grimling") && (c->GetLevel() <= 29)
						|| !strcasecmp(sep->arg[2], "bloodfields") && (c->GetLevel() <= 55)
						|| !strcasecmp(sep->arg[2], "stonebrunt") && (c->GetLevel() <= 27)
						|| !strcasecmp(sep->arg[2], "emerald") && (c->GetLevel() <= 36)
						|| !strcasecmp(sep->arg[2], "skyfire") && (c->GetLevel() <= 36)
						|| !strcasecmp(sep->arg[2], "wos") && (c->GetLevel() <= 64)) {
							Gater->CastToBot()->BotGroupSay(Gater->CastToBot(), "I don't have the needed level yet.");
					} else
						Gater->CastToBot()->BotGroupSay(Gater->CastToBot(), "With the proper level I can [gate] to [commons], [fay], [ro], [tox], [nk], [wakening], [iceclad], [divide], [cobalt], [combines], [wk], [grimling], [twilight], [dawnshroud], [nexus], [pok], [stonebrunt], [bloodfields], [emerald], [skyfire], [hateplane], [airplane] or [wos].", c->GetName());
					break;
				default:
					c->Message(15, "You must have a Druid or Wizard in your group.");
					break;
			}
		}
	}

	//Endure Breath
	if ((!strcasecmp(sep->arg[1], "endureb")) && (c->IsGrouped())) {
		Mob *Endurer;
		uint32 EndurerClass = 0;
		Group *g = c->GetGroup();
		if(g) {
			for(int i = 0; i < MAX_GROUP_MEMBERS; i++){
				if(g->members[i] && g->members[i]->IsBot()) {
					switch(g->members[i]->GetClass()) {
						case DRUID:
							Endurer = g->members[i];
							EndurerClass = DRUID;
							break;
						case SHAMAN:
							if (EndurerClass != DRUID){
								Endurer = g->members[i];
								EndurerClass = SHAMAN;
							}
							break;
						case ENCHANTER:
							if(EndurerClass == 0){
								Endurer = g->members[i];
								EndurerClass = ENCHANTER;
							}
							break;
						case RANGER:
							if(EndurerClass == 0) {
								Endurer = g->members[i];
								EndurerClass = RANGER;
							}
							break;
						case BEASTLORD:
							if(EndurerClass == 0) {
								Endurer = g->members[i];
								EndurerClass = BEASTLORD;
							}
							break;
						default:
							break;
					}
				}
			}
			switch(EndurerClass) {
				case DRUID:
					if (c->GetLevel() < 6)
						Endurer->CastToBot()->BotGroupSay(Endurer->CastToBot(), "I'm not level 6 yet.");
					else {
						Endurer->CastToBot()->BotGroupSay(Endurer->CastToBot(), "Casting Enduring Breath.");
						Endurer->CastSpell(86, c->GetID(), 1, -1, -1);
						break;
					}
					break;
				case SHAMAN:
					if (c->GetLevel() < 12)
						Endurer->CastToBot()->BotGroupSay(Endurer->CastToBot(), "I'm not level 12 yet.");
					else {
						Endurer->CastToBot()->BotGroupSay(Endurer->CastToBot(), "Casting Enduring Breath.");
						Endurer->CastSpell(86, c->GetID(), 1, -1, -1);
					}
					break;
				case RANGER:
					if (c->GetLevel() < 20)
						Endurer->CastToBot()->BotGroupSay(Endurer->CastToBot(), "I'm not level 20 yet.");
					else {
						Endurer->CastToBot()->BotGroupSay(Endurer->CastToBot(), "Casting Enduring Breath.");
						Endurer->CastSpell(86, c->GetID(), 1, -1, -1);
					}
					break;
				case ENCHANTER:
					if (c->GetLevel() < 12)
						Endurer->CastToBot()->BotGroupSay(Endurer->CastToBot(), "I'm not level 12 yet.");
					else {
						Endurer->CastToBot()->BotGroupSay(Endurer->CastToBot(), "Casting Enduring Breath.");
						Endurer->CastSpell(86, c->GetID(), 1, -1, -1);
					}
					break;
				case BEASTLORD:
					if (c->GetLevel() < 25)
						Endurer->CastToBot()->BotGroupSay(Endurer->CastToBot(), "I'm not level 25 yet.");
					else {
						Endurer->CastToBot()->BotGroupSay(Endurer->CastToBot(), "Casting Enduring Breath.");
						Endurer->CastSpell(86, c->GetID(), 1, -1, -1);
					}
					break;
				default:
					c->Message(15, "You must have a Druid, Shaman, Ranger, Enchanter, or Beastlord in your group.");
					break;
			}
		}
	}

	//Invisible
	if ((!strcasecmp(sep->arg[1], "invis")) && (c->IsGrouped())) {
		Mob *Inviser;
		uint32 InviserClass = 0;
		Group *g = c->GetGroup();
		if(g) {
			for(int i = 0; i < MAX_GROUP_MEMBERS; i++){
				if(g->members[i] && g->members[i]->IsBot()) {
					switch(g->members[i]->GetClass()) {
						case ENCHANTER:
							Inviser = g->members[i];
							InviserClass = ENCHANTER;
							break;
						case MAGICIAN:
							if (InviserClass != ENCHANTER){
								Inviser = g->members[i];
								InviserClass = MAGICIAN;
							}
							break;
						case WIZARD:
							if((InviserClass != ENCHANTER) && (InviserClass != MAGICIAN)){
								Inviser = g->members[i];
								InviserClass = WIZARD;
							}
							break;
						case NECROMANCER:
							if(InviserClass == 0){
								Inviser = g->members[i];
								InviserClass = NECROMANCER;
							}
							break;
						case DRUID:
							if((InviserClass != ENCHANTER) && (InviserClass != WIZARD)
								|| (InviserClass != MAGICIAN)){
									Inviser = g->members[i];
									InviserClass = DRUID;
							}
							break;
						default:
							break;
					}
				}
			}
			switch(InviserClass) {
				case ENCHANTER:
					if ((c->GetLevel() <= 14) && (!strcasecmp(sep->arg[2], "undead")))
						Inviser->CastToBot()->BotGroupSay(Inviser->CastToBot(), "I'm not level 14 yet.");
					else if ((!c->IsInvisible(c)) && (!c->invisible_undead) && (c->GetLevel() >= 14) && (!strcasecmp(sep->arg[2], "undead"))) {
						Inviser->CastToBot()->BotGroupSay(Inviser->CastToBot(), "Casting invis undead.");
						Inviser->CastSpell(235, c->GetID(), 1, -1, -1);
					}
					else if ((c->GetLevel() <= 4) && (!strcasecmp(sep->arg[2], "live")))
						Inviser->CastToBot()->BotGroupSay(Inviser->CastToBot(), "I'm not level 4 yet.");
					else if ((!c->IsInvisible(c))&& (!c->invisible_undead) && (c->GetLevel() >= 4) && (!strcasecmp(sep->arg[2], "live"))) {
						Inviser->CastToBot()->BotGroupSay(Inviser->CastToBot(), "Casting invisibilty.");
						Inviser->CastSpell(42, c->GetID(), 1, -1, -1);
					}
					else if ((c->GetLevel() <= 6) && (!strcasecmp(sep->arg[2], "see")))
						Inviser->CastToBot()->BotGroupSay(Inviser->CastToBot(), "I'm not level 6 yet.");
					else if ((c->GetLevel() >= 6) && (!strcasecmp(sep->arg[2], "see"))) {
						Inviser->CastToBot()->BotGroupSay(Inviser->CastToBot(), "Casting see invisible.");
						Inviser->CastSpell(80, c->GetID(), 1, -1, -1);
					}
					else if ((c->IsInvisible(c)) || (c->invisible_undead))
						Inviser->CastToBot()->BotGroupSay(Inviser->CastToBot(), "I can't cast this if you're already invis-buffed.");
					else
						Inviser->CastToBot()->BotGroupSay(Inviser->CastToBot(), "Do you want [invis undead], [invis live] or [invis see]?");
					break;
				case MAGICIAN:
					if (!strcasecmp(sep->arg[2], "undead"))
						Inviser->CastToBot()->BotGroupSay(Inviser->CastToBot(), "I don't have that spell.");
					else if ((c->GetLevel() <= 8) && (!strcasecmp(sep->arg[2], "live")))
						Inviser->CastToBot()->BotGroupSay(Inviser->CastToBot(), "I'm not level 8 yet.");
					else if ((!c->IsInvisible(c))&& (!c->invisible_undead) && (c->GetLevel() >= 8) && (!strcasecmp(sep->arg[2], "live"))) {
						Inviser->CastToBot()->BotGroupSay(Inviser->CastToBot(), "Casting invisibilty.");
						Inviser->CastSpell(42, c->GetID(), 1, -1, -1);
					}
					else if ((c->GetLevel() <= 16) && (!strcasecmp(sep->arg[2], "see")))
						Inviser->CastToBot()->BotGroupSay(Inviser->CastToBot(), "I'm not level 16 yet.");
					else if ((c->GetLevel() >= 16) && (!strcasecmp(sep->arg[2], "see"))) {
						Inviser->CastToBot()->BotGroupSay(Inviser->CastToBot(), "Casting see invisible.");
						Inviser->CastSpell(80, c->GetID(), 1, -1, -1);
					}
					else if ((c->IsInvisible(c)) || (c->invisible_undead))
						Inviser->CastToBot()->BotGroupSay(Inviser->CastToBot(), "I can't cast this if you're already invis-buffed.");
					else
						Inviser->CastToBot()->BotGroupSay(Inviser->CastToBot(), "Do you want [invis live] or [invis see]?");
					break;
				case WIZARD:
					if ((c->GetLevel() <= 39) && (!strcasecmp(sep->arg[2], "undead")))
						Inviser->CastToBot()->BotGroupSay(Inviser->CastToBot(), "I'm not level 39 yet.");
					else if ((!c->IsInvisible(c))&& (!c->invisible_undead) && (c->GetLevel() >= 39) && (!strcasecmp(sep->arg[2], "undead"))) {
						Inviser->CastToBot()->BotGroupSay(Inviser->CastToBot(), "Casting invis undead.");
						Inviser->CastSpell(235, c->GetID(), 1, -1, -1);
					}
					else if ((c->GetLevel() <= 16) && (!strcasecmp(sep->arg[2], "live")))
						Inviser->CastToBot()->BotGroupSay(Inviser->CastToBot(), "I'm not level 16 yet.");
					else if ((!c->IsInvisible(c))&& (!c->invisible_undead) && (c->GetLevel() >= 16) && (!strcasecmp(sep->arg[2], "live"))) {
						Inviser->CastToBot()->BotGroupSay(Inviser->CastToBot(), "Casting invisibilty.");
						Inviser->CastSpell(42, c->GetID(), 1, -1, -1);
					}
					else if ((c->GetLevel() <= 4) && (!strcasecmp(sep->arg[2], "see")))
						Inviser->CastToBot()->BotGroupSay(Inviser->CastToBot(), "I'm not level 6 yet.");
					else if ((c->GetLevel() >= 4) && (!strcasecmp(sep->arg[2], "see"))) {
						Inviser->CastToBot()->BotGroupSay(Inviser->CastToBot(), "Casting see invisible.");
						Inviser->CastSpell(80, c->GetID(), 1, -1, -1);
					}
					else if ((c->IsInvisible(c)) || (c->invisible_undead))
						Inviser->CastToBot()->BotGroupSay(Inviser->CastToBot(), "I can't cast this if you're already invis-buffed.");
					else
						Inviser->CastToBot()->BotGroupSay(Inviser->CastToBot(), "Do you want [invis undead], [invis live] or [invis see]?");
					break;
				case NECROMANCER:
					if ((!c->IsInvisible(c))&& (!c->invisible_undead) && (!strcasecmp(sep->arg[2], "undead"))) {
						Inviser->CastToBot()->BotGroupSay(Inviser->CastToBot(), "Casting invis undead.");
						Inviser->CastSpell(235, c->GetID(), 1, -1, -1);
					}
					else if (!strcasecmp(sep->arg[2], "see"))
						Inviser->CastToBot()->BotGroupSay(Inviser->CastToBot(), "I don't have that spell.");
					else if (!strcasecmp(sep->arg[2], "live"))
						Inviser->CastToBot()->BotGroupSay(Inviser->CastToBot(), "I don't have that spell.");
					else if ((c->IsInvisible(c))|| (c->invisible_undead))
						Inviser->CastToBot()->BotGroupSay(Inviser->CastToBot(), "I can't cast this if you're already invis-buffed.");
					else
						Inviser->CastToBot()->BotGroupSay(Inviser->CastToBot(), "I only have [invis undead]");
					break;
				case DRUID:
					if (!strcasecmp(sep->arg[2], "undead"))
						Inviser->CastToBot()->BotGroupSay(Inviser->CastToBot(), "I don't have that spell.");
					else if ((c->GetLevel() <= 4) && (!strcasecmp(sep->arg[2], "live")))
						Inviser->CastToBot()->BotGroupSay(Inviser->CastToBot(), "I'm not level 4 yet.");
					else if ((!c->IsInvisible(c))&& (!c->invisible_undead) && (c->GetLevel() >= 18) && (!strcasecmp(sep->arg[2], "live"))) {
						Inviser->CastToBot()->BotGroupSay(Inviser->CastToBot(), "Casting Superior Camouflage.");
						Inviser->CastSpell(34, c->GetID(), 1, -1, -1);
					} else if ((!c->IsInvisible(c))&& (!c->invisible_undead) && (c->GetLevel() >= 4) && (!strcasecmp(sep->arg[2], "live")) && (zone->CanCastOutdoor())) {
						Inviser->CastToBot()->BotGroupSay(Inviser->CastToBot(), "Casting Camouflage...");
						Inviser->CastSpell(247, c->GetID(), 1, -1, -1);
					}
					else if ((c->GetLevel() >= 4) && (!strcasecmp(sep->arg[2], "live")) && (!zone->CanCastOutdoor()))
						Inviser->CastToBot()->BotGroupSay(Inviser->CastToBot(), "I can't cast this spell indoors.");
					else if ((c->GetLevel() <= 13) && (!strcasecmp(sep->arg[2], "see")))
						Inviser->CastToBot()->BotGroupSay(Inviser->CastToBot(), "I'm not level 13 yet.");
					else if ((c->GetLevel() >= 13) && (!strcasecmp(sep->arg[2], "see"))) {
						Inviser->CastToBot()->BotGroupSay(Inviser->CastToBot(), "Casting see invisible.");
						Inviser->CastSpell(80, c->GetID(), 1, -1, -1);
					}
					else if ((c->IsInvisible(c)) || (c->invisible_undead))
						Inviser->CastToBot()->BotGroupSay(Inviser->CastToBot(), "I can't cast this if you're already invis-buffed.");
					else
						Inviser->CastToBot()->BotGroupSay(Inviser->CastToBot(), "Do you want [invis live] or [invis see]?");
					break;
				default:
					c->Message(15, "You must have a Enchanter, Magician, Wizard, Druid, or Necromancer in your group.");
					break;
			}
		}
	}

	//Levitate
	if ((!strcasecmp(sep->arg[1], "levitate")) && (c->IsGrouped())) {
		Mob *Lever;
		uint32 LeverClass = 0;
		Group *g = c->GetGroup();
		if(g) {
			for(int i = 0; i < MAX_GROUP_MEMBERS; i++){
				if(g->members[i] && g->members[i]->IsBot()) {
					switch(g->members[i]->GetClass()) {
						case DRUID:
							Lever = g->members[i];
							LeverClass = DRUID;
							break;
						case SHAMAN:
							if (LeverClass != DRUID){
								Lever = g->members[i];
								LeverClass = SHAMAN;
							}
							break;
						case WIZARD:
							if(LeverClass == 0){
								Lever = g->members[i];
								LeverClass = WIZARD;
							}
							break;
						case ENCHANTER:
							if (LeverClass == 0) {
								Lever = g->members[i];
								LeverClass = ENCHANTER;
							}
							break;
						default:
							break;
					}
				}
			}
			switch(LeverClass) {
				case DRUID:
					if (c->GetLevel() <= 14)
						Lever->CastToBot()->BotGroupSay(Lever->CastToBot(), "I'm not level 14 yet.");
					else if (zone->CanCastOutdoor()) {
						Lever->CastToBot()->BotGroupSay(Lever->CastToBot(), "Casting Levitate.");
						Lever->CastSpell(261, c->GetID(), 1, -1, -1);
						break;
					}
					else if (!zone->CanCastOutdoor())
						Lever->CastToBot()->BotGroupSay(Lever->CastToBot(), "I can't cast this spell indoors.");
					break;
				case SHAMAN:
					if ((zone->CanCastOutdoor()) && (c->GetLevel() >= 10)) {
						Lever->CastToBot()->BotGroupSay(Lever->CastToBot(), "Casting Levitate.");
						Lever->CastToClient()->CastSpell(261, c->GetID(), 1, -1, -1);
					}
					else if (!zone->CanCastOutdoor())
						Lever->CastToBot()->BotGroupSay(Lever->CastToBot(), "I can't cast this spell indoors.");
					else if (c->GetLevel() <= 10)
						Lever->CastToBot()->BotGroupSay(Lever->CastToBot(), "I'm not level 10 yet.");
					break;
				case WIZARD:
					if((zone->CanCastOutdoor()) && (c->GetLevel() >= 22)) {
						Lever->CastToBot()->BotGroupSay(Lever->CastToBot(), "Casting Levitate.");
						Lever->CastToClient()->CastSpell(261, c->GetID(), 1, -1, -1);
					}
					else if (!zone->CanCastOutdoor())
						Lever->CastToBot()->BotGroupSay(Lever->CastToBot(), "I can't cast this spell indoors.");
					else if (c->GetLevel() <= 22)
						Lever->CastToBot()->BotGroupSay(Lever->CastToBot(), "I'm not level 22 yet.");
					break;
				case ENCHANTER:
					if((zone->CanCastOutdoor()) && (c->GetLevel() >= 15)) {
						Lever->CastToBot()->BotGroupSay(Lever->CastToBot(), "Casting Levitate.");
						Lever->CastToClient()->CastSpell(261, c->GetID(), 1, -1, -1);
					}
					else if (!zone->CanCastOutdoor())
						Lever->CastToBot()->BotGroupSay(Lever->CastToBot(), "I can't cast this spell indoors.");
					else if (c->GetLevel() <= 15)
						Lever->CastToBot()->BotGroupSay(Lever->CastToBot(), "I'm not level 15 yet.");
					break;
				default:
					c->Message(15, "You must have a Druid, Shaman, Wizard, or Enchanter in your group.");
					break;
			}
		}
	}

	//Resists
	if ((!strcasecmp(sep->arg[1], "resist")) && (c->IsGrouped())) {
		Mob *Resister;
		uint32 ResisterClass = 0;
		Group *g = c->GetGroup();
		if(g) {
			for(int i = 0; i < MAX_GROUP_MEMBERS; i++){
				if(g->members[i] && g->members[i]->IsBot()) {
					switch(g->members[i]->GetClass()) {
						case CLERIC:
							Resister = g->members[i];
							ResisterClass = CLERIC;
							break;
						case SHAMAN:
							if(ResisterClass != CLERIC){
								Resister = g->members[i];
								ResisterClass = SHAMAN;
							}
							break;
						case DRUID:
							if (ResisterClass == 0){
								Resister = g->members[i];
								ResisterClass = DRUID;
							}
							break;
						default:
							break;
					}
				}
			}
			switch(ResisterClass) {
				case CLERIC:
					if(!strcasecmp(sep->arg[2], "poison") && (c->GetLevel() >= 6)) {
						Resister->CastToBot()->BotGroupSay(Resister->CastToBot(), "Casting poison protection.");
						Resister->CastToBot()->Bot_Command_Resist(1, Resister->GetLevel());
					} else if(!strcasecmp(sep->arg[2], "disease") && (c->GetLevel() >= 11)) {
						Resister->CastToBot()->BotGroupSay(Resister->CastToBot(), "Casting disease protection.");
						Resister->CastToBot()->Bot_Command_Resist(2, Resister->GetLevel());
					} else if(!strcasecmp(sep->arg[2], "fire") && (c->GetLevel() >= 8)) {
						Resister->CastToBot()->BotGroupSay(Resister->CastToBot(), "Casting fire protection.");
						Resister->CastToBot()->Bot_Command_Resist(3, Resister->GetLevel());
					} else if(!strcasecmp(sep->arg[2], "cold") && (c->GetLevel() >= 13)) {
						Resister->CastToBot()->BotGroupSay(Resister->CastToBot(), "Casting cold protection.");
						Resister->CastToBot()->Bot_Command_Resist(4, Resister->GetLevel());
					} else if(!strcasecmp(sep->arg[2], "magic") && (c->GetLevel() >= 16)) {
						Resister->CastToBot()->BotGroupSay(Resister->CastToBot(), "Casting magic protection.");
						Resister->CastToBot()->Bot_Command_Resist(5, Resister->GetLevel());
					} else if(!strcasecmp(sep->arg[2], "magic") && (c->GetLevel() <= 16)
						|| !strcasecmp(sep->arg[2], "cold") && (c->GetLevel() <= 13)
						|| !strcasecmp(sep->arg[2], "fire") && (c->GetLevel() <= 8)
						|| !strcasecmp(sep->arg[2], "disease") && (c->GetLevel() <= 11)
						|| !strcasecmp(sep->arg[2], "poison") && (c->GetLevel() <= 6)) {
							Resister->CastToBot()->BotGroupSay(Resister->CastToBot(), "I don't have the required level yet.");
					} else
						Resister->CastToBot()->BotGroupSay(Resister->CastToBot(), "Do you want [resist poison], [resist disease], [resist fire], [resist cold], or [resist magic]?");

					break;
				case SHAMAN:
					if(!strcasecmp(sep->arg[2], "poison") && (c->GetLevel() >= 20)) {
						Resister->CastToBot()->BotGroupSay(Resister->CastToBot(), "Casting poison protection.");
						Resister->CastToBot()->Bot_Command_Resist(12, Resister->GetLevel());
					} else if(!strcasecmp(sep->arg[2], "disease") && (c->GetLevel() >= 8)) {
						Resister->CastToBot()->BotGroupSay(Resister->CastToBot(), "Casting disease protection.");
						Resister->CastToBot()->Bot_Command_Resist(13, Resister->GetLevel());
					} else if(!strcasecmp(sep->arg[2], "fire") && (c->GetLevel() >= 5)) {
						Resister->CastToBot()->BotGroupSay(Resister->CastToBot(), "Casting fire protection.");
						Resister->CastToBot()->Bot_Command_Resist(14, Resister->GetLevel());
					} else if(!strcasecmp(sep->arg[2], "cold") && (c->GetLevel() >= 1)) {
						Resister->CastToBot()->BotGroupSay(Resister->CastToBot(), "Casting cold protection.");
						Resister->CastToBot()->Bot_Command_Resist(15, Resister->GetLevel());
					} else if(!strcasecmp(sep->arg[2], "magic") && (c->GetLevel() >= 19)) {
						Resister->CastToBot()->BotGroupSay(Resister->CastToBot(), "Casting magic protection.");
						Resister->CastToBot()->Bot_Command_Resist(16, Resister->GetLevel());
					} else if(!strcasecmp(sep->arg[2], "magic") && (c->GetLevel() <= 19)
						|| !strcasecmp(sep->arg[2], "cold") && (c->GetLevel() <= 1)
						|| !strcasecmp(sep->arg[2], "fire") && (c->GetLevel() <= 5)
						|| !strcasecmp(sep->arg[2], "disease") && (c->GetLevel() <= 8)
						|| !strcasecmp(sep->arg[2], "poison") && (c->GetLevel() <= 20)) {
							Resister->CastToBot()->BotGroupSay(Resister->CastToBot(), "I don't have the needed level yet.");
					} else
						Resister->CastToBot()->BotGroupSay(Resister->CastToBot(), "Do you want [resist poison], [resist disease], [resist fire], [resist cold], or [resist magic]?");

					break;
				case DRUID:
					if	(!strcasecmp(sep->arg[2], "poison") && (c->GetLevel() >= 19)) {
						Resister->CastToBot()->BotGroupSay(Resister->CastToBot(), "Casting poison protection.");
						Resister->CastToBot()->Bot_Command_Resist(7, Resister->GetLevel());
					} else if (!strcasecmp(sep->arg[2], "disease") && (c->GetLevel() >= 19)) {
						Resister->CastToBot()->BotGroupSay(Resister->CastToBot(), "Casting disease protection.");
						Resister->CastToBot()->Bot_Command_Resist(8, Resister->GetLevel());
					} else if(!strcasecmp(sep->arg[2], "fire")) { // Fire level 1
						Resister->CastToBot()->BotGroupSay(Resister->CastToBot(), "Casting fire protection.");
						Resister->CastToBot()->Bot_Command_Resist(9, Resister->GetLevel());
					} else if(!strcasecmp(sep->arg[2], "cold") && (c->GetLevel() >= 13)) {
						Resister->CastToBot()->BotGroupSay(Resister->CastToBot(), "Casting cold protection.");
						Resister->CastToBot()->Bot_Command_Resist(10, Resister->GetLevel());
					} else if(!strcasecmp(sep->arg[2], "magic") && (c->GetLevel() >= 16)) {
						Resister->CastToBot()->BotGroupSay(Resister->CastToBot(), "Casting magic protection.");
						Resister->CastToBot()->Bot_Command_Resist(11, Resister->GetLevel());
					} else if (!strcasecmp(sep->arg[2], "magic") && (c->GetLevel() <= 16)
						|| !strcasecmp(sep->arg[2], "cold") && (c->GetLevel() <= 9)
						|| !strcasecmp(sep->arg[2], "disease") && (c->GetLevel() <= 19)
						|| !strcasecmp(sep->arg[2], "poison") && (c->GetLevel() <= 19)) {
							Resister->CastToBot()->BotGroupSay(Resister->CastToBot(), "I don't have the required level yet.") ;
					} else
						Resister->CastToBot()->BotGroupSay(Resister->CastToBot(), "Do you want [resist poison], [resist disease], [resist fire], [resist cold], or [resist magic]?");
					break;
				default:
					c->Message(15, "You must have a Cleric, Shaman, or Druid in your group.");
					break;
			}
		}
	}

	// #bot group ...
	if(!strcasecmp(sep->arg[1], "group") && !strcasecmp(sep->arg[2], "help")) {
		c->Message(0, "#bot group help - will show this help.");
		c->Message(0, "#bot group summon <bot group leader name or target>. Summons the bot group to your location.");
		c->Message(0, "#bot group follow <bot group leader name or target>");
		c->Message(0, "#bot group guard <bot group leader name or target>");
		c->Message(0, "#bot group attack <bot group leader name> <mob name to attack or target>");
		return;
	}

	if(!strcasecmp(sep->arg[1], "group")) {
		if(!strcasecmp(sep->arg[2], "follow")) {
			if(c->IsGrouped())
				BotGroupOrderFollow(c->GetGroup(), c);
		} else if(!strcasecmp(sep->arg[2], "guard")) {
			if(c->IsGrouped())
				BotGroupOrderGuard(c->GetGroup(), c);
		} else if(!strcasecmp(sep->arg[2], "attack")) {
			if(c->IsGrouped() && (c->GetTarget() != nullptr) && c->IsAttackAllowed(c->GetTarget()))
				BotGroupOrderAttack(c->GetGroup(), c->GetTarget(), c);
			else
				c->Message(15, "You must target a monster.");
		} else if(!strcasecmp(sep->arg[2], "summon")) {
			if(c->IsGrouped())
				BotGroupSummon(c->GetGroup(), c);
		}
		return;
	}

	// #bot botgroup ...
	if(!strcasecmp(sep->arg[1], "botgroup") && !strcasecmp(sep->arg[2], "help")) {
		c->Message(0, "#bot botgroup help - will show this help.");
		c->Message(0, "#bot botgroup create <bot group leader name or target>. This will designate a bot to be a bot group leader.");
		c->Message(0, "#bot botgroup add <bot group member name to add> <bot group leader name or target>");
		c->Message(0, "#bot botgroup remove <bot group member name to remove or target>");
		c->Message(0, "#bot botgroup disband <bot group leader name or target>. Disbands the designated bot group leader's bot group.");
		c->Message(0, "#bot botgroup summon <bot group leader name or target>. Summons the bot group to your location.");
		c->Message(0, "#bot botgroup follow <bot group leader name or target>");
		c->Message(0, "#bot botgroup guard <bot group leader name or target>");
		c->Message(0, "#bot botgroup attack <bot group leader name> <mob name to attack or target>");
		c->Message(0, "#bot botgroup list");
		c->Message(0, "#bot botgroup load <bot group name>");
		c->Message(0, "#bot botgroup save <bot group name> <bot group leader name or target>");
		c->Message(0, "#bot botgroup delete <bot group name>");

		return;
	}

	if(!strcasecmp(sep->arg[1], "botgroup") && !strcasecmp(sep->arg[2], "create")) {
		Mob* targetMob = c->GetTarget();
		std::string targetName = std::string(sep->arg[3]);
		Bot* botGroupLeader = 0;
		if(!targetName.empty())
			botGroupLeader = entity_list.GetBotByBotName(targetName);
		else if(targetMob) {
			if(targetMob->IsBot())
				botGroupLeader = targetMob->CastToBot();
		}

		if(botGroupLeader) {
			if(Bot::BotGroupCreate(botGroupLeader))
				botGroupLeader->BotGroupSay(botGroupLeader, "I am prepared to lead.");
			else
				botGroupLeader->BotGroupSay(botGroupLeader, "I cannot lead.");
		} else
			c->Message(13, "You must target a spawned bot first.");

		return;
	}

	if(!strcasecmp(sep->arg[1], "botgroup") && !strcasecmp(sep->arg[2], "add")) {
		int argCount = 0;
		argCount = sep->argnum;
		std::string botGroupLeaderName;
		std::string botGroupMemberName;
		if(argCount >= 3)
			botGroupMemberName = std::string(sep->arg[3]);

		Bot* botGroupMember = entity_list.GetBotByBotName(botGroupMemberName);
		if(!botGroupMember) {
			if(botGroupMemberName.empty())
				c->Message(13, "You must target a bot in this zone. Please try again.");
			else
				c->Message(13, "%s is not a bot in this zone. Please try again.", botGroupMemberName.c_str());

			return;
		}

		Bot* botGroupLeader = 0;
		if(argCount == 4) {
			botGroupLeaderName = std::string(sep->arg[4]);
			botGroupLeader = entity_list.GetBotByBotName(botGroupLeaderName);
		} else if(c->GetTarget() && c->GetTarget()->IsBot())
			botGroupLeader = c->GetTarget()->CastToBot();

		if(!botGroupLeader) {
			if(botGroupLeaderName.empty())
				c->Message(13, "You must target a bot in this zone. Please try again.");
			else
				c->Message(13, "%s is not a bot in this zone. Please try again.", botGroupLeaderName.c_str());

			return;
		}

		if(botGroupLeader->HasGroup()) {
			Group* g = botGroupLeader->GetGroup();

			if(g) {
				if(g->IsLeader(botGroupLeader)) {
					if(g->GroupCount() < MAX_GROUP_MEMBERS) {
						if(!botGroupMemberName.empty() && botGroupMember) {
							botGroupMember = entity_list.GetBotByBotName(botGroupMemberName);
						}

						if(botGroupMember) {
							if(!botGroupMember->HasGroup()) {
								if(Bot::AddBotToGroup(botGroupMember, g)) {
									database.SetGroupID(botGroupMember->GetName(), g->GetID(), botGroupMember->GetBotID());
									botGroupMember->BotGroupSay(botGroupMember, "I have joined %s\'s group.", botGroupLeader->GetName());
								} else
									botGroupMember->BotGroupSay(botGroupMember, "I can not join %s\'s group.", botGroupLeader->GetName());
							} else {
								Group* tempGroup = botGroupMember->GetGroup();
								if(tempGroup)
									botGroupMember->BotGroupSay(botGroupMember, "I can not join %s\'s group. I am already a member in %s\'s group.", botGroupLeader->GetName(), tempGroup->GetLeaderName());
							}
						} else
							c->Message(13, "You must target a spawned bot first.");
					} else
						botGroupLeader->BotGroupSay(botGroupMember, "I have no more openings in my group, %s.", c->GetName());
				} else {
					Group* tempGroup = botGroupLeader->GetGroup();
					if(tempGroup)
						botGroupLeader->BotGroupSay(botGroupLeader, "I can not lead anyone because I am a member in %s\'s group.", tempGroup->GetLeaderName());
				}
			}
		}
		return;
	}

	if(!strcasecmp(sep->arg[1], "botgroup") && !strcasecmp(sep->arg[2], "remove")) {
		Mob* targetMob = c->GetTarget();
		std::string targetName = std::string(sep->arg[3]);
		Bot* botGroupMember = 0;

		if(!targetName.empty())
			botGroupMember = entity_list.GetBotByBotName(targetName);
		else if(targetMob) {
			if(targetMob->IsBot())
				botGroupMember = targetMob->CastToBot();
		}

		if(botGroupMember) {
			if(botGroupMember->HasGroup()) {
				Group* g = botGroupMember->GetGroup();
				if(Bot::RemoveBotFromGroup(botGroupMember, g))
					botGroupMember->BotGroupSay(botGroupMember, "I am no longer in a group.");
				else
					botGroupMember->BotGroupSay(botGroupMember, "I can not leave %s\'s group.", g->GetLeaderName());
			} else
				botGroupMember->BotGroupSay(botGroupMember, "I am not in a group.");
		} else
			c->Message(13, "You must target a spawned bot first.");

		return;
	}

	if(!strcasecmp(sep->arg[1], "botgroup") && !strcasecmp(sep->arg[2], "disband")) {
		Mob* targetMob = c->GetTarget();
		std::string targetName = std::string(sep->arg[3]);
		Bot* botGroupLeader = 0;
		if(!targetName.empty())
			botGroupLeader = entity_list.GetBotByBotName(targetName);
		else if(targetMob) {
			if(targetMob->IsBot())
				botGroupLeader = targetMob->CastToBot();
		}

		if(botGroupLeader) {
			if(botGroupLeader->HasGroup()) {
				Group* g = botGroupLeader->GetGroup();
				if(g->IsLeader(botGroupLeader)) {
					if(Bot::RemoveBotFromGroup(botGroupLeader, g))
						botGroupLeader->BotGroupSay(botGroupLeader, "I have disbanded my group, %s.", c->GetName());
					else
						botGroupLeader->BotGroupSay(botGroupLeader, "I was not able to disband my group, %s.", c->GetName());
				} else
					botGroupLeader->BotGroupSay(botGroupLeader, "I can not disband my group, %s, because I am not the leader. %s is the leader of my group.", c->GetName(), g->GetLeaderName());
			} else
				botGroupLeader->BotGroupSay(botGroupLeader, "I am not a group leader, %s.", c->GetName());
		} else
			c->Message(13, "You must target a spawned bot group leader first.");

		return;
	}

	if(!strcasecmp(sep->arg[1], "botgroup") && !strcasecmp(sep->arg[2], "summon") ) {
		Mob* targetMob = c->GetTarget();
		std::string targetName = std::string(sep->arg[3]);
		Bot* botGroupLeader = 0;

		if(!targetName.empty())
			botGroupLeader = entity_list.GetBotByBotName(targetName);
		else if(targetMob) {
			if(targetMob->IsBot())
				botGroupLeader = targetMob->CastToBot();
		}

		if(botGroupLeader) {
			if(botGroupLeader->HasGroup()) {
				Group* g = botGroupLeader->GetGroup();
				if(g->IsLeader(botGroupLeader))
					BotGroupSummon(g, c);
			}
		} else if(c->HasGroup())
			BotGroupSummon(c->GetGroup(), c);

		return;
	}

	if(!strcasecmp(sep->arg[1], "botgroup") && !strcasecmp(sep->arg[2], "follow") ) {
		Mob* targetMob = c->GetTarget();
		std::string targetName = std::string(sep->arg[3]);
		Bot* botGroupLeader = 0;
		if(!targetName.empty())
			botGroupLeader = entity_list.GetBotByBotName(targetName);
		else if(targetMob) {
			if(targetMob->IsBot())
				botGroupLeader = targetMob->CastToBot();
		}

		if(botGroupLeader) {
			if(botGroupLeader->HasGroup()) {
				Group* g = botGroupLeader->GetGroup();
				if(g->IsLeader(botGroupLeader))
					BotGroupOrderFollow(g, c);
			}
		} else if(c->HasGroup())
			BotGroupOrderFollow(c->GetGroup(), c);

		return;
	}

	if(!strcasecmp(sep->arg[1], "botgroup") && !strcasecmp(sep->arg[2], "guard") ) {
		Mob* targetMob = c->GetTarget();
		std::string targetName = std::string(sep->arg[3]);
		Bot* botGroupLeader = 0;
		if(!targetName.empty())
			botGroupLeader = entity_list.GetBotByBotName(targetName);
		else if(targetMob) {
			if(targetMob->IsBot())
				botGroupLeader = targetMob->CastToBot();
		}

		if(botGroupLeader) {
			if(botGroupLeader->HasGroup()) {
				Group* g = botGroupLeader->GetGroup();
				if(g->IsLeader(botGroupLeader))
					BotGroupOrderGuard(g, c);
			}
		} else if(c->HasGroup())
			BotGroupOrderGuard(c->GetGroup(), c);

		return;
	}

	if(!strcasecmp(sep->arg[1], "botgroup") && !strcasecmp(sep->arg[2], "attack") ) {
		Mob* targetMob = c->GetTarget();
		Bot* botGroupLeader = 0;
		std::string botGroupLeaderName = std::string(sep->arg[3]);
		std::string targetName = std::string(sep->arg[4]);
		if(!botGroupLeaderName.empty()) {
			botGroupLeader = entity_list.GetBotByBotName(botGroupLeaderName);
			if(botGroupLeader) {
				if(!targetName.empty())
					targetMob = entity_list.GetMob(targetName.c_str());

				if(targetMob) {
					if(c->IsAttackAllowed(targetMob)) {
						if(botGroupLeader->HasGroup()) {
							Group* g = botGroupLeader->GetGroup();
							if(g) {
								if(g->IsLeader(botGroupLeader))
									BotGroupOrderAttack(g, targetMob, c);
							}
						} else if(c->HasGroup())
							BotGroupOrderAttack(c->GetGroup(), targetMob, c);
					} else
						c->Message(13, "You must target a monster.");
				} else
					c->Message(13, "You must target a monster.");
			} else
				c->Message(13, "You must target a spawned bot group leader first.");
		}
		return;
	}

	if(!strcasecmp(sep->arg[1], "botgroup") && !strcasecmp(sep->arg[2], "list")) {
		std::list<BotGroupList> botGroupList = GetBotGroupListByBotOwnerCharacterId(c->CharacterID(), &TempErrorMessage);
		if(!TempErrorMessage.empty()) {
			c->Message(13, "Database Error: %s", TempErrorMessage.c_str());
			return;
		}

		if(!botGroupList.empty()) {
			for(std::list<BotGroupList>::iterator botGroupListItr = botGroupList.begin(); botGroupListItr != botGroupList.end(); ++botGroupListItr)
				c->Message(0, "Bot Group Name: %s -- Bot Group Leader: %s", botGroupListItr->BotGroupName.c_str(), botGroupListItr->BotGroupLeaderName.c_str());
		} else
			c->Message(0, "You have no bot groups created. Use the #bot botgroup save command to save bot groups.");

		return;
	}

	if(!strcasecmp(sep->arg[1], "botgroup") && !strcasecmp(sep->arg[2], "load")) {
		Group *g = c->GetGroup();
		if(g) {
			for(int i = 0; i < MAX_GROUP_MEMBERS; i++) {
				if(!g->members[i])
					continue;
				
				if((g->members[i]->IsClient() && g->members[i]->CastToClient()->GetAggroCount()) || g->members[i]->IsEngaged()) {
					c->Message(0, "You can't spawn bots while your group is engaged.");
					return;
				}
			}
		} else {
			if(c->GetAggroCount() > 0) {
				c->Message(0, "You can't spawn bots while you are engaged.");
				return;
			}
		}

		std::string botGroupName = std::string(sep->arg[3]);
		if(botGroupName.empty()) {
			c->Message(13, "Invalid botgroup name supplied.");
			return;
		}

		uint32 botGroupID = CanLoadBotGroup(c->CharacterID(), botGroupName, &TempErrorMessage);
		if(!TempErrorMessage.empty()) {
			c->Message(13, "Database Error: %s", TempErrorMessage.c_str());
			return;
		}
		if(botGroupID <= 0) {
			c->Message(13, "Invalid botgroup id found.");
			return;
		}

		std::list<BotGroup> botGroup = LoadBotGroup(botGroupName, &TempErrorMessage);
		if(!TempErrorMessage.empty()) {
			c->Message(13, "Database Error: %s", TempErrorMessage.c_str());
			return;
		}

		int spawnedBots = SpawnedBotCount(c->CharacterID(), &TempErrorMessage);
		if(!TempErrorMessage.empty()) {
			c->Message(13, "Database Error: %s", TempErrorMessage.c_str());
			return;
		}

		if(RuleB(Bots, BotQuest)) {
			const int allowedBotsBQ = AllowedBotSpawns(c->CharacterID(), &TempErrorMessage);
			if(!TempErrorMessage.empty()) {
				c->Message(13, "Database Error: %s", TempErrorMessage.c_str());
				return;
			}

			if(allowedBotsBQ == 0) {
				c->Message(0, "You can't spawn any bots.");
				return;
			}

			if(spawnedBots >= allowedBotsBQ || spawnedBots + (int)botGroup.size() > allowedBotsBQ) {
				c->Message(0, "You can't spawn more than %i bot(s).", allowedBotsBQ);
				return;
			}
		}

		const int allowedBotsSBC = RuleI(Bots, SpawnBotCount);
		if(spawnedBots >= allowedBotsSBC || spawnedBots + (int)botGroup.size() > allowedBotsSBC) {
			c->Message(0, "You can't spawn more than %i bots.", allowedBotsSBC);
			return;
		}

		uint32 botGroupLeaderBotID = GetBotGroupLeaderIdByBotGroupName(botGroupName);
		Bot *botGroupLeader = LoadBot(botGroupLeaderBotID, &TempErrorMessage);
		if(!TempErrorMessage.empty()) {
			c->Message(13, "Database Error: %s", TempErrorMessage.c_str());
			safe_delete(botGroupLeader);
			return;
		}
		if(!botGroupLeader) {
			c->Message(13, "Failed to load botgroup leader.");
			safe_delete(botGroupLeader);
			return;
		}

		botGroupLeader->Spawn(c, &TempErrorMessage);
		if(!TempErrorMessage.empty()) {
			c->Message(13, "Database Error: %s", TempErrorMessage.c_str());
			safe_delete(botGroupLeader);
			return;
		}

		if(!BotGroupCreate(botGroupLeader)) {
			c->Message(13, "Unable to create botgroup.");
			return;
		}
		
		Group *newBotGroup = botGroupLeader->GetGroup();
		if(!newBotGroup) {
			c->Message(13, "Unable to find valid botgroup");
			return;
		}

		for(auto botGroupItr = botGroup.begin(); botGroupItr != botGroup.end(); ++botGroupItr) {
			if(botGroupItr->BotID == botGroupLeader->GetBotID())
				continue;

			Bot *botGroupMember = LoadBot(botGroupItr->BotID, &TempErrorMessage);
			if(!TempErrorMessage.empty()) {
				c->Message(13, "Database Error: %s", TempErrorMessage.c_str());
				safe_delete(botGroupMember);
				return;
			}
			
			if(!botGroupMember) {
				safe_delete(botGroupMember);
				continue;
			}

			botGroupMember->Spawn(c, &TempErrorMessage);
			if(!TempErrorMessage.empty()) {
				c->Message(13, "Database Error: %s", TempErrorMessage.c_str());
				safe_delete(botGroupMember);
				return;
			}

			AddBotToGroup(botGroupMember, newBotGroup);
		}
		return;
	}

	if(!strcasecmp(sep->arg[1], "botgroup") && !strcasecmp(sep->arg[2], "delete")) {
		std::string botGroupName = std::string(sep->arg[3]);
		if(!botGroupName.empty()) {
			uint32 botGroupId = CanLoadBotGroup(c->CharacterID(), botGroupName, &TempErrorMessage);
			if(!TempErrorMessage.empty()) {
				c->Message(13, "Database Error: %s", TempErrorMessage.c_str());
				return;
			}

			if(botGroupId > 0) {
				DeleteBotGroup(botGroupName, &TempErrorMessage);
				if(!TempErrorMessage.empty()) {
					c->Message(13, "Database Error: %s", TempErrorMessage.c_str());
					return;
				}
			}
		}
		return;
	}

	if(!strcasecmp(sep->arg[1], "botgroup") && !strcasecmp(sep->arg[2], "save")) {
		std::string botGroupName = std::string(sep->arg[3]);
		if(!botGroupName.empty()) {
			if(!DoesBotGroupNameExist(botGroupName)) {
				Bot* groupLeader = 0;
				if(c->GetTarget() && c->GetTarget()->IsBot())
					groupLeader = c->GetTarget()->CastToBot();
				else
					groupLeader = entity_list.GetBotByBotName(std::string(sep->arg[4]));

				if(groupLeader) {
					if(groupLeader->HasGroup() && groupLeader->GetGroup()->IsLeader(groupLeader)) {
						SaveBotGroup(groupLeader->GetGroup(), botGroupName, &TempErrorMessage);
						if(!TempErrorMessage.empty())
							c->Message(13, "Database Error: %s", TempErrorMessage.c_str());
						else
							c->Message(0, "%s's bot group has been saved as %s.", groupLeader->GetName(), botGroupName.c_str());
					} else
						c->Message(0, "You must target a bot group leader only.");
				} else
					c->Message(0, "You must target a bot that is in the same zone as you.");
			} else
				c->Message(0, "The bot group name already exists. Please choose another name to save your bot group as.");
		}
		return;
	}

	if(!strcasecmp(sep->arg[1], "haircolor") || !strcasecmp(sep->arg[1], "hair") || !strcasecmp(sep->arg[1], "beard") || !strcasecmp(sep->arg[1], "beardcolor") || !strcasecmp(sep->arg[1], "face")
		|| !strcasecmp(sep->arg[1], "eyes") || !strcasecmp(sep->arg[1], "heritage") || !strcasecmp(sep->arg[1], "tattoo") || !strcasecmp(sep->arg[1], "details")) {
		if(c->GetTarget() && c->GetTarget()->IsBot()) {
			if (sep->IsNumber(2)) {
				if (c->GetTarget()->CastToBot()->GetBotOwnerCharacterID() == c->CharacterID()) {
					Bot *target = c->GetTarget()->CastToBot();
					uint16 Race = target->GetRace();
					uint8 Gender = target->GetGender();
					uint8 Texture = 0xFF;
					uint8 HelmTexture = 0xFF;
					uint8 HairStyle = target->GetHairStyle();
					uint8 HairColor = target->GetHairColor();
					uint8 BeardColor = target->GetBeardColor();
					uint8 EyeColor1 = target->GetEyeColor1();
					uint8 EyeColor2 = target->GetEyeColor2();
					uint8 LuclinFace = target->GetLuclinFace();
					uint8 Beard = target->GetBeard();
					uint32 DrakkinHeritage = target->GetDrakkinHeritage();
					uint32 DrakkinTattoo = target->GetDrakkinTattoo();
					uint32 DrakkinDetails = target->GetDrakkinDetails();
					float Size = target->GetSize();
					if (!strcasecmp(sep->arg[1], "hair"))
						HairStyle = atoi(sep->arg[2]);
					
					if (!strcasecmp(sep->arg[1], "haircolor"))
						HairColor = atoi(sep->arg[2]);
					
					if (!strcasecmp(sep->arg[1], "beard") || !strcasecmp(sep->arg[1], "beardcolor")) {
						if (!Gender || Race == 8) {
							if (!strcasecmp(sep->arg[1], "beard"))
								Beard = atoi(sep->arg[2]);
							
							if (!strcasecmp(sep->arg[1], "beardcolor"))
								BeardColor = atoi(sep->arg[2]);
						} else {
							c->Message(0, "Must be a male bot, or dwarf.");
							return;
						}
					}
					
					if (!strcasecmp(sep->arg[1], "face"))
						LuclinFace = atoi(sep->arg[2]);

					if (!strcasecmp(sep->arg[1], "eyes")) {
						EyeColor1 = EyeColor2 = atoi(sep->arg[2]);
						c->Message(0, "Eye Values = 0 - 11");
					}
					
					if(!strcasecmp(sep->arg[1], "heritage") || !strcasecmp(sep->arg[1], "tattoo") || !strcasecmp(sep->arg[1], "details")) {
						if(Race == 522) {
							if(!strcasecmp(sep->arg[1], "heritage")) {
								DrakkinHeritage = atoi(sep->arg[2]);
								c->Message(0, "Heritage Values = 0 - 6");
							}
							
							if(!strcasecmp(sep->arg[1], "tattoo")) {
								DrakkinTattoo = atoi(sep->arg[2]);
								c->Message(0, "Tattoo Values = 0 - 7");
							}
							
							if(!strcasecmp(sep->arg[1], "details")) {
								DrakkinDetails = atoi(sep->arg[2]);
								c->Message(0, "Details Values = 0 - 7");
							}
						} else {
							c->Message(0, "Drakkin only.");
							return;
						}
					}

					target->SendIllusionPacket(Race, Gender, Texture, HelmTexture, HairColor, BeardColor, EyeColor1, EyeColor2, HairStyle, LuclinFace, Beard, 0xFF, DrakkinHeritage, DrakkinTattoo, DrakkinDetails, Size);
					if(target->CastToBot()->Save())
						c->Message(0, "%s saved.", target->GetCleanName());
					else
						c->Message(13, "%s save failed!", target->GetCleanName());

					c->Message(0, "Feature changed.");
				} else
					c->Message(0, "You must own the bot to make changes.");
			} else
				c->Message(0, "Requires a value.");
		} else
			c->Message(0, "A bot needs to be targeted.");
		return;
	}

	if(!strcasecmp(sep->arg[1], "taunt")) {
		bool taunt = false;
		bool toggle = false;

		if(sep->arg[2]){
			if(!strcasecmp(sep->arg[2], "on"))
				taunt = true;
			else if (!strcasecmp(sep->arg[2], "off"))
				taunt = false;
			else {
				c->Message(0, "Usage #bot taunt [on|off]");
				return;
			}

			Bot *targetedBot = nullptr;
			if(c->GetTarget() != nullptr) {
				if (c->GetTarget()->IsBot() && (c->GetTarget()->CastToBot()->GetBotOwner() == c))
					targetedBot = c->GetTarget()->CastToBot();
				else
					c->Message(13, "You must target a bot that you own.");

				if(targetedBot) {
					if(targetedBot->GetSkill(SkillTaunt) > 0) {
						if(toggle)
							taunt = !targetedBot->taunting;

						if(taunt) {
							if(!targetedBot->taunting)
								targetedBot->BotGroupSay(targetedBot, "I am now taunting.");
						} else {
							if(targetedBot->taunting)
								targetedBot->BotGroupSay(targetedBot, "I am no longer taunting.");
						}

						targetedBot->SetTaunting(taunt);
					} else
						c->Message(13, "You must select a bot with the taunt skill.");
				} else {
					c->Message(13, "You must target a spawned bot.");
				}
			}
		} else
			c->Message(0, "Usage #bot taunt [on|off]");

		return;
	}

	if(!strcasecmp(sep->arg[1], "stance")) {
		if(sep->argnum == 3){
			Bot* tempBot = nullptr;
			std::string botName = std::string(sep->arg[2]);
			if(!botName.empty())
				tempBot = entity_list.GetBotByBotName(botName);
			else
				c->Message(13, "You must name a valid bot.");

			if(tempBot) {
				std::string stanceName;
				BotStanceType botStance;
				if (tempBot->GetBotOwner() != c) {
					c->Message(13, "You must target a bot that you own.");
					return;
				}

				if(!strcasecmp(sep->arg[3], "list"))
					botStance = tempBot->GetBotStance();
				else {
					int stance = atoi(sep->arg[3]);
					if(stance >= MaxStances || stance < 0){
						c->Message(0, "Usage #bot stance [name] [stance (id)] (Passive = 0, Balanced = 1, Efficient = 2, Reactive = 3, Aggressive = 4, Burn = 5, BurnAE = 6)");
						return;
					} else {
						botStance = (BotStanceType)stance;
						if(botStance != tempBot->GetBotStance()) {
							tempBot->SetBotStance(botStance);
							tempBot->CalcChanceToCast();
							tempBot->Save();
						}
					}
				}

				switch(botStance) {
					case BotStancePassive: {
						stanceName = "Passive";
						break;
					}
					case BotStanceBalanced: {
						stanceName = "Balanced";
						break;
					}
					case BotStanceEfficient: {
						stanceName = "Efficient";
						break;
					}
					case BotStanceReactive: {
						stanceName = "Reactive";
						break;
					}
					case BotStanceAggressive: {
						stanceName = "Aggressive";
						break;
					}
					case BotStanceBurn: {
						stanceName = "Burn";
						break;
					}
					case BotStanceBurnAE: {
						stanceName = "BurnAE";
						break;
					}
					default: {
						stanceName = "None";
						break;
					}
				}
				c->Message(0, "Stance for %s: %s.", tempBot->GetCleanName(), stanceName.c_str());
			} else
				c->Message(13, "You must name a valid bot.");
		} else
			c->Message(0, "Usage #bot stance [name] [stance (id)] (Passive = 0, Balanced = 1, Efficient = 2, Reactive = 3, Aggressive = 4, Burn = 5, BurnAE = 6)");
		
		return;
	}

	if(!strcasecmp(sep->arg[1], "groupmessages")) {
		bool groupMessages = false;
		if(sep->arg[2] && sep->arg[3]){
			if(!strcasecmp(sep->arg[2], "on"))
				groupMessages = true;
			else if (!strcasecmp(sep->arg[2], "off"))
				groupMessages = false;
			else {
				c->Message(0, "Usage #bot groupmessages [on|off] [bot name|all]");
				return;
			}

			Bot* tempBot;
			if(!strcasecmp(sep->arg[3], "all")) {
				std::list<Bot*> spawnedBots = entity_list.GetBotsByBotOwnerCharacterID(c->CharacterID());
				if(!spawnedBots.empty()) {
					for(std::list<Bot*>::iterator botsListItr = spawnedBots.begin(); botsListItr != spawnedBots.end(); ++botsListItr) {
						Bot* tempBot = *botsListItr;
						if(tempBot) {
							tempBot->SetGroupMessagesOn(groupMessages);
						}
					}
				} else
					c->Message(0, "You have no spawned bots in this zone.");

				c->Message(0, "Group messages now %s for all bots.", groupMessages?"on":"off");
			} else {
				std::string botName = std::string(sep->arg[3]);
				if(!botName.empty())
					tempBot = entity_list.GetBotByBotName(botName);
				else {
					c->Message(13, "You must name a valid bot.");
					return;
				}

				if(tempBot) {
					if (tempBot->GetBotOwner() != c) {
						c->Message(13, "You must target a bot that you own.");
						return;
					}
					tempBot->SetGroupMessagesOn(groupMessages);
					c->Message(0, "Group messages now %s.", groupMessages?"on":"off");
				} else {
					c->Message(13, "You must name a valid bot.");
				}
			}
		} else
			c->Message(0, "Usage #bot groupmessages [on|off] [bot name|all]");
		
		return;
	}

	if(!strcasecmp(sep->arg[1], "defensive")) {
		Bot* tempBot;
		std::string botName = std::string(sep->arg[2]);
		if(!botName.empty())
			tempBot = entity_list.GetBotByBotName(botName);
		else {
			c->Message(13, "You must name a valid bot.");
			return;
		}

		if(tempBot) {
			uint8 botlevel = tempBot->GetLevel();
			uint32 defensiveSpellID = 0;
			if (tempBot->GetBotOwner() != c) {
				c->Message(13, "You must target a bot that you own.");
				return;
			}

			switch (tempBot->GetClass()) {
				case WARRIOR:
					if(botlevel >= 72)
						defensiveSpellID = 10965;		//Final Stand discipline
					else if(botlevel >= 65)
						defensiveSpellID = 4688;		//Stonewall discipline
					else if(botlevel >= 55)
						defensiveSpellID = 4499;		//Defensive discipline
					else if(botlevel >= 52)
						defensiveSpellID = 4503;		//Evasive discipline
					else
						c->Message(0, "Warrior must be level 52 or higher.");
					break;
				case PALADIN:
					if(botlevel >= 73)
						defensiveSpellID = 11854;		//Armor of Righteousness
					else if(botlevel >= 69)
						defensiveSpellID = 6663;		//Guard of Righteousness
					else if(botlevel >= 61)
						defensiveSpellID = 6731;		//Guard of Humility
					else if(botlevel >= 56)
						defensiveSpellID = 7004;		//Guard of Piety
					else
						c->Message(0, "Paladin must be level 56 or higher.");
					break;
				case SHADOWKNIGHT:
					if(botlevel >= 73)
						defensiveSpellID = 11866;		//Soul Carapace
					else if(botlevel >= 69)
						defensiveSpellID = 6673;		//Soul shield
					else if(botlevel >= 61)
						defensiveSpellID = 6741;		//Soul guard
					else if(botlevel >= 56)
						defensiveSpellID = 7005;		//Ichor guard
					else
						c->Message(0, "Shadow Knight must be level 56 or higher.");
					break;
				default:
					c->Message(0, "You must select a Warrior, Paladin, or Shadow Knight.");
					break;
			}

			if(defensiveSpellID > 0)
				tempBot->UseDiscipline(defensiveSpellID, tempBot->GetID());
		} else
			c->Message(13, "You must name a valid bot.");
		
		return;
	}

	// #bot healrotation ...
	if(!strcasecmp(sep->arg[1], "healrotation")) {
		if(!strcasecmp(sep->arg[2], "help")) {
			c->Message(0, "#bot healrotation help - will show this help.");
			c->Message(0, "#bot healrotation create <bot healrotation leader name> <timer> <fasthealson | fasthealsoff> [target]. This will create a heal rotation with the designated leader.");
			c->Message(0, "#bot healrotation addmember <bot healrotation leader name> <bot healrotation member name to add> ");
			c->Message(0, "#bot healrotation removemember <bot healrotation leader name> <bot healrotation member name to remove>");
			c->Message(0, "#bot healrotation addtarget <bot healrotation leader name> [bot healrotation target name to add] ");
			c->Message(0, "#bot healrotation removetarget <bot healrotation leader name> <bot healrotation target name to remove>");
			c->Message(0, "#bot healrotation cleartargets <bot healrotation leader name>");
			c->Message(0, "#bot healrotation fastheals <bot healrotation leader name> <on | off>");
			c->Message(0, "#bot healrotation start <bot healrotation leader name | all>");
			c->Message(0, "#bot healrotation stop <bot healrotation leader name | all>");
			c->Message(0, "#bot healrotation list <bot healrotation leader name | all>");
			return;
		}

		if(!strcasecmp(sep->arg[2], "create")) {
			if(sep->argnum == 5 || sep->argnum == 6) {
				Bot* leaderBot;
				std::string botName = std::string(sep->arg[3]);
				if(!botName.empty())
					leaderBot = entity_list.GetBotByBotName(botName);
				else {
					c->Message(13, "You must name a valid heal rotation leader.");
					return;
				}

				if(leaderBot) {
					Mob* target = nullptr;
					uint32 timer;
					bool fastHeals = false;
					if (!sep->IsNumber(4)) {
						c->Message(0, "Usage #bot healrotation create <bot healrotation leader name> <timer> <fasthealson | fasthealsoff> [target].");
						return;
					}

					timer = (uint32)(atof(sep->arg[4]) * 1000);
					if (leaderBot->GetBotOwner() != c) {
						c->Message(13, "You must target a bot that you own.");
						return;
					}

					if (!(leaderBot->IsBotCaster() && leaderBot->CanHeal())) {
						c->Message(13, "Heal rotation members must be able to heal.");
						return;
					}

					if(!strcasecmp(sep->arg[5], "fasthealson"))
						fastHeals = true;
					else if(strcasecmp(sep->arg[5], "fasthealsoff")) {
						c->Message(0, "Usage #bot healrotation create <bot healrotation leader name> <timer> <fasthealson | fasthealsoff> [target].");
						return;
					}

					if(!leaderBot->GetInHealRotation()) {
						if(sep->argnum == 6) {
							std::string targetName = std::string(sep->arg[6]);
							if(!targetName.empty())
								target = entity_list.GetMob(targetName.c_str());
							else {
								c->Message(13, "You must name a valid target.");
								return;
							}

							if(!target) {
								c->Message(13, "You must name a valid target.");
								return;
							}
						}
						leaderBot->CreateHealRotation(target, timer);
						leaderBot->SetHealRotationUseFastHeals(fastHeals);
						c->Message(0, "Bot heal rotation created successfully.");
					} else {
						c->Message(13, "That bot is already in a heal rotation.");
						return;
					}
				} else {
					c->Message(13, "You must name a valid bot.");
					return;
				}
			} else {
				c->Message(0, "Usage #bot healrotation create <bot healrotation leader name> <timer> <fasthealson | fasthealsoff> [target].");
				return;
			}
		}

		if(!strcasecmp(sep->arg[2], "addmember")) {
			if(sep->argnum == 4) {
				Bot* leaderBot;
				std::string botName = std::string(sep->arg[3]);
				if(!botName.empty())
					leaderBot = entity_list.GetBotByBotName(botName);
				else {
					c->Message(13, "You must name a valid bot.");
					return;
				}

				if(leaderBot) {
					Bot* healer;
					std::string healerName = std::string(sep->arg[4]);
					if (leaderBot->GetBotOwner() != c) {
						c->Message(13, "You must target a bot that you own.");
						return;
					}

					if(!healerName.empty())
						healer = entity_list.GetBotByBotName(healerName);
					else {
						c->Message(13, "You must name a valid bot.");
						return;
					}

					if(healer) {
						if (healer->GetBotOwner() != c) {
							c->Message(13, "You must target a bot that you own.");
							return;
						}

						if (!(healer->IsBotCaster() && healer->CanHeal())) {
							c->Message(13, "Heal rotation members must be able to heal.");
							return;
						}

						if(leaderBot->AddHealRotationMember(healer))
							c->Message(0, "Bot heal rotation member added successfully.");
						else
							c->Message(13, "Unable to add bot to rotation.");
					}
				} else {
					c->Message(13, "You must name a valid bot.");
					return;
				}
			} else {
				c->Message(0, "#bot healrotation addmember <bot healrotation leader name> <bot healrotation member name to add> ");
				return;
			}
		}

		if(!strcasecmp(sep->arg[2], "removemember")) {
			if(sep->argnum == 4) {
				Bot* leaderBot;
				std::string botName = std::string(sep->arg[3]);

				if(!botName.empty())
					leaderBot = entity_list.GetBotByBotName(botName);
				else {
					c->Message(13, "You must name a valid bot.");
					return;
				}

				if(leaderBot) {
					if (leaderBot->GetBotOwner() != c) {
						c->Message(13, "You must target a bot that you own.");
						return;
					}

					Bot* healer;
					std::string healerName = std::string(sep->arg[4]);
					if(!healerName.empty())
						healer = entity_list.GetBotByBotName(healerName);
					else {
						c->Message(13, "You must name a valid bot.");
						return;
					}

					if(healer) {
						if (healer->GetBotOwner() != c) {
							c->Message(13, "You must target a bot that you own.");
							return;
						}

						if(leaderBot->RemoveHealRotationMember(healer))
							c->Message(0, "Bot heal rotation member removed successfully.");
						else
							c->Message(13, "Unable to remove bot from rotation.");
					} else {
						c->Message(13, "You must name a valid bot.");
						return;
					}
				} else {
					c->Message(13, "You must name a valid bot.");
					return;
				}
			} else {
				c->Message(0, "#bot healrotation removemember <bot healrotation leader name> <bot healrotation member name to remove>");
				return;
			}
		}

		if(!strcasecmp(sep->arg[2], "addtarget")) {
			if(sep->argnum == 3 || sep->argnum == 4) {
				Bot* leaderBot;
				std::string botName = std::string(sep->arg[3]);
				if(!botName.empty())
					leaderBot = entity_list.GetBotByBotName(botName);
				else {
					c->Message(13, "You must name a valid heal rotation leader.");
					return;
				}

				if(leaderBot) {
					if (leaderBot->GetBotOwner() != c) {
						c->Message(13, "You must target a bot that you own.");
						return;
					}

					Mob* target = nullptr;
					std::string targetName = std::string(sep->arg[4]);
					if(!targetName.empty())
						target = entity_list.GetMob(targetName.c_str());
					else {
						if(c->GetTarget() != nullptr)
							target = c->GetTarget();
					}

					if(target) {
						if(leaderBot->AddHealRotationTarget(target))
							c->Message(0, "Bot heal rotation target added successfully.");
						else
							c->Message(13, "Unable to add rotation target.");
					} else {
						c->Message(13, "Invalid target.");
						return;
					}
				} else {
					c->Message(13, "You must name a valid bot.");
					return;
				}
			} else {
				c->Message(0, "#bot healrotation addtarget <bot healrotation leader name> [bot healrotation target name to add] ");
				return;
			}
		}

		if(!strcasecmp(sep->arg[2], "removetarget")) {
			if(sep->argnum == 4) {
				Bot* leaderBot;
				std::string botName = std::string(sep->arg[3]);
				if(!botName.empty())
					leaderBot = entity_list.GetBotByBotName(botName);
				else {
					c->Message(13, "You must name a valid heal rotation leader.");
					return;
				}

				if(leaderBot) {
					if (leaderBot->GetBotOwner() != c) {
						c->Message(13, "You must target a bot that you own.");
						return;
					}

					Mob* target;
					std::string targetName = std::string(sep->arg[4]);
					if(!targetName.empty())
						target = entity_list.GetMob(targetName.c_str());
					else {
						c->Message(13, "You must name a valid target.");
						return;
					}

					if(target) {
						if(leaderBot->RemoveHealRotationTarget(target))
							c->Message(0, "Bot heal rotation target removed successfully.");
						else
							c->Message(13, "Unable to remove rotation target.");
					}
				} else {
					c->Message(13, "You must name a valid bot.");
					return;
				}
			} else {
				c->Message(0, "#bot healrotation removetarget <bot healrotation leader name> <bot healrotation target name to remove>");
				return;
			}
		}

		if(!strcasecmp(sep->arg[2], "start")) {
			if(sep->argnum == 3) {
				if(!strcasecmp(sep->arg[3], "all")) {
					std::list<Bot*> BotList = entity_list.GetBotsByBotOwnerCharacterID(c->CharacterID());
					for(std::list<Bot*>::iterator botListItr = BotList.begin(); botListItr != BotList.end(); ++botListItr) {
						Bot* leaderBot = *botListItr;
						if(leaderBot->GetInHealRotation() && leaderBot->GetHealRotationLeader() == leaderBot) {
							std::list<Bot*> rotationMemberList;
							int index = 0;
							rotationMemberList = GetBotsInHealRotation(leaderBot);
							for(std::list<Bot*>::iterator rotationMemberItr = rotationMemberList.begin(); rotationMemberItr != rotationMemberList.end(); ++rotationMemberItr) {
								Bot* tempBot = *rotationMemberItr;
								if(tempBot) {
									tempBot->SetHealRotationActive(true);
									tempBot->SetHealRotationNextHealTime(Timer::GetCurrentTime() + index * leaderBot->GetHealRotationTimer() * 1000);
									tempBot->SetHasHealedThisCycle(false);
								}
								index++;
							}
							c->Message(0, "Bot heal rotation started successfully.");
						}
					}
				} else {
					Bot* leaderBot;
					std::string botName = std::string(sep->arg[3]);
					if(!botName.empty())
						leaderBot = entity_list.GetBotByBotName(botName);
					else {
						c->Message(13, "You must name a valid heal rotation leader.");
						return;
					}

					if(leaderBot) {
						std::list<Bot*> botList;
						int index = 0;
						if (leaderBot->GetBotOwner() != c) {
							c->Message(13, "You must target a bot that you own.");
							return;
						}

						botList = GetBotsInHealRotation(leaderBot);
						for(std::list<Bot*>::iterator botListItr = botList.begin(); botListItr != botList.end(); ++botListItr) {
							Bot* tempBot = *botListItr;
							if(tempBot) {
								tempBot->SetHealRotationActive(true);
								tempBot->SetHealRotationNextHealTime(Timer::GetCurrentTime() + index * leaderBot->GetHealRotationTimer() * 1000);
								tempBot->SetHasHealedThisCycle(false);
							}
							index++;
						}
						c->Message(0, "Bot heal rotation started successfully.");
					} else {
						c->Message(13, "You must name a valid bot.");
						return;
					}
				}
			} else {
				c->Message(0, "#bot healrotation start <bot healrotation leader name | all>");
				return;
			}
		}

		if(!strcasecmp(sep->arg[2], "stop")) {
			if(sep->argnum == 3) {
				if(!strcasecmp(sep->arg[3], "all")) {
					std::list<Bot*> BotList = entity_list.GetBotsByBotOwnerCharacterID(c->CharacterID());
					for(std::list<Bot*>::iterator botListItr = BotList.begin(); botListItr != BotList.end(); ++botListItr) {
						Bot* leaderBot = *botListItr;
						if(leaderBot->GetInHealRotation() && leaderBot->GetHealRotationLeader() == leaderBot) {
							std::list<Bot*> rotationMemberList;
							rotationMemberList = GetBotsInHealRotation(leaderBot);
							for(std::list<Bot*>::iterator rotationMemberItr = rotationMemberList.begin(); rotationMemberItr != rotationMemberList.end(); ++rotationMemberItr) {
								Bot* tempBot = *rotationMemberItr;
								if(tempBot) {
									tempBot->SetHealRotationActive(false);
									tempBot->SetHasHealedThisCycle(false);
								}
							}
							c->Message(0, "Bot heal rotation started successfully.");
						}
					}
				} else {
					Bot* leaderBot;
					std::string botName = std::string(sep->arg[3]);
					if(!botName.empty())
						leaderBot = entity_list.GetBotByBotName(botName);
					else {
						c->Message(13, "You must name a valid heal rotation leader.");
						return;
					}

					if(leaderBot) {
						std::list<Bot*> botList;
						if (leaderBot->GetBotOwner() != c) {
							c->Message(13, "You must target a bot that you own.");
							return;
						}

						botList = GetBotsInHealRotation(leaderBot);
						for(std::list<Bot*>::iterator botListItr = botList.begin(); botListItr != botList.end(); ++botListItr) {
							Bot* tempBot = *botListItr;
							if(tempBot && tempBot->GetBotOwnerCharacterID() == c->CharacterID()) {
								tempBot->SetHealRotationActive(false);
								tempBot->SetHasHealedThisCycle(false);
							}
						}

						c->Message(0, "Bot heal rotation stopped successfully.");
					} else {
						c->Message(13, "You must name a valid bot.");
						return;
					}
				}
			} else {
				c->Message(0, "#bot healrotation stop <bot healrotation leader name | all>");
				return;
			}
		}

		if(!strcasecmp(sep->arg[2], "list")) {
			if(sep->argnum == 3) {
				bool showAll = false;
				Bot* leaderBot;
				std::string botName = std::string(sep->arg[3]);
				if(!strcasecmp(sep->arg[3], "all")) {
					std::list<Bot*> BotList = entity_list.GetBotsByBotOwnerCharacterID(c->CharacterID());
					for(std::list<Bot*>::iterator botListItr = BotList.begin(); botListItr != BotList.end(); ++botListItr) {
						Bot* tempBot = *botListItr;
						if(tempBot->GetInHealRotation() && tempBot->GetHealRotationLeader() == tempBot)
							c->Message(0, "Bot Heal Rotation- Leader: %s, Number of Members: %i, Timer: %1.1f", tempBot->GetCleanName(), tempBot->GetNumHealRotationMembers(), (float)(tempBot->GetHealRotationTimer()/1000));
					}
				} else {
					std::string botName = std::string(sep->arg[3]);
					if(!botName.empty())
						leaderBot = entity_list.GetBotByBotName(botName);
					else {
						c->Message(13, "You must name a valid heal rotation leader.");
						return;
					}

					if(leaderBot) {
						std::list<Bot*> botList;
						if (leaderBot->GetBotOwner() != c) {
							c->Message(13, "You must target a bot that you own.");
							return;
						}

						botList = GetBotsInHealRotation(leaderBot);
						c->Message(0, "Bot Heal Rotation- Leader: %s", leaderBot->GetCleanName());
						c->Message(0, "Bot Heal Rotation- Timer: %1.1f", ((float)leaderBot->GetHealRotationTimer()/1000.0f));
						for(std::list<Bot*>::iterator botListItr = botList.begin(); botListItr != botList.end(); ++botListItr) {
							Bot* tempBot = *botListItr;
							if(tempBot && tempBot->GetBotOwnerCharacterID() == c->CharacterID())
								c->Message(0, "Bot Heal Rotation- Member: %s", tempBot->GetCleanName());
						}

						for(int i = 0; i < MaxHealRotationTargets; i++) {
							if(leaderBot->GetHealRotationTarget(i)) {
								Mob* tempTarget = leaderBot->GetHealRotationTarget(i);
								if(tempTarget) {
									std::string targetInfo = "";
									targetInfo += tempTarget->GetHPRatio() < 0 ? "(dead) " : "";
									targetInfo += tempTarget->GetZoneID() != leaderBot->GetZoneID() ? "(not in zone) " : "";
									c->Message(0, "Bot Heal Rotation- Target: %s %s", tempTarget->GetCleanName(), targetInfo.c_str());
								}
							}
						}
					} else {
						c->Message(13, "You must name a valid bot.");
						return;
					}
				}
			} else {
				c->Message(0, "#bot healrotation list <bot healrotation leader name | all>");
				return;
			}
		}

		if(!strcasecmp(sep->arg[2], "cleartargets")) {
			if(sep->argnum == 3) {
				Bot* leaderBot;
				std::string botName = std::string(sep->arg[3]);
				if(!botName.empty())
					leaderBot = entity_list.GetBotByBotName(botName);
				else {
					c->Message(13, "You must name a valid heal rotation leader.");
					return;
				}

				if(leaderBot) {
					std::list<Bot*> botList;
					if (leaderBot->GetBotOwner() != c) {
						c->Message(13, "You must target a bot that you own.");
						return;
					}

					botList = GetBotsInHealRotation(leaderBot);
					for(std::list<Bot*>::iterator botListItr = botList.begin(); botListItr != botList.end(); ++botListItr) {
						Bot* tempBot = *botListItr;
						if(tempBot && tempBot->GetBotOwnerCharacterID() == c->CharacterID())
							tempBot->ClearHealRotationTargets();
					}
				} else {
					c->Message(13, "You must name a valid bot.");
					return;
				}
			} else {
				c->Message(0, "#bot healrotation cleartargets <bot healrotation leader name>");
				return;
			}
		}

		if(!strcasecmp(sep->arg[2], "fastheals")) {
			if(sep->argnum == 3) {
				Bot* leaderBot;
				std::string botName = std::string(sep->arg[3]);
				if(!botName.empty())
					leaderBot = entity_list.GetBotByBotName(botName);
				else {
					c->Message(13, "You must name a valid heal rotation leader.");
					return;
				}

				if(leaderBot) {
					bool fastHeals = false;
					std::list<Bot*> botList;
					if (leaderBot->GetBotOwner() != c) {
						c->Message(13, "You must target a bot that you own.");
						return;
					}

					if(!strcasecmp(sep->arg[4], "on"))
						fastHeals = true;
					else if(strcasecmp(sep->arg[4], "off")) {
						c->Message(0, "Usage #bot healrotation fastheals <bot healrotation leader name> <on | off>.");
						return;
					}

					botList = GetBotsInHealRotation(leaderBot);
					for(std::list<Bot*>::iterator botListItr = botList.begin(); botListItr != botList.end(); ++botListItr) {
						Bot* tempBot = *botListItr;
						if(tempBot && tempBot->GetBotOwnerCharacterID() == c->CharacterID())
							tempBot->SetHealRotationUseFastHeals(fastHeals);
					}
				} else {
					c->Message(13, "You must name a valid bot.");
					return;
				}
			} else {
				c->Message(0, "#bot healrotation fastheals <bot healrotation leader name> <on | off>");
				return;
			}
		}
	}

	if(!strcasecmp(sep->arg[1], "setinspectmessage")) {
		if(!strcasecmp(sep->arg[2], "help")) {
			c->Message(0, "[Titanium clients:]");
			c->Message(0, "- Self-inspect and type your bot's inspect message");
			c->Message(0, "- Close the self-inspect window");
			c->Message(0, "- Self-inspect again to update the server");
			c->Message(0, "- Target a bot that you own and wish to update");
			c->Message(0, "- type #bot setinspectmessage to set the bot's message");
			c->Message(0, "[Secrets of Faydwer and higher clients:]");
			c->Message(0, "- Self-inspect and type your bot's inspect message");
			c->Message(0, "- Close the self-inspect window to update the server");
			c->Message(0, "- Target a bot that you own and wish to update");
			c->Message(0, "- type #bot setinspectmessage to set the bot's message");
		} else {
			Mob *target = c->GetTarget();
			if(target && target->IsBot() && (c == target->GetOwner()->CastToClient())) {
				const InspectMessage_Struct& playermessage = c->GetInspectMessage();
				InspectMessage_Struct& botmessage = target->CastToBot()->GetInspectMessage();
				memcpy(&botmessage, &playermessage, sizeof(InspectMessage_Struct));
				database.SetBotInspectMessage(target->CastToBot()->GetBotID(), &botmessage);
				c->Message(0, "Bot %s's inspect message now reflects your inspect message.", target->GetName());
			} else {
				c->Message(0, "Your target must be a bot that you own.");
			}
		}
	}

	if(!strcasecmp(sep->arg[1], "bardoutofcombat")) {
		bool useOutOfCombatSongs = false;
		if(sep->arg[2] && sep->arg[3]){
			if(!strcasecmp(sep->arg[2], "on"))
				useOutOfCombatSongs = true;
			else if (!strcasecmp(sep->arg[2], "off"))
				useOutOfCombatSongs = false;
			else {
				c->Message(0, "Usage #bot bardoutofcombat [on|off]");
				return;
			}

			Mob *target = c->GetTarget();
			if(target && target->IsBot() && (c == target->GetOwner()->CastToClient())) {
				Bot* bardBot = target->CastToBot();
				if(bardBot) {
					bardBot->SetBardUseOutOfCombatSongs(useOutOfCombatSongs);
					c->Message(0, "Bard use of out of combat songs updated.");
				}
			} else
				c->Message(0, "Your target must be a bot that you own.");
		} else
			c->Message(0, "Usage #bot bardoutofcombat [on|off]");
		return;
	}
	
	if(!strcasecmp(sep->arg[1], "showhelm")) {
		bool showhelm = true;
		if (sep->arg[2]) {
			if (!strcasecmp(sep->arg[2], "on"))
				showhelm = true;
			else if (!strcasecmp(sep->arg[2], "off"))
				showhelm = false;
			else {
				c->Message(0, "Usage #bot showhelm [on|off]");
				return;
			}
			
			Mob *target = c->GetTarget();
			if (target && target->IsBot() && (c == target->GetOwner()->CastToClient())) {
				Bot* b = target->CastToBot();				
				if (b) {
					b->SetShowHelm(showhelm);
					c->Message(0, "Your bot will %s show their helmet.", (showhelm ? "now" : "no longer"));
				}
			}
		} else
			c->Message(0, "Usage #bot showhelm [on|off]");
		
		return;
	}
}

bool EntityList::Bot_AICheckCloseBeneficialSpells(Bot* caster, uint8 iChance, float iRange, uint16 iSpellTypes) {
	if((iSpellTypes&SpellTypes_Detrimental) != 0) {
		Log.Out(Logs::General, Logs::Error, "Error: detrimental spells requested from AICheckCloseBeneficialSpells!!");
		return false;
	}

	if(!caster || !caster->AI_HasSpells())
		return false;

	if (iChance < 100) {
		uint8 tmp = zone->random.Int(1, 100);
		if (tmp > iChance)
			return false;
	}

	uint8 botCasterClass = caster->GetClass();

	if( iSpellTypes == SpellType_Heal )	{
		if( botCasterClass == CLERIC || botCasterClass == DRUID || botCasterClass == SHAMAN) {
			if(caster->HasGroup()) {
				Group *g = caster->GetGroup();
				if(g) {
					for(int i = 0; i < MAX_GROUP_MEMBERS; i++) {
						if(g->members[i] && !g->members[i]->qglobal) {
							if(g->members[i]->IsClient() && g->members[i]->GetHPRatio() < 90) {
								if(caster->AICastSpell(g->members[i], 100, SpellType_Heal))
									return true;
							} else if((g->members[i]->GetClass() == WARRIOR || g->members[i]->GetClass() == PALADIN || g->members[i]->GetClass() == SHADOWKNIGHT) && g->members[i]->GetHPRatio() < 95) {
								if(caster->AICastSpell(g->members[i], 100, SpellType_Heal))
									return true;
							} else if(g->members[i]->GetClass() == ENCHANTER && g->members[i]->GetHPRatio() < 80) {
								if(caster->AICastSpell(g->members[i], 100, SpellType_Heal))
									return true;
							} else if(g->members[i]->GetHPRatio() < 70) {
								if(caster->AICastSpell(g->members[i], 100, SpellType_Heal))
									return true;
							}
						}

						if(g->members[i] && !g->members[i]->qglobal && g->members[i]->HasPet() && g->members[i]->GetPet()->GetHPRatio() < 50) {
							if(g->members[i]->GetPet()->GetOwner() != caster && caster->IsEngaged() && g->members[i]->IsCasting() && g->members[i]->GetClass() != ENCHANTER )
								continue;

							if(caster->AICastSpell(g->members[i]->GetPet(), 100, SpellType_Heal))
								return true;
						}
					}
				}
			}
		}

		if( botCasterClass == PALADIN || botCasterClass == BEASTLORD || botCasterClass == RANGER) {
			if(caster->HasGroup()) {
				Group *g = caster->GetGroup();
				float hpRatioToHeal = 25.0f;
				switch(caster->GetBotStance()) {
					case BotStanceReactive:
					case BotStanceBalanced:
						hpRatioToHeal = 50.0f;
						break;
					case BotStanceBurn:
					case BotStanceBurnAE:
						hpRatioToHeal = 20.0f;
						break;
					case BotStanceAggressive:
					case BotStanceEfficient:
					default:
						hpRatioToHeal = 25.0f;
						break;
				}

				if(g) {
					for(int i = 0; i < MAX_GROUP_MEMBERS; i++) {
						if(g->members[i] && !g->members[i]->qglobal) {
							if(g->members[i]->IsClient() && g->members[i]->GetHPRatio() < hpRatioToHeal) {
								if(caster->AICastSpell(g->members[i], 100, SpellType_Heal))
									return true;
							} else if((g->members[i]->GetClass() == WARRIOR || g->members[i]->GetClass() == PALADIN || g->members[i]->GetClass() == SHADOWKNIGHT) && g->members[i]->GetHPRatio() < hpRatioToHeal) {
								if(caster->AICastSpell(g->members[i], 100, SpellType_Heal))
									return true;
							} else if(g->members[i]->GetClass() == ENCHANTER && g->members[i]->GetHPRatio() < hpRatioToHeal) {
								if(caster->AICastSpell(g->members[i], 100, SpellType_Heal))
									return true;
							} else if(g->members[i]->GetHPRatio() < hpRatioToHeal/2) {
								if(caster->AICastSpell(g->members[i], 100, SpellType_Heal))
									return true;
							}
						}

						if(g->members[i] && !g->members[i]->qglobal && g->members[i]->HasPet() && g->members[i]->GetPet()->GetHPRatio() < 25) {
							if(g->members[i]->GetPet()->GetOwner() != caster && caster->IsEngaged() && g->members[i]->IsCasting() && g->members[i]->GetClass() != ENCHANTER )
								continue;

							if(caster->AICastSpell(g->members[i]->GetPet(), 100, SpellType_Heal))
								return true;
						}
					}
				}
			}
		}
	}

	if( iSpellTypes == SpellType_Buff) {
		uint8 chanceToCast = caster->IsEngaged() ? caster->GetChanceToCastBySpellType(SpellType_Buff) : 100;
		if(botCasterClass == BARD) {
			if(caster->AICastSpell(caster, chanceToCast, SpellType_Buff))
				return true;
			else
				return false;
		}

		if(caster->HasGroup()) {
			Group *g = caster->GetGroup();
			if(g) {
				for(int i = 0; i < MAX_GROUP_MEMBERS; i++) {
					if(g->members[i]) {
						if(caster->AICastSpell(g->members[i], chanceToCast, SpellType_Buff) || caster->AICastSpell(g->members[i]->GetPet(), chanceToCast, SpellType_Buff))
							return true;
					}
				}
			}
		}
	}

	if( iSpellTypes == SpellType_Cure) {
		if(caster->HasGroup()) {
			Group *g = caster->GetGroup();
			if(g) {
				for(int i = 0; i < MAX_GROUP_MEMBERS; i++) {
					if(g->members[i] && caster->GetNeedsCured(g->members[i])) {
						if(caster->AICastSpell(g->members[i], caster->GetChanceToCastBySpellType(SpellType_Cure), SpellType_Cure))
							return true;
						else if(botCasterClass == BARD)
							return false;
					}

					if(g->members[i] && g->members[i]->GetPet() && caster->GetNeedsCured(g->members[i]->GetPet())) {
						if(caster->AICastSpell(g->members[i]->GetPet(), (int)caster->GetChanceToCastBySpellType(SpellType_Cure)/4, SpellType_Cure))
							return true;
					}
				}
			}
		}
	}
	return false;
}


Mob* EntityList::GetMobByBotID(uint32 botID) {
	Mob* Result = 0;
	if(botID > 0) {
		auto it = mob_list.begin();
		for (auto it = mob_list.begin(); it != mob_list.end(); ++it) {
			if(!it->second)
				continue;
			
			if(it->second->IsBot() && it->second->CastToBot()->GetBotID() == botID) {
				Result = it->second;
				break;
			}
		}
	}
	return Result;
}

Bot* EntityList::GetBotByBotID(uint32 botID) {
	Bot* Result = 0;
	if(botID > 0) {
		for(std::list<Bot*>::iterator botListItr = bot_list.begin(); botListItr != bot_list.end(); ++botListItr) {
			Bot* tempBot = *botListItr;
			if(tempBot && tempBot->GetBotID() == botID) {
				Result = tempBot;
				break;
			}
		}
	}
	return Result;
}

Bot* EntityList::GetBotByBotName(std::string botName) {
	Bot* Result = 0;
	if(!botName.empty()) {
		for(std::list<Bot*>::iterator botListItr = bot_list.begin(); botListItr != bot_list.end(); ++botListItr) {
			Bot* tempBot = *botListItr;
			if(tempBot && std::string(tempBot->GetName()) == botName) {
				Result = tempBot;
				break;
			}
		}
	}
	return Result;
}

void EntityList::AddBot(Bot *newBot, bool SendSpawnPacket, bool dontqueue) {
	if(newBot) {
		newBot->SetID(GetFreeID());
		if(SendSpawnPacket) {
			if(dontqueue) {
				EQApplicationPacket* outapp = new EQApplicationPacket();
				newBot->CreateSpawnPacket(outapp);
				outapp->priority = 6;
				QueueClients(newBot, outapp, true);
				safe_delete(outapp);
			} else {
				NewSpawn_Struct* ns = new NewSpawn_Struct;
				memset(ns, 0, sizeof(NewSpawn_Struct));
				newBot->FillSpawnStruct(ns, newBot);
				AddToSpawnQueue(newBot->GetID(), &ns);
				safe_delete(ns);
			}
			parse->EventNPC(EVENT_SPAWN, newBot, nullptr, "", 0);
		}
		bot_list.push_back(newBot);
		mob_list.insert(std::pair<uint16, Mob*>(newBot->GetID(), newBot));
	}
}

std::list<Bot*> EntityList::GetBotsByBotOwnerCharacterID(uint32 botOwnerCharacterID) {
	std::list<Bot*> Result;
	if(botOwnerCharacterID > 0) {
		for(std::list<Bot*>::iterator botListItr = bot_list.begin(); botListItr != bot_list.end(); ++botListItr) {
			Bot* tempBot = *botListItr;
			if(tempBot && tempBot->GetBotOwnerCharacterID() == botOwnerCharacterID)
				Result.push_back(tempBot);
		}
	}
	return Result;
}

void EntityList::BotPickLock(Bot* rogue) {
	for (auto it = door_list.begin(); it != door_list.end(); ++it) {
		Doors *cdoor = it->second;
		if(!cdoor || cdoor->IsDoorOpen())
            continue;

        auto diff = (rogue->GetPosition() - cdoor->GetPosition());
		float curdist = ((diff.x * diff.x) + (diff.y * diff.y));
        if(((diff.z * diff.z) >= 10) || curdist > 130)
            continue;

        const ItemInst* item1 = rogue->GetBotItem(MainHands);
        const ItemInst* item2 = rogue->GetBotItem(MainPrimary);
        float bonus1 = 0.0f;
        float bonus2 = 0.0f;
        float skill = rogue->GetSkill(SkillPickLock);
        if(item1)
            if(item1->GetItem()->SkillModType == SkillPickLock)
                bonus1 = (skill * (((float)item1->GetItem()->SkillModValue) / 100.0f));

        if(item2)
            if(item2->GetItem()->SkillModType == SkillPickLock)
                bonus2 = (skill * (((float)item2->GetItem()->SkillModValue) / 100.0f));

        if((skill + bonus1 + bonus2) >= cdoor->GetLockpick())
            cdoor->ForceOpen(rogue);
        else
            rogue->BotGroupSay(rogue, "I am not skilled enough for this lock.");
	}
}

bool EntityList::RemoveBot(uint16 entityID) {
	bool Result = false;
	if(entityID > 0) {
		for(std::list<Bot*>::iterator botListItr = bot_list.begin(); botListItr != bot_list.end(); ++botListItr) {
			Bot* tempBot = *botListItr;
			if(tempBot && tempBot->GetID() == entityID) {
				bot_list.erase(botListItr);
				Result = true;
				break;
			}
		}
	}
	return Result;
}

void EntityList::ShowSpawnWindow(Client* client, int Distance, bool NamedOnly) {
	const char *WindowTitle = "Bot Tracking Window";
	std::string WindowText;
	int LastCon = -1;
	int CurrentCon = 0;
	Mob* curMob = nullptr;
	uint32 array_counter = 0;
	auto it = mob_list.begin();
	for (auto it = mob_list.begin(); it != mob_list.end(); ++it) {
	curMob = it->second;
		if (curMob && DistanceNoZ(curMob->GetPosition(), client->GetPosition()) <= Distance) {
			if(curMob->IsTrackable()) {
				Mob* cur_entity = curMob;
				int Extras = (cur_entity->IsBot() || cur_entity->IsPet() || cur_entity->IsFamiliar() || cur_entity->IsClient());
				const char *const MyArray[] = {
					"a_","an_","Innkeep_","Barkeep_",
					"Guard_","Merchant_","Lieutenant_",
					"Banker_","Centaur_","Aviak_","Baker_",
					"Sir_","Armorer_","Deathfist_","Deputy_",
					"Sentry_","Sentinel_","Leatherfoot_",
					"Corporal_","goblin_","Bouncer_","Captain_",
					"orc_","fire_","inferno_","young_","cinder_",
					"flame_","gnomish_","CWG_","sonic_","greater_",
					"ice_","dry_","Priest_","dark-boned_",
					"Tentacle_","Basher_","Dar_","Greenblood_",
					"clockwork_","guide_","rogue_","minotaur_",
					"brownie_","Teir'","dark_","tormented_",
					"mortuary_","lesser_","giant_","infected_",
					"wharf_","Apprentice_","Scout_","Recruit_",
					"Spiritist_","Pit_","Royal_","scalebone_",
					"carrion_","Crusader_","Trooper_","hunter_",
					"decaying_","iksar_","klok_","templar_","lord_",
					"froglok_","war_","large_","charbone_","icebone_",
					"Vicar_","Cavalier_","Heretic_","Reaver_","venomous_",
					"Sheildbearer_","pond_","mountain_","plaguebone_","Brother_",
					"great_","strathbone_","briarweb_","strathbone_","skeletal_",
					"minion_","spectral_","myconid_","spurbone_","sabretooth_",
					"Tin_","Iron_","Erollisi_","Petrifier_","Burynai_",
					"undead_","decayed_","You_","smoldering_","gyrating_",
					"lumpy_","Marshal_","Sheriff_","Chief_","Risen_",
					"lascar_","tribal_","fungi_","Xi_","Legionnaire_",
					"Centurion_","Zun_","Diabo_","Scribe_","Defender_","Capt_",
					"blazing_","Solusek_","imp_","hexbone_","elementalbone_",
					"stone_","lava_","_",""
				};
				unsigned int MyArraySize;
				for ( MyArraySize = 0; true; MyArraySize++) {
					if (!(*(MyArray[MyArraySize])))
						break;
				};
				if (NamedOnly) {
					bool ContinueFlag = false;
					const char *CurEntityName = cur_entity->GetName();
					for (int Index = 0; Index < MyArraySize; Index++) {
						if (!strncasecmp(CurEntityName, MyArray[Index], strlen(MyArray[Index])) || (Extras)) {
							ContinueFlag = true;
							break;
						};
					};
					if (ContinueFlag)
						continue;
				};

				CurrentCon = client->GetLevelCon(cur_entity->GetLevel());
				if(CurrentCon != LastCon) {
					if(LastCon != -1)
						WindowText += "</c>";

					LastCon = CurrentCon;
					switch(CurrentCon) {
						case CON_GREEN: {
							WindowText += "<c \"#00FF00\">";
							break;
						}
						case CON_LIGHTBLUE: {
							WindowText += "<c \"#8080FF\">";
							break;
						}
						case CON_BLUE: {
							WindowText += "<c \"#2020FF\">";
							break;
						}
						case CON_YELLOW: {
							WindowText += "<c \"#FFFF00\">";
							break;
						}
						case CON_RED: {
							WindowText += "<c \"#FF0000\">";
							break;
						}
						default: {
							WindowText += "<c \"#FFFFFF\">";
							break;
						}
					}
				}
				WindowText += cur_entity->GetCleanName();
				WindowText += "<br>";
				if(strlen(WindowText.c_str()) > 4000) {
					WindowText += "</c><br><br>List truncated... too many mobs to display";
					break;
				}
			}
		}
	}
	WindowText += "</c>";
	client->SendPopupToClient(WindowTitle, WindowText.c_str());
	return;
}

uint8 Bot::GetNumberNeedingHealedInGroup(uint8 hpr, bool includePets) {
	uint8 needHealed = 0;
	Group *g;
	if(this->HasGroup()) {
		g = this->GetGroup();
		if(g) {
			for( int i = 0; i<MAX_GROUP_MEMBERS; i++) {
				if(g->members[i] && !g->members[i]->qglobal) {
					if(g->members[i]->GetHPRatio() <= hpr)
						needHealed++;

					if(includePets) {
						if(g->members[i]->GetPet() && g->members[i]->GetPet()->GetHPRatio() <= hpr)
							needHealed++;
					}
				}
			}
		}
	}
	return needHealed;
}

uint32 Bot::GetEquipmentColor(uint8 material_slot) const {
	int16 slotid = 0;
	uint32 botid = this->GetBotID();
	slotid = Inventory::CalcSlotFromMaterial(material_slot);
	if (slotid == INVALID_INDEX)
		return 0;

	std::string query = StringFormat("SELECT color FROM botinventory WHERE BotID = %u AND SlotID = %u", botid, slotid);
    auto results = database.QueryDatabase(query);
    if (!results.Success() || results.RowCount() != 1)
        return 0;

    auto row = results.begin();
	return atoul(row[0]);
}

int Bot::GetRawACNoShield(int &shield_ac) {
	int ac = itembonuses.AC + spellbonuses.AC;
	shield_ac = 0;
	ItemInst* inst = GetBotItem(MainSecondary);
	if(inst) {
		if(inst->GetItem()->ItemType == ItemTypeShield) {
			ac -= inst->GetItem()->AC;
			shield_ac = inst->GetItem()->AC;
			for (uint8 i = AUG_BEGIN; i < EmuConstants::ITEM_COMMON_SIZE; i++) {
				if(inst->GetAugment(i)) {
					ac -= inst->GetAugment(i)->GetItem()->AC;
					shield_ac += inst->GetAugment(i)->GetItem()->AC;
				}
			}
		}
	}
	return ac;
}

uint32 Bot::CalcCurrentWeight() {
	const Item_Struct* TempItem = 0;
	ItemInst* inst;
	uint32 Total = 0;
	for(int i = EmuConstants::EQUIPMENT_BEGIN; i <= EmuConstants::EQUIPMENT_END; ++i) {
		inst = GetBotItem(i);
		if(inst) {
			TempItem = inst->GetItem();			
			if (TempItem)
				Total += TempItem->Weight;
		}
	}

	float Packrat = ((float)spellbonuses.Packrat + (float)aabonuses.Packrat);
	if (Packrat > 0)
		Total = (uint32)((float)Total * (1.0f - ((Packrat * 1.0f) / 100.0f)));
	
	return Total;
}

int Bot::GroupLeadershipAAHealthEnhancement() {
	Group *g = GetGroup();

	if(!g || (g->GroupCount() < 3))
		return 0;

	switch(g->GetLeadershipAA(groupAAHealthEnhancement)) {
		case 0:
			return 0;
		case 1:
			return 30;
		case 2:
			return 60;
		case 3:
			return 100;
	}
	return 0;
}

int Bot::GroupLeadershipAAManaEnhancement() {
	Group *g = GetGroup();
	if(!g || (g->GroupCount() < 3))
		return 0;

	switch(g->GetLeadershipAA(groupAAManaEnhancement)) {
		case 0:
			return 0;
		case 1:
			return 30;
		case 2:
			return 60;
		case 3:
			return 100;
	}
	return 0;
}

int Bot::GroupLeadershipAAHealthRegeneration() {
	Group *g = GetGroup();
	if(!g || (g->GroupCount() < 3))
		return 0;

	switch(g->GetLeadershipAA(groupAAHealthRegeneration)) {
		case 0:
			return 0;
		case 1:
			return 4;
		case 2:
			return 6;
		case 3:
			return 8;
	}

	return 0;
}

int Bot::GroupLeadershipAAOffenseEnhancement() {
	Group *g = GetGroup();

	if(!g || (g->GroupCount() < 3))
		return 0;

	switch(g->GetLeadershipAA(groupAAOffenseEnhancement)) {
		case 0:
			return 0;
		case 1:
			return 10;
		case 2:
			return 19;
		case 3:
			return 28;
		case 4:
			return 34;
		case 5:
			return 40;
	}
	return 0;
}

bool Bot::GetNeedsCured(Mob *tar) {
	bool needCured = false;
	if(tar) {
		if(tar->FindType(SE_PoisonCounter) || tar->FindType(SE_DiseaseCounter) || tar->FindType(SE_CurseCounter) || tar->FindType(SE_CorruptionCounter)) {
			uint32 buff_count = GetMaxTotalSlots();
			int buffsWithCounters = 0;
			needCured = true;
			for (unsigned int j = 0; j < buff_count; j++) {
				if(tar->GetBuffs()[j].spellid != SPELL_UNKNOWN) {
					if(CalculateCounters(tar->GetBuffs()[j].spellid) > 0) {
						buffsWithCounters++;
						if(buffsWithCounters == 1 && (tar->GetBuffs()[j].ticsremaining < 2 || (int32)((tar->GetBuffs()[j].ticsremaining * 6) / tar->GetBuffs()[j].counters) < 2)) {
							needCured = false;
							break;
						}
					}
				}
			}
		}
	}
	return needCured;
}

bool Bot::HasOrMayGetAggro() {
	bool mayGetAggro = false;
	if(GetTarget() && GetTarget()->GetHateTop()) {
		Mob *topHate = GetTarget()->GetHateTop();
		if(topHate == this)
			mayGetAggro = true;
		else {
			uint32 myHateAmt = GetTarget()->GetHateAmount(this);
			uint32 topHateAmt = GetTarget()->GetHateAmount(topHate);

			if(myHateAmt > 0 && topHateAmt > 0 && (uint8)((myHateAmt / topHateAmt) * 100) > 90)
				mayGetAggro = true;
		}
	}
	return mayGetAggro;
}

void Bot::SetHasBeenSummoned(bool wasSummoned) {
	_hasBeenSummoned = wasSummoned;
	if(!wasSummoned)
        m_PreSummonLocation = glm::vec3();
}

void Bot::SetDefaultBotStance() {
	BotStanceType defaultStance = BotStanceBalanced;
	if (GetClass() == WARRIOR)
		defaultStance = BotStanceAggressive;
	
	_baseBotStance = BotStancePassive;
	_botStance = defaultStance;
}

void Bot::BotGroupSay(Mob *speaker, const char *msg, ...) {
	char buf[1000];
	va_list ap;
	va_start(ap, msg);
	vsnprintf(buf, 1000, msg, ap);
	va_end(ap);
	if(speaker->HasGroup()) {
		Group *g = speaker->GetGroup();
		if(g)
			g->GroupMessage(speaker->CastToMob(), 0, 100, buf);
	} else
		speaker->Say("%s", buf);
}

bool Bot::UseDiscipline(uint32 spell_id, uint32 target) {
	if(!IsValidSpell(spell_id)) {
		BotGroupSay(this, "Not a valid spell.");
		return false;
	}

	const SPDat_Spell_Struct &spell = spells[spell_id];
	uint8 level_to_use = spell.classes[GetClass() - 1];
	if(level_to_use == 255 || level_to_use > GetLevel()) {
		return false;
	}

	if(GetEndurance() > spell.EndurCost)
		SetEndurance(GetEndurance() - spell.EndurCost);
	else
		return false;

	if(spell.recast_time > 0) {
		if(CheckDisciplineRecastTimers(this, spells[spell_id].EndurTimerIndex)) {
			if(spells[spell_id].EndurTimerIndex > 0 && spells[spell_id].EndurTimerIndex < MAX_DISCIPLINE_TIMERS)
				SetDisciplineRecastTimer(spells[spell_id].EndurTimerIndex, spell.recast_time);
		} else {
			uint32 remain = (GetDisciplineRemainingTime(this, spells[spell_id].EndurTimerIndex) / 1000);
			GetOwner()->Message(0, "%s can use this discipline in %d minutes %d seconds.", GetCleanName(), (remain / 60), (remain % 60));
			return false;
		}
	}

	if(IsCasting())
		InterruptSpell();

	CastSpell(spell_id, target, DISCIPLINE_SPELL_SLOT);
	return true;
}

void Bot::CreateHealRotation( Mob* target, uint32 timer ) {
	SetInHealRotation(true);
	SetHealRotationActive(false);
	SetNumHealRotationMembers(GetNumHealRotationMembers()+1);
	SetHealRotationLeader(this);
	SetNextHealRotationMember(this);
	SetPrevHealRotationMember(this);
	SetHealRotationTimer(timer);
	SetHasHealedThisCycle(false);
	if(target)
		AddHealRotationTarget(target);
}

bool Bot::AddHealRotationMember( Bot* healer ) {
	if(healer) {
		if(GetNumHealRotationMembers() > 0 && GetNumHealRotationMembers() < MaxHealRotationMembers) {
			Bot* tempBot = GetPrevHealRotationMember();
			if(tempBot) {
				for(int i = 0; i < 3; i++){
					healer->ClearHealRotationMembers();
					healer->ClearHealRotationTargets();
					healer->AddHealRotationTarget(entity_list.GetMob(_healRotationTargets[i]));
				}
				healer->SetHealRotationTimer(tempBot->GetHealRotationTimer());
				healer->SetHealRotationLeader(this);
				healer->SetNextHealRotationMember(this);
				healer->SetPrevHealRotationMember(tempBot);
				healer->SetInHealRotation(true);
				healer->SetHasHealedThisCycle(false);
				healer->SetHealRotationUseFastHeals(tempBot->GetHealRotationUseFastHeals());
				tempBot->SetNextHealRotationMember(healer);
				SetPrevHealRotationMember(healer);
				std::list<Bot*> botList = GetBotsInHealRotation(this);
				for(std::list<Bot*>::iterator botListItr = botList.begin(); botListItr != botList.end(); ++botListItr) {
					Bot* tempBot = *botListItr;
					if(tempBot)
						tempBot->SetNumHealRotationMembers(GetNumHealRotationMembers()+1);
				}
				return true;
			}
		}
	}
	return false;
}

bool Bot::RemoveHealRotationMember( Bot* healer ) {
	if(healer && GetNumHealRotationMembers() > 0) {
		Bot* leader = healer->GetHealRotationLeader();
		Bot* prevBot = healer->GetPrevHealRotationMember();
		Bot* nextBot = healer->GetNextHealRotationMember();
		if(healer == this) {
			if(nextBot != this)
				leader = nextBot;
		}

		healer->SetHealRotationTimer(0);
		healer->ClearHealRotationMembers();
		healer->ClearHealRotationTargets();
		healer->ClearHealRotationLeader();
		healer->SetHasHealedThisCycle(false);
		healer->SetHealRotationActive(false);
		healer->SetInHealRotation(false);
		if(prevBot && nextBot && GetNumHealRotationMembers() > 1) {
			prevBot->SetNextHealRotationMember(nextBot);
			nextBot->SetPrevHealRotationMember(prevBot);
		}

		std::list<Bot*> botList = GetBotsInHealRotation(leader);
		for(std::list<Bot*>::iterator botListItr = botList.begin(); botListItr != botList.end(); ++botListItr) {
			Bot* tempBot = *botListItr;
			if(tempBot) {
				tempBot->SetNumHealRotationMembers(GetNumHealRotationMembers() - 1);
				if(tempBot->GetHealRotationLeader() != leader)
					tempBot->SetHealRotationLeader(leader);
			}
		}
		return true;
	}
	return false;
}

void Bot::SetHealRotationLeader( Bot* leader ) {
	_healRotationLeader = leader->GetBotID();
}

void Bot::SetNextHealRotationMember( Bot* healer ) {
	_healRotationMemberNext = healer->GetBotID();
}

void Bot::SetPrevHealRotationMember( Bot* healer ) {
	_healRotationMemberPrev = healer->GetBotID();
}

Bot* Bot::GetHealRotationLeader( ) {
	if(_healRotationLeader)
		return entity_list.GetBotByBotID(_healRotationLeader);
	
	return 0;
}

Bot* Bot::GetNextHealRotationMember( ) {
	if(_healRotationMemberNext)
		return entity_list.GetBotByBotID(_healRotationMemberNext);
	
	return 0;
}

Bot* Bot::GetPrevHealRotationMember( ) {
	if(_healRotationMemberNext)
		return entity_list.GetBotByBotID(_healRotationMemberPrev);
	
	return 0;
}

bool Bot::AddHealRotationTarget( Mob* target ) {
	if(target) {
		for (int i = 0; i < MaxHealRotationTargets; ++i) {
			if(_healRotationTargets[i] > 0) {
				Mob* tempTarget = entity_list.GetMob(_healRotationTargets[i]);
				if(!tempTarget) {
					_healRotationTargets[i] = 0;
				} else if(!strcasecmp(tempTarget->GetCleanName(), target->GetCleanName())) {
					if(tempTarget->GetID() != target->GetID())
						_healRotationTargets[i] = target->GetID();
					
					return false;
				}
			}

			if (_healRotationTargets[i] == 0) {
				std::list<Bot*> botList = GetBotsInHealRotation(this);
				_healRotationTargets[i] = target->GetID();
				for(std::list<Bot*>::iterator botListItr = botList.begin(); botListItr != botList.end(); ++botListItr) {
					Bot* tempBot = *botListItr;
					if(tempBot && tempBot != this)
						tempBot->AddHealRotationTarget(target, i);
				}
				return true;
			}
		}
	}
	return false;
}

bool Bot::AddHealRotationTarget( Mob *target, int index ) {
	if (target && index < MaxHealRotationTargets) {
		_healRotationTargets[index] = target->GetID();
		return true;
	}
	return false;
}

bool Bot::RemoveHealRotationTarget( Mob* target ) {
	int index = 0;
	bool removed = false;
	if(target) {
		for(int i = 0; i < MaxHealRotationTargets; i++){
			if(_healRotationTargets[i] == target->GetID()) {
				std::list<Bot*> botList = GetBotsInHealRotation(this);
				_healRotationTargets[i] = 0;
				index = i;
				removed = true;
				for(std::list<Bot*>::iterator botListItr = botList.begin(); botListItr != botList.end(); ++botListItr) {
					Bot* tempBot = *botListItr;
					if(tempBot)
						tempBot->RemoveHealRotationTarget(i);
				}
			}
		}
	}
	return removed;
}

bool Bot::RemoveHealRotationTarget( int index ) {
	if(index >= 0) {
		_healRotationTargets[index] = 0;
		if(index < MaxHealRotationTargets) {
			for(int i = index; i < MaxHealRotationTargets; i++){
				_healRotationTargets[i] = _healRotationTargets[i + 1];
				_healRotationTargets[i + 1] = 0;
			}
			return true;
		}
	}
	return false;
}

void Bot::ClearHealRotationMembers() {
	_healRotationMemberPrev = 0;
	_healRotationMemberNext = 0;
}

void Bot::ClearHealRotationTargets() {
	for(int i = 0; i < MaxHealRotationTargets; i++) {
		_healRotationTargets[i] = 0;
	}
}

Mob* Bot::GetHealRotationTarget( ) {
	Mob* tank = nullptr;
	Mob* first = nullptr;
	Mob* target = nullptr;
	int removeIndex = 0;
	int count = 0;
	for(int i = 0; i < MaxHealRotationTargets; i++) {
		if(_healRotationTargets[i] > 0) {
			target = entity_list.GetMob(_healRotationTargets[i]);
			if(target) {
				if(target->GetZoneID() == GetZoneID() && !(target->GetAppearance() == eaDead && !(target->IsClient() && target->CastToClient()->GetFeigned()))) {
					count++;
					if(!first)
						first = target;

					if(!tank) {
						Group* g = target->GetGroup();
						if(g && !strcasecmp(g->GetMainTankName(), target->GetCleanName()))
							tank = target;
					}
				}
			} else {
				if(removeIndex == 0)
					removeIndex = i;
			}
		}
	}

	if (removeIndex > 0)
		RemoveHealRotationTarget(removeIndex);

	if(tank)
		return tank;

	return first;
}

Mob* Bot::GetHealRotationTarget( uint8 index ) {
	Mob* target = nullptr;
	if(_healRotationTargets[index] > 0)
		target = entity_list.GetMob(_healRotationTargets[index]);

	return target;
}

std::list<Bot*> Bot::GetBotsInHealRotation(Bot* rotationLeader) {
	std::list<Bot*> Result;
	if(rotationLeader != nullptr) {
		Result.push_back(rotationLeader);
		Bot* rotationMember = rotationLeader->GetNextHealRotationMember();
		while(rotationMember && rotationMember != rotationLeader) {
			Result.push_back(rotationMember);
			rotationMember = rotationMember->GetNextHealRotationMember();
		}
	}
	return Result;
}

void Bot::NotifyNextHealRotationMember(bool notifyNow) {
	uint32 nextHealTime = notifyNow ? Timer::GetCurrentTime() : Timer::GetCurrentTime() + GetHealRotationTimer();
	Bot* nextMember = GetNextHealRotationMember();
	if(nextMember && nextMember != this) {
		nextMember->SetHealRotationNextHealTime(nextHealTime);
		nextMember->SetHasHealedThisCycle(false);
	}
}

void Bot::BotHealRotationsClear(Client* c) {
	if(c) {
		std::list<Bot*> BotList = entity_list.GetBotsByBotOwnerCharacterID(c->CharacterID());
		for(std::list<Bot*>::iterator botListItr = BotList.begin(); botListItr != BotList.end(); ++botListItr) {
			Bot* tempBot = *botListItr;
			if(tempBot->GetInHealRotation()) {
				tempBot->SetInHealRotation(false);
				tempBot->SetHealRotationActive(false);
				tempBot->SetHasHealedThisCycle(false);
				tempBot->SetHealRotationTimer(0);
				tempBot->ClearHealRotationMembers();
				tempBot->ClearHealRotationTargets();
				tempBot->SetNumHealRotationMembers(0);
				tempBot->ClearHealRotationLeader();
			}
		}
	}
}

#endif<|MERGE_RESOLUTION|>--- conflicted
+++ resolved
@@ -1259,7 +1259,6 @@
 	return new_base_hp;
 }
 
-<<<<<<< HEAD
 void Bot::LoadAAs() {
 	int maxAAExpansion = RuleI(Bots, BotAAExpansion); //get expansion to get AAs up to
 	aa_ranks.clear();
@@ -1291,602 +1290,6 @@
 
 		if(points > 0) {
 			SetAA(id, points);
-=======
-void Bot::GenerateAABonuses(StatBonuses* newbon) {
-	// General AA bonus
-	uint8 botClass = GetClass();
-	uint8 botLevel = GetLevel();
-	memset(newbon, 0, sizeof(StatBonuses));	//start fresh
-	if(botLevel >= 51) {
-		//level 51 = 1 AA level
-		int i;
-		int totalAAs = database.CountAAs();
-		uint32 slots = 0;
-		uint32 aa_AA = 0;
-		uint32 aa_value = 0;
-		for (i = 0; i < totalAAs; i++) {	//iterate through all of the client's AAs
-			std::map<uint32, BotAA>::iterator aa = botAAs.find(i);
-			if(aa != botAAs.end()) { // make sure aa exists or we'll crash zone
-				aa_AA = aa->second.aa_id;	//same as aaid from the aa_effects table
-				aa_value = aa->second.total_levels;	//how many points in it
-				if (aa_AA > 0 || aa_value > 0) {	//do we have the AA? if 1 of the 2 is set, we can assume we do
-					//slots = database.GetTotalAALevels(aa_AA);	//find out how many effects from aa_effects table
-					slots = zone->GetTotalAALevels(aa_AA);	//find out how many effects from aa_effects, which is loaded into memory
-					if (slots > 0)	//and does it have any effects? may be able to put this above, not sure if it runs on each iteration
-						ApplyAABonuses((aa_AA + aa_value - 1), slots, newbon);	//add the bonuses
-				}
-			}
-		}
-	}
-}
-
-void Bot::LoadAAs() {
-	int maxAAExpansion = RuleI(Bots, BotAAExpansion); //get expansion to get AAs up to
-	botAAs.clear();	//start fresh
-
-    std::string query;
-	if(GetClass() == BERSERKER)
-		query = StringFormat("SELECT skill_id FROM altadv_vars WHERE berserker = 1 AND class_type > 1 AND class_type <= %i AND aa_expansion <= %i ORDER BY skill_id;", GetLevel(), maxAAExpansion);
-	else
-		query = StringFormat("SELECT skill_id FROM altadv_vars WHERE ((classes & ( 1 << %i )) >> %i) = 1 AND class_type > 1 AND class_type <= %i AND aa_expansion <= %i ORDER BY skill_id;", GetClass(), GetClass(), GetLevel(), maxAAExpansion);
-
-    auto results = database.QueryDatabase(query);
-	if(!results.Success()) {
-		Log.Out(Logs::General, Logs::Error, "Error in Bot::LoadAAs()");
-		return;
-	}
-
-    int totalAAs = database.CountAAs();
-    for (auto row = results.begin(); row != results.end(); ++row) {
-        uint32 skill_id = 0;
-		skill_id = atoi(row[0]);
-        if(skill_id <= 0 || skill_id >= totalAAs)
-            continue;
-
-        SendAA_Struct *sendAA = zone->FindAA(skill_id);
-
-        if(!sendAA)
-            continue;
-
-        for(int i=0; i<sendAA->max_level; i++) {
-            //Get AA info & add to list
-            uint32 aaid = (sendAA->id + i);
-            uint8 total_levels = 0;
-            uint8 req_level;
-            std::map<uint32, AALevelCost_Struct>::iterator RequiredLevel = AARequiredLevelAndCost.find(aaid);
-            //Get level required for AA
-            if(RequiredLevel != AARequiredLevelAndCost.end())
-                req_level = RequiredLevel->second.Level;
-            else
-                req_level = (sendAA->class_type + i * sendAA->level_inc);
-
-            if(req_level > GetLevel())
-                break;
-
-            //Bot is high enough level for AA
-            std::map<uint32, BotAA>::iterator foundAA = botAAs.find(aaid);
-            // AA is already in list
-            if(foundAA != botAAs.end())
-                continue;
-
-            if(sendAA->id == aaid) {
-                BotAA newAA;
-                newAA.total_levels = 0;
-                newAA.aa_id = aaid;
-                newAA.req_level = req_level;
-                newAA.total_levels += 1;
-                botAAs[aaid] = newAA;	//add to list
-            }
-            else //update master AA record with number of levels a bot has in AA, based on level.
-                botAAs[sendAA->id].total_levels += 1;
-        }
-    }
-
-}
-
-uint32 Bot::GetAA(uint32 aa_id) {
-	std::map<uint32, BotAA >::const_iterator find_iter = botAAs.find(aa_id);
-	int aaLevel = 0;
-	if(find_iter != botAAs.end())
-		aaLevel = find_iter->second.total_levels;
-
-	return aaLevel;
-}
-
-//current with Client::ApplyAABonuses 9/26/12
-void Bot::ApplyAABonuses(uint32 aaid, uint32 slots, StatBonuses* newbon) {
-	if(slots == 0)	//sanity check. why bother if no slots to fill?
-		return;
-
-	//from AA_Ability struct
-	uint32 effect = 0;
-	int32 base1 = 0;
-	int32 base2 = 0;	//only really used for SE_RaiseStatCap & SE_ReduceSkillTimer in aa_effects table
-	uint32 slot = 0;
-	std::map<uint32, std::map<uint32, AA_Ability> >::const_iterator find_iter = aa_effects.find(aaid);
-	if(find_iter == aa_effects.end())
-		return;
-
-	for (std::map<uint32, AA_Ability>::const_iterator iter = aa_effects[aaid].begin(); iter != aa_effects[aaid].end(); ++iter) {
-		effect = iter->second.skill_id;
-		base1 = iter->second.base1;
-		base2 = iter->second.base2;
-		slot = iter->second.slot;
-		//we default to 0 (SE_CurrentHP) for the effect, so if there aren't any base1/2 values, we'll just skip it
-		if ((effect == 0 && base1 == 0 && base2 == 0) || effect == SE_Blank || (effect == SE_CHA && base1 == 0) || effect == SE_StackingCommand_Block || effect == SE_StackingCommand_Overwrite)
-			continue;
-
-		Log.Out(Logs::Detail, Logs::AA, "Applying Effect %d from AA %u in slot %d (base1: %d, base2: %d) on %s", effect, aaid, slot, base1, base2, this->GetCleanName());
-		uint8 focus = IsFocusEffect(0, 0, true, effect);
-		if (focus) {
-			newbon->FocusEffects[focus] = effect;
-			continue;
-		}
-
-		switch (effect) {
-			//Note: AA effects that use accuracy are skill limited, while spell effect is not.
-			case SE_Accuracy:
-				if ((base2 == -1) && (newbon->Accuracy[HIGHEST_SKILL+1] < base1))
-					newbon->Accuracy[HIGHEST_SKILL+1] = base1;
-				else if (newbon->Accuracy[base2] < base1)
-					newbon->Accuracy[base2] += base1;
-				break;
-			case SE_CurrentHP: //regens
-				newbon->HPRegen += base1;
-				break;
-			case SE_CurrentEndurance:
-				newbon->EnduranceRegen += base1;
-				break;
-			case SE_MovementSpeed:
-				newbon->movementspeed += base1;
-				break;
-			case SE_STR:
-				newbon->STR += base1;
-				break;
-			case SE_DEX:
-				newbon->DEX += base1;
-				break;
-			case SE_AGI:
-				newbon->AGI += base1;
-				break;
-			case SE_STA:
-				newbon->STA += base1;
-				break;
-			case SE_INT:
-				newbon->INT += base1;
-				break;
-			case SE_WIS:
-				newbon->WIS += base1;
-				break;
-			case SE_CHA:
-				newbon->CHA += base1;
-				break;
-			case SE_WaterBreathing:
-				//handled by client
-				break;
-			case SE_CurrentMana:
-				newbon->ManaRegen += base1;
-				break;
-			case SE_ItemManaRegenCapIncrease:
-				newbon->ItemManaRegenCap += base1;
-				break;
-			case SE_ResistFire:
-				newbon->FR += base1;
-				break;
-			case SE_ResistCold:
-				newbon->CR += base1;
-				break;
-			case SE_ResistPoison:
-				newbon->PR += base1;
-				break;
-			case SE_ResistDisease:
-				newbon->DR += base1;
-				break;
-			case SE_ResistMagic:
-				newbon->MR += base1;
-				break;
-			case SE_ResistCorruption:
-				newbon->Corrup += base1;
-				break;
-			case SE_IncreaseSpellHaste:
-				break;
-			case SE_IncreaseRange:
-				break;
-			case SE_MaxHPChange:
-				newbon->MaxHP += base1;
-				break;
-			case SE_Packrat:
-				newbon->Packrat += base1;
-				break;
-			case SE_TwoHandBash:
-				break;
-			case SE_SetBreathLevel:
-				break;
-			case SE_RaiseStatCap:
-				switch(base2) {
-					//are these #define'd somewhere?
-					case 0: //str
-						newbon->STRCapMod += base1;
-						break;
-					case 1: //sta
-						newbon->STACapMod += base1;
-						break;
-					case 2: //agi
-						newbon->AGICapMod += base1;
-						break;
-					case 3: //dex
-						newbon->DEXCapMod += base1;
-						break;
-					case 4: //wis
-						newbon->WISCapMod += base1;
-						break;
-					case 5: //int
-						newbon->INTCapMod += base1;
-						break;
-					case 6: //cha
-						newbon->CHACapMod += base1;
-						break;
-					case 7: //mr
-						newbon->MRCapMod += base1;
-						break;
-					case 8: //cr
-						newbon->CRCapMod += base1;
-						break;
-					case 9: //fr
-						newbon->FRCapMod += base1;
-						break;
-					case 10: //pr
-						newbon->PRCapMod += base1;
-						break;
-					case 11: //dr
-						newbon->DRCapMod += base1;
-						break;
-					case 12: //corruption
-						newbon->CorrupCapMod += base1;
-						break;
-				}
-				break;
-			case SE_PetDiscipline2:
-				break;
-			case SE_SpellSlotIncrease:
-				break;
-			case SE_MysticalAttune:
-				newbon->BuffSlotIncrease += base1;
-				break;
-			case SE_TotalHP:
-				newbon->HP += base1;
-				break;
-			case SE_StunResist:
-				newbon->StunResist += base1;
-				break;
-			case SE_SpellCritChance:
-				newbon->CriticalSpellChance += base1;
-				break;
-			case SE_SpellCritDmgIncrease:
-				newbon->SpellCritDmgIncrease += base1;
-				break;
-			case SE_DotCritDmgIncrease:
-				newbon->DotCritDmgIncrease += base1;
-				break;
-			case SE_ResistSpellChance:
-				newbon->ResistSpellChance += base1;
-				break;
-			case SE_CriticalHealChance:
-				newbon->CriticalHealChance += base1;
-				break;
-			case SE_CriticalHealOverTime:
-				newbon->CriticalHealOverTime += base1;
-				break;
-			case SE_CriticalDoTChance:
-				newbon->CriticalDoTChance += base1;
-				break;
-			case SE_ReduceSkillTimer:
-				newbon->SkillReuseTime[base2] += base1;
-				break;
-			case SE_Fearless:
-				newbon->Fearless = true;
-				break;
-			case SE_PersistantCasting:
-				newbon->PersistantCasting += base1;
-				break;
-			case SE_DelayDeath:
-				newbon->DelayDeath += base1;
-				break;
-			case SE_FrontalStunResist:
-				newbon->FrontalStunResist += base1;
-				break;
-			case SE_ImprovedBindWound:
-				newbon->BindWound += base1;
-				break;
-			case SE_MaxBindWound:
-				newbon->MaxBindWound += base1;
-				break;
-			case SE_ExtraAttackChance:
-				newbon->ExtraAttackChance += base1;
-				break;
-			case SE_SeeInvis:
-				newbon->SeeInvis = base1;
-				break;
-			case SE_BaseMovementSpeed:
-				newbon->BaseMovementSpeed += base1;
-				break;
-			case SE_IncreaseRunSpeedCap:
-				newbon->IncreaseRunSpeedCap += base1;
-				break;
-			case SE_ConsumeProjectile:
-				newbon->ConsumeProjectile += base1;
-				break;
-			case SE_ArcheryDamageModifier:
-				newbon->ArcheryDamageModifier += base1;
-				break;
-			case SE_DamageShield:
-				newbon->DamageShield += base1;
-				break;
-			case SE_CharmBreakChance:
-				newbon->CharmBreakChance += base1;
-				break;
-			case SE_OffhandRiposteFail:
-				newbon->OffhandRiposteFail += base1;
-				break;
-			case SE_ItemAttackCapIncrease:
-				newbon->ItemATKCap += base1;
-				break;
-			case SE_GivePetGroupTarget:
-				newbon->GivePetGroupTarget = true;
-				break;
-			case SE_ItemHPRegenCapIncrease:
-				newbon->ItemHPRegenCap = +base1;
-				break;
-			case SE_Ambidexterity:
-				newbon->Ambidexterity += base1;
-				break;
-			case SE_PetMaxHP:
-				newbon->PetMaxHP += base1;
-				break;
-			case SE_AvoidMeleeChance:
-				newbon->AvoidMeleeChance += base1;
-				break;
-			case SE_CombatStability:
-				newbon->CombatStability += base1;
-				break;
-			case SE_PetCriticalHit:
-				newbon->PetCriticalHit += base1;
-				break;
-			case SE_PetAvoidance:
-				newbon->PetAvoidance += base1;
-				break;
-			case SE_ShieldBlock:
-				newbon->ShieldBlock += base1;
-				break;
-			case SE_SecondaryDmgInc:
-				newbon->SecondaryDmgInc = true;
-				break;
-			case SE_ChangeAggro:
-				newbon->hatemod += base1;
-				break;
-			case SE_EndurancePool:
-				newbon->Endurance += base1;
-				break;
-			case SE_ChannelChanceItems:
-				newbon->ChannelChanceItems += base1;
-				break;
-			case SE_ChannelChanceSpells:
-				newbon->ChannelChanceSpells += base1;
-				break;
-			case SE_DoubleSpecialAttack:
-				newbon->DoubleSpecialAttack += base1;
-				break;
-			case SE_TripleBackstab:
-				newbon->TripleBackstab += base1;
-				break;
-			case SE_FrontalBackstabMinDmg:
-				newbon->FrontalBackstabMinDmg = true;
-				break;
-			case SE_FrontalBackstabChance:
-				newbon->FrontalBackstabChance += base1;
-				break;
-			case SE_BlockBehind:
-				newbon->BlockBehind += base1;
-				break;
-			case SE_StrikeThrough2:
-				newbon->StrikeThrough += base1;
-				break;
-			case SE_DoubleAttackChance:
-				newbon->DoubleAttackChance += base1;
-				break;
-			case SE_GiveDoubleAttack:
-				newbon->GiveDoubleAttack += base1;
-				break;
-			case SE_ProcChance:
-				newbon->ProcChance += base1;
-				break;
-			case SE_RiposteChance:
-				newbon->RiposteChance += base1;
-				break;
-			case SE_Flurry:
-				newbon->FlurryChance += base1;
-				break;
-			case SE_PetFlurry:
-				newbon->PetFlurry = base1;
-				break;
-			case SE_BardSongRange:
-				newbon->SongRange += base1;
-				break;
-			case SE_RootBreakChance:
-				newbon->RootBreakChance += base1;
-				break;
-			case SE_UnfailingDivinity:
-				newbon->UnfailingDivinity += base1;
-				break;
-			case SE_ProcOnKillShot: {
-				for(int i = 0; i < (MAX_SPELL_TRIGGER * 3); i += 3) {
-					if(!newbon->SpellOnKill[i] || ((newbon->SpellOnKill[i] == base2) && (newbon->SpellOnKill[i + 1] < base1))) {
-						//base1 = chance, base2 = SpellID to be triggered, base3 = min npc level
-						newbon->SpellOnKill[i] = base2;
-						newbon->SpellOnKill[i + 1] = base1;
-
-						if (GetLevel() > 15)
-							newbon->SpellOnKill[i + 2] = (GetLevel() - 15); //AA specifiy "non-trivial"
-						else
-							newbon->SpellOnKill[i + 2] = 0;
-
-						break;
-					}
-				}
-				break;
-			}
-			case SE_SpellOnDeath: {
-				for(int i = 0; i < (MAX_SPELL_TRIGGER * 2); i += 2) {
-					if(!newbon->SpellOnDeath[i]) {
-						// base1 = SpellID to be triggered, base2 = chance to fire
-						newbon->SpellOnDeath[i] = base1;
-						newbon->SpellOnDeath[i + 1] = base2;
-						break;
-					}
-				}
-				break;
-			}
-			case SE_TriggerOnCast: {
-				for(int i = 0; i < MAX_SPELL_TRIGGER; i++) {
-					if (newbon->SpellTriggers[i] == aaid)
-						break;
-
-					if(!newbon->SpellTriggers[i]) {
-						//Save the 'aaid' of each triggerable effect to an array
-						newbon->SpellTriggers[i] = aaid;
-						break;
-					}
-				}
-				break;
-			}
-			case SE_CriticalHitChance: {
-				if(base2 == -1)
-					newbon->CriticalHitChance[HIGHEST_SKILL+1] += base1;
-				else
-					newbon->CriticalHitChance[base2] += base1;
-				break;
-			}
-			case SE_CriticalDamageMob: {
-				// base1 = effect value, base2 = skill restrictions(-1 for all)
-				if(base2 == -1)
-					newbon->CritDmgMob[HIGHEST_SKILL + 1] += base1;
-				else
-					newbon->CritDmgMob[base2] += base1;
-				break;
-			}
-			case SE_CriticalSpellChance: {
-				newbon->CriticalSpellChance += base1;
-				if (base2 > newbon->SpellCritDmgIncrease)
-					newbon->SpellCritDmgIncrease = base2;
-
-				break;
-			}
-			case SE_ResistFearChance: {
-				if(base1 == 100) // If we reach 100% in a single spell/item then we should be immune to negative fear resist effects until our immunity is over
-					newbon->Fearless = true;
-
-				newbon->ResistFearChance += base1; // these should stack
-				break;
-			}
-			case SE_SkillDamageAmount: {
-				if(base2 == -1)
-					newbon->SkillDamageAmount[HIGHEST_SKILL + 1] += base1;
-				else
-					newbon->SkillDamageAmount[base2] += base1;
-				break;
-			}
-			case SE_SpecialAttackKBProc: {
-				//You can only have one of these per client. [AA Dragon Punch]
-				newbon->SpecialAttackKBProc[0] = base1; //Chance base 100 = 25% proc rate
-				newbon->SpecialAttackKBProc[1] = base2; //Skill to KB Proc Off
-				break;
-			}
-			case SE_DamageModifier: {
-				if(base2 == -1)
-					newbon->DamageModifier[HIGHEST_SKILL + 1] += base1;
-				else
-					newbon->DamageModifier[base2] += base1;
-				break;
-			}
-			case SE_SlayUndead: {
-				if(newbon->SlayUndead[1] < base1)
-					newbon->SlayUndead[0] = base1; // Rate
-					newbon->SlayUndead[1] = base2; // Damage Modifier
-				break;
-			}
-			case SE_GiveDoubleRiposte: {
-				//0=Regular Riposte 1=Skill Attack Riposte 2=Skill
-				if(base2 == 0) {
-					if(newbon->GiveDoubleRiposte[0] < base1)
-						newbon->GiveDoubleRiposte[0] = base1;
-				}
-				//Only for special attacks.
-				else if(base2 > 0 && (newbon->GiveDoubleRiposte[1] < base1)) {
-					newbon->GiveDoubleRiposte[1] = base1;
-					newbon->GiveDoubleRiposte[2] = base2;
-				}
-				break;
-			}
-			//Kayen: Not sure best way to implement this yet.
-			//Physically raises skill cap ie if 55/55 it will raise to 55/60
-			case SE_RaiseSkillCap: {
-				if(newbon->RaiseSkillCap[0] < base1) {
-					newbon->RaiseSkillCap[0] = base1; //value
-					newbon->RaiseSkillCap[1] = base2; //skill
-				}
-				break;
-			}
-			case SE_MasteryofPast: {
-				if(newbon->MasteryofPast < base1)
-					newbon->MasteryofPast = base1;
-				break;
-			}
-			case SE_CastingLevel2:
-			case SE_CastingLevel: {
-				newbon->effective_casting_level += base1;
-				break;
-			}
-			case SE_DivineSave: {
-				if(newbon->DivineSaveChance[0] < base1) {
-					newbon->DivineSaveChance[0] = base1;
-					newbon->DivineSaveChance[1] = base2;
-				}
-				break;
-			}
-			case SE_SpellEffectResistChance: {
-				for(int e = 0; e < (MAX_RESISTABLE_EFFECTS * 2); e += 2) {
-					if(!newbon->SEResist[e] || ((newbon->SEResist[e] = base2) && (newbon->SEResist[e + 1] < base1)) ){
-						newbon->SEResist[e] = base2;
-						newbon->SEResist[e + 1] = base1;
-						break;
-					}
-				}
-				break;
-			}
-			case SE_MitigateDamageShield: {
-				if (base1 < 0)
-					base1 = (base1 * -1);
-
-				newbon->DSMitigationOffHand += base1;
-				break;
-			}
-			case SE_FinishingBlow: {
-				//base1 = chance, base2 = damage
-				if (newbon->FinishingBlow[1] < base2) {
-					newbon->FinishingBlow[0] = base1;
-					newbon->FinishingBlow[1] = base2;
-				}
-				break;
-			}
-			case SE_FinishingBlowLvl: {
-				//base1 = level, base2 = ??? (Set to 200 in AA data, possible proc rate mod?)
-				if (newbon->FinishingBlowLvl[0] < base1) {
-					newbon->FinishingBlowLvl[0] = base1;
-					newbon->FinishingBlowLvl[1] = base2;
-				}
-				break;
-			}
->>>>>>> 54818479
 		}
 
 		++iter;
@@ -5531,12 +4934,8 @@
 		return false;
 }
 
-<<<<<<< HEAD
 int32 Bot::CalcBotAAFocus(BotfocusType type, uint32 aa_ID, uint32 points, uint16 spell_id)
 {
-=======
-int32 Bot::CalcBotAAFocus(BotfocusType type, uint32 aa_ID, uint16 spell_id) {
->>>>>>> 54818479
 	const SPDat_Spell_Struct &spell = spells[spell_id];
 	int32 value = 0;
 	int lvlModifier = 100;
@@ -5550,7 +4949,6 @@
 	uint32 slot = 0;
 	bool LimitFound = false;
 	int FocusCount = 0;
-<<<<<<< HEAD
 
 	auto ability_rank = zone->GetAlternateAdvancementAbilityAndRank(aa_ID, points);
 	auto ability = ability_rank.first;
@@ -5566,17 +4964,6 @@
 		base2 = eff.base2;
 		slot = eff.slot;
 	
-=======
-	std::map<uint32, std::map<uint32, AA_Ability> >::const_iterator find_iter = aa_effects.find(aa_ID);
-	if(find_iter == aa_effects.end())
-		return 0;
-		
-	for (std::map<uint32, AA_Ability>::const_iterator iter = aa_effects[aa_ID].begin(); iter != aa_effects[aa_ID].end(); ++iter) {
-		effect = iter->second.skill_id;
-		base1 = iter->second.base1;
-		base2 = iter->second.base2;
-		slot = iter->second.slot;
->>>>>>> 54818479
 		//AA Foci's can contain multiple focus effects within the same AA.
 		//To handle this we will not automatically return zero if a limit is found.
 		//Instead if limit is found and multiple effects, we will reset the limit check
@@ -5589,31 +4976,15 @@
 					value = 0;
 					LimitFound = false;
 				}
-<<<<<<< HEAD
-	
-				else{
-=======
 				else
->>>>>>> 54818479
 					break;
 			}
 		}
-<<<<<<< HEAD
-	
-	
-		switch (effect)
-		{
-			case SE_Blank:
-				break;
-	
-			//Handle Focus Limits
-=======
 
 
 		switch (effect) {
 			case SE_Blank:
 				break;
->>>>>>> 54818479
 			case SE_LimitResist:
 				if(base1) {
 					if(spell.resisttype != base1)
@@ -5679,28 +5050,6 @@
 							LimitFound = true;
 						break;
 				}
-<<<<<<< HEAD
-			break;
-	
-			case SE_LimitManaMin:
-				if(spell.mana < base1)
-					LimitFound = true;
-			break;
-	
-			case SE_LimitTarget:
-			// Exclude
-			if(base1 < 0){
-				if(-base1 == spell.targettype)
-					LimitFound = true;
-			}
-			// Include
-			else {
-				if(base1 != spell.targettype)
-					LimitFound = true;
-			}
-			break;
-	
-=======
 				break;
 
 			case SE_LimitManaMin:
@@ -5716,141 +5065,69 @@
 						LimitFound = true;
 				}
 				break;
->>>>>>> 54818479
 			case SE_LimitCombatSkills:
 				if((base1 == 1 && !IsDiscipline(spell_id)) || (base1 == 0 && IsDiscipline(spell_id)))
 					LimitFound = true;
 			break;
-<<<<<<< HEAD
-	
-=======
->>>>>>> 54818479
 			case SE_LimitSpellGroup:
 				if((base1 > 0 && base1 != spell.spellgroup) || (base1 < 0 && base1 == spell.spellgroup))
 					LimitFound = true;
-<<<<<<< HEAD
-				else if(base1 < 0 && base1 == spell.spellgroup)
-					LimitFound = true;
-			break;
-	
-	
-=======
-				break;
->>>>>>> 54818479
+				break;
 			case SE_LimitCastingSkill:
 				LimitSpellSkill = true;
 				if(base1 == spell.skill)
 					SpellSkill_Found = true;
-<<<<<<< HEAD
-			break;
-	
-			case SE_LimitClass:
-			//Do not use this limit more then once per spell. If multiple class, treat value like items would.
-			if (!PassLimitClass(base1, GetClass()))
-				LimitFound = true;
-			break;
-	
-	
-=======
 				break;
 			case SE_LimitClass:
 			//Do not use this limit more then once per spell. If multiple class, treat value like items would.
 				if (!PassLimitClass(base1, GetClass()))
 					LimitFound = true;
 				break;
->>>>>>> 54818479
 			//Handle Focus Effects
 			case SE_ImprovedDamage:
 				if (type == focusImprovedDamage && base1 > value)
 					value = base1;
-<<<<<<< HEAD
-			break;
-	
+				break;
 			case SE_ImprovedHeal:
 				if (type == focusImprovedHeal && base1 > value)
 					value = base1;
-			break;
-	
-=======
-				break;
-			case SE_ImprovedHeal:
-				if (type == focusImprovedHeal && base1 > value)
-					value = base1;
-				break;
->>>>>>> 54818479
+				break;
 			case SE_ReduceManaCost:
 				if (type == focusManaCost)
 					value = base1;
-<<<<<<< HEAD
-			break;
-	
-=======
-				break;
->>>>>>> 54818479
+				break;
 			case SE_IncreaseSpellHaste:
 				if (type == focusSpellHaste && base1 > value)
 					value = base1;
 				break;
-<<<<<<< HEAD
-	
-=======
->>>>>>> 54818479
 			case SE_IncreaseSpellDuration:
 				if (type == focusSpellDuration && base1 > value)
 					value = base1;
 				break;
-<<<<<<< HEAD
-	
-=======
->>>>>>> 54818479
 			case SE_SpellDurationIncByTic:
 				if (type == focusSpellDurByTic && base1 > value)
 					value = base1;
 				break;
-<<<<<<< HEAD
-	
-=======
->>>>>>> 54818479
 			case SE_SwarmPetDuration:
 				if (type == focusSwarmPetDuration && base1 > value)
 						value = base1;
 				break;
-<<<<<<< HEAD
-	
-=======
->>>>>>> 54818479
 			case SE_IncreaseRange:
 				if (type == focusRange && base1 > value)
 					value = base1;
 				break;
-<<<<<<< HEAD
-	
-=======
->>>>>>> 54818479
 			case SE_ReduceReagentCost:
 				if (type == focusReagentCost && base1 > value)
 					value = base1;
 				break;
-<<<<<<< HEAD
-	
-=======
->>>>>>> 54818479
 			case SE_PetPowerIncrease:
 				if (type == focusPetPower && base1 > value)
 					value = base1;
 				break;
-<<<<<<< HEAD
-	
-=======
->>>>>>> 54818479
 			case SE_SpellResistReduction:
 				if (type == focusResistRate && base1 > value)
 					value = base1;
 				break;
-<<<<<<< HEAD
-	
-=======
->>>>>>> 54818479
 			case SE_SpellHateMod:
 				if (type == focusSpellHateMod) {
 					if(value != 0) {
@@ -5866,26 +5143,6 @@
 						value = base1;
 				}
 				break;
-<<<<<<< HEAD
-	
-			case SE_ReduceReuseTimer:
-			{
-				if(type == focusReduceRecastTime)
-					value = base1 / 1000;
-	
-				break;
-			}
-	
-			case SE_TriggerOnCast:
-			{
-				if(type == focusTriggerOnCast)
-				{
-					if(zone->random.Int(0, 100) <= base1){
-						value = base2;
-					}
-	
-					else{
-=======
 
 			case SE_ReduceReuseTimer: {
 				if(type == focusReduceRecastTime)
@@ -5897,7 +5154,6 @@
 					if(zone->random.Int(0, 100) <= base1)
 						value = base2;
 					else {
->>>>>>> 54818479
 						value = 0;
 						LimitFound = true;
 					}
@@ -5919,7 +5175,6 @@
 			case SE_FcTwincast: {
 				if(type == focusTwincast)
 					value = base1;
-<<<<<<< HEAD
 				}
 				break;
 			}
@@ -5940,35 +5195,11 @@
 					else
 						value = 0;
 				}
-=======
->>>>>>> 54818479
-				break;
-			}
+				break;
+			}*/
 			case SE_FcDamageAmt: {
 				if(type == focusFcDamageAmt)
 					value = base1;
-<<<<<<< HEAD
-	
-				break;
-			}
-	
-			case SE_FcDamageAmtCrit:
-			{
-				if(type == focusFcDamageAmtCrit)
-					value = base1;
-	
-				break;
-			}
-	
-			case SE_FcDamageAmtIncoming:
-			{
-				if(type == focusFcDamageAmtIncoming)
-					value = base1;
-	
-				break;
-			}
-	
-=======
 				break;
 			}
 			case SE_FcDamageAmtCrit: {
@@ -5981,90 +5212,43 @@
 					value = base1;
 				break;
 			}
->>>>>>> 54818479
 			case SE_FcHealAmtIncoming:
 				if(type == focusFcHealAmtIncoming)
 					value = base1;
 				break;
-<<<<<<< HEAD
-	
-=======
->>>>>>> 54818479
 			case SE_FcHealPctCritIncoming:
 				if (type == focusFcHealPctCritIncoming)
 					value = base1;
 				break;
-<<<<<<< HEAD
-	
-=======
->>>>>>> 54818479
 			case SE_FcHealAmtCrit:
 				if(type == focusFcHealAmtCrit)
 					value = base1;
 				break;
-<<<<<<< HEAD
-	
-=======
->>>>>>> 54818479
 			case  SE_FcHealAmt:
 				if(type == focusFcHealAmt)
 					value = base1;
 				break;
-<<<<<<< HEAD
-	
-=======
->>>>>>> 54818479
 			case SE_FcHealPctIncoming:
 				if(type == focusFcHealPctIncoming)
 					value = base1;
 				break;
-<<<<<<< HEAD
-	
-			case SE_FcBaseEffects:
-			{
-				if (type == focusFcBaseEffects)
-					value = base1;
-	
-=======
 			case SE_FcBaseEffects: {
 				if (type == focusFcBaseEffects)
 					value = base1;
->>>>>>> 54818479
 				break;
 			}
 			case SE_FcDamagePctCrit: {
 				if(type == focusFcDamagePctCrit)
 					value = base1;
-<<<<<<< HEAD
-	
-				break;
-			}
-	
-			case SE_FcIncreaseNumHits:
-			{
-				if(type == focusIncreaseNumHits)
-					value = base1;
-	
-=======
 				break;
 			}
 			case SE_FcIncreaseNumHits: {
 				if(type == focusIncreaseNumHits)
 					value = base1;
->>>>>>> 54818479
-				break;
-			}
-		}
-
-<<<<<<< HEAD
-		//Check for spell skill limits.
-		if ((LimitSpellSkill) && (!SpellSkill_Found)) {
-			return 0;
-		}
-	}
-
-	if (LimitFound) {
-=======
+				break;
+			}
+		}
+
 	//Check for spell skill limits.
 			if ((LimitSpellSkill) && (!SpellSkill_Found))
 				return 0;
@@ -6072,7 +5256,6 @@
 	}
 
 	if (LimitFound)
->>>>>>> 54818479
 		return 0;
 
 	return (value * lvlModifier / 100);
@@ -6199,15 +5382,10 @@
 
 	// AA Focus
 	if (aabonuses.FocusEffects[bottype]) {
-<<<<<<< HEAD
-=======
-		int totalAAs = database.CountAAs();
->>>>>>> 54818479
 		int32 Total3 = 0;
 		uint32 slots = 0;
 		uint32 aa_AA = 0;
 		uint32 aa_value = 0;
-<<<<<<< HEAD
 
 		for(auto &aa : aa_ranks) {
 			auto ability_rank = zone->GetAlternateAdvancementAbilityAndRank(aa.first, aa.second.first);
@@ -6229,19 +5407,6 @@
 			}
 			else if (Total3 < 0 && Total3 < realTotal3) {
 				realTotal3 = Total3;
-=======
-		for (int i = 0; i < totalAAs; i++) {	//iterate through all of the client's AAs
-			std::map<uint32, BotAA>::iterator aa = botAAs.find(i);
-			if(aa != botAAs.end()) { // make sure aa exists or we'll crash zone
-				aa_AA = aa->second.aa_id;	//same as aaid from the aa_effects table
-				aa_value = aa->second.total_levels;	//how many points in it
-				if (aa_AA < 1 || aa_value < 1)
-					continue;
-
-				Total3 = CalcBotAAFocus(bottype, aa_AA, spell_id);
-				if ((Total3 > 0 && realTotal3 >= 0 && Total3 > realTotal3) || (Total3 < 0 && Total3 < realTotal3))
-					realTotal3 = Total3;
->>>>>>> 54818479
 			}
 		}
 	}
@@ -6851,23 +6016,15 @@
 	if (max_damage > 0)
 		CheckNumHitsRemaining(NumHit::OutgoingHitSuccess);
 
-<<<<<<< HEAD
 	//[AA Dragon Punch] value[0] = 100 for 25%, chance value[1] = skill
 /* 	if(aabonuses.SpecialAttackKBProc[0] && aabonuses.SpecialAttackKBProc[1] == skill){
-=======
-	if(aabonuses.SpecialAttackKBProc[0] && aabonuses.SpecialAttackKBProc[1] == skill){
->>>>>>> 54818479
 		int kb_chance = 25;
 		kb_chance += (kb_chance * (100 - aabonuses.SpecialAttackKBProc[0]) / 100);
 
 		if (zone->random.Int(0, 99) < kb_chance)
 			SpellFinished(904, who, 10, 0, -1, spells[904].ResistDiff);
-<<<<<<< HEAD
 			//who->Stun(100); Kayen: This effect does not stun on live, it only moves the NPC.
 	}*/
-=======
-	}
->>>>>>> 54818479
 
 	if (HasSkillProcs())
 		TrySkillProc(who, skill, (ReuseTime * 1000));
@@ -7934,12 +7091,8 @@
 			bardsong_slot = 0;
 			bardsong_timer.Disable();
 		}
-<<<<<<< HEAD
 
 		Result = DoCastSpell(spell_id, target_id, slot, cast_time, mana_cost, oSpellWillFinish, item_slot, aa_id);
-=======
-		Result = DoCastSpell(spell_id, target_id, slot, cast_time, mana_cost, oSpellWillFinish, item_slot);
->>>>>>> 54818479
 	}
 	return Result;
 }
@@ -8083,12 +7236,8 @@
 	if(GetClass() == BARD) 
 		cast_time = 0;
 
-<<<<<<< HEAD
 	Result = Mob::DoCastSpell(spell_id, target_id, slot, cast_time, mana_cost, oSpellWillFinish, item_slot, aa_id);
 
-=======
-	Result = Mob::DoCastSpell(spell_id, target_id, slot, cast_time, mana_cost, oSpellWillFinish, item_slot);
->>>>>>> 54818479
 	if(oSpellWillFinish) {
 		const SPDat_Spell_Struct &spell = spells[spell_id];
 		*oSpellWillFinish = Timer::GetCurrentTime() + ((spell.recast_time > 20000) ? 10000 : spell.recast_time);
