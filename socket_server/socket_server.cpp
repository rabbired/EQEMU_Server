/*	EQEMu: Everquest Server Emulator
	Copyright (C) 2001-2008 EQEMu Development Team (http://eqemulator.net)

	This program is free software; you can redistribute it and/or modify
	it under the terms of the GNU General Public License as published by
	the Free Software Foundation; version 2 of the License.

	This program is distributed in the hope that it will be useful,
	but WITHOUT ANY WARRANTY except by those people which sell it, which
	are required to give you total support for your newly bought product;
	without even the implied warranty of MERCHANTABILITY or FITNESS FOR
	A PARTICULAR PURPOSE. See the GNU General Public License for more details.

	You should have received a copy of the GNU General Public License
	along with this program; if not, write to the Free Software
	Foundation, Inc., 59 Temple Place, Suite 330, Boston, MA 02111-1307 USA

*/

#include "../common/debug.h"
#include "../common/opcodemgr.h"
#include "../common/EQStreamFactory.h"
#include "../common/rulesys.h"
#include "../common/servertalk.h"
#include "../common/platform.h"
#include "../common/crash.h"
#include "database.h"
#include "socket_server_config.h"
#include "worldserver.h"
#include <list>

#include <signal.h>
volatile bool RunLoops = true;
TimeoutManager timeout_manager;
Database database;
std::string WorldShortName;

const socket_server_config *Config;
WorldServer *worldserver = 0;

void CatchSignal(int sig_num) {
	RunLoops = false;
	if(worldserver)
		worldserver->Disconnect();
}

<<<<<<< HEAD
=======
/* Web Sockets Start */

enum action_type {
	SUBSCRIBE,
	UNSUBSCRIBE,
	MESSAGE
};

struct action {
	action(action_type t, connection_hdl h) : type(t), hdl(h) {}
	action(action_type t, connection_hdl h, server::message_ptr m)
		: type(t), hdl(h), msg(m) {}

	action_type type;
	websocketpp::connection_hdl hdl;
	server::message_ptr msg;
};

class broadcast_server {
public:
	broadcast_server() {
		// Initialize Asio Transport
		m_server.init_asio();

		// Register handler callbacks
		m_server.set_open_handler(bind(&broadcast_server::on_open, this, ::_1));
		m_server.set_close_handler(bind(&broadcast_server::on_close, this, ::_1));
		m_server.set_message_handler(bind(&broadcast_server::on_message, this, ::_1, ::_2));
	}

	void run(uint16_t port) {
		// listen on specified port
		m_server.listen(port);

		// Start the server accept loop
		m_server.start_accept();

		// Start the ASIO io_service run loop
		try {
			m_server.run();
		}
		catch (const std::exception & e) {
			std::cout << e.what() << std::endl;
		}
		catch (websocketpp::lib::error_code e) {
			std::cout << e.message() << std::endl;
		}
		catch (...) {
			std::cout << "other exception" << std::endl;
		}
	}

	void on_open(connection_hdl hdl) {
		unique_lock<mutex> lock(m_action_lock);
		//std::cout << "on_open" << std::endl;
		m_actions.push(action(SUBSCRIBE, hdl));
		lock.unlock();
		m_action_cond.notify_one();
	}

	void on_close(connection_hdl hdl) {
		unique_lock<mutex> lock(m_action_lock);
		//std::cout << "on_close" << std::endl;
		m_actions.push(action(UNSUBSCRIBE, hdl));
		lock.unlock();
		m_action_cond.notify_one();
	}

	void on_message(connection_hdl hdl, server::message_ptr msg) {
		// queue message up for sending by processing thread
		unique_lock<mutex> lock(m_action_lock);
		msg->set_payload("Test Message");
		// std::cout << "on_message" << std::endl;
		m_actions.push(action(MESSAGE, hdl, msg));
		lock.unlock();
		m_action_cond.notify_one();
	}

	void process_messages() {
		while (1) {
			unique_lock<mutex> lock(m_action_lock);

			while (m_actions.empty()) {
				m_action_cond.wait(lock);
			}

			action a = m_actions.front();
			m_actions.pop();

			lock.unlock();

			if (a.type == SUBSCRIBE) {
				unique_lock<mutex> con_lock(m_connection_lock);
				m_connections.insert(a.hdl);
			}
			else if (a.type == UNSUBSCRIBE) {
				unique_lock<mutex> con_lock(m_connection_lock);
				m_connections.erase(a.hdl);
			}
			else if (a.type == MESSAGE) {
				unique_lock<mutex> con_lock(m_connection_lock);

				con_list::iterator it;
				for (it = m_connections.begin(); it != m_connections.end(); ++it) {
					m_server.send(*it, a.msg);
				}
			}
			else {
				// undefined.
			}
		}
	}
private:
	typedef std::set<connection_hdl, std::owner_less<connection_hdl>> con_list;

	server m_server;
	con_list m_connections;
	std::queue<action> m_actions;

	mutex m_action_lock;
	mutex m_connection_lock;
	condition_variable m_action_cond;
};

/* Web Sockets Shit */

>>>>>>> 7ec09944
int main() {
	RegisterExecutablePlatform(ExePlatformSocket_Server);
	set_exception_handler();
	Timer InterserverTimer(INTERSERVER_TIMER); // does auto-reconnect
	_log(SOCKET_SERVER__INIT, "Starting EQEmu Socket Server.");
	if (!socket_server_config::LoadConfig()) {
		_log(SOCKET_SERVER__INIT, "Loading server configuration failed.");
		return 1;
	}

	Config = socket_server_config::get();

	if(!load_log_settings(Config->LogSettingsFile.c_str()))
		_log(SOCKET_SERVER__INIT, "Warning: Unable to read %s", Config->LogSettingsFile.c_str());
	else
		_log(SOCKET_SERVER__INIT, "Log settings loaded from %s", Config->LogSettingsFile.c_str());

	WorldShortName = Config->ShortName;

	/*
	_log(SOCKET_SERVER__INIT, "Connecting to MySQL...");
	
	if (!database.Connect(
		Config->QSDatabaseHost.c_str(),
		Config->QSDatabaseUsername.c_str(),
		Config->QSDatabasePassword.c_str(),
		Config->QSDatabaseDB.c_str(),
		Config->QSDatabasePort)) {
		_log(WORLD__INIT_ERR, "Cannot continue without a database connection.");
		return 1;
	}
	*/

	if (signal(SIGINT, CatchSignal) == SIG_ERR)	{
		_log(SOCKET_SERVER__ERROR, "Could not set signal handler");
		return 1;
	}
	if (signal(SIGTERM, CatchSignal) == SIG_ERR)	{
		_log(SOCKET_SERVER__ERROR, "Could not set signal handler");
		return 1;
	}

	worldserver = new WorldServer; 
	worldserver->Connect();

	while(RunLoops) { 
		Timer::SetCurrentTime(); 
		if (InterserverTimer.Check()) {
			if (worldserver->TryReconnect() && (!worldserver->Connected()))
				worldserver->AsyncConnect();
		}
		worldserver->Process(); 
		timeout_manager.CheckTimeouts(); 
		Sleep(100);
	}
}

void UpdateWindowTitle(char* iNewTitle) {
#ifdef _WINDOWS
	char tmp[500];
	if (iNewTitle) {
		snprintf(tmp, sizeof(tmp), "SOCKET_SERVER: %s", iNewTitle);
	}
	else {
		snprintf(tmp, sizeof(tmp), "SOCKET_SERVER");
	}
	SetConsoleTitle(tmp);
#endif
}<|MERGE_RESOLUTION|>--- conflicted
+++ resolved
@@ -44,8 +44,6 @@
 		worldserver->Disconnect();
 }
 
-<<<<<<< HEAD
-=======
 /* Web Sockets Start */
 
 enum action_type {
@@ -171,8 +169,6 @@
 };
 
 /* Web Sockets Shit */
-
->>>>>>> 7ec09944
 int main() {
 	RegisterExecutablePlatform(ExePlatformSocket_Server);
 	set_exception_handler();
