--- conflicted
+++ resolved
@@ -993,11 +993,7 @@
 	return INVALID_INDEX;
 }
 
-<<<<<<< HEAD
-uint8 InventoryOld::FindHighestLightValue()
-=======
 uint8 Inventory::FindBrightestLightType()
->>>>>>> 8dfa0a72
 {
 	uint8 brightest_light_type = 0;
 
