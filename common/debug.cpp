--- conflicted
+++ resolved
@@ -1,16 +1,15 @@
 #include "debug.h"
 
 #include <iostream>
-using namespace std;
+#include <string>
+
 #include <time.h>
-#include <string.h>
+
 #ifdef _WINDOWS
 	#include <process.h>
 
 	#define snprintf	_snprintf
-#if (_MSC_VER < 1500)
 	#define vsnprintf	_vsnprintf
-#endif
 	#define strncasecmp	_strnicmp
 	#define strcasecmp	_stricmp
 #else
@@ -75,6 +74,7 @@
 }
 
 bool EQEMuLog::open(LogIDs id) {
+
 	if (!logFileValid) {
 		return false;
 	}
@@ -90,36 +90,40 @@
 		return true;
 	}
 
-	char exename[200] = "";
+	std::string filename = FileNames[id];
+
 	const EQEmuExePlatform &platform = GetExecutablePlatform();
+
 	if(platform == ExePlatformWorld) {
-		snprintf(exename, sizeof(exename), "_world");
+		filename.append("_world");
 	} else if(platform == ExePlatformZone) {
-		snprintf(exename, sizeof(exename), "_zone");
+		filename.append("_zone");
 	} else if(platform == ExePlatformLaunch) {
-		snprintf(exename, sizeof(exename), "_launch");
+		filename.append("_launch");
 	} else if(platform == ExePlatformUCS) {
-		snprintf(exename, sizeof(exename), "_ucs");
+		filename.append("_ucs");
 	} else if(platform == ExePlatformQueryServ) {
-		snprintf(exename, sizeof(exename), "_queryserv");
+		filename.append("_queryserv");
 	} else if(platform == ExePlatformSharedMemory) {
-		snprintf(exename, sizeof(exename), "_shared_memory");
-	}
-
-	char filename[200];
+		filename.append("_shared_memory");
+	}
+
+
 #ifndef NO_PIDLOG
-	snprintf(filename, sizeof(filename), "%s%s_%04i.log", FileNames[id], exename, getpid());
-#else
-	snprintf(filename, sizeof(filename), "%s%s.log", FileNames[id], exename);
-#endif
-	fp[id] = fopen(filename, "a");
+	// According to http://msdn.microsoft.com/en-us/library/vstudio/ee404875(v=vs.100).aspx
+	// Visual Studio 2010 doesn't have std::to_string(int) but it does have one for
+	// long long. Oh well, it works fine and formats perfectly acceptably.
+	filename.append(std::to_string((long long)getpid()));
+#endif
+	filename.append(".log");
+	fp[id] = fopen(filename.c_str(), "a");
 	if (!fp[id]) {
-		cerr << "Failed to open log file: " << filename << endl;
+		std::cerr << "Failed to open log file: " << filename << std::endl;
 		pLogStatus[id] |= 4; // set file state to error
 		return false;
 	}
 	fputs("---------------------------------------------\n",fp[id]);
-	write(id, "Starting Log: %s", filename);
+	write(id, "Starting Log: %s", filename.c_str());
 	return true;
 }
 
@@ -155,66 +159,43 @@
 
 	va_list argptr, tmpargptr;
 	va_start(argptr, fmt);
-	
 	if (dofile) {
 		va_copy(tmpargptr, argptr);
 		vfprintf( fp[id], fmt, tmpargptr );
 	}
-	
 	if(logCallbackFmt[id]) {
 		msgCallbackFmt p = logCallbackFmt[id];
 		va_copy(tmpargptr, argptr);
 		p(id, fmt, tmpargptr );
 	}
-<<<<<<< HEAD
 	
 	std::string outputMessage;
 	StringFormat(outputMessage, fmt, argptr);
 	
-    if (pLogStatus[id] & 2) {
-=======
-	if (pLogStatus[id] & 2) {
->>>>>>> fca9c145
+	if (pLogStatus[id] & 2) {
 		if (pLogStatus[id] & 8) {
-		    
+			
 			std::cerr << "[" << LogNames[id] << "] ";
 			std::cerr << outputMessage;
 		}
 		else {
-		    std::cout << "[" << LogNames[id] << "] ";
+			std::cout << "[" << LogNames[id] << "] ";
 			std::cout << outputMessage;
 		}
 	}
-	
 	va_end(argptr);
-<<<<<<< HEAD
-	
-    if (dofile)
-		fprintf(fp[id], "\n");
-		
-    if (pLogStatus[id] & 2) {
-=======
 	if (dofile)
 		fprintf(fp[id], "\n");
 	if (pLogStatus[id] & 2) {
->>>>>>> fca9c145
 		if (pLogStatus[id] & 8) {
-		    std::cerr << std::endl;
+			std::cerr << std::endl;
 		} else {
-		    std::cout << std::endl;
-		}
-	}
-<<<<<<< HEAD
-	
-    if(dofile)
-      fflush(fp[id]);
-      
-    return true;
-=======
+			std::cout << std::endl;
+		}
+	}
 	if(dofile)
 		fflush(fp[id]);
 	return true;
->>>>>>> fca9c145
 }
 
 //write with Prefix and a VA_list
@@ -378,36 +359,45 @@
 
 	write(id, "Dumping Packet: %i", size);
 	// Output as HEX
-	int j = 0; char* ascii = new char[cols+1]; memset(ascii, 0, cols+1);
-	uint32 i;
-	for(i=skip; i<size; i++) {
-		if ((i-skip)%cols==0) {
-			if (i != skip)
-				writeNTS(id, dofile, " | %s\n", ascii);
-			writeNTS(id, dofile, "%4i: ", i-skip);
-			memset(ascii, 0, cols+1);
-			j = 0;
-		}
-		else if ((i-skip)%(cols/2) == 0) {
+	
+	int beginningOfLineOffset = 0; 
+	uint32 indexInData;
+	std::string asciiOutput;
+
+	for(indexInData=skip; indexInData<size; indexInData++) {
+		if ((indexInData-skip)%cols==0) {
+			if (indexInData != skip)
+				writeNTS(id, dofile, " | %s\n", asciiOutput.c_str());
+			writeNTS(id, dofile, "%4i: ", indexInData-skip);
+			asciiOutput.clear();
+			beginningOfLineOffset = 0;
+		}
+		else if ((indexInData-skip)%(cols/2) == 0) {
 			writeNTS(id, dofile, "- ");
 		}
-		writeNTS(id, dofile, "%02X ", (unsigned char)data[i]);
-
-		if (data[i] >= 32 && data[i] < 127)
-			ascii[j++] = data[i];
+		writeNTS(id, dofile, "%02X ", (unsigned char)data[indexInData]);
+
+		if (data[indexInData] >= 32 && data[indexInData] < 127)
+		{
+			// According to http://msdn.microsoft.com/en-us/library/vstudio/ee404875(v=vs.100).aspx
+			// Visual Studio 2010 doesn't have std::to_string(int) but it does have the long long 
+			// version.
+			asciiOutput.append(std::to_string((long long)data[indexInData]));
+		}
 		else
-			ascii[j++] = '.';
-	}
-	uint32 k = ((i-skip)-1)%cols;
+		{
+			asciiOutput.append(".");
+		}
+	}
+	uint32 k = ((indexInData-skip)-1)%cols;
 	if (k < 8)
 		writeNTS(id, dofile, "  ");
 	for (uint32 h = k+1; h < cols; h++) {
 		writeNTS(id, dofile, "   ");
 	}
-	writeNTS(id, dofile, " | %s\n", ascii);
+	writeNTS(id, dofile, " | %s\n", asciiOutput.c_str());
 	if (dofile)
 		fflush(fp[id]);
-	safe_delete_array(ascii);
 	return true;
 }
 
@@ -463,4 +453,4 @@
 	for(r = Status; r < MaxLogID; r++) {
 		SetCallback((LogIDs)r, proc);
 	}
-}
+}