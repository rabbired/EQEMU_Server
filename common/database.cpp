/*	EQEMu: Everquest Server Emulator
	Copyright (C) 2001-2003 EQEMu Development Team (http://eqemulator.net)

	This program is free software; you can redistribute it and/or modify
	it under the terms of the GNU General Public License as published by
	the Free Software Foundation; version 2 of the License.

	This program is distributed in the hope that it will be useful,
	but WITHOUT ANY WARRANTY except by those people which sell it, which
	are required to give you total support for your newly bought product;
	without even the implied warranty of MERCHANTABILITY or FITNESS FOR
	A PARTICULAR PURPOSE. See the GNU General Public License for more details.

	You should have received a copy of the GNU General Public License
	along with this program; if not, write to the Free Software
	Foundation, Inc., 59 Temple Place, Suite 330, Boston, MA 02111-1307 USA
*/
#include "../common/debug.h"
#include "../common/rulesys.h"
#include <iostream>
#include <fstream>
#include <iomanip>
#include <stdio.h>
#include <stdlib.h>
#include <string.h>
#include <errmsg.h>
#include <mysqld_error.h>
#include <limits.h>
#include <ctype.h>
#include <assert.h>
#include <cmath>
#include <map>

// Disgrace: for windows compile
#ifdef _WINDOWS
#include <windows.h>
#define snprintf	_snprintf
#define strncasecmp	_strnicmp
#define strcasecmp	_stricmp
#else
#include "unix.h"
#include <netinet/in.h>
#include <sys/time.h>
#endif

#include "database.h"
#include "eq_packet_structs.h"
#include "guilds.h"
#include "string_util.h"
#include "extprofile.h"
extern Client client;


/*
Establish a connection to a mysql database with the supplied parameters

	Added a very simple .ini file parser - Bounce

	Modify to use for win32 & linux - misanthropicfiend
*/
Database::Database ()
{
	DBInitVars();
}

/*
Establish a connection to a mysql database with the supplied parameters
*/

Database::Database(const char* host, const char* user, const char* passwd, const char* database, uint32 port)
{
	DBInitVars();
	Connect(host, user, passwd, database, port);
}

bool Database::Connect(const char* host, const char* user, const char* passwd, const char* database, uint32 port) {
	uint32 errnum= 0;
	char errbuf[MYSQL_ERRMSG_SIZE];
	if (!Open(host, user, passwd, database, port, &errnum, errbuf)) {
		LogFile->write(EQEMuLog::Error, "Failed to connect to database: Error: %s", errbuf);

		return false; 
	}
	else {
		LogFile->write(EQEMuLog::Status, "Using database '%s' at %s:%d",database,host,port);
		return true;
	}
}

void Database::DBInitVars() { 
	varcache_array = 0;
	varcache_max = 0;
	varcache_lastupdate = 0;
}
/*

Close the connection to the database
*/
Database::~Database()
{
	unsigned int x;
	if (varcache_array) {
		for (x=0; x<varcache_max; x++) {
			safe_delete_array(varcache_array[x]);
		}
		safe_delete_array(varcache_array);
	}
}

/*
Check if there is an account with name "name" and password "password"
Return the account id or zero if no account matches.
Zero will also be returned if there is a database error.
*/
uint32 Database::CheckLogin(const char* name, const char* password, int16* oStatus) {

	if(strlen(name) >= 50 || strlen(password) >= 50)
		return(0);

	char tmpUN[100];
	char tmpPW[100];

	DoEscapeString(tmpUN, name, strlen(name));
	DoEscapeString(tmpPW, password, strlen(password));

	std::string query = StringFormat("SELECT id, status FROM account WHERE name='%s' AND password is not null "
		"and length(password) > 0 and (password='%s' or password=MD5('%s'))",
		tmpUN, tmpPW, tmpPW);
	auto results = QueryDatabase(query);

	if (!results.Success())
	{
		std::cerr << "Error in CheckLogin query '" << query << "' " << results.ErrorMessage() << std::endl;
		return 0;
	}

	if(results.RowCount() == 0)
		return 0;

	auto row = results.begin();

	uint32 id = atoi(row[0]);

	if (oStatus)
		*oStatus = atoi(row[1]);

	return id;
}

//Get Banned IP Address List - Only return false if the incoming connection's IP address is not present in the banned_ips table.
bool Database::CheckBannedIPs(const char* loginIP)
{
	std::string query = StringFormat("SELECT ip_address FROM Banned_IPs WHERE ip_address='%s'", loginIP);

	auto results = QueryDatabase(query);

	if (!results.Success())
	{
		std::cerr << "Error in CheckBannedIPs query '" << query << "' " << results.ErrorMessage() << std::endl;
		return true;
	}

	if (results.RowCount() != 0)
		return true;

	return false;
}

bool Database::AddBannedIP(char* bannedIP, const char* notes) {
	std::string query = StringFormat("INSERT into Banned_IPs SET ip_address='%s', notes='%s'", bannedIP, notes); 
	auto results = QueryDatabase(query); 
	if (!results.Success()) {
		std::cerr << "Error in Database::AddBannedIP query '" << query << "' " << results.ErrorMessage() << std::endl;
		return false;
	} 
	return true;
}

 bool Database::CheckGMIPs(const char* ip_address, uint32 account_id) {
	std::string query = StringFormat("SELECT * FROM `gm_ips` WHERE `ip_address` = '%s' AND `account_id` = %i", ip_address, account_id); 
	auto results = QueryDatabase(query);

	if (!results.Success())
		return false;

	if (results.RowCount() == 1)
		return true;

	return false;
}

bool Database::AddGMIP(char* ip_address, char* name) {
	std::string query = StringFormat("INSERT into `gm_ips` SET `ip_address` = '%s', `name` = '%s'", ip_address, name); 
	auto results = QueryDatabase(query); 
	return results.Success();
}

void Database::LoginIP(uint32 AccountID, const char* LoginIP) {
	std::string query = StringFormat("INSERT INTO account_ip SET accid=%i, ip='%s' ON DUPLICATE KEY UPDATE count=count+1, lastused=now()", AccountID, LoginIP); 
	auto results = QueryDatabase(query); 
	if (!results.Success())
		std::cerr << "Error in Log IP query '" << query << "' " << results.ErrorMessage() << std::endl;
}

int16 Database::CheckStatus(uint32 account_id) {
	std::string query = StringFormat("SELECT `status`, UNIX_TIMESTAMP(`suspendeduntil`) as `suspendeduntil`, UNIX_TIMESTAMP() as `current`"
							" FROM `account` WHERE `id` = %i", account_id);

	auto results = QueryDatabase(query); 
	if (!results.Success()) {
		std::cerr << "Error in CheckStatus query '" << query << "' " << results.ErrorMessage() << std::endl;
		return 0;
	}

	if (results.RowCount() != 1)
		return 0;
	
	auto row = results.begin(); 
	int16 status = atoi(row[0]); 
	int32 suspendeduntil = 0;

	// MariaDB initalizes with NULL if unix_timestamp() is out of range
	if (row[1] != nullptr) {
		suspendeduntil = atoi(row[1]);
	}

	int32 current = atoi(row[2]);

	if(suspendeduntil > current)
		return -1;

	return status;
}

uint32 Database::CreateAccount(const char* name, const char* password, int16 status, uint32 lsaccount_id) {
	std::string query;

	if (password)
		query = StringFormat("INSERT INTO account SET name='%s', password='%s', status=%i, lsaccount_id=%i, time_creation=UNIX_TIMESTAMP();",name,password,status, lsaccount_id);
	else
		query = StringFormat("INSERT INTO account SET name='%s', status=%i, lsaccount_id=%i, time_creation=UNIX_TIMESTAMP();",name, status, lsaccount_id);

	std::cerr << "Account Attempting to be created:" << name << " " << (int16) status << std::endl; 
	auto results = QueryDatabase(query);

	if (!results.Success()) {
		std::cerr << "Error in CreateAccount query '" << query << "' " << results.ErrorMessage() << std::endl;
		return 0;
	}

	if (results.LastInsertedID() == 0)
	{
		std::cerr << "Error in CreateAccount query '" << query << "' " << results.ErrorMessage() << std::endl;
		return 0;
	}

	return results.LastInsertedID();
}

bool Database::DeleteAccount(const char* name) {
	std::string query = StringFormat("DELETE FROM account WHERE name='%s';",name); 
	std::cout << "Account Attempting to be deleted:" << name << std::endl;

	auto results = QueryDatabase(query);

	if (!results.Success())
	{
		std::cerr << "Error in DeleteAccount query '" << query << "' " << results.ErrorMessage() << std::endl;
		return false;
	}

	return results.RowsAffected() == 1;
}

bool Database::SetLocalPassword(uint32 accid, const char* password) {
	std::string query = StringFormat("UPDATE account SET password=MD5('%s') where id=%i;", EscapeString(password).c_str(), accid);

	auto results = QueryDatabase(query);

	if (!results.Success()) {
		std::cerr << "Error in SetLocalPassword query '" << query << "' " << results.ErrorMessage() << std::endl;
		return false;
	}

	return true;
}

bool Database::SetAccountStatus(const char* name, int16 status) {
	std::string query = StringFormat("UPDATE account SET status=%i WHERE name='%s';", status, name);

	std::cout << "Account being GM Flagged:" << name << ", Level: " << (int16) status << std::endl;

	auto results = QueryDatabase(query);

	if (!results.Success())
		return false;

	if (results.RowsAffected() == 0)
	{
		std::cout << "Account: " << name << " does not exist, therefore it cannot be flagged\n";
		return false; 
	}

	return true;
}

/* This initially creates the character during character create */
bool Database::ReserveName(uint32 account_id, char* name) {
	std::string query = StringFormat("INSERT INTO `character_data` SET `account_id` = %i, `name` = '%s'", account_id, name); 
	auto results = QueryDatabase(query);
	if (!results.Success() || results.ErrorMessage() != ""){ return false; } 
	return true;
}

bool Database::ThrowDBError(std::string ErrorMessage, std::string query_title, std::string query){  
	if (ErrorMessage != ""){ 
		std::cout << "\nERROR " << query_title << ": " << ErrorMessage << "\n\n" << query << "\n" << std::endl; 

		/* Write to log file */
		std::ofstream log("eqemu_query_error_log.txt", std::ios_base::app | std::ios_base::out);
		log << "ERROR " << query_title << ": " << ErrorMessage << "\n" << query << "\n";
		log.close();

		return true; 
	}
	return false;
}

/*
	Delete the character with the name "name"
	returns false on failure, true otherwise
*/
bool Database::DeleteCharacter(char *name) {
	uint32 charid = 0;
	printf("Database::DeleteCharacter name : %s \n", name);
	if(!name ||	!strlen(name)) {
		std::cerr << "DeleteCharacter: request to delete without a name (empty char slot)" << std::endl;
		return false;
	}

	/* Get id from character_data before deleting record so we can clean up the rest of the tables */
	std::string query = StringFormat("SELECT `id` from `character_data` WHERE `name` = '%s'", name);
	auto results = QueryDatabase(query);
	for (auto row = results.begin(); row != results.end(); ++row) { charid = atoi(row[0]); }
	if (charid <= 0){ std::cerr << "Database::DeleteCharacter :: Character not found, stopping delete...\n"; return false; }

	query = StringFormat("DELETE FROM `quest_globals` WHERE `charid` = '%d'", charid); results = QueryDatabase(query);			  ThrowDBError(results.ErrorMessage(), "Database::DeleteCharacter", query);
	query = StringFormat("DELETE FROM `character_activities` WHERE `charid` = '%d'", charid); results = QueryDatabase(query);	  ThrowDBError(results.ErrorMessage(), "Database::DeleteCharacter", query);
	query = StringFormat("DELETE FROM `character_enabledtasks` WHERE `charid` = '%d'", charid); results = QueryDatabase(query);	  ThrowDBError(results.ErrorMessage(), "Database::DeleteCharacter", query);
	query = StringFormat("DELETE FROM `completed_tasks` WHERE `charid` = '%d'", charid); results = QueryDatabase(query);		  ThrowDBError(results.ErrorMessage(), "Database::DeleteCharacter", query);
	query = StringFormat("DELETE FROM `friends` WHERE `charid` = '%d'", charid); results = QueryDatabase(query);				  ThrowDBError(results.ErrorMessage(), "Database::DeleteCharacter", query);
	query = StringFormat("DELETE FROM `mail` WHERE `charid` = '%d'", charid); results = QueryDatabase(query);					  ThrowDBError(results.ErrorMessage(), "Database::DeleteCharacter", query);
	query = StringFormat("DELETE FROM `timers` WHERE `char_id` = '%d'", charid); results = QueryDatabase(query);				  ThrowDBError(results.ErrorMessage(), "Database::DeleteCharacter", query);
	query = StringFormat("DELETE FROM `inventory` WHERE `charid` = '%d'", charid); results = QueryDatabase(query);				  ThrowDBError(results.ErrorMessage(), "Database::DeleteCharacter", query);
	query = StringFormat("DELETE FROM `char_recipe_list` WHERE `char_id` = '%d'", charid); results = QueryDatabase(query);		  ThrowDBError(results.ErrorMessage(), "Database::DeleteCharacter", query);
	query = StringFormat("DELETE FROM `adventure_stats` WHERE `player_id` ='%d'", charid); results = QueryDatabase(query);		  ThrowDBError(results.ErrorMessage(), "Database::DeleteCharacter", query);
	query = StringFormat("DELETE FROM `zone_flags` WHERE `charID` = '%d'", charid); results = QueryDatabase(query);				  ThrowDBError(results.ErrorMessage(), "Database::DeleteCharacter", query);
	query = StringFormat("DELETE FROM `titles` WHERE `char_id` = '%d'", charid); results = QueryDatabase(query);				  ThrowDBError(results.ErrorMessage(), "Database::DeleteCharacter", query);
	query = StringFormat("DELETE FROM `player_titlesets` WHERE `char_id` = '%d'", charid); results = QueryDatabase(query);		  ThrowDBError(results.ErrorMessage(), "Database::DeleteCharacter", query);
	query = StringFormat("DELETE FROM `keyring` WHERE `char_id` = '%d'", charid); results = QueryDatabase(query);				  ThrowDBError(results.ErrorMessage(), "Database::DeleteCharacter", query);
	query = StringFormat("DELETE FROM `faction_values` WHERE `char_id` = '%d'", charid); results = QueryDatabase(query);		  ThrowDBError(results.ErrorMessage(), "Database::DeleteCharacter", query);
	query = StringFormat("DELETE FROM `instance_list_player` WHERE `charid` = '%d'", charid); results = QueryDatabase(query);	  ThrowDBError(results.ErrorMessage(), "Database::DeleteCharacter", query);
	query = StringFormat("DELETE FROM `character_data` WHERE `id` = '%d'", charid); results = QueryDatabase(query);				  ThrowDBError(results.ErrorMessage(), "Database::DeleteCharacter", query);
	query = StringFormat("DELETE FROM `character_skills` WHERE `id` = %u", charid); results = QueryDatabase(query);				  ThrowDBError(results.ErrorMessage(), "Database::DeleteCharacter", query);
	query = StringFormat("DELETE FROM `character_languages` WHERE `id` = %u", charid); results = QueryDatabase(query);			  ThrowDBError(results.ErrorMessage(), "Database::DeleteCharacter", query);
	query = StringFormat("DELETE FROM `character_bind` WHERE `id` = %u", charid); results = QueryDatabase(query);				  ThrowDBError(results.ErrorMessage(), "Database::DeleteCharacter", query);
	query = StringFormat("DELETE FROM `character_alternate_abilities` WHERE `id` = %u", charid); results = QueryDatabase(query);  ThrowDBError(results.ErrorMessage(), "Database::DeleteCharacter", query);
	query = StringFormat("DELETE FROM `character_currency` WHERE `id` = %u", charid); results = QueryDatabase(query);			  ThrowDBError(results.ErrorMessage(), "Database::DeleteCharacter", query);
	query = StringFormat("DELETE FROM `character_data` WHERE `id` = %u", charid); results = QueryDatabase(query);				  ThrowDBError(results.ErrorMessage(), "Database::DeleteCharacter", query);
	query = StringFormat("DELETE FROM `character_spells` WHERE `id` = %u", charid); results = QueryDatabase(query);				  ThrowDBError(results.ErrorMessage(), "Database::DeleteCharacter", query);
	query = StringFormat("DELETE FROM `character_memmed_spells` WHERE `id` = %u", charid); results = QueryDatabase(query);		  ThrowDBError(results.ErrorMessage(), "Database::DeleteCharacter", query);
	query = StringFormat("DELETE FROM `character_disciplines` WHERE `id` = %u", charid); results = QueryDatabase(query);		  ThrowDBError(results.ErrorMessage(), "Database::DeleteCharacter", query);
	query = StringFormat("DELETE FROM `character_material` WHERE `id` = %u", charid); results = QueryDatabase(query);			  ThrowDBError(results.ErrorMessage(), "Database::DeleteCharacter", query);
	query = StringFormat("DELETE FROM `character_tribute` WHERE `id` = %u", charid); results = QueryDatabase(query);			  ThrowDBError(results.ErrorMessage(), "Database::DeleteCharacter", query);
	query = StringFormat("DELETE FROM `character_bandolier` WHERE `id` = %u", charid); results = QueryDatabase(query);			  ThrowDBError(results.ErrorMessage(), "Database::DeleteCharacter", query);
	query = StringFormat("DELETE FROM `character_potionbelt` WHERE `id` = %u", charid); results = QueryDatabase(query);			  ThrowDBError(results.ErrorMessage(), "Database::DeleteCharacter", query);
	query = StringFormat("DELETE FROM `character_inspect_messages` WHERE `id` = %u", charid); results = QueryDatabase(query);	  ThrowDBError(results.ErrorMessage(), "Database::DeleteCharacter", query);
	query = StringFormat("DELETE FROM `character_leadership_abilities` WHERE `id` = %u", charid); results = QueryDatabase(query); ThrowDBError(results.ErrorMessage(), "Database::DeleteCharacter", query);
	query = StringFormat("DELETE FROM `character_alt_currency` WHERE `char_id` = '%d'", charid); results = QueryDatabase(query);  ThrowDBError(results.ErrorMessage(), "Database::DeleteCharacter", query);
#ifdef BOTS																														 
	query = StringFormat("DELETE FROM `guild_members` WHERE `char_id` = '%d' AND GetMobTypeById(%i) = 'C'", charid);
#else																															 
	query = StringFormat("DELETE FROM `guild_members` WHERE `char_id` = '%d'", charid);
#endif																															 
	QueryDatabase(query);
	
	return true;
}

bool Database::SaveCharacterCreate(uint32 character_id, uint32 account_id, PlayerProfile_Struct* pp){
	std::string query = StringFormat(
		"REPLACE INTO `character_data` ("
		"id,"
		"account_id,"
		"`name`,"
		"last_name,"
		"gender,"
		"race,"
		"class,"
		"`level`,"
		"deity,"
		"birthday,"
		"last_login,"
		"time_played,"
		"pvp_status,"
		"level2,"
		"anon,"
		"gm,"
		"intoxication,"
		"hair_color,"
		"beard_color,"
		"eye_color_1,"
		"eye_color_2,"
		"hair_style,"
		"beard,"
		"ability_time_seconds,"
		"ability_number,"
		"ability_time_minutes,"
		"ability_time_hours,"
		"title,"
		"suffix,"
		"exp,"
		"points,"
		"mana,"
		"cur_hp,"
		"str,"
		"sta,"
		"cha,"
		"dex,"
		"`int`,"
		"agi,"
		"wis,"
		"face,"
		"y,"
		"x,"
		"z,"
		"heading,"
		"pvp2,"
		"pvp_type,"
		"autosplit_enabled,"
		"zone_change_count,"
		"drakkin_heritage,"
		"drakkin_tattoo,"
		"drakkin_details,"
		"toxicity,"
		"hunger_level,"
		"thirst_level,"
		"ability_up,"
		"zone_id,"
		"zone_instance,"
		"leadership_exp_on,"
		"ldon_points_guk,"
		"ldon_points_mir,"
		"ldon_points_mmc,"
		"ldon_points_ruj,"
		"ldon_points_tak,"
		"ldon_points_available,"
		"tribute_time_remaining,"
		"show_helm,"
		"career_tribute_points,"
		"tribute_points,"
		"tribute_active,"
		"endurance,"
		"group_leadership_exp,"
		"raid_leadership_exp,"
		"group_leadership_points,"
		"raid_leadership_points,"
		"air_remaining,"
		"pvp_kills,"
		"pvp_deaths,"
		"pvp_current_points,"
		"pvp_career_points,"
		"pvp_best_kill_streak,"
		"pvp_worst_death_streak,"
		"pvp_current_kill_streak,"
		"aa_points_spent,"
		"aa_exp,"
		"aa_points,"
		"group_auto_consent,"
		"raid_auto_consent,"
		"guild_auto_consent,"
		"RestTimer) "
		"VALUES ("
		"%u,"  // id					
		"%u,"  // account_id			
		"'%s',"  // `name`				
		"'%s',"  // last_name			
		"%u,"  // gender				
		"%u,"  // race					
		"%u,"  // class					
		"%u,"  // `level`				
		"%u,"  // deity					
		"%u,"  // birthday				
		"%u,"  // last_login			
		"%u,"  // time_played			
		"%u,"  // pvp_status			
		"%u,"  // level2				
		"%u,"  // anon					
		"%u,"  // gm					
		"%u,"  // intoxication			
		"%u,"  // hair_color			
		"%u,"  // beard_color			
		"%u,"  // eye_color_1			
		"%u,"  // eye_color_2			
		"%u,"  // hair_style			
		"%u,"  // beard					
		"%u,"  // ability_time_seconds	
		"%u,"  // ability_number		
		"%u,"  // ability_time_minutes	
		"%u,"  // ability_time_hours	
		"'%s',"  // title				
		"'%s',"  // suffix				
		"%u,"  // exp					
		"%u,"  // points				
		"%u,"  // mana					
		"%u,"  // cur_hp				
		"%u,"  // str					
		"%u,"  // sta					
		"%u,"  // cha					
		"%u,"  // dex					
		"%u,"  // `int`					
		"%u,"  // agi					
		"%u,"  // wis					
		"%u,"  // face					
		"%f,"  // y						
		"%f,"  // x						
		"%f,"  // z						
		"%f,"  // heading				
		"%u,"  // pvp2					
		"%u,"  // pvp_type				
		"%u,"  // autosplit_enabled		
		"%u,"  // zone_change_count		
		"%u,"  // drakkin_heritage		
		"%u,"  // drakkin_tattoo		
		"%u,"  // drakkin_details		
		"%i,"  // toxicity				
		"%i,"  // hunger_level			
		"%i,"  // thirst_level			
		"%u,"  // ability_up			
		"%u,"  // zone_id				
		"%u,"  // zone_instance			
		"%u,"  // leadership_exp_on		
		"%u,"  // ldon_points_guk		
		"%u,"  // ldon_points_mir		
		"%u,"  // ldon_points_mmc		
		"%u,"  // ldon_points_ruj		
		"%u,"  // ldon_points_tak		
		"%u,"  // ldon_points_available	
		"%u,"  // tribute_time_remaining
		"%u,"  // show_helm				
		"%u,"  // career_tribute_points	
		"%u,"  // tribute_points		
		"%u,"  // tribute_active		
		"%u,"  // endurance				
		"%u,"  // group_leadership_exp	
		"%u,"  // raid_leadership_exp	
		"%u,"  // group_leadership_point
		"%u,"  // raid_leadership_points
		"%u,"  // air_remaining			
		"%u,"  // pvp_kills				
		"%u,"  // pvp_deaths			
		"%u,"  // pvp_current_points	
		"%u,"  // pvp_career_points		
		"%u,"  // pvp_best_kill_streak	
		"%u,"  // pvp_worst_death_streak
		"%u,"  // pvp_current_kill_strea
		"%u,"  // aa_points_spent		
		"%u,"  // aa_exp				
		"%u,"  // aa_points				
		"%u,"  // group_auto_consent	
		"%u,"  // raid_auto_consent		
		"%u,"  // guild_auto_consent	
		"%u"  // RestTimer				
		")",
		character_id,					  // " id,                        "
		account_id,						  // " account_id,                "
		EscapeString(pp->name).c_str(),	  // " `name`,                    "
		EscapeString(pp->last_name).c_str(), // " last_name,              "
		pp->gender,						  // " gender,                    "
		pp->race,						  // " race,                      "
		pp->class_,						  // " class,                     "
		pp->level,						  // " `level`,                   "
		pp->deity,						  // " deity,                     "
		pp->birthday,					  // " birthday,                  "
		pp->lastlogin,					  // " last_login,                "
		pp->timePlayedMin,				  // " time_played,               "
		pp->pvp,						  // " pvp_status,                "
		pp->level2,						  // " level2,                    "
		pp->anon,						  // " anon,                      "
		pp->gm,							  // " gm,                        "
		pp->intoxication,				  // " intoxication,              "
		pp->haircolor,					  // " hair_color,                "
		pp->beardcolor,					  // " beard_color,               "
		pp->eyecolor1,					  // " eye_color_1,               "
		pp->eyecolor2,					  // " eye_color_2,               "
		pp->hairstyle,					  // " hair_style,                "
		pp->beard,						  // " beard,                     "
		pp->ability_time_seconds,		  // " ability_time_seconds,      "
		pp->ability_number,				  // " ability_number,            "
		pp->ability_time_minutes,		  // " ability_time_minutes,      "
		pp->ability_time_hours,			  // " ability_time_hours,        "
		EscapeString(pp->title).c_str(),  // " title,                     "
		EscapeString(pp->suffix).c_str(), // " suffix,                    "
		pp->exp,						  // " exp,                       "
		pp->points,						  // " points,                    "
		pp->mana,						  // " mana,                      "
		pp->cur_hp,						  // " cur_hp,                    "
		pp->STR,						  // " str,                       "
		pp->STA,						  // " sta,                       "
		pp->CHA,						  // " cha,                       "
		pp->DEX,						  // " dex,                       "
		pp->INT,						  // " `int`,                     "
		pp->AGI,						  // " agi,                       "
		pp->WIS,						  // " wis,                       "
		pp->face,						  // " face,                      "
		pp->y,							  // " y,                         "
		pp->x,							  // " x,                         "
		pp->z,							  // " z,                         "
		pp->heading,					  // " heading,                   "
		pp->pvp2,						  // " pvp2,                      "
		pp->pvptype,					  // " pvp_type,                  "
		pp->autosplit,					  // " autosplit_enabled,         "
		pp->zone_change_count,			  // " zone_change_count,         "
		pp->drakkin_heritage,			  // " drakkin_heritage,          "
		pp->drakkin_tattoo,				  // " drakkin_tattoo,            "
		pp->drakkin_details,			  // " drakkin_details,           "
		pp->toxicity,					  // " toxicity,                  "
		pp->hunger_level,				  // " hunger_level,              "
		pp->thirst_level,				  // " thirst_level,              "
		pp->ability_up,					  // " ability_up,                "
		pp->zone_id,					  // " zone_id,                   "
		pp->zoneInstance,				  // " zone_instance,             "
		pp->leadAAActive,				  // " leadership_exp_on,         "
		pp->ldon_points_guk,			  // " ldon_points_guk,           "
		pp->ldon_points_mir,			  // " ldon_points_mir,           "
		pp->ldon_points_mmc,			  // " ldon_points_mmc,           "
		pp->ldon_points_ruj,			  // " ldon_points_ruj,           "
		pp->ldon_points_tak,			  // " ldon_points_tak,           "
		pp->ldon_points_available,		  // " ldon_points_available,     "
		pp->tribute_time_remaining,		  // " tribute_time_remaining,    "
		pp->showhelm,					  // " show_helm,                 "
		pp->career_tribute_points,		  // " career_tribute_points,     "
		pp->tribute_points,				  // " tribute_points,            "
		pp->tribute_active,				  // " tribute_active,            "
		pp->endurance,					  // " endurance,                 "
		pp->group_leadership_exp,		  // " group_leadership_exp,      "
		pp->raid_leadership_exp,		  // " raid_leadership_exp,       "
		pp->group_leadership_points,	  // " group_leadership_points,   "
		pp->raid_leadership_points,		  // " raid_leadership_points,    "
		pp->air_remaining,				  // " air_remaining,             "
		pp->PVPKills,					  // " pvp_kills,                 "
		pp->PVPDeaths,					  // " pvp_deaths,                "
		pp->PVPCurrentPoints,			  // " pvp_current_points,        "
		pp->PVPCareerPoints,			  // " pvp_career_points,         "
		pp->PVPBestKillStreak,			  // " pvp_best_kill_streak,      "
		pp->PVPWorstDeathStreak,		  // " pvp_worst_death_streak,    "
		pp->PVPCurrentKillStreak,		  // " pvp_current_kill_streak,   "
		pp->aapoints_spent,				  // " aa_points_spent,           "
		pp->expAA,						  // " aa_exp,                    "
		pp->aapoints,					  // " aa_points,                 "
		pp->groupAutoconsent,			  // " group_auto_consent,        "
		pp->raidAutoconsent,			  // " raid_auto_consent,         "
		pp->guildAutoconsent,			  // " guild_auto_consent,        "
		pp->RestTimer					  // " RestTimer)                 "
	);
	auto results = QueryDatabase(query);
	ThrowDBError(results.ErrorMessage(), "Database::SaveCharacterCreate Character Data", query); 
	/* Save Bind Points */
	query = StringFormat("REPLACE INTO `character_bind` (id, zone_id, instance_id, x, y, z, heading, is_home)"
		" VALUES (%u, %u, %u, %f, %f, %f, %f, %i), "
		"(%u, %u, %u, %f, %f, %f, %f, %i)",
		character_id, pp->binds[0].zoneId, 0, pp->binds[0].x, pp->binds[0].y, pp->binds[0].z, pp->binds[0].heading, 0,
		character_id, pp->binds[4].zoneId, 0, pp->binds[4].x, pp->binds[4].y, pp->binds[4].z, pp->binds[4].heading, 1
	); results = QueryDatabase(query); ThrowDBError(results.ErrorMessage(), "Database::SaveCharacterCreate Bind Point", query);

	/* Save Skills */
	int firstquery = 0;
	for (int i = 0; i < MAX_PP_SKILL; i++){
		if (pp->skills[i] > 0){
			if (firstquery != 1){
				firstquery = 1;
				query = StringFormat("REPLACE INTO `character_skills` (id, skill_id, value) VALUES (%u, %u, %u)", character_id, i, pp->skills[i]);
			}
			else{
				query = query + StringFormat(", (%u, %u, %u)", character_id, i, pp->skills[i]);
			}
		}
	}
	results = QueryDatabase(query); ThrowDBError(results.ErrorMessage(), "Database::SaveCharacterCreate Starting Skills", query);

	/* Save Language */
	firstquery = 0;
	for (int i = 0; i < MAX_PP_LANGUAGE; i++){
		if (pp->languages[i] > 0){
			if (firstquery != 1){
				firstquery = 1;
				query = StringFormat("REPLACE INTO `character_languages` (id, lang_id, value) VALUES (%u, %u, %u)", character_id, i, pp->languages[i]);
			}
			else{
				query = query + StringFormat(", (%u, %u, %u)", character_id, i, pp->languages[i]);
			}
		}
	}
	results = QueryDatabase(query); ThrowDBError(results.ErrorMessage(), "Database::SaveCharacterCreate Starting Languages", query);

	return true;
}

/* This only for new Character creation storing */
bool Database::StoreCharacter(uint32 account_id, PlayerProfile_Struct* pp, Inventory* inv) {
	uint32 charid = 0; char zone[50]; float x, y, z; 
	charid = GetCharacterID(pp->name);

	if(!charid) {
		LogFile->write(EQEMuLog::Error, "StoreCharacter: no character id");
		return false;
	}

	const char *zname = GetZoneName(pp->zone_id);
	if(zname == nullptr) {
		/* Zone not in the DB, something to prevent crash... */
		strn0cpy(zone, "qeynos", 49);
		pp->zone_id = 1;
	}
	else{ strn0cpy(zone, zname, 49); }

	x = pp->x;
	y = pp->y;
	z = pp->z;

	/* Saves Player Profile Data */
	SaveCharacterCreate(charid, account_id, pp); 

	/* Insert starting inventory... */
	std::string invquery;
	for (int16 i=EmuConstants::EQUIPMENT_BEGIN; i<=EmuConstants::BANK_BAGS_END;) {
		const ItemInst* newinv = inv->GetItem(i);
		if (newinv) {
			invquery = StringFormat("INSERT INTO `inventory` (charid, slotid, itemid, charges, color) VALUES (%u, %i, %u, %i, %u)",
				charid, i, newinv->GetItem()->ID, newinv->GetCharges(), newinv->GetColor()); 
			
			auto results = QueryDatabase(invquery);

			if (!results.RowsAffected())
				LogFile->write(EQEMuLog::Error, "StoreCharacter inventory failed. Query '%s' %s", invquery.c_str(), results.ErrorMessage().c_str());
#if EQDEBUG >= 9
			else
				LogFile->write(EQEMuLog::Debug, "StoreCharacter inventory succeeded. Query '%s'", invquery.c_str());
#endif
		}

		if (i == MainCursor) { i = EmuConstants::GENERAL_BAGS_BEGIN; continue; }
		else if (i == EmuConstants::CURSOR_BAG_END) { i = EmuConstants::BANK_BEGIN; continue; }
		else if (i == EmuConstants::BANK_END) { i = EmuConstants::BANK_BAGS_BEGIN; continue; } 
		i++;
	}
	return true;
}

uint32 Database::GetCharacterID(const char *name) {
	std::string query = StringFormat("SELECT `id` FROM `character_data` WHERE `name` = '%s'", name);
	auto results = QueryDatabase(query);
	auto row = results.begin();
	if (row[0]){ return atoi(row[0]); }
	return 0; 
}

/*
	This function returns the account_id that owns the character with
	the name "name" or zero if no character with that name was found
	Zero will also be returned if there is a database error.
*/
<<<<<<< HEAD
uint32 Database::GetAccountIDByChar(const char* charname) {
	uint32 accountId = 0;
	std::string query = StringFormat("SELECT `account_id`, `id` FROM `character_data` WHERE `name` = '%s' LIMIT 1", charname);
	auto results = QueryDatabase(query); 
=======
uint32 Database::GetAccountIDByChar(const char* charname, uint32* oCharID) {
	std::string query = StringFormat("SELECT account_id, id FROM character_ WHERE name='%s'", EscapeString(charname).c_str());

	auto results = QueryDatabase(query);

	if (!results.Success())
	{
		std::cerr << "Error in GetAccountIDByChar query '" << query << "' " << results.ErrorMessage() << std::endl;
		return 0;
	}

	if (results.RowCount() != 1)
		return 0;

>>>>>>> 9733f04c
	auto row = results.begin();
	if (row[0]){ accountId = atoi(row[0]); }
	return accountId;
}

// Retrieve account_id for a given char_id
uint32 Database::GetAccountIDByChar(uint32 char_id) {
	std::string query = StringFormat("SELECT `account_id` FROM `character_data` WHERE `id` = %i LIMIT 1", char_id); 
	auto results = QueryDatabase(query); 
	if (!results.Success()) {
		LogFile->write(EQEMuLog::Error, "Error in GetAccountIDByChar query '%s': %s", query.c_str(), results.ErrorMessage().c_str());
		return 0;
	}

	if (results.RowCount() != 1)
		return 0;

	auto row = results.begin(); 
	return atoi(row[0]);
}

uint32 Database::GetAccountIDByName(const char* accname, int16* status, uint32* lsid) {
	if (!isAlphaNumeric(accname))
		return 0;

	std::string query = StringFormat("SELECT `id`, `status`, `lsaccount_id` FROM `account` WHERE `name` = '%s' LIMIT 1", accname);
	auto results = QueryDatabase(query);

	if (!results.Success()) {
		std::cerr << "Error in GetAccountIDByAcc query '" << query << "' " << results.ErrorMessage() << std::endl;
		return 0;
	}

	if (results.RowCount() != 1)
		return 0;

	auto row = results.begin();

	uint32 id = atoi(row[0]);

	if (status)
		*status = atoi(row[1]);

	if (lsid) {
		if (row[2])
			*lsid = atoi(row[2]);
		else
			*lsid = 0;
	}

	return id;
}

void Database::GetAccountName(uint32 accountid, char* name, uint32* oLSAccountID) {
	std::string query = StringFormat("SELECT `name`, `lsaccount_id` FROM `account` WHERE `id` = '%i'", accountid); 
	auto results = QueryDatabase(query);

	if (!results.Success()) {
		std::cerr << "Error in GetAccountName query '" << query << "' " << results.ErrorMessage() << std::endl;
		return;
	}

	if (results.RowCount() != 1)
		return;

	auto row = results.begin();

	strcpy(name, row[0]);
	if (row[1] && oLSAccountID) {
		*oLSAccountID = atoi(row[1]);
	}

}

void Database::GetCharName(uint32 char_id, char* name) { 
	std::string query = StringFormat("SELECT `name` FROM `character_data` WHERE id='%i'", char_id);
	auto results = QueryDatabase(query);

	if (!results.Success()) {
		std::cerr << "Error in GetCharName query '" << query << "' " << results.ErrorMessage() << std::endl;
		return; 
	}

	auto row = results.begin();
	for (auto row = results.begin(); row != results.end(); ++row) {
		strcpy(name, row[0]);
	}
}

static inline void loadbar(unsigned int x, unsigned int n, unsigned int w = 50) {
	if ((x != n) && (x % (n / 100 + 1) != 0)) return; 
	float ratio = x / (float)n;
	int   c = ratio * w; 
	std::cout << std::setw(3) << (int)(ratio * 100) << "% [";
	for (int x = 0; x<c; x++) std::cout << "=";
	for (int x = c; x<w; x++) std::cout << " ";
	std::cout << "]\r" << std::flush;
}

bool Database::CheckDatabaseConversions() {
	unsigned int lengths;
	unsigned int lengths_e;
	std::string squery;
	PlayerProfile_Struct* pp;
	ExtendedProfile_Struct* e_pp;
	uint32 pplen = 0;
	uint32 i;
	int character_id = 0;
	int account_id = 0;
	int number_of_characters = 0;
	int printppdebug = 0; /* Prints Player Profile */
	int runconvert = 0;

	/* Check For Legacy Storage Method */
	std::string rquery = StringFormat("SELECT `profile` FROM `character_` LIMIT 1");
	auto results = QueryDatabase(rquery);
	for (auto row = results.begin(); row != results.end(); ++row) { 
		runconvert = 1; 
		printf("\n\n::: Legacy Character Data Binary Blob Storage Detected... \n");
		printf("----------------------------------------------------------\n\n");
		printf(" Database currently has character data being stored via \n"); 
		printf("  the legacy character storage method and will proceed with converting...\n\n");
		printf(" It is recommended that you backup your database \n");
		printf("  before continuing the automatic conversion process...\n\n");
		printf("----------------------------------------------------------\n\n");
		std::cout << "Press ENTER to continue....." << std::endl << std::endl;
		std::cin.ignore(1);  
	}

	// runconvert = 0;
	// printppdebug = 1;

	if (runconvert == 1){
		printf("Running character binary blob to database conversion... \n", number_of_characters); 
		/* Get the number of characters */
		rquery = StringFormat("SELECT COUNT(`id`) FROM `character_`");
		results = QueryDatabase(rquery);
		for (auto row = results.begin(); row != results.end(); ++row) {
			number_of_characters = atoi(row[0]);
			printf("Number of Characters in Database: %i \n", number_of_characters);
		}

		/* Check for table `character_data` */
		rquery = StringFormat("SHOW TABLES LIKE 'character_data'");
		results = QueryDatabase(rquery);
		if (results.RowCount() == 0){
			printf("Table: `character_data` doesn't exist... creating...");
			rquery = StringFormat(
				"CREATE TABLE `character_data` (									"
				"`id` int(11) UNSIGNED NOT NULL AUTO_INCREMENT,						"
				"`account_id` int(11) NOT NULL DEFAULT '0',							"
				"`name` varchar(64) NOT NULL DEFAULT '',							"
				"`last_name` varchar(64) NOT NULL DEFAULT '',						"
				"`title` varchar(32) NOT NULL DEFAULT '',							"
				"`suffix` varchar(32) NOT NULL DEFAULT '',							"
				"`zone_id` int(11) UNSIGNED NOT NULL DEFAULT 0,						"
				"`zone_instance` int(11) UNSIGNED NOT NULL DEFAULT 0,				"
				"`y` float NOT NULL DEFAULT '0',									"
				"`x` float NOT NULL DEFAULT '0',									"
				"`z` float NOT NULL DEFAULT '0',									"
				"`heading` float NOT NULL DEFAULT '0',								"
				"`gender` tinyint(11) UNSIGNED NOT NULL DEFAULT 0,					"
				"`race` smallint(11) UNSIGNED NOT NULL DEFAULT 0,					"
				"`class` tinyint(11) UNSIGNED NOT NULL DEFAULT 0,					"
				"`level` int(11) UNSIGNED NOT NULL DEFAULT 0,						"
				"`deity` int(11) UNSIGNED NOT NULL DEFAULT 0,						"
				"`birthday` int(11) UNSIGNED NOT NULL DEFAULT 0,					"
				"`last_login` int(11) UNSIGNED NOT NULL DEFAULT 0,					"
				"`time_played` int(11) UNSIGNED NOT NULL DEFAULT 0,					"
				"`level2` tinyint(11) UNSIGNED NOT NULL DEFAULT 0,					"
				"`anon` tinyint(11) UNSIGNED NOT NULL DEFAULT 0,					"
				"`gm` tinyint(11) UNSIGNED NOT NULL DEFAULT 0,						"
				"`face` int(11) UNSIGNED NOT NULL DEFAULT 0,						"
				"`hair_color` tinyint(11) UNSIGNED NOT NULL DEFAULT 0,				"
				"`hair_style` tinyint(11) UNSIGNED NOT NULL DEFAULT 0,				"
				"`beard` tinyint(11) UNSIGNED NOT NULL DEFAULT 0,					"
				"`beard_color` tinyint(11) UNSIGNED NOT NULL DEFAULT 0,				"
				"`eye_color_1` tinyint(11) UNSIGNED NOT NULL DEFAULT 0,				"
				"`eye_color_2` tinyint(11) UNSIGNED NOT NULL DEFAULT 0,				"
				"`drakkin_heritage` int(11) UNSIGNED NOT NULL DEFAULT 0,			"
				"`drakkin_tattoo` int(11) UNSIGNED NOT NULL DEFAULT 0,				"
				"`drakkin_details` int(11) UNSIGNED NOT NULL DEFAULT 0,				"
				"`ability_time_seconds` tinyint(11) UNSIGNED NOT NULL DEFAULT 0,	"
				"`ability_number` tinyint(11) UNSIGNED NOT NULL DEFAULT 0,			"
				"`ability_time_minutes` tinyint(11) UNSIGNED NOT NULL DEFAULT 0,	"
				"`ability_time_hours` tinyint(11) UNSIGNED NOT NULL DEFAULT 0,		"
				"`exp` int(11) UNSIGNED NOT NULL DEFAULT 0,							"
				"`aa_points_spent` int(11) UNSIGNED NOT NULL DEFAULT 0,				"
				"`aa_exp` int(11) UNSIGNED NOT NULL DEFAULT 0,						"
				"`aa_points` int(11) UNSIGNED NOT NULL DEFAULT 0,					"
				"`group_leadership_exp` int(11) UNSIGNED NOT NULL DEFAULT 0,		"
				"`raid_leadership_exp` int(11) UNSIGNED NOT NULL DEFAULT 0,			"
				"`group_leadership_points` int(11) UNSIGNED NOT NULL DEFAULT 0,		"
				"`raid_leadership_points` int(11) UNSIGNED NOT NULL DEFAULT 0,		"
				"`points` int(11) UNSIGNED NOT NULL DEFAULT 0,						"
				"`cur_hp` int(11) UNSIGNED NOT NULL DEFAULT 0,						"
				"`mana` int(11) UNSIGNED NOT NULL DEFAULT 0,						"
				"`endurance` int(11) UNSIGNED NOT NULL DEFAULT 0,					"
				"`intoxication` int(11) UNSIGNED NOT NULL DEFAULT 0,				"
				"`str` int(11) UNSIGNED NOT NULL DEFAULT 0,							"
				"`sta` int(11) UNSIGNED NOT NULL DEFAULT 0,							"
				"`cha` int(11) UNSIGNED NOT NULL DEFAULT 0,							"
				"`dex` int(11) UNSIGNED NOT NULL DEFAULT 0,							"
				"`int` int(11) UNSIGNED NOT NULL DEFAULT 0,							"
				"`agi` int(11) UNSIGNED NOT NULL DEFAULT 0,							"
				"`wis` int(11) UNSIGNED NOT NULL DEFAULT 0,							"
				"`zone_change_count` int(11) UNSIGNED NOT NULL DEFAULT 0,			"
				"`toxicity` int(11) UNSIGNED NOT NULL DEFAULT 0,					"
				"`hunger_level` int(11) UNSIGNED NOT NULL DEFAULT 0,				"
				"`thirst_level` int(11) UNSIGNED NOT NULL DEFAULT 0,				"
				"`ability_up` int(11) UNSIGNED NOT NULL DEFAULT 0,					"
				"`ldon_points_guk` int(11) UNSIGNED NOT NULL DEFAULT 0,				"
				"`ldon_points_mir` int(11) UNSIGNED NOT NULL DEFAULT 0,				"
				"`ldon_points_mmc` int(11) UNSIGNED NOT NULL DEFAULT 0,				"
				"`ldon_points_ruj` int(11) UNSIGNED NOT NULL DEFAULT 0,				"
				"`ldon_points_tak` int(11) UNSIGNED NOT NULL DEFAULT 0,				"
				"`ldon_points_available` int(11) UNSIGNED NOT NULL DEFAULT 0,		"
				"`tribute_time_remaining` int(11) UNSIGNED NOT NULL DEFAULT 0,		"
				"`career_tribute_points` int(11) UNSIGNED NOT NULL DEFAULT 0,		"
				"`tribute_points` int(11) UNSIGNED NOT NULL DEFAULT 0,				"
				"`tribute_active` int(11) UNSIGNED NOT NULL DEFAULT 0,				"
				"`pvp_status` tinyint(11) UNSIGNED NOT NULL DEFAULT 0,				"
				"`pvp_kills` int(11) UNSIGNED NOT NULL DEFAULT 0,					"
				"`pvp_deaths` int(11) UNSIGNED NOT NULL DEFAULT 0,					"
				"`pvp_current_points` int(11) UNSIGNED NOT NULL DEFAULT 0,			"
				"`pvp_career_points` int(11) UNSIGNED NOT NULL DEFAULT 0,			"
				"`pvp_best_kill_streak` int(11) UNSIGNED NOT NULL DEFAULT 0,		"
				"`pvp_worst_death_streak` int(11) UNSIGNED NOT NULL DEFAULT 0,		"
				"`pvp_current_kill_streak` int(11) UNSIGNED NOT NULL DEFAULT 0,		"
				"`pvp2` int(11) UNSIGNED NOT NULL DEFAULT 0,						"
				"`pvp_type` int(11) UNSIGNED NOT NULL DEFAULT 0,					"
				"`show_helm` int(11) UNSIGNED NOT NULL DEFAULT 0,					"
				"`group_auto_consent` tinyint(11) UNSIGNED NOT NULL DEFAULT 0,		"
				"`raid_auto_consent` tinyint(11) UNSIGNED NOT NULL DEFAULT 0,		"
				"`guild_auto_consent` tinyint(11) UNSIGNED NOT NULL DEFAULT 0,		"
				"`leadership_exp_on` tinyint(11) UNSIGNED NOT NULL DEFAULT 0,		"
				"`RestTimer` int(11) UNSIGNED NOT NULL DEFAULT 0,					"
				"`air_remaining` int(11) UNSIGNED NOT NULL DEFAULT 0,				"
				"`autosplit_enabled` int(11) UNSIGNED NOT NULL DEFAULT 0,			"
				"`lfp` tinyint(1) unsigned NOT NULL DEFAULT '0',					"
				"`lfg` tinyint(1) unsigned NOT NULL DEFAULT '0',					"
				"`mailkey` char(16) NOT NULL DEFAULT '',							"
				"`xtargets` tinyint(3) unsigned NOT NULL DEFAULT '5',				"
				"`firstlogon` tinyint(3) NOT NULL DEFAULT '0',						"
				"`e_aa_effects` int(11) UNSIGNED NOT NULL DEFAULT 0,				"
				"`e_percent_to_aa` int(11) UNSIGNED NOT NULL DEFAULT 0,				"
				"`e_expended_aa_spent` int(11) UNSIGNED NOT NULL DEFAULT 0,			"
				"PRIMARY KEY(`id`),													"
				"UNIQUE KEY `name` (`name`),										"
				"KEY `account_id` (`account_id`)									"
				") ENGINE = InnoDB AUTO_INCREMENT = 1 DEFAULT CHARSET = latin1;		"
			);
			auto results = QueryDatabase(rquery);
			ThrowDBError(results.ErrorMessage(), "Table create", rquery);
			printf(" done...\n");
		}
		/* Check for table `character_currency` */
		rquery = StringFormat("SHOW TABLES LIKE 'character_currency'");
		results = QueryDatabase(rquery);
		if (results.RowCount() == 0){
			printf("Table: `character_currency` doesn't exist... creating...");
			rquery = StringFormat(
				" CREATE TABLE `character_currency` (                                  "
				" 	`id` int(11) UNSIGNED NOT NULL DEFAULT 0,                              "
				" 	`platinum` int(11) UNSIGNED NOT NULL DEFAULT 0,                    "
				" 	`gold` int(11) UNSIGNED NOT NULL DEFAULT 0,                        "
				" 	`silver` int(11) UNSIGNED NOT NULL DEFAULT 0,                      "
				" 	`copper` int(11) UNSIGNED NOT NULL DEFAULT 0,                      "
				" 	`platinum_bank` int(11) UNSIGNED NOT NULL DEFAULT 0,               "
				" 	`gold_bank` int(11) UNSIGNED NOT NULL DEFAULT 0,                   "
				" 	`silver_bank` int(11) UNSIGNED NOT NULL DEFAULT 0,                 "
				" 	`copper_bank` int(11) UNSIGNED NOT NULL DEFAULT 0,                 "
				" 	`platinum_cursor` int(11) UNSIGNED NOT NULL DEFAULT 0,             "
				" 	`gold_cursor` int(11) UNSIGNED NOT NULL DEFAULT 0,                 "
				" 	`silver_cursor` int(11) UNSIGNED NOT NULL DEFAULT 0,               "
				" 	`copper_cursor` int(11) UNSIGNED NOT NULL DEFAULT 0,               "
				" 	`radiant_crystals` int(11) UNSIGNED NOT NULL DEFAULT 0,            "
				" 	`career_radiant_crystals` int(11) UNSIGNED NOT NULL DEFAULT 0,     "
				" 	`ebon_crystals` int(11) UNSIGNED NOT NULL DEFAULT 0,               "
				" 	`career_ebon_crystals` int(11) UNSIGNED NOT NULL DEFAULT 0,        "
				" 	PRIMARY KEY (`id`),                                                "
				"   KEY `id` (`id`)                                                    "
				" ) ENGINE=InnoDB DEFAULT CHARSET=latin1;             "
			);
			auto results = QueryDatabase(rquery);
			ThrowDBError(results.ErrorMessage(), "Table create", rquery);
			printf(" done...\n");
		}
		/* Check for table `character_alternate_abilities` */
		rquery = StringFormat("SHOW TABLES LIKE 'character_alternate_abilities'");
		results = QueryDatabase(rquery);
		if (results.RowCount() == 0){
			printf("Table: `character_alternate_abilities` doesn't exist... creating...");
			rquery = StringFormat(
				" CREATE TABLE `character_alternate_abilities` (						"
				" `id` int(11) UNSIGNED NOT NULL DEFAULT 0,									"
				" `slot` smallint(11) UNSIGNED NOT NULL DEFAULT 0,						"
				" `aa_id` smallint(11) UNSIGNED NOT NULL DEFAULT 0,						"
				" `aa_value` smallint(11) UNSIGNED NOT NULL DEFAULT 0,					"
				" PRIMARY KEY(`id`,`slot`),												"
				" KEY `id` (`id`)														"
				" ) ENGINE = InnoDB DEFAULT CHARSET = latin1;		"
			);
			auto results = QueryDatabase(rquery);
			ThrowDBError(results.ErrorMessage(), "Table create", rquery);
			printf(" done...\n");
		}
		/* Check for table `character_bind` */
		rquery = StringFormat("SHOW TABLES LIKE 'character_bind'");
		results = QueryDatabase(rquery);
		if (results.RowCount() == 0){
			printf("Table: `character_bind` doesn't exist... creating...");
			rquery = StringFormat(
				"CREATE TABLE `character_bind` (							   "
				"`id` int(11) UNSIGNED NOT NULL AUTO_INCREMENT,				   "
				"`is_home` tinyint(11) UNSIGNED NOT NULL DEFAULT '0',		   "
				"`zone_id` smallint(11) UNSIGNED NOT NULL DEFAULT '0',		   "
				"`instance_id` mediumint(11) UNSIGNED NOT NULL DEFAULT '0',	   "
				"`x` float NOT NULL DEFAULT '0',							   "
				"`y` float NOT NULL DEFAULT '0',							   "
				"`z` float NOT NULL DEFAULT '0',							   "
				"`heading` float NOT NULL DEFAULT '0',						   "
				"PRIMARY KEY(`id`, `is_home`),								   "
				"KEY `id` (`id`)											   "
				") ENGINE = InnoDB DEFAULT CHARSET = latin1;" 
			);
			auto results = QueryDatabase(rquery);
			ThrowDBError(results.ErrorMessage(), "Table create", rquery);
			printf(" done...\n");
		}
		/* Check for table `character_languages` */
		rquery = StringFormat("SHOW TABLES LIKE 'character_languages'");
		results = QueryDatabase(rquery);
		if (results.RowCount() == 0){
			printf("Table: `character_languages` doesn't exist... creating...");
			rquery = StringFormat(
				"CREATE TABLE `character_languages` (						   "
				"`id` int(11) UNSIGNED NOT NULL AUTO_INCREMENT,				   "
				"`lang_id` smallint(11) UNSIGNED NOT NULL DEFAULT '0',		   "
				"`value` smallint(11) UNSIGNED NOT NULL DEFAULT '0',		   "
				"PRIMARY KEY(`id`, `lang_id`),								   "
				"KEY `id` (`id`)											   "
				") ENGINE = InnoDB DEFAULT CHARSET = latin1;"
			);
			auto results = QueryDatabase(rquery);
			ThrowDBError(results.ErrorMessage(), "Table create", rquery);
			printf(" done...\n");
		}
		/* Check for table `character_skills` */
		rquery = StringFormat("SHOW TABLES LIKE 'character_skills'");
		results = QueryDatabase(rquery);
		if (results.RowCount() == 0){
			printf("Table: `character_skills` doesn't exist... creating...");
			rquery = StringFormat( 
				"CREATE TABLE `character_skills` (							   "
				"`id` int(11) UNSIGNED NOT NULL AUTO_INCREMENT,				   "
				"`skill_id` smallint(11) UNSIGNED NOT NULL DEFAULT '0',		   "
				"`value` smallint(11) UNSIGNED NOT NULL DEFAULT '0',		   "
				"PRIMARY KEY(`id`, `skill_id`),								   "
				"KEY `id` (`id`)											   "
				") ENGINE = InnoDB DEFAULT CHARSET = latin1;"
			); 
			auto results = QueryDatabase(rquery);
			ThrowDBError(results.ErrorMessage(), "Table create", rquery);
			printf(" done...\n");
		}
		/* Check for table `character_spells` */
		rquery = StringFormat("SHOW TABLES LIKE 'character_spells'");
		results = QueryDatabase(rquery);
		if (results.RowCount() == 0){
			printf("Table: `character_spells` doesn't exist... creating...");
			rquery = StringFormat(
				"CREATE TABLE `character_spells` (							   "
				"`id` int(11) UNSIGNED NOT NULL AUTO_INCREMENT,				   "
				"`slot_id` smallint(11) UNSIGNED NOT NULL DEFAULT '0',		   "
				"`spell_id` smallint(11) UNSIGNED NOT NULL DEFAULT '0',		   "
				"PRIMARY KEY(`id`, `slot_id`),								   "
				"KEY `id` (`id`)											   "
				") ENGINE = InnoDB DEFAULT CHARSET = latin1;"
			);
			auto results = QueryDatabase(rquery);
			ThrowDBError(results.ErrorMessage(), "Table create", rquery);
			printf(" done...\n");
		} 
		/* Check for table `character_memmed_spells` */
		rquery = StringFormat("SHOW TABLES LIKE 'character_memmed_spells'");
		results = QueryDatabase(rquery);
		if (results.RowCount() == 0){
			printf("Table: `character_memmed_spells` doesn't exist... creating...");
			rquery = StringFormat(
				"CREATE TABLE `character_memmed_spells` (							   "
				"`id` int(11) UNSIGNED NOT NULL DEFAULT 0,				   "
				"`slot_id` smallint(11) UNSIGNED NOT NULL DEFAULT '0',		   "
				"`spell_id` smallint(11) UNSIGNED NOT NULL DEFAULT '0',		   "
				"PRIMARY KEY(`id`, `slot_id`),								   "
				"KEY `id` (`id`)											   "
				") ENGINE = InnoDB DEFAULT CHARSET = latin1;"
			);
			auto results = QueryDatabase(rquery);
			ThrowDBError(results.ErrorMessage(), "Table create", rquery);
			printf(" done...\n"); 
		}
		/* Check for table `character_disciplines` */
		rquery = StringFormat("SHOW TABLES LIKE 'character_disciplines'");
		results = QueryDatabase(rquery);
		if (results.RowCount() == 0){
			printf("Table: `character_disciplines` doesn't exist... creating...");
			rquery = StringFormat(
				" CREATE TABLE `character_disciplines` (						  "
				" `id` int(11) UNSIGNED NOT NULL DEFAULT 0,				  "
				" `slot_id` smallint(11) UNSIGNED NOT NULL DEFAULT '0',			  "
				" `disc_id` smallint(11) UNSIGNED NOT NULL DEFAULT '0',			  "
				" PRIMARY KEY(`id`, `slot_id`),									  "
				" KEY `id` (`id`)												  "
				" ) ENGINE = InnoDB DEFAULT CHARSET = latin1;  " 
			);
			auto results = QueryDatabase(rquery);
			ThrowDBError(results.ErrorMessage(), "Table create", rquery);
			printf(" done...\n");
		}
		/* Check for table `character_material` */
		rquery = StringFormat("SHOW TABLES LIKE 'character_material'");
		results = QueryDatabase(rquery);
		if (results.RowCount() == 0){
			printf("Table: `character_material` doesn't exist... creating...");
			rquery = StringFormat( 
				"CREATE TABLE `character_material` ( "
				"`id` int(11) UNSIGNED NOT NULL AUTO_INCREMENT,"
				"`slot` tinyint(11) UNSIGNED NOT NULL DEFAULT '0',"
				"`blue` tinyint(11) UNSIGNED NOT NULL DEFAULT '0',"
				"`green` tinyint(11) UNSIGNED NOT NULL DEFAULT '0',"
				"`red` tinyint(11) UNSIGNED NOT NULL DEFAULT '0',"
				"`use_tint` tinyint(11) UNSIGNED NOT NULL DEFAULT '0',"
				"`color` int(11) UNSIGNED NOT NULL DEFAULT '0',"
				"PRIMARY KEY(`id`, `slot`),"
				"KEY `id` (`id`)"
				") ENGINE = InnoDB AUTO_INCREMENT = 1 DEFAULT CHARSET = latin1;"
			);
			auto results = QueryDatabase(rquery);
			ThrowDBError(results.ErrorMessage(), "Table create", rquery);
			printf(" done...\n");
		} 
		/* Check for table `character_tribute` */
		rquery = StringFormat("SHOW TABLES LIKE 'character_tribute'");
		results = QueryDatabase(rquery);
		if (results.RowCount() == 0){
			printf("Table: `character_tribute` doesn't exist... creating...");
			rquery = StringFormat(
				"CREATE TABLE `character_tribute` (							   "
				"`id` int(11) unsigned NOT NULL DEFAULT 0,				   "
				"`tier` tinyint(11) unsigned NOT NULL DEFAULT '0',			   "
				"`tribute` int(11) UNSIGNED NOT NULL DEFAULT '0',			   "
				"KEY `id` (`id`)											   "
				") ENGINE = InnoDB DEFAULT CHARSET = latin1;"
			);
			auto results = QueryDatabase(rquery);
			ThrowDBError(results.ErrorMessage(), "Table create", rquery);
			printf(" done...\n");
		}
		/* Check for table `character_bandolier` */
		rquery = StringFormat("SHOW TABLES LIKE 'character_bandolier'");
		results = QueryDatabase(rquery);
		if (results.RowCount() == 0){
			printf("Table: `character_bandolier` doesn't exist... creating...");
			rquery = StringFormat(
				"CREATE TABLE `character_bandolier` (							"
				"`id` int(11) unsigned NOT NULL DEFAULT 0,					"
				"`bandolier_id` tinyint(11) unsigned NOT NULL DEFAULT '0',		"
				"`bandolier_slot` tinyint(11) unsigned NOT NULL DEFAULT '0',	"
				"`item_id` int(11) UNSIGNED NOT NULL DEFAULT '0',				"
				"`icon` int(11) UNSIGNED NOT NULL DEFAULT '0',				"
				"`bandolier_name` varchar(32) NOT NULL DEFAULT '0',				"
				"PRIMARY KEY(`id`,`bandolier_id`, `bandolier_slot`),			"
				"KEY `id` (`id`)												"
				") ENGINE = InnoDB DEFAULT CHARSET = latin1;	"
			);
			auto results = QueryDatabase(rquery);
			ThrowDBError(results.ErrorMessage(), "Table create", rquery);
			printf(" done...\n");
		}
		/* Check for table `character_potionbelt` */
		rquery = StringFormat("SHOW TABLES LIKE 'character_potionbelt'");
		results = QueryDatabase(rquery);
		if (results.RowCount() == 0){
			printf("Table: `character_potionbelt` doesn't exist... creating...");
			rquery = StringFormat(
				"CREATE TABLE `character_potionbelt` (						  "
				"`id` int(11) unsigned NOT NULL DEFAULT 0,				  "
				"`potion_id` tinyint(11) unsigned NOT NULL DEFAULT '0',		  "
				"`item_id` int(11) UNSIGNED NOT NULL DEFAULT '0',			  "
				"`icon` int(11) UNSIGNED NOT NULL DEFAULT '0',				  "
				"PRIMARY KEY(`id`,`potion_id`),								  "
				"KEY `id` (`id`)												  "
				") ENGINE = InnoDB DEFAULT CHARSET = latin1;"
			);
			auto results = QueryDatabase(rquery);
			ThrowDBError(results.ErrorMessage(), "Table create", rquery);
			printf(" done...\n");
		}
		/* Check for table `character_potionbelt` */
		rquery = StringFormat("SHOW TABLES LIKE 'character_inspect_messages'");
		results = QueryDatabase(rquery);
		if (results.RowCount() == 0){
			printf("Table: `character_inspect_messages` doesn't exist... creating...");
			rquery = StringFormat(
				"CREATE TABLE `character_inspect_messages` (					  "
				"`id` int(11) unsigned NOT NULL DEFAULT 0,				  "
				"`inspect_message` varchar(255) NOT NULL DEFAULT '',			  "
				"PRIMARY KEY(`id`),											  "
				"KEY `id` (`id`)												  "
				") ENGINE = InnoDB DEFAULT CHARSET = latin1;"
				);
			auto results = QueryDatabase(rquery);
			ThrowDBError(results.ErrorMessage(), "Table create", rquery);
			printf(" done...\n");
		}
		/* Check for table `character_leadership_abilities` */
		rquery = StringFormat("SHOW TABLES LIKE 'character_leadership_abilities'");
		results = QueryDatabase(rquery);
		if (results.RowCount() == 0){
			printf("Table: `character_leadership_abilities` doesn't exist... creating...");
			rquery = StringFormat(
				"CREATE TABLE `character_leadership_abilities` ("
				"`id` int(11) UNSIGNED NOT NULL DEFAULT 0, "
				"`slot` smallint(11) UNSIGNED NOT NULL DEFAULT 0, "
				"`rank` smallint(11) UNSIGNED NOT NULL DEFAULT 0, "
				"PRIMARY KEY(`id`,`slot`), "
				"KEY `id` (`id`)												  "
				") ENGINE = InnoDB DEFAULT CHARSET = latin1; "
			);
			auto results = QueryDatabase(rquery);
			ThrowDBError(results.ErrorMessage(), "Table create", rquery);
			printf(" done...\n");
		}

		/* Done */
		printf("Starting conversion...\n\n");
	}

	// Testing account = 11001
	int char_iter_count = 0;
	rquery = StringFormat("SELECT `id` FROM `character_`");
	results = QueryDatabase(rquery);

	uint8 firstlogon = 0;
	uint8 lfg = 0;
	uint8 lfp = 0;
	std::string mailkey;
	uint8 xtargets = 0;
	std::string inspectmessage;

	for (auto row = results.begin(); row != results.end(); ++row) {
		char_iter_count++; 
		squery = StringFormat("SELECT `id`, `profile`, `name`, `level`, `account_id`, `firstlogon`, `lfg`, `lfp`, `mailkey`, `xtargets`, `inspectmessage`, `extprofile` FROM `character_` WHERE `id` = %i", atoi(row[0]));
		auto results2 = QueryDatabase(squery);
		auto row2 = results2.begin();
		pp = (PlayerProfile_Struct*)row2[1];
		e_pp = (ExtendedProfile_Struct*)row2[11];
		character_id = atoi(row[0]);
		account_id = atoi(row2[4]);
		/* Convert some data from the character_ table that is still relevant */
		firstlogon = atoi(row2[5]);
		lfg = atoi(row2[6]);
		lfp = atoi(row2[7]);
		mailkey = row2[8];
		xtargets = atoi(row2[9]);
		inspectmessage = row2[10];

		/* Verify PP Integrity */
		lengths = results2.LengthOfColumn(1);
		if (lengths == sizeof(PlayerProfile_Struct)) { /* If PP is the size it is expected to be */
			memcpy(pp, row2[1], sizeof(PlayerProfile_Struct));
		}
		/* Continue of PP Size does not match (Usually a created character never logged in) */
		else {
			printf("\nCharacter %s(%u) was missing profile data, character not converted.", row2[2] ? row2[2] : "Unknown", character_id);
			continue;
		}

		lengths_e = results2.LengthOfColumn(11);
		if (lengths_e == sizeof(ExtendedProfile_Struct)) {
			memcpy(e_pp, row2[11], sizeof(ExtendedProfile_Struct));
		}
		if (e_pp->expended_aa > 4000000){ e_pp->expended_aa = 0; }

		/* Loading Status on conversion */
		if (runconvert == 1){
			std::cout << "\r" << char_iter_count << "/" << number_of_characters << " " << std::flush;
			loadbar(char_iter_count, number_of_characters, 50);

			/* Run inspect message convert  */
			if (inspectmessage != ""){
				std::string rquery = StringFormat("REPLACE INTO `character_inspect_messages` (id, inspect_message)"
					"VALUES (%u, '%s')",
					character_id,
					EscapeString(inspectmessage).c_str()
					);
				auto results = QueryDatabase(rquery);
				ThrowDBError(results.ErrorMessage(), "Character Inspect Message Convert", rquery);
			}

			/* Run Currency Convert */
			std::string rquery = StringFormat("REPLACE INTO `character_currency` (id, platinum, gold, silver, copper,"
				"platinum_bank, gold_bank, silver_bank, copper_bank,"
				"platinum_cursor, gold_cursor, silver_cursor, copper_cursor, "
				"radiant_crystals, career_radiant_crystals, ebon_crystals, career_ebon_crystals)"
				"VALUES (%u, %u, %u, %u, %u, %u, %u, %u, %u, %u, %u, %u, %u, %u, %u, %u, %u)",
				character_id,
				pp->platinum,
				pp->gold,
				pp->silver,
				pp->copper,
				pp->platinum_bank,
				pp->gold_bank,
				pp->silver_bank,
				pp->copper_bank,
				pp->platinum_cursor,
				pp->gold_cursor,
				pp->silver_cursor,
				pp->copper_cursor,
				pp->currentRadCrystals,
				pp->careerRadCrystals,
				pp->currentEbonCrystals,
				pp->careerEbonCrystals
			);
			auto results = QueryDatabase(rquery);
			ThrowDBError(results.ErrorMessage(), "Character Currency Convert", rquery);

			if (pp->tribute_time_remaining < 0 || pp->tribute_time_remaining == 4294967295){ pp->tribute_time_remaining = 0; }

			/* Run Character Data Convert */
			rquery = StringFormat(
				"REPLACE INTO `character_data` ("
				"id,"
				"account_id,"
				"`name`,"
				"last_name,"
				"gender,"
				"race,"
				"class,"
				"`level`,"
				"deity,"
				"birthday,"
				"last_login,"
				"time_played,"
				"pvp_status,"
				"level2,"
				"anon,"
				"gm,"
				"intoxication,"
				"hair_color,"
				"beard_color,"
				"eye_color_1,"
				"eye_color_2,"
				"hair_style,"
				"beard,"
				"ability_time_seconds,"
				"ability_number,"
				"ability_time_minutes,"
				"ability_time_hours,"
				"title,"
				"suffix,"
				"exp,"
				"points,"
				"mana,"
				"cur_hp,"
				"str,"
				"sta,"
				"cha,"
				"dex,"
				"`int`,"
				"agi,"
				"wis,"
				"face,"
				"y,"
				"x,"
				"z,"
				"heading,"
				"pvp2,"
				"pvp_type,"
				"autosplit_enabled,"
				"zone_change_count,"
				"drakkin_heritage,"
				"drakkin_tattoo,"
				"drakkin_details,"
				"toxicity,"
				"hunger_level,"
				"thirst_level,"
				"ability_up,"
				"zone_id,"
				"zone_instance,"
				"leadership_exp_on,"
				"ldon_points_guk,"
				"ldon_points_mir,"
				"ldon_points_mmc,"
				"ldon_points_ruj,"
				"ldon_points_tak,"
				"ldon_points_available,"
				"tribute_time_remaining,"
				"show_helm,"
				"career_tribute_points,"
				"tribute_points,"
				"tribute_active,"
				"endurance,"
				"group_leadership_exp,"
				"raid_leadership_exp,"
				"group_leadership_points,"
				"raid_leadership_points,"
				"air_remaining,"
				"pvp_kills,"
				"pvp_deaths,"
				"pvp_current_points,"
				"pvp_career_points,"
				"pvp_best_kill_streak,"
				"pvp_worst_death_streak,"
				"pvp_current_kill_streak,"
				"aa_points_spent,"
				"aa_exp,"
				"aa_points,"
				"group_auto_consent,"
				"raid_auto_consent,"
				"guild_auto_consent,"
				"RestTimer,"
				"firstlogon,"
				"lfg,"
				"lfp,"
				"mailkey,"
				"xtargets," 
				"e_aa_effects,"
				"e_percent_to_aa,"
				"e_expended_aa_spent"
				")"
				"VALUES ("
				"%u,"		// id														
				"%u,"		// account_id												
				"'%s',"		// `name`					  
				"'%s',"		// last_name					
				"%u,"		// gender					  
				"%u,"		// race						  
				"%u,"		// class							
				"%u,"		// `level`					  
				"%u,"		// deity							
				"%u,"		// birthday					  
				"%u,"		// last_login				  
				"%u,"		// time_played				  
				"%u,"		// pvp_status				  
				"%u,"		// level2					  
				"%u,"		// anon						  
				"%u,"		// gm						  
				"%u,"		// intoxication				  
				"%u,"		// hair_color				  
				"%u,"		// beard_color				  
				"%u,"		// eye_color_1				  
				"%u,"		// eye_color_2				  
				"%u,"		// hair_style				  
				"%u,"		// beard							
				"%u,"		// ability_time_seconds		  
				"%u,"		// ability_number			  
				"%u,"		// ability_time_minutes		  
				"%u,"		// ability_time_hours		  
				"'%s',"		// title						
				"'%s',"		// suffix					  
				"%u,"		// exp						  
				"%u,"		// points					  
				"%u,"		// mana						  
				"%u,"		// cur_hp					  
				"%u,"		// str						  
				"%u,"		// sta						  
				"%u,"		// cha						  
				"%u,"		// dex						  
				"%u,"		// `int`							
				"%u,"		// agi						  
				"%u,"		// wis						  
				"%u,"		// face						  
				"%f,"		// y								
				"%f,"		// x								
				"%f,"		// z								
				"%f,"		// heading					  
				"%u,"		// pvp2						  
				"%u,"		// pvp_type					  
				"%u,"		// autosplit_enabled				
				"%u,"		// zone_change_count				
				"%u,"		// drakkin_heritage			  
				"%u,"		// drakkin_tattoo			  
				"%u,"		// drakkin_details			  
				"%i,"		// toxicity	 				  
				"%u,"		// hunger_level				  
				"%u,"		// thirst_level				  
				"%u,"		// ability_up				  
				"%u,"		// zone_id					  
				"%u,"		// zone_instance					
				"%u,"		// leadership_exp_on				
				"%u,"		// ldon_points_guk			  
				"%u,"		// ldon_points_mir			  
				"%u,"		// ldon_points_mmc			  
				"%u,"		// ldon_points_ruj			  
				"%u,"		// ldon_points_tak			  
				"%u,"		// ldon_points_available			
				"%u,"		// tribute_time_remaining	  
				"%u,"		// show_helm						
				"%u,"		// career_tribute_points			
				"%u,"		// tribute_points			  
				"%u,"		// tribute_active			  
				"%u,"		// endurance						
				"%u,"		// group_leadership_exp		  
				"%u,"		// raid_leadership_exp		  
				"%u,"		// group_leadership_points	  
				"%u,"		// raid_leadership_points	  
				"%u,"		// air_remaining					
				"%u,"		// pvp_kills						
				"%u,"		// pvp_deaths				  
				"%u,"		// pvp_current_points		  
				"%u,"		// pvp_career_points				
				"%u,"		// pvp_best_kill_streak		  
				"%u,"		// pvp_worst_death_streak	  
				"%u,"		// pvp_current_kill_streak	  
				"%u,"		// aa_points_spent			  
				"%u,"		// aa_exp					  
				"%u,"		// aa_points						
				"%u,"		// group_auto_consent		  
				"%u,"		// raid_auto_consent				
				"%u,"		// guild_auto_consent		  
				"%u," 		// RestTimer
				"%u,"		// First Logon - References online status for EVENT_CONNECT/EVENT_DISCONNECt
				"%u,"		// Looking for Group
				"%u,"		// Looking for P?
				"'%s',"		// Mailkey
				"%u,"		// X Targets
				"%u,"		// AA Effects
				"%u,"		// Percent to AA
				"%u"		// e_expended_aa_spent
				")",
				character_id,
				account_id,
				EscapeString(pp->name).c_str(),
				EscapeString(pp->last_name).c_str(),
				pp->gender,
				pp->race,
				pp->class_,
				pp->level,
				pp->deity,
				pp->birthday,
				pp->lastlogin,
				pp->timePlayedMin,
				pp->pvp,
				pp->level2,
				pp->anon,
				pp->gm,
				pp->intoxication,
				pp->haircolor,
				pp->beardcolor,
				pp->eyecolor1,
				pp->eyecolor2,
				pp->hairstyle,
				pp->beard,
				pp->ability_time_seconds,
				pp->ability_number,
				pp->ability_time_minutes,
				pp->ability_time_hours,
				EscapeString(pp->title).c_str(),
				EscapeString(pp->suffix).c_str(),
				pp->exp,
				pp->points,
				pp->mana,
				pp->cur_hp,
				pp->STR,
				pp->STA,
				pp->CHA,
				pp->DEX,
				pp->INT,
				pp->AGI,
				pp->WIS,
				pp->face,
				pp->y,
				pp->x,
				pp->z,
				pp->heading,
				pp->pvp2,
				pp->pvptype,
				pp->autosplit,
				pp->zone_change_count,
				pp->drakkin_heritage,
				pp->drakkin_tattoo,
				pp->drakkin_details,
				pp->toxicity,
				pp->hunger_level,
				pp->thirst_level,
				pp->ability_up,
				pp->zone_id,
				pp->zoneInstance,
				pp->leadAAActive == 0 ? 0 : 1,
				pp->ldon_points_guk,
				pp->ldon_points_mir,
				pp->ldon_points_mmc,
				pp->ldon_points_ruj,
				pp->ldon_points_tak,
				pp->ldon_points_available,
				pp->tribute_time_remaining,
				pp->showhelm,
				pp->career_tribute_points,
				pp->tribute_points,
				pp->tribute_active,
				pp->endurance,
				pp->group_leadership_exp,
				pp->raid_leadership_exp,
				pp->group_leadership_points,
				pp->raid_leadership_points,
				pp->air_remaining,
				pp->PVPKills,
				pp->PVPDeaths,
				pp->PVPCurrentPoints,
				pp->PVPCareerPoints,
				pp->PVPBestKillStreak,
				pp->PVPWorstDeathStreak,
				pp->PVPCurrentKillStreak,
				pp->aapoints_spent,
				pp->expAA,
				pp->aapoints,
				pp->groupAutoconsent,
				pp->raidAutoconsent,
				pp->guildAutoconsent,
				pp->RestTimer,
				firstlogon,
				lfg,
				lfp,
				mailkey.c_str(),
				xtargets,
				e_pp->aa_effects,
				e_pp->perAA,
				e_pp->expended_aa
			);
			results = QueryDatabase(rquery);
			ThrowDBError(results.ErrorMessage(), "Character Data Convert", rquery);
			

			/*
				We set a first entry variable because we need the first initial piece of the query to be declared
				This is to speed up the INSERTS and trim down the amount of individual sends during the process.
				The speed difference is dramatic
			*/
			/* Run AA Convert */
			int first_entry = 0; rquery = "";
			for (i = 1; i < MAX_PP_AA_ARRAY; i++){
				if (pp->aa_array[i].AA > 0 && pp->aa_array[i].value > 0){
					if (first_entry != 1){
						rquery = StringFormat("REPLACE INTO `character_alternate_abilities` (id, slot, aa_id, aa_value)"
							" VALUES (%u, %u, %u, %u)", character_id, i, pp->aa_array[i].AA, pp->aa_array[i].value);
						first_entry = 1;
					}
					rquery = rquery + StringFormat(", (%u, %u, %u, %u)", character_id, i, pp->aa_array[i].AA, pp->aa_array[i].value);
				}
			}
			if (rquery != ""){ results = QueryDatabase(rquery); ThrowDBError(results.ErrorMessage(), "AA Convert", rquery); } 
			
			/* Run Bind Home Convert */
			if(pp->binds[4].zoneId < 999 && !std::isnan(pp->binds[4].x) && !std::isnan(pp->binds[4].y) && !std::isnan(pp->binds[4].z) && !std::isnan(pp->binds[4].heading)) {
				rquery = StringFormat("REPLACE INTO `character_bind` (id, zone_id, instance_id, x, y, z, heading, is_home)"
					" VALUES (%u, %u, %u, %f, %f, %f, %f, 1)",
					character_id, pp->binds[4].zoneId, 0, pp->binds[4].x, pp->binds[4].y, pp->binds[4].z, pp->binds[4].heading);
				if (rquery != ""){ results = QueryDatabase(rquery); ThrowDBError(results.ErrorMessage(), "Bind Home Convert", rquery); }  
			}

			/* Run Bind Convert */
			if(pp->binds[0].zoneId < 999 && !std::isnan(pp->binds[0].x) && !std::isnan(pp->binds[0].y) && !std::isnan(pp->binds[0].z) && !std::isnan(pp->binds[0].heading)) {
				rquery = StringFormat("REPLACE INTO `character_bind` (id, zone_id, instance_id, x, y, z, heading, is_home)"
					" VALUES (%u, %u, %u, %f, %f, %f, %f, 0)",
					character_id, pp->binds[0].zoneId, 0, pp->binds[0].x, pp->binds[0].y, pp->binds[0].z, pp->binds[0].heading);
				if (rquery != ""){ results = QueryDatabase(rquery); ThrowDBError(results.ErrorMessage(), "Character Bind Convert", rquery); }  
			}
			/* Run Language Convert */
			first_entry = 0; rquery = "";
			for (i = 0; i < MAX_PP_LANGUAGE; i++){
				if (pp->languages[i] > 0){
					if (first_entry != 1){
						rquery = StringFormat("REPLACE INTO `character_languages` (id, lang_id, value) VALUES (%u, %u, %u)", character_id, i, pp->languages[i]);
						first_entry = 1;
					}
					rquery = rquery + StringFormat(", (%u, %u, %u)", character_id, i, pp->languages[i]);
				}
			}
			if (rquery != ""){ results = QueryDatabase(rquery); ThrowDBError(results.ErrorMessage(), "Character Language Convert", rquery);  } 
			/* Run Skill Convert */
			first_entry = 0; rquery = "";
			for (i = 0; i < MAX_PP_SKILL; i++){
				if (pp->skills[i] > 0){
					if (first_entry != 1){
						rquery = StringFormat("REPLACE INTO `character_skills` (id, skill_id, value) VALUES (%u, %u, %u)", character_id, i, pp->skills[i]);
						first_entry = 1;
					}
					rquery = rquery + StringFormat(", (%u, %u, %u)", character_id, i, pp->skills[i]);
				}
			}
			if (rquery != ""){ results = QueryDatabase(rquery); ThrowDBError(results.ErrorMessage(), "Character Skills Convert Convert", rquery);  } 
			/* Run Spell Convert */
			first_entry = 0; rquery = "";
			for (i = 0; i < MAX_PP_REF_SPELLBOOK; i++){
				if (pp->spell_book[i] > 0 && pp->spell_book[i] != 4294967295 && pp->spell_book[i] < 40000 && pp->spell_book[i] != 1){
					if (first_entry != 1){
						rquery = StringFormat("REPLACE INTO `character_spells` (id, slot_id, spell_id) VALUES (%u, %u, %u)", character_id, i, pp->spell_book[i]);
						first_entry = 1;
					}
					rquery = rquery + StringFormat(", (%u, %u, %u)", character_id, i, pp->spell_book[i]);
				}
			}
			// std::cout << rquery << "\n";
			if (rquery != ""){ results = QueryDatabase(rquery); ThrowDBError(results.ErrorMessage(), "Character Spell Convert", rquery);  }  
			/* Run Max Memmed Spell Convert */
			first_entry = 0; rquery = "";
			for (i = 0; i < MAX_PP_REF_MEMSPELL; i++){
				if (pp->mem_spells[i] > 0 && pp->mem_spells[i] != 65535 && pp->mem_spells[i] != 4294967295){
					if (first_entry != 1){
						rquery = StringFormat("REPLACE INTO `character_memmed_spells` (id, slot_id, spell_id) VALUES (%u, %u, %u)", character_id, i, pp->mem_spells[i]);
						first_entry = 1;
					}
					rquery = rquery + StringFormat(", (%u, %u, %u)", character_id, i, pp->mem_spells[i]);
				}
			}
			if (rquery != ""){ results = QueryDatabase(rquery); ThrowDBError(results.ErrorMessage(), "Character Memmed Spells Convert", rquery);  }  
			/* Run Discipline Convert */
			first_entry = 0; rquery = "";
			for (i = 0; i < MAX_PP_DISCIPLINES; i++){
				if(pp->disciplines.values[i] > 0 && pp->disciplines.values[i] < 60000){
					if (first_entry != 1){
						rquery = StringFormat("REPLACE INTO `character_disciplines` (id, slot_id, disc_id) VALUES (%u, %u, %u)", character_id, i, pp->disciplines.values[i]);
						first_entry = 1;
					}
					rquery = rquery + StringFormat(", (%u, %u, %u)", character_id, i, pp->disciplines.values[i]);
				}
			}
			if (rquery != ""){ results = QueryDatabase(rquery); ThrowDBError(results.ErrorMessage(), "Character Discipline Convert", rquery);  } 
			/* Run Material Color Convert */
			first_entry = 0; rquery = "";
			for (i = 0; i < _MaterialCount; i++){
				if (pp->item_tint[i].color > 0){
					if (first_entry != 1){
						rquery = StringFormat("REPLACE INTO `character_material` (id, slot, blue, green, red, use_tint, color) VALUES (%u, %u, %u, %u, %u, %u, %u)", character_id, i, pp->item_tint[i].rgb.blue, pp->item_tint[i].rgb.green, pp->item_tint[i].rgb.red, pp->item_tint[i].rgb.use_tint, pp->item_tint[i].color);
						first_entry = 1;
					}
					rquery = rquery + StringFormat(", (%u, %u, %u, %u, %u, %u, %u)", character_id, i, pp->item_tint[i].rgb.blue, pp->item_tint[i].rgb.green, pp->item_tint[i].rgb.red, pp->item_tint[i].rgb.use_tint, pp->item_tint[i].color);
				}
			}
			if (rquery != ""){ results = QueryDatabase(rquery); ThrowDBError(results.ErrorMessage(), "Character Material Convert", rquery);  } 
			/* Run Tribute Convert */
			first_entry = 0; rquery = "";
			for (i = 0; i < EmuConstants::TRIBUTE_SIZE; i++){
				if (pp->tributes[i].tribute > 0){
					if (first_entry != 1){
						rquery = StringFormat("REPLACE INTO `character_tribute` (id, tier, tribute) VALUES (%u, %u, %u)", character_id, pp->tributes[i].tier, pp->tributes[i].tribute);
						first_entry = 1;
					}
					rquery = rquery + StringFormat(", (%u, %u, %u)", character_id, pp->tributes[i].tier, pp->tributes[i].tribute);
				}
			}
			if (rquery != ""){ results = QueryDatabase(rquery); ThrowDBError(results.ErrorMessage(), "Character Tribute Convert", rquery);  }
			/* Run Bandolier Convert */
			first_entry = 0; rquery = "";
			for (i = 0; i <= EmuConstants::BANDOLIERS_COUNT; i++){
				if(strlen(pp->bandoliers[i].name) < 32) {
					for (int si = 0; si < EmuConstants::BANDOLIER_SIZE; si++){
						if (pp->bandoliers[i].items[si].item_id > 0){
							if (first_entry != 1) {
								rquery = StringFormat("REPLACE INTO `character_bandolier` (id, bandolier_id, bandolier_slot, item_id, icon, bandolier_name) VALUES (%i, %u, %i, %u, %u, '%s')", character_id, i, si, pp->bandoliers[i].items[si].item_id, pp->bandoliers[i].items[si].icon, pp->bandoliers[i].name);
								first_entry = 1;
							}
							rquery = rquery + StringFormat(", (%i, %u, %i, %u, %u, '%s')", character_id, i, si, pp->bandoliers[i].items[si].item_id, pp->bandoliers[i].items[si].icon, pp->bandoliers[i].name);
						}
					}
				}
			}
			if (rquery != ""){ results = QueryDatabase(rquery); ThrowDBError(results.ErrorMessage(), "Character Bandolier Convert", rquery);  } 
			/* Run Potion Belt Convert */
			first_entry = 0; rquery = "";
			for (i = 0; i <= EmuConstants::POTION_BELT_SIZE; i++){
				if (pp->potionbelt.items[i].item_id > 0){
					if (first_entry != 1){
						rquery = StringFormat("REPLACE INTO `character_potionbelt` (id, potion_id, item_id, icon) VALUES (%i, %u, %u, %u)", character_id, i, pp->potionbelt.items[i].item_id, pp->potionbelt.items[i].icon);
						first_entry = 1;
					}
					rquery = rquery + StringFormat(", (%i, %u, %u, %u)", character_id, i, pp->potionbelt.items[i].item_id, pp->potionbelt.items[i].icon);

				}
			}
			if (rquery != ""){ results = QueryDatabase(rquery); ThrowDBError(results.ErrorMessage(), "Character Potion Belt Convert", rquery);  } 
			/* Run Leadership AA Convert */
			first_entry = 0; rquery = "";
			for (i = 0; i <= MAX_LEADERSHIP_AA_ARRAY; i++){
				if(pp->leader_abilities.ranks[i] > 0 && pp->leader_abilities.ranks[i] < 6){
					if (first_entry != 1){
						rquery = StringFormat("REPLACE INTO `character_leadership_abilities` (id, slot, rank) VALUES (%i, %u, %u)", character_id, i, pp->leader_abilities.ranks[i]);
						first_entry = 1;
					}
					rquery = rquery + StringFormat(", (%i, %u, %u)", character_id, i, pp->leader_abilities.ranks[i]);
				}
			} 
			if (rquery != ""){ results = QueryDatabase(rquery); ThrowDBError(results.ErrorMessage(), "Character Leadership AA Convert", rquery);  }
		}
	}
	if (runconvert == 1){
		std::string rquery = StringFormat("RENAME TABLE `character_` TO `character_old`"); QueryDatabase(rquery);
		printf("\n\nRenaming `character_` table to `character_old`, this is a LARGE table so when you don't need it anymore, I would suggest deleting it yourself...\n"); 
		printf("\n\nCharacter blob conversion complete, continuing world bootup...\n"); 
	}

	return true;
}

bool Database::LoadVariables() {
	char *query = nullptr;

	auto results = QueryDatabase(query, LoadVariables_MQ(&query));

	if (!results.Success())
	{
		std::cerr << "Error in LoadVariables query '" << query << "' " << results.ErrorMessage() << std::endl;
		safe_delete_array(query);
		return false;
	}

	safe_delete_array(query);
	return LoadVariables_result(std::move(results));
}

uint32 Database::LoadVariables_MQ(char** query)
{
	return MakeAnyLenString(query, "SELECT varname, value, unix_timestamp() FROM variables where unix_timestamp(ts) >= %d", varcache_lastupdate);
}

// always returns true? not sure about this.
bool Database::LoadVariables_result(MySQLRequestResult results) {
	uint32 i = 0;
	LockMutex lock(&Mvarcache);

	if (results.RowCount() == 0)
		return true;

	if (!varcache_array) {
		varcache_max = results.RowCount();
		varcache_array = new VarCache_Struct*[varcache_max];
		for (i=0; i<varcache_max; i++)
			varcache_array[i] = 0;
	}
	else {
		uint32 tmpnewmax = varcache_max + results.RowCount();
		VarCache_Struct** tmp = new VarCache_Struct*[tmpnewmax];
		for (i=0; i<tmpnewmax; i++)
			tmp[i] = 0;
		for (i=0; i<varcache_max; i++)
			tmp[i] = varcache_array[i];
		VarCache_Struct** tmpdel = varcache_array;
		varcache_array = tmp;
		varcache_max = tmpnewmax;
		delete [] tmpdel;
	}

	for (auto row = results.begin(); row != results.end(); ++row)
	{
		varcache_lastupdate = atoi(row[2]);
		for (i=0; i<varcache_max; i++) {
			if (varcache_array[i]) {
				if (strcasecmp(varcache_array[i]->varname, row[0]) == 0) {
					delete varcache_array[i];
					varcache_array[i] = (VarCache_Struct*) new uint8[sizeof(VarCache_Struct) + strlen(row[1]) + 1];
					strn0cpy(varcache_array[i]->varname, row[0], sizeof(varcache_array[i]->varname));
					strcpy(varcache_array[i]->value, row[1]);
					break;
				}
			}
			else {
				varcache_array[i] = (VarCache_Struct*) new uint8[sizeof(VarCache_Struct) + strlen(row[1]) + 1];
				strcpy(varcache_array[i]->varname, row[0]);
				strcpy(varcache_array[i]->value, row[1]);
				break;
			}
		}
	}

	uint32 max_used = 0;
	for (i=0; i<varcache_max; i++) {
		if (varcache_array[i]) {
			if (i > max_used)
				max_used = i;
		}
	}

	varcache_max = max_used + 1;

	return true;
}

// Gets variable from 'variables' table
bool Database::GetVariable(const char* varname, char* varvalue, uint16 varvalue_len) {
	varvalue[0] = '\0';

	LockMutex lock(&Mvarcache);
	if (strlen(varname) <= 1)
		return false;
	for (uint32 i=0; i<varcache_max; i++) {

		if (varcache_array[i]) {
			if (strcasecmp(varcache_array[i]->varname, varname) == 0) {
				snprintf(varvalue, varvalue_len, "%s", varcache_array[i]->value);
				varvalue[varvalue_len-1] = 0;
				return true;
			}
		}
		else
			return false;
	}
	return false;
}

bool Database::SetVariable(const char* varname_in, const char* varvalue_in) {
	
	char *varname,*varvalue;

	varname=(char *)malloc(strlen(varname_in)*2+1);
	varvalue=(char *)malloc(strlen(varvalue_in)*2+1);
	DoEscapeString(varname, varname_in, strlen(varname_in));
	DoEscapeString(varvalue, varvalue_in, strlen(varvalue_in));

	std::string query = StringFormat("Update variables set value='%s' WHERE varname like '%s'", varvalue, varname);
	auto results = QueryDatabase(query);

	if (!results.Success())
	{
		std::cerr << "Error in SetVariable query '" << query << "' " << results.ErrorMessage() << std::endl;
		free(varname);
		free(varvalue);
		return false;
	}

	if (results.RowsAffected() == 1)
	{
		LoadVariables(); // refresh cache
		free(varname);
		free(varvalue);
		return true;
	}

	query = StringFormat("Insert Into variables (varname, value) values ('%s', '%s')", varname, varvalue);
	results = QueryDatabase(query);
	free(varname);
	free(varvalue);

	if (results.RowsAffected() != 1)
		return false;
	
	LoadVariables(); // refresh cache
	return true;
}

uint32 Database::GetMiniLoginAccount(char* ip){

	std::string query = StringFormat("SELECT id FROM account WHERE minilogin_ip='%s'", ip);
	auto results = QueryDatabase(query);

	if (!results.Success())
	{
		std::cerr << "Error in GetMiniLoginAccount query '" << query << "' " << results.ErrorMessage() << std::endl;
		return 0;
	}

	auto row = results.begin();

	return atoi(row[0]);
}

// Get zone starting points from DB
bool Database::GetSafePoints(const char* short_name, uint32 version, float* safe_x, float* safe_y, float* safe_z, int16* minstatus, uint8* minlevel, char *flag_needed) {
	
	std::string query = StringFormat("SELECT safe_x, safe_y, safe_z, min_status, min_level, flag_needed FROM zone "
		" WHERE short_name='%s' AND (version=%i OR version=0) ORDER BY version DESC", short_name, version);
	auto results = QueryDatabase(query);

	if (!results.Success())
	{
		std::cerr << "Error in GetSafePoint query '" << query << "' " << results.ErrorMessage() << std::endl;
		std::cerr << "If it errors, run the following querys:\n";
		std::cerr << "ALTER TABLE `zone` CHANGE `minium_level` `min_level` TINYINT(3)  UNSIGNED DEFAULT \"0\" NOT NULL;\n";
		std::cerr << "ALTER TABLE `zone` CHANGE `minium_status` `min_status` TINYINT(3)  UNSIGNED DEFAULT \"0\" NOT NULL;\n";
		std::cerr << "ALTER TABLE `zone` ADD flag_needed VARCHAR(128) NOT NULL DEFAULT '';\n";
		return false;
	}

	if (results.RowCount() == 0)
		return false;

	auto row = results.begin();

	if (safe_x != nullptr)
		*safe_x = atof(row[0]);
	if (safe_y != nullptr)
		*safe_y = atof(row[1]);
	if (safe_z != nullptr)
		*safe_z = atof(row[2]);
	if (minstatus != nullptr)
		*minstatus = atoi(row[3]);
	if (minlevel != nullptr)
		*minlevel = atoi(row[4]);
	if (flag_needed != nullptr)
		strcpy(flag_needed, row[5]);

	return true;
}

bool Database::GetZoneLongName(const char* short_name, char** long_name, char* file_name, float* safe_x, float* safe_y, float* safe_z, uint32* graveyard_id, uint32* maxclients) {
	
	std::string query = StringFormat("SELECT long_name, file_name, safe_x, safe_y, safe_z, graveyard_id, maxclients FROM zone WHERE short_name='%s' AND version=0", short_name);
	auto results = QueryDatabase(query);

	if (!results.Success()) {
		std::cerr << "Error in GetZoneLongName query '" << query << "' " << results.ErrorMessage() << std::endl;
		return false;
	}

	if (results.RowCount() == 0)
		return false;

	auto row = results.begin();

	if (long_name != nullptr)
		*long_name = strcpy(new char[strlen(row[0])+1], row[0]);

	if (file_name != nullptr) {
		if (row[1] == nullptr)
			strcpy(file_name, short_name);
		else
			strcpy(file_name, row[1]);
	}

	if (safe_x != nullptr)
		*safe_x = atof(row[2]);
	if (safe_y != nullptr)
		*safe_y = atof(row[3]);
	if (safe_z != nullptr)
		*safe_z = atof(row[4]);
	if (graveyard_id != nullptr)
		*graveyard_id = atoi(row[5]);
	if (maxclients != nullptr)
		*maxclients = atoi(row[6]);

	return true;
}

uint32 Database::GetZoneGraveyardID(uint32 zone_id, uint32 version) {

	std::string query = StringFormat("SELECT graveyard_id FROM zone WHERE zoneidnumber='%u' AND (version=%i OR version=0) ORDER BY version DESC", zone_id, version);
	auto results = QueryDatabase(query);

	if (!results.Success())
	{
		std::cerr << "Error in GetZoneGraveyardID query '" << query << "' " << results.ErrorMessage() << std::endl;
		return 0;
	}

	if (results.RowCount() == 0)
		return 0;

	auto row = results.begin();
	return atoi(row[0]);
}

bool Database::GetZoneGraveyard(const uint32 graveyard_id, uint32* graveyard_zoneid, float* graveyard_x, float* graveyard_y, float* graveyard_z, float* graveyard_heading) {
	
	std::string query = StringFormat("SELECT zone_id, x, y, z, heading FROM graveyard WHERE id=%i", graveyard_id);
	auto results = QueryDatabase(query);

	if (!results.Success()){
		std::cerr << "Error in GetZoneGraveyard query '" << query << "' " << results.ErrorMessage() << std::endl;
		return false;
	}

	if (results.RowCount() != 1)
		return false;

	auto row = results.begin();

	if(graveyard_zoneid != nullptr)
		*graveyard_zoneid = atoi(row[0]);
	if(graveyard_x != nullptr)
		*graveyard_x = atof(row[1]);
	if(graveyard_y != nullptr)
		*graveyard_y = atof(row[2]);
	if(graveyard_z != nullptr)
		*graveyard_z = atof(row[3]);
	if(graveyard_heading != nullptr)
		*graveyard_heading = atof(row[4]);

	return true;
}

bool Database::LoadZoneNames() {
	std::string query("SELECT zoneidnumber, short_name FROM zone");

	auto results = QueryDatabase(query);

	if (!results.Success())
	{
		std::cerr << "Error in LoadZoneNames query '" << query << "' " << results.ErrorMessage() << std::endl;
		return false;
	}

	for (auto row= results.begin();row != results.end();++row)
	{
		uint32 zoneid = atoi(row[0]);
		std::string zonename = row[1];
		zonename_array.insert(std::pair<uint32,std::string>(zoneid,zonename));
	}

	return true;
}

uint32 Database::GetZoneID(const char* zonename) {

	if (zonename == nullptr)
		return 0;

	for (auto iter = zonename_array.begin(); iter != zonename_array.end(); ++iter)
		if (strcasecmp(iter->second.c_str(), zonename) == 0)
			return iter->first;

	return 0;
}

const char* Database::GetZoneName(uint32 zoneID, bool ErrorUnknown) {
	auto iter = zonename_array.find(zoneID);

	if (iter != zonename_array.end())
		return iter->second.c_str();

	if (ErrorUnknown)
		return "UNKNOWN";

	return 0;
}

uint8 Database::GetPEQZone(uint32 zoneID, uint32 version){
	
	std::string query = StringFormat("SELECT peqzone from zone where zoneidnumber='%i' AND (version=%i OR version=0) ORDER BY version DESC", zoneID, version);
	auto results = QueryDatabase(query);

	if (!results.Success())
	{
		std::cerr << "Error in GetPEQZone query '" << query << "' " << results.ErrorMessage() << std::endl;
		return 0;
	}

	if (results.RowCount() == 0)
		return 0;

	auto row = results.begin();

	return atoi(row[0]);
}

bool Database::CheckNameFilter(const char* name, bool surname)
{
	std::string str_name = name;

	if(surname)
	{
		// the minimum 4 is enforced by the client too
		if(!name || strlen(name) < 3)
		{
			return false;
		}
	}
	else
	{
		// the minimum 4 is enforced by the client too
		if(!name || strlen(name) < 4 || strlen(name) > 15)
		{
			return false;
		}
	}

	for (size_t i = 0; i < str_name.size(); i++)
	{
		if(!isalpha(str_name[i]))
		{
			return false;
		}
	}

	for(size_t x = 0; x < str_name.size(); ++x)
	{
		str_name[x] = tolower(str_name[x]);
	}

	char c = '\0';
	uint8 num_c = 0;
	for(size_t x = 0; x < str_name.size(); ++x)
	{
		if(str_name[x] == c)
		{
			num_c++;
		}
		else
		{
			num_c = 1;
			c = str_name[x];
		}
		if(num_c > 2)
		{
			return false;
		}
	}

	
	std::string query("SELECT name FROM name_filter");
	auto results = QueryDatabase(query);

	if (!results.Success())
	{
		std::cerr << "Error in CheckNameFilter query '" << query << "' " << results.ErrorMessage() << std::endl;
		// false through to true? shouldn't it be falls through to false?
		return true;
	}

	for (auto row = results.begin();row != results.end();++row)
	{
		std::string current_row = row[0];

		for(size_t x = 0; x < current_row.size(); ++x)
			current_row[x] = tolower(current_row[x]);

		if(str_name.find(current_row) != std::string::npos)
			return false;
	}

	return true;
}

bool Database::AddToNameFilter(const char* name) {
	
	std::string query = StringFormat("INSERT INTO name_filter (name) values ('%s')", name);
	auto results = QueryDatabase(query);

	if (!results.Success())
	{
		std::cerr << "Error in AddToNameFilter query '" << query << "' " << results.ErrorMessage() << std::endl;
		return false;
	}

	if (results.RowsAffected() == 0)
		return false;

	return true;
}

uint32 Database::GetAccountIDFromLSID(uint32 iLSID, char* oAccountName, int16* oStatus) {
	uint32 account_id = 0;
	std::string query = StringFormat("SELECT id, name, status FROM account WHERE lsaccount_id=%i", iLSID);
	auto results = QueryDatabase(query);

	if (!results.Success())
	{
		std::cerr << "Error in GetAccountIDFromLSID query '" << query << "' " << results.ErrorMessage() << std::endl;
		return 0;
	}

	if (results.RowCount() != 1)
		return 0;

	for (auto row = results.begin(); row != results.end(); ++row) {
		account_id = atoi(row[0]);

		if (oAccountName)
			strcpy(oAccountName, row[1]);
		if (oStatus)
			*oStatus = atoi(row[2]);
	}

	return account_id;
}

void Database::GetAccountFromID(uint32 id, char* oAccountName, int16* oStatus) {
	
	std::string query = StringFormat("SELECT name, status FROM account WHERE id=%i", id);
	auto results = QueryDatabase(query);

	if (!results.Success())
	{
		std::cerr << "Error in GetAccountFromID query '" << query << "' " << results.ErrorMessage() << std::endl;
		return;
	}

	if (results.RowCount() != 1)
		return;

	auto row = results.begin();

	if (oAccountName)
		strcpy(oAccountName, row[0]);
	if (oStatus)
		*oStatus = atoi(row[1]);
}

void Database::ClearMerchantTemp(){

	std::string query("delete from merchantlist_temp");
	auto results = QueryDatabase(query);

	if (!results.Success())
		std::cerr << "Error in ClearMerchantTemp query '" << query << "' " << results.ErrorMessage() << std::endl;
}

bool Database::UpdateName(const char* oldname, const char* newname) { 
	std::cout << "Renaming " << oldname << " to " << newname << "..." << std::endl; 
	std::string query = StringFormat("UPDATE `character_data` SET `name` = '%s' WHERE `name` = '%s';", newname, oldname);
	auto results = QueryDatabase(query);

	if (!results.Success())
		return false;

	if (results.RowsAffected() == 0)
		return false;

	return true;
}

// If the name is used or an error occurs, it returns false, otherwise it returns true
bool Database::CheckUsedName(const char* name) {
	std::string query = StringFormat("SELECT `id` FROM `character_data` WHERE `name` = '%s'", name);
	auto results = QueryDatabase(query); 
	if (!results.Success()) {
		std::cerr << "Error in CheckUsedName query '" << query << "' " << results.ErrorMessage() << std::endl;
		return false;
	}

	if (results.RowCount() > 0)
		return false;

	return true;
}

uint8 Database::GetServerType() {
	std::string query("SELECT `value` FROM `variables` WHERE `varname` = 'ServerType' LIMIT 1");
	auto results = QueryDatabase(query); 
	if (!results.Success()) {
		std::cerr << "Error in GetServerType query '" << query << "' " << results.ErrorMessage() << std::endl;
		return 0;
	}

	if (results.RowCount() != 1)
		return 0;

	auto row = results.begin();
	return atoi(row[0]);
}

bool Database::MoveCharacterToZone(const char* charname, const char* zonename, uint32 zoneid) {
	if(zonename == nullptr || strlen(zonename) == 0)
		return false;

	std::string query = StringFormat("UPDATE `character_data` SET `zoneid` = %i, `x` = -1, `y` = -1, `z` = -1 WHERE `name` = '%s'", zoneid, charname);
	auto results = QueryDatabase(query);

	if (!results.Success()) {
		std::cerr << "Error in MoveCharacterToZone(name) query '" << query << "' " << results.ErrorMessage() << std::endl;
		return false;
	}

	if (results.RowsAffected() == 0)
		return false;

	return true;
}

bool Database::MoveCharacterToZone(const char* charname, const char* zonename) {
	return MoveCharacterToZone(charname, zonename, GetZoneID(zonename));
}

bool Database::MoveCharacterToZone(uint32 iCharID, const char* iZonename) { 
	std::string query = StringFormat("UPDATE `character_data` SET `zoneid` = %i, `x` = -1, `y` = -1, `z` = -1 WHERE `id` = %i", iZonename, GetZoneID(iZonename), iCharID);
	auto results = QueryDatabase(query);

	if (!results.Success()) {
		std::cerr << "Error in MoveCharacterToZone(id) query '" << query << "' " << results.ErrorMessage() << std::endl;
		return false;
	}

	return results.RowsAffected() != 0;
}

bool Database::SetHackerFlag(const char* accountname, const char* charactername, const char* hacked) { 
	std::string query = StringFormat("INSERT INTO `hackers` (account, name, hacked) values('%s','%s','%s')", accountname, charactername, hacked);
	auto results = QueryDatabase(query);

	if (!results.Success()) {
		std::cerr << "Error in SetHackerFlag query '" << query << "' " << results.ErrorMessage() << std::endl;
		return false;
	}

	return results.RowsAffected() != 0;
}

bool Database::SetMQDetectionFlag(const char* accountname, const char* charactername, const char* hacked, const char* zone) { 
	//Utilize the "hacker" table, but also give zone information.
	std::string query = StringFormat("INSERT INTO hackers(account,name,hacked,zone) values('%s','%s','%s','%s')", accountname, charactername, hacked, zone);
	auto results = QueryDatabase(query);

	if (!results.Success())
	{
		std::cerr << "Error in SetMQDetectionFlag query '" << query << "' " << results.ErrorMessage() << std::endl;
		return false;
	}

	return results.RowsAffected() != 0;
}

uint8 Database::GetRaceSkill(uint8 skillid, uint8 in_race)
{
	uint16 race_cap = 0;
	
	//Check for a racial cap!
	std::string query = StringFormat("SELECT skillcap from race_skillcaps where skill = %i && race = %i", skillid, in_race);
	auto results = QueryDatabase(query);

	if (!results.Success())
		return 0;

	if (results.RowCount() == 0)
		return 0;

	auto row = results.begin();
	return atoi(row[0]);
}

uint8 Database::GetSkillCap(uint8 skillid, uint8 in_race, uint8 in_class, uint16 in_level)
{
	uint8 skill_level = 0, skill_formula = 0;
	uint16 base_cap = 0, skill_cap = 0, skill_cap2 = 0, skill_cap3 = 0;
	

	//Fetch the data from DB.
	std::string query = StringFormat("SELECT level, formula, pre50cap, post50cap, post60cap from skillcaps where skill = %i && class = %i", skillid, in_class);
	auto results = QueryDatabase(query);

	if (results.Success() && results.RowsAffected() != 0)
	{
		auto row = results.begin();
		skill_level = atoi(row[0]);
		skill_formula = atoi(row[1]);
		skill_cap = atoi(row[2]);
		if (atoi(row[3]) > skill_cap)
			skill_cap2 = (atoi(row[3])-skill_cap)/10; //Split the post-50 skill cap into difference between pre-50 cap and post-50 cap / 10 to determine amount of points per level.
		skill_cap3 = atoi(row[4]);
	}

	int race_skill = GetRaceSkill(skillid,in_race);

	if (race_skill > 0 && (race_skill > skill_cap || skill_cap == 0 || in_level < skill_level))
		return race_skill;

	if (skill_cap == 0) //Can't train this skill at all.
		return 255; //Untrainable

	if (in_level < skill_level)
		return 254; //Untrained

	//Determine pre-51 level-based cap
	if (skill_formula > 0)
		base_cap = in_level*skill_formula+skill_formula;
	if (base_cap > skill_cap || skill_formula == 0)
		base_cap = skill_cap;

	//If post 50, add post 50 cap to base cap.
	if (in_level > 50 && skill_cap2 > 0)
		base_cap += skill_cap2*(in_level-50);

	//No cap should ever go above its post50cap
	if (skill_cap3 > 0 && base_cap > skill_cap3)
		base_cap = skill_cap3;

	//Base cap is now the max value at the person's level, return it!
	return base_cap;
}

uint32 Database::GetCharacterInfo(const char* iName, uint32* oAccID, uint32* oZoneID, uint32* oInstanceID, float* oX, float* oY, float* oZ) { 
	std::string query = StringFormat("SELECT `id`, `account_id`, `zone_id`, `zone_instance`, `x`, `y`, `z` FROM `character_data` WHERE `name` = '%s'", iName);
	auto results = QueryDatabase(query);

	if (!results.Success()) {
		std::cerr << "Error in GetCharacterInfo query '" << query << "' " << results.ErrorMessage() << std::endl;
		return 0;
	}

	if (results.RowCount() != 1)
		return 0;

	auto row = results.begin();
	uint32 charid = atoi(row[0]);
	if (oAccID){ *oAccID = atoi(row[1]); }
	if (oZoneID){ *oZoneID = atoi(row[2]); }
	if (oInstanceID){ *oInstanceID = atoi(row[3]); }
	if (oX){ *oX = atof(row[4]); }
	if (oY){ *oY = atof(row[5]); }
	if (oZ){ *oZ = atof(row[6]); }

	return charid;
}

bool Database::UpdateLiveChar(char* charname,uint32 lsaccount_id) {

	std::string query = StringFormat("UPDATE account SET charname='%s' WHERE id=%i;",charname, lsaccount_id);
	auto results = QueryDatabase(query);

	if (!results.Success())
	{
		std::cerr << "Error in UpdateLiveChar query '" << query << "' " << results.ErrorMessage() << std::endl;
		return false;
	}

	return true;
}

bool Database::GetLiveChar(uint32 account_id, char* cname) {

	std::string query = StringFormat("SELECT charname FROM account WHERE id=%i", account_id);
	auto results = QueryDatabase(query);

	if (!results.Success())
	{
		std::cerr << "Error in GetLiveChar query '" << query << "' " << results.ErrorMessage() << std::endl;
		return false;
	}

	if (results.RowCount() != 1)
		return false;

	auto row = results.begin();
	strcpy(cname,row[0]);

	return true;
}

void Database::SetLFP(uint32 CharID, bool LFP) { 
	std::string query = StringFormat("UPDATE `character_data` SET `lfp` = %i WHERE `id` = %i",LFP, CharID);
	auto results = QueryDatabase(query); 
	if (!results.Success())
		LogFile->write(EQEMuLog::Error, "Error updating LFP for character %i : %s", CharID, results.ErrorMessage().c_str());
}

void Database::SetLoginFlags(uint32 CharID, bool LFP, bool LFG, uint8 firstlogon) { 
	std::string query = StringFormat("update `character_data` SET `lfp` = %i, `lfg` = %i, `firstlogon` = %i WHERE `id` = %i",LFP, LFG, firstlogon, CharID);
	auto results = QueryDatabase(query); 
	if (!results.Success())
		LogFile->write(EQEMuLog::Error, "Error updating LFP for character %i : %s", CharID, results.ErrorMessage().c_str());
}

void Database::SetLFG(uint32 CharID, bool LFG) { 
	std::string query = StringFormat("update `character_data` SET `lfg` = %i WHERE `id` = %i",LFG, CharID);
	auto results = QueryDatabase(query); 
	if (!results.Success())
		LogFile->write(EQEMuLog::Error, "Error updating LFP for character %i : %s", CharID, results.ErrorMessage().c_str());
}

void Database::SetFirstLogon(uint32 CharID, uint8 firstlogon) { 
	std::string query = StringFormat( "UPDATE `character_data` SET `firstlogon` = %i WHERE `id` = %i",firstlogon, CharID);
	auto results = QueryDatabase(query); 
	if (!results.Success())
		LogFile->write(EQEMuLog::Error, "Error updating firstlogon for character %i : %s", CharID, results.ErrorMessage().c_str());
}

void Database::AddReport(std::string who, std::string against, std::string lines) { 
	char *escape_str = new char[lines.size()*2+1];
	DoEscapeString(escape_str, lines.c_str(), lines.size());

	std::string query = StringFormat("INSERT INTO reports (name, reported, reported_text) VALUES('%s', '%s', '%s')", who.c_str(), against.c_str(), escape_str);
	auto results = QueryDatabase(query);
	safe_delete_array(escape_str);

	if (!results.Success())
		LogFile->write(EQEMuLog::Error, "Error adding a report for %s: %s", who.c_str(), results.ErrorMessage().c_str());
}

void Database::SetGroupID(const char* name, uint32 id, uint32 charid, uint32 ismerc) {
	std::string query;
	if (id == 0) {
		// removing from group
		query = StringFormat("delete from group_id where charid=%i and name='%s' and ismerc=%i",charid, name, ismerc);
		auto results = QueryDatabase(query);

		if (!results.Success())
			LogFile->write(EQEMuLog::Error, "Error deleting character from group id: %s", results.ErrorMessage().c_str());

		return;
	}

	/* Add to the Group */
	query = StringFormat("REPLACE INTO  `group_id` SET `charid` = %i, `groupid` = %i, `name` = '%s', `ismerc` = '%i'", charid, id, name, ismerc);
	auto results = QueryDatabase(query);

	if (!results.Success())
		LogFile->write(EQEMuLog::Error, "Error adding character to group id: %s", results.ErrorMessage().c_str());
}

void Database::ClearAllGroups(void)
{
	std::string query("delete from group_id");
	auto results = QueryDatabase(query);

	if (!results.Success())
		std::cout << "Unable to clear groups: " << results.ErrorMessage() << std::endl;

	return;
}

void Database::ClearGroup(uint32 gid) {
	ClearGroupLeader(gid);
	
	if(gid == 0)
	{
		//clear all groups
		ClearAllGroups();
		return;
	}

	//clear a specific group
	std::string query = StringFormat("delete from group_id where groupid = %lu", (unsigned long)gid);
	auto results = QueryDatabase(query);

	if (!results.Success())
		std::cout << "Unable to clear groups: " << results.ErrorMessage() << std::endl;
}

uint32 Database::GetGroupID(const char* name){

	std::string query = StringFormat("SELECT groupid from group_id where name='%s'", name);
	auto results = QueryDatabase(query);

	if (!results.Success())
	{
		LogFile->write(EQEMuLog::Error, "Error getting group id: %s", results.ErrorMessage().c_str());
		return 0;
	}

	if (results.RowCount() == 0)
	{
		LogFile->write(EQEMuLog::Debug, "Character not in a group: %s", name);
		return 0;
	}

	auto row = results.begin();

	return atoi(row[0]);
}

/* Is this really getting used properly... A half implementation ? Akkadius */
char* Database::GetGroupLeaderForLogin(const char* name, char* leaderbuf){ 
	leaderbuf = "";
	std::string query = StringFormat("SELECT `groupid` FROM `group_id` WHERE `name = '%s'", name);
	auto results = QueryDatabase(query);
	auto row = results.begin(); uint32 group_id = 0;
	for (auto row = results.begin(); row != results.end(); ++row) {
		if (row[0]){ group_id = atoi(row[0]); }
	}

	if (group_id > 0){
		query = StringFormat("SELECT `leadername` FROM `group_leader` WHERE `gid` = '%u' AND `groupid` = %u LIMIT 1", group_id);
		results = QueryDatabase(query);
		for (auto row = results.begin(); row != results.end(); ++row) {
			if (row[0]){ strcpy(leaderbuf, row[0]); }
		}
	}

	return leaderbuf;
}

void Database::SetGroupLeaderName(uint32 gid, const char* name) { 
	std::string query = StringFormat("REPLACE INTO `group_leaders` SET `gid` = %lu, `leadername` = '%s'",(unsigned long)gid,name);
	auto results = QueryDatabase(query);

	if (!results.Success())
		std::cout << "Unable to set group leader: " << results.ErrorMessage() << std::endl;
}

char *Database::GetGroupLeadershipInfo(uint32 gid, char* leaderbuf, char* maintank, char* assist, char* puller, char *marknpc, GroupLeadershipAA_Struct* GLAA){ 
	std::string query = StringFormat("SELECT `leadername`, `maintank`, `assist`, `puller`, `marknpc`, `leadershipaa` FROM `group_leaders` WHERE `gid` = %lu",(unsigned long)gid);
	auto results = QueryDatabase(query);

	if (!results.Success() || results.RowCount() == 0) {
		if(leaderbuf)
			strcpy(leaderbuf, "UNKNOWN");

		if(maintank)
			maintank[0] = '\0';

		if(assist)
			assist[0] = '\0';

		if(puller)
			puller[0] = '\0';

		if(marknpc)
			marknpc[0] = '\0';

		return leaderbuf;
	}

	auto row = results.begin();

	if(leaderbuf)
		strcpy(leaderbuf, row[0]);

	if(maintank)
		strcpy(maintank, row[1]);

	if(assist)
		strcpy(assist, row[2]);

	if(puller)
		strcpy(puller, row[3]);

	if(marknpc)
		strcpy(marknpc, row[4]);

	if(GLAA && results.LengthOfColumn(5) == sizeof(GroupLeadershipAA_Struct))
		memcpy(GLAA, row[5], sizeof(GroupLeadershipAA_Struct));

	return leaderbuf;
}

// Clearing all group leaders
void Database::ClearAllGroupLeaders(void) {
	std::string query("DELETE from group_leaders");
	auto results = QueryDatabase(query);

	if (!results.Success())
		std::cout << "Unable to clear group leaders: " << results.ErrorMessage() << std::endl;

	return;
}

void Database::ClearGroupLeader(uint32 gid) {
	
	if(gid == 0)
	{
		ClearAllGroupLeaders();
		return;
	}

	std::string query = StringFormat("DELETE from group_leaders where gid = %lu", (unsigned long)gid);
	auto results = QueryDatabase(query);

	if (!results.Success())
		std::cout << "Unable to clear group leader: " << results.ErrorMessage() << std::endl;
}

uint8 Database::GetAgreementFlag(uint32 acctid) {

	std::string query = StringFormat("SELECT rulesflag FROM account WHERE id=%i",acctid);
	auto results = QueryDatabase(query);

	if (!results.Success())
		return 0;

	if (results.RowCount() != 1)
		return 0;

	auto row = results.begin();

	return atoi(row[0]);
}

void Database::SetAgreementFlag(uint32 acctid) {
	std::string query = StringFormat("UPDATE account SET rulesflag=1 where id=%i", acctid);
	QueryDatabase(query);
}

void Database::ClearRaid(uint32 rid) {
	if(rid == 0)
	{
		//clear all raids
		ClearAllRaids();
		return;
	}

	//clear a specific group
	std::string query = StringFormat("delete from raid_members where raidid = %lu", (unsigned long)rid);
	auto results = QueryDatabase(query);

	if (!results.Success())
		std::cout << "Unable to clear raids: " << results.ErrorMessage() << std::endl;
}

void Database::ClearAllRaids(void) {

	std::string query("delete from raid_members");
	auto results = QueryDatabase(query);

	if (!results.Success())
		std::cout << "Unable to clear raids: " << results.ErrorMessage() << std::endl;
}

void Database::ClearAllRaidDetails(void)
{

	std::string query("delete from raid_details");
	auto results = QueryDatabase(query);

	if (!results.Success())
		std::cout << "Unable to clear raid details: " << results.ErrorMessage() << std::endl;
}

void Database::ClearRaidDetails(uint32 rid) {
	
	if(rid == 0)
	{
		//clear all raids
		ClearAllRaidDetails();
		return;
	}

	//clear a specific group
	std::string query = StringFormat("delete from raid_details where raidid = %lu", (unsigned long)rid);
	auto results = QueryDatabase(query);

	if (!results.Success())
		std::cout << "Unable to clear raid details: " << results.ErrorMessage() << std::endl;
}

// returns 0 on error or no raid for that character, or
// the raid id that the character is a member of.
uint32 Database::GetRaidID(const char* name){

	std::string query = StringFormat("SELECT raidid from raid_members where name='%s'", name);
	auto results = QueryDatabase(query);

	if (!results.Success())
	{
		std::cout << "Unable to get raid id: " << results.ErrorMessage() << std::endl;
		return 0;
	}

	auto row = results.begin();

	if (row == results.end())
	{
		std::cout << "Unable to get raid id, char not found!" << std::endl;
		return 0;
	}

	if (row[0]) // would it ever be possible to have a null here?
		return atoi(row[0]);

	return 0;
}

const char* Database::GetRaidLeaderName(uint32 rid)
{
	// Would be a good idea to fix this to be a passed in variable and
	// make the caller responsible. static local variables like this are
	// not guaranteed to be thread safe (nor is the internal guard
	// variable). C++0x standard states this should be thread safe
	// but may not be fully supported in some compilers.
	static char name[128];
	
	std::string query = StringFormat("SELECT name FROM raid_members WHERE raidid=%u AND israidleader=1",rid);
	auto results = QueryDatabase(query);

	if (!results.Success())
	{
		std::cout << "Unable to get raid id: " << results.ErrorMessage() << std::endl;
		return "UNKNOWN";
	}

	auto row = results.begin();

	if (row == results.end())
	{
		std::cout << "Unable to get raid id, char not found!" << std::endl;
		return "UNKNOWN";
	}

	memset(name, 0, sizeof(name));
	strcpy(name, row[0]);

	return name;
}

bool Database::VerifyInstanceAlive(uint16 instance_id, uint32 char_id)
{
	//we are not saved to this instance so set our instance to 0
	if(!GlobalInstance(instance_id) && !CharacterInInstanceGroup(instance_id, char_id))
		return false;

	if(CheckInstanceExpired(instance_id))
	{
		DeleteInstance(instance_id);
		return false;
	}

	return true;
}

bool Database::VerifyZoneInstance(uint32 zone_id, uint16 instance_id)
{

	std::string query = StringFormat("SELECT id FROM instance_list where id=%u AND zone=%u",instance_id, zone_id);
	auto results = QueryDatabase(query);

	if (!results.Success())
		return false;

	if (results.RowCount() == 0)
		return false;

	return true;
}

bool Database::CharacterInInstanceGroup(uint16 instance_id, uint32 char_id)
{

	std::string query = StringFormat("SELECT charid FROM instance_list_player where id=%u AND charid=%u",instance_id, char_id);
	auto results = QueryDatabase(query);

	if (!results.Success())
		return false;

	if (results.RowCount() != 1)
		return false;

	return true;
}

void Database::DeleteInstance(uint16 instance_id)
{

	std::string query = StringFormat("DELETE FROM instance_list WHERE id=%u", instance_id);
	QueryDatabase(query);

	query = StringFormat("DELETE FROM instance_list_player WHERE id=%u", instance_id);
	QueryDatabase(query);

	query = StringFormat("DELETE FROM respawn_times WHERE instance_id=%u", instance_id);
	QueryDatabase(query);

	query = StringFormat("DELETE FROM spawn_condition_values WHERE instance_id=%u", instance_id);
	QueryDatabase(query);

	BuryCorpsesInInstance(instance_id);
}

bool Database::CheckInstanceExpired(uint16 instance_id)
{
	
	int32 start_time = 0;
	int32 duration = 0;
	uint32 never_expires = 0;

	std::string query = StringFormat("SELECT start_time, duration, never_expires FROM instance_list WHERE id=%u", instance_id);
	auto results = QueryDatabase(query);

	if (!results.Success())
		return true;

	if (results.RowCount() == 0)
		return true;

	auto row = results.begin();

	start_time = atoi(row[0]);
	duration = atoi(row[1]);
	never_expires = atoi(row[2]);

	if(never_expires == 1)
		return false;

	timeval tv;
	gettimeofday(&tv, nullptr);

	if((start_time + duration) <= tv.tv_sec)
		return true;

	return false;
}

uint32 Database::ZoneIDFromInstanceID(uint16 instance_id)
{

	std::string query = StringFormat("SELECT zone FROM instance_list where id=%u", instance_id);
	auto results = QueryDatabase(query);

	if (!results.Success())
		return 0;

	if (results.RowCount() == 0)
		return 0;

	auto row = results.begin();

	return atoi(row[0]);
}

uint32 Database::VersionFromInstanceID(uint16 instance_id)
{

	std::string query = StringFormat("SELECT version FROM instance_list where id=%u", instance_id);
	auto results = QueryDatabase(query);

	if (!results.Success())
		return 0;

	if (results.RowCount() == 0)
		return 0;

	auto row = results.begin();

	return atoi(row[0]);
}

uint32 Database::GetTimeRemainingInstance(uint16 instance_id, bool &is_perma)
{
	uint32 start_time = 0;
	uint32 duration = 0;
	uint32 never_expires = 0;

	std::string query = StringFormat("SELECT start_time, duration, never_expires FROM instance_list WHERE id=%u", instance_id);
	auto results = QueryDatabase(query);

	if (!results.Success())
	{
		is_perma = false;
		return 0;
	}

	if (results.RowCount() == 0)
	{
		is_perma = false;
		return 0;
	}

	auto row = results.begin();

	start_time = atoi(row[0]);
	duration = atoi(row[1]);
	never_expires = atoi(row[2]);

	if(never_expires == 1)
	{
		is_perma = true;
		return 0;
	}

	is_perma = false;

	timeval tv;
	gettimeofday(&tv, nullptr);
	return ((start_time + duration) - tv.tv_sec);
}

bool Database::GetUnusedInstanceID(uint16 &instance_id)
{
	uint32 count = RuleI(Zone, ReservedInstances);
	uint32 max = 65535;

	std::string query = StringFormat("SELECT IFNULL(MAX(id),%u)+1 FROM instance_list  WHERE id > %u", count, count);
	auto results = QueryDatabase(query);

	if (!results.Success())
	{
		instance_id = 0;
		return false;
	}

	if (results.RowCount() == 0)
	{
		instance_id = 0;
		return false;
	}

	auto row = results.begin();

	if (atoi(row[0]) <= max)
	{
		instance_id = atoi(row[0]);
		return true;
	}

	query = StringFormat("SELECT id FROM instance_list where id > %u ORDER BY id", count);
	results = QueryDatabase(query);

	if (!results.Success())
	{
		instance_id = 0;
		return false;
	}

	if (results.RowCount() == 0)
	{
		instance_id = 0;
		return false;
	}

	count++;
	for (auto row = results.begin();row != results.end();++row)
	{
		if(count < atoi(row[0]))
		{
			instance_id = count;
			return true;
		}

		if(count > max)
		{
			instance_id = 0;
			return false;
		}

		count++;
	}

	instance_id = count;
	return true;
}

//perhaps purge any expireds too
bool Database::CreateInstance(uint16 instance_id, uint32 zone_id, uint32 version, uint32 duration)
{

	std::string query = StringFormat("INSERT INTO instance_list (id, zone, version, start_time, duration)"
		" values(%lu, %lu, %lu, UNIX_TIMESTAMP(), %lu)", 
		(unsigned long)instance_id, (unsigned long)zone_id, (unsigned long)version, (unsigned long)duration);
	auto results = QueryDatabase(query);

	return results.Success();
}

void Database::PurgeExpiredInstances()
{

	std::string query("SELECT id FROM instance_list where (start_time+duration) <= UNIX_TIMESTAMP() and never_expires = 0");
	auto results = QueryDatabase(query);

	if (!results.Success())
		return;

	if (results.RowCount() == 0)
		return;

	for (auto row = results.begin();row != results.end();++row)
		DeleteInstance(atoi(row[0]));
}

bool Database::AddClientToInstance(uint16 instance_id, uint32 char_id)
{
	std::string query = StringFormat("INSERT INTO instance_list_player(id, charid) values(%lu, %lu)", 
		(unsigned long)instance_id, (unsigned long)char_id);
	auto results = QueryDatabase(query);

	return results.Success();
}

bool Database::RemoveClientFromInstance(uint16 instance_id, uint32 char_id)
{
	
	std::string query = StringFormat("DELETE FROM instance_list_player WHERE id=%lu AND charid=%lu",
		(unsigned long)instance_id, (unsigned long)char_id);
	auto results = QueryDatabase(query);

	return results.Success();
}

bool Database::RemoveClientsFromInstance(uint16 instance_id)
{
	std::string query = StringFormat("DELETE FROM instance_list_player WHERE id=%lu", (unsigned long)instance_id);
	auto results = QueryDatabase(query);

	return results.Success();
}

bool Database::CheckInstanceExists(uint16 instance_id)
{

	std::string query = StringFormat("SELECT * FROM instance_list where id=%u", instance_id);
	auto results = QueryDatabase(query);

	if (!results.Success())
		return false;

	if (results.RowCount() == 0)
		return false;

	return true;
}

void Database::BuryCorpsesInInstance(uint16 instance_id)
{

	std::string query = StringFormat("UPDATE player_corpses SET IsBurried=1, instanceid=0 WHERE instanceid=%u", instance_id);
	auto results = QueryDatabase(query);
}

uint16 Database::GetInstanceVersion(uint16 instance_id)
{
	if(instance_id == 0)
		return 0;

	std::string query = StringFormat("SELECT version FROM instance_list where id=%u", instance_id);
	auto results = QueryDatabase(query);

	if (!results.Success())
		return 0;

	if (results.RowCount() == 0)
		return 0;

	auto row = results.begin();
	return atoi(row[0]);
}

uint16 Database::GetInstanceID(const char* zone, uint32 charid, int16 version)
{

	std::string query = StringFormat("SELECT instance_list.id FROM instance_list, instance_list_player "
		"WHERE instance_list.zone=%u AND instance_list.version=%u AND instance_list.id=instance_list_player.id AND "
		"instance_list_player.charid=%u LIMIT 1;", GetZoneID(zone), version, charid, charid);
	auto results = QueryDatabase(query);

	if (!results.Success())
		return 0;

	if (results.RowCount() == 0)
		return 0;

	auto row = results.begin();
	return atoi(row[0]);
}

uint16 Database::GetInstanceID(uint32 zone, uint32 charid, int16 version)
{
	if(!zone)
		return 0;

	std::string query = StringFormat("SELECT instance_list.id FROM instance_list, instance_list_player "
		"WHERE instance_list.zone=%u AND instance_list.version=%u AND instance_list.id=instance_list_player.id AND "
		"instance_list_player.charid=%u LIMIT 1;", zone, version, charid);
	auto results = QueryDatabase(query);

	if (!results.Success())
		return 0;

	if (results.RowCount() == 0)
		return 0;

	auto row = results.begin();

	return atoi(row[0]);
}

void Database::GetCharactersInInstance(uint16 instance_id, std::list<uint32> &charid_list) {

	std::string query = StringFormat("SELECT charid FROM instance_list_player WHERE id=%u", instance_id);
	auto results = QueryDatabase(query);

	if (!results.Success())
	{
		LogFile->write(EQEMuLog::Error, "Error in GetCharactersInInstace query '%s': %s", query.c_str(), results.ErrorMessage().c_str());
		return;
	}

	for(auto row=results.begin();row != results.end();++row)
		charid_list.push_back(atoi(row[0]));
}

void Database::AssignGroupToInstance(uint32 gid, uint32 instance_id)
{
	
	uint32 zone_id = ZoneIDFromInstanceID(instance_id);
	uint16 version = VersionFromInstanceID(instance_id);

	std::string query = StringFormat("SELECT charid FROM group_id WHERE groupid=%u", gid);
	auto results = QueryDatabase(query);

	if (!results.Success())
		return;

	for (auto row=results.begin();row != results.end();++row)
	{
		uint32 charid = atoi(row[0]);
		if(GetInstanceID(zone_id, charid, version) == 0)
			AddClientToInstance(instance_id, charid);
	}
}

void Database::AssignRaidToInstance(uint32 rid, uint32 instance_id)
{
	
	uint32 zone_id = ZoneIDFromInstanceID(instance_id);
	uint16 version = VersionFromInstanceID(instance_id);

	std::string query = StringFormat("SELECT charid FROM raid_members WHERE raidid=%u", rid);
	auto results = QueryDatabase(query);

	if (!results.Success())
		return;

	for (auto row=results.begin();row!=results.end();++row)
	{
		uint32 charid = atoi(row[0]);
		if(GetInstanceID(zone_id, charid, version) == 0)
			AddClientToInstance(instance_id, charid);
	}
}

void Database::FlagInstanceByGroupLeader(uint32 zone, int16 version, uint32 charid, uint32 gid)
{
	uint16 id = GetInstanceID(zone, charid, version);
	if(id != 0)
		return;

	char ln[128];
	memset(ln, 0, 128);
	strcpy(ln, GetGroupLeadershipInfo(gid, ln));
	uint32 l_charid = GetCharacterID((const char*)ln);
	uint16 l_id = GetInstanceID(zone, l_charid, version);

	if(l_id == 0)
		return;

	AddClientToInstance(l_id, charid);
}

void Database::FlagInstanceByRaidLeader(uint32 zone, int16 version, uint32 charid, uint32 rid)
{
	uint16 id = GetInstanceID(zone, charid, version);
	if(id != 0)
		return;

	uint32 l_charid = GetCharacterID(GetRaidLeaderName(rid));
	uint16 l_id = GetInstanceID(zone, l_charid, version);

	if(l_id == 0)
		return;

	AddClientToInstance(l_id, charid);
}

void Database::SetInstanceDuration(uint16 instance_id, uint32 new_duration)
{

	std::string query = StringFormat("UPDATE `instance_list` SET start_time=UNIX_TIMESTAMP(), "
		"duration=%u WHERE id=%u", new_duration, instance_id);
	auto results = QueryDatabase(query);
}

bool Database::GlobalInstance(uint16 instance_id)
{
	
	std::string query = StringFormat("SELECT is_global from instance_list where id=%u LIMIT 1", instance_id);
	auto results = QueryDatabase(query);

	if (!results.Success())
		return false;

	if (results.RowCount() == 0)
		return false;

	auto row = results.begin();

	return (atoi(row[0]) == 1) ? true : false;
}

void Database::UpdateAdventureStatsEntry(uint32 char_id, uint8 theme, bool win)
{
	
	std::string field;

	switch(theme)
	{
		case 1:
		{
			field = "guk_";
			break;
		}
		case 2:
		{
			field = "mir_";
			break;
		}
		case 3:
		{
			field = "mmc_";
			break;
		}
		case 4:
		{
			field = "ruj_";
			break;
		}
		case 5:
		{
			field = "tak_";
			break;
		}
		default:
		{
			return;
		}
	}

	if (win)
		field += "wins";
	else
		field += "losses";

	std::string query = StringFormat("UPDATE `adventure_stats` SET %s=%s+1 WHERE player_id=%u",field.c_str(), field.c_str(), char_id);
	auto results = QueryDatabase(query);

	if (results.RowsAffected() != 0)
		return;

	query = StringFormat("INSERT INTO `adventure_stats` SET %s=1, player_id=%u", field.c_str(), char_id);
	QueryDatabase(query);
}

bool Database::GetAdventureStats(uint32 char_id, uint32 &guk_w, uint32 &mir_w, uint32 &mmc_w, uint32 &ruj_w,
								uint32 &tak_w, uint32 &guk_l, uint32 &mir_l, uint32 &mmc_l, uint32 &ruj_l, uint32 &tak_l)
{

	std::string query = StringFormat("SELECT `guk_wins`, `mir_wins`, `mmc_wins`, `ruj_wins`, `tak_wins`, `guk_losses`, "
		"`mir_losses`, `mmc_losses`, `ruj_losses`, `tak_losses` FROM `adventure_stats` WHERE player_id=%u", char_id);
	auto results = QueryDatabase(query);

	if (!results.Success())
		return false;

	if (results.RowCount() == 0)
		return false;

	auto row = results.begin();

	guk_w = atoi(row[0]);
	mir_w = atoi(row[1]);
	mmc_w = atoi(row[2]);
	ruj_w = atoi(row[3]);
	tak_w = atoi(row[4]);
	guk_l = atoi(row[5]);
	mir_l = atoi(row[6]);
	mmc_l = atoi(row[7]);
	ruj_l = atoi(row[8]);
	tak_l = atoi(row[9]);

	return true;
}

uint32 Database::GetGuildIDByCharID(uint32 char_id) 
{

	std::string query = StringFormat("SELECT guild_id FROM guild_members WHERE char_id='%i'", char_id);
	auto results = QueryDatabase(query);

	if (!results.Success())
	{
		std::cerr << "Error in GetGuildIDByChar query '" << query << "' " << results.ErrorMessage() << std::endl;
		return 0;
	}

	if (results.RowCount() == 0)
		return 0;

	auto row = results.begin();
	return atoi(row[0]);
}<|MERGE_RESOLUTION|>--- conflicted
+++ resolved
@@ -770,12 +770,6 @@
 	the name "name" or zero if no character with that name was found
 	Zero will also be returned if there is a database error.
 */
-<<<<<<< HEAD
-uint32 Database::GetAccountIDByChar(const char* charname) {
-	uint32 accountId = 0;
-	std::string query = StringFormat("SELECT `account_id`, `id` FROM `character_data` WHERE `name` = '%s' LIMIT 1", charname);
-	auto results = QueryDatabase(query); 
-=======
 uint32 Database::GetAccountIDByChar(const char* charname, uint32* oCharID) {
 	std::string query = StringFormat("SELECT account_id, id FROM character_ WHERE name='%s'", EscapeString(charname).c_str());
 
@@ -790,7 +784,6 @@
 	if (results.RowCount() != 1)
 		return 0;
 
->>>>>>> 9733f04c
 	auto row = results.begin();
 	if (row[0]){ accountId = atoi(row[0]); }
 	return accountId;
