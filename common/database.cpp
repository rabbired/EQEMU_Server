--- conflicted
+++ resolved
@@ -750,8 +750,6 @@
 	return true;
 }
 
-<<<<<<< HEAD
-=======
 /* This only for new Character creation storing */
 bool Database::StoreCharacter(uint32 account_id, PlayerProfile_Struct* pp, EQ::InventoryProfile* inv) {
 	uint32 charid = 0;
@@ -807,7 +805,6 @@
 	return true;
 }
 
->>>>>>> 86ef1b12
 uint32 Database::GetCharacterID(const char *name) {
 	std::string query = StringFormat("SELECT `id` FROM `character_data` WHERE `name` = '%s'", name);
 	auto results = QueryDatabase(query);
