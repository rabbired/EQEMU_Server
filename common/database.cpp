--- conflicted
+++ resolved
@@ -272,11 +272,7 @@
 }
 
 bool Database::SetLocalPassword(uint32 accid, const char* password) {
-<<<<<<< HEAD
-	std::string query = StringFormat("UPDATE `account` SET `password` = MD5('%s') where id=%i;", password, accid);
-=======
 	std::string query = StringFormat("UPDATE account SET password=MD5('%s') where id=%i;", EscapeString(password).c_str(), accid);
->>>>>>> 86c1420f
 
 	auto results = QueryDatabase(query);
 
