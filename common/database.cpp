/*	EQEMu: Everquest Server Emulator
	Copyright (C) 2001-2015 EQEMu Development Team (http://eqemulator.net)

	This program is free software; you can redistribute it and/or modify
	it under the terms of the GNU General Public License as published by
	the Free Software Foundation; version 2 of the License.

	This program is distributed in the hope that it will be useful,
	but WITHOUT ANY WARRANTY except by those people which sell it, which
	are required to give you total support for your newly bought product;
	without even the implied warranty of MERCHANTABILITY or FITNESS FOR
	A PARTICULAR PURPOSE. See the GNU General Public License for more details.

	You should have received a copy of the GNU General Public License
	along with this program; if not, write to the Free Software
	Foundation, Inc., 59 Temple Place, Suite 330, Boston, MA 02111-1307 USA
*/

#include "../common/global_define.h"
#include "../common/rulesys.h"

#include <ctype.h>
#include <iomanip>
#include <iostream>
#include <map>
#include <algorithm>
#include <mysqld_error.h>
#include <stdio.h>
#include <stdlib.h>
#include <string.h>

// Disgrace: for windows compile
#ifdef _WINDOWS
#include <windows.h>
#define snprintf	_snprintf
#define strncasecmp	_strnicmp
#define strcasecmp	_stricmp
#else
#include "unix.h"
#include <netinet/in.h>
#include <sys/time.h>
#endif

#include "database.h"
#include "eq_packet_structs.h"
#include "extprofile.h"
#include "string_util.h"

extern Client client;

Database::Database () {
}

/*
Establish a connection to a mysql database with the supplied parameters
*/

Database::Database(const char* host, const char* user, const char* passwd, const char* database, uint32 port)
{
	Connect(host, user, passwd, database, port);
}

bool Database::Connect(const char* host, const char* user, const char* passwd, const char* database, uint32 port) {
	uint32 errnum= 0;
	char errbuf[MYSQL_ERRMSG_SIZE];
	if (!Open(host, user, passwd, database, port, &errnum, errbuf)) {
		Log(Logs::General, Logs::Error, "Failed to connect to database: Error: %s", errbuf); 
		return false; 
	}
	else {
		Log(Logs::General, Logs::Status, "Using database '%s' at %s:%d", database, host,port);
		return true;
	}
}

/*
	Close the connection to the database
*/

Database::~Database()
{
}

/*
	Check if there is an account with name "name" and password "password"
	Return the account id or zero if no account matches.
	Zero will also be returned if there is a database error.
*/
uint32 Database::CheckLogin(const char* name, const char* password, int16* oStatus) {

	if(strlen(name) >= 50 || strlen(password) >= 50)
		return(0);

	char tmpUN[100];
	char tmpPW[100];

	DoEscapeString(tmpUN, name, strlen(name));
	DoEscapeString(tmpPW, password, strlen(password));

	std::string query = StringFormat("SELECT id, status FROM account WHERE name='%s' AND password is not null "
		"and length(password) > 0 and (password='%s' or password=MD5('%s'))",
		tmpUN, tmpPW, tmpPW);
	auto results = QueryDatabase(query);

	if (!results.Success())
	{
		return 0;
	}

	if(results.RowCount() == 0)
		return 0;

	auto row = results.begin();

	uint32 id = atoi(row[0]);

	if (oStatus)
		*oStatus = atoi(row[1]);

	return id;
}

//Get Banned IP Address List - Only return false if the incoming connection's IP address is not present in the banned_ips table.
bool Database::CheckBannedIPs(const char* loginIP)
{
	std::string query = StringFormat("SELECT ip_address FROM Banned_IPs WHERE ip_address='%s'", loginIP);

	auto results = QueryDatabase(query);

	if (!results.Success())
	{
		return true;
	}

	if (results.RowCount() != 0)
		return true;

	return false;
}

bool Database::AddBannedIP(char* bannedIP, const char* notes) {
	std::string query = StringFormat("INSERT into Banned_IPs SET ip_address='%s', notes='%s'", bannedIP, notes); 
	auto results = QueryDatabase(query); 
	if (!results.Success()) {
		return false;
	} 
	return true;
}

 bool Database::CheckGMIPs(const char* ip_address, uint32 account_id) {
	std::string query = StringFormat("SELECT * FROM `gm_ips` WHERE `ip_address` = '%s' AND `account_id` = %i", ip_address, account_id); 
	auto results = QueryDatabase(query);

	if (!results.Success())
		return false;

	if (results.RowCount() == 1)
		return true;

	return false;
}

bool Database::AddGMIP(char* ip_address, char* name) {
	std::string query = StringFormat("INSERT into `gm_ips` SET `ip_address` = '%s', `name` = '%s'", ip_address, name); 
	auto results = QueryDatabase(query); 
	return results.Success();
}

void Database::LoginIP(uint32 AccountID, const char* LoginIP) {
	std::string query = StringFormat("INSERT INTO account_ip SET accid=%i, ip='%s' ON DUPLICATE KEY UPDATE count=count+1, lastused=now()", AccountID, LoginIP); 
	QueryDatabase(query); 
}

int16 Database::CheckStatus(uint32 account_id) {
	std::string query = StringFormat("SELECT `status`, UNIX_TIMESTAMP(`suspendeduntil`) as `suspendeduntil`, UNIX_TIMESTAMP() as `current`"
							" FROM `account` WHERE `id` = %i", account_id);

	auto results = QueryDatabase(query); 
	if (!results.Success()) {
		return 0;
	}

	if (results.RowCount() != 1)
		return 0;
	
	auto row = results.begin(); 
	int16 status = atoi(row[0]); 
	int32 suspendeduntil = 0;

	// MariaDB initalizes with NULL if unix_timestamp() is out of range
	if (row[1] != nullptr) {
		suspendeduntil = atoi(row[1]);
	}

	int32 current = atoi(row[2]);

	if(suspendeduntil > current)
		return -1;

	return status;
}

uint32 Database::CreateAccount(const char* name, const char* password, int16 status, uint32 lsaccount_id) {
	std::string query;

	if (password)
		query = StringFormat("INSERT INTO account SET name='%s', password='%s', status=%i, lsaccount_id=%i, time_creation=UNIX_TIMESTAMP();",name,password,status, lsaccount_id);
	else
		query = StringFormat("INSERT INTO account SET name='%s', status=%i, lsaccount_id=%i, time_creation=UNIX_TIMESTAMP();",name, status, lsaccount_id);

	Log(Logs::General, Logs::World_Server, "Account Attempting to be created: '%s' status: %i", name, status);
	auto results = QueryDatabase(query);

	if (!results.Success()) {
		return 0;
	}

	if (results.LastInsertedID() == 0)
	{
		return 0;
	}

	return results.LastInsertedID();
}

bool Database::DeleteAccount(const char* name) {
	std::string query = StringFormat("DELETE FROM account WHERE name='%s';",name); 
	Log(Logs::General, Logs::World_Server, "Account Attempting to be deleted:'%s'", name);

	auto results = QueryDatabase(query); 
	if (!results.Success()) {
		return false;
	}

	return results.RowsAffected() == 1;
}

bool Database::SetLocalPassword(uint32 accid, const char* password) {
	std::string query = StringFormat("UPDATE account SET password=MD5('%s') where id=%i;", EscapeString(password).c_str(), accid);

	auto results = QueryDatabase(query);

	if (!results.Success()) {
		return false;
	}

	return true;
}

bool Database::SetAccountStatus(const char* name, int16 status) {
	std::string query = StringFormat("UPDATE account SET status=%i WHERE name='%s';", status, name);

	std::cout << "Account being GM Flagged:" << name << ", Level: " << (int16) status << std::endl;

	auto results = QueryDatabase(query);

	if (!results.Success())
		return false;

	if (results.RowsAffected() == 0)
	{
		std::cout << "Account: " << name << " does not exist, therefore it cannot be flagged\n";
		return false; 
	}

	return true;
}

/* This initially creates the character during character create */
bool Database::ReserveName(uint32 account_id, char* name) {
	std::string query = StringFormat("SELECT `account_id`, `name` FROM `character_data` WHERE `name` = '%s'", name);
	auto results = QueryDatabase(query);
	for (auto row = results.begin(); row != results.end(); ++row) {
		if (row[0] && atoi(row[0]) > 0){
			Log(Logs::General, Logs::World_Server, "Account: %i tried to request name: %s, but it is already taken...", account_id, name);
			return false;
		}
	}

	query = StringFormat("INSERT INTO `character_data` SET `account_id` = %i, `name` = '%s'", account_id, name); 
	results = QueryDatabase(query);
	if (!results.Success() || results.ErrorMessage() != ""){ return false; } 
	return true;
}

/*
	Delete the character with the name "name"
	returns false on failure, true otherwise
*/
bool Database::DeleteCharacter(char *name) {
	uint32 charid = 0;
	if(!name ||	!strlen(name)) {
		Log(Logs::General, Logs::World_Server, "DeleteCharacter: request to delete without a name (empty char slot)");
		return false;
	}
	Log(Logs::General, Logs::World_Server, "Database::DeleteCharacter name : '%s'", name);

	/* Get id from character_data before deleting record so we can clean up the rest of the tables */
	std::string query = StringFormat("SELECT `id` from `character_data` WHERE `name` = '%s'", name);
	auto results = QueryDatabase(query);
	for (auto row = results.begin(); row != results.end(); ++row) { charid = atoi(row[0]); }
	if (charid <= 0){ 
		Log(Logs::General, Logs::Error, "Database::DeleteCharacter :: Character (%s) not found, stopping delete...", name);
		return false; 
	}

	query = StringFormat("DELETE FROM `quest_globals` WHERE `charid` = '%d'", charid); QueryDatabase(query);
	query = StringFormat("DELETE FROM `character_activities` WHERE `charid` = '%d'", charid); QueryDatabase(query);
	query = StringFormat("DELETE FROM `character_enabledtasks` WHERE `charid` = '%d'", charid); QueryDatabase(query);
	query = StringFormat("DELETE FROM `character_tasks` WHERE `charid` = '%d'", charid); QueryDatabase(query);
	query = StringFormat("DELETE FROM `completed_tasks` WHERE `charid` = '%d'", charid); QueryDatabase(query);
	query = StringFormat("DELETE FROM `friends` WHERE `charid` = '%d'", charid); QueryDatabase(query);
	query = StringFormat("DELETE FROM `mail` WHERE `charid` = '%d'", charid); QueryDatabase(query);
	query = StringFormat("DELETE FROM `timers` WHERE `char_id` = '%d'", charid); QueryDatabase(query);
	query = StringFormat("DELETE FROM `inventory` WHERE `charid` = '%d'", charid); QueryDatabase(query);
	query = StringFormat("DELETE FROM `char_recipe_list` WHERE `char_id` = '%d'", charid); QueryDatabase(query);
	query = StringFormat("DELETE FROM `adventure_stats` WHERE `player_id` ='%d'", charid); QueryDatabase(query);
	query = StringFormat("DELETE FROM `zone_flags` WHERE `charID` = '%d'", charid); QueryDatabase(query);
	query = StringFormat("DELETE FROM `titles` WHERE `char_id` = '%d'", charid); QueryDatabase(query);
	query = StringFormat("DELETE FROM `player_titlesets` WHERE `char_id` = '%d'", charid); QueryDatabase(query);
	query = StringFormat("DELETE FROM `keyring` WHERE `char_id` = '%d'", charid); QueryDatabase(query);
	query = StringFormat("DELETE FROM `faction_values` WHERE `char_id` = '%d'", charid); QueryDatabase(query);
	query = StringFormat("DELETE FROM `instance_list_player` WHERE `charid` = '%d'", charid); QueryDatabase(query);
	query = StringFormat("DELETE FROM `character_data` WHERE `id` = '%d'", charid); QueryDatabase(query);
	query = StringFormat("DELETE FROM `character_skills` WHERE `id` = %u", charid); QueryDatabase(query);
	query = StringFormat("DELETE FROM `character_languages` WHERE `id` = %u", charid); QueryDatabase(query);
	query = StringFormat("DELETE FROM `character_bind` WHERE `id` = %u", charid); QueryDatabase(query);
	query = StringFormat("DELETE FROM `character_alternate_abilities` WHERE `id` = %u", charid); QueryDatabase(query);
	query = StringFormat("DELETE FROM `character_currency` WHERE `id` = %u", charid); QueryDatabase(query);
	query = StringFormat("DELETE FROM `character_data` WHERE `id` = %u", charid); QueryDatabase(query);
	query = StringFormat("DELETE FROM `character_spells` WHERE `id` = %u", charid); QueryDatabase(query);
	query = StringFormat("DELETE FROM `character_memmed_spells` WHERE `id` = %u", charid); QueryDatabase(query);
	query = StringFormat("DELETE FROM `character_disciplines` WHERE `id` = %u", charid); QueryDatabase(query);
	query = StringFormat("DELETE FROM `character_material` WHERE `id` = %u", charid); QueryDatabase(query);
	query = StringFormat("DELETE FROM `character_tribute` WHERE `id` = %u", charid); QueryDatabase(query);
	query = StringFormat("DELETE FROM `character_bandolier` WHERE `id` = %u", charid); QueryDatabase(query);
	query = StringFormat("DELETE FROM `character_potionbelt` WHERE `id` = %u", charid); QueryDatabase(query);
	query = StringFormat("DELETE FROM `character_inspect_messages` WHERE `id` = %u", charid); QueryDatabase(query);
	query = StringFormat("DELETE FROM `character_leadership_abilities` WHERE `id` = %u", charid); QueryDatabase(query);
	query = StringFormat("DELETE FROM `character_alt_currency` WHERE `char_id` = '%d'", charid); QueryDatabase(query);
#ifdef BOTS
	query = StringFormat("DELETE FROM `guild_members` WHERE `char_id` = '%d' AND GetMobTypeById(%i) = 'C'", charid); // note: only use of GetMobTypeById()
#else
	query = StringFormat("DELETE FROM `guild_members` WHERE `char_id` = '%d'", charid);
#endif
	QueryDatabase(query);
	
	return true;
}

bool Database::SaveCharacterCreate(uint32 character_id, uint32 account_id, PlayerProfile_Struct* pp){
	std::string query = StringFormat(
		"REPLACE INTO `character_data` ("
		"id,"
		"account_id,"
		"`name`,"
		"last_name,"
		"gender,"
		"race,"
		"class,"
		"`level`,"
		"deity,"
		"birthday,"
		"last_login,"
		"time_played,"
		"pvp_status,"
		"level2,"
		"anon,"
		"gm,"
		"intoxication,"
		"hair_color,"
		"beard_color,"
		"eye_color_1,"
		"eye_color_2,"
		"hair_style,"
		"beard,"
		"ability_time_seconds,"
		"ability_number,"
		"ability_time_minutes,"
		"ability_time_hours,"
		"title,"
		"suffix,"
		"exp,"
		"points,"
		"mana,"
		"cur_hp,"
		"str,"
		"sta,"
		"cha,"
		"dex,"
		"`int`,"
		"agi,"
		"wis,"
		"face,"
		"y,"
		"x,"
		"z,"
		"heading,"
		"pvp2,"
		"pvp_type,"
		"autosplit_enabled,"
		"zone_change_count,"
		"drakkin_heritage,"
		"drakkin_tattoo,"
		"drakkin_details,"
		"toxicity,"
		"hunger_level,"
		"thirst_level,"
		"ability_up,"
		"zone_id,"
		"zone_instance,"
		"leadership_exp_on,"
		"ldon_points_guk,"
		"ldon_points_mir,"
		"ldon_points_mmc,"
		"ldon_points_ruj,"
		"ldon_points_tak,"
		"ldon_points_available,"
		"tribute_time_remaining,"
		"show_helm,"
		"career_tribute_points,"
		"tribute_points,"
		"tribute_active,"
		"endurance,"
		"group_leadership_exp,"
		"raid_leadership_exp,"
		"group_leadership_points,"
		"raid_leadership_points,"
		"air_remaining,"
		"pvp_kills,"
		"pvp_deaths,"
		"pvp_current_points,"
		"pvp_career_points,"
		"pvp_best_kill_streak,"
		"pvp_worst_death_streak,"
		"pvp_current_kill_streak,"
		"aa_points_spent,"
		"aa_exp,"
		"aa_points,"
		"group_auto_consent,"
		"raid_auto_consent,"
		"guild_auto_consent,"
		"RestTimer) "
		"VALUES ("
		"%u,"  // id					
		"%u,"  // account_id			
		"'%s',"  // `name`				
		"'%s',"  // last_name			
		"%u,"  // gender				
		"%u,"  // race					
		"%u,"  // class					
		"%u,"  // `level`				
		"%u,"  // deity					
		"%u,"  // birthday				
		"%u,"  // last_login			
		"%u,"  // time_played			
		"%u,"  // pvp_status			
		"%u,"  // level2				
		"%u,"  // anon					
		"%u,"  // gm					
		"%u,"  // intoxication			
		"%u,"  // hair_color			
		"%u,"  // beard_color			
		"%u,"  // eye_color_1			
		"%u,"  // eye_color_2			
		"%u,"  // hair_style			
		"%u,"  // beard					
		"%u,"  // ability_time_seconds	
		"%u,"  // ability_number		
		"%u,"  // ability_time_minutes	
		"%u,"  // ability_time_hours	
		"'%s',"  // title				
		"'%s',"  // suffix				
		"%u,"  // exp					
		"%u,"  // points				
		"%u,"  // mana					
		"%u,"  // cur_hp				
		"%u,"  // str					
		"%u,"  // sta					
		"%u,"  // cha					
		"%u,"  // dex					
		"%u,"  // `int`					
		"%u,"  // agi					
		"%u,"  // wis					
		"%u,"  // face					
		"%f,"  // y						
		"%f,"  // x						
		"%f,"  // z						
		"%f,"  // heading				
		"%u,"  // pvp2					
		"%u,"  // pvp_type				
		"%u,"  // autosplit_enabled		
		"%u,"  // zone_change_count		
		"%u,"  // drakkin_heritage		
		"%u,"  // drakkin_tattoo		
		"%u,"  // drakkin_details		
		"%i,"  // toxicity				
		"%i,"  // hunger_level			
		"%i,"  // thirst_level			
		"%u,"  // ability_up			
		"%u,"  // zone_id				
		"%u,"  // zone_instance			
		"%u,"  // leadership_exp_on		
		"%u,"  // ldon_points_guk		
		"%u,"  // ldon_points_mir		
		"%u,"  // ldon_points_mmc		
		"%u,"  // ldon_points_ruj		
		"%u,"  // ldon_points_tak		
		"%u,"  // ldon_points_available	
		"%u,"  // tribute_time_remaining
		"%u,"  // show_helm				
		"%u,"  // career_tribute_points	
		"%u,"  // tribute_points		
		"%u,"  // tribute_active		
		"%u,"  // endurance				
		"%u,"  // group_leadership_exp	
		"%u,"  // raid_leadership_exp	
		"%u,"  // group_leadership_point
		"%u,"  // raid_leadership_points
		"%u,"  // air_remaining			
		"%u,"  // pvp_kills				
		"%u,"  // pvp_deaths			
		"%u,"  // pvp_current_points	
		"%u,"  // pvp_career_points		
		"%u,"  // pvp_best_kill_streak	
		"%u,"  // pvp_worst_death_streak
		"%u,"  // pvp_current_kill_strea
		"%u,"  // aa_points_spent		
		"%u,"  // aa_exp				
		"%u,"  // aa_points				
		"%u,"  // group_auto_consent	
		"%u,"  // raid_auto_consent		
		"%u,"  // guild_auto_consent	
		"%u"  // RestTimer				
		")",
		character_id,					  // " id,                        "
		account_id,						  // " account_id,                "
		EscapeString(pp->name).c_str(),	  // " `name`,                    "
		EscapeString(pp->last_name).c_str(), // " last_name,              "
		pp->gender,						  // " gender,                    "
		pp->race,						  // " race,                      "
		pp->class_,						  // " class,                     "
		pp->level,						  // " `level`,                   "
		pp->deity,						  // " deity,                     "
		pp->birthday,					  // " birthday,                  "
		pp->lastlogin,					  // " last_login,                "
		pp->timePlayedMin,				  // " time_played,               "
		pp->pvp,						  // " pvp_status,                "
		pp->level2,						  // " level2,                    "
		pp->anon,						  // " anon,                      "
		pp->gm,							  // " gm,                        "
		pp->intoxication,				  // " intoxication,              "
		pp->haircolor,					  // " hair_color,                "
		pp->beardcolor,					  // " beard_color,               "
		pp->eyecolor1,					  // " eye_color_1,               "
		pp->eyecolor2,					  // " eye_color_2,               "
		pp->hairstyle,					  // " hair_style,                "
		pp->beard,						  // " beard,                     "
		pp->ability_time_seconds,		  // " ability_time_seconds,      "
		pp->ability_number,				  // " ability_number,            "
		pp->ability_time_minutes,		  // " ability_time_minutes,      "
		pp->ability_time_hours,			  // " ability_time_hours,        "
		EscapeString(pp->title).c_str(),  // " title,                     "
		EscapeString(pp->suffix).c_str(), // " suffix,                    "
		pp->exp,						  // " exp,                       "
		pp->points,						  // " points,                    "
		pp->mana,						  // " mana,                      "
		pp->cur_hp,						  // " cur_hp,                    "
		pp->STR,						  // " str,                       "
		pp->STA,						  // " sta,                       "
		pp->CHA,						  // " cha,                       "
		pp->DEX,						  // " dex,                       "
		pp->INT,						  // " `int`,                     "
		pp->AGI,						  // " agi,                       "
		pp->WIS,						  // " wis,                       "
		pp->face,						  // " face,                      "
		pp->y,							  // " y,                         "
		pp->x,							  // " x,                         "
		pp->z,							  // " z,                         "
		pp->heading,					  // " heading,                   "
		pp->pvp2,						  // " pvp2,                      "
		pp->pvptype,					  // " pvp_type,                  "
		pp->autosplit,					  // " autosplit_enabled,         "
		pp->zone_change_count,			  // " zone_change_count,         "
		pp->drakkin_heritage,			  // " drakkin_heritage,          "
		pp->drakkin_tattoo,				  // " drakkin_tattoo,            "
		pp->drakkin_details,			  // " drakkin_details,           "
		pp->toxicity,					  // " toxicity,                  "
		pp->hunger_level,				  // " hunger_level,              "
		pp->thirst_level,				  // " thirst_level,              "
		pp->ability_up,					  // " ability_up,                "
		pp->zone_id,					  // " zone_id,                   "
		pp->zoneInstance,				  // " zone_instance,             "
		pp->leadAAActive,				  // " leadership_exp_on,         "
		pp->ldon_points_guk,			  // " ldon_points_guk,           "
		pp->ldon_points_mir,			  // " ldon_points_mir,           "
		pp->ldon_points_mmc,			  // " ldon_points_mmc,           "
		pp->ldon_points_ruj,			  // " ldon_points_ruj,           "
		pp->ldon_points_tak,			  // " ldon_points_tak,           "
		pp->ldon_points_available,		  // " ldon_points_available,     "
		pp->tribute_time_remaining,		  // " tribute_time_remaining,    "
		pp->showhelm,					  // " show_helm,                 "
		pp->career_tribute_points,		  // " career_tribute_points,     "
		pp->tribute_points,				  // " tribute_points,            "
		pp->tribute_active,				  // " tribute_active,            "
		pp->endurance,					  // " endurance,                 "
		pp->group_leadership_exp,		  // " group_leadership_exp,      "
		pp->raid_leadership_exp,		  // " raid_leadership_exp,       "
		pp->group_leadership_points,	  // " group_leadership_points,   "
		pp->raid_leadership_points,		  // " raid_leadership_points,    "
		pp->air_remaining,				  // " air_remaining,             "
		pp->PVPKills,					  // " pvp_kills,                 "
		pp->PVPDeaths,					  // " pvp_deaths,                "
		pp->PVPCurrentPoints,			  // " pvp_current_points,        "
		pp->PVPCareerPoints,			  // " pvp_career_points,         "
		pp->PVPBestKillStreak,			  // " pvp_best_kill_streak,      "
		pp->PVPWorstDeathStreak,		  // " pvp_worst_death_streak,    "
		pp->PVPCurrentKillStreak,		  // " pvp_current_kill_streak,   "
		pp->aapoints_spent,				  // " aa_points_spent,           "
		pp->expAA,						  // " aa_exp,                    "
		pp->aapoints,					  // " aa_points,                 "
		pp->groupAutoconsent,			  // " group_auto_consent,        "
		pp->raidAutoconsent,			  // " raid_auto_consent,         "
		pp->guildAutoconsent,			  // " guild_auto_consent,        "
		pp->RestTimer					  // " RestTimer)                 "
	);
	auto results = QueryDatabase(query);
	/* Save Bind Points */
	query = StringFormat("REPLACE INTO `character_bind` (id, zone_id, instance_id, x, y, z, heading, slot)"
		" VALUES (%u, %u, %u, %f, %f, %f, %f, %i), "
		"(%u, %u, %u, %f, %f, %f, %f, %i), "
		"(%u, %u, %u, %f, %f, %f, %f, %i), "
		"(%u, %u, %u, %f, %f, %f, %f, %i), "
		"(%u, %u, %u, %f, %f, %f, %f, %i)",
		character_id, pp->binds[0].zoneId, 0, pp->binds[0].x, pp->binds[0].y, pp->binds[0].z, pp->binds[0].heading, 0,
		character_id, pp->binds[1].zoneId, 0, pp->binds[1].x, pp->binds[1].y, pp->binds[1].z, pp->binds[1].heading, 1,
		character_id, pp->binds[2].zoneId, 0, pp->binds[2].x, pp->binds[2].y, pp->binds[2].z, pp->binds[2].heading, 2,
		character_id, pp->binds[3].zoneId, 0, pp->binds[3].x, pp->binds[3].y, pp->binds[3].z, pp->binds[3].heading, 3,
		character_id, pp->binds[4].zoneId, 0, pp->binds[4].x, pp->binds[4].y, pp->binds[4].z, pp->binds[4].heading, 4
	); results = QueryDatabase(query);

        /* HoTT Ability */
        if(RuleB(Character, GrantHoTTOnCreate))
        {
                query = StringFormat("INSERT INTO `character_leadership_abilities` (id, slot, rank) VALUES (%u, %i, %i)", character_id, 14, 1);
                results = QueryDatabase(query);
        }

	/* Save Skills */
	int firstquery = 0;
	for (int i = 0; i < MAX_PP_SKILL; i++){
		if (pp->skills[i] > 0){
			if (firstquery != 1){
				firstquery = 1;
				query = StringFormat("REPLACE INTO `character_skills` (id, skill_id, value) VALUES (%u, %u, %u)", character_id, i, pp->skills[i]);
			}
			else{
				query = query + StringFormat(", (%u, %u, %u)", character_id, i, pp->skills[i]);
			}
		}
	}
	results = QueryDatabase(query); 

	/* Save Language */
	firstquery = 0;
	for (int i = 0; i < MAX_PP_LANGUAGE; i++){
		if (pp->languages[i] > 0){
			if (firstquery != 1){
				firstquery = 1;
				query = StringFormat("REPLACE INTO `character_languages` (id, lang_id, value) VALUES (%u, %u, %u)", character_id, i, pp->languages[i]);
			}
			else{
				query = query + StringFormat(", (%u, %u, %u)", character_id, i, pp->languages[i]);
			}
		}
	}
	results = QueryDatabase(query); 

	return true;
}

/* This only for new Character creation storing */
bool Database::StoreCharacter(uint32 account_id, PlayerProfile_Struct* pp, EQEmu::InventoryProfile* inv) {
	uint32 charid = 0; 
	char zone[50]; 
	float x, y, z; 
	charid = GetCharacterID(pp->name);

	if(!charid) {
		Log(Logs::General, Logs::Error, "StoreCharacter: no character id");
		return false;
	}

	const char *zname = GetZoneName(pp->zone_id);
	if(zname == nullptr) {
		/* Zone not in the DB, something to prevent crash... */
		strn0cpy(zone, "qeynos", 49);
		pp->zone_id = 1;
	}
	else{ strn0cpy(zone, zname, 49); }

	x = pp->x;
	y = pp->y;
	z = pp->z;

	/* Saves Player Profile Data */
	SaveCharacterCreate(charid, account_id, pp); 

	/* Insert starting inventory... */
	std::string invquery;
	for (int16 i = EQEmu::legacy::EQUIPMENT_BEGIN; i <= EQEmu::legacy::BANK_BAGS_END;) {
		const EQEmu::ItemInstance* newinv = inv->GetItem(i);
		if (newinv) {
			invquery = StringFormat("INSERT INTO `inventory` (charid, slotid, itemid, charges, color) VALUES (%u, %i, %u, %i, %u)",
				charid, i, newinv->GetItem()->ID, newinv->GetCharges(), newinv->GetColor()); 
			
			auto results = QueryDatabase(invquery); 
		}

		if (i == EQEmu::inventory::slotCursor) {
			i = EQEmu::legacy::GENERAL_BAGS_BEGIN; 
			continue;
		}
		else if (i == EQEmu::legacy::CURSOR_BAG_END) { 
			i = EQEmu::legacy::BANK_BEGIN; 
			continue; 
		}
		else if (i == EQEmu::legacy::BANK_END) { 
			i = EQEmu::legacy::BANK_BAGS_BEGIN; 
			continue; 
		} 
		i++;
	}
	return true;
}

uint32 Database::GetCharacterID(const char *name) {
	std::string query = StringFormat("SELECT `id` FROM `character_data` WHERE `name` = '%s'", name);
	auto results = QueryDatabase(query);
	auto row = results.begin();
	if (results.RowCount() == 1)
	{
		return atoi(row[0]);
	}
	return 0; 
}

/*
	This function returns the account_id that owns the character with
	the name "name" or zero if no character with that name was found
	Zero will also be returned if there is a database error.
*/
uint32 Database::GetAccountIDByChar(const char* charname, uint32* oCharID) {
	std::string query = StringFormat("SELECT `account_id`, `id` FROM `character_data` WHERE name='%s'", EscapeString(charname).c_str());

	auto results = QueryDatabase(query);

	if (!results.Success())
	{
		return 0;
	}

	if (results.RowCount() != 1)
		return 0; 

	auto row = results.begin();

	uint32 accountId = atoi(row[0]);

	if (oCharID)
		*oCharID = atoi(row[1]);

	return accountId;
}

// Retrieve account_id for a given char_id
uint32 Database::GetAccountIDByChar(uint32 char_id) {
	std::string query = StringFormat("SELECT `account_id` FROM `character_data` WHERE `id` = %i LIMIT 1", char_id); 
	auto results = QueryDatabase(query); 
	if (!results.Success()) {
		return 0;
	}

	if (results.RowCount() != 1)
		return 0;

	auto row = results.begin(); 
	return atoi(row[0]);
}

uint32 Database::GetAccountIDByName(const char* accname, int16* status, uint32* lsid) {
	if (!isAlphaNumeric(accname))
		return 0;

	std::string query = StringFormat("SELECT `id`, `status`, `lsaccount_id` FROM `account` WHERE `name` = '%s' LIMIT 1", accname);
	auto results = QueryDatabase(query);

	if (!results.Success()) {
		return 0;
	}

	if (results.RowCount() != 1)
		return 0;

	auto row = results.begin();

	uint32 id = atoi(row[0]);

	if (status)
		*status = atoi(row[1]);

	if (lsid) {
		if (row[2])
			*lsid = atoi(row[2]);
		else
			*lsid = 0;
	}

	return id;
}

void Database::GetAccountName(uint32 accountid, char* name, uint32* oLSAccountID) {
	std::string query = StringFormat("SELECT `name`, `lsaccount_id` FROM `account` WHERE `id` = '%i'", accountid); 
	auto results = QueryDatabase(query);

	if (!results.Success()) {
		return;
	}

	if (results.RowCount() != 1)
		return;

	auto row = results.begin();

	strcpy(name, row[0]);
	if (row[1] && oLSAccountID) {
		*oLSAccountID = atoi(row[1]);
	}

}

void Database::GetCharName(uint32 char_id, char* name) {
	std::string query = StringFormat("SELECT `name` FROM `character_data` WHERE id='%i'", char_id);
	auto results = QueryDatabase(query);

	if (!results.Success()) {
		return; 
	}

	auto row = results.begin();
	for (auto row = results.begin(); row != results.end(); ++row) {
		strcpy(name, row[0]);
	}
}

bool Database::LoadVariables() {
	auto results = QueryDatabase(StringFormat("SELECT varname, value, unix_timestamp() FROM variables where unix_timestamp(ts) >= %d", varcache.last_update));

	if (!results.Success())
		return false;

	if (results.RowCount() == 0)
		return true;

	LockMutex lock(&Mvarcache);

	std::string key, value;
	for (auto row = results.begin(); row != results.end(); ++row) {
		varcache.last_update = atoi(row[2]); // ahh should we be comparing if this is newer?
		key = row[0];
		value = row[1];
		std::transform(std::begin(key), std::end(key), std::begin(key), ::tolower); // keys are lower case, DB doesn't have to be
		varcache.Add(key, value);
	}

	return true;
}

// Gets variable from 'variables' table
bool Database::GetVariable(std::string varname, std::string &varvalue)
{
	varvalue.clear();

	LockMutex lock(&Mvarcache);

	if (varname.empty())
		return false;

	std::transform(std::begin(varname), std::end(varname), std::begin(varname), ::tolower); // all keys are lower case
	auto tmp = varcache.Get(varname);
	if (tmp) {
		varvalue = *tmp;
		return true;
	}
	return false;
}

bool Database::SetVariable(const std::string varname, const std::string &varvalue)
{
	std::string escaped_name = EscapeString(varname);
	std::string escaped_value = EscapeString(varvalue);
	std::string query = StringFormat("Update variables set value='%s' WHERE varname like '%s'", escaped_value.c_str(), escaped_name.c_str());
	auto results = QueryDatabase(query);

	if (!results.Success())
		return false;

	if (results.RowsAffected() == 1)
	{
		LoadVariables(); // refresh cache
		return true;
	}

	query = StringFormat("Insert Into variables (varname, value) values ('%s', '%s')", escaped_name.c_str(), escaped_value.c_str());
	results = QueryDatabase(query);

	if (results.RowsAffected() != 1)
		return false;

	LoadVariables(); // refresh cache
	return true;
}

uint32 Database::GetMiniLoginAccount(char* ip)
{
	std::string query = StringFormat("SELECT `id` FROM `account` WHERE `minilogin_ip` = '%s'", ip);
	auto results = QueryDatabase(query);

	if (!results.Success())
		return 0;

	auto row = results.begin(); 
	return atoi(row[0]);
}

// Get zone starting points from DB
bool Database::GetSafePoints(const char* short_name, uint32 version, float* safe_x, float* safe_y, float* safe_z, int16* minstatus, uint8* minlevel, char *flag_needed) {
	
	std::string query = StringFormat("SELECT safe_x, safe_y, safe_z, min_status, min_level, flag_needed FROM zone "
		" WHERE short_name='%s' AND (version=%i OR version=0) ORDER BY version DESC", short_name, version);
	auto results = QueryDatabase(query);

	if (!results.Success())
		return false;

	if (results.RowCount() == 0)
		return false;

	auto row = results.begin();

	if (safe_x != nullptr)
		*safe_x = atof(row[0]);
	if (safe_y != nullptr)
		*safe_y = atof(row[1]);
	if (safe_z != nullptr)
		*safe_z = atof(row[2]);
	if (minstatus != nullptr)
		*minstatus = atoi(row[3]);
	if (minlevel != nullptr)
		*minlevel = atoi(row[4]);
	if (flag_needed != nullptr)
		strcpy(flag_needed, row[5]);

	return true;
}

bool Database::GetZoneLongName(const char* short_name, char** long_name, char* file_name, float* safe_x, float* safe_y, float* safe_z, uint32* graveyard_id, uint32* maxclients) {
	
	std::string query = StringFormat("SELECT long_name, file_name, safe_x, safe_y, safe_z, graveyard_id, maxclients FROM zone WHERE short_name='%s' AND version=0", short_name);
	auto results = QueryDatabase(query);

	if (!results.Success()) {
		return false;
	}

	if (results.RowCount() == 0)
		return false;

	auto row = results.begin();

	if (long_name != nullptr)
		*long_name = strcpy(new char[strlen(row[0])+1], row[0]);

	if (file_name != nullptr) {
		if (row[1] == nullptr)
			strcpy(file_name, short_name);
		else
			strcpy(file_name, row[1]);
	}

	if (safe_x != nullptr)
		*safe_x = atof(row[2]);
	if (safe_y != nullptr)
		*safe_y = atof(row[3]);
	if (safe_z != nullptr)
		*safe_z = atof(row[4]);
	if (graveyard_id != nullptr)
		*graveyard_id = atoi(row[5]);
	if (maxclients != nullptr)
		*maxclients = atoi(row[6]);

	return true;
}

uint32 Database::GetZoneGraveyardID(uint32 zone_id, uint32 version) {

	std::string query = StringFormat("SELECT graveyard_id FROM zone WHERE zoneidnumber='%u' AND (version=%i OR version=0) ORDER BY version DESC", zone_id, version);
	auto results = QueryDatabase(query);

	if (!results.Success())
		return 0;

	if (results.RowCount() == 0)
		return 0;

	auto row = results.begin();
	return atoi(row[0]);
}

bool Database::GetZoneGraveyard(const uint32 graveyard_id, uint32* graveyard_zoneid, float* graveyard_x, float* graveyard_y, float* graveyard_z, float* graveyard_heading) {
	
	std::string query = StringFormat("SELECT zone_id, x, y, z, heading FROM graveyard WHERE id=%i", graveyard_id);
	auto results = QueryDatabase(query);

	if (!results.Success()){
		return false;
	}

	if (results.RowCount() != 1)
		return false;

	auto row = results.begin();

	if(graveyard_zoneid != nullptr)
		*graveyard_zoneid = atoi(row[0]);
	if(graveyard_x != nullptr)
		*graveyard_x = atof(row[1]);
	if(graveyard_y != nullptr)
		*graveyard_y = atof(row[2]);
	if(graveyard_z != nullptr)
		*graveyard_z = atof(row[3]);
	if(graveyard_heading != nullptr)
		*graveyard_heading = atof(row[4]);

	return true;
}

bool Database::LoadZoneNames() {
	std::string query("SELECT zoneidnumber, short_name FROM zone");

	auto results = QueryDatabase(query);

	if (!results.Success())
	{
		return false;
	}

	for (auto row= results.begin();row != results.end();++row)
	{
		uint32 zoneid = atoi(row[0]);
		std::string zonename = row[1];
		zonename_array.insert(std::pair<uint32,std::string>(zoneid,zonename));
	}

	return true;
}

uint32 Database::GetZoneID(const char* zonename) {

	if (zonename == nullptr)
		return 0;

	for (auto iter = zonename_array.begin(); iter != zonename_array.end(); ++iter)
		if (strcasecmp(iter->second.c_str(), zonename) == 0)
			return iter->first;

	return 0;
}

const char* Database::GetZoneName(uint32 zoneID, bool ErrorUnknown) {
	auto iter = zonename_array.find(zoneID);

	if (iter != zonename_array.end())
		return iter->second.c_str();

	if (ErrorUnknown)
		return "UNKNOWN";

	return 0;
}

uint8 Database::GetPEQZone(uint32 zoneID, uint32 version){
	
	std::string query = StringFormat("SELECT peqzone from zone where zoneidnumber='%i' AND (version=%i OR version=0) ORDER BY version DESC", zoneID, version);
	auto results = QueryDatabase(query);

	if (!results.Success()) {
		return 0;
	}

	if (results.RowCount() == 0)
		return 0;

	auto row = results.begin();

	return atoi(row[0]);
}

bool Database::CheckNameFilter(const char* name, bool surname)
{
	std::string str_name = name;

	// the minimum 4 is enforced by the client too
	if (!name || strlen(name) < 4)
	{
		return false;
	}

	// Given name length is enforced by the client too
	if (!surname && strlen(name) > 15)
	{
		return false;
	}

	for (size_t i = 0; i < str_name.size(); i++)
	{
		if(!isalpha(str_name[i]))
		{
			return false;
		}
	}

	for(size_t x = 0; x < str_name.size(); ++x)
	{
		str_name[x] = tolower(str_name[x]);
	}

	char c = '\0';
	uint8 num_c = 0;
	for(size_t x = 0; x < str_name.size(); ++x)
	{
		if(str_name[x] == c)
		{
			num_c++;
		}
		else
		{
			num_c = 1;
			c = str_name[x];
		}
		if(num_c > 2)
		{
			return false;
		}
	}

	
	std::string query("SELECT name FROM name_filter");
	auto results = QueryDatabase(query);

	if (!results.Success())
	{
		// false through to true? shouldn't it be falls through to false?
		return true;
	}

	for (auto row = results.begin();row != results.end();++row)
	{
		std::string current_row = row[0];

		for(size_t x = 0; x < current_row.size(); ++x)
			current_row[x] = tolower(current_row[x]);

		if(str_name.find(current_row) != std::string::npos)
			return false;
	}

	return true;
}

bool Database::AddToNameFilter(const char* name) {
	
	std::string query = StringFormat("INSERT INTO name_filter (name) values ('%s')", name);
	auto results = QueryDatabase(query);

	if (!results.Success())
	{
		return false;
	}

	if (results.RowsAffected() == 0)
		return false;

	return true;
}

uint32 Database::GetAccountIDFromLSID(uint32 iLSID, char* oAccountName, int16* oStatus) {
	uint32 account_id = 0;
	std::string query = StringFormat("SELECT id, name, status FROM account WHERE lsaccount_id=%i", iLSID);
	auto results = QueryDatabase(query);

	if (!results.Success()) {
		return 0;
	}

	if (results.RowCount() != 1)
		return 0;

	for (auto row = results.begin(); row != results.end(); ++row) {
		account_id = atoi(row[0]);

		if (oAccountName)
			strcpy(oAccountName, row[1]);
		if (oStatus)
			*oStatus = atoi(row[2]);
	}

	return account_id;
}

void Database::GetAccountFromID(uint32 id, char* oAccountName, int16* oStatus) {
	
	std::string query = StringFormat("SELECT name, status FROM account WHERE id=%i", id);
	auto results = QueryDatabase(query);

	if (!results.Success()){
		return;
	}

	if (results.RowCount() != 1)
		return;

	auto row = results.begin();

	if (oAccountName)
		strcpy(oAccountName, row[0]);
	if (oStatus)
		*oStatus = atoi(row[1]);
}

void Database::ClearMerchantTemp(){
	QueryDatabase("DELETE FROM merchantlist_temp");
}

bool Database::UpdateName(const char* oldname, const char* newname) { 
	std::cout << "Renaming " << oldname << " to " << newname << "..." << std::endl; 
	std::string query = StringFormat("UPDATE `character_data` SET `name` = '%s' WHERE `name` = '%s';", newname, oldname);
	auto results = QueryDatabase(query);

	if (!results.Success())
		return false;

	if (results.RowsAffected() == 0)
		return false;

	return true;
}

// If the name is used or an error occurs, it returns false, otherwise it returns true
bool Database::CheckUsedName(const char* name) {
	std::string query = StringFormat("SELECT `id` FROM `character_data` WHERE `name` = '%s'", name);
	auto results = QueryDatabase(query); 
	if (!results.Success()) {
		return false;
	}

	if (results.RowCount() > 0)
		return false;

	return true;
}

uint8 Database::GetServerType() {
	std::string query("SELECT `value` FROM `variables` WHERE `varname` = 'ServerType' LIMIT 1");
	auto results = QueryDatabase(query); 
	if (!results.Success()) {
		return 0;
	}

	if (results.RowCount() != 1)
		return 0;

	auto row = results.begin();
	return atoi(row[0]);
}

bool Database::MoveCharacterToZone(const char* charname, const char* zonename, uint32 zoneid) {
	if(zonename == nullptr || strlen(zonename) == 0)
		return false;

	std::string query = StringFormat("UPDATE `character_data` SET `zone_id` = %i, `x` = -1, `y` = -1, `z` = -1 WHERE `name` = '%s'", zoneid, charname);
	auto results = QueryDatabase(query);

	if (!results.Success()) {
		return false;
	}

	if (results.RowsAffected() == 0)
		return false;

	return true;
}

bool Database::MoveCharacterToZone(const char* charname, const char* zonename) {
	return MoveCharacterToZone(charname, zonename, GetZoneID(zonename));
}

bool Database::MoveCharacterToZone(uint32 iCharID, const char* iZonename) { 
	std::string query = StringFormat("UPDATE `character_data` SET `zone_id` = %i, `x` = -1, `y` = -1, `z` = -1 WHERE `id` = %i", GetZoneID(iZonename), iCharID);
	auto results = QueryDatabase(query);

	if (!results.Success()) {
		return false;
	}

	return results.RowsAffected() != 0;
}

bool Database::SetHackerFlag(const char* accountname, const char* charactername, const char* hacked) { 
	std::string query = StringFormat("INSERT INTO `hackers` (account, name, hacked) values('%s','%s','%s')", accountname, charactername, hacked);
	auto results = QueryDatabase(query);

	if (!results.Success()) {
		return false;
	}

	return results.RowsAffected() != 0;
}

bool Database::SetMQDetectionFlag(const char* accountname, const char* charactername, const char* hacked, const char* zone) { 
	//Utilize the "hacker" table, but also give zone information.
	std::string query = StringFormat("INSERT INTO hackers(account,name,hacked,zone) values('%s','%s','%s','%s')", accountname, charactername, hacked, zone);
	auto results = QueryDatabase(query);

	if (!results.Success())
	{
		return false;
	}

	return results.RowsAffected() != 0;
}

uint8 Database::GetRaceSkill(uint8 skillid, uint8 in_race)
{
	uint16 race_cap = 0;
	
	//Check for a racial cap!
	std::string query = StringFormat("SELECT skillcap from race_skillcaps where skill = %i && race = %i", skillid, in_race);
	auto results = QueryDatabase(query);

	if (!results.Success())
		return 0;

	if (results.RowCount() == 0)
		return 0;

	auto row = results.begin();
	return atoi(row[0]);
}

uint8 Database::GetSkillCap(uint8 skillid, uint8 in_race, uint8 in_class, uint16 in_level)
{
	uint8 skill_level = 0, skill_formula = 0;
	uint16 base_cap = 0, skill_cap = 0, skill_cap2 = 0, skill_cap3 = 0;
	

	//Fetch the data from DB.
	std::string query = StringFormat("SELECT level, formula, pre50cap, post50cap, post60cap from skillcaps where skill = %i && class = %i", skillid, in_class);
	auto results = QueryDatabase(query);

	if (results.Success() && results.RowsAffected() != 0)
	{
		auto row = results.begin();
		skill_level = atoi(row[0]);
		skill_formula = atoi(row[1]);
		skill_cap = atoi(row[2]);
		if (atoi(row[3]) > skill_cap)
			skill_cap2 = (atoi(row[3])-skill_cap)/10; //Split the post-50 skill cap into difference between pre-50 cap and post-50 cap / 10 to determine amount of points per level.
		skill_cap3 = atoi(row[4]);
	}

	int race_skill = GetRaceSkill(skillid,in_race);

	if (race_skill > 0 && (race_skill > skill_cap || skill_cap == 0 || in_level < skill_level))
		return race_skill;

	if (skill_cap == 0) //Can't train this skill at all.
		return 255; //Untrainable

	if (in_level < skill_level)
		return 254; //Untrained

	//Determine pre-51 level-based cap
	if (skill_formula > 0)
		base_cap = in_level*skill_formula+skill_formula;
	if (base_cap > skill_cap || skill_formula == 0)
		base_cap = skill_cap;

	//If post 50, add post 50 cap to base cap.
	if (in_level > 50 && skill_cap2 > 0)
		base_cap += skill_cap2*(in_level-50);

	//No cap should ever go above its post50cap
	if (skill_cap3 > 0 && base_cap > skill_cap3)
		base_cap = skill_cap3;

	//Base cap is now the max value at the person's level, return it!
	return base_cap;
}

uint32 Database::GetCharacterInfo(const char* iName, uint32* oAccID, uint32* oZoneID, uint32* oInstanceID, float* oX, float* oY, float* oZ) { 
	std::string query = StringFormat("SELECT `id`, `account_id`, `zone_id`, `zone_instance`, `x`, `y`, `z` FROM `character_data` WHERE `name` = '%s'", iName);
	auto results = QueryDatabase(query);

	if (!results.Success()) {
		return 0;
	}

	if (results.RowCount() != 1)
		return 0;

	auto row = results.begin();
	uint32 charid = atoi(row[0]);
	if (oAccID){ *oAccID = atoi(row[1]); }
	if (oZoneID){ *oZoneID = atoi(row[2]); }
	if (oInstanceID){ *oInstanceID = atoi(row[3]); }
	if (oX){ *oX = atof(row[4]); }
	if (oY){ *oY = atof(row[5]); }
	if (oZ){ *oZ = atof(row[6]); }

	return charid;
}

bool Database::UpdateLiveChar(char* charname,uint32 lsaccount_id) {

	std::string query = StringFormat("UPDATE account SET charname='%s' WHERE id=%i;",charname, lsaccount_id);
	auto results = QueryDatabase(query);

	if (!results.Success()){
		return false;
	}

	return true;
}

bool Database::GetLiveChar(uint32 account_id, char* cname) {

	std::string query = StringFormat("SELECT charname FROM account WHERE id=%i", account_id);
	auto results = QueryDatabase(query);

	if (!results.Success())
	{
		return false;
	}

	if (results.RowCount() != 1)
		return false;

	auto row = results.begin();
	strcpy(cname,row[0]);

	return true;
}

void Database::SetLFP(uint32 CharID, bool LFP) { 
	std::string query = StringFormat("UPDATE `character_data` SET `lfp` = %i WHERE `id` = %i",LFP, CharID);
	QueryDatabase(query); 
}

void Database::SetLoginFlags(uint32 CharID, bool LFP, bool LFG, uint8 firstlogon) { 
	std::string query = StringFormat("update `character_data` SET `lfp` = %i, `lfg` = %i, `firstlogon` = %i WHERE `id` = %i",LFP, LFG, firstlogon, CharID);
	QueryDatabase(query); 
}

void Database::SetLFG(uint32 CharID, bool LFG) { 
	std::string query = StringFormat("update `character_data` SET `lfg` = %i WHERE `id` = %i",LFG, CharID);
	QueryDatabase(query); 
}

void Database::SetFirstLogon(uint32 CharID, uint8 firstlogon) { 
	std::string query = StringFormat( "UPDATE `character_data` SET `firstlogon` = %i WHERE `id` = %i",firstlogon, CharID);
	QueryDatabase(query); 
}

void Database::AddReport(std::string who, std::string against, std::string lines)
{
	auto escape_str = new char[lines.size() * 2 + 1];
	DoEscapeString(escape_str, lines.c_str(), lines.size());

	std::string query = StringFormat("INSERT INTO reports (name, reported, reported_text) VALUES('%s', '%s', '%s')", EscapeString(who).c_str(), EscapeString(against).c_str(), escape_str);
	QueryDatabase(query);
	safe_delete_array(escape_str);
}

void Database::SetGroupID(const char* name, uint32 id, uint32 charid, uint32 ismerc) {
	std::string query;
	if (id == 0) {
		// removing from group
		query = StringFormat("delete from group_id where charid=%i and name='%s' and ismerc=%i",charid, name, ismerc);
		auto results = QueryDatabase(query);

		if (!results.Success())
			Log(Logs::General, Logs::Error, "Error deleting character from group id: %s", results.ErrorMessage().c_str());

		return;
	}

	/* Add to the Group */
	query = StringFormat("REPLACE INTO  `group_id` SET `charid` = %i, `groupid` = %i, `name` = '%s', `ismerc` = '%i'", charid, id, name, ismerc);
	QueryDatabase(query);
}

void Database::ClearAllGroups(void)
{
	std::string query("DELETE FROM `group_id`");
	QueryDatabase(query);
	return;
}

void Database::ClearGroup(uint32 gid) {
	ClearGroupLeader(gid);
	
	if(gid == 0)
	{
		//clear all groups
		ClearAllGroups();
		return;
	}

	//clear a specific group
	std::string query = StringFormat("delete from group_id where groupid = %lu", (unsigned long)gid);
	QueryDatabase(query);
}

uint32 Database::GetGroupID(const char* name){ 
	std::string query = StringFormat("SELECT groupid from group_id where name='%s'", name);
	auto results = QueryDatabase(query);

	if (!results.Success()) {
		return 0;
	}

	if (results.RowCount() == 0)
	{
<<<<<<< HEAD
=======
		// Commenting this out until logging levels can prevent this from going to console
		//Log(Logs::General, Logs::None,, "Character not in a group: %s", name);
>>>>>>> 773932d8
		return 0;
	}

	auto row = results.begin();

	return atoi(row[0]);
}

/* Is this really getting used properly... A half implementation ? Akkadius */
char* Database::GetGroupLeaderForLogin(const char* name, char* leaderbuf) {
	strcpy(leaderbuf, "");
	uint32 group_id = 0;

	std::string query = StringFormat("SELECT `groupid` FROM `group_id` WHERE `name` = '%s'", name);
	auto results = QueryDatabase(query);

	for (auto row = results.begin(); row != results.end(); ++row)
		if (row[0])
			group_id = atoi(row[0]);

	if (group_id == 0)
		return leaderbuf;

	query = StringFormat("SELECT `leadername` FROM `group_leaders` WHERE `gid` = '%u' LIMIT 1", group_id);
	results = QueryDatabase(query);

	for (auto row = results.begin(); row != results.end(); ++row)
		if (row[0])
			strcpy(leaderbuf, row[0]);

	return leaderbuf;
}

void Database::SetGroupLeaderName(uint32 gid, const char* name) { 
	std::string query = StringFormat("UPDATE group_leaders SET leadername = '%s' WHERE gid = %u", EscapeString(name).c_str(), gid);
	auto result = QueryDatabase(query);

	if(result.RowsAffected() != 0) {
		return;
	}

	query = StringFormat("REPLACE INTO group_leaders(gid, leadername, marknpc, leadershipaa, maintank, assist, puller, mentoree, mentor_percent) VALUES(%u, '%s', '', '', '', '', '', '', '0')",
						 gid, EscapeString(name).c_str());
	result = QueryDatabase(query);

	if(!result.Success()) {
		Log(Logs::General, Logs::None, "Error in Database::SetGroupLeaderName: %s", result.ErrorMessage().c_str());
	}
}

char *Database::GetGroupLeadershipInfo(uint32 gid, char* leaderbuf, char* maintank, char* assist, char* puller, char *marknpc, char *mentoree, int *mentor_percent, GroupLeadershipAA_Struct* GLAA)
{
	std::string query = StringFormat("SELECT `leadername`, `maintank`, `assist`, `puller`, `marknpc`, `mentoree`, `mentor_percent`, `leadershipaa` FROM `group_leaders` WHERE `gid` = %lu",(unsigned long)gid);
	auto results = QueryDatabase(query);

	if (!results.Success() || results.RowCount() == 0) {
		if(leaderbuf)
			strcpy(leaderbuf, "UNKNOWN");

		if(maintank)
			maintank[0] = '\0';

		if(assist)
			assist[0] = '\0';

		if(puller)
			puller[0] = '\0';

		if(marknpc)
			marknpc[0] = '\0';

		if (mentoree)
			mentoree[0] = '\0';

		if (mentor_percent)
			*mentor_percent = 0;

		return leaderbuf;
	}

	auto row = results.begin();

	if(leaderbuf)
		strcpy(leaderbuf, row[0]);

	if(maintank)
		strcpy(maintank, row[1]);

	if(assist)
		strcpy(assist, row[2]);

	if(puller)
		strcpy(puller, row[3]);

	if(marknpc)
		strcpy(marknpc, row[4]);

	if (mentoree)
		strcpy(mentoree, row[5]);

	if (mentor_percent)
		*mentor_percent = atoi(row[6]);

	if(GLAA && results.LengthOfColumn(7) == sizeof(GroupLeadershipAA_Struct))
		memcpy(GLAA, row[7], sizeof(GroupLeadershipAA_Struct));

	return leaderbuf;
}

// Clearing all group leaders
void Database::ClearAllGroupLeaders(void) {
	std::string query("DELETE from group_leaders");
	auto results = QueryDatabase(query);

	if (!results.Success())
		std::cout << "Unable to clear group leaders: " << results.ErrorMessage() << std::endl;

	return;
}

void Database::ClearGroupLeader(uint32 gid) {
	
	if(gid == 0)
	{
		ClearAllGroupLeaders();
		return;
	}

	std::string query = StringFormat("DELETE from group_leaders where gid = %lu", (unsigned long)gid);
	auto results = QueryDatabase(query);

	if (!results.Success())
		std::cout << "Unable to clear group leader: " << results.ErrorMessage() << std::endl;
}

uint8 Database::GetAgreementFlag(uint32 acctid) {

	std::string query = StringFormat("SELECT rulesflag FROM account WHERE id=%i",acctid);
	auto results = QueryDatabase(query);

	if (!results.Success())
		return 0;

	if (results.RowCount() != 1)
		return 0;

	auto row = results.begin();

	return atoi(row[0]);
}

void Database::SetAgreementFlag(uint32 acctid) {
	std::string query = StringFormat("UPDATE account SET rulesflag=1 where id=%i", acctid);
	QueryDatabase(query);
}

void Database::ClearRaid(uint32 rid) {
	if(rid == 0)
	{
		//clear all raids
		ClearAllRaids();
		return;
	}

	//clear a specific group
	std::string query = StringFormat("delete from raid_members where raidid = %lu", (unsigned long)rid);
	auto results = QueryDatabase(query);

	if (!results.Success())
		std::cout << "Unable to clear raids: " << results.ErrorMessage() << std::endl;
}

void Database::ClearAllRaids(void) {

	std::string query("delete from raid_members");
	auto results = QueryDatabase(query);

	if (!results.Success())
		std::cout << "Unable to clear raids: " << results.ErrorMessage() << std::endl;
}

void Database::ClearAllRaidDetails(void)
{

	std::string query("delete from raid_details");
	auto results = QueryDatabase(query);

	if (!results.Success())
		std::cout << "Unable to clear raid details: " << results.ErrorMessage() << std::endl;
}

void Database::ClearRaidDetails(uint32 rid) {
	
	if(rid == 0)
	{
		//clear all raids
		ClearAllRaidDetails();
		return;
	}

	//clear a specific group
	std::string query = StringFormat("delete from raid_details where raidid = %lu", (unsigned long)rid);
	auto results = QueryDatabase(query);

	if (!results.Success())
		std::cout << "Unable to clear raid details: " << results.ErrorMessage() << std::endl;
}

// returns 0 on error or no raid for that character, or
// the raid id that the character is a member of.
uint32 Database::GetRaidID(const char* name)
{ 
	std::string query = StringFormat("SELECT `raidid` FROM `raid_members` WHERE `name` = '%s'", name);
	auto results = QueryDatabase(query);

	if (!results.Success()) {
		return 0;
	}

	auto row = results.begin(); 
	if (row == results.end()) {
		return 0;
	}

	if (row[0]) // would it ever be possible to have a null here?
		return atoi(row[0]);

	return 0;
}

const char* Database::GetRaidLeaderName(uint32 raid_id)
{
	// Would be a good idea to fix this to be a passed in variable and
	// make the caller responsible. static local variables like this are
	// not guaranteed to be thread safe (nor is the internal guard
	// variable). C++0x standard states this should be thread safe
	// but may not be fully supported in some compilers.
	static char name[128];
	
	std::string query = StringFormat("SELECT `name` FROM `raid_members` WHERE `raidid` = %u AND `israidleader` = 1", raid_id);
	auto results = QueryDatabase(query);

	if (!results.Success()) {
		Log(Logs::General, Logs::Debug, "Unable to get Raid Leader Name for Raid ID: %u", raid_id);
		return "UNKNOWN";
	}

	auto row = results.begin();

	if (row == results.end()) {
		return "UNKNOWN";
	}

	memset(name, 0, sizeof(name));
	strcpy(name, row[0]);

	return name;
}

// maintank, assist, puller, marknpc currently unused
void Database::GetGroupLeadershipInfo(uint32 gid, uint32 rid, char *maintank,
		char *assist, char *puller, char *marknpc, char *mentoree, int *mentor_percent, GroupLeadershipAA_Struct *GLAA)
{
	std::string query = StringFormat(
			"SELECT maintank, assist, puller, marknpc, mentoree, mentor_percent, leadershipaa FROM raid_leaders WHERE gid = %lu AND rid = %lu",
			(unsigned long)gid, (unsigned long)rid);
	auto results = QueryDatabase(query);

	if (!results.Success() || results.RowCount() == 0) {
		if (maintank)
			maintank[0] = '\0';

		if (assist)
			assist[0] = '\0';

		if (puller)
			puller[0] = '\0';

		if (marknpc)
			marknpc[0] = '\0';

		if (mentoree)
			mentoree[0] = '\0';

		if (mentor_percent)
			*mentor_percent = 0;

		return;
	}

	auto row = results.begin();

	if (maintank)
		strcpy(maintank, row[0]);

	if (assist)
		strcpy(assist, row[1]);

	if (puller)
		strcpy(puller, row[2]);

	if (marknpc)
		strcpy(marknpc, row[3]);

	if (mentoree)
		strcpy(mentoree, row[4]);

	if (mentor_percent)
		*mentor_percent = atoi(row[5]);

	if (GLAA && results.LengthOfColumn(6) == sizeof(GroupLeadershipAA_Struct))
		memcpy(GLAA, row[6], sizeof(GroupLeadershipAA_Struct));

	return;
}

// maintank, assist, puller, marknpc currently unused
void Database::GetRaidLeadershipInfo(uint32 rid, char *maintank,
		char *assist, char *puller, char *marknpc, RaidLeadershipAA_Struct *RLAA)
{
	std::string query = StringFormat(
			"SELECT maintank, assist, puller, marknpc, leadershipaa FROM raid_leaders WHERE gid = %lu AND rid = %lu",
			(unsigned long)0xFFFFFFFF, (unsigned long)rid);
	auto results = QueryDatabase(query);

	if (!results.Success() || results.RowCount() == 0) {
		if (maintank)
			maintank[0] = '\0';

		if (assist)
			assist[0] = '\0';

		if (puller)
			puller[0] = '\0';

		if (marknpc)
			marknpc[0] = '\0';

		return;
	}

	auto row = results.begin();

	if (maintank)
		strcpy(maintank, row[0]);

	if (assist)
		strcpy(assist, row[1]);

	if (puller)
		strcpy(puller, row[2]);

	if (marknpc)
		strcpy(marknpc, row[3]);

	if (RLAA && results.LengthOfColumn(4) == sizeof(RaidLeadershipAA_Struct))
		memcpy(RLAA, row[4], sizeof(RaidLeadershipAA_Struct));

	return;
}

void Database::SetRaidGroupLeaderInfo(uint32 gid, uint32 rid)
{
	std::string query = StringFormat("UPDATE raid_leaders SET leadershipaa = '' WHERE gid = %lu AND rid = %lu",
			(unsigned long)gid, (unsigned long)rid);
	auto results = QueryDatabase(query);

	if (results.RowsAffected() != 0)
		return;

	query = StringFormat("REPLACE INTO raid_leaders(gid, rid, marknpc, leadershipaa, maintank, assist, puller, mentoree, mentor_percent) VALUES(%lu, %lu, '', '', '', '', '', '', 0)",
			(unsigned long)gid, (unsigned long)rid);
	results = QueryDatabase(query);

	return;
}

// Clearing all raid leaders
void Database::ClearAllRaidLeaders(void)
{
	std::string query("DELETE from raid_leaders");
	QueryDatabase(query);
	return;
}

void Database::ClearRaidLeader(uint32 gid, uint32 rid)
{
	if (rid == 0) {
		ClearAllRaidLeaders();
		return;
	}

	std::string query = StringFormat("DELETE from raid_leaders where gid = %lu and rid = %lu", (unsigned long)gid, (unsigned long)rid);
	QueryDatabase(query);
}

void Database::UpdateAdventureStatsEntry(uint32 char_id, uint8 theme, bool win)
{

	std::string field;

	switch(theme)
	{
		case 1:
		{
			field = "guk_";
			break;
		}
		case 2:
		{
			field = "mir_";
			break;
		}
		case 3:
		{
			field = "mmc_";
			break;
		}
		case 4:
		{
			field = "ruj_";
			break;
		}
		case 5:
		{
			field = "tak_";
			break;
		}
		default:
		{
			return;
		}
	}

	if (win)
		field += "wins";
	else
		field += "losses";

	std::string query = StringFormat("UPDATE `adventure_stats` SET %s=%s+1 WHERE player_id=%u",field.c_str(), field.c_str(), char_id);
	auto results = QueryDatabase(query);

	if (results.RowsAffected() != 0)
		return;

	query = StringFormat("INSERT INTO `adventure_stats` SET %s=1, player_id=%u", field.c_str(), char_id);
	QueryDatabase(query);
}

bool Database::GetAdventureStats(uint32 char_id, AdventureStats_Struct *as)
{
	std::string query = StringFormat(
		"SELECT "
		"`guk_wins`, "
		"`mir_wins`, "
		"`mmc_wins`, "
		"`ruj_wins`, "
		"`tak_wins`, "
		"`guk_losses`, "
		"`mir_losses`, "
		"`mmc_losses`, "
		"`ruj_losses`, "
		"`tak_losses` "
		"FROM "
		"`adventure_stats` "
		"WHERE "
		"player_id = %u ", 
		char_id
	);
	auto results = QueryDatabase(query);

	if (!results.Success())
		return false;

	if (results.RowCount() == 0)
		return false;

	auto row = results.begin();

	as->success.guk = atoi(row[0]);
	as->success.mir = atoi(row[1]);
	as->success.mmc = atoi(row[2]);
	as->success.ruj = atoi(row[3]);
	as->success.tak = atoi(row[4]);
	as->failure.guk = atoi(row[5]);
	as->failure.mir = atoi(row[6]);
	as->failure.mmc = atoi(row[7]);
	as->failure.ruj = atoi(row[8]);
	as->failure.tak = atoi(row[9]);
	as->failure.total = as->failure.guk + as->failure.mir + as->failure.mmc + as->failure.ruj + as->failure.tak;
	as->success.total = as->success.guk + as->success.mir + as->success.mmc + as->success.ruj + as->success.tak;

	return true;
}

uint32 Database::GetGuildIDByCharID(uint32 character_id) 
{
	std::string query = StringFormat("SELECT guild_id FROM guild_members WHERE char_id='%i'", character_id);
	auto results = QueryDatabase(query);

	if (!results.Success())
		return 0;

	if (results.RowCount() == 0)
		return 0;

	auto row = results.begin();
	return atoi(row[0]);
}

void Database::LoadLogSettings(EQEmuLogSys::LogSettings* log_settings)
{
	// log_settings previously initialized to '0' by EQEmuLogSys::LoadLogSettingsDefaults()
	
	std::string query = 
		"SELECT "
		"log_category_id, "
		"log_category_description, "
		"log_to_console, "
		"log_to_file, "
		"log_to_gmsay "
		"FROM "
		"logsys_categories "
		"ORDER BY log_category_id";
	auto results = QueryDatabase(query);

	int log_category = 0;
	LogSys.file_logs_enabled = false;

	for (auto row = results.begin(); row != results.end(); ++row) {
		log_category = atoi(row[0]);
		if (log_category <= Logs::None || log_category >= Logs::MaxCategoryID)
			continue;

		log_settings[log_category].log_to_console = atoi(row[2]);
		log_settings[log_category].log_to_file = atoi(row[3]);
		log_settings[log_category].log_to_gmsay = atoi(row[4]);

		/* Determine if any output method is enabled for the category 
			and set it to 1 so it can used to check if category is enabled */
		const bool log_to_console = log_settings[log_category].log_to_console > 0;
		const bool log_to_file = log_settings[log_category].log_to_file > 0;
		const bool log_to_gmsay = log_settings[log_category].log_to_gmsay > 0;
		const bool is_category_enabled = log_to_console || log_to_file || log_to_gmsay;

		if (is_category_enabled)
			log_settings[log_category].is_category_enabled = 1;

		/* 
			This determines whether or not the process needs to actually file log anything.
			If we go through this whole loop and nothing is set to any debug level, there is no point to create a file or keep anything open
		*/
		if (log_settings[log_category].log_to_file > 0){
			LogSys.file_logs_enabled = true;
		}
	}
}

void Database::ClearInvSnapshots(bool use_rule)
{
	uint32 del_time = time(nullptr);
	if (use_rule) { del_time -= RuleI(Character, InvSnapshotHistoryD) * 86400; }

	std::string query = StringFormat("DELETE FROM inventory_snapshots WHERE time_index <= %lu", (unsigned long)del_time);
	QueryDatabase(query);
}

struct TimeOfDay_Struct Database::LoadTime(time_t &realtime)
{

	TimeOfDay_Struct eqTime;
	std::string query = StringFormat("SELECT minute,hour,day,month,year,realtime FROM eqtime limit 1");
	auto results = QueryDatabase(query);

	if (!results.Success() || results.RowCount() == 0){
		Log(Logs::Detail, Logs::World_Server, "Loading EQ time of day failed. Using defaults.");
		eqTime.minute = 0;
		eqTime.hour = 9;
		eqTime.day = 1;
		eqTime.month = 1;
		eqTime.year = 3100;
		realtime = time(0);
	}
	else{
		auto row = results.begin();

		eqTime.minute = atoi(row[0]);
		eqTime.hour = atoi(row[1]);
		eqTime.day = atoi(row[2]);
		eqTime.month = atoi(row[3]);
		eqTime.year = atoi(row[4]);
		realtime = atoi(row[5]);
	}

	return eqTime;
}

bool Database::SaveTime(int8 minute, int8 hour, int8 day, int8 month, int16 year)
{
	std::string query = StringFormat("UPDATE eqtime set minute = %d, hour = %d, day = %d, month = %d, year = %d, realtime = %d limit 1", minute, hour, day, month, year, time(0));
	auto results = QueryDatabase(query);

	return results.Success();

}

int Database::GetIPExemption(std::string account_ip) {
	std::string query = StringFormat("SELECT `exemption_amount` FROM `ip_exemptions` WHERE `exemption_ip` = '%s'", account_ip.c_str());
	auto results = QueryDatabase(query);
	
	if (results.Success() && results.RowCount() > 0) {
		auto row = results.begin();
		return atoi(row[0]);
	}
	
	return RuleI(World, MaxClientsPerIP);
}

int Database::GetInstanceID(uint32 char_id, uint32 zone_id) {
	std::string query = StringFormat("SELECT instance_list.id FROM instance_list INNER JOIN instance_list_player ON instance_list.id = instance_list_player.id WHERE instance_list.zone = '%i' AND instance_list_player.charid = '%i'", zone_id, char_id);
	auto results = QueryDatabase(query);

	if (results.Success() && results.RowCount() > 0) {
		auto row = results.begin();
		return atoi(row[0]);;
	}

	return 0;
}<|MERGE_RESOLUTION|>--- conflicted
+++ resolved
@@ -1542,11 +1542,8 @@
 
 	if (results.RowCount() == 0)
 	{
-<<<<<<< HEAD
-=======
 		// Commenting this out until logging levels can prevent this from going to console
 		//Log(Logs::General, Logs::None,, "Character not in a group: %s", name);
->>>>>>> 773932d8
 		return 0;
 	}
 
