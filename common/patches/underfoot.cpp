#include "../debug.h"
#include "underfoot.h"
#include "../opcodemgr.h"
#include "../logsys.h"
#include "../eq_stream_ident.h"
#include "../crc32.h"

#include "../eq_packet_structs.h"
#include "../misc_functions.h"
#include "../string_util.h"
#include "../item.h"
#include "underfoot_structs.h"
#include "../rulesys.h"

#include <iostream>
#include <sstream>

namespace Underfoot
{
	static const char *name = "Underfoot";
	static OpcodeManager *opcodes = nullptr;
	static Strategy struct_strategy;

	char* SerializeItem(const ItemInst *inst, int16 slot_id, uint32 *length, uint8 depth);

	// server to client inventory location converters
	static inline uint32 ServerToUnderfootSlot(uint32 ServerSlot);
	static inline uint32 ServerToUnderFootCorpseSlot(uint32 ServerCorpse);

	// client to server inventory location converters
	static inline uint32 UnderfootToServerSlot(uint32 UnderfootSlot);
	static inline uint32 UnderfootToServerCorpseSlot(uint32 UnderfootCorpse);

	void Register(EQStreamIdentifier &into)
	{
		//create our opcode manager if we havent already
		if (opcodes == nullptr) {
			//TODO: get this file name from the config file
			std::string opfile = "patch_";
			opfile += name;
			opfile += ".conf";
			//load up the opcode manager.
			//TODO: figure out how to support shared memory with multiple patches...
			opcodes = new RegularOpcodeManager();
			if (!opcodes->LoadOpcodes(opfile.c_str())) {
				_log(NET__OPCODES, "Error loading opcodes file %s. Not registering patch %s.", opfile.c_str(), name);
				return;
			}
		}

		//ok, now we have what we need to register.

		EQStream::Signature signature;
		std::string pname;

		//register our world signature.
		pname = std::string(name) + "_world";
		signature.ignore_eq_opcode = 0;
		signature.first_length = sizeof(structs::LoginInfo_Struct);
		signature.first_eq_opcode = opcodes->EmuToEQ(OP_SendLoginInfo);
		into.RegisterPatch(signature, pname.c_str(), &opcodes, &struct_strategy);

		//register our zone signature.
		pname = std::string(name) + "_zone";
		signature.ignore_eq_opcode = opcodes->EmuToEQ(OP_AckPacket);
		signature.first_length = sizeof(structs::ClientZoneEntry_Struct);
		signature.first_eq_opcode = opcodes->EmuToEQ(OP_ZoneEntry);
		into.RegisterPatch(signature, pname.c_str(), &opcodes, &struct_strategy);



		_log(NET__IDENTIFY, "Registered patch %s", name);
	}

	void Reload()
	{
		//we have a big problem to solve here when we switch back to shared memory
		//opcode managers because we need to change the manager pointer, which means
		//we need to go to every stream and replace it's manager.

		if (opcodes != nullptr) {
			//TODO: get this file name from the config file
			std::string opfile = "patch_";
			opfile += name;
			opfile += ".conf";
			if (!opcodes->ReloadOpcodes(opfile.c_str())) {
				_log(NET__OPCODES, "Error reloading opcodes file %s for patch %s.", opfile.c_str(), name);
				return;
			}
			_log(NET__OPCODES, "Reloaded opcodes for patch %s", name);
		}
	}

	Strategy::Strategy() : StructStrategy()
	{
		//all opcodes default to passthrough.
#include "ss_register.h"
#include "underfoot_ops.h"
	}

	std::string Strategy::Describe() const
	{
		std::string r;
		r += "Patch ";
		r += name;
		return(r);
	}

	const EQClientVersion Strategy::ClientVersion() const
	{
		return EQClientUnderfoot;
	}

#include "ss_define.h"

// ENCODE methods
	ENCODE(OP_Action)
	{
		ENCODE_LENGTH_EXACT(Action_Struct);
		SETUP_DIRECT_ENCODE(Action_Struct, structs::ActionAlt_Struct);

		OUT(target);
		OUT(source);
		OUT(level);
		eq->instrument_mod = 1.0f + (emu->instrument_mod - 10) / 10.0f;
		eq->knockback_angle = emu->sequence;
		OUT(type);
		OUT(spell);
		eq->level2 = eq->level;
		eq->effect_flag = emu->buff_unknown;
		eq->unknown37 = 0x01;
		eq->unknown44 = 0xFFFFFFFF;
		eq->unknown48 = 0xFFFFFFFF;
		eq->unknown52 = 0xFFFFFFFF;

		/*OUT(target);
		OUT(source);
		OUT(level);
		OUT(instrument_mod);
		eq->sequence = emu->sequence;
		OUT(type);
		//OUT(damage);
		OUT(spell);
		eq->level2 = emu->level;
		OUT(buff_unknown); // if this is 4, a buff icon is made
		//eq->unknown0036 = -1;
		//eq->unknown0040 = -1;
		//eq->unknown0044 = -1;*/

		FINISH_ENCODE();
	}

	ENCODE(OP_AdventureMerchantSell)
	{
		ENCODE_LENGTH_EXACT(Adventure_Sell_Struct);
		SETUP_DIRECT_ENCODE(Adventure_Sell_Struct, structs::Adventure_Sell_Struct);

		eq->unknown000 = 1;
		OUT(npcid);
		eq->slot = ServerToUnderfootSlot(emu->slot);
		OUT(charges);
		OUT(sell_price);

		FINISH_ENCODE();
	}

	ENCODE(OP_AltCurrency)
	{
		EQApplicationPacket *in = *p;
		*p = nullptr;

		unsigned char *emu_buffer = in->pBuffer;
		uint32 opcode = *((uint32*)emu_buffer);

		if (opcode == 8) {
			AltCurrencyPopulate_Struct *populate = (AltCurrencyPopulate_Struct*)emu_buffer;

			EQApplicationPacket *outapp = new EQApplicationPacket(OP_AltCurrency, sizeof(structs::AltCurrencyPopulate_Struct)
				+ sizeof(structs::AltCurrencyPopulateEntry_Struct) * populate->count);
			structs::AltCurrencyPopulate_Struct *out_populate = (structs::AltCurrencyPopulate_Struct*)outapp->pBuffer;

			out_populate->opcode = populate->opcode;
			out_populate->count = populate->count;
			for (uint32 i = 0; i < populate->count; ++i) {
				out_populate->entries[i].currency_number = populate->entries[i].currency_number;
				out_populate->entries[i].currency_number2 = populate->entries[i].currency_number2;
				out_populate->entries[i].item_id = populate->entries[i].item_id;
				out_populate->entries[i].item_icon = populate->entries[i].item_icon;
				out_populate->entries[i].stack_size = populate->entries[i].stack_size;
				out_populate->entries[i].unknown00 = populate->entries[i].unknown00;
			}

			dest->FastQueuePacket(&outapp, ack_req);
		}
		else {
			EQApplicationPacket *outapp = new EQApplicationPacket(OP_AltCurrency, sizeof(AltCurrencyUpdate_Struct));
			memcpy(outapp->pBuffer, emu_buffer, sizeof(AltCurrencyUpdate_Struct));
			dest->FastQueuePacket(&outapp, ack_req);
		}

		//dest->FastQueuePacket(&outapp, ack_req);
		delete in;
	}

	ENCODE(OP_AltCurrencySell)
	{
		ENCODE_LENGTH_EXACT(AltCurrencySellItem_Struct);
		SETUP_DIRECT_ENCODE(AltCurrencySellItem_Struct, structs::AltCurrencySellItem_Struct);

		OUT(merchant_entity_id);
		eq->slot_id = ServerToUnderfootSlot(emu->slot_id);
		OUT(charges);
		OUT(cost);

		FINISH_ENCODE();
	}

	ENCODE(OP_ApplyPoison)
	{
		ENCODE_LENGTH_EXACT(ApplyPoison_Struct);
		SETUP_DIRECT_ENCODE(ApplyPoison_Struct, structs::ApplyPoison_Struct);

		eq->inventorySlot = ServerToUnderfootSlot(emu->inventorySlot);
		OUT(success);

		FINISH_ENCODE();
	}

	ENCODE(OP_Barter)
	{
		EQApplicationPacket *in = *p;
		*p = nullptr;

		char *Buffer = (char *)in->pBuffer;

		uint32 SubAction = VARSTRUCT_DECODE_TYPE(uint32, Buffer);

		if (SubAction != Barter_BuyerAppearance)
		{
			dest->FastQueuePacket(&in, ack_req);

			return;
		}

		unsigned char *__emu_buffer = in->pBuffer;

		in->size = 80;

		in->pBuffer = new unsigned char[in->size];

		char *OutBuffer = (char *)in->pBuffer;

		char Name[64];

		VARSTRUCT_ENCODE_TYPE(uint32, OutBuffer, SubAction);
		uint32 EntityID = VARSTRUCT_DECODE_TYPE(uint32, Buffer);
		VARSTRUCT_ENCODE_TYPE(uint32, OutBuffer, EntityID);
		uint8 Toggle = VARSTRUCT_DECODE_TYPE(uint8, Buffer);
		VARSTRUCT_DECODE_STRING(Name, Buffer);
		VARSTRUCT_ENCODE_STRING(OutBuffer, Name);
		OutBuffer = (char *)in->pBuffer + 72;
		VARSTRUCT_ENCODE_TYPE(uint8, OutBuffer, Toggle);

		delete[] __emu_buffer;
		dest->FastQueuePacket(&in, ack_req);
	}

	ENCODE(OP_BazaarSearch)
	{
		EQApplicationPacket *in = *p;
		*p = nullptr;

		char *Buffer = (char *)in->pBuffer;

		uint8 SubAction = VARSTRUCT_DECODE_TYPE(uint8, Buffer);

		if (SubAction != BazaarSearchResults)
		{
			dest->FastQueuePacket(&in, ack_req);
			return;
		}

		unsigned char *__emu_buffer = in->pBuffer;

		BazaarSearchResults_Struct *emu = (BazaarSearchResults_Struct *)__emu_buffer;

		int EntryCount = in->size / sizeof(BazaarSearchResults_Struct);

		if (EntryCount == 0 || (in->size % sizeof(BazaarSearchResults_Struct)) != 0)
		{
			_log(NET__STRUCTS, "Wrong size on outbound %s: Got %d, expected multiple of %d", opcodes->EmuToName(in->GetOpcode()), in->size, sizeof(BazaarSearchResults_Struct));
			delete in;
			return;
		}

		in->size = EntryCount * sizeof(structs::BazaarSearchResults_Struct);
		in->pBuffer = new unsigned char[in->size];
		memset(in->pBuffer, 0, in->size);

		structs::BazaarSearchResults_Struct *eq = (structs::BazaarSearchResults_Struct *)in->pBuffer;

		for (int i = 0; i < EntryCount; ++i, ++emu, ++eq)
		{
			OUT(Beginning.Action);
			OUT(SellerID);
			memcpy(eq->SellerName, emu->SellerName, sizeof(eq->SellerName));
			OUT(NumItems);
			OUT(ItemID);
			OUT(SerialNumber);
			memcpy(eq->ItemName, emu->ItemName, sizeof(eq->ItemName));
			OUT(Cost);
			OUT(ItemStat);
		}

		delete[] __emu_buffer;
		dest->FastQueuePacket(&in, ack_req);
	}

	ENCODE(OP_Buff)
	{
		ENCODE_LENGTH_EXACT(SpellBuffFade_Struct);
		SETUP_DIRECT_ENCODE(SpellBuffFade_Struct, structs::SpellBuffFade_Struct_Underfoot);

		OUT(entityid);
		OUT(slot);
		OUT(level);
		OUT(effect);
		//eq->unknown7 = 10;
		OUT(spellid);
		OUT(duration);
		OUT(slotid);
		OUT(bufffade);	// Live (October 2011) sends a 2 rather than 0 when a buff is created, but it doesn't seem to matter.
		eq->unknown008 = 1.0f;

		FINISH_ENCODE();
	}

	ENCODE(OP_BuffCreate)
	{
		SETUP_VAR_ENCODE(BuffIcon_Struct);

		uint32 sz = 12 + (17 * emu->count);
		__packet->size = sz;
		__packet->pBuffer = new unsigned char[sz];
		memset(__packet->pBuffer, 0, sz);

		uchar *ptr = __packet->pBuffer;
		*((uint32*)ptr) = emu->entity_id;
		ptr += sizeof(uint32);
		ptr += sizeof(uint32);
		*((uint8*)ptr) = 1;
		ptr += sizeof(uchar);
		*((uint16*)ptr) = emu->count;
		ptr += sizeof(uint16);

		for (uint16 i = 0; i < emu->count; ++i)
		{
			uint16 buffslot = emu->entries[i].buff_slot;
			if (emu->entries[i].buff_slot >= 25 && emu->entries[i].buff_slot < 37)
			{
				buffslot += 5;
			}
			else if (emu->entries[i].buff_slot >= 37)
			{
				buffslot += 14;
			}

			*((uint32*)ptr) = buffslot;
			ptr += sizeof(uint32);
			*((uint32*)ptr) = emu->entries[i].spell_id;
			ptr += sizeof(uint32);
			*((uint32*)ptr) = emu->entries[i].tics_remaining;
			ptr += sizeof(uint32);
			ptr += sizeof(uint32);
			ptr += 1;
		}

		FINISH_ENCODE();
		/*
		uint32 write_var32 = 60;
		uint8 write_var8 = 1;
		ss.write((const char*)&emu->entity_id, sizeof(uint32));
		ss.write((const char*)&write_var32, sizeof(uint32));
		ss.write((const char*)&write_var8, sizeof(uint8));
		ss.write((const char*)&emu->count, sizeof(uint16));
		write_var32 = 0;
		write_var8 = 0;
		for(uint16 i = 0; i < emu->count; ++i)
		{
		if(emu->entries[i].buff_slot >= 25 && emu->entries[i].buff_slot < 37)
		{
		emu->entries[i].buff_slot += 5;
		}
		else if(emu->entries[i].buff_slot >= 37)
		{
		emu->entries[i].buff_slot += 14;
		}
		ss.write((const char*)&emu->entries[i].buff_slot, sizeof(uint32));
		ss.write((const char*)&emu->entries[i].spell_id, sizeof(uint32));
		ss.write((const char*)&emu->entries[i].tics_remaining, sizeof(uint32));
		ss.write((const char*)&write_var32, sizeof(uint32));
		ss.write((const char*)&write_var8, sizeof(uint8));
		}
		ss.write((const char*)&write_var8, sizeof(uint8));
		*/
	}

	ENCODE(OP_CancelTrade)
	{
		ENCODE_LENGTH_EXACT(CancelTrade_Struct);
		SETUP_DIRECT_ENCODE(CancelTrade_Struct, structs::CancelTrade_Struct);

		OUT(fromid);
		OUT(action);

		FINISH_ENCODE();
	}

	ENCODE(OP_ChannelMessage)
	{
		EQApplicationPacket *in = *p;
		*p = nullptr;

		ChannelMessage_Struct *emu = (ChannelMessage_Struct *)in->pBuffer;

		unsigned char *__emu_buffer = in->pBuffer;

		in->size = strlen(emu->sender) + 1 + strlen(emu->targetname) + 1 + strlen(emu->message) + 1 + 36;

		in->pBuffer = new unsigned char[in->size];

		char *OutBuffer = (char *)in->pBuffer;

		VARSTRUCT_ENCODE_STRING(OutBuffer, emu->sender);
		VARSTRUCT_ENCODE_STRING(OutBuffer, emu->targetname);
		VARSTRUCT_ENCODE_TYPE(uint32, OutBuffer, 0);	// Unknown
		VARSTRUCT_ENCODE_TYPE(uint32, OutBuffer, emu->language);
		VARSTRUCT_ENCODE_TYPE(uint32, OutBuffer, emu->chan_num);
		VARSTRUCT_ENCODE_TYPE(uint32, OutBuffer, 0);	// Unknown
		VARSTRUCT_ENCODE_TYPE(uint8, OutBuffer, 0);	// Unknown
		VARSTRUCT_ENCODE_TYPE(uint32, OutBuffer, emu->skill_in_language);
		VARSTRUCT_ENCODE_STRING(OutBuffer, emu->message);

		VARSTRUCT_ENCODE_TYPE(uint32, OutBuffer, 0);	// Unknown
		VARSTRUCT_ENCODE_TYPE(uint32, OutBuffer, 0);	// Unknown
		VARSTRUCT_ENCODE_TYPE(uint32, OutBuffer, 0);	// Unknown
		VARSTRUCT_ENCODE_TYPE(uint16, OutBuffer, 0);	// Unknown
		VARSTRUCT_ENCODE_TYPE(uint8, OutBuffer, 0);	// Unknown

		delete[] __emu_buffer;
		dest->FastQueuePacket(&in, ack_req);
	}

	ENCODE(OP_CharInventory)
	{
		//consume the packet
		EQApplicationPacket *in = *p;

		*p = nullptr;

		if (in->size == 0) {

			in->size = 4;
			in->pBuffer = new uchar[in->size];
			*((uint32 *)in->pBuffer) = 0;

			dest->FastQueuePacket(&in, ack_req);
			return;
		}

		//store away the emu struct
		unsigned char *__emu_buffer = in->pBuffer;

		int ItemCount = in->size / sizeof(InternalSerializedItem_Struct);

		if (ItemCount == 0 || (in->size % sizeof(InternalSerializedItem_Struct)) != 0) {

			_log(NET__STRUCTS, "Wrong size on outbound %s: Got %d, expected multiple of %d",
				opcodes->EmuToName(in->GetOpcode()), in->size, sizeof(InternalSerializedItem_Struct));

			delete in;
			return;
		}

		InternalSerializedItem_Struct *eq = (InternalSerializedItem_Struct *)in->pBuffer;

		in->pBuffer = new uchar[4];
		*(uint32 *)in->pBuffer = ItemCount;
		in->size = 4;

		for (int r = 0; r < ItemCount; r++, eq++) {

			uint32 Length = 0;
			char* Serialized = SerializeItem((const ItemInst*)eq->inst, eq->slot_id, &Length, 0);

			if (Serialized) {

				uchar *OldBuffer = in->pBuffer;
				in->pBuffer = new uchar[in->size + Length];
				memcpy(in->pBuffer, OldBuffer, in->size);

				safe_delete_array(OldBuffer);

				memcpy(in->pBuffer + in->size, Serialized, Length);
				in->size += Length;

				safe_delete_array(Serialized);
			}
			else {
				_log(NET__ERROR, "Serialization failed on item slot %d during OP_CharInventory.  Item skipped.", eq->slot_id);
			}
		}

		delete[] __emu_buffer;

		//_log(NET__ERROR, "Sending inventory to client");
		//_hex(NET__ERROR, in->pBuffer, in->size);

		dest->FastQueuePacket(&in, ack_req);
	}

	ENCODE(OP_ClientUpdate)
	{
		ENCODE_LENGTH_EXACT(PlayerPositionUpdateServer_Struct);
		SETUP_DIRECT_ENCODE(PlayerPositionUpdateServer_Struct, structs::PlayerPositionUpdateServer_Struct);

		OUT(spawn_id);
		OUT(x_pos);
		OUT(delta_x);
		OUT(delta_y);
		OUT(z_pos);
		OUT(delta_heading);
		OUT(y_pos);
		OUT(delta_z);
		OUT(animation);
		OUT(heading);

		FINISH_ENCODE();
	}

	ENCODE(OP_Consider)
	{
		ENCODE_LENGTH_EXACT(Consider_Struct);
		SETUP_DIRECT_ENCODE(Consider_Struct, structs::Consider_Struct);

		OUT(playerid);
		OUT(targetid);
		OUT(faction);
		OUT(level);
		OUT(pvpcon);

		FINISH_ENCODE();
	}

	ENCODE(OP_Damage)
	{
		ENCODE_LENGTH_EXACT(CombatDamage_Struct);
		SETUP_DIRECT_ENCODE(CombatDamage_Struct, structs::CombatDamage_Struct);

		OUT(target);
		OUT(source);
		OUT(type);
		OUT(spellid);
		OUT(damage);
		eq->sequence = emu->sequence;

		FINISH_ENCODE();
	}

	ENCODE(OP_DeleteCharge) { ENCODE_FORWARD(OP_MoveItem); }

	ENCODE(OP_DeleteItem)
	{
		ENCODE_LENGTH_EXACT(DeleteItem_Struct);
		SETUP_DIRECT_ENCODE(DeleteItem_Struct, structs::DeleteItem_Struct);

		eq->from_slot = ServerToUnderfootSlot(emu->from_slot);
		eq->to_slot = ServerToUnderfootSlot(emu->to_slot);
		OUT(number_in_stack);

		FINISH_ENCODE();
	}

	ENCODE(OP_DisciplineUpdate)
	{
		ENCODE_LENGTH_EXACT(Disciplines_Struct);
		SETUP_DIRECT_ENCODE(Disciplines_Struct, structs::Disciplines_Struct);

		memcpy(&eq->values, &emu->values, sizeof(Disciplines_Struct));

		FINISH_ENCODE();
	}

	ENCODE(OP_DzCompass)
	{
		SETUP_VAR_ENCODE(ExpeditionCompass_Struct);
		ALLOC_VAR_ENCODE(structs::ExpeditionCompass_Struct, sizeof(structs::ExpeditionInfo_Struct) + sizeof(structs::ExpeditionCompassEntry_Struct) * emu->count);
		OUT(count);

		for (uint32 i = 0; i < emu->count; ++i)
		{
			OUT(entries[i].x);
			OUT(entries[i].y);
			OUT(entries[i].z);
		}

		FINISH_ENCODE();
	}

	ENCODE(OP_DzExpeditionEndsWarning)
	{
		ENCODE_LENGTH_EXACT(ExpeditionExpireWarning);
		SETUP_DIRECT_ENCODE(ExpeditionExpireWarning, structs::ExpeditionExpireWarning);

		OUT(minutes_remaining);

		FINISH_ENCODE();
	}

	ENCODE(OP_DzExpeditionInfo)
	{
		ENCODE_LENGTH_EXACT(ExpeditionInfo_Struct);
		SETUP_DIRECT_ENCODE(ExpeditionInfo_Struct, structs::ExpeditionInfo_Struct);

		OUT(max_players);
		OUT(unknown004); //785316192;
		OUT(expedition_enabled); //435601;
		strcpy(eq->expedition_name, emu->expedition_name);
		strcpy(eq->leader_name, emu->leader_name);

		FINISH_ENCODE();
	}

	ENCODE(OP_DzExpeditionList)
	{
		SETUP_VAR_ENCODE(ExpeditionLockoutList_Struct);

		std::stringstream ss(std::stringstream::in | std::stringstream::out | std::stringstream::binary);
		uint32 client_id = 0;
		uint8 null_term = 0;
		ss.write((const char*)&client_id, sizeof(uint32));
		ss.write((const char*)&emu->count, sizeof(uint32));
		for (uint32 i = 0; i < emu->count; ++i)
		{
			ss.write(emu->entries[i].expedition, strlen(emu->entries[i].expedition));
			ss.write((const char*)&null_term, sizeof(char));
			ss.write((const char*)&emu->entries[i].time_left, sizeof(uint32));
			ss.write((const char*)&client_id, sizeof(uint32));
			ss.write(emu->entries[i].expedition_event, strlen(emu->entries[i].expedition_event));
			ss.write((const char*)&null_term, sizeof(char));
		}

		__packet->size = ss.str().length();
		__packet->pBuffer = new unsigned char[__packet->size];
		memcpy(__packet->pBuffer, ss.str().c_str(), __packet->size);

		FINISH_ENCODE();
	}

	ENCODE(OP_DzJoinExpeditionConfirm)
	{
		ENCODE_LENGTH_EXACT(ExpeditionJoinPrompt_Struct);
		SETUP_DIRECT_ENCODE(ExpeditionJoinPrompt_Struct, structs::ExpeditionJoinPrompt_Struct);

		strcpy(eq->expedition_name, emu->expedition_name);
		strcpy(eq->player_name, emu->player_name);

		FINISH_ENCODE();
	}

	ENCODE(OP_DzLeaderStatus)
	{
		SETUP_VAR_ENCODE(ExpeditionLeaderSet_Struct);

		std::stringstream ss(std::stringstream::in | std::stringstream::out | std::stringstream::binary);
		uint32 client_id = 0;
		uint8 null_term = 0;

		ss.write((const char*)&client_id, sizeof(uint32));
		ss.write((const char*)&client_id, sizeof(uint32));
		ss.write(emu->leader_name, strlen(emu->leader_name));
		ss.write((const char*)&null_term, sizeof(char));
		ss.write((const char*)&client_id, sizeof(uint32));
		ss.write((const char*)&client_id, sizeof(uint32));//0xffffffff
		ss.write((const char*)&client_id, sizeof(uint32));
		ss.write((const char*)&client_id, sizeof(uint32));
		ss.write((const char*)&client_id, sizeof(uint32));
		ss.write((const char*)&client_id, sizeof(uint32));
		ss.write((const char*)&client_id, sizeof(uint32));
		ss.write((const char*)&client_id, sizeof(uint32));
		ss.write((const char*)&client_id, sizeof(uint32));
		ss.write((const char*)&client_id, sizeof(uint32));
		ss.write((const char*)&client_id, sizeof(uint32));
		ss.write((const char*)&client_id, sizeof(uint32));//1
		ss.write((const char*)&client_id, sizeof(uint32));

		__packet->size = ss.str().length();
		__packet->pBuffer = new unsigned char[__packet->size];
		memcpy(__packet->pBuffer, ss.str().c_str(), __packet->size);

		FINISH_ENCODE();
	}

	ENCODE(OP_DzMemberList)
	{
		SETUP_VAR_ENCODE(ExpeditionMemberList_Struct);

		std::stringstream ss(std::stringstream::in | std::stringstream::out | std::stringstream::binary);

		uint32 client_id = 0;
		uint8 null_term = 0;
		ss.write((const char*)&client_id, sizeof(uint32));
		ss.write((const char*)&emu->count, sizeof(uint32));
		for (uint32 i = 0; i < emu->count; ++i)
		{
			ss.write(emu->entries[i].name, strlen(emu->entries[i].name));
			ss.write((const char*)&null_term, sizeof(char));
			ss.write((const char*)&emu->entries[i].status, sizeof(char));
		}

		__packet->size = ss.str().length();
		__packet->pBuffer = new unsigned char[__packet->size];
		memcpy(__packet->pBuffer, ss.str().c_str(), __packet->size);

		FINISH_ENCODE();
	}

	ENCODE(OP_ExpansionInfo)
	{
		ENCODE_LENGTH_EXACT(ExpansionInfo_Struct);
		SETUP_DIRECT_ENCODE(ExpansionInfo_Struct, structs::ExpansionInfo_Struct);

		OUT(Expansions);

		FINISH_ENCODE();
	}

	ENCODE(OP_GroundSpawn)
	{
		// We are not encoding the spawn_id field here, or a size but it doesn't appear to matter.
		//
		EQApplicationPacket *in = *p;
		*p = nullptr;

		Object_Struct *emu = (Object_Struct *)in->pBuffer;
		unsigned char *__emu_buffer = in->pBuffer;
		in->size = strlen(emu->object_name) + 58;
		in->pBuffer = new unsigned char[in->size];
		char *OutBuffer = (char *)in->pBuffer;

		VARSTRUCT_ENCODE_TYPE(uint32, OutBuffer, emu->drop_id);
		VARSTRUCT_ENCODE_STRING(OutBuffer, emu->object_name);
		VARSTRUCT_ENCODE_TYPE(uint16, OutBuffer, emu->zone_id);
		VARSTRUCT_ENCODE_TYPE(uint16, OutBuffer, emu->zone_instance);
		VARSTRUCT_ENCODE_TYPE(uint32, OutBuffer, 0);	// Unknown, observed 0x00006762
		VARSTRUCT_ENCODE_TYPE(uint32, OutBuffer, 0);	// Unknown, observer 0x7fffbb64
		VARSTRUCT_ENCODE_TYPE(float, OutBuffer, emu->heading);
		// This next field is actually a float. There is a groundspawn in freeportwest (sack of money sitting on some barrels) which requires this
		// field to be set to (float)255.0 to appear at all, and also the size field below to be 5, to be the correct size. I think SoD has the same
		// issue.
		VARSTRUCT_ENCODE_TYPE(uint32, OutBuffer, 0);
		VARSTRUCT_ENCODE_TYPE(uint32, OutBuffer, 0);	// Unknown, observed 0
		VARSTRUCT_ENCODE_TYPE(uint32, OutBuffer, 0);	// This appears to be the size field.
		VARSTRUCT_ENCODE_TYPE(float, OutBuffer, emu->y);
		VARSTRUCT_ENCODE_TYPE(float, OutBuffer, emu->x);
		VARSTRUCT_ENCODE_TYPE(float, OutBuffer, emu->z);
		VARSTRUCT_ENCODE_TYPE(uint32, OutBuffer, emu->object_type);	// Unknown, observed 0x00000014
		VARSTRUCT_ENCODE_TYPE(uint32, OutBuffer, 0xffffffff);	// Unknown, observed 0xffffffff
		VARSTRUCT_ENCODE_TYPE(uint32, OutBuffer, 0);	// Unknown, observed 0x00000014
		VARSTRUCT_ENCODE_TYPE(uint8, OutBuffer, 0);	// Unknown, observed 0x00

		delete[] __emu_buffer;
		dest->FastQueuePacket(&in, ack_req);
	}

	ENCODE(OP_GroupCancelInvite)
	{
		ENCODE_LENGTH_EXACT(GroupCancel_Struct);
		SETUP_DIRECT_ENCODE(GroupCancel_Struct, structs::GroupCancel_Struct);

		memcpy(eq->name1, emu->name1, sizeof(eq->name1));
		memcpy(eq->name2, emu->name2, sizeof(eq->name2));
		OUT(toggle);

		FINISH_ENCODE();
	}

	ENCODE(OP_GroupFollow)
	{
		ENCODE_LENGTH_EXACT(GroupGeneric_Struct);
		SETUP_DIRECT_ENCODE(GroupGeneric_Struct, structs::GroupFollow_Struct);

		memcpy(eq->name1, emu->name1, sizeof(eq->name1));
		memcpy(eq->name2, emu->name2, sizeof(eq->name2));

		FINISH_ENCODE();
	}

	ENCODE(OP_GroupFollow2)
	{
		ENCODE_LENGTH_EXACT(GroupGeneric_Struct);
		SETUP_DIRECT_ENCODE(GroupGeneric_Struct, structs::GroupFollow_Struct);

		memcpy(eq->name1, emu->name1, sizeof(eq->name1));
		memcpy(eq->name2, emu->name2, sizeof(eq->name2));

		FINISH_ENCODE();
	}

	ENCODE(OP_GroupInvite)
	{
		ENCODE_LENGTH_EXACT(GroupGeneric_Struct);
		SETUP_DIRECT_ENCODE(GroupGeneric_Struct, structs::GroupInvite_Struct);

		memcpy(eq->invitee_name, emu->name1, sizeof(eq->invitee_name));
		memcpy(eq->inviter_name, emu->name2, sizeof(eq->inviter_name));

		FINISH_ENCODE();
	}

	ENCODE(OP_GroupUpdate)
	{
		//_log(NET__ERROR, "OP_GroupUpdate");
		EQApplicationPacket *in = *p;
		GroupJoin_Struct *gjs = (GroupJoin_Struct*)in->pBuffer;

		//_log(NET__ERROR, "Received outgoing OP_GroupUpdate with action code %i", gjs->action);
		if ((gjs->action == groupActLeave) || (gjs->action == groupActDisband))
		{
			if ((gjs->action == groupActDisband) || !strcmp(gjs->yourname, gjs->membername))
			{
				//_log(NET__ERROR, "Group Leave, yourname = %s, membername = %s", gjs->yourname, gjs->membername);

				EQApplicationPacket *outapp = new EQApplicationPacket(OP_GroupDisbandYou, sizeof(structs::GroupGeneric_Struct));

				structs::GroupGeneric_Struct *ggs = (structs::GroupGeneric_Struct*)outapp->pBuffer;
				memcpy(ggs->name1, gjs->yourname, sizeof(ggs->name1));
				memcpy(ggs->name2, gjs->membername, sizeof(ggs->name1));
				dest->FastQueuePacket(&outapp);

				// Make an empty GLAA packet to clear out their useable GLAAs
				//
				outapp = new EQApplicationPacket(OP_GroupLeadershipAAUpdate, sizeof(GroupLeadershipAAUpdate_Struct));

				dest->FastQueuePacket(&outapp);

				delete in;
				return;
			}
			//if(gjs->action == groupActLeave)
			//	_log(NET__ERROR, "Group Leave, yourname = %s, membername = %s", gjs->yourname, gjs->membername);

			EQApplicationPacket *outapp = new EQApplicationPacket(OP_GroupDisbandOther, sizeof(structs::GroupGeneric_Struct));

			structs::GroupGeneric_Struct *ggs = (structs::GroupGeneric_Struct*)outapp->pBuffer;
			memcpy(ggs->name1, gjs->yourname, sizeof(ggs->name1));
			memcpy(ggs->name2, gjs->membername, sizeof(ggs->name2));
			//_hex(NET__ERROR, outapp->pBuffer, outapp->size);
			dest->FastQueuePacket(&outapp);

			delete in;
			return;
		}

		if (in->size == sizeof(GroupUpdate2_Struct))
		{
			// Group Update2
			//_log(NET__ERROR, "Struct is GroupUpdate2");

			unsigned char *__emu_buffer = in->pBuffer;
			GroupUpdate2_Struct *gu2 = (GroupUpdate2_Struct*)__emu_buffer;

			//_log(NET__ERROR, "Yourname is %s", gu2->yourname);

			int MemberCount = 1;
			int PacketLength = 8 + strlen(gu2->leadersname) + 1 + 22 + strlen(gu2->yourname) + 1;

			for (int i = 0; i < 5; ++i)
			{
				//_log(NET__ERROR, "Membername[%i] is %s", i,  gu2->membername[i]);
				if (gu2->membername[i][0] != '\0')
				{
					PacketLength += (22 + strlen(gu2->membername[i]) + 1);
					++MemberCount;
				}
			}

			//_log(NET__ERROR, "Leadername is %s", gu2->leadersname);

			EQApplicationPacket *outapp = new EQApplicationPacket(OP_GroupUpdateB, PacketLength);

			char *Buffer = (char *)outapp->pBuffer;

			// Header
			VARSTRUCT_ENCODE_TYPE(uint32, Buffer, 0);	// Think this should be SpawnID, but it doesn't seem to matter
			VARSTRUCT_ENCODE_TYPE(uint32, Buffer, MemberCount);
			VARSTRUCT_ENCODE_STRING(Buffer, gu2->leadersname);

			// Leader
			//

			VARSTRUCT_ENCODE_TYPE(uint32, Buffer, 0);
			VARSTRUCT_ENCODE_STRING(Buffer, gu2->yourname);
			VARSTRUCT_ENCODE_TYPE(uint8, Buffer, 0);
			VARSTRUCT_ENCODE_TYPE(uint8, Buffer, 0);
			//VARSTRUCT_ENCODE_STRING(Buffer, "");
			VARSTRUCT_ENCODE_TYPE(uint8, Buffer, 0);	// This is a string
			VARSTRUCT_ENCODE_TYPE(uint32, Buffer, 0x46);	// Observed 0x41 and 0x46 here
			VARSTRUCT_ENCODE_TYPE(uint8, Buffer, 0);
			VARSTRUCT_ENCODE_TYPE(uint32, Buffer, 0);
			VARSTRUCT_ENCODE_TYPE(uint32, Buffer, 0);
			VARSTRUCT_ENCODE_TYPE(uint16, Buffer, 0);

			int MemberNumber = 1;

			for (int i = 0; i < 5; ++i)
			{
				if (gu2->membername[i][0] == '\0')
					continue;

				VARSTRUCT_ENCODE_TYPE(uint32, Buffer, MemberNumber++);
				VARSTRUCT_ENCODE_STRING(Buffer, gu2->membername[i]);
				VARSTRUCT_ENCODE_TYPE(uint8, Buffer, 0);
				VARSTRUCT_ENCODE_TYPE(uint8, Buffer, 0);
				//VARSTRUCT_ENCODE_STRING(Buffer, "");
				VARSTRUCT_ENCODE_TYPE(uint8, Buffer, 0);	// This is a string
				VARSTRUCT_ENCODE_TYPE(uint32, Buffer, 0x41);	// Observed 0x41 and 0x46 here
				VARSTRUCT_ENCODE_TYPE(uint8, Buffer, 0);
				VARSTRUCT_ENCODE_TYPE(uint32, Buffer, 0);	// Low byte is Main Assist Flag
				VARSTRUCT_ENCODE_TYPE(uint32, Buffer, 0);
				VARSTRUCT_ENCODE_TYPE(uint16, Buffer, 0);
			}

			//_hex(NET__ERROR, outapp->pBuffer, outapp->size);
			dest->FastQueuePacket(&outapp);

			outapp = new EQApplicationPacket(OP_GroupLeadershipAAUpdate, sizeof(GroupLeadershipAAUpdate_Struct));

			GroupLeadershipAAUpdate_Struct *GLAAus = (GroupLeadershipAAUpdate_Struct*)outapp->pBuffer;

			GLAAus->NPCMarkerID = gu2->NPCMarkerID;
			memcpy(&GLAAus->LeaderAAs, &gu2->leader_aas, sizeof(GLAAus->LeaderAAs));

			dest->FastQueuePacket(&outapp);
			delete in;
			return;
		}
		//_log(NET__ERROR, "Generic GroupUpdate, yourname = %s, membername = %s", gjs->yourname, gjs->membername);
		ENCODE_LENGTH_EXACT(GroupJoin_Struct);
		SETUP_DIRECT_ENCODE(GroupJoin_Struct, structs::GroupJoin_Struct);

		memcpy(eq->membername, emu->membername, sizeof(eq->membername));

		EQApplicationPacket *outapp = new EQApplicationPacket(OP_GroupLeadershipAAUpdate, sizeof(GroupLeadershipAAUpdate_Struct));
		GroupLeadershipAAUpdate_Struct *GLAAus = (GroupLeadershipAAUpdate_Struct*)outapp->pBuffer;

		GLAAus->NPCMarkerID = emu->NPCMarkerID;

		memcpy(&GLAAus->LeaderAAs, &emu->leader_aas, sizeof(GLAAus->LeaderAAs));
		//_hex(NET__ERROR, __packet->pBuffer, __packet->size);

		FINISH_ENCODE();

		dest->FastQueuePacket(&outapp);
	}

	ENCODE(OP_GuildMemberList)
	{
		//consume the packet
		EQApplicationPacket *in = *p;
		*p = nullptr;

		//store away the emu struct
		unsigned char *__emu_buffer = in->pBuffer;
		Internal_GuildMembers_Struct *emu = (Internal_GuildMembers_Struct *)in->pBuffer;

		//make a new EQ buffer.
		uint32 pnl = strlen(emu->player_name);
		uint32 length = sizeof(structs::GuildMembers_Struct) + pnl +
			emu->count*sizeof(structs::GuildMemberEntry_Struct)
			+ emu->name_length + emu->note_length;
		in->pBuffer = new uint8[length];
		in->size = length;
		//no memset since we fill every byte.

		uint8 *buffer;
		buffer = in->pBuffer;

		//easier way to setup GuildMembers_Struct
		//set prefix name
		strcpy((char *)buffer, emu->player_name);
		buffer += pnl;
		*buffer = '\0';
		buffer++;

		//add member count.
		*((uint32 *)buffer) = htonl(emu->count);
		buffer += sizeof(uint32);

		if (emu->count > 0) {
			Internal_GuildMemberEntry_Struct *emu_e = emu->member;
			const char *emu_name = (const char *)(__emu_buffer +
				sizeof(Internal_GuildMembers_Struct)+ //skip header
				emu->count * sizeof(Internal_GuildMemberEntry_Struct)	//skip static length member data
				);
			const char *emu_note = (emu_name +
				emu->name_length + //skip name contents
				emu->count	//skip string terminators
				);

			structs::GuildMemberEntry_Struct *e = (structs::GuildMemberEntry_Struct *) buffer;

			uint32 r;
			for (r = 0; r < emu->count; r++, emu_e++) {

				//the order we set things here must match the struct

				//nice helper macro
				/*#define SlideStructString(field, str) \
				strcpy(e->field, str.c_str()); \
				e = (GuildMemberEntry_Struct *) ( ((uint8 *)e) + str.length() )*/
#define SlideStructString(field, str) \
			{ \
				int sl = strlen(str); \
				memcpy(e->field, str, sl+1); \
				e = (structs::GuildMemberEntry_Struct *) ( ((uint8 *)e) + sl ); \
				str += sl + 1; \
			}
#define PutFieldN(field) e->field = htonl(emu_e->field)

				SlideStructString(name, emu_name);
				PutFieldN(level);
				PutFieldN(banker);
				PutFieldN(class_);
				PutFieldN(rank);
				PutFieldN(time_last_on);
				PutFieldN(tribute_enable);
				PutFieldN(total_tribute);
				PutFieldN(last_tribute);
				e->unknown_one = htonl(1);
				SlideStructString(public_note, emu_note);
				e->zoneinstance = 0;
				e->zone_id = htons(emu_e->zone_id);

#undef SlideStructString
#undef PutFieldN

				e++;
			}
		}

		delete[] __emu_buffer;
		dest->FastQueuePacket(&in, ack_req);
	}

	ENCODE(OP_GuildsList)
	{
		EQApplicationPacket *in = *p;
		*p = nullptr;

		uint32 NumberOfGuilds = in->size / 64;
		uint32 PacketSize = 68;	// 64 x 0x00 + a uint32 that I am guessing is the highest guild ID in use.

		unsigned char *__emu_buffer = in->pBuffer;
		char *InBuffer = (char *)__emu_buffer;
		uint32 HighestGuildID = 0;

		for (unsigned int i = 0; i < NumberOfGuilds; ++i)
		{
			if (InBuffer[0])
			{
				PacketSize += (5 + strlen(InBuffer));
				HighestGuildID = i - 1;
			}
			InBuffer += 64;
		}

		PacketSize++;	// Appears to be an extra 0x00 at the very end.
		in->size = PacketSize;
		in->pBuffer = new unsigned char[in->size];
		InBuffer = (char *)__emu_buffer;
		char *OutBuffer = (char *)in->pBuffer;

		// Init the first 64 bytes to zero, as per live.
		//
		memset(OutBuffer, 0, 64);
		OutBuffer += 64;

		VARSTRUCT_ENCODE_TYPE(uint32, OutBuffer, HighestGuildID);

		for (unsigned int i = 0; i < NumberOfGuilds; ++i)
		{
			if (InBuffer[0])
			{
				VARSTRUCT_ENCODE_TYPE(uint32, OutBuffer, i - 1);
				VARSTRUCT_ENCODE_STRING(OutBuffer, InBuffer);
			}
			InBuffer += 64;
		}

		VARSTRUCT_ENCODE_TYPE(uint8, OutBuffer, 0x00);

		delete[] __emu_buffer;
		dest->FastQueuePacket(&in, ack_req);
	}

	ENCODE(OP_Illusion)
	{
		ENCODE_LENGTH_EXACT(Illusion_Struct);
		SETUP_DIRECT_ENCODE(Illusion_Struct, structs::Illusion_Struct);

		OUT(spawnid);
		OUT_str(charname);
		OUT(race);
		OUT(unknown006[0]);
		OUT(unknown006[1]);
		OUT(gender);
		OUT(texture);
		OUT(helmtexture);
		OUT(face);
		OUT(hairstyle);
		OUT(haircolor);
		OUT(beard);
		OUT(beardcolor);
		OUT(size);
		OUT(drakkin_heritage);
		OUT(drakkin_tattoo);
		OUT(drakkin_details);

		FINISH_ENCODE();
	}

	ENCODE(OP_InspectRequest)
	{
		ENCODE_LENGTH_EXACT(Inspect_Struct);
		SETUP_DIRECT_ENCODE(Inspect_Struct, structs::Inspect_Struct);

		OUT(TargetID);
		OUT(PlayerID);

		FINISH_ENCODE();
	}

	ENCODE(OP_ItemLinkResponse) { ENCODE_FORWARD(OP_ItemPacket); }

	ENCODE(OP_ItemPacket)
	{
		//consume the packet
		EQApplicationPacket *in = *p;
		*p = nullptr;

		unsigned char *__emu_buffer = in->pBuffer;
		ItemPacket_Struct *old_item_pkt = (ItemPacket_Struct *)__emu_buffer;
		InternalSerializedItem_Struct *int_struct = (InternalSerializedItem_Struct *)(old_item_pkt->SerializedItem);

		uint32 length;
		char *serialized = SerializeItem((ItemInst *)int_struct->inst, int_struct->slot_id, &length, 0);

		if (!serialized) {
			_log(NET__STRUCTS, "Serialization failed on item slot %d.", int_struct->slot_id);
			delete in;
			return;
		}
		in->size = length + 4;
		in->pBuffer = new unsigned char[in->size];
		ItemPacket_Struct *new_item_pkt = (ItemPacket_Struct *)in->pBuffer;
		new_item_pkt->PacketType = old_item_pkt->PacketType;
		memcpy(new_item_pkt->SerializedItem, serialized, length);

		delete[] __emu_buffer;
		safe_delete_array(serialized);
		dest->FastQueuePacket(&in, ack_req);
	}

	ENCODE(OP_ItemVerifyReply)
	{
		ENCODE_LENGTH_EXACT(ItemVerifyReply_Struct);
		SETUP_DIRECT_ENCODE(ItemVerifyReply_Struct, structs::ItemVerifyReply_Struct);

		eq->slot = ServerToUnderfootSlot(emu->slot);
		OUT(spell);
		OUT(target);

		FINISH_ENCODE();
	}

	ENCODE(OP_LeadershipExpUpdate)
	{
		SETUP_DIRECT_ENCODE(LeadershipExpUpdate_Struct, structs::LeadershipExpUpdate_Struct);

		OUT(group_leadership_exp);
		OUT(group_leadership_points);
		OUT(raid_leadership_exp);
		OUT(raid_leadership_points);

		FINISH_ENCODE();
	}

	ENCODE(OP_LogServer)
	{
		ENCODE_LENGTH_EXACT(LogServer_Struct);
		SETUP_DIRECT_ENCODE(LogServer_Struct, structs::LogServer_Struct);

		strcpy(eq->worldshortname, emu->worldshortname);

		OUT(enablevoicemacros);
		OUT(enablemail);
		OUT(enable_pvp);
		OUT(enable_FV);

		eq->unknown016 = 1;
		eq->unknown020[0] = 1;

		// These next two need to be set like this for the Tutorial Button to work.
		eq->unknown263[0] = 0;
		eq->unknown263[2] = 1;
		eq->unknown263[4] = 1;
		eq->unknown263[5] = 1;
		eq->unknown263[6] = 1;
		eq->unknown263[9] = 8;
		eq->unknown263[19] = 0x80;
		eq->unknown263[20] = 0x3f;
		eq->unknown263[23] = 0x80;
		eq->unknown263[24] = 0x3f;
		eq->unknown263[33] = 1;

		FINISH_ENCODE();
	}

	ENCODE(OP_LootItem)
	{
		ENCODE_LENGTH_EXACT(LootingItem_Struct);
		SETUP_DIRECT_ENCODE(LootingItem_Struct, structs::LootingItem_Struct);

		OUT(lootee);
		OUT(looter);
		eq->slot_id = emu->slot_id + 1;
		OUT(auto_loot);

		FINISH_ENCODE();
	}

	ENCODE(OP_ManaChange)
	{
		ENCODE_LENGTH_EXACT(ManaChange_Struct);
		SETUP_DIRECT_ENCODE(ManaChange_Struct, structs::ManaChange_Struct);

		OUT(new_mana);
		OUT(stamina);
		OUT(spell_id);
		eq->unknown16 = -1; // Self Interrupt/Success = -1, Fizzle = 1, Other Interrupt = 2?

		FINISH_ENCODE();
	}

	ENCODE(OP_MercenaryDataResponse)
	{
		//consume the packet
		EQApplicationPacket *in = *p;
		*p = nullptr;

		//store away the emu struct
		unsigned char *__emu_buffer = in->pBuffer;
		MercenaryMerchantList_Struct *emu = (MercenaryMerchantList_Struct *)__emu_buffer;

		char *Buffer = (char *)in->pBuffer;

		int PacketSize = sizeof(structs::MercenaryMerchantList_Struct) - 4 + emu->MercTypeCount * 4;
		PacketSize += (sizeof(structs::MercenaryListEntry_Struct) - sizeof(structs::MercenaryStance_Struct)) * emu->MercCount;

		uint32 r;
		uint32 k;
		for (r = 0; r < emu->MercCount; r++)
		{
			PacketSize += sizeof(structs::MercenaryStance_Struct) * emu->Mercs[r].StanceCount;
		}

		EQApplicationPacket *outapp = new EQApplicationPacket(OP_MercenaryDataResponse, PacketSize);
		Buffer = (char *)outapp->pBuffer;

		VARSTRUCT_ENCODE_TYPE(uint32, Buffer, emu->MercTypeCount);

		for (r = 0; r < emu->MercTypeCount; r++)
		{
			VARSTRUCT_ENCODE_TYPE(uint32, Buffer, emu->MercGrades[r]);
		}

		VARSTRUCT_ENCODE_TYPE(uint32, Buffer, emu->MercCount);

		for (r = 0; r < emu->MercCount; r++)
		{
			VARSTRUCT_ENCODE_TYPE(uint32, Buffer, emu->Mercs[r].MercID);
			VARSTRUCT_ENCODE_TYPE(uint32, Buffer, emu->Mercs[r].MercType);
			VARSTRUCT_ENCODE_TYPE(uint32, Buffer, emu->Mercs[r].MercSubType);
			VARSTRUCT_ENCODE_TYPE(uint32, Buffer, emu->Mercs[r].PurchaseCost);
			VARSTRUCT_ENCODE_TYPE(uint32, Buffer, emu->Mercs[r].UpkeepCost);
			VARSTRUCT_ENCODE_TYPE(uint32, Buffer, emu->Mercs[r].AltCurrencyCost);
			VARSTRUCT_ENCODE_TYPE(uint32, Buffer, emu->Mercs[r].AltCurrencyUpkeep);
			VARSTRUCT_ENCODE_TYPE(uint32, Buffer, emu->Mercs[r].AltCurrencyType);
			VARSTRUCT_ENCODE_TYPE(uint8, Buffer, emu->Mercs[r].MercUnk01);
			VARSTRUCT_ENCODE_TYPE(int32, Buffer, emu->Mercs[r].TimeLeft);
			VARSTRUCT_ENCODE_TYPE(uint32, Buffer, emu->Mercs[r].MerchantSlot);
			VARSTRUCT_ENCODE_TYPE(uint32, Buffer, emu->Mercs[r].MercUnk02);
			VARSTRUCT_ENCODE_TYPE(uint32, Buffer, emu->Mercs[r].StanceCount);
			VARSTRUCT_ENCODE_TYPE(uint32, Buffer, emu->Mercs[r].MercUnk03);
			VARSTRUCT_ENCODE_TYPE(uint8, Buffer, emu->Mercs[r].MercUnk04);
			for (k = 0; k < emu->Mercs[r].StanceCount; k++)
			{
				VARSTRUCT_ENCODE_TYPE(uint32, Buffer, emu->Mercs[r].Stances[k].StanceIndex);
				VARSTRUCT_ENCODE_TYPE(uint32, Buffer, emu->Mercs[r].Stances[k].Stance);
			}
		}

		dest->FastQueuePacket(&outapp, ack_req);
		delete in;
	}

	// This packet does not appear to exist in UF, but leaving it here just in case
	ENCODE(OP_MercenaryDataUpdate)
	{
		//consume the packet
		EQApplicationPacket *in = *p;
		*p = nullptr;

		//store away the emu struct
		unsigned char *__emu_buffer = in->pBuffer;
		MercenaryDataUpdate_Struct *emu = (MercenaryDataUpdate_Struct *)__emu_buffer;

		char *Buffer = (char *)in->pBuffer;

		EQApplicationPacket *outapp;

		uint32 PacketSize = 0;

		// There are 2 different sized versions of this packet depending if a merc is hired or not
		if (emu->MercStatus >= 0)
		{
			PacketSize += sizeof(structs::MercenaryDataUpdate_Struct) + (sizeof(structs::MercenaryData_Struct) - sizeof(structs::MercenaryStance_Struct)) * emu->MercCount;

			uint32 r;
			uint32 k;
			for (r = 0; r < emu->MercCount; r++)
			{
				PacketSize += sizeof(structs::MercenaryStance_Struct) * emu->MercData[r].StanceCount;
			}

			outapp = new EQApplicationPacket(OP_MercenaryDataUpdate, PacketSize);
			Buffer = (char *)outapp->pBuffer;

			VARSTRUCT_ENCODE_TYPE(int32, Buffer, emu->MercStatus);
			VARSTRUCT_ENCODE_TYPE(uint32, Buffer, emu->MercCount);

			for (r = 0; r < emu->MercCount; r++)
			{
				VARSTRUCT_ENCODE_TYPE(uint32, Buffer, emu->MercData[r].MercID);
				VARSTRUCT_ENCODE_TYPE(uint32, Buffer, emu->MercData[r].MercType);
				VARSTRUCT_ENCODE_TYPE(uint32, Buffer, emu->MercData[r].MercSubType);
				VARSTRUCT_ENCODE_TYPE(uint32, Buffer, emu->MercData[r].PurchaseCost);
				VARSTRUCT_ENCODE_TYPE(uint32, Buffer, emu->MercData[r].UpkeepCost);
				VARSTRUCT_ENCODE_TYPE(uint32, Buffer, emu->MercData[r].AltCurrencyCost);
				VARSTRUCT_ENCODE_TYPE(uint32, Buffer, emu->MercData[r].AltCurrencyUpkeep);
				VARSTRUCT_ENCODE_TYPE(uint32, Buffer, emu->MercData[r].AltCurrencyType);
				VARSTRUCT_ENCODE_TYPE(uint8, Buffer, emu->MercData[r].MercUnk01);
				VARSTRUCT_ENCODE_TYPE(int32, Buffer, emu->MercData[r].TimeLeft);
				VARSTRUCT_ENCODE_TYPE(uint32, Buffer, emu->MercData[r].MerchantSlot);
				VARSTRUCT_ENCODE_TYPE(uint32, Buffer, emu->MercData[r].MercUnk02);
				VARSTRUCT_ENCODE_TYPE(uint32, Buffer, emu->MercData[r].StanceCount);
				VARSTRUCT_ENCODE_TYPE(int32, Buffer, emu->MercData[r].MercUnk03);
				VARSTRUCT_ENCODE_TYPE(uint8, Buffer, emu->MercData[r].MercUnk04);
				for (k = 0; k < emu->MercData[r].StanceCount; k++)
				{
					VARSTRUCT_ENCODE_TYPE(uint32, Buffer, emu->MercData[r].Stances[k].StanceIndex);
					VARSTRUCT_ENCODE_TYPE(uint32, Buffer, emu->MercData[r].Stances[k].Stance);
				}
				VARSTRUCT_ENCODE_TYPE(uint32, Buffer, emu->MercData[r].MercUnk05);
			}
		}
		else
		{
			PacketSize += sizeof(structs::NoMercenaryHired_Struct);

			outapp = new EQApplicationPacket(OP_MercenaryDataUpdate, PacketSize);
			Buffer = (char *)outapp->pBuffer;

			VARSTRUCT_ENCODE_TYPE(int32, Buffer, emu->MercStatus);
			VARSTRUCT_ENCODE_TYPE(uint32, Buffer, emu->MercCount);
			VARSTRUCT_ENCODE_TYPE(uint32, Buffer, 1);
		}

		dest->FastQueuePacket(&outapp, ack_req);
		delete in;
	}

	ENCODE(OP_MoveItem)
	{
		ENCODE_LENGTH_EXACT(MoveItem_Struct);
		SETUP_DIRECT_ENCODE(MoveItem_Struct, structs::MoveItem_Struct);

		eq->from_slot = ServerToUnderfootSlot(emu->from_slot);
		eq->to_slot = ServerToUnderfootSlot(emu->to_slot);
		OUT(number_in_stack);

		FINISH_ENCODE();
	}

	ENCODE(OP_NewSpawn) { ENCODE_FORWARD(OP_ZoneSpawns); }

	ENCODE(OP_NewZone)
	{
		SETUP_DIRECT_ENCODE(NewZone_Struct, structs::NewZone_Struct);

		OUT_str(char_name);
		OUT_str(zone_short_name);
		OUT_str(zone_long_name);
		OUT(ztype);
		int r;
		for (r = 0; r < 4; r++) {
			OUT(fog_red[r]);
			OUT(fog_green[r]);
			OUT(fog_blue[r]);
			OUT(fog_minclip[r]);
			OUT(fog_maxclip[r]);
		}
		OUT(gravity);
		OUT(time_type);
		for (r = 0; r < 4; r++) {
			OUT(rain_chance[r]);
		}
		for (r = 0; r < 4; r++) {
			OUT(rain_duration[r]);
		}
		for (r = 0; r < 4; r++) {
			OUT(snow_chance[r]);
		}
		for (r = 0; r < 4; r++) {
			OUT(snow_duration[r]);
		}
		for (r = 0; r < 32; r++) {
			eq->unknown537[r] = 0xFF;	//observed
		}
		OUT(sky);
		OUT(zone_exp_multiplier);
		OUT(safe_y);
		OUT(safe_x);
		OUT(safe_z);
		OUT(max_z);
		OUT(underworld);
		OUT(minclip);
		OUT(maxclip);
		OUT_str(zone_short_name2);
		OUT(zone_id);
		OUT(zone_instance);
		OUT(SuspendBuffs);

		eq->FogDensity = emu->fog_density;

		/*fill in some unknowns with observed values, hopefully it will help */
		eq->unknown800 = -1;
		eq->unknown844 = 600;
		eq->unknown880 = 50;
		eq->unknown884 = 10;
		eq->unknown888 = 1;
		eq->unknown889 = 0;
		eq->unknown890 = 1;
		eq->unknown891 = 0;
		eq->unknown892 = 0;
		eq->unknown893 = 0;
		eq->fall_damage = 0;	// 0 = Fall Damage on, 1 = Fall Damage off
		eq->unknown895 = 0;
		eq->unknown896 = 180;
		eq->unknown900 = 180;
		eq->unknown904 = 180;
		eq->unknown908 = 2;
		eq->unknown912 = 2;

		FINISH_ENCODE();
	}

	ENCODE(OP_OnLevelMessage)
	{
		ENCODE_LENGTH_EXACT(OnLevelMessage_Struct);
		SETUP_DIRECT_ENCODE(OnLevelMessage_Struct, structs::OnLevelMessage_Struct);

		memcpy(eq->Title, emu->Title, sizeof(eq->Title));
		memcpy(eq->Text, emu->Text, sizeof(eq->Text));
		OUT(Buttons);
		OUT(Duration);
		OUT(PopupID);
		OUT(NegativeID);
		// These two field names are used if Buttons == 1.
		OUT_str(ButtonName0);
		OUT_str(ButtonName1);

		FINISH_ENCODE();
	}

	ENCODE(OP_OpenNewTasksWindow)
	{
		AvailableTaskHeader_Struct*	__emu_AvailableTaskHeader;
		AvailableTaskData1_Struct* 	__emu_AvailableTaskData1;
		AvailableTaskData2_Struct* 	__emu_AvailableTaskData2;
		AvailableTaskTrailer_Struct* 	__emu_AvailableTaskTrailer;

		structs::AvailableTaskHeader_Struct*	__eq_AvailableTaskHeader;
		structs::AvailableTaskData1_Struct* 	__eq_AvailableTaskData1;
		structs::AvailableTaskData2_Struct* 	__eq_AvailableTaskData2;
		structs::AvailableTaskTrailer_Struct* 	__eq_AvailableTaskTrailer;

		EQApplicationPacket *in = *p;
		*p = nullptr;

		unsigned char *__emu_buffer = in->pBuffer;

		__emu_AvailableTaskHeader = (AvailableTaskHeader_Struct*)__emu_buffer;

		// For each task, SoF has an extra uint32 and what appears to be space for a null terminated string.
		//
		in->size = in->size + (__emu_AvailableTaskHeader->TaskCount * 5);
		in->pBuffer = new unsigned char[in->size];

		unsigned char *__eq_buffer = in->pBuffer;

		__eq_AvailableTaskHeader = (structs::AvailableTaskHeader_Struct*)__eq_buffer;

		char *__eq_ptr, *__emu_Ptr;

		// Copy Header
		//
		//

		__eq_AvailableTaskHeader->TaskCount = __emu_AvailableTaskHeader->TaskCount;
		__eq_AvailableTaskHeader->unknown1 = __emu_AvailableTaskHeader->unknown1;
		__eq_AvailableTaskHeader->TaskGiver = __emu_AvailableTaskHeader->TaskGiver;

		__emu_Ptr = (char *)__emu_AvailableTaskHeader + sizeof(AvailableTaskHeader_Struct);
		__eq_ptr = (char *)__eq_AvailableTaskHeader + sizeof(structs::AvailableTaskHeader_Struct);

		for (uint32 i = 0; i<__emu_AvailableTaskHeader->TaskCount; i++) {

			__emu_AvailableTaskData1 = (AvailableTaskData1_Struct*)__emu_Ptr;
			__eq_AvailableTaskData1 = (structs::AvailableTaskData1_Struct*)__eq_ptr;

			__eq_AvailableTaskData1->TaskID = __emu_AvailableTaskData1->TaskID;
			// This next unknown seems to affect the colour of the task title. 0x3f80000 is what I have seen
			// in Underfoot packets. Changing it to 0x3f000000 makes the title red.
			__eq_AvailableTaskData1->unknown1 = 0x3f800000;
			__eq_AvailableTaskData1->TimeLimit = __emu_AvailableTaskData1->TimeLimit;
			__eq_AvailableTaskData1->unknown2 = __emu_AvailableTaskData1->unknown2;

			__emu_Ptr += sizeof(AvailableTaskData1_Struct);
			__eq_ptr += sizeof(structs::AvailableTaskData1_Struct);

			strcpy(__eq_ptr, __emu_Ptr); // Title

			__emu_Ptr += strlen(__emu_Ptr) + 1;
			__eq_ptr += strlen(__eq_ptr) + 1;

			strcpy(__eq_ptr, __emu_Ptr); // Description

			__emu_Ptr += strlen(__emu_Ptr) + 1;
			__eq_ptr += strlen(__eq_ptr) + 1;

			__eq_ptr[0] = 0;
			__eq_ptr += strlen(__eq_ptr) + 1;

			__emu_AvailableTaskData2 = (AvailableTaskData2_Struct*)__emu_Ptr;
			__eq_AvailableTaskData2 = (structs::AvailableTaskData2_Struct*)__eq_ptr;

			__eq_AvailableTaskData2->unknown1 = __emu_AvailableTaskData2->unknown1;
			__eq_AvailableTaskData2->unknown2 = __emu_AvailableTaskData2->unknown2;
			__eq_AvailableTaskData2->unknown3 = __emu_AvailableTaskData2->unknown3;
			__eq_AvailableTaskData2->unknown4 = __emu_AvailableTaskData2->unknown4;

			__emu_Ptr += sizeof(AvailableTaskData2_Struct);
			__eq_ptr += sizeof(structs::AvailableTaskData2_Struct);

			strcpy(__eq_ptr, __emu_Ptr); // Unknown string

			__emu_Ptr += strlen(__emu_Ptr) + 1;
			__eq_ptr += strlen(__eq_ptr) + 1;

			strcpy(__eq_ptr, __emu_Ptr); // Unknown string

			__emu_Ptr += strlen(__emu_Ptr) + 1;
			__eq_ptr += strlen(__eq_ptr) + 1;

			__emu_AvailableTaskTrailer = (AvailableTaskTrailer_Struct*)__emu_Ptr;
			__eq_AvailableTaskTrailer = (structs::AvailableTaskTrailer_Struct*)__eq_ptr;

			__eq_AvailableTaskTrailer->ItemCount = __emu_AvailableTaskTrailer->ItemCount;
			__eq_AvailableTaskTrailer->unknown1 = __emu_AvailableTaskTrailer->unknown1;
			__eq_AvailableTaskTrailer->unknown2 = __emu_AvailableTaskTrailer->unknown2;
			__eq_AvailableTaskTrailer->StartZone = __emu_AvailableTaskTrailer->StartZone;

			__emu_Ptr += sizeof(AvailableTaskTrailer_Struct);
			__eq_ptr += sizeof(structs::AvailableTaskTrailer_Struct);

			strcpy(__eq_ptr, __emu_Ptr); // Unknown string

			__emu_Ptr += strlen(__emu_Ptr) + 1;
			__eq_ptr += strlen(__eq_ptr) + 1;
		}

		delete[] __emu_buffer;
		dest->FastQueuePacket(&in, ack_req);
	}

	ENCODE(OP_PetBuffWindow)
	{
		EQApplicationPacket *in = *p;
		*p = nullptr;

		unsigned char *__emu_buffer = in->pBuffer;

		PetBuff_Struct *emu = (PetBuff_Struct *)__emu_buffer;

		int PacketSize = 12 + (emu->buffcount * 17);

		in->size = PacketSize;
		in->pBuffer = new unsigned char[in->size];

		char *Buffer = (char *)in->pBuffer;

		VARSTRUCT_ENCODE_TYPE(uint32, Buffer, emu->petid);
		VARSTRUCT_ENCODE_TYPE(uint32, Buffer, 0);
		VARSTRUCT_ENCODE_TYPE(uint8, Buffer, 1);
		VARSTRUCT_ENCODE_TYPE(uint16, Buffer, emu->buffcount);

		for (unsigned int i = 0; i < BUFF_COUNT; ++i)
		{
			if (emu->spellid[i])
			{
				VARSTRUCT_ENCODE_TYPE(uint32, Buffer, i);
				VARSTRUCT_ENCODE_TYPE(uint32, Buffer, emu->spellid[i]);
				VARSTRUCT_ENCODE_TYPE(uint32, Buffer, emu->ticsremaining[i]);
				VARSTRUCT_ENCODE_TYPE(uint32, Buffer, 0);
				VARSTRUCT_ENCODE_TYPE(uint8, Buffer, 0);	// This is a string. Name of the caster of the buff.
			}
		}
		VARSTRUCT_ENCODE_TYPE(uint8, Buffer, emu->buffcount);

		delete[] __emu_buffer;
		dest->FastQueuePacket(&in, ack_req);
	}

	ENCODE(OP_PlayerProfile)
	{
		SETUP_DIRECT_ENCODE(PlayerProfile_Struct, structs::PlayerProfile_Struct);

		uint32 r;

		eq->available_slots = 0xffffffff;
		memset(eq->unknown07284, 0xff, sizeof(eq->unknown07284));

		//	OUT(checksum);
		OUT(gender);
		OUT(race);
		OUT(class_);
		//	OUT(unknown00016);
		OUT(level);
		eq->level1 = emu->level;
		//	OUT(unknown00022[2]);
		for (r = 0; r < 5; r++) {
			OUT(binds[r].zoneId);
			OUT(binds[r].x);
			OUT(binds[r].y);
			OUT(binds[r].z);
			OUT(binds[r].heading);
		}
		OUT(deity);
		OUT(intoxication);
		OUT_array(spellSlotRefresh, structs::MAX_PP_MEMSPELL);
		OUT(abilitySlotRefresh);
		OUT(points); // Relocation Test
		//	OUT(unknown0166[4]);
		OUT(haircolor);
		OUT(beardcolor);
		OUT(eyecolor1);
		OUT(eyecolor2);
		OUT(hairstyle);
		OUT(beard);
		//	OUT(unknown00178[10]);
		for (r = 0; r < 9; r++) {
			eq->equipment[r].equip0 = emu->item_material[r];
			eq->equipment[r].equip1 = 0;
			eq->equipment[r].itemId = 0;
			//eq->colors[r].color = emu->colors[r].color;
		}
		for (r = 0; r < 7; r++) {
			OUT(item_tint[r].color);
		}
		//	OUT(unknown00224[48]);
		//NOTE: new client supports 300 AAs, our internal rep/PP
		//only supports 240..
		for (r = 0; r < MAX_PP_AA_ARRAY; r++) {
			OUT(aa_array[r].AA);
			OUT(aa_array[r].value);
		}
		//	OUT(unknown02220[4]);
		OUT(mana);
		OUT(cur_hp);
		OUT(STR);
		OUT(STA);
		OUT(CHA);
		OUT(AGI);
		OUT(INT);
		OUT(DEX);
		OUT(WIS);
		OUT(face);
		//	OUT(unknown02264[47]);
		memset(eq->spell_book, 0xFF, sizeof(uint32)* structs::MAX_PP_SPELLBOOK);
		OUT_array(spell_book, 480U);
		//	OUT(unknown4184[128]);
		OUT_array(mem_spells, structs::MAX_PP_MEMSPELL);
		//	OUT(unknown04396[32]);
		OUT(platinum);
		OUT(gold);
		OUT(silver);
		OUT(copper);
		OUT(platinum_cursor);
		OUT(gold_cursor);
		OUT(silver_cursor);
		OUT(copper_cursor);

		OUT_array(skills, structs::MAX_PP_SKILL);	// 1:1 direct copy (100 dword)

		//	OUT(unknown04760[236]);
		OUT(toxicity);
		OUT(thirst_level);
		OUT(hunger_level);
		//PS this needs to be figured out more; but it was 'good enough'
		for (r = 0; r < structs::BUFF_COUNT; r++)
		{
			if (emu->buffs[r].spellid != 0xFFFF && emu->buffs[r].spellid != 0)
			{
				eq->buffs[r].unknown004 = 0x3f800000;
				eq->buffs[r].slotid = 2;
				eq->buffs[r].player_id = 0x000717fd;
			}
			else
			{
				eq->buffs[r].slotid = 0;
			}
			//OUT(buffs[r].slotid);
			OUT(buffs[r].level);
			//OUT(buffs[r].bard_modifier);
			//OUT(buffs[r].effect);
			OUT(buffs[r].spellid);
			OUT(buffs[r].duration);
			OUT(buffs[r].counters);
			//OUT(buffs[r].player_id);
		}
		for (r = 0; r < MAX_PP_DISCIPLINES; r++) {
			OUT(disciplines.values[r]);
		}
		OUT_array(recastTimers, structs::MAX_RECAST_TYPES);
		//	OUT(unknown08124[360]);
		OUT(endurance);
		OUT(aapoints_spent);
		OUT(aapoints);
		//	OUT(unknown06160[4]);
		//NOTE: new client supports 20 bandoliers, our internal rep
		//only supports 4..
		for (r = 0; r < 4; r++) {
			OUT_str(bandoliers[r].name);
			uint32 k;
			for (k = 0; k < structs::MAX_PLAYER_BANDOLIER_ITEMS; k++) {
				OUT(bandoliers[r].items[k].item_id);
				OUT(bandoliers[r].items[k].icon);
				OUT_str(bandoliers[r].items[k].item_name);
			}
		}
		//	OUT(unknown07444[5120]);
		for (r = 0; r < structs::MAX_POTIONS_IN_BELT; r++) {
			OUT(potionbelt.items[r].item_id);
			OUT(potionbelt.items[r].icon);
			OUT_str(potionbelt.items[r].item_name);
		}
		//	OUT(unknown12852[8]);
		//	OUT(unknown12864[76]);
		OUT_str(name);
		OUT_str(last_name);
		OUT(guild_id);
		OUT(birthday);
		OUT(lastlogin);
		OUT(timePlayedMin);
		OUT(pvp);
		OUT(anon);
		OUT(gm);
		OUT(guildrank);
		OUT(guildbanker);
		//	OUT(unknown13054[12]);
		OUT(exp);
		//	OUT(unknown13072[8]);
		OUT(timeentitledonaccount);
		OUT_array(languages, structs::MAX_PP_LANGUAGE);
		//	OUT(unknown13109[7]);
		OUT(y); //reversed x and y
		OUT(x);
		OUT(z);
		OUT(heading);
		//	OUT(unknown13132[4]);
		OUT(platinum_bank);
		OUT(gold_bank);
		OUT(silver_bank);
		OUT(copper_bank);
		OUT(platinum_shared);
		//	OUT(unknown13156[84]);
		//OUT(expansions);
		eq->expansions = 0xffff;
		//	OUT(unknown13244[12]);
		OUT(autosplit);
		//	OUT(unknown13260[16]);
		OUT(zone_id);
		OUT(zoneInstance);
		for (r = 0; r < structs::MAX_GROUP_MEMBERS; r++) {
			OUT_str(groupMembers[r]);
		}
		strcpy(eq->groupLeader, emu->groupMembers[0]);
		//	OUT_str(groupLeader);
		//	OUT(unknown13728[660]);
		OUT(entityid);
		OUT(leadAAActive);
		//	OUT(unknown14392[4]);
		OUT(ldon_points_guk);
		OUT(ldon_points_mir);
		OUT(ldon_points_mmc);
		OUT(ldon_points_ruj);
		OUT(ldon_points_tak);
		OUT(ldon_points_available);
		//	OUT(unknown14420[132]);
		OUT(tribute_time_remaining);
		OUT(career_tribute_points);
		//	OUT(unknown7208);
		OUT(tribute_points);
		//	OUT(unknown7216);
		OUT(tribute_active);
		for (r = 0; r < structs::MAX_PLAYER_TRIBUTES; r++) {
			OUT(tributes[r].tribute);
			OUT(tributes[r].tier);
		}
		//	OUT(unknown14616[8]);
		OUT(group_leadership_exp);
		//	OUT(unknown14628);
		OUT(raid_leadership_exp);
		OUT(group_leadership_points);
		OUT(raid_leadership_points);
		OUT_array(leader_abilities.ranks, structs::MAX_LEADERSHIP_AA_ARRAY);
		//	OUT(unknown14772[128]);
		OUT(air_remaining);
		OUT(PVPKills);
		OUT(PVPDeaths);
		OUT(PVPCurrentPoints);
		OUT(PVPCareerPoints);
		OUT(PVPBestKillStreak);
		OUT(PVPWorstDeathStreak);
		OUT(PVPCurrentKillStreak);
		//	OUT(unknown17892[4580]);
		OUT(expAA);
		//	OUT(unknown19516[40]);
		OUT(currentRadCrystals);
		OUT(careerRadCrystals);
		OUT(currentEbonCrystals);
		OUT(careerEbonCrystals);
		OUT(groupAutoconsent);
		OUT(raidAutoconsent);
		OUT(guildAutoconsent);
		//	OUT(unknown19575[5]);
		eq->level3 = emu->level;
		eq->showhelm = emu->showhelm;
		OUT(RestTimer);
		//	OUT(unknown19584[4]);
		//	OUT(unknown19588);

		const uint8 bytes[] = {
			0xa3, 0x02, 0x00, 0x00, 0x95, 0x01, 0x00, 0x00, 0x00, 0x00, 0x00, 0x00, 0x19, 0x00, 0x00, 0x00,
			0x19, 0x00, 0x00, 0x00, 0x19, 0x00, 0x00, 0x00, 0x0F, 0x00, 0x00, 0x00, 0x0F, 0x00, 0x00, 0x00,
			0x0F, 0x00, 0x00, 0x00, 0x0F, 0x00, 0x00, 0x00, 0x1F, 0x85, 0xEB, 0x3E, 0x33, 0x33, 0x33, 0x3F,
			0x04, 0x00, 0x00, 0x00, 0x02, 0x00, 0x00, 0x00, 0x01, 0x00, 0x00, 0x00, 0x07, 0x00, 0x00, 0x00,
			0x00, 0x00, 0x00, 0x00, 0x00, 0x00, 0x00, 0x00, 0x00, 0x00, 0x00, 0x00, 0x00, 0x00, 0x00, 0x00
		};

		memcpy(eq->unknown18020, bytes, sizeof(bytes));

		//set the checksum...
		CRC32::SetEQChecksum(__packet->pBuffer, sizeof(structs::PlayerProfile_Struct) - 4);

		FINISH_ENCODE();
	}

	ENCODE(OP_RaidJoin)
	{
		EQApplicationPacket *inapp = *p;
		unsigned char * __emu_buffer = inapp->pBuffer;
		RaidCreate_Struct *raid_create = (RaidCreate_Struct*)__emu_buffer;

		EQApplicationPacket *outapp_create = new EQApplicationPacket(OP_RaidUpdate, sizeof(structs::RaidGeneral_Struct));
		structs::RaidGeneral_Struct *general = (structs::RaidGeneral_Struct*)outapp_create->pBuffer;

		general->action = 8;
		general->parameter = 1;
		strn0cpy(general->leader_name, raid_create->leader_name, 64);
		strn0cpy(general->player_name, raid_create->leader_name, 64);

		dest->FastQueuePacket(&outapp_create);
		delete[] __emu_buffer;
	}

	ENCODE(OP_RaidUpdate)
	{
		EQApplicationPacket *inapp = *p;
		*p = nullptr;
		unsigned char * __emu_buffer = inapp->pBuffer;
		RaidGeneral_Struct *raid_gen = (RaidGeneral_Struct*)__emu_buffer;

		if (raid_gen->action == 0) // raid add has longer length than other raid updates
		{
			RaidAddMember_Struct* in_add_member = (RaidAddMember_Struct*)__emu_buffer;

			EQApplicationPacket *outapp = new EQApplicationPacket(OP_RaidUpdate, sizeof(structs::RaidAddMember_Struct));
			structs::RaidAddMember_Struct *add_member = (structs::RaidAddMember_Struct*)outapp->pBuffer;

			add_member->raidGen.action = in_add_member->raidGen.action;
			add_member->raidGen.parameter = in_add_member->raidGen.parameter;
			strn0cpy(add_member->raidGen.leader_name, in_add_member->raidGen.leader_name, 64);
			strn0cpy(add_member->raidGen.player_name, in_add_member->raidGen.player_name, 64);
			add_member->_class = in_add_member->_class;
			add_member->level = in_add_member->level;
			add_member->isGroupLeader = in_add_member->isGroupLeader;
			add_member->flags[0] = in_add_member->flags[0];
			add_member->flags[1] = in_add_member->flags[1];
			add_member->flags[2] = in_add_member->flags[2];
			add_member->flags[3] = in_add_member->flags[3];
			add_member->flags[4] = in_add_member->flags[4];
			dest->FastQueuePacket(&outapp);
		}
		else
		{
			RaidGeneral_Struct* in_raid_general = (RaidGeneral_Struct*)__emu_buffer;

			EQApplicationPacket *outapp = new EQApplicationPacket(OP_RaidUpdate, sizeof(structs::RaidGeneral_Struct));
			structs::RaidGeneral_Struct *raid_general = (structs::RaidGeneral_Struct*)outapp->pBuffer;
			strn0cpy(raid_general->leader_name, in_raid_general->leader_name, 64);
			strn0cpy(raid_general->player_name, in_raid_general->player_name, 64);
			raid_general->action = in_raid_general->action;
			raid_general->parameter = in_raid_general->parameter;
			dest->FastQueuePacket(&outapp);
		}

		delete[] __emu_buffer;
	}

	ENCODE(OP_ReadBook)
	{
		ENCODE_LENGTH_ATLEAST(BookText_Struct);
		SETUP_DIRECT_ENCODE(BookText_Struct, structs::BookRequest_Struct);

		if (emu->window == 0xFF)
			eq->window = 0xFFFFFFFF;
		else
			eq->window = emu->window;
		OUT(type);
		eq->invslot = ServerToUnderfootSlot(emu->invslot);
		strn0cpy(eq->txtfile, emu->booktext, sizeof(eq->txtfile));

		FINISH_ENCODE();
	}

	ENCODE(OP_RespondAA)
	{
		SETUP_DIRECT_ENCODE(AATable_Struct, structs::AATable_Struct);

		eq->aa_spent = emu->aa_spent;
		eq->aa_assigned = emu->aa_spent;
		eq->aa_spent3 = emu->aa_spent;
		eq->unknown012 = 0;
		eq->unknown016 = 0;
		eq->unknown020 = 0;

		for (uint32 i = 0; i < MAX_PP_AA_ARRAY; ++i)
		{
			eq->aa_list[i].aa_skill = emu->aa_list[i].aa_skill;
			eq->aa_list[i].aa_value = emu->aa_list[i].aa_value;
			eq->aa_list[i].unknown08 = emu->aa_list[i].unknown08;
		}

		FINISH_ENCODE();
	}

	ENCODE(OP_SendAATable)
	{
		ENCODE_LENGTH_ATLEAST(SendAA_Struct);
		SETUP_VAR_ENCODE(SendAA_Struct);
		ALLOC_VAR_ENCODE(structs::SendAA_Struct, sizeof(structs::SendAA_Struct) + emu->total_abilities*sizeof(structs::AA_Ability));

		// Check clientver field to verify this AA should be sent for SoF
		// clientver 1 is for all clients and 6 is for Underfoot
		if (emu->clientver <= 6)
		{
			OUT(id);
			eq->unknown004 = 1;
			//eq->hotkey_sid = (emu->hotkey_sid==4294967295UL)?0:(emu->id - emu->current_level + 1);
			//eq->hotkey_sid2 = (emu->hotkey_sid2==4294967295UL)?0:(emu->id - emu->current_level + 1);
			//eq->title_sid = emu->id - emu->current_level + 1;
			//eq->desc_sid = emu->id - emu->current_level + 1;
			eq->hotkey_sid = (emu->hotkey_sid == 4294967295UL) ? 0 : (emu->sof_next_skill);
			eq->hotkey_sid2 = (emu->hotkey_sid2 == 4294967295UL) ? 0 : (emu->sof_next_skill);
			eq->title_sid = emu->sof_next_skill;
			eq->desc_sid = emu->sof_next_skill;
			OUT(class_type);
			OUT(cost);
			OUT(seq);
			OUT(current_level);
			OUT(prereq_skill);
			OUT(prereq_minpoints);
			eq->type = emu->sof_type;
			OUT(spellid);
			OUT(spell_type);
			OUT(spell_refresh);
			OUT(classes);
			OUT(berserker);
			//eq->max_level = emu->sof_max_level;
			OUT(max_level);
			OUT(last_id);
			OUT(next_id);
			OUT(cost2);
			eq->aa_expansion = emu->aa_expansion;
			eq->special_category = emu->special_category;
			OUT(total_abilities);
			unsigned int r;
			for (r = 0; r < emu->total_abilities; r++) {
				OUT(abilities[r].skill_id);
				OUT(abilities[r].base1);
				OUT(abilities[r].base2);
				OUT(abilities[r].slot);
			}
		}

		FINISH_ENCODE();
	}

	ENCODE(OP_SendCharInfo)
	{
		ENCODE_LENGTH_EXACT(CharacterSelect_Struct);
		SETUP_VAR_ENCODE(CharacterSelect_Struct);

		//EQApplicationPacket *packet = *p;
		//const CharacterSelect_Struct *emu = (CharacterSelect_Struct *) packet->pBuffer;

		int char_count;
		int namelen = 0;
		for (char_count = 0; char_count < 10; char_count++) {
			if (emu->name[char_count][0] == '\0')
				break;
			if (strcmp(emu->name[char_count], "<none>") == 0)
				break;
			namelen += strlen(emu->name[char_count]);
		}

		int total_length = sizeof(structs::CharacterSelect_Struct)
			+ char_count * sizeof(structs::CharacterSelectEntry_Struct)
			+ namelen;

		ALLOC_VAR_ENCODE(structs::CharacterSelect_Struct, total_length);

		//unsigned char *eq_buffer = new unsigned char[total_length];
		//structs::CharacterSelect_Struct *eq_head = (structs::CharacterSelect_Struct *) eq_buffer;

		eq->char_count = char_count;
		eq->total_chars = 10;

		unsigned char *bufptr = (unsigned char *)eq->entries;
		int r;
		for (r = 0; r < char_count; r++) {
			{	//pre-name section...
				structs::CharacterSelectEntry_Struct *eq2 = (structs::CharacterSelectEntry_Struct *) bufptr;
				eq2->level = emu->level[r];
				eq2->hairstyle = emu->hairstyle[r];
				eq2->gender = emu->gender[r];
				memcpy(eq2->name, emu->name[r], strlen(emu->name[r]) + 1);
			}
			//adjust for name.
			bufptr += strlen(emu->name[r]);
			{	//post-name section...
				structs::CharacterSelectEntry_Struct *eq2 = (structs::CharacterSelectEntry_Struct *) bufptr;
				eq2->beard = emu->beard[r];
				eq2->haircolor = emu->haircolor[r];
				eq2->face = emu->face[r];
				int k;
				for (k = 0; k < _MaterialCount; k++) {
					eq2->equip[k].equip0 = emu->equip[r][k];
					eq2->equip[k].equip1 = 0;
					eq2->equip[k].itemid = 0;
					eq2->equip[k].color.color = emu->cs_colors[r][k].color;
				}
				eq2->primary = emu->primary[r];
				eq2->secondary = emu->secondary[r];
				eq2->tutorial = emu->tutorial[r]; // was u15
				eq2->u15 = 0xff;
				eq2->deity = emu->deity[r];
				eq2->zone = emu->zone[r];
				eq2->u19 = 0xFF;
				eq2->race = emu->race[r];
				eq2->gohome = emu->gohome[r];
				eq2->class_ = emu->class_[r];
				eq2->eyecolor1 = emu->eyecolor1[r];
				eq2->beardcolor = emu->beardcolor[r];
				eq2->eyecolor2 = emu->eyecolor2[r];
				eq2->drakkin_heritage = emu->drakkin_heritage[r];
				eq2->drakkin_tattoo = emu->drakkin_tattoo[r];
				eq2->drakkin_details = emu->drakkin_details[r];
			}

			bufptr += sizeof(structs::CharacterSelectEntry_Struct);
		}

		FINISH_ENCODE();
	}

	ENCODE(OP_SendZonepoints)
	{
		SETUP_VAR_ENCODE(ZonePoints);
		ALLOC_VAR_ENCODE(structs::ZonePoints, sizeof(structs::ZonePoints) + sizeof(structs::ZonePoint_Entry) * (emu->count + 1));

		eq->count = emu->count;
		for (uint32 i = 0; i < emu->count; ++i)
		{
			eq->zpe[i].iterator = emu->zpe[i].iterator;
			eq->zpe[i].x = emu->zpe[i].x;
			eq->zpe[i].y = emu->zpe[i].y;
			eq->zpe[i].z = emu->zpe[i].z;
			eq->zpe[i].heading = emu->zpe[i].heading;
			eq->zpe[i].zoneid = emu->zpe[i].zoneid;
			eq->zpe[i].zoneinstance = emu->zpe[i].zoneinstance;
		}

		FINISH_ENCODE();
	}

	ENCODE(OP_ShopPlayerBuy)
	{
		ENCODE_LENGTH_EXACT(Merchant_Sell_Struct);
		SETUP_DIRECT_ENCODE(Merchant_Sell_Struct, structs::Merchant_Sell_Struct);

		OUT(npcid);
		OUT(playerid);
		OUT(itemslot);
		OUT(quantity);
		OUT(price);

		FINISH_ENCODE();
	}

	ENCODE(OP_ShopPlayerSell)
	{
		ENCODE_LENGTH_EXACT(Merchant_Purchase_Struct);
		SETUP_DIRECT_ENCODE(Merchant_Purchase_Struct, structs::Merchant_Purchase_Struct);

		OUT(npcid);
		eq->itemslot = ServerToUnderfootSlot(emu->itemslot);
		OUT(quantity);
		OUT(price);

		FINISH_ENCODE();
	}

	ENCODE(OP_SomeItemPacketMaybe)
	{
		// This Opcode is not named very well. It is used for the animation of arrows leaving the player's bow
		// and flying to the target.
		//

		ENCODE_LENGTH_EXACT(Arrow_Struct);
		SETUP_DIRECT_ENCODE(Arrow_Struct, structs::Arrow_Struct);

		OUT(src_y);
		OUT(src_x);
		OUT(src_z);
		OUT(velocity);
		OUT(launch_angle);
		OUT(tilt);
		OUT(arc);
		OUT(source_id);
		OUT(target_id);
		OUT(item_id);

		eq->unknown070 = 135; // This needs to be set to something, else we get a 1HS animation instead of ranged.

		OUT(item_type);
		OUT(skill);

		strcpy(eq->model_name, emu->model_name);

		FINISH_ENCODE();
	}

	ENCODE(OP_SpawnAppearance)
	{
		EQApplicationPacket *in = *p;
		*p = nullptr;

		unsigned char *emu_buffer = in->pBuffer;

		SpawnAppearance_Struct *sas = (SpawnAppearance_Struct *)emu_buffer;

		if (sas->type != AT_Size)
		{
			dest->FastQueuePacket(&in, ack_req);
			return;
		}

		EQApplicationPacket *outapp = new EQApplicationPacket(OP_ChangeSize, sizeof(ChangeSize_Struct));
		ChangeSize_Struct *css = (ChangeSize_Struct *)outapp->pBuffer;

		css->EntityID = sas->spawn_id;
		css->Size = (float)sas->parameter;
		css->Unknown08 = 0;
		css->Unknown12 = 1.0f;

		dest->FastQueuePacket(&outapp, ack_req);
		delete in;
	}

	ENCODE(OP_SpawnDoor)
	{
		SETUP_VAR_ENCODE(Door_Struct);
		int door_count = __packet->size / sizeof(Door_Struct);
		int total_length = door_count * sizeof(structs::Door_Struct);
		ALLOC_VAR_ENCODE(structs::Door_Struct, total_length);

		int r;
		for (r = 0; r < door_count; r++) {
			strcpy(eq[r].name, emu[r].name);
			eq[r].xPos = emu[r].xPos;
			eq[r].yPos = emu[r].yPos;
			eq[r].zPos = emu[r].zPos;
			eq[r].heading = emu[r].heading;
			eq[r].incline = emu[r].incline;
			eq[r].size = emu[r].size;
			eq[r].doorId = emu[r].doorId;
			eq[r].opentype = emu[r].opentype;
			eq[r].state_at_spawn = emu[r].state_at_spawn;
			eq[r].invert_state = emu[r].invert_state;
			eq[r].door_param = emu[r].door_param;
			eq[r].unknown0076 = 0;
			eq[r].unknown0077 = 1; // Both must be 1 to allow clicking doors
			eq[r].unknown0078 = 0;
			eq[r].unknown0079 = 1; // Both must be 1 to allow clicking doors
			eq[r].unknown0080 = 0;
			eq[r].unknown0081 = 0;
			eq[r].unknown0082 = 0;
		}

		FINISH_ENCODE();
	}

	ENCODE(OP_Stun)
	{
		ENCODE_LENGTH_EXACT(Stun_Struct);
		SETUP_DIRECT_ENCODE(Stun_Struct, structs::Stun_Struct);

		OUT(duration);
		eq->unknown005 = 163;
		eq->unknown006 = 67;

		FINISH_ENCODE();
	}

	ENCODE(OP_TargetBuffs) { ENCODE_FORWARD(OP_BuffCreate); }

	ENCODE(OP_Track)
	{
		EQApplicationPacket *in = *p;
		*p = nullptr;

		unsigned char *__emu_buffer = in->pBuffer;
		Track_Struct *emu = (Track_Struct *)__emu_buffer;

		int EntryCount = in->size / sizeof(Track_Struct);

		if (EntryCount == 0 || ((in->size % sizeof(Track_Struct))) != 0)
		{
			_log(NET__STRUCTS, "Wrong size on outbound %s: Got %d, expected multiple of %d", opcodes->EmuToName(in->GetOpcode()), in->size, sizeof(Track_Struct));
			delete in;
			return;
		}

		int PacketSize = 2;

		for (int i = 0; i < EntryCount; ++i, ++emu)
			PacketSize += (12 + strlen(emu->name));

		emu = (Track_Struct *)__emu_buffer;

		in->size = PacketSize;
		in->pBuffer = new unsigned char[in->size];

		char *Buffer = (char *)in->pBuffer;

		VARSTRUCT_ENCODE_TYPE(uint16, Buffer, EntryCount);

		for (int i = 0; i < EntryCount; ++i, ++emu)
		{
			VARSTRUCT_ENCODE_TYPE(uint32, Buffer, emu->entityid);
			VARSTRUCT_ENCODE_TYPE(float, Buffer, emu->distance);
			VARSTRUCT_ENCODE_TYPE(uint8, Buffer, emu->level);
			VARSTRUCT_ENCODE_TYPE(uint8, Buffer, emu->NPC);
			VARSTRUCT_ENCODE_STRING(Buffer, emu->name);
			VARSTRUCT_ENCODE_TYPE(uint8, Buffer, emu->GroupMember);
		}

		delete[] __emu_buffer;
		dest->FastQueuePacket(&in, ack_req);
	}

	ENCODE(OP_Trader)
	{
		if ((*p)->size != sizeof(TraderBuy_Struct)) {
			EQApplicationPacket *in = *p;
			*p = nullptr;
			dest->FastQueuePacket(&in, ack_req);
			return;
		}

		ENCODE_FORWARD(OP_TraderBuy);
	}

	ENCODE(OP_TraderBuy)
	{
		ENCODE_LENGTH_EXACT(TraderBuy_Struct);
		SETUP_DIRECT_ENCODE(TraderBuy_Struct, structs::TraderBuy_Struct);

		OUT(Action);
		OUT(Price);
		OUT(TraderID);
		memcpy(eq->ItemName, emu->ItemName, sizeof(eq->ItemName));
		OUT(ItemID);
		OUT(Quantity);
		OUT(AlreadySold);

		FINISH_ENCODE();
	}

	ENCODE(OP_TributeItem)
	{
		ENCODE_LENGTH_EXACT(TributeItem_Struct);
		SETUP_DIRECT_ENCODE(TributeItem_Struct, structs::TributeItem_Struct);

		eq->slot = ServerToUnderfootSlot(emu->slot);
		OUT(quantity);
		OUT(tribute_master_id);
		OUT(tribute_points);

		FINISH_ENCODE();
	}

	ENCODE(OP_VetRewardsAvaliable)
	{
		EQApplicationPacket *inapp = *p;
		unsigned char * __emu_buffer = inapp->pBuffer;

		uint32 count = ((*p)->Size() / sizeof(InternalVeteranReward));
		*p = nullptr;

		EQApplicationPacket *outapp_create = new EQApplicationPacket(OP_VetRewardsAvaliable, (sizeof(structs::VeteranReward)*count));
		uchar *old_data = __emu_buffer;
		uchar *data = outapp_create->pBuffer;
		for (unsigned int i = 0; i < count; ++i)
		{
			structs::VeteranReward *vr = (structs::VeteranReward*)data;
			InternalVeteranReward *ivr = (InternalVeteranReward*)old_data;

			vr->claim_count = ivr->claim_count;
			vr->claim_id = ivr->claim_id;
			vr->number_available = ivr->number_available;
			for (int x = 0; x < 8; ++x)
			{
				vr->items[x].item_id = ivr->items[x].item_id;
				strcpy(vr->items[x].item_name, ivr->items[x].item_name);
				vr->items[x].charges = ivr->items[x].charges;
			}

			old_data += sizeof(InternalVeteranReward);
			data += sizeof(structs::VeteranReward);
		}

		dest->FastQueuePacket(&outapp_create);
		delete inapp;
	}

	ENCODE(OP_WearChange)
	{
		ENCODE_LENGTH_EXACT(WearChange_Struct);
		SETUP_DIRECT_ENCODE(WearChange_Struct, structs::WearChange_Struct);

		OUT(spawn_id);
		OUT(material);
		OUT(unknown06);
		OUT(elite_material);
		OUT(color.color);
		OUT(wear_slot_id);

		FINISH_ENCODE();
	}

	ENCODE(OP_WhoAllResponse)
	{
		EQApplicationPacket *in = *p;
		*p = nullptr;

		char *InBuffer = (char *)in->pBuffer;

		WhoAllReturnStruct *wars = (WhoAllReturnStruct*)InBuffer;

		int Count = wars->playercount;

		EQApplicationPacket *outapp = new EQApplicationPacket(OP_WhoAllResponse, in->size + (Count * 4));

		char *OutBuffer = (char *)outapp->pBuffer;

		memcpy(OutBuffer, InBuffer, sizeof(WhoAllReturnStruct));

		OutBuffer += sizeof(WhoAllReturnStruct);
		InBuffer += sizeof(WhoAllReturnStruct);

		for (int i = 0; i < Count; ++i)
		{
			uint32 x;

			x = VARSTRUCT_DECODE_TYPE(uint32, InBuffer);

			VARSTRUCT_ENCODE_TYPE(uint32, OutBuffer, x);

			InBuffer += 4;
			VARSTRUCT_ENCODE_TYPE(uint32, OutBuffer, 0);
			VARSTRUCT_ENCODE_TYPE(uint32, OutBuffer, 0xffffffff);

			char Name[64];


			VARSTRUCT_DECODE_STRING(Name, InBuffer);	// Char Name
			VARSTRUCT_ENCODE_STRING(OutBuffer, Name);

			x = VARSTRUCT_DECODE_TYPE(uint32, InBuffer);
			VARSTRUCT_ENCODE_TYPE(uint32, OutBuffer, x);

			VARSTRUCT_DECODE_STRING(Name, InBuffer);	// Guild Name
			VARSTRUCT_ENCODE_STRING(OutBuffer, Name);

			for (int j = 0; j < 7; ++j)
			{
				x = VARSTRUCT_DECODE_TYPE(uint32, InBuffer);
				VARSTRUCT_ENCODE_TYPE(uint32, OutBuffer, x);
			}

			VARSTRUCT_DECODE_STRING(Name, InBuffer);		// Account
			VARSTRUCT_ENCODE_STRING(OutBuffer, Name);

			x = VARSTRUCT_DECODE_TYPE(uint32, InBuffer);
			VARSTRUCT_ENCODE_TYPE(uint32, OutBuffer, x);
		}

		//_hex(NET__ERROR, outapp->pBuffer, outapp->size);
		dest->FastQueuePacket(&outapp);
		delete in;
	}

	ENCODE(OP_ZoneEntry) { ENCODE_FORWARD(OP_ZoneSpawns); }

	ENCODE(OP_ZonePlayerToBind)
	{
		ENCODE_LENGTH_ATLEAST(ZonePlayerToBind_Struct);

		ZonePlayerToBind_Struct *zps = (ZonePlayerToBind_Struct*)(*p)->pBuffer;

		std::stringstream ss(std::stringstream::in | std::stringstream::out | std::stringstream::binary);

		unsigned char *buffer1 = new unsigned char[sizeof(structs::ZonePlayerToBindHeader_Struct) + strlen(zps->zone_name)];
		structs::ZonePlayerToBindHeader_Struct *zph = (structs::ZonePlayerToBindHeader_Struct*)buffer1;
		unsigned char *buffer2 = new unsigned char[sizeof(structs::ZonePlayerToBindFooter_Struct)];
		structs::ZonePlayerToBindFooter_Struct *zpf = (structs::ZonePlayerToBindFooter_Struct*)buffer2;

		zph->x = zps->x;
		zph->y = zps->y;
		zph->z = zps->z;
		zph->heading = zps->heading;
		zph->bind_zone_id = zps->bind_zone_id;
		zph->bind_instance_id = zps->bind_instance_id;
		strcpy(zph->zone_name, zps->zone_name);

		zpf->unknown021 = 1;
		zpf->unknown022 = 0;
		zpf->unknown023 = 0;
		zpf->unknown024 = 0;

		ss.write((const char*)buffer1, (sizeof(structs::ZonePlayerToBindHeader_Struct) + strlen(zps->zone_name)));
		ss.write((const char*)buffer2, sizeof(structs::ZonePlayerToBindFooter_Struct));

		delete[] buffer1;
		delete[] buffer2;
		delete[](*p)->pBuffer;

		(*p)->pBuffer = new unsigned char[ss.str().size()];
		(*p)->size = ss.str().size();

		memcpy((*p)->pBuffer, ss.str().c_str(), ss.str().size());
		dest->FastQueuePacket(&(*p));
	}

	ENCODE(OP_ZoneServerInfo)
	{
		SETUP_DIRECT_ENCODE(ZoneServerInfo_Struct, ZoneServerInfo_Struct);

		OUT_str(ip);
		OUT(port);

		FINISH_ENCODE();
	}

	ENCODE(OP_ZoneSpawns)
	{
		//consume the packet
		EQApplicationPacket *in = *p;
		*p = nullptr;

		//store away the emu struct
		unsigned char *__emu_buffer = in->pBuffer;
		Spawn_Struct *emu = (Spawn_Struct *)__emu_buffer;

		//determine and verify length
		int entrycount = in->size / sizeof(Spawn_Struct);
		if (entrycount == 0 || (in->size % sizeof(Spawn_Struct)) != 0) {
			_log(NET__STRUCTS, "Wrong size on outbound %s: Got %d, expected multiple of %d", opcodes->EmuToName(in->GetOpcode()), in->size, sizeof(Spawn_Struct));
			delete in;
			return;
		}

		//_log(NET__STRUCTS, "Spawn name is [%s]", emu->name);

		emu = (Spawn_Struct *)__emu_buffer;

		//_log(NET__STRUCTS, "Spawn packet size is %i, entries = %i", in->size, entrycount);

		char *Buffer = (char *)in->pBuffer;

		int r;
		int k;
		for (r = 0; r < entrycount; r++, emu++) {

			int PacketSize = sizeof(structs::Spawn_Struct);

			PacketSize += strlen(emu->name);
			PacketSize += strlen(emu->lastName);

			if (strlen(emu->title))
				PacketSize += strlen(emu->title) + 1;

			if (strlen(emu->suffix))
				PacketSize += strlen(emu->suffix) + 1;

			if (emu->DestructibleObject)
			{
				PacketSize = PacketSize - 4;	// No bodytype
				PacketSize += 53;	// Fixed portion
				PacketSize += strlen(emu->DestructibleModel) + 1;
				PacketSize += strlen(emu->DestructibleName2) + 1;
				PacketSize += strlen(emu->DestructibleString) + 1;
			}

			bool ShowName = 1;
			if (emu->bodytype >= 66)
			{
				emu->race = 127;
				emu->bodytype = 11;
				emu->gender = 0;
				ShowName = 0;
			}

			float SpawnSize = emu->size;
			if (!((emu->NPC == 0) || (emu->race <= 12) || (emu->race == 128) || (emu->race == 130) || (emu->race == 330) || (emu->race == 522)))
			{
				PacketSize -= (sizeof(structs::EquipStruct) * 9);

				if (emu->size == 0)
				{
					emu->size = 6;
					SpawnSize = 6;
				}
			}

			if (SpawnSize == 0)
			{
				SpawnSize = 3;
			}

			EQApplicationPacket *outapp = new EQApplicationPacket(OP_ZoneEntry, PacketSize);
			Buffer = (char *)outapp->pBuffer;

			VARSTRUCT_ENCODE_STRING(Buffer, emu->name);
			VARSTRUCT_ENCODE_TYPE(uint32, Buffer, emu->spawnId);
			VARSTRUCT_ENCODE_TYPE(uint8, Buffer, emu->level);

			if (emu->DestructibleObject)
			{
				VARSTRUCT_ENCODE_TYPE(float, Buffer, 10);	// was int and 0x41200000
			}
			else
			{
				VARSTRUCT_ENCODE_TYPE(float, Buffer, SpawnSize - 0.7);	// Eye Height?
			}

			VARSTRUCT_ENCODE_TYPE(uint8, Buffer, emu->NPC);

			structs::Spawn_Struct_Bitfields *Bitfields = (structs::Spawn_Struct_Bitfields*)Buffer;

			Bitfields->afk = 0;
			Bitfields->linkdead = 0;
			Bitfields->gender = emu->gender;

			Bitfields->invis = emu->invis;
			Bitfields->sneak = 0;
			Bitfields->lfg = emu->lfg;
			Bitfields->gm = emu->gm;
			Bitfields->anon = emu->anon;
			Bitfields->showhelm = emu->showhelm;
			Bitfields->targetable = 1;
			Bitfields->targetable_with_hotkey = (emu->IsMercenary ? 0 : 1);
			Bitfields->statue = 0;
			Bitfields->trader = 0;
			Bitfields->buyer = 0;

			Bitfields->showname = ShowName;

			if (emu->DestructibleObject)
			{
				VARSTRUCT_ENCODE_TYPE(uint32, Buffer, 0x1d600000);
				Buffer = Buffer - 4;
			}

			Bitfields->ispet = emu->is_pet;

			Buffer += sizeof(structs::Spawn_Struct_Bitfields);

			uint8 OtherData = 0;

			if (strlen(emu->title))
				OtherData = OtherData | 0x04;

			if (strlen(emu->suffix))
				OtherData = OtherData | 0x08;

			if (emu->DestructibleObject)
				OtherData = OtherData | 0xd1;	// Live has 0xe1 for OtherData

			VARSTRUCT_ENCODE_TYPE(uint8, Buffer, OtherData);

			if (emu->DestructibleObject)
			{
				VARSTRUCT_ENCODE_TYPE(uint32, Buffer, 0x00000000);
			}
			else
			{
				VARSTRUCT_ENCODE_TYPE(float, Buffer, -1);	// unknown3
			}
			VARSTRUCT_ENCODE_TYPE(float, Buffer, 0);	// unknown4

			if (emu->DestructibleObject)
			{
				VARSTRUCT_ENCODE_STRING(Buffer, emu->DestructibleModel);
				VARSTRUCT_ENCODE_STRING(Buffer, emu->DestructibleName2);
				VARSTRUCT_ENCODE_STRING(Buffer, emu->DestructibleString);

				VARSTRUCT_ENCODE_TYPE(uint32, Buffer, emu->DestructibleAppearance);
				VARSTRUCT_ENCODE_TYPE(uint32, Buffer, emu->DestructibleUnk1);

				VARSTRUCT_ENCODE_TYPE(uint32, Buffer, emu->DestructibleID1);
				VARSTRUCT_ENCODE_TYPE(uint32, Buffer, emu->DestructibleID2);
				VARSTRUCT_ENCODE_TYPE(uint32, Buffer, emu->DestructibleID3);
				VARSTRUCT_ENCODE_TYPE(uint32, Buffer, emu->DestructibleID4);

				VARSTRUCT_ENCODE_TYPE(uint32, Buffer, emu->DestructibleUnk2);
				VARSTRUCT_ENCODE_TYPE(uint32, Buffer, emu->DestructibleUnk3);
				VARSTRUCT_ENCODE_TYPE(uint32, Buffer, emu->DestructibleUnk4);
				VARSTRUCT_ENCODE_TYPE(uint32, Buffer, emu->DestructibleUnk5);
				VARSTRUCT_ENCODE_TYPE(uint32, Buffer, emu->DestructibleUnk6);
				VARSTRUCT_ENCODE_TYPE(uint32, Buffer, emu->DestructibleUnk7);
				VARSTRUCT_ENCODE_TYPE(uint8, Buffer, emu->DestructibleUnk8);
				VARSTRUCT_ENCODE_TYPE(uint32, Buffer, emu->DestructibleUnk9);
			}

<<<<<<< HEAD
ENCODE(OP_DzExpeditionInfo)
{
	ENCODE_LENGTH_EXACT(ExpeditionInfo_Struct);
	SETUP_DIRECT_ENCODE(ExpeditionInfo_Struct, structs::ExpeditionInfo_Struct);
	OUT(max_players);
	eq->unknown004 = emu->unknown004; //785316192;
	eq->expedition_enabled = emu->expedition_enabled; //435601;
	strcpy(eq->expedition_name, emu->expedition_name);
	strcpy(eq->leader_name, emu->leader_name);
	FINISH_ENCODE();
}
=======
			VARSTRUCT_ENCODE_TYPE(float, Buffer, emu->size);
			VARSTRUCT_ENCODE_TYPE(uint8, Buffer, emu->face);
			VARSTRUCT_ENCODE_TYPE(float, Buffer, emu->walkspeed);
			VARSTRUCT_ENCODE_TYPE(float, Buffer, emu->runspeed);
			VARSTRUCT_ENCODE_TYPE(uint32, Buffer, emu->race);
			/*
			if(emu->bodytype >=66)
			{
			VARSTRUCT_ENCODE_TYPE(uint8, Buffer, 0);	// showname
			}
			else
			{
			VARSTRUCT_ENCODE_TYPE(uint8, Buffer, 1);	// showname
			}*/
>>>>>>> eac32f2b


			if (!emu->DestructibleObject)
			{
				// Setting this next field to zero will cause a crash. Looking at ShowEQ, if it is zero, the bodytype field is not
				// present. Will sort that out later.
				VARSTRUCT_ENCODE_TYPE(uint8, Buffer, 1);	// This is a properties count field
				VARSTRUCT_ENCODE_TYPE(uint32, Buffer, emu->bodytype);
			}
			else
			{
				VARSTRUCT_ENCODE_TYPE(uint8, Buffer, 0);
			}

			VARSTRUCT_ENCODE_TYPE(uint8, Buffer, emu->curHp);
			VARSTRUCT_ENCODE_TYPE(uint8, Buffer, emu->haircolor);
			VARSTRUCT_ENCODE_TYPE(uint8, Buffer, emu->beardcolor);
			VARSTRUCT_ENCODE_TYPE(uint8, Buffer, emu->eyecolor1);
			VARSTRUCT_ENCODE_TYPE(uint8, Buffer, emu->eyecolor2);
			VARSTRUCT_ENCODE_TYPE(uint8, Buffer, emu->hairstyle);
			VARSTRUCT_ENCODE_TYPE(uint8, Buffer, emu->beard);
			VARSTRUCT_ENCODE_TYPE(uint32, Buffer, emu->drakkin_heritage);
			VARSTRUCT_ENCODE_TYPE(uint32, Buffer, emu->drakkin_tattoo);
			VARSTRUCT_ENCODE_TYPE(uint32, Buffer, emu->drakkin_details);
			VARSTRUCT_ENCODE_TYPE(uint8, Buffer, 0);	// ShowEQ calls this 'Holding'
			VARSTRUCT_ENCODE_TYPE(uint32, Buffer, emu->deity);
			if (emu->NPC)
			{
				VARSTRUCT_ENCODE_TYPE(uint32, Buffer, 0xFFFFFFFF);
				VARSTRUCT_ENCODE_TYPE(uint32, Buffer, 0x00000000);
			}
			else
			{
				VARSTRUCT_ENCODE_TYPE(uint32, Buffer, emu->guildID);
				VARSTRUCT_ENCODE_TYPE(uint32, Buffer, emu->guildrank);
			}
			VARSTRUCT_ENCODE_TYPE(uint8, Buffer, emu->class_);
			VARSTRUCT_ENCODE_TYPE(uint8, Buffer, 0);	// pvp
			VARSTRUCT_ENCODE_TYPE(uint8, Buffer, emu->StandState);	// standstate
			VARSTRUCT_ENCODE_TYPE(uint8, Buffer, emu->light);
			VARSTRUCT_ENCODE_TYPE(uint8, Buffer, emu->flymode);
			VARSTRUCT_ENCODE_TYPE(uint8, Buffer, emu->equip_chest2); // unknown8
			VARSTRUCT_ENCODE_TYPE(uint8, Buffer, 0); // unknown9
			VARSTRUCT_ENCODE_TYPE(uint8, Buffer, 0); // unknown10
			VARSTRUCT_ENCODE_TYPE(uint8, Buffer, emu->helm); // unknown11
			VARSTRUCT_ENCODE_STRING(Buffer, emu->lastName);
			VARSTRUCT_ENCODE_TYPE(uint32, Buffer, 0);	// aatitle
			VARSTRUCT_ENCODE_TYPE(uint8, Buffer, 0); // unknown12
			VARSTRUCT_ENCODE_TYPE(uint32, Buffer, emu->petOwnerId);
			VARSTRUCT_ENCODE_TYPE(uint8, Buffer, 0); // unknown13
			VARSTRUCT_ENCODE_TYPE(uint32, Buffer, 0); // unknown14 - Stance 64 = normal 4 = aggressive 40 = stun/mezzed
			VARSTRUCT_ENCODE_TYPE(uint32, Buffer, 0); // unknown15
			VARSTRUCT_ENCODE_TYPE(uint32, Buffer, 0); // unknown16
			VARSTRUCT_ENCODE_TYPE(uint32, Buffer, 0); // unknown17
			VARSTRUCT_ENCODE_TYPE(uint32, Buffer, 0xffffffff); // unknown18
			VARSTRUCT_ENCODE_TYPE(uint32, Buffer, 0xffffffff); // unknown19

			structs::Spawn_Struct_Position *Position = (structs::Spawn_Struct_Position*)Buffer;

			Position->deltaX = emu->deltaX;
			Position->deltaHeading = emu->deltaHeading;
			Position->deltaY = emu->deltaY;
			Position->y = emu->y;
			Position->animation = emu->animation;
			Position->heading = emu->heading;
			Position->x = emu->x;
			Position->z = emu->z;
			Position->deltaZ = emu->deltaZ;

			Buffer += sizeof(structs::Spawn_Struct_Position);

			if ((emu->NPC == 0) || (emu->race <= 12) || (emu->race == 128) || (emu->race == 130) || (emu->race == 330) || (emu->race == 522))
			{
				for (k = 0; k < 9; ++k)
				{
					{
						VARSTRUCT_ENCODE_TYPE(uint32, Buffer, emu->colors[k].color);
					}
				}
			}
			else
			{
				VARSTRUCT_ENCODE_TYPE(uint32, Buffer, 0);
				VARSTRUCT_ENCODE_TYPE(uint32, Buffer, 0);
				VARSTRUCT_ENCODE_TYPE(uint32, Buffer, 0);

				VARSTRUCT_ENCODE_TYPE(uint32, Buffer, emu->equipment[MaterialPrimary]);
				VARSTRUCT_ENCODE_TYPE(uint32, Buffer, 0);
				VARSTRUCT_ENCODE_TYPE(uint32, Buffer, 0);

				VARSTRUCT_ENCODE_TYPE(uint32, Buffer, emu->equipment[MaterialSecondary]);
				VARSTRUCT_ENCODE_TYPE(uint32, Buffer, 0);
				VARSTRUCT_ENCODE_TYPE(uint32, Buffer, 0);
			}

			if ((emu->NPC == 0) || (emu->race <= 12) || (emu->race == 128) || (emu->race == 130) || (emu->race == 330) || (emu->race == 522))
			{
				structs::EquipStruct *Equipment = (structs::EquipStruct *)Buffer;

				for (k = 0; k < 9; k++) {
					Equipment[k].equip0 = emu->equipment[k];
					Equipment[k].equip1 = 0;
					Equipment[k].itemId = 0;
				}

<<<<<<< HEAD
ENCODE(OP_DzJoinExpeditionConfirm)
{
	ENCODE_LENGTH_EXACT(ExpeditionJoinPrompt_Struct);
	SETUP_DIRECT_ENCODE(ExpeditionJoinPrompt_Struct, structs::ExpeditionJoinPrompt_Struct);
	strcpy(eq->expedition_name, emu->expedition_name);
	strcpy(eq->player_name, emu->player_name);
	eq->clientid = emu->clientid;
	//suspect expedition id
	eq->unknown004 = emu->unknown004;
	FINISH_ENCODE();
}
=======
				Buffer += (sizeof(structs::EquipStruct) * 9);
			}
			if (strlen(emu->title))
			{
				VARSTRUCT_ENCODE_STRING(Buffer, emu->title);
			}
>>>>>>> eac32f2b

			if (strlen(emu->suffix))
			{
				VARSTRUCT_ENCODE_STRING(Buffer, emu->suffix);
			}
			VARSTRUCT_ENCODE_TYPE(uint32, Buffer, 0); // Unknown;
			VARSTRUCT_ENCODE_TYPE(uint32, Buffer, 0); // Unknown;
			VARSTRUCT_ENCODE_TYPE(uint8, Buffer, emu->IsMercenary); //IsMercenary
			Buffer += 28; // Unknown;

			dest->FastQueuePacket(&outapp, ack_req);
		}

		delete in;
	}

// DECODE methods
	DECODE(OP_AdventureMerchantSell)
	{
		DECODE_LENGTH_EXACT(structs::Adventure_Sell_Struct);
		SETUP_DIRECT_DECODE(Adventure_Sell_Struct, structs::Adventure_Sell_Struct);

		IN(npcid);
		emu->slot = UnderfootToServerSlot(eq->slot);
		IN(charges);
		IN(sell_price);

		FINISH_DIRECT_DECODE();
	}

	DECODE(OP_AltCurrencySell)
	{
		DECODE_LENGTH_EXACT(structs::AltCurrencySellItem_Struct);
		SETUP_DIRECT_DECODE(AltCurrencySellItem_Struct, structs::AltCurrencySellItem_Struct);

		IN(merchant_entity_id);
		emu->slot_id = UnderfootToServerSlot(eq->slot_id);
		IN(charges);
		IN(cost);

		FINISH_DIRECT_DECODE();
	}

	DECODE(OP_AltCurrencySellSelection)
	{
		DECODE_LENGTH_EXACT(structs::AltCurrencySelectItem_Struct);
		SETUP_DIRECT_DECODE(AltCurrencySelectItem_Struct, structs::AltCurrencySelectItem_Struct);

		IN(merchant_entity_id);
		emu->slot_id = UnderfootToServerSlot(eq->slot_id);

		FINISH_DIRECT_DECODE();
	}

	DECODE(OP_ApplyPoison)
	{
		DECODE_LENGTH_EXACT(structs::ApplyPoison_Struct);
		SETUP_DIRECT_DECODE(ApplyPoison_Struct, structs::ApplyPoison_Struct);

		emu->inventorySlot = UnderfootToServerSlot(eq->inventorySlot);
		IN(success);

		FINISH_DIRECT_DECODE();
	}

	DECODE(OP_AugmentInfo)
	{
		DECODE_LENGTH_EXACT(structs::AugmentInfo_Struct);
		SETUP_DIRECT_DECODE(AugmentInfo_Struct, structs::AugmentInfo_Struct);

		IN(itemid);
		IN(window);

		FINISH_DIRECT_DECODE();
	}

	DECODE(OP_AugmentItem)
	{
		DECODE_LENGTH_EXACT(structs::AugmentItem_Struct);
		SETUP_DIRECT_DECODE(AugmentItem_Struct, structs::AugmentItem_Struct);

		emu->container_slot = UnderfootToServerSlot(eq->container_slot);
		emu->augment_slot = eq->augment_slot;

		FINISH_DIRECT_DECODE();
	}

	DECODE(OP_BazaarSearch)
	{
		char *Buffer = (char *)__packet->pBuffer;

		uint8 SubAction = VARSTRUCT_DECODE_TYPE(uint8, Buffer);

		if ((SubAction != BazaarInspectItem) || (__packet->size != sizeof(structs::NewBazaarInspect_Struct)))
			return;

		SETUP_DIRECT_DECODE(NewBazaarInspect_Struct, structs::NewBazaarInspect_Struct);
		MEMSET_IN(structs::NewBazaarInspect_Struct);
		IN(Beginning.Action);
		memcpy(emu->Name, eq->Name, sizeof(emu->Name));
		IN(SerialNumber);

		FINISH_DIRECT_DECODE();
	}

	DECODE(OP_Buff)
	{
		DECODE_LENGTH_EXACT(structs::SpellBuffFade_Struct_Underfoot);
		SETUP_DIRECT_DECODE(SpellBuffFade_Struct, structs::SpellBuffFade_Struct_Underfoot);

		IN(entityid);
		IN(slot);
		IN(level);
		IN(effect);
		IN(spellid);
		IN(duration);
		IN(slotid);
		IN(bufffade);

		FINISH_DIRECT_DECODE();
	}

	DECODE(OP_BuffRemoveRequest)
	{
		// This is to cater for the fact that short buff box buffs start at 30 as opposed to 25 in prior clients.
		//
		DECODE_LENGTH_EXACT(structs::BuffRemoveRequest_Struct);
		SETUP_DIRECT_DECODE(BuffRemoveRequest_Struct, structs::BuffRemoveRequest_Struct);

		emu->SlotID = (eq->SlotID < 30) ? eq->SlotID : (eq->SlotID - 5);

		IN(EntityID);

		FINISH_DIRECT_DECODE();
	}

	DECODE(OP_CastSpell)
	{
		DECODE_LENGTH_EXACT(structs::CastSpell_Struct);
		SETUP_DIRECT_DECODE(CastSpell_Struct, structs::CastSpell_Struct);

		if (eq->slot == 13)
			emu->slot = 10;
		else
			IN(slot);

		IN(spell_id);
		emu->inventoryslot = UnderfootToServerSlot(eq->inventoryslot);
		IN(target_id);

		FINISH_DIRECT_DECODE();
	}

	DECODE(OP_ChannelMessage)
	{
		unsigned char *__eq_buffer = __packet->pBuffer;

		char *InBuffer = (char *)__eq_buffer;

		char Sender[64];
		char Target[64];

		VARSTRUCT_DECODE_STRING(Sender, InBuffer);
		VARSTRUCT_DECODE_STRING(Target, InBuffer);

		InBuffer += 4;

		uint32 Language = VARSTRUCT_DECODE_TYPE(uint32, InBuffer);
		uint32 Channel = VARSTRUCT_DECODE_TYPE(uint32, InBuffer);

		InBuffer += 5;

		uint32 Skill = VARSTRUCT_DECODE_TYPE(uint32, InBuffer);

		__packet->size = sizeof(ChannelMessage_Struct)+strlen(InBuffer) + 1;
		__packet->pBuffer = new unsigned char[__packet->size];
		ChannelMessage_Struct *emu = (ChannelMessage_Struct *)__packet->pBuffer;

		strn0cpy(emu->targetname, Target, sizeof(emu->targetname));
		strn0cpy(emu->sender, Target, sizeof(emu->sender));
		emu->language = Language;
		emu->chan_num = Channel;
		emu->skill_in_language = Skill;
		strcpy(emu->message, InBuffer);

		delete[] __eq_buffer;
	}

	DECODE(OP_CharacterCreate)
	{
		DECODE_LENGTH_EXACT(structs::CharCreate_Struct);
		SETUP_DIRECT_DECODE(CharCreate_Struct, structs::CharCreate_Struct);

		IN(class_);
		IN(beardcolor);
		IN(beard);
		IN(hairstyle);
		IN(gender);
		IN(race);

		if (RuleB(World, EnableTutorialButton) && eq->tutorial)
			emu->start_zone = RuleI(World, TutorialZoneID);
		else
			emu->start_zone = eq->start_zone;

		IN(haircolor);
		IN(deity);
		IN(STR);
		IN(STA);
		IN(AGI);
		IN(DEX);
		IN(WIS);
		IN(INT);
		IN(CHA);
		IN(face);
		IN(eyecolor1);
		IN(eyecolor2);
		IN(drakkin_heritage);
		IN(drakkin_tattoo);
		IN(drakkin_details);

		FINISH_DIRECT_DECODE();
	}

	DECODE(OP_ClientUpdate)
	{
		// for some odd reason, there is an extra byte on the end of this on occasion..
		DECODE_LENGTH_ATLEAST(structs::PlayerPositionUpdateClient_Struct);
		SETUP_DIRECT_DECODE(PlayerPositionUpdateClient_Struct, structs::PlayerPositionUpdateClient_Struct);

		IN(spawn_id);
		IN(sequence);
		IN(x_pos);
		IN(y_pos);
		IN(z_pos);
		IN(heading);
		IN(delta_x);
		IN(delta_y);
		IN(delta_z);
		IN(delta_heading);
		IN(animation);

		FINISH_DIRECT_DECODE();
	}

	DECODE(OP_Consider)
	{
		DECODE_LENGTH_EXACT(structs::Consider_Struct);
		SETUP_DIRECT_DECODE(Consider_Struct, structs::Consider_Struct);

		IN(playerid);
		IN(targetid);
		IN(faction);
		IN(level);
		//emu->cur_hp = 1;
		//emu->max_hp = 2;
		//emu->pvpcon = 0;

		FINISH_DIRECT_DECODE();
	}

	DECODE(OP_ConsiderCorpse) { DECODE_FORWARD(OP_Consider); }

	DECODE(OP_Consume)
	{
		DECODE_LENGTH_EXACT(structs::Consume_Struct);
		SETUP_DIRECT_DECODE(Consume_Struct, structs::Consume_Struct);

		emu->slot = UnderfootToServerSlot(eq->slot);
		IN(auto_consumed);
		IN(type);

		FINISH_DIRECT_DECODE();
	}

	DECODE(OP_Damage)
	{
		DECODE_LENGTH_EXACT(structs::CombatDamage_Struct);
		SETUP_DIRECT_DECODE(CombatDamage_Struct, structs::CombatDamage_Struct);

		IN(target);
		IN(source);
		IN(type);
		IN(spellid);
		IN(damage);
		emu->sequence = eq->sequence;

		FINISH_DIRECT_DECODE();
	}

	DECODE(OP_DeleteItem)
	{
		DECODE_LENGTH_EXACT(structs::DeleteItem_Struct);
		SETUP_DIRECT_DECODE(DeleteItem_Struct, structs::DeleteItem_Struct);

		emu->from_slot = UnderfootToServerSlot(eq->from_slot);
		emu->to_slot = UnderfootToServerSlot(eq->to_slot);
		IN(number_in_stack);

		FINISH_DIRECT_DECODE();
	}

	DECODE(OP_EnvDamage)
	{
		DECODE_LENGTH_EXACT(structs::EnvDamage2_Struct);
		SETUP_DIRECT_DECODE(EnvDamage2_Struct, structs::EnvDamage2_Struct);

		IN(id);
		IN(damage);
		IN(dmgtype);
		emu->constant = 0xFFFF;

		FINISH_DIRECT_DECODE();
	}

	DECODE(OP_FaceChange)
	{
		DECODE_LENGTH_EXACT(structs::FaceChange_Struct);
		SETUP_DIRECT_DECODE(FaceChange_Struct, structs::FaceChange_Struct);

		IN(haircolor);
		IN(beardcolor);
		IN(eyecolor1);
		IN(eyecolor2);
		IN(hairstyle);
		IN(beard);
		IN(face);
		IN(drakkin_heritage);
		IN(drakkin_tattoo);
		IN(drakkin_details);

		FINISH_DIRECT_DECODE();
	}

	DECODE(OP_FindPersonRequest)
	{
		DECODE_LENGTH_EXACT(structs::FindPersonRequest_Struct);
		SETUP_DIRECT_DECODE(FindPersonRequest_Struct, structs::FindPersonRequest_Struct);

		IN(npc_id);
		IN(client_pos.x);
		IN(client_pos.y);
		IN(client_pos.z);

		FINISH_DIRECT_DECODE();
	}

	DECODE(OP_GroupCancelInvite)
	{
		DECODE_LENGTH_EXACT(structs::GroupCancel_Struct);
		SETUP_DIRECT_DECODE(GroupCancel_Struct, structs::GroupCancel_Struct);

		memcpy(emu->name1, eq->name1, sizeof(emu->name1));
		memcpy(emu->name2, eq->name2, sizeof(emu->name2));
		IN(toggle);

		FINISH_DIRECT_DECODE();
	}

	DECODE(OP_GroupDisband)
	{
		//EQApplicationPacket *in = __packet;
		//_log(NET__ERROR, "Received incoming OP_Disband");
		//_hex(NET__ERROR, in->pBuffer, in->size);
		DECODE_LENGTH_EXACT(structs::GroupGeneric_Struct);
		SETUP_DIRECT_DECODE(GroupGeneric_Struct, structs::GroupGeneric_Struct);

		memcpy(emu->name1, eq->name1, sizeof(emu->name1));
		memcpy(emu->name2, eq->name2, sizeof(emu->name2));

		FINISH_DIRECT_DECODE();
	}

	DECODE(OP_GroupFollow)
	{
		//EQApplicationPacket *in = __packet;
		//_log(NET__ERROR, "Received incoming OP_GroupFollow");
		//_hex(NET__ERROR, in->pBuffer, in->size);
		DECODE_LENGTH_EXACT(structs::GroupFollow_Struct);
		SETUP_DIRECT_DECODE(GroupGeneric_Struct, structs::GroupFollow_Struct);

		memcpy(emu->name1, eq->name1, sizeof(emu->name1));
		memcpy(emu->name2, eq->name2, sizeof(emu->name2));

		FINISH_DIRECT_DECODE();
	}

	DECODE(OP_GroupFollow2)
	{
		//EQApplicationPacket *in = __packet;
		//_log(NET__ERROR, "Received incoming OP_GroupFollow2");
		//_hex(NET__ERROR, in->pBuffer, in->size);
		DECODE_LENGTH_EXACT(structs::GroupFollow_Struct);
		SETUP_DIRECT_DECODE(GroupGeneric_Struct, structs::GroupFollow_Struct);

		memcpy(emu->name1, eq->name1, sizeof(emu->name1));
		memcpy(emu->name2, eq->name2, sizeof(emu->name2));

		FINISH_DIRECT_DECODE();
	}

	DECODE(OP_GroupInvite)
	{
		//EQApplicationPacket *in = __packet;
		//_log(NET__ERROR, "Received incoming OP_GroupInvite");
		//_hex(NET__ERROR, in->pBuffer, in->size);
		DECODE_LENGTH_EXACT(structs::GroupInvite_Struct);
		SETUP_DIRECT_DECODE(GroupGeneric_Struct, structs::GroupInvite_Struct);

		memcpy(emu->name1, eq->invitee_name, sizeof(emu->name1));
		memcpy(emu->name2, eq->inviter_name, sizeof(emu->name2));

		FINISH_DIRECT_DECODE();
	}

	DECODE(OP_GroupInvite2)
	{
		//_log(NET__ERROR, "Received incoming OP_GroupInvite2. Forwarding");
		DECODE_FORWARD(OP_GroupInvite);
	}

	DECODE(OP_InspectRequest)
	{
		DECODE_LENGTH_EXACT(structs::Inspect_Struct);
		SETUP_DIRECT_DECODE(Inspect_Struct, structs::Inspect_Struct);

		IN(TargetID);
		IN(PlayerID);

		FINISH_DIRECT_DECODE();
	}

	DECODE(OP_ItemLinkClick)
	{
		DECODE_LENGTH_EXACT(structs::ItemViewRequest_Struct);
		SETUP_DIRECT_DECODE(ItemViewRequest_Struct, structs::ItemViewRequest_Struct);
		MEMSET_IN(ItemViewRequest_Struct);

		IN(item_id);
		int r;
		for (r = 0; r < 5; r++) {
			IN(augments[r]);
		}
		IN(link_hash);
		IN(icon);

		FINISH_DIRECT_DECODE();
	}

	DECODE(OP_ItemVerifyRequest)
	{
		DECODE_LENGTH_EXACT(structs::ItemVerifyRequest_Struct);
		SETUP_DIRECT_DECODE(ItemVerifyRequest_Struct, structs::ItemVerifyRequest_Struct);

		emu->slot = UnderfootToServerSlot(eq->slot);
		IN(target);

		FINISH_DIRECT_DECODE();
	}

	DECODE(OP_LoadSpellSet)
	{
		DECODE_LENGTH_EXACT(structs::LoadSpellSet_Struct);
		SETUP_DIRECT_DECODE(LoadSpellSet_Struct, structs::LoadSpellSet_Struct);

		for (unsigned int i = 0; i < MAX_PP_MEMSPELL; ++i)
			if (eq->spell[i] == 0)
				emu->spell[i] = 0xFFFFFFFF;
			else
				emu->spell[i] = eq->spell[i];

		FINISH_DIRECT_DECODE();
	}

	DECODE(OP_LootItem)
	{
		DECODE_LENGTH_EXACT(structs::LootingItem_Struct);
		SETUP_DIRECT_DECODE(LootingItem_Struct, structs::LootingItem_Struct);

		IN(lootee);
		IN(looter);
		emu->slot_id = eq->slot_id - 1;
		IN(auto_loot);

		FINISH_DIRECT_DECODE();
	}

	DECODE(OP_MoveItem)
	{
		DECODE_LENGTH_EXACT(structs::MoveItem_Struct);
		SETUP_DIRECT_DECODE(MoveItem_Struct, structs::MoveItem_Struct);

		_log(NET__ERROR, "Moved item from %u to %u", eq->from_slot, eq->to_slot);

		emu->from_slot = UnderfootToServerSlot(eq->from_slot);
		emu->to_slot = UnderfootToServerSlot(eq->to_slot);
		IN(number_in_stack);

		FINISH_DIRECT_DECODE();
	}

	DECODE(OP_PetCommands)
	{
		DECODE_LENGTH_EXACT(structs::PetCommand_Struct);
		SETUP_DIRECT_DECODE(PetCommand_Struct, structs::PetCommand_Struct);

		switch (eq->command)
		{
		case 0x00:
			emu->command = 0x04;	// Health
			break;
		case 0x01:
			emu->command = 0x10;	// Leader
			break;
		case 0x02:
			emu->command = 0x07;	// Attack
			break;
		case 0x04:
			emu->command = 0x08;	// Follow
			break;
		case 0x05:
			emu->command = 0x05;	// Guard
			break;
		case 0x06:
			emu->command = 0x09;	// Sit. Needs work. This appears to be a toggle between Sit/Stand now.
			break;
		case 0x0c:
			emu->command = 0x0b;	// Taunt
			break;
		case 0x0f:
			emu->command = 0x0c;	// Hold
			break;
		case 0x10:
			emu->command = 0x1b;	// Hold on
			break;
		case 0x11:
			emu->command = 0x1c;	// Hold off
			break;
		case 0x1c:
			emu->command = 0x01;	// Back
			break;
		case 0x1d:
			emu->command = 0x02;	// Leave/Go Away
			break;
		case 0x15:
			emu->command = 0x12;	// No Cast - /command
			break;
		case 0x16:
			emu->command = 0x12;	// No Cast - Pet Window
			break;
		case 0x18:
			emu->command = 0x13;	// Focus - Pet Window
			break;
		default:
			emu->command = eq->command;
		}
		OUT(unknown);

		FINISH_DIRECT_DECODE();
	}

	DECODE(OP_RaidInvite)
	{
		DECODE_LENGTH_EXACT(structs::RaidGeneral_Struct);
		SETUP_DIRECT_DECODE(RaidGeneral_Struct, structs::RaidGeneral_Struct);

		strn0cpy(emu->leader_name, eq->leader_name, 64);
		strn0cpy(emu->player_name, eq->player_name, 64);
		IN(action);
		IN(parameter);

		FINISH_DIRECT_DECODE();
	}

	DECODE(OP_ReadBook)
	{
		DECODE_LENGTH_EXACT(structs::BookRequest_Struct);
		SETUP_DIRECT_DECODE(BookRequest_Struct, structs::BookRequest_Struct);

		IN(type);
		emu->invslot = UnderfootToServerSlot(eq->invslot);
		emu->window = (uint8)eq->window;
		strn0cpy(emu->txtfile, eq->txtfile, sizeof(emu->txtfile));

		FINISH_DIRECT_DECODE();
	}

	DECODE(OP_Save)
	{
		DECODE_LENGTH_EXACT(structs::Save_Struct);
		SETUP_DIRECT_DECODE(Save_Struct, structs::Save_Struct);

		memcpy(emu->unknown00, eq->unknown00, sizeof(emu->unknown00));

		FINISH_DIRECT_DECODE();
	}

	DECODE(OP_SetServerFilter)
	{
		DECODE_LENGTH_EXACT(structs::SetServerFilter_Struct);
		SETUP_DIRECT_DECODE(SetServerFilter_Struct, structs::SetServerFilter_Struct);

		int r;
		for (r = 0; r < 29; r++) {
			IN(filters[r]);
		}

		FINISH_DIRECT_DECODE();
	}

	DECODE(OP_ShopPlayerBuy)
	{
		DECODE_LENGTH_EXACT(structs::Merchant_Sell_Struct);
		SETUP_DIRECT_DECODE(Merchant_Sell_Struct, structs::Merchant_Sell_Struct);

		IN(npcid);
		IN(playerid);
		IN(itemslot);
		IN(quantity);
		IN(price);

		FINISH_DIRECT_DECODE();
	}

	DECODE(OP_ShopPlayerSell)
	{
		DECODE_LENGTH_EXACT(structs::Merchant_Purchase_Struct);
		SETUP_DIRECT_DECODE(Merchant_Purchase_Struct, structs::Merchant_Purchase_Struct);

		IN(npcid);
		emu->itemslot = UnderfootToServerSlot(eq->itemslot);
		IN(quantity);
		IN(price);

		FINISH_DIRECT_DECODE();
	}

	DECODE(OP_TraderBuy)
	{
		DECODE_LENGTH_EXACT(structs::TraderBuy_Struct);
		SETUP_DIRECT_DECODE(TraderBuy_Struct, structs::TraderBuy_Struct);
		MEMSET_IN(TraderBuy_Struct);

		IN(Action);
		IN(Price);
		IN(TraderID);
		memcpy(emu->ItemName, eq->ItemName, sizeof(emu->ItemName));
		IN(ItemID);
		IN(Quantity);

		FINISH_DIRECT_DECODE();
	}

	DECODE(OP_TradeSkillCombine)
	{
		DECODE_LENGTH_EXACT(structs::NewCombine_Struct);
		SETUP_DIRECT_DECODE(NewCombine_Struct, structs::NewCombine_Struct);

		emu->container_slot = UnderfootToServerSlot(eq->container_slot);

		FINISH_DIRECT_DECODE();
	}

	DECODE(OP_TributeItem)
	{
		DECODE_LENGTH_EXACT(structs::TributeItem_Struct);
		SETUP_DIRECT_DECODE(TributeItem_Struct, structs::TributeItem_Struct);

		emu->slot = UnderfootToServerSlot(eq->slot);
		IN(quantity);
		IN(tribute_master_id);
		IN(tribute_points);

		FINISH_DIRECT_DECODE();
	}

	DECODE(OP_WearChange)
	{
		DECODE_LENGTH_EXACT(structs::WearChange_Struct);
		SETUP_DIRECT_DECODE(WearChange_Struct, structs::WearChange_Struct);

		IN(spawn_id);
		IN(material);
		IN(unknown06);
		IN(elite_material);
		IN(color.color);
		IN(wear_slot_id);
		emu->hero_forge_model = 0;
		emu->unknown18 = 0;

		FINISH_DIRECT_DECODE();
	}

	DECODE(OP_WhoAllRequest)
	{
		DECODE_LENGTH_EXACT(structs::Who_All_Struct);
		SETUP_DIRECT_DECODE(Who_All_Struct, structs::Who_All_Struct);

		memcpy(emu->whom, eq->whom, sizeof(emu->whom));
		IN(wrace);
		IN(wclass);
		IN(lvllow);
		IN(lvlhigh);
		IN(gmlookup);
		IN(guildid);
		IN(type);

		FINISH_DIRECT_DECODE();
	}

// file scope helper methods
	uint32 NextItemInstSerialNumber = 1;
	uint32 MaxInstances = 2000000000;

	static inline int32 GetNextItemInstSerialNumber()
	{
		if (NextItemInstSerialNumber >= MaxInstances)
			NextItemInstSerialNumber = 1;
		else
			NextItemInstSerialNumber++;

		return NextItemInstSerialNumber;
	}

	char* SerializeItem(const ItemInst *inst, int16 slot_id_in, uint32 *length, uint8 depth)
	{
		uint8 null_term = 0;
		bool stackable = inst->IsStackable();
		uint32 merchant_slot = inst->GetMerchantSlot();
		uint32 charges = inst->GetCharges();
		if (!stackable && charges > 254)
			charges = 0xFFFFFFFF;

		std::stringstream ss(std::stringstream::in | std::stringstream::out | std::stringstream::binary);

		const Item_Struct *item = inst->GetItem();
		//_log(NET__ERROR, "Serialize called for: %s", item->Name);
		Underfoot::structs::ItemSerializationHeader hdr;
		hdr.stacksize = stackable ? charges : 1;
		hdr.unknown004 = 0;

		int32 slot_id = ServerToUnderfootSlot(slot_id_in);

		hdr.slot = (merchant_slot == 0) ? slot_id : merchant_slot;
		hdr.price = inst->GetPrice();
		hdr.merchant_slot = (merchant_slot == 0) ? 1 : inst->GetMerchantCount();
		hdr.unknown020 = 0;
		hdr.instance_id = (merchant_slot == 0) ? inst->GetSerialNumber() : merchant_slot;
		hdr.unknown028 = 0;
		hdr.last_cast_time = ((item->RecastDelay > 1) ? 1212693140 : 0);
		hdr.charges = (stackable ? (item->MaxCharges ? 1 : 0) : charges);
		hdr.inst_nodrop = inst->IsInstNoDrop() ? 1 : 0;
		hdr.unknown044 = 0;
		hdr.unknown048 = 0;
		hdr.unknown052 = 0;
		hdr.unknown056 = 0;
		hdr.unknown060 = 0;
		hdr.unknown061 = 0;
		hdr.unknown062 = 0;
		hdr.ItemClass = item->ItemClass;

		ss.write((const char*)&hdr, sizeof(Underfoot::structs::ItemSerializationHeader));

		if (strlen(item->Name) > 0)
		{
			ss.write(item->Name, strlen(item->Name));
			ss.write((const char*)&null_term, sizeof(uint8));
		}
		else
		{
			ss.write((const char*)&null_term, sizeof(uint8));
		}

		if (strlen(item->Lore) > 0)
		{
			ss.write(item->Lore, strlen(item->Lore));
			ss.write((const char*)&null_term, sizeof(uint8));
		}
		else
		{
			ss.write((const char*)&null_term, sizeof(uint8));
		}

		if (strlen(item->IDFile) > 0)
		{
			ss.write(item->IDFile, strlen(item->IDFile));
			ss.write((const char*)&null_term, sizeof(uint8));
		}
		else
		{
			ss.write((const char*)&null_term, sizeof(uint8));
		}

		Underfoot::structs::ItemBodyStruct ibs;
		memset(&ibs, 0, sizeof(Underfoot::structs::ItemBodyStruct));

		ibs.id = item->ID;
		ibs.weight = item->Weight;
		ibs.norent = item->NoRent;
		ibs.nodrop = item->NoDrop;
		ibs.attune = item->Attuneable;
		ibs.size = item->Size;
		ibs.slots = SwapBits21and22(item->Slots);
		ibs.price = item->Price;
		ibs.icon = item->Icon;
		ibs.unknown1 = 1;
		ibs.unknown2 = 1;
		ibs.BenefitFlag = item->BenefitFlag;
		ibs.tradeskills = item->Tradeskills;
		ibs.CR = item->CR;
		ibs.DR = item->DR;
		ibs.PR = item->PR;
		ibs.MR = item->MR;
		ibs.FR = item->FR;
		ibs.SVCorruption = item->SVCorruption;
		ibs.AStr = item->AStr;
		ibs.ASta = item->ASta;
		ibs.AAgi = item->AAgi;
		ibs.ADex = item->ADex;
		ibs.ACha = item->ACha;
		ibs.AInt = item->AInt;
		ibs.AWis = item->AWis;

		ibs.HP = item->HP;
		ibs.Mana = item->Mana;
		ibs.Endur = item->Endur;
		ibs.AC = item->AC;
		ibs.regen = item->Regen;
		ibs.mana_regen = item->ManaRegen;
		ibs.end_regen = item->EnduranceRegen;
		ibs.Classes = item->Classes;
		ibs.Races = item->Races;
		ibs.Deity = item->Deity;
		ibs.SkillModValue = item->SkillModValue;
		ibs.unknown5 = 0;
		ibs.SkillModType = item->SkillModType;
		ibs.BaneDmgRace = item->BaneDmgRace;
		ibs.BaneDmgBody = item->BaneDmgBody;
		ibs.BaneDmgRaceAmt = item->BaneDmgRaceAmt;
		ibs.BaneDmgAmt = item->BaneDmgAmt;
		ibs.Magic = item->Magic;
		ibs.CastTime_ = item->CastTime_;
		ibs.ReqLevel = item->ReqLevel;
		ibs.RecLevel = item->RecLevel;
		ibs.RecSkill = item->RecSkill;
		ibs.BardType = item->BardType;
		ibs.BardValue = item->BardValue;
		ibs.Light = item->Light;
		ibs.Delay = item->Delay;
		ibs.ElemDmgType = item->ElemDmgType;
		ibs.ElemDmgAmt = item->ElemDmgAmt;
		ibs.Range = item->Range;
		ibs.Damage = item->Damage;
		ibs.Color = item->Color;
		ibs.ItemType = item->ItemType;
		ibs.Material = item->Material;
		ibs.unknown7 = 0;
		ibs.EliteMaterial = item->EliteMaterial;
		ibs.SellRate = item->SellRate;

		ibs.CombatEffects = item->CombatEffects;
		ibs.Shielding = item->Shielding;
		ibs.StunResist = item->StunResist;
		ibs.StrikeThrough = item->StrikeThrough;
		ibs.ExtraDmgSkill = item->ExtraDmgSkill;
		ibs.ExtraDmgAmt = item->ExtraDmgAmt;
		ibs.SpellShield = item->SpellShield;
		ibs.Avoidance = item->Avoidance;
		ibs.Accuracy = item->Accuracy;
		ibs.FactionAmt1 = item->FactionAmt1;
		ibs.FactionMod1 = item->FactionMod1;
		ibs.FactionAmt2 = item->FactionAmt2;
		ibs.FactionMod2 = item->FactionMod2;
		ibs.FactionAmt3 = item->FactionAmt3;
		ibs.FactionMod3 = item->FactionMod3;
		ibs.FactionAmt4 = item->FactionAmt4;
		ibs.FactionMod4 = item->FactionMod4;

		ss.write((const char*)&ibs, sizeof(Underfoot::structs::ItemBodyStruct));

		//charm text
		if (strlen(item->CharmFile) > 0)
		{
			ss.write((const char*)item->CharmFile, strlen(item->CharmFile));
			ss.write((const char*)&null_term, sizeof(uint8));
		}
		else
		{
			ss.write((const char*)&null_term, sizeof(uint8));
		}

		Underfoot::structs::ItemSecondaryBodyStruct isbs;
		memset(&isbs, 0, sizeof(Underfoot::structs::ItemSecondaryBodyStruct));

		isbs.augtype = item->AugType;
		isbs.augrestrict = item->AugRestrict;

		for (int x = 0; x < 5; ++x)
		{
			isbs.augslots[x].type = item->AugSlotType[x];
			isbs.augslots[x].visible = item->AugSlotVisible[x];
			isbs.augslots[x].unknown = item->AugSlotUnk2[x];
		}

		isbs.ldonpoint_type = item->PointType;
		isbs.ldontheme = item->LDoNTheme;
		isbs.ldonprice = item->LDoNPrice;
		isbs.ldonsellbackrate = item->LDoNSellBackRate;
		isbs.ldonsold = item->LDoNSold;

		isbs.bagtype = item->BagType;
		isbs.bagslots = item->BagSlots;
		isbs.bagsize = item->BagSize;
		isbs.wreduction = item->BagWR;

		isbs.book = item->Book;
		isbs.booktype = item->BookType;

		ss.write((const char*)&isbs, sizeof(Underfoot::structs::ItemSecondaryBodyStruct));

		if (strlen(item->Filename) > 0)
		{
			ss.write((const char*)item->Filename, strlen(item->Filename));
			ss.write((const char*)&null_term, sizeof(uint8));
		}
		else
		{
			ss.write((const char*)&null_term, sizeof(uint8));
		}

		Underfoot::structs::ItemTertiaryBodyStruct itbs;
		memset(&itbs, 0, sizeof(Underfoot::structs::ItemTertiaryBodyStruct));

		itbs.loregroup = item->LoreGroup;
		itbs.artifact = item->ArtifactFlag;
		itbs.summonedflag = item->SummonedFlag;
		itbs.favor = item->Favor;
		itbs.fvnodrop = item->FVNoDrop;
		itbs.dotshield = item->DotShielding;
		itbs.atk = item->Attack;
		itbs.haste = item->Haste;
		itbs.damage_shield = item->DamageShield;
		itbs.guildfavor = item->GuildFavor;
		itbs.augdistil = item->AugDistiller;
		itbs.no_pet = item->NoPet;

		itbs.potion_belt_enabled = item->PotionBelt;
		itbs.potion_belt_slots = item->PotionBeltSlots;
		itbs.stacksize = stackable ? item->StackSize : 0;
		itbs.no_transfer = item->NoTransfer;
		itbs.expendablearrow = item->ExpendableArrow;

		ss.write((const char*)&itbs, sizeof(Underfoot::structs::ItemTertiaryBodyStruct));

		// Effect Structures Broken down to allow variable length strings for effect names
		int32 effect_unknown = 0;

		Underfoot::structs::ClickEffectStruct ices;
		memset(&ices, 0, sizeof(Underfoot::structs::ClickEffectStruct));

		ices.effect = item->Click.Effect;
		ices.level2 = item->Click.Level2;
		ices.type = item->Click.Type;
		ices.level = item->Click.Level;
		ices.max_charges = item->MaxCharges;
		ices.cast_time = item->CastTime;
		ices.recast = item->RecastDelay;
		ices.recast_type = item->RecastType;

		ss.write((const char*)&ices, sizeof(Underfoot::structs::ClickEffectStruct));

		if (strlen(item->ClickName) > 0)
		{
			ss.write((const char*)item->ClickName, strlen(item->ClickName));
			ss.write((const char*)&null_term, sizeof(uint8));
		}
		else
		{
			ss.write((const char*)&null_term, sizeof(uint8));
		}

		ss.write((const char*)&effect_unknown, sizeof(int32));	// clickunk7

		Underfoot::structs::ProcEffectStruct ipes;
		memset(&ipes, 0, sizeof(Underfoot::structs::ProcEffectStruct));

		ipes.effect = item->Proc.Effect;
		ipes.level2 = item->Proc.Level2;
		ipes.type = item->Proc.Type;
		ipes.level = item->Proc.Level;
		ipes.procrate = item->ProcRate;

		ss.write((const char*)&ipes, sizeof(Underfoot::structs::ProcEffectStruct));

		if (strlen(item->ProcName) > 0)
		{
			ss.write((const char*)item->ProcName, strlen(item->ProcName));
			ss.write((const char*)&null_term, sizeof(uint8));
		}
		else
		{
			ss.write((const char*)&null_term, sizeof(uint8));
		}

		ss.write((const char*)&effect_unknown, sizeof(int32));	// unknown5

		Underfoot::structs::WornEffectStruct iwes;
		memset(&iwes, 0, sizeof(Underfoot::structs::WornEffectStruct));

		iwes.effect = item->Worn.Effect;
		iwes.level2 = item->Worn.Level2;
		iwes.type = item->Worn.Type;
		iwes.level = item->Worn.Level;

		ss.write((const char*)&iwes, sizeof(Underfoot::structs::WornEffectStruct));

		if (strlen(item->WornName) > 0)
		{
			ss.write((const char*)item->WornName, strlen(item->WornName));
			ss.write((const char*)&null_term, sizeof(uint8));
		}
		else
		{
			ss.write((const char*)&null_term, sizeof(uint8));
		}

		ss.write((const char*)&effect_unknown, sizeof(int32));	// unknown6

		Underfoot::structs::WornEffectStruct ifes;
		memset(&ifes, 0, sizeof(Underfoot::structs::WornEffectStruct));

		ifes.effect = item->Focus.Effect;
		ifes.level2 = item->Focus.Level2;
		ifes.type = item->Focus.Type;
		ifes.level = item->Focus.Level;

		ss.write((const char*)&ifes, sizeof(Underfoot::structs::WornEffectStruct));

		if (strlen(item->FocusName) > 0)
		{
			ss.write((const char*)item->FocusName, strlen(item->FocusName));
			ss.write((const char*)&null_term, sizeof(uint8));
		}
		else
		{
			ss.write((const char*)&null_term, sizeof(uint8));
		}

		ss.write((const char*)&effect_unknown, sizeof(int32));	// unknown6

		Underfoot::structs::WornEffectStruct ises;
		memset(&ises, 0, sizeof(Underfoot::structs::WornEffectStruct));

		ises.effect = item->Scroll.Effect;
		ises.level2 = item->Scroll.Level2;
		ises.type = item->Scroll.Type;
		ises.level = item->Scroll.Level;

		ss.write((const char*)&ises, sizeof(Underfoot::structs::WornEffectStruct));

		if (strlen(item->ScrollName) > 0)
		{
			ss.write((const char*)item->ScrollName, strlen(item->ScrollName));
			ss.write((const char*)&null_term, sizeof(uint8));
		}
		else
		{
			ss.write((const char*)&null_term, sizeof(uint8));
		}

		ss.write((const char*)&effect_unknown, sizeof(int32));	// unknown6

		// Bard Effect?
		Underfoot::structs::WornEffectStruct ibes;
		memset(&ibes, 0, sizeof(Underfoot::structs::WornEffectStruct));

		ibes.effect = item->Bard.Effect;
		ibes.level2 = item->Bard.Level2;
		ibes.type = item->Bard.Type;
		ibes.level = item->Bard.Level;
		//ibes.unknown6 = 0xffffffff;

		ss.write((const char*)&ibes, sizeof(Underfoot::structs::WornEffectStruct));

		/*
		if(strlen(item->BardName) > 0)
		{
		ss.write((const char*)item->BardName, strlen(item->BardName));
		ss.write((const char*)&null_term, sizeof(uint8));
		}
		else */
		ss.write((const char*)&null_term, sizeof(uint8));

		ss.write((const char*)&effect_unknown, sizeof(int32));	// unknown6
		// End of Effects

		Underfoot::structs::ItemQuaternaryBodyStruct iqbs;
		memset(&iqbs, 0, sizeof(Underfoot::structs::ItemQuaternaryBodyStruct));

		iqbs.scriptfileid = item->ScriptFileID;
		iqbs.quest_item = item->QuestItemFlag;
		iqbs.unknown15 = 0;

		iqbs.Purity = item->Purity;
		iqbs.BackstabDmg = item->BackstabDmg;
		iqbs.DSMitigation = item->DSMitigation;
		iqbs.HeroicStr = item->HeroicStr;
		iqbs.HeroicInt = item->HeroicInt;
		iqbs.HeroicWis = item->HeroicWis;
		iqbs.HeroicAgi = item->HeroicAgi;
		iqbs.HeroicDex = item->HeroicDex;
		iqbs.HeroicSta = item->HeroicSta;
		iqbs.HeroicCha = item->HeroicCha;
		iqbs.HeroicMR = item->HeroicMR;
		iqbs.HeroicFR = item->HeroicFR;
		iqbs.HeroicCR = item->HeroicCR;
		iqbs.HeroicDR = item->HeroicDR;
		iqbs.HeroicPR = item->HeroicPR;
		iqbs.HeroicSVCorrup = item->HeroicSVCorrup;
		iqbs.HealAmt = item->HealAmt;
		iqbs.SpellDmg = item->SpellDmg;
		iqbs.clairvoyance = item->Clairvoyance;

		iqbs.subitem_count = 0;

		char *SubSerializations[10]; // <watch>

		uint32 SubLengths[10];

		for (int x = SUB_BEGIN; x < EmuConstants::ITEM_CONTAINER_SIZE; ++x) {

			SubSerializations[x] = nullptr;

			const ItemInst* subitem = ((const ItemInst*)inst)->GetItem(x);

			if (subitem) {

				int SubSlotNumber;

				iqbs.subitem_count++;

				if (slot_id_in >= EmuConstants::GENERAL_BEGIN && slot_id_in <= EmuConstants::GENERAL_END) // (< 30) - no cursor?
					//SubSlotNumber = (((slot_id_in + 3) * 10) + x + 1);
					SubSlotNumber = (((slot_id_in + 3) * EmuConstants::ITEM_CONTAINER_SIZE) + x + 1);
				else if (slot_id_in >= EmuConstants::BANK_BEGIN && slot_id_in <= EmuConstants::BANK_END)
					//SubSlotNumber = (((slot_id_in - 2000) * 10) + 2030 + x + 1);
					SubSlotNumber = (((slot_id_in - EmuConstants::BANK_BEGIN) * EmuConstants::ITEM_CONTAINER_SIZE) + EmuConstants::BANK_BAGS_BEGIN + x);
				else if (slot_id_in >= EmuConstants::SHARED_BANK_BEGIN && slot_id_in <= EmuConstants::SHARED_BANK_END)
					//SubSlotNumber = (((slot_id_in - 2500) * 10) + 2530 + x + 1);
					SubSlotNumber = (((slot_id_in - EmuConstants::SHARED_BANK_BEGIN) * EmuConstants::ITEM_CONTAINER_SIZE) + EmuConstants::SHARED_BANK_BAGS_BEGIN + x);
				else
					SubSlotNumber = slot_id_in; // ???????

				/*
				// TEST CODE: <watch>
				SubSlotNumber = Inventory::CalcSlotID(slot_id_in, x);
				*/

				SubSerializations[x] = SerializeItem(subitem, SubSlotNumber, &SubLengths[x], depth + 1);
			}
		}

		ss.write((const char*)&iqbs, sizeof(Underfoot::structs::ItemQuaternaryBodyStruct));

		for (int x = 0; x < 10; ++x) {

			if (SubSerializations[x]) {

				ss.write((const char*)&x, sizeof(uint32));

				ss.write(SubSerializations[x], SubLengths[x]);

				safe_delete_array(SubSerializations[x]);
			}
		}

		char* item_serial = new char[ss.tellp()];
		memset(item_serial, 0, ss.tellp());
		memcpy(item_serial, ss.str().c_str(), ss.tellp());

		*length = ss.tellp();
		return item_serial;
	}

	static inline uint32 ServerToUnderfootSlot(uint32 ServerSlot)
	{
		uint32 UnderfootSlot = 0;

		if (ServerSlot >= MainAmmo && ServerSlot <= 53) // Cursor/Ammo/Power Source and Normal Inventory Slots
			UnderfootSlot = ServerSlot + 1;
		else if (ServerSlot >= EmuConstants::GENERAL_BAGS_BEGIN && ServerSlot <= EmuConstants::CURSOR_BAG_END)
			UnderfootSlot = ServerSlot + 11;
		else if (ServerSlot >= EmuConstants::BANK_BAGS_BEGIN && ServerSlot <= EmuConstants::BANK_BAGS_END)
			UnderfootSlot = ServerSlot + 1;
		else if (ServerSlot >= EmuConstants::SHARED_BANK_BAGS_BEGIN && ServerSlot <= EmuConstants::SHARED_BANK_BAGS_END)
			UnderfootSlot = ServerSlot + 1;
		else if (ServerSlot == MainPowerSource)
			UnderfootSlot = slots::MainPowerSource;
		else
			UnderfootSlot = ServerSlot;

		return UnderfootSlot;
	}

	static inline uint32 ServerToUnderFootCorpseSlot(uint32 ServerCorpse)
	{
		//uint32 UnderfootCorpse;
	}

	static inline uint32 UnderfootToServerSlot(uint32 UnderfootSlot)
	{
		uint32 ServerSlot = 0;

		if (UnderfootSlot >= slots::MainAmmo && UnderfootSlot <= consts::CORPSE_END) // Cursor/Ammo/Power Source and Normal Inventory Slots
			ServerSlot = UnderfootSlot - 1;
		else if (UnderfootSlot >= consts::GENERAL_BAGS_BEGIN && UnderfootSlot <= consts::CURSOR_BAG_END)
			ServerSlot = UnderfootSlot - 11;
		else if (UnderfootSlot >= consts::BANK_BAGS_BEGIN && UnderfootSlot <= consts::BANK_BAGS_END)
			ServerSlot = UnderfootSlot - 1;
		else if (UnderfootSlot >= consts::SHARED_BANK_BAGS_BEGIN && UnderfootSlot <= consts::SHARED_BANK_BAGS_END)
			ServerSlot = UnderfootSlot - 1;
		else if (UnderfootSlot == slots::MainPowerSource)
			ServerSlot = MainPowerSource;
		else
			ServerSlot = UnderfootSlot;

		return ServerSlot;
	}

	static inline uint32 UnderfootToServerCorpseSlot(uint32 UnderfootCorpse)
	{
		//uint32 ServerCorpse;
	}
}
// end namespace Underfoot<|MERGE_RESOLUTION|>--- conflicted
+++ resolved
@@ -2688,19 +2688,6 @@
 				VARSTRUCT_ENCODE_TYPE(uint32, Buffer, emu->DestructibleUnk9);
 			}
 
-<<<<<<< HEAD
-ENCODE(OP_DzExpeditionInfo)
-{
-	ENCODE_LENGTH_EXACT(ExpeditionInfo_Struct);
-	SETUP_DIRECT_ENCODE(ExpeditionInfo_Struct, structs::ExpeditionInfo_Struct);
-	OUT(max_players);
-	eq->unknown004 = emu->unknown004; //785316192;
-	eq->expedition_enabled = emu->expedition_enabled; //435601;
-	strcpy(eq->expedition_name, emu->expedition_name);
-	strcpy(eq->leader_name, emu->leader_name);
-	FINISH_ENCODE();
-}
-=======
 			VARSTRUCT_ENCODE_TYPE(float, Buffer, emu->size);
 			VARSTRUCT_ENCODE_TYPE(uint8, Buffer, emu->face);
 			VARSTRUCT_ENCODE_TYPE(float, Buffer, emu->walkspeed);
@@ -2715,7 +2702,6 @@
 			{
 			VARSTRUCT_ENCODE_TYPE(uint8, Buffer, 1);	// showname
 			}*/
->>>>>>> eac32f2b
 
 
 			if (!emu->DestructibleObject)
@@ -2821,26 +2807,12 @@
 					Equipment[k].itemId = 0;
 				}
 
-<<<<<<< HEAD
-ENCODE(OP_DzJoinExpeditionConfirm)
-{
-	ENCODE_LENGTH_EXACT(ExpeditionJoinPrompt_Struct);
-	SETUP_DIRECT_ENCODE(ExpeditionJoinPrompt_Struct, structs::ExpeditionJoinPrompt_Struct);
-	strcpy(eq->expedition_name, emu->expedition_name);
-	strcpy(eq->player_name, emu->player_name);
-	eq->clientid = emu->clientid;
-	//suspect expedition id
-	eq->unknown004 = emu->unknown004;
-	FINISH_ENCODE();
-}
-=======
 				Buffer += (sizeof(structs::EquipStruct) * 9);
 			}
 			if (strlen(emu->title))
 			{
 				VARSTRUCT_ENCODE_STRING(Buffer, emu->title);
 			}
->>>>>>> eac32f2b
 
 			if (strlen(emu->suffix))
 			{
