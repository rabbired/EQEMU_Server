--- conflicted
+++ resolved
@@ -279,7 +279,7 @@
 		SETUP_DIRECT_ENCODE(ExpeditionInfo_Struct, structs::ExpeditionInfo_Struct);
 
 		OUT(max_players);
-		eq->enabled_max = 1;
+		OUT(expedition_enabled);
 		strcpy(eq->expedition_name, emu->expedition_name);
 		strcpy(eq->leader_name, emu->leader_name);
 
@@ -853,19 +853,6 @@
 		//	OUT(unknown19584[4]);
 		//	OUT(unknown19588);
 
-<<<<<<< HEAD
-ENCODE(OP_DzExpeditionInfo)
-{
-	ENCODE_LENGTH_EXACT(ExpeditionInfo_Struct);
-	SETUP_DIRECT_ENCODE(ExpeditionInfo_Struct, structs::ExpeditionInfo_Struct);
-	OUT(max_players);
-	OUT(expedition_enabled);
-	strcpy(eq->expedition_name, emu->expedition_name);
-	strcpy(eq->leader_name, emu->leader_name);
-	FINISH_ENCODE();
-}
-=======
->>>>>>> 837ce8ab
 
 		const uint8 bytes[] = {
 			0x78, 0x03, 0x00, 0x00, 0x1A, 0x04, 0x00, 0x00, 0x1A, 0x04, 0x00, 0x00, 0x19, 0x00, 0x00, 0x00,
