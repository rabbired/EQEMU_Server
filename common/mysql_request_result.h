--- conflicted
+++ resolved
@@ -40,11 +40,7 @@
 	MySQLRequestResult& operator=(MySQLRequestResult&& other);
 
 	bool Success() const { return m_Success;}
-<<<<<<< HEAD
-	std::string ErrorMessage() const { return m_ErrorBuffer ? std::string(m_ErrorBuffer) : std::string(""); }
-=======
 	std::string ErrorMessage() const {return m_ErrorBuffer ? std::string(m_ErrorBuffer) : std::string("");}
->>>>>>> 84310ec8
 	uint32 ErrorNumber() const {return m_ErrorNumber;}
 	uint32 RowsAffected() const {return m_RowsAffected;}
 	uint32 RowCount() const {return m_RowCount;}
