--- conflicted
+++ resolved
@@ -788,7 +788,6 @@
 #undef F
 		"updated FROM items ORDER BY id";
 	auto results = QueryDatabase(query);
-<<<<<<< HEAD
 	if (!results.Success()) {
 		LogFile->write(EQEMuLog::Error, "LoadItems '%s', %s", query.c_str(), results.ErrorMessage().c_str());
 		return;
@@ -851,11 +850,28 @@
 		item.Classes = (uint32)atoul(row[ItemField::classes]);
 		item.Races = (uint32)atoul(row[ItemField::races]);
 
-		item.MaxCharges = (int16)atoi(row[ItemField::maxcharges]);
-		item.ItemType = (uint8)atoi(row[ItemField::itemtype]);
+        item.MaxCharges = (int16)atoi(row[ItemField::maxcharges]);
+        item.ItemType = (uint8)atoi(row[ItemField::itemtype]);
 		item.Material = (uint8)atoi(row[ItemField::material]);
-		item.SellRate = (float)atof(row[ItemField::sellrate]);
-
+		item.HerosForgeModel = (uint32)atoi(row[ItemField::herosforgemodel]);
+		if (item.HerosForgeModel > 0)
+		{
+			item.HerosForgeModel *= 100;
+			uint32 HeroSlot = 0;
+			switch (item.Slots)
+			{
+			case 4:			{ HeroSlot = 0; break; }  // Head
+			case 131072:	{ HeroSlot = 1; break; }  // Chest 
+			case 128:		{ HeroSlot = 2; break; }  // Arms
+			case 1536:		{ HeroSlot = 3; break; }  // Bracers
+			case 4096:		{ HeroSlot = 4; break; }  // Hands
+			case 262144:	{ HeroSlot = 5; break; }  // Legs
+			case 524288:	{ HeroSlot = 6; break; }  // Feet
+			default:		{ HeroSlot = 1; break; }  // Chest
+			}
+			item.HerosForgeModel += HeroSlot;
+		}
+        item.SellRate = (float)atof(row[ItemField::sellrate]);
 		item.CastTime = (uint32)atoul(row[ItemField::casttime]);
 		item.EliteMaterial = (uint32)atoul(row[ItemField::elitematerial]);
 		item.ProcRate = (int32)atoi(row[ItemField::procrate]);
@@ -1004,240 +1020,6 @@
 			break;
 		}
 	}
-=======
-    if (!results.Success()) {
-        LogFile->write(EQEMuLog::Error, "LoadItems '%s', %s", query.c_str(), results.ErrorMessage().c_str());
-        return;
-    }
-
-    for(auto row = results.begin(); row != results.end(); ++row) {
-        memset(&item, 0, sizeof(Item_Struct));
-
-        item.ItemClass = (uint8)atoi(row[ItemField::itemclass]);
-        strcpy(item.Name,row[ItemField::name]);
-        strcpy(item.Lore,row[ItemField::lore]);
-        strcpy(item.IDFile,row[ItemField::idfile]);
-
-        item.ID = (uint32)atoul(row[ItemField::id]);
-        item.Weight = (uint8)atoi(row[ItemField::weight]);
-        item.NoRent = disableNoRent ? (uint8)atoi("255") : (uint8)atoi(row[ItemField::norent]);
-        item.NoDrop = disableNoDrop ? (uint8)atoi("255") : (uint8)atoi(row[ItemField::nodrop]);
-        item.Size = (uint8)atoi(row[ItemField::size]);
-        item.Slots = (uint32)atoul(row[ItemField::slots]);
-        item.Price = (uint32)atoul(row[ItemField::price]);
-        item.Icon = (uint32)atoul(row[ItemField::icon]);
-        item.BenefitFlag = (atoul(row[ItemField::benefitflag]) != 0);
-        item.Tradeskills = (atoi(row[ItemField::tradeskills])==0) ? false : true;
-        item.CR = (int8)atoi(row[ItemField::cr]);
-        item.DR = (int8)atoi(row[ItemField::dr]);
-        item.PR = (int8)atoi(row[ItemField::pr]);
-        item.MR = (int8)atoi(row[ItemField::mr]);
-        item.FR = (int8)atoi(row[ItemField::fr]);
-        item.AStr = (int8)atoi(row[ItemField::astr]);
-        item.ASta = (int8)atoi(row[ItemField::asta]);
-        item.AAgi = (int8)atoi(row[ItemField::aagi]);
-        item.ADex = (int8)atoi(row[ItemField::adex]);
-        item.ACha = (int8)atoi(row[ItemField::acha]);
-        item.AInt = (int8)atoi(row[ItemField::aint]);
-        item.AWis = (int8)atoi(row[ItemField::awis]);
-        item.HP = (int32)atoul(row[ItemField::hp]);
-        item.Mana = (int32)atoul(row[ItemField::mana]);
-        item.AC = (int32)atoul(row[ItemField::ac]);
-        item.Deity = (uint32)atoul(row[ItemField::deity]);
-        item.SkillModValue = (int32)atoul(row[ItemField::skillmodvalue]);
-
-        item.SkillModType = (uint32)atoul(row[ItemField::skillmodtype]);
-        item.BaneDmgRace = (uint32)atoul(row[ItemField::banedmgrace]);
-        item.BaneDmgAmt = (int8)atoi(row[ItemField::banedmgamt]);
-        item.BaneDmgBody = (uint32)atoul(row[ItemField::banedmgbody]);
-        item.Magic = (atoi(row[ItemField::magic])==0) ? false : true;
-        item.CastTime_ = (int32)atoul(row[ItemField::casttime_]);
-        item.ReqLevel = (uint8)atoi(row[ItemField::reqlevel]);
-        item.BardType = (uint32)atoul(row[ItemField::bardtype]);
-        item.BardValue = (int32)atoul(row[ItemField::bardvalue]);
-        item.Light = (int8)atoi(row[ItemField::light]);
-        item.Delay = (uint8)atoi(row[ItemField::delay]);
-        item.RecLevel = (uint8)atoi(row[ItemField::reclevel]);
-        item.RecSkill = (uint8)atoi(row[ItemField::recskill]);
-        item.ElemDmgType = (uint8)atoi(row[ItemField::elemdmgtype]);
-        item.ElemDmgAmt = (uint8)atoi(row[ItemField::elemdmgamt]);
-        item.Range = (uint8)atoi(row[ItemField::range]);
-        item.Damage = (uint32)atoi(row[ItemField::damage]);
-        item.Color = (uint32)atoul(row[ItemField::color]);
-        item.Classes = (uint32)atoul(row[ItemField::classes]);
-        item.Races = (uint32)atoul(row[ItemField::races]);
-
-        item.MaxCharges = (int16)atoi(row[ItemField::maxcharges]);
-        item.ItemType = (uint8)atoi(row[ItemField::itemtype]);
-		item.Material = (uint8)atoi(row[ItemField::material]);
-		item.HerosForgeModel = (uint32)atoi(row[ItemField::herosforgemodel]);
-		if (item.HerosForgeModel > 0)
-		{
-			item.HerosForgeModel *= 100;
-			uint32 HeroSlot = 0;
-			switch (item.Slots)
-			{
-			case 4:			{ HeroSlot = 0; break; }  // Head
-			case 131072:	{ HeroSlot = 1; break; }  // Chest 
-			case 128:		{ HeroSlot = 2; break; }  // Arms
-			case 1536:		{ HeroSlot = 3; break; }  // Bracers
-			case 4096:		{ HeroSlot = 4; break; }  // Hands
-			case 262144:	{ HeroSlot = 5; break; }  // Legs
-			case 524288:	{ HeroSlot = 6; break; }  // Feet
-			default:		{ HeroSlot = 1; break; }  // Chest
-			}
-			item.HerosForgeModel += HeroSlot;
-		}
-        item.SellRate = (float)atof(row[ItemField::sellrate]);
-        item.CastTime = (uint32)atoul(row[ItemField::casttime]);
-        item.EliteMaterial = (uint32)atoul(row[ItemField::elitematerial]);
-        item.ProcRate = (int32)atoi(row[ItemField::procrate]);
-        item.CombatEffects = (int8)atoi(row[ItemField::combateffects]);
-        item.Shielding = (int8)atoi(row[ItemField::shielding]);
-        item.StunResist = (int8)atoi(row[ItemField::stunresist]);
-        item.StrikeThrough = (int8)atoi(row[ItemField::strikethrough]);
-        item.ExtraDmgSkill = (uint32)atoul(row[ItemField::extradmgskill]);
-        item.ExtraDmgAmt = (uint32)atoul(row[ItemField::extradmgamt]);
-        item.SpellShield = (int8)atoi(row[ItemField::spellshield]);
-        item.Avoidance = (int8)atoi(row[ItemField::avoidance]);
-        item.Accuracy = (int8)atoi(row[ItemField::accuracy]);
-        item.CharmFileID = (uint32)atoul(row[ItemField::charmfileid]);
-        item.FactionMod1 = (int32)atoul(row[ItemField::factionmod1]);
-        item.FactionMod2 = (int32)atoul(row[ItemField::factionmod2]);
-        item.FactionMod3 = (int32)atoul(row[ItemField::factionmod3]);
-        item.FactionMod4 = (int32)atoul(row[ItemField::factionmod4]);
-        item.FactionAmt1 = (int32)atoul(row[ItemField::factionamt1]);
-        item.FactionAmt2 = (int32)atoul(row[ItemField::factionamt2]);
-        item.FactionAmt3 = (int32)atoul(row[ItemField::factionamt3]);
-        item.FactionAmt4 = (int32)atoul(row[ItemField::factionamt4]);
-
-        strcpy(item.CharmFile,row[ItemField::charmfile]);
-
-        item.AugType = (uint32)atoul(row[ItemField::augtype]);
-        item.AugSlotType[0] = (uint8)atoi(row[ItemField::augslot1type]);
-        item.AugSlotVisible[0] = (uint8)atoi(row[ItemField::augslot1visible]);
-        item.AugSlotUnk2[0] = 0;
-        item.AugSlotType[1] = (uint8)atoi(row[ItemField::augslot2type]);
-        item.AugSlotVisible[1] = (uint8)atoi(row[ItemField::augslot2visible]);
-        item.AugSlotUnk2[1] = 0;
-        item.AugSlotType[2] = (uint8)atoi(row[ItemField::augslot3type]);
-        item.AugSlotVisible[2] = (uint8)atoi(row[ItemField::augslot3visible]);
-        item.AugSlotUnk2[2] = 0;
-        item.AugSlotType[3] = (uint8)atoi(row[ItemField::augslot4type]);
-        item.AugSlotVisible[3] = (uint8)atoi(row[ItemField::augslot4visible]);
-        item.AugSlotUnk2[3] = 0;
-        item.AugSlotType[4] = (uint8)atoi(row[ItemField::augslot5type]);
-        item.AugSlotVisible[4] = (uint8)atoi(row[ItemField::augslot5visible]);
-        item.AugSlotUnk2[4] = 0;
-
-        item.LDoNTheme = (uint32)atoul(row[ItemField::ldontheme]);
-        item.LDoNPrice = (uint32)atoul(row[ItemField::ldonprice]);
-        item.LDoNSold = (uint32)atoul(row[ItemField::ldonsold]);
-        item.BagType = (uint8)atoi(row[ItemField::bagtype]);
-        item.BagSlots = (uint8)atoi(row[ItemField::bagslots]);
-        item.BagSize = (uint8)atoi(row[ItemField::bagsize]);
-        item.BagWR = (uint8)atoi(row[ItemField::bagwr]);
-        item.Book = (uint8)atoi(row[ItemField::book]);
-        item.BookType = (uint32)atoul(row[ItemField::booktype]);
-
-        strcpy(item.Filename,row[ItemField::filename]);
-
-        item.BaneDmgRaceAmt = (uint32)atoul(row[ItemField::banedmgraceamt]);
-        item.AugRestrict = (uint32)atoul(row[ItemField::augrestrict]);
-        item.LoreGroup = disableLoreGroup ? (uint8)atoi("0") : atoi(row[ItemField::loregroup]);
-        item.LoreFlag = item.LoreGroup!=0;
-        item.PendingLoreFlag = (atoi(row[ItemField::pendingloreflag])==0) ? false : true;
-        item.ArtifactFlag = (atoi(row[ItemField::artifactflag])==0) ? false : true;
-        item.SummonedFlag = (atoi(row[ItemField::summonedflag])==0) ? false : true;
-        item.Favor = (uint32)atoul(row[ItemField::favor]);
-        item.FVNoDrop = (atoi(row[ItemField::fvnodrop])==0) ? false : true;
-        item.Endur = (uint32)atoul(row[ItemField::endur]);
-        item.DotShielding = (uint32)atoul(row[ItemField::dotshielding]);
-        item.Attack = (uint32)atoul(row[ItemField::attack]);
-        item.Regen = (uint32)atoul(row[ItemField::regen]);
-        item.ManaRegen = (uint32)atoul(row[ItemField::manaregen]);
-        item.EnduranceRegen = (uint32)atoul(row[ItemField::enduranceregen]);
-        item.Haste = (uint32)atoul(row[ItemField::haste]);
-        item.DamageShield = (uint32)atoul(row[ItemField::damageshield]);
-        item.RecastDelay = (uint32)atoul(row[ItemField::recastdelay]);
-        item.RecastType = (uint32)atoul(row[ItemField::recasttype]);
-        item.GuildFavor = (uint32)atoul(row[ItemField::guildfavor]);
-        item.AugDistiller = (uint32)atoul(row[ItemField::augdistiller]);
-        item.Attuneable = (atoi(row[ItemField::attuneable])==0) ? false : true;
-        item.NoPet = (atoi(row[ItemField::nopet])==0) ? false : true;
-        item.PointType = (uint32)atoul(row[ItemField::pointtype]);
-        item.PotionBelt = (atoi(row[ItemField::potionbelt])==0) ? false : true;
-        item.PotionBeltSlots = (atoi(row[ItemField::potionbeltslots])==0) ? false : true;
-        item.StackSize = (uint16)atoi(row[ItemField::stacksize]);
-        item.NoTransfer = disableNoTransfer ? false : (atoi(row[ItemField::notransfer])==0) ? false : true;
-        item.Stackable = (atoi(row[ItemField::stackable])==0) ? false : true;
-        item.Click.Effect = (uint32)atoul(row[ItemField::clickeffect]);
-        item.Click.Type = (uint8)atoul(row[ItemField::clicktype]);
-        item.Click.Level = (uint8)atoul(row[ItemField::clicklevel]);
-        item.Click.Level2 = (uint8)atoul(row[ItemField::clicklevel2]);
-
-        strcpy(item.CharmFile,row[ItemField::charmfile]);
-
-        item.Proc.Effect = (uint16)atoul(row[ItemField::proceffect]);
-        item.Proc.Type = (uint8)atoul(row[ItemField::proctype]);
-        item.Proc.Level = (uint8)atoul(row[ItemField::proclevel]);
-        item.Proc.Level2 = (uint8)atoul(row[ItemField::proclevel2]);
-        item.Worn.Effect = (uint16)atoul(row[ItemField::worneffect]);
-        item.Worn.Type = (uint8)atoul(row[ItemField::worntype]);
-        item.Worn.Level = (uint8)atoul(row[ItemField::wornlevel]);
-        item.Worn.Level2 = (uint8)atoul(row[ItemField::wornlevel2]);
-        item.Focus.Effect = (uint16)atoul(row[ItemField::focuseffect]);
-        item.Focus.Type = (uint8)atoul(row[ItemField::focustype]);
-        item.Focus.Level = (uint8)atoul(row[ItemField::focuslevel]);
-        item.Focus.Level2 = (uint8)atoul(row[ItemField::focuslevel2]);
-        item.Scroll.Effect = (uint16)atoul(row[ItemField::scrolleffect]);
-        item.Scroll.Type = (uint8)atoul(row[ItemField::scrolltype]);
-        item.Scroll.Level = (uint8)atoul(row[ItemField::scrolllevel]);
-        item.Scroll.Level2 = (uint8)atoul(row[ItemField::scrolllevel2]);
-        item.Bard.Effect = (uint16)atoul(row[ItemField::bardeffect]);
-        item.Bard.Type = (uint8)atoul(row[ItemField::bardtype]);
-        item.Bard.Level = (uint8)atoul(row[ItemField::bardlevel]);
-        item.Bard.Level2 = (uint8)atoul(row[ItemField::bardlevel2]);
-        item.QuestItemFlag = (atoi(row[ItemField::questitemflag])==0) ? false : true;
-        item.SVCorruption = (int32)atoi(row[ItemField::svcorruption]);
-        item.Purity = (uint32)atoul(row[ItemField::purity]);
-        item.EvolvingLevel = (uint8)atoul(row[ItemField::evolvinglevel]);
-        item.BackstabDmg = (uint32)atoul(row[ItemField::backstabdmg]);
-        item.DSMitigation = (uint32)atoul(row[ItemField::dsmitigation]);
-        item.HeroicStr = (int32)atoi(row[ItemField::heroic_str]);
-        item.HeroicInt = (int32)atoi(row[ItemField::heroic_int]);
-        item.HeroicWis = (int32)atoi(row[ItemField::heroic_wis]);
-        item.HeroicAgi = (int32)atoi(row[ItemField::heroic_agi]);
-        item.HeroicDex = (int32)atoi(row[ItemField::heroic_dex]);
-        item.HeroicSta = (int32)atoi(row[ItemField::heroic_sta]);
-        item.HeroicCha = (int32)atoi(row[ItemField::heroic_cha]);
-        item.HeroicMR = (int32)atoi(row[ItemField::heroic_mr]);
-        item.HeroicFR = (int32)atoi(row[ItemField::heroic_fr]);
-        item.HeroicCR = (int32)atoi(row[ItemField::heroic_cr]);
-        item.HeroicDR = (int32)atoi(row[ItemField::heroic_dr]);
-        item.HeroicPR = (int32)atoi(row[ItemField::heroic_pr]);
-        item.HeroicSVCorrup = (int32)atoi(row[ItemField::heroic_svcorrup]);
-        item.HealAmt = (int32)atoi(row[ItemField::healamt]);
-        item.SpellDmg = (int32)atoi(row[ItemField::spelldmg]);
-        item.LDoNSellBackRate = (uint32)atoul(row[ItemField::ldonsellbackrate]);
-        item.ScriptFileID = (uint32)atoul(row[ItemField::scriptfileid]);
-        item.ExpendableArrow = (uint16)atoul(row[ItemField::expendablearrow]);
-        item.Clairvoyance = (uint32)atoul(row[ItemField::clairvoyance]);
-
-        strcpy(item.ClickName,row[ItemField::clickname]);
-        strcpy(item.ProcName,row[ItemField::procname]);
-        strcpy(item.WornName,row[ItemField::wornname]);
-        strcpy(item.FocusName,row[ItemField::focusname]);
-        strcpy(item.ScrollName,row[ItemField::scrollname]);
-
-        try {
-            hash.insert(item.ID, item);
-        } catch(std::exception &ex) {
-            LogFile->write(EQEMuLog::Error, "Database::LoadItems: %s", ex.what());
-            break;
-        }
-    }
->>>>>>> 0e54019f
 
 }
 
