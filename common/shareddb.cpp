/*	EQEMu: Everquest Server Emulator
	Copyright (C) 2001-2016 EQEMu Development Team (http://eqemulator.org)

	This program is free software; you can redistribute it and/or modify
	it under the terms of the GNU General Public License as published by
	the Free Software Foundation; version 2 of the License.

	This program is distributed in the hope that it will be useful,
	but WITHOUT ANY WARRANTY except by those people which sell it, which
	are required to give you total support for your newly bought product;
	without even the implied warranty of MERCHANTABILITY or FITNESS FOR
	A PARTICULAR PURPOSE. See the GNU General Public License for more details.

	You should have received a copy of the GNU General Public License
	along with this program; if not, write to the Free Software
	Foundation, Inc., 59 Temple Place, Suite 330, Boston, MA 02111-1307 USA
*/

#include <iostream>
#include <cstring>
#include <fmt/format.h>

#if defined(_MSC_VER) && _MSC_VER >= 1800
	#include <algorithm>
#endif

#include "classes.h"
#include "eq_packet_structs.h"
#include "eqemu_exception.h"
#include "faction.h"
#include "features.h"
#include "ipc_mutex.h"
#include "inventory_profile.h"
#include "loottable.h"
#include "memory_mapped_file.h"
#include "mysql.h"
#include "rulesys.h"
#include "shareddb.h"
#include "string_util.h"
#include "eqemu_config.h"
#include "repositories/criteria/content_filter_criteria.h"

namespace ItemField
{
	enum {
		source = 0,
#define F(x) x,
#include "item_fieldlist.h"
#undef F
		updated
	};
}

SharedDatabase::SharedDatabase()
: Database()
{
}

SharedDatabase::SharedDatabase(const char* host, const char* user, const char* passwd, const char* database, uint32 port)
: Database(host, user, passwd, database, port)
{
}

SharedDatabase::~SharedDatabase() {
}

bool SharedDatabase::SetHideMe(uint32 account_id, uint8 hideme)
{
	std::string query = StringFormat("UPDATE account SET hideme = %i WHERE id = %i", hideme, account_id);
	auto results = QueryDatabase(query);
	if (!results.Success()) {
		return false;
	}

	return true;
}

uint8 SharedDatabase::GetGMSpeed(uint32 account_id)
{
	std::string query = StringFormat("SELECT gmspeed FROM account WHERE id = '%i'", account_id);
	auto results = QueryDatabase(query);
	if (!results.Success()) {
		return 0;
	}

    if (results.RowCount() != 1)
        return 0;

    auto row = results.begin();

	return atoi(row[0]);
}

bool SharedDatabase::SetGMSpeed(uint32 account_id, uint8 gmspeed)
{
	std::string query = StringFormat("UPDATE account SET gmspeed = %i WHERE id = %i", gmspeed, account_id);
	auto results = QueryDatabase(query);
	if (!results.Success()) {
		return false;
	}

	return true;
}

uint32 SharedDatabase::GetTotalTimeEntitledOnAccount(uint32 AccountID) {
	uint32 EntitledTime = 0;
	std::string query = StringFormat("SELECT `time_played` FROM `character_data` WHERE `account_id` = %u", AccountID);
	auto results = QueryDatabase(query);
	for (auto row = results.begin(); row != results.end(); ++row) {
		EntitledTime += atoi(row[0]);
	}
	return EntitledTime;
}

void SharedDatabase::SetMailKey(int CharID, int IPAddress, int MailKey)
{
	char MailKeyString[17];

	if (RuleB(Chat, EnableMailKeyIPVerification) == true)
		sprintf(MailKeyString, "%08X%08X", IPAddress, MailKey);
	else
		sprintf(MailKeyString, "%08X", MailKey);

	std::string query = StringFormat("UPDATE character_data SET mailkey = '%s' WHERE id = '%i'",
		MailKeyString, CharID);
	auto results = QueryDatabase(query);
	if (!results.Success())
		LogError("SharedDatabase::SetMailKey({}, {}) : {}", CharID, MailKeyString, results.ErrorMessage().c_str());

}

std::string SharedDatabase::GetMailKey(int CharID, bool key_only)
{
	std::string query = StringFormat("SELECT `mailkey` FROM `character_data` WHERE `id`='%i' LIMIT 1", CharID);
	auto results = QueryDatabase(query);

	if (!results.Success()) {

		Log(Logs::Detail, Logs::MySQLError, "Error retrieving mailkey from database: %s", results.ErrorMessage().c_str());
		return std::string();
	}

	if (!results.RowCount()) {

		Log(Logs::General, Logs::ClientLogin, "Error: Mailkey for character id [%i] does not exist or could not be found", CharID);
		return std::string();
	}

	auto row = results.begin();
	if (row != results.end()) {

		std::string mail_key = row[0];

		if (mail_key.length() > 8 && key_only) {
			return mail_key.substr(8);
		}
		else {
			return mail_key;
		}
	}
	else {

		Log(Logs::General, Logs::MySQLError, "Internal MySQL error in SharedDatabase::GetMailKey(int, bool)");
		return std::string();
	}
}

bool SharedDatabase::SaveCursor(uint32 char_id, std::list<EQ::ItemInstance*>::const_iterator &start, std::list<EQ::ItemInstance*>::const_iterator &end)
{
	// Delete cursor items
	std::string query = StringFormat("DELETE FROM inventory WHERE charid = %i "
                                    "AND ((slotid >= 8000 AND slotid <= 8999) "
                                    "OR slotid = %i OR (slotid >= %i AND slotid <= %i) )",
									char_id, EQ::invslot::slotCursor,
									EQ::invbag::CURSOR_BAG_BEGIN, EQ::invbag::CURSOR_BAG_END);
    auto results = QueryDatabase(query);
    if (!results.Success()) {
        std::cout << "Clearing cursor failed: " << results.ErrorMessage() << std::endl;
        return false;
    }

    int i = 8000;
    for(auto it = start; it != end; ++it, i++) {
		if (i > 8999) { break; } // shouldn't be anything in the queue that indexes this high
        EQ::ItemInstance *inst = *it;
		int16 use_slot = (i == 8000) ? EQ::invslot::slotCursor : i;
		if (!SaveInventory(char_id, inst, use_slot)) {
			return false;
		}
    }

	return true;
}

bool SharedDatabase::VerifyInventory(uint32 account_id, int16 slot_id, const EQ::ItemInstance* inst)
{
	// Delete cursor items
	std::string query = StringFormat("SELECT itemid, charges FROM sharedbank "
                                    "WHERE acctid = %d AND slotid = %d",
                                    account_id, slot_id);
    auto results = QueryDatabase(query);
	if (!results.Success()) {
		//returning true is less harmful in the face of a query error
		return true;
	}

	if (results.RowCount() == 0)
        return false;

	auto row = results.begin();

    uint32 id = atoi(row[0]);
    uint16 charges = atoi(row[1]);

    uint16 expect_charges = 0;

    if(inst->GetCharges() >= 0)
        expect_charges = inst->GetCharges();
    else
        expect_charges = 0x7FFF;

    if(id != inst->GetItem()->ID || charges != expect_charges)
        return false;

	return true;
}

bool SharedDatabase::SaveInventory(uint32 char_id, const EQ::ItemInstance* inst, int16 slot_id) {

	//never save tribute slots:
	if (slot_id >= EQ::invslot::TRIBUTE_BEGIN && slot_id <= EQ::invslot::TRIBUTE_END)
		return true;
	if (slot_id >= EQ::invslot::GUILD_TRIBUTE_BEGIN && slot_id <= EQ::invslot::GUILD_TRIBUTE_END)
		return true;

	if (slot_id >= EQ::invslot::SHARED_BANK_BEGIN && slot_id <= EQ::invbag::SHARED_BANK_BAGS_END) {
        // Shared bank inventory
		if (!inst) {
			return DeleteSharedBankSlot(char_id, slot_id);
		}
		else {
			// Needed to clear out bag slots that 'REPLACE' in UpdateSharedBankSlot does not overwrite..otherwise, duplication occurs
			// (This requires that parent then child items be sent..which should be how they are currently passed)
			if (EQ::InventoryProfile::SupportsContainers(slot_id))
				DeleteSharedBankSlot(char_id, slot_id);
			return UpdateSharedBankSlot(char_id, inst, slot_id);
		}
	}
	else if (!inst) { // All other inventory
		return DeleteInventorySlot(char_id, slot_id);
	}

	// Needed to clear out bag slots that 'REPLACE' in UpdateInventorySlot does not overwrite..otherwise, duplication occurs
	// (This requires that parent then child items be sent..which should be how they are currently passed)
	if (EQ::InventoryProfile::SupportsContainers(slot_id))
		DeleteInventorySlot(char_id, slot_id);
    return UpdateInventorySlot(char_id, inst, slot_id);
}

bool SharedDatabase::UpdateInventorySlot(uint32 char_id, const EQ::ItemInstance* inst, int16 slot_id) {
	// need to check 'inst' argument for valid pointer

	uint32 augslot[EQ::invaug::SOCKET_COUNT] = { 0, 0, 0, 0, 0, 0 };
	if (inst->IsClassCommon()) {
		for (int i = EQ::invaug::SOCKET_BEGIN; i <= EQ::invaug::SOCKET_END; i++) {
			EQ::ItemInstance *auginst = inst->GetItem(i);
			augslot[i] = (auginst && auginst->GetItem()) ? auginst->GetItem()->ID : 0;
		}
	}

    uint16 charges = 0;
	if(inst->GetCharges() >= 0)
		charges = inst->GetCharges();
	else
		charges = 0x7FFF;

	// Update/Insert item
    std::string query = StringFormat("REPLACE INTO inventory "
                                    "(charid, slotid, itemid, charges, instnodrop, custom_data, color, "
                                    "augslot1, augslot2, augslot3, augslot4, augslot5, augslot6, ornamenticon, ornamentidfile, ornament_hero_model) "
                                    "VALUES( %lu, %lu, %lu, %lu, %lu, '%s', %lu, "
                                    "%lu, %lu, %lu, %lu, %lu, %lu, %lu, %lu, %lu)",
                                    (unsigned long)char_id, (unsigned long)slot_id, (unsigned long)inst->GetItem()->ID,
                                    (unsigned long)charges, (unsigned long)(inst->IsAttuned()? 1: 0),
                                    inst->GetCustomDataString().c_str(), (unsigned long)inst->GetColor(),
                                    (unsigned long)augslot[0], (unsigned long)augslot[1], (unsigned long)augslot[2],
									(unsigned long)augslot[3], (unsigned long)augslot[4], (unsigned long)augslot[5], (unsigned long)inst->GetOrnamentationIcon(),
									(unsigned long)inst->GetOrnamentationIDFile(), (unsigned long)inst->GetOrnamentHeroModel());
	auto results = QueryDatabase(query);

    // Save bag contents, if slot supports bag contents
	if (inst->IsClassBag() && EQ::InventoryProfile::SupportsContainers(slot_id))
		// Limiting to bag slot count will get rid of 'hidden' duplicated items and 'Invalid Slot ID'
		// messages through attrition (and the modded code in SaveInventory)
		for (uint8 idx = EQ::invbag::SLOT_BEGIN; idx < inst->GetItem()->BagSlots && idx <= EQ::invbag::SLOT_END; idx++) {
			const EQ::ItemInstance* baginst = inst->GetItem(idx);
			SaveInventory(char_id, baginst, EQ::InventoryProfile::CalcSlotId(slot_id, idx));
		}

    if (!results.Success()) {
        return false;
    }

	return true;
}

bool SharedDatabase::UpdateSharedBankSlot(uint32 char_id, const EQ::ItemInstance* inst, int16 slot_id) {
	// need to check 'inst' argument for valid pointer

	uint32 augslot[EQ::invaug::SOCKET_COUNT] = { 0, 0, 0, 0, 0, 0 };
	if (inst->IsClassCommon()) {
		for (int i = EQ::invaug::SOCKET_BEGIN; i <= EQ::invaug::SOCKET_END; i++) {
			EQ::ItemInstance *auginst = inst->GetItem(i);
			augslot[i] = (auginst && auginst->GetItem()) ? auginst->GetItem()->ID : 0;
		}
	}

// Update/Insert item
    uint32 account_id = GetAccountIDByChar(char_id);
    uint16 charges = 0;
    if(inst->GetCharges() >= 0)
        charges = inst->GetCharges();
    else
        charges = 0x7FFF;

    std::string query = StringFormat("REPLACE INTO sharedbank "
                                    "(acctid, slotid, itemid, charges, custom_data, "
                                    "augslot1, augslot2, augslot3, augslot4, augslot5, augslot6) "
                                    "VALUES( %lu, %lu, %lu, %lu, '%s', "
                                    "%lu, %lu, %lu, %lu, %lu, %lu)",
                                    (unsigned long)account_id, (unsigned long)slot_id, (unsigned long)inst->GetItem()->ID,
                                    (unsigned long)charges, inst->GetCustomDataString().c_str(), (unsigned long)augslot[0],
									(unsigned long)augslot[1], (unsigned long)augslot[2], (unsigned long)augslot[3], (unsigned long)augslot[4],
									(unsigned long)augslot[5]);
    auto results = QueryDatabase(query);

    // Save bag contents, if slot supports bag contents
	if (inst->IsClassBag() && EQ::InventoryProfile::SupportsContainers(slot_id)) {
		// Limiting to bag slot count will get rid of 'hidden' duplicated items and 'Invalid Slot ID'
		// messages through attrition (and the modded code in SaveInventory)
		for (uint8 idx = EQ::invbag::SLOT_BEGIN; idx < inst->GetItem()->BagSlots && idx <= EQ::invbag::SLOT_END; idx++) {
			const EQ::ItemInstance* baginst = inst->GetItem(idx);
			SaveInventory(char_id, baginst, EQ::InventoryProfile::CalcSlotId(slot_id, idx));
		}
	}

    if (!results.Success()) {
        return false;
    }

	return true;
}

bool SharedDatabase::DeleteInventorySlot(uint32 char_id, int16 slot_id) {

	// Delete item
	std::string query = StringFormat("DELETE FROM inventory WHERE charid = %i AND slotid = %i", char_id, slot_id);
    auto results = QueryDatabase(query);
    if (!results.Success()) {
        return false;
    }

    // Delete bag slots, if need be
	if (!EQ::InventoryProfile::SupportsContainers(slot_id))
        return true;

	int16 base_slot_id = EQ::InventoryProfile::CalcSlotId(slot_id, EQ::invbag::SLOT_BEGIN);
    query = StringFormat("DELETE FROM inventory WHERE charid = %i AND slotid >= %i AND slotid < %i",
                        char_id, base_slot_id, (base_slot_id+10));
    results = QueryDatabase(query);
    if (!results.Success()) {
        return false;
    }

    // @merth: need to delete augments here
    return true;
}

bool SharedDatabase::DeleteSharedBankSlot(uint32 char_id, int16 slot_id) {

    // Delete item
	uint32 account_id = GetAccountIDByChar(char_id);
	std::string query = StringFormat("DELETE FROM sharedbank WHERE acctid=%i AND slotid=%i", account_id, slot_id);
    auto results = QueryDatabase(query);
    if (!results.Success()) {
        return false;
    }

	// Delete bag slots, if need be
	if (!EQ::InventoryProfile::SupportsContainers(slot_id))
        return true;

	int16 base_slot_id = EQ::InventoryProfile::CalcSlotId(slot_id, EQ::invbag::SLOT_BEGIN);
    query = StringFormat("DELETE FROM sharedbank WHERE acctid = %i "
                        "AND slotid >= %i AND slotid < %i",
                        account_id, base_slot_id, (base_slot_id+10));
    results = QueryDatabase(query);
    if (!results.Success()) {
        return false;
    }

    // @merth: need to delete augments here
    return true;
}


int32 SharedDatabase::GetSharedPlatinum(uint32 account_id)
{
	std::string query = StringFormat("SELECT sharedplat FROM account WHERE id = '%i'", account_id);
    auto results = QueryDatabase(query);
    if (!results.Success()) {
		return false;
    }

    if (results.RowCount() != 1)
        return 0;

	auto row = results.begin();

	return atoi(row[0]);
}

bool SharedDatabase::SetSharedPlatinum(uint32 account_id, int32 amount_to_add) {
	std::string query = StringFormat("UPDATE account SET sharedplat = sharedplat + %i WHERE id = %i", amount_to_add, account_id);
	auto results = QueryDatabase(query);
	if (!results.Success()) {
		return false;
	}

	return true;
}

bool SharedDatabase::SetStartingItems(PlayerProfile_Struct* pp, EQ::InventoryProfile* inv, uint32 si_race, uint32 si_class, uint32 si_deity, uint32 si_current_zone, char* si_name, int admin_level) {

<<<<<<< HEAD
	const EQEmu::ItemData *myitem;

	std::string query   = StringFormat(
		"SELECT itemid, item_charges, slot FROM starting_items "
		"WHERE (race = %i or race = 0) AND (class = %i or class = 0) AND "
		"(deityid = %i or deityid = 0) AND (zoneid = %i or zoneid = 0) AND "
		"gm <= %i %s ORDER BY id",
		si_race,
		si_class,
		si_deity,
		si_current_zone,
		admin_level,
		ContentFilterCriteria::apply().c_str()
	);
=======
	const EQ::ItemData* myitem;
>>>>>>> 86ef1b12

	auto results = QueryDatabase(query);
	if (!results.Success()) {
		return false;
	}


	for (auto row = results.begin(); row != results.end(); ++row) {
		int32 itemid = atoi(row[0]);
		int32 charges = atoi(row[1]);
		int32 slot = atoi(row[2]);
		myitem = GetItem(itemid);

		if(!myitem)
			continue;

		EQ::ItemInstance* myinst = CreateBaseItem(myitem, charges);

		if(slot < 0)
			slot = inv->FindFreeSlot(0, 0);

		inv->PutItem(slot, *myinst);
		safe_delete(myinst);
	}

	return true;
}


// Retrieve shared bank inventory based on either account or character
bool SharedDatabase::GetSharedBank(uint32 id, EQ::InventoryProfile *inv, bool is_charid)
{
	std::string query;

	if (is_charid)
		query = StringFormat("SELECT sb.slotid, sb.itemid, sb.charges, "
				     "sb.augslot1, sb.augslot2, sb.augslot3, "
				     "sb.augslot4, sb.augslot5, sb.augslot6, sb.custom_data "
				     "FROM sharedbank sb INNER JOIN character_data ch "
				     "ON ch.account_id=sb.acctid WHERE ch.id = %i ORDER BY sb.slotid",
				     id);
	else
		query = StringFormat("SELECT slotid, itemid, charges, "
				     "augslot1, augslot2, augslot3, "
				     "augslot4, augslot5, augslot6, custom_data "
				     "FROM sharedbank WHERE acctid=%i ORDER BY slotid",
				     id);
	auto results = QueryDatabase(query);
	if (!results.Success()) {
		return false;
	}

	for (auto row = results.begin(); row != results.end(); ++row) {
		int16 slot_id = (int16)atoi(row[0]);
		uint32 item_id = (uint32)atoi(row[1]);
		int8 charges = (int8)atoi(row[2]);

		uint32 aug[EQ::invaug::SOCKET_COUNT];
		aug[0] = (uint32)atoi(row[3]);
		aug[1] = (uint32)atoi(row[4]);
		aug[2] = (uint32)atoi(row[5]);
		aug[3] = (uint32)atoi(row[6]);
		aug[4] = (uint32)atoi(row[7]);
		aug[5] = (uint32)atoi(row[8]);

		const EQ::ItemData *item = GetItem(item_id);

		if (!item) {
			LogError("Warning: [{}] [{}] has an invalid item_id [{}] in inventory slot [{}]",
				((is_charid == true) ? "charid" : "acctid"), id, item_id, slot_id);
			continue;
		}

		int16 put_slot_id = INVALID_INDEX;

		EQ::ItemInstance *inst = CreateBaseItem(item, charges);
		if (inst && item->IsClassCommon()) {
			for (int i = EQ::invaug::SOCKET_BEGIN; i <= EQ::invaug::SOCKET_END; i++) {
				if (aug[i])
					inst->PutAugment(this, i, aug[i]);
			}
		}

		if (inst && row[9]) {
			std::string data_str(row[9]);
			std::string idAsString;
			std::string value;
			bool use_id = true;

			for (int i = 0; i < data_str.length(); ++i) {
				if (data_str[i] == '^') {
					if (!use_id) {
						inst->SetCustomData(idAsString, value);
						idAsString.clear();
						value.clear();
					}
					use_id = !use_id;
					continue;
				}

				char v = data_str[i];
				if (use_id)
					idAsString.push_back(v);
				else
					value.push_back(v);
			}
		}

		// theoretically inst can be nullptr ... this would be very bad ...
		put_slot_id = inv->PutItem(slot_id, *inst);
		safe_delete(inst);

		// Save ptr to item in inventory
		if (put_slot_id != INVALID_INDEX)
			continue;

		LogError("Warning: Invalid slot_id for item in shared bank inventory: [{}]=[{}], item_id=[{}], slot_id=[{}]",
			((is_charid == true) ? "charid" : "acctid"), id, item_id, slot_id);

		if (is_charid)
			SaveInventory(id, nullptr, slot_id);
	}

	return true;
}

// Overloaded: Retrieve character inventory based on character id (zone entry)
bool SharedDatabase::GetInventory(uint32 char_id, EQ::InventoryProfile *inv)
{
	if (!char_id || !inv)
		return false;

	// Retrieve character inventory
	std::string query =
	    StringFormat("SELECT slotid, itemid, charges, color, augslot1, augslot2, augslot3, augslot4, augslot5, "
			 "augslot6, instnodrop, custom_data, ornamenticon, ornamentidfile, ornament_hero_model FROM "
			 "inventory WHERE charid = %i ORDER BY slotid",
			 char_id);
	auto results = QueryDatabase(query);
	if (!results.Success()) {
		LogError("If you got an error related to the 'instnodrop' field, run the "
						    "following SQL Queries:\nalter table inventory add instnodrop "
						    "tinyint(1) unsigned default 0 not null;\n");
		return false;
	}

	auto timestamps = GetItemRecastTimestamps(char_id);

	auto cv_conflict = false;
	auto pmask = inv->GetLookup()->PossessionsBitmask;
	auto bank_size = inv->GetLookup()->InventoryTypeSize.Bank;

	for (auto row = results.begin(); row != results.end(); ++row) {
		int16 slot_id = atoi(row[0]);

		if (slot_id <= EQ::invslot::POSSESSIONS_END && slot_id >= EQ::invslot::POSSESSIONS_BEGIN) { // Titanium thru UF check
			if ((((uint64)1 << slot_id) & pmask) == 0) {
				cv_conflict = true;
				continue;
			}
		}
		else if (slot_id <= EQ::invbag::GENERAL_BAGS_END && slot_id >= EQ::invbag::GENERAL_BAGS_BEGIN) { // Titanium thru UF check
			auto parent_slot = EQ::invslot::GENERAL_BEGIN + ((slot_id - EQ::invbag::GENERAL_BAGS_BEGIN) / EQ::invbag::SLOT_COUNT);
			if ((((uint64)1 << parent_slot) & pmask) == 0) {
				cv_conflict = true;
				continue;
			}
		}
		else if (slot_id <= EQ::invslot::BANK_END && slot_id >= EQ::invslot::BANK_BEGIN) { // Titanium check
			if ((slot_id - EQ::invslot::BANK_BEGIN) >= bank_size) {
				cv_conflict = true;
				continue;
			}
		}
		else if (slot_id <= EQ::invbag::BANK_BAGS_END && slot_id >= EQ::invbag::BANK_BAGS_BEGIN) { // Titanium check
			auto parent_index = ((slot_id - EQ::invbag::BANK_BAGS_BEGIN) / EQ::invbag::SLOT_COUNT);
			if (parent_index < EQ::invslot::SLOT_BEGIN || parent_index >= bank_size) {
				cv_conflict = true;
				continue;
			}
		}

		uint32 item_id = atoi(row[1]);
		uint16 charges = atoi(row[2]);
		uint32 color = atoul(row[3]);

		uint32 aug[EQ::invaug::SOCKET_COUNT];

		aug[0] = (uint32)atoul(row[4]);
		aug[1] = (uint32)atoul(row[5]);
		aug[2] = (uint32)atoul(row[6]);
		aug[3] = (uint32)atoul(row[7]);
		aug[4] = (uint32)atoul(row[8]);
		aug[5] = (uint32)atoul(row[9]);

		bool instnodrop = (row[10] && (uint16)atoi(row[10])) ? true : false;

		uint32 ornament_icon = (uint32)atoul(row[12]);
		uint32 ornament_idfile = (uint32)atoul(row[13]);
		uint32 ornament_hero_model = (uint32)atoul(row[14]);

		const EQ::ItemData *item = GetItem(item_id);

		if (!item) {
			LogError("Warning: charid [{}] has an invalid item_id [{}] in inventory slot [{}]", char_id, item_id,
				slot_id);
			continue;
		}

		int16 put_slot_id = INVALID_INDEX;

		EQ::ItemInstance *inst = CreateBaseItem(item, charges);

		if (inst == nullptr)
			continue;

		if (row[11]) {
			std::string data_str(row[11]);
			std::string idAsString;
			std::string value;
			bool use_id = true;

			for (int i = 0; i < data_str.length(); ++i) {
				if (data_str[i] == '^') {
					if (!use_id) {
						inst->SetCustomData(idAsString, value);
						idAsString.clear();
						value.clear();
					}

					use_id = !use_id;
					continue;
				}

				char v = data_str[i];
				if (use_id)
					idAsString.push_back(v);
				else
					value.push_back(v);
			}
		}

		inst->SetOrnamentIcon(ornament_icon);
		inst->SetOrnamentationIDFile(ornament_idfile);
		inst->SetOrnamentHeroModel(item->HerosForgeModel);

		if (instnodrop || (inst->GetItem()->Attuneable && slot_id >= EQ::invslot::EQUIPMENT_BEGIN && slot_id <= EQ::invslot::EQUIPMENT_END))
			inst->SetAttuned(true);

		if (color > 0)
			inst->SetColor(color);

		if (charges == 0x7FFF)
			inst->SetCharges(-1);
		else if (charges == 0 && inst->IsStackable()) // Stackable items need a minimum charge of 1 remain moveable.
			inst->SetCharges(1);
		else
			inst->SetCharges(charges);

		if (item->RecastDelay) {
			if (timestamps.count(item->RecastType))
				inst->SetRecastTimestamp(timestamps.at(item->RecastType));
			else
				inst->SetRecastTimestamp(0);
		}

		if (item->IsClassCommon()) {
			for (int i = EQ::invaug::SOCKET_BEGIN; i <= EQ::invaug::SOCKET_END; i++) {
				if (aug[i])
					inst->PutAugment(this, i, aug[i]);
			}
		}

		if (slot_id >= 8000 && slot_id <= 8999) {
			put_slot_id = inv->PushCursor(*inst);
		} else if (slot_id >= 3111 && slot_id <= 3179) {
			// Admins: please report any occurrences of this error
			LogError("Warning: Defunct location for item in inventory: charid={}, item_id={}, slot_id={} .. pushing to cursor...",
				char_id, item_id, slot_id);
			put_slot_id = inv->PushCursor(*inst);
		} else {
			put_slot_id = inv->PutItem(slot_id, *inst);
		}

		safe_delete(inst);

		// Save ptr to item in inventory
		if (put_slot_id == INVALID_INDEX) {
			LogError("Warning: Invalid slot_id for item in inventory: charid=[{}], item_id=[{}], slot_id=[{}]",
				char_id, item_id, slot_id);
		}
	}

	if (cv_conflict) {
		char char_name[64] = "";
		GetCharName(char_id, char_name);
		LogError("ClientVersion/Expansion conflict during inventory load at zone entry for [{}] (charid: [{}], inver: [{}], gmi: [{}])",
			char_name,
			char_id,
			EQ::versions::MobVersionName(inv->InventoryVersion()),
			(inv->GMInventory() ? "true" : "false")
		);
	}

	// Retrieve shared inventory
	return GetSharedBank(char_id, inv, true);
}

// Overloaded: Retrieve character inventory based on account_id and character name (char select)
bool SharedDatabase::GetInventory(uint32 account_id, char *name, EQ::InventoryProfile *inv) // deprecated
{
	// Retrieve character inventory
	std::string query =
	    StringFormat("SELECT slotid, itemid, charges, color, augslot1, "
			 "augslot2, augslot3, augslot4, augslot5, augslot6, instnodrop, custom_data, ornamenticon, "
			 "ornamentidfile, ornament_hero_model "
			 "FROM inventory INNER JOIN character_data ch "
			 "ON ch.id = charid WHERE ch.name = '%s' AND ch.account_id = %i ORDER BY slotid",
			 name, account_id);
	auto results = QueryDatabase(query);
	if (!results.Success()) {
		LogError("If you got an error related to the 'instnodrop' field, run the "
						    "following SQL Queries:\nalter table inventory add instnodrop "
						    "tinyint(1) unsigned default 0 not null;\n");
		return false;
	}

	for (auto row = results.begin(); row != results.end(); ++row) {
		int16 slot_id = atoi(row[0]);
		uint32 item_id = atoi(row[1]);
		int8 charges = atoi(row[2]);
		uint32 color = atoul(row[3]);

		uint32 aug[EQ::invaug::SOCKET_COUNT];
		aug[0] = (uint32)atoi(row[4]);
		aug[1] = (uint32)atoi(row[5]);
		aug[2] = (uint32)atoi(row[6]);
		aug[3] = (uint32)atoi(row[7]);
		aug[4] = (uint32)atoi(row[8]);
		aug[5] = (uint32)atoi(row[9]);

		bool instnodrop = (row[10] && (uint16)atoi(row[10])) ? true : false;
		uint32 ornament_icon = (uint32)atoul(row[12]);
		uint32 ornament_idfile = (uint32)atoul(row[13]);
		uint32 ornament_hero_model = (uint32)atoul(row[14]);

		const EQ::ItemData *item = GetItem(item_id);
		int16 put_slot_id = INVALID_INDEX;
		if (!item)
			continue;

		EQ::ItemInstance *inst = CreateBaseItem(item, charges);

		if (inst == nullptr)
			continue;

		inst->SetAttuned(instnodrop);

		if (row[11]) {
			std::string data_str(row[11]);
			std::string idAsString;
			std::string value;
			bool use_id = true;

			for (int i = 0; i < data_str.length(); ++i) {
				if (data_str[i] == '^') {
					if (!use_id) {
						inst->SetCustomData(idAsString, value);
						idAsString.clear();
						value.clear();
					}

					use_id = !use_id;
					continue;
				}

				char v = data_str[i];
				if (use_id)
					idAsString.push_back(v);
				else
					value.push_back(v);
			}
		}

		inst->SetOrnamentIcon(ornament_icon);
		inst->SetOrnamentationIDFile(ornament_idfile);
		inst->SetOrnamentHeroModel(item->HerosForgeModel);

		if (color > 0)
			inst->SetColor(color);

		inst->SetCharges(charges);

		if (item->IsClassCommon()) {
			for (int i = EQ::invaug::SOCKET_BEGIN; i <= EQ::invaug::SOCKET_END; i++) {
				if (aug[i])
					inst->PutAugment(this, i, aug[i]);
			}
		}

		if (slot_id >= 8000 && slot_id <= 8999)
			put_slot_id = inv->PushCursor(*inst);
		else
			put_slot_id = inv->PutItem(slot_id, *inst);

		safe_delete(inst);

		// Save ptr to item in inventory
		if (put_slot_id == INVALID_INDEX)
			LogError("Warning: Invalid slot_id for item in inventory: name={}, acctid={}, item_id={}, slot_id={}",
				name, account_id, item_id, slot_id);
	}

	// Retrieve shared inventory
	return GetSharedBank(account_id, inv, false);
}

std::map<uint32, uint32> SharedDatabase::GetItemRecastTimestamps(uint32 char_id)
{
	std::map<uint32, uint32> timers;
	std::string query = StringFormat("SELECT recast_type,timestamp FROM character_item_recast WHERE id=%u", char_id);
	auto results = QueryDatabase(query);
	if (!results.Success() || results.RowCount() == 0)
		return timers;

	for (auto row = results.begin(); row != results.end(); ++row)
		timers[atoul(row[0])] = atoul(row[1]);
	return timers; // RVO or move assigned
}

uint32 SharedDatabase::GetItemRecastTimestamp(uint32 char_id, uint32 recast_type)
{
	std::string query = StringFormat("SELECT timestamp FROM character_item_recast WHERE id=%u AND recast_type=%u",
					 char_id, recast_type);
	auto results = QueryDatabase(query);
	if (!results.Success() || results.RowCount() == 0)
		return 0;

	auto row = results.begin();
	return static_cast<uint32>(atoul(row[0]));
}

void SharedDatabase::ClearOldRecastTimestamps(uint32 char_id)
{
	// This actually isn't strictly live-like. Live your recast timestamps are forever
	std::string query =
	    StringFormat("DELETE FROM character_item_recast WHERE id = %u and timestamp < UNIX_TIMESTAMP()", char_id);
	QueryDatabase(query);
}

void SharedDatabase::GetItemsCount(int32 &item_count, uint32 &max_id)
{
	item_count = -1;
	max_id = 0;

	const std::string query = "SELECT MAX(id), count(*) FROM items";
	auto results = QueryDatabase(query);
	if (!results.Success()) {
		return;
	}

	if (results.RowCount() == 0)
		return;

	auto row = results.begin();

	if (row[0])
		max_id = atoi(row[0]);

	if (row[1])
		item_count = atoi(row[1]);
}

bool SharedDatabase::LoadItems(const std::string &prefix) {
	items_mmf.reset(nullptr);

	try {
		auto Config = EQEmuConfig::get();
		EQ::IPCMutex mutex("items");
		mutex.Lock();
		std::string file_name = Config->SharedMemDir + prefix + std::string("items");
		items_mmf = std::unique_ptr<EQ::MemoryMappedFile>(new EQ::MemoryMappedFile(file_name));
		items_hash = std::unique_ptr<EQ::FixedMemoryHashSet<EQ::ItemData>>(new EQ::FixedMemoryHashSet<EQ::ItemData>(reinterpret_cast<uint8*>(items_mmf->Get()), items_mmf->Size()));
		mutex.Unlock();
	} catch(std::exception& ex) {
		LogError("Error Loading Items: {}", ex.what());
		return false;
	}

	return true;
}

void SharedDatabase::LoadItems(void *data, uint32 size, int32 items, uint32 max_item_id)
{
	EQ::FixedMemoryHashSet<EQ::ItemData> hash(reinterpret_cast<uint8 *>(data), size, items, max_item_id);

	std::string ndbuffer;
	bool disableNoRent = false;
	if (GetVariable("disablenorent", ndbuffer)) {
		if (ndbuffer[0] == '1' && ndbuffer[1] == '\0') {
			disableNoRent = true;
		}
	}
	bool disableNoDrop = false;
	if (GetVariable("disablenodrop", ndbuffer)) {
		if (ndbuffer[0] == '1' && ndbuffer[1] == '\0') {
			disableNoDrop = true;
		}
	}
	bool disableLoreGroup = false;
	if (GetVariable("disablelore", ndbuffer)) {
		if (ndbuffer[0] == '1' && ndbuffer[1] == '\0') {
			disableLoreGroup = true;
		}
	}
	bool disableNoTransfer = false;
	if (GetVariable("disablenotransfer", ndbuffer)) {
		if (ndbuffer[0] == '1' && ndbuffer[1] == '\0') {
			disableNoTransfer = true;
		}
	}

	EQ::ItemData item;

	const std::string query = "SELECT source,"
#define F(x) "`"#x"`,"
#include "item_fieldlist.h"
#undef F
		"updated FROM items ORDER BY id";
	auto results = QueryDatabase(query);
	if (!results.Success()) {
		return;
	}

	for (auto row = results.begin(); row != results.end(); ++row) {
		memset(&item, 0, sizeof(EQ::ItemData));

		item.ItemClass = (uint8)atoi(row[ItemField::itemclass]);
		strcpy(item.Name, row[ItemField::name]);
		strcpy(item.Lore, row[ItemField::lore]);
		strcpy(item.IDFile, row[ItemField::idfile]);

		item.ID = (uint32)atoul(row[ItemField::id]);
		item.Weight = (int32)atoi(row[ItemField::weight]);
		item.NoRent = disableNoRent ? (uint8)atoi("255") : (uint8)atoi(row[ItemField::norent]);
		item.NoDrop = disableNoDrop ? (uint8)atoi("255") : (uint8)atoi(row[ItemField::nodrop]);
		item.Size = (uint8)atoi(row[ItemField::size]);
		item.Slots = (uint32)atoul(row[ItemField::slots]);
		item.Price = (uint32)atoul(row[ItemField::price]);
		item.Icon = (uint32)atoul(row[ItemField::icon]);
		item.BenefitFlag = (atoul(row[ItemField::benefitflag]) != 0);
		item.Tradeskills = (atoi(row[ItemField::tradeskills]) == 0) ? false : true;
		item.CR = (int8)atoi(row[ItemField::cr]);
		item.DR = (int8)atoi(row[ItemField::dr]);
		item.PR = (int8)atoi(row[ItemField::pr]);
		item.MR = (int8)atoi(row[ItemField::mr]);
		item.FR = (int8)atoi(row[ItemField::fr]);
		item.AStr = (int8)atoi(row[ItemField::astr]);
		item.ASta = (int8)atoi(row[ItemField::asta]);
		item.AAgi = (int8)atoi(row[ItemField::aagi]);
		item.ADex = (int8)atoi(row[ItemField::adex]);
		item.ACha = (int8)atoi(row[ItemField::acha]);
		item.AInt = (int8)atoi(row[ItemField::aint]);
		item.AWis = (int8)atoi(row[ItemField::awis]);
		item.HP = (int32)atoul(row[ItemField::hp]);
		item.Mana = (int32)atoul(row[ItemField::mana]);
		item.AC = (int32)atoul(row[ItemField::ac]);
		item.Deity = (uint32)atoul(row[ItemField::deity]);
		item.SkillModValue = (int32)atoul(row[ItemField::skillmodvalue]);
		item.SkillModMax = (int32)atoul(row[ItemField::skillmodmax]);
		item.SkillModType = (uint32)atoul(row[ItemField::skillmodtype]);
		item.BaneDmgRace = (uint32)atoul(row[ItemField::banedmgrace]);
		item.BaneDmgAmt = (int32)atoul(row[ItemField::banedmgamt]);
		item.BaneDmgBody = (uint32)atoul(row[ItemField::banedmgbody]);
		item.Magic = (atoi(row[ItemField::magic]) == 0) ? false : true;
		item.CastTime_ = (int32)atoul(row[ItemField::casttime_]);
		item.ReqLevel = (uint8)atoi(row[ItemField::reqlevel]);
		item.BardType = (uint32)atoul(row[ItemField::bardtype]);
		item.BardValue = (int32)atoul(row[ItemField::bardvalue]);
		item.Light = (int8)atoi(row[ItemField::light]);
		item.Delay = (uint8)atoi(row[ItemField::delay]);
		item.RecLevel = (uint8)atoi(row[ItemField::reclevel]);
		item.RecSkill = (uint8)atoi(row[ItemField::recskill]);
		item.ElemDmgType = (uint8)atoi(row[ItemField::elemdmgtype]);
		item.ElemDmgAmt = (uint8)atoi(row[ItemField::elemdmgamt]);
		item.Range = (uint8)atoi(row[ItemField::range]);
		item.Damage = (uint32)atoi(row[ItemField::damage]);
		item.Color = (uint32)atoul(row[ItemField::color]);
		item.Classes = (uint32)atoul(row[ItemField::classes]);
		item.Races = (uint32)atoul(row[ItemField::races]);

		item.MaxCharges = (int16)atoi(row[ItemField::maxcharges]);
		item.ItemType = (uint8)atoi(row[ItemField::itemtype]);
		item.SubType = atoi(row[ItemField::subtype]);
		item.Material = (uint8)atoi(row[ItemField::material]);
		item.HerosForgeModel = (uint32)atoi(row[ItemField::herosforgemodel]);
		item.SellRate = (float)atof(row[ItemField::sellrate]);
		item.CastTime = (uint32)atoul(row[ItemField::casttime]);
		item.EliteMaterial = (uint32)atoul(row[ItemField::elitematerial]);
		item.ProcRate = (int32)atoi(row[ItemField::procrate]);
		item.CombatEffects = (int8)atoi(row[ItemField::combateffects]);
		item.Shielding = (int8)atoi(row[ItemField::shielding]);
		item.StunResist = (int8)atoi(row[ItemField::stunresist]);
		item.StrikeThrough = (int8)atoi(row[ItemField::strikethrough]);
		item.ExtraDmgSkill = (uint32)atoul(row[ItemField::extradmgskill]);
		item.ExtraDmgAmt = (uint32)atoul(row[ItemField::extradmgamt]);
		item.SpellShield = (int8)atoi(row[ItemField::spellshield]);
		item.Avoidance = (int8)atoi(row[ItemField::avoidance]);
		item.Accuracy = (int8)atoi(row[ItemField::accuracy]);
		item.CharmFileID = (uint32)atoul(row[ItemField::charmfileid]);
		item.FactionMod1 = (int32)atoul(row[ItemField::factionmod1]);
		item.FactionMod2 = (int32)atoul(row[ItemField::factionmod2]);
		item.FactionMod3 = (int32)atoul(row[ItemField::factionmod3]);
		item.FactionMod4 = (int32)atoul(row[ItemField::factionmod4]);
		item.FactionAmt1 = (int32)atoul(row[ItemField::factionamt1]);
		item.FactionAmt2 = (int32)atoul(row[ItemField::factionamt2]);
		item.FactionAmt3 = (int32)atoul(row[ItemField::factionamt3]);
		item.FactionAmt4 = (int32)atoul(row[ItemField::factionamt4]);

		strcpy(item.CharmFile, row[ItemField::charmfile]);

		item.AugType = (uint32)atoul(row[ItemField::augtype]);
		item.AugSlotType[0] = (uint8)atoi(row[ItemField::augslot1type]);
		item.AugSlotVisible[0] = (uint8)atoi(row[ItemField::augslot1visible]);
		item.AugSlotUnk2[0] = 0;
		item.AugSlotType[1] = (uint8)atoi(row[ItemField::augslot2type]);
		item.AugSlotVisible[1] = (uint8)atoi(row[ItemField::augslot2visible]);
		item.AugSlotUnk2[1] = 0;
		item.AugSlotType[2] = (uint8)atoi(row[ItemField::augslot3type]);
		item.AugSlotVisible[2] = (uint8)atoi(row[ItemField::augslot3visible]);
		item.AugSlotUnk2[2] = 0;
		item.AugSlotType[3] = (uint8)atoi(row[ItemField::augslot4type]);
		item.AugSlotVisible[3] = (uint8)atoi(row[ItemField::augslot4visible]);
		item.AugSlotUnk2[3] = 0;
		item.AugSlotType[4] = (uint8)atoi(row[ItemField::augslot5type]);
		item.AugSlotVisible[4] = (uint8)atoi(row[ItemField::augslot5visible]);
		item.AugSlotUnk2[4] = 0;
		item.AugSlotType[5] = (uint8)atoi(row[ItemField::augslot6type]);
		item.AugSlotVisible[5] = (uint8)atoi(row[ItemField::augslot6visible]);
		item.AugSlotUnk2[5] = 0;

		item.LDoNTheme = (uint32)atoul(row[ItemField::ldontheme]);
		item.LDoNPrice = (uint32)atoul(row[ItemField::ldonprice]);
		item.LDoNSold = (uint32)atoul(row[ItemField::ldonsold]);
		item.BagType = (uint8)atoi(row[ItemField::bagtype]);
		item.BagSlots = (uint8)std::min(atoi(row[ItemField::bagslots]), 10); // FIXME: remove when big bags supported
		item.BagSize = (uint8)atoi(row[ItemField::bagsize]);
		item.BagWR = (uint8)atoi(row[ItemField::bagwr]);
		item.Book = (uint8)atoi(row[ItemField::book]);
		item.BookType = (uint32)atoul(row[ItemField::booktype]);

		strcpy(item.Filename, row[ItemField::filename]);

		item.BaneDmgRaceAmt = (uint32)atoul(row[ItemField::banedmgraceamt]);
		item.AugRestrict = (uint32)atoul(row[ItemField::augrestrict]);
		item.LoreGroup = disableLoreGroup ? (uint8)atoi("0") : atoi(row[ItemField::loregroup]);
		item.LoreFlag = item.LoreGroup != 0;
		item.PendingLoreFlag = (atoi(row[ItemField::pendingloreflag]) == 0) ? false : true;
		item.ArtifactFlag = (atoi(row[ItemField::artifactflag]) == 0) ? false : true;
		item.SummonedFlag = (atoi(row[ItemField::summonedflag]) == 0) ? false : true;
		item.Favor = (uint32)atoul(row[ItemField::favor]);
		item.FVNoDrop = (atoi(row[ItemField::fvnodrop]) == 0) ? false : true;
		item.Endur = (uint32)atoul(row[ItemField::endur]);
		item.DotShielding = (uint32)atoul(row[ItemField::dotshielding]);
		item.Attack = (uint32)atoul(row[ItemField::attack]);
		item.Regen = (uint32)atoul(row[ItemField::regen]);
		item.ManaRegen = (uint32)atoul(row[ItemField::manaregen]);
		item.EnduranceRegen = (uint32)atoul(row[ItemField::enduranceregen]);
		item.Haste = (uint32)atoul(row[ItemField::haste]);
		item.DamageShield = (uint32)atoul(row[ItemField::damageshield]);
		item.RecastDelay = (uint32)atoul(row[ItemField::recastdelay]);
		item.RecastType = (uint32)atoul(row[ItemField::recasttype]);
		item.GuildFavor = (uint32)atoul(row[ItemField::guildfavor]);
		item.AugDistiller = (uint32)atoul(row[ItemField::augdistiller]);
		item.Attuneable = (atoi(row[ItemField::attuneable]) == 0) ? false : true;
		item.NoPet = (atoi(row[ItemField::nopet]) == 0) ? false : true;
		item.PointType = (uint32)atoul(row[ItemField::pointtype]);
		item.PotionBelt = (atoi(row[ItemField::potionbelt]) == 0) ? false : true;
		item.PotionBeltSlots = (atoi(row[ItemField::potionbeltslots]) == 0) ? false : true;
		item.StackSize = (uint16)atoi(row[ItemField::stacksize]);
		item.NoTransfer = disableNoTransfer ? false : (atoi(row[ItemField::notransfer]) == 0) ? false : true;
		item.Stackable = (atoi(row[ItemField::stackable]) == 0) ? false : true;
		item.Click.Effect = (uint32)atoul(row[ItemField::clickeffect]);
		item.Click.Type = (uint8)atoul(row[ItemField::clicktype]);
		item.Click.Level = (uint8)atoul(row[ItemField::clicklevel]);
		item.Click.Level2 = (uint8)atoul(row[ItemField::clicklevel2]);

		strcpy(item.CharmFile, row[ItemField::charmfile]);

		item.Proc.Effect = (int32)atoul(row[ItemField::proceffect]);
		item.Proc.Type = (uint8)atoul(row[ItemField::proctype]);
		item.Proc.Level = (uint8)atoul(row[ItemField::proclevel]);
		item.Proc.Level2 = (uint8)atoul(row[ItemField::proclevel2]);
		item.Worn.Effect = (int32)atoul(row[ItemField::worneffect]);
		item.Worn.Type = (uint8)atoul(row[ItemField::worntype]);
		item.Worn.Level = (uint8)atoul(row[ItemField::wornlevel]);
		item.Worn.Level2 = (uint8)atoul(row[ItemField::wornlevel2]);
		item.Focus.Effect = (int32)atoul(row[ItemField::focuseffect]);
		item.Focus.Type = (uint8)atoul(row[ItemField::focustype]);
		item.Focus.Level = (uint8)atoul(row[ItemField::focuslevel]);
		item.Focus.Level2 = (uint8)atoul(row[ItemField::focuslevel2]);
		item.Scroll.Effect = (int32)atoul(row[ItemField::scrolleffect]);
		item.Scroll.Type = (uint8)atoul(row[ItemField::scrolltype]);
		item.Scroll.Level = (uint8)atoul(row[ItemField::scrolllevel]);
		item.Scroll.Level2 = (uint8)atoul(row[ItemField::scrolllevel2]);
		item.Bard.Effect = (int32)atoul(row[ItemField::bardeffect]);
		item.Bard.Type = (uint8)atoul(row[ItemField::bardtype]);
		item.Bard.Level = (uint8)atoul(row[ItemField::bardlevel]);
		item.Bard.Level2 = (uint8)atoul(row[ItemField::bardlevel2]);
		item.QuestItemFlag = (atoi(row[ItemField::questitemflag]) == 0) ? false : true;
		item.SVCorruption = (int32)atoi(row[ItemField::svcorruption]);
		item.Purity = (uint32)atoul(row[ItemField::purity]);
		item.EvolvingItem = (uint8)atoul(row[ItemField::evoitem]);
		item.EvolvingID = (uint8)atoul(row[ItemField::evoid]);
		item.EvolvingLevel = (uint8)atoul(row[ItemField::evolvinglevel]);
		item.EvolvingMax = (uint8)atoul(row[ItemField::evomax]);
		item.BackstabDmg = (uint32)atoul(row[ItemField::backstabdmg]);
		item.DSMitigation = (uint32)atoul(row[ItemField::dsmitigation]);
		item.HeroicStr = (int32)atoi(row[ItemField::heroic_str]);
		item.HeroicInt = (int32)atoi(row[ItemField::heroic_int]);
		item.HeroicWis = (int32)atoi(row[ItemField::heroic_wis]);
		item.HeroicAgi = (int32)atoi(row[ItemField::heroic_agi]);
		item.HeroicDex = (int32)atoi(row[ItemField::heroic_dex]);
		item.HeroicSta = (int32)atoi(row[ItemField::heroic_sta]);
		item.HeroicCha = (int32)atoi(row[ItemField::heroic_cha]);
		item.HeroicMR = (int32)atoi(row[ItemField::heroic_mr]);
		item.HeroicFR = (int32)atoi(row[ItemField::heroic_fr]);
		item.HeroicCR = (int32)atoi(row[ItemField::heroic_cr]);
		item.HeroicDR = (int32)atoi(row[ItemField::heroic_dr]);
		item.HeroicPR = (int32)atoi(row[ItemField::heroic_pr]);
		item.HeroicSVCorrup = (int32)atoi(row[ItemField::heroic_svcorrup]);
		item.HealAmt = (int32)atoi(row[ItemField::healamt]);
		item.SpellDmg = (int32)atoi(row[ItemField::spelldmg]);
		item.LDoNSellBackRate = (uint32)atoul(row[ItemField::ldonsellbackrate]);
		item.ScriptFileID = (uint32)atoul(row[ItemField::scriptfileid]);
		item.ExpendableArrow = (uint16)atoul(row[ItemField::expendablearrow]);
		item.Clairvoyance = (uint32)atoul(row[ItemField::clairvoyance]);

		strcpy(item.ClickName, row[ItemField::clickname]);
		strcpy(item.ProcName, row[ItemField::procname]);
		strcpy(item.WornName, row[ItemField::wornname]);
		strcpy(item.FocusName, row[ItemField::focusname]);
		strcpy(item.ScrollName, row[ItemField::scrollname]);

		try {
			hash.insert(item.ID, item);
		} catch (std::exception &ex) {
			LogError("Database::LoadItems: {}", ex.what());
			break;
		}
	}
}

const EQ::ItemData *SharedDatabase::GetItem(uint32 id)
{
	if (id == 0) {
		return nullptr;
	}

	if (!items_hash || id > items_hash->max_key()) {
		return nullptr;
	}

	if (items_hash->exists(id)) {
		return &(items_hash->at(id));
	}

	return nullptr;
}

const EQ::ItemData* SharedDatabase::IterateItems(uint32* id) {
	if(!items_hash || !id) {
		return nullptr;
	}

	for(;;) {
		if(*id > items_hash->max_key()) {
			break;
		}

		if(items_hash->exists(*id)) {
			return &(items_hash->at((*id)++));
		} else {
			++(*id);
		}
	}

	return nullptr;
}

std::string SharedDatabase::GetBook(const char *txtfile, int16 *language)
{
	char txtfile2[20];
	std::string txtout;
	strcpy(txtfile2, txtfile);

	std::string query = StringFormat("SELECT txtfile, language FROM books WHERE name = '%s'", txtfile2);
	auto results = QueryDatabase(query);
	if (!results.Success()) {
		txtout.assign(" ",1);
		return txtout;
	}

    if (results.RowCount() == 0) {
        LogError("No book to send, ({})", txtfile);
        txtout.assign(" ",1);
        return txtout;
    }

    auto row = results.begin();
    txtout.assign(row[0],strlen(row[0]));
    *language = static_cast<int16>(atoi(row[1]));

    return txtout;
}

void SharedDatabase::GetFactionListInfo(uint32 &list_count, uint32 &max_lists) {
	list_count = 0;
	max_lists = 0;

	const std::string query = "SELECT COUNT(*), MAX(id) FROM npc_faction";
	auto results = QueryDatabase(query);
	if (!results.Success()) {
        return;
	}

	if (results.RowCount() == 0)
        return;

    auto row = results.begin();

    list_count = static_cast<uint32>(atoul(row[0]));
    max_lists = static_cast<uint32>(atoul(row[1] ? row[1] : "0"));
}

const NPCFactionList* SharedDatabase::GetNPCFactionEntry(uint32 id) {
	if(!faction_hash) {
		return nullptr;
	}

	if(faction_hash->exists(id)) {
		return &(faction_hash->at(id));
	}

	return nullptr;
}

void SharedDatabase::LoadNPCFactionLists(void *data, uint32 size, uint32 list_count, uint32 max_lists) {
	EQ::FixedMemoryHashSet<NPCFactionList> hash(reinterpret_cast<uint8*>(data), size, list_count, max_lists);
	NPCFactionList faction;

	const std::string query = "SELECT npc_faction.id, npc_faction.primaryfaction, npc_faction.ignore_primary_assist, "
                            "npc_faction_entries.faction_id, npc_faction_entries.value, npc_faction_entries.npc_value, "
                            "npc_faction_entries.temp FROM npc_faction LEFT JOIN npc_faction_entries "
                            "ON npc_faction.id = npc_faction_entries.npc_faction_id ORDER BY npc_faction.id;";
    auto results = QueryDatabase(query);
    if (!results.Success()) {
		return;
    }

    uint32 current_id = 0;
    uint32 current_entry = 0;

    for(auto row = results.begin(); row != results.end(); ++row) {
        uint32 id = static_cast<uint32>(atoul(row[0]));
        if(id != current_id) {
            if(current_id != 0) {
                hash.insert(current_id, faction);
            }

            memset(&faction, 0, sizeof(faction));
            current_entry = 0;
            current_id = id;
            faction.id = id;
            faction.primaryfaction = static_cast<uint32>(atoul(row[1]));
            faction.assistprimaryfaction = (atoi(row[2]) == 0);
        }

        if(!row[3])
            continue;

        if(current_entry >= MAX_NPC_FACTIONS)
				continue;

        faction.factionid[current_entry] = static_cast<uint32>(atoul(row[3]));
        faction.factionvalue[current_entry] = static_cast<int32>(atoi(row[4]));
        faction.factionnpcvalue[current_entry] = static_cast<int8>(atoi(row[5]));
        faction.factiontemp[current_entry] = static_cast<uint8>(atoi(row[6]));
        ++current_entry;
    }

    if(current_id != 0)
        hash.insert(current_id, faction);

}

bool SharedDatabase::LoadNPCFactionLists(const std::string &prefix) {
	faction_mmf.reset(nullptr);
	faction_hash.reset(nullptr);

	try {
		auto Config = EQEmuConfig::get();
		EQ::IPCMutex mutex("faction");
		mutex.Lock();
		std::string file_name = Config->SharedMemDir + prefix + std::string("faction");
		faction_mmf = std::unique_ptr<EQ::MemoryMappedFile>(new EQ::MemoryMappedFile(file_name));
		faction_hash = std::unique_ptr<EQ::FixedMemoryHashSet<NPCFactionList>>(new EQ::FixedMemoryHashSet<NPCFactionList>(reinterpret_cast<uint8*>(faction_mmf->Get()), faction_mmf->Size()));
		mutex.Unlock();
	} catch(std::exception& ex) {
		LogError("Error Loading npc factions: {}", ex.what());
		return false;
	}

	return true;
}

// Create appropriate EQ::ItemInstance class
EQ::ItemInstance* SharedDatabase::CreateItem(uint32 item_id, int16 charges, uint32 aug1, uint32 aug2, uint32 aug3, uint32 aug4, uint32 aug5, uint32 aug6, uint8 attuned)
{
	const EQ::ItemData* item = nullptr;
	EQ::ItemInstance* inst = nullptr;

	item = GetItem(item_id);
	if (item) {
		inst = CreateBaseItem(item, charges);

		if (inst == nullptr) {
			LogError("Error: valid item data returned a null reference for EQ::ItemInstance creation in SharedDatabase::CreateItem()");
			LogError("Item Data = ID: {}, Name: {}, Charges: {}", item->ID, item->Name, charges);
			return nullptr;
		}

		inst->PutAugment(this, 0, aug1);
		inst->PutAugment(this, 1, aug2);
		inst->PutAugment(this, 2, aug3);
		inst->PutAugment(this, 3, aug4);
		inst->PutAugment(this, 4, aug5);
		inst->PutAugment(this, 5, aug6);
		inst->SetAttuned(attuned);
	}

	return inst;
}


// Create appropriate EQ::ItemInstance class
EQ::ItemInstance* SharedDatabase::CreateItem(const EQ::ItemData* item, int16 charges, uint32 aug1, uint32 aug2, uint32 aug3, uint32 aug4, uint32 aug5, uint32 aug6, uint8 attuned)
{
	EQ::ItemInstance* inst = nullptr;
	if (item) {
		inst = CreateBaseItem(item, charges);

		if (inst == nullptr) {
			LogError("Error: valid item data returned a null reference for EQ::ItemInstance creation in SharedDatabase::CreateItem()");
			LogError("Item Data = ID: {}, Name: {}, Charges: {}", item->ID, item->Name, charges);
			return nullptr;
		}

		inst->PutAugment(this, 0, aug1);
		inst->PutAugment(this, 1, aug2);
		inst->PutAugment(this, 2, aug3);
		inst->PutAugment(this, 3, aug4);
		inst->PutAugment(this, 4, aug5);
		inst->PutAugment(this, 5, aug6);
		inst->SetAttuned(attuned);
	}

	return inst;
}

EQ::ItemInstance* SharedDatabase::CreateBaseItem(const EQ::ItemData* item, int16 charges) {
	EQ::ItemInstance* inst = nullptr;
	if (item) {
		// if maxcharges is -1 that means it is an unlimited use item.
		// set it to 1 charge so that it is usable on creation
		if (charges == 0 && item->MaxCharges == -1)
			charges = 1;
		// Stackable items need a minimum charge of 1 to remain moveable.
		if(charges <= 0 && item->Stackable)
			charges = 1;

		inst = new EQ::ItemInstance(item, charges);

		if (inst == nullptr) {
			LogError("Error: valid item data returned a null reference for EQ::ItemInstance creation in SharedDatabase::CreateBaseItem()");
			LogError("Item Data = ID: {}, Name: {}, Charges: {}", item->ID, item->Name, charges);
			return nullptr;
		}

		if(item->CharmFileID != 0 || (item->LoreGroup >= 1000 && item->LoreGroup != -1)) {
			inst->Initialize(this);
		}
	}
	return inst;
}

int32 SharedDatabase::DeleteStalePlayerCorpses() {
	if(RuleB(Zone, EnableShadowrest)) {
        std::string query = StringFormat(
			"UPDATE `character_corpses` SET `is_buried` = 1 WHERE `is_buried` = 0 AND "
            "(UNIX_TIMESTAMP() - UNIX_TIMESTAMP(time_of_death)) > %d AND NOT time_of_death = 0",
             (RuleI(Character, CorpseDecayTimeMS) / 1000));
        auto results = QueryDatabase(query);
		if (!results.Success())
			return -1;

		return results.RowsAffected();
	}

    std::string query = StringFormat(
		"DELETE FROM `character_corpses` WHERE (UNIX_TIMESTAMP() - UNIX_TIMESTAMP(time_of_death)) > %d "
		"AND NOT time_of_death = 0", (RuleI(Character, CorpseDecayTimeMS) / 1000));
    auto results = QueryDatabase(query);
    if (!results.Success())
        return -1;

    return results.RowsAffected();
}

bool SharedDatabase::GetCommandSettings(std::map<std::string, std::pair<uint8, std::vector<std::string>>> &command_settings)
{
	command_settings.clear();

	std::string query = "SELECT `command`, `access`, `aliases` FROM `command_settings`";
	auto results = QueryDatabase(query);
	if (!results.Success())
		return false;

	for (auto row = results.begin(); row != results.end(); ++row) {
		command_settings[row[0]].first = atoi(row[1]);
		if (row[2][0] == 0)
			continue;

		std::vector<std::string> aliases = SplitString(row[2], '|');
		for (auto iter = aliases.begin(); iter != aliases.end(); ++iter) {
			if (iter->empty())
				continue;
			command_settings[row[0]].second.push_back(*iter);
		}
	}

    return true;
}

bool SharedDatabase::UpdateInjectedCommandSettings(const std::vector<std::pair<std::string, uint8>> &injected)
{
	if (injected.size()) {

		std::string query = fmt::format(
			"REPLACE INTO `command_settings`(`command`, `access`) VALUES {}",
			implode(
				",",
				std::pair<char, char>('(', ')'),
				join_pair(",", std::pair<char, char>('\'', '\''), injected)
			)
		);

		if (!QueryDatabase(query).Success()) {
			return false;
		}

		LogInfo(
			"[{0}] New Command(s) Added",
			injected.size()
		);
	}

	return true;
}

bool SharedDatabase::UpdateOrphanedCommandSettings(const std::vector<std::string> &orphaned)
{
	if (orphaned.size()) {

		std::string query = fmt::format(
			"DELETE FROM `command_settings` WHERE `command` IN ({})",
			implode(",", std::pair<char, char>('\'', '\''), orphaned)
		);

		if (!QueryDatabase(query).Success()) {
			return false;
		}

		LogInfo(
			"{} Orphaned Command{} Deleted",
			orphaned.size(),
			(orphaned.size() == 1 ? "" : "s")
		);
	}

	return true;
}

bool SharedDatabase::LoadSkillCaps(const std::string &prefix) {
	skill_caps_mmf.reset(nullptr);

	uint32 class_count = PLAYER_CLASS_COUNT;
	uint32 skill_count = EQ::skills::HIGHEST_SKILL + 1;
	uint32 level_count = HARD_LEVEL_CAP + 1;
	uint32 size = (class_count * skill_count * level_count * sizeof(uint16));

	try {
		auto Config = EQEmuConfig::get();
		EQ::IPCMutex mutex("skill_caps");
		mutex.Lock();
		std::string file_name = Config->SharedMemDir + prefix + std::string("skill_caps");
		skill_caps_mmf = std::unique_ptr<EQ::MemoryMappedFile>(new EQ::MemoryMappedFile(file_name));
		mutex.Unlock();
	} catch(std::exception &ex) {
		LogError("Error loading skill caps: {}", ex.what());
		return false;
	}

	return true;
}

void SharedDatabase::LoadSkillCaps(void *data) {
	uint32 class_count = PLAYER_CLASS_COUNT;
	uint32 skill_count = EQ::skills::HIGHEST_SKILL + 1;
	uint32 level_count = HARD_LEVEL_CAP + 1;
	uint16 *skill_caps_table = reinterpret_cast<uint16*>(data);

	const std::string query = "SELECT skillID, class, level, cap FROM skill_caps ORDER BY skillID, class, level";
	auto results = QueryDatabase(query);
	if (!results.Success()) {
        LogError("Error loading skill caps from database: {}", results.ErrorMessage().c_str());
        return;
	}

    for(auto row = results.begin(); row != results.end(); ++row) {
        uint8 skillID = atoi(row[0]);
        uint8 class_ = atoi(row[1]) - 1;
        uint8 level = atoi(row[2]);
        uint16 cap = atoi(row[3]);

        if(skillID >= skill_count || class_ >= class_count || level >= level_count)
            continue;

        uint32 index = (((class_ * skill_count) + skillID) * level_count) + level;
        skill_caps_table[index] = cap;
    }
}

uint16 SharedDatabase::GetSkillCap(uint8 Class_, EQ::skills::SkillType Skill, uint8 Level) {
	if(!skill_caps_mmf) {
		return 0;
	}

	if(Class_ == 0)
		return 0;

	int SkillMaxLevel = RuleI(Character, SkillCapMaxLevel);
	if(SkillMaxLevel < 1) {
		SkillMaxLevel = RuleI(Character, MaxLevel);
	}

	uint32 class_count = PLAYER_CLASS_COUNT;
	uint32 skill_count = EQ::skills::HIGHEST_SKILL + 1;
	uint32 level_count = HARD_LEVEL_CAP + 1;
	if(Class_ > class_count || static_cast<uint32>(Skill) > skill_count || Level > level_count) {
		return 0;
	}

	if(Level > static_cast<uint8>(SkillMaxLevel)){
		Level = static_cast<uint8>(SkillMaxLevel);
	}

	uint32 index = ((((Class_ - 1) * skill_count) + Skill) * level_count) + Level;
	uint16 *skill_caps_table = reinterpret_cast<uint16*>(skill_caps_mmf->Get());
	return skill_caps_table[index];
}

uint8 SharedDatabase::GetTrainLevel(uint8 Class_, EQ::skills::SkillType Skill, uint8 Level) {
	if(!skill_caps_mmf) {
		return 0;
	}

	if(Class_ == 0)
		return 0;

	int SkillMaxLevel = RuleI(Character, SkillCapMaxLevel);
	if (SkillMaxLevel < 1) {
		SkillMaxLevel = RuleI(Character, MaxLevel);
	}

	uint32 class_count = PLAYER_CLASS_COUNT;
	uint32 skill_count = EQ::skills::HIGHEST_SKILL + 1;
	uint32 level_count = HARD_LEVEL_CAP + 1;
	if(Class_ > class_count || static_cast<uint32>(Skill) > skill_count || Level > level_count) {
		return 0;
	}

	uint8 ret = 0;
	if(Level > static_cast<uint8>(SkillMaxLevel)) {
		uint32 index = ((((Class_ - 1) * skill_count) + Skill) * level_count);
		uint16 *skill_caps_table = reinterpret_cast<uint16*>(skill_caps_mmf->Get());
		for(uint8 x = 0; x < Level; x++){
			if(skill_caps_table[index + x]){
				ret = x;
				break;
			}
		}
	}
	else
	{
		uint32 index = ((((Class_ - 1) * skill_count) + Skill) * level_count);
		uint16 *skill_caps_table = reinterpret_cast<uint16*>(skill_caps_mmf->Get());
		for(int x = 0; x < SkillMaxLevel; x++){
			if(skill_caps_table[index + x]){
				ret = x;
				break;
			}
		}
	}

	if(ret > GetSkillCap(Class_, Skill, Level))
		ret = static_cast<uint8>(GetSkillCap(Class_, Skill, Level));

	return ret;
}

void SharedDatabase::LoadDamageShieldTypes(SPDat_Spell_Struct* sp, int32 iMaxSpellID) {

	std::string query = StringFormat("SELECT `spellid`, `type` FROM `damageshieldtypes` WHERE `spellid` > 0 "
                                    "AND `spellid` <= %i", iMaxSpellID);
    auto results = QueryDatabase(query);
    if (!results.Success()) {
        return;
    }

    for(auto row = results.begin(); row != results.end(); ++row) {
        int spellID = atoi(row[0]);
        if((spellID > 0) && (spellID <= iMaxSpellID))
            sp[spellID].DamageShieldType = atoi(row[1]);
    }

}

const EvolveInfo* SharedDatabase::GetEvolveInfo(uint32 loregroup) {
	return nullptr;	// nothing here for now... database and/or sharemem pulls later
}

int SharedDatabase::GetMaxSpellID() {
	std::string query = "SELECT MAX(id) FROM spells_new";
	auto results = QueryDatabase(query);
    if (!results.Success()) {
        return -1;
    }

    auto row = results.begin();

	return atoi(row[0]);
}

bool SharedDatabase::LoadSpells(const std::string &prefix, int32 *records, const SPDat_Spell_Struct **sp) {
	spells_mmf.reset(nullptr);

	try {
		auto Config = EQEmuConfig::get();
		EQ::IPCMutex mutex("spells");
		mutex.Lock();

		std::string file_name = Config->SharedMemDir + prefix + std::string("spells");
		spells_mmf = std::unique_ptr<EQ::MemoryMappedFile>(new EQ::MemoryMappedFile(file_name));
		*records = *reinterpret_cast<uint32*>(spells_mmf->Get());
		*sp = reinterpret_cast<const SPDat_Spell_Struct*>((char*)spells_mmf->Get() + 4);
		mutex.Unlock();
	}
	catch(std::exception& ex) {
		LogError("Error Loading Spells: {}", ex.what());
		return false;
	}
	return true;
}

void SharedDatabase::LoadSpells(void *data, int max_spells) {
	*(uint32*)data = max_spells;
	SPDat_Spell_Struct *sp = reinterpret_cast<SPDat_Spell_Struct*>((char*)data + sizeof(uint32));

	const std::string query = "SELECT * FROM spells_new ORDER BY id ASC";
    auto results = QueryDatabase(query);
    if (!results.Success()) {
        return;
    }

    if(results.ColumnCount() <= SPELL_LOAD_FIELD_COUNT) {
		LogSpells("Fatal error loading spells: Spell field count < SPELL_LOAD_FIELD_COUNT([{}])", SPELL_LOAD_FIELD_COUNT);
		return;
    }

    int tempid = 0;
    int counter = 0;

    for (auto row = results.begin(); row != results.end(); ++row) {
        tempid = atoi(row[0]);
        if(tempid >= max_spells) {
      LogSpells("Non fatal error: spell.id >= max_spells, ignoring");
            continue;
        }

        ++counter;
        sp[tempid].id = tempid;
        strn0cpy(sp[tempid].name, row[1], sizeof(sp[tempid].name));
        strn0cpy(sp[tempid].player_1, row[2], sizeof(sp[tempid].player_1));
		strn0cpy(sp[tempid].teleport_zone, row[3], sizeof(sp[tempid].teleport_zone));
		strn0cpy(sp[tempid].you_cast, row[4], sizeof(sp[tempid].you_cast));
		strn0cpy(sp[tempid].other_casts, row[5], sizeof(sp[tempid].other_casts));
		strn0cpy(sp[tempid].cast_on_you, row[6], sizeof(sp[tempid].cast_on_you));
		strn0cpy(sp[tempid].cast_on_other, row[7], sizeof(sp[tempid].cast_on_other));
		strn0cpy(sp[tempid].spell_fades, row[8], sizeof(sp[tempid].spell_fades));

		sp[tempid].range=static_cast<float>(atof(row[9]));
		sp[tempid].aoerange=static_cast<float>(atof(row[10]));
		sp[tempid].pushback=static_cast<float>(atof(row[11]));
		sp[tempid].pushup=static_cast<float>(atof(row[12]));
		sp[tempid].cast_time=atoi(row[13]);
		sp[tempid].recovery_time=atoi(row[14]);
		sp[tempid].recast_time=atoi(row[15]);
		sp[tempid].buffdurationformula=atoi(row[16]);
		sp[tempid].buffduration=atoi(row[17]);
		sp[tempid].AEDuration=atoi(row[18]);
		sp[tempid].mana=atoi(row[19]);

		int y=0;
		for(y=0; y< EFFECT_COUNT;y++)
			sp[tempid].base[y]=atoi(row[20+y]); // effect_base_value

		for(y=0; y < EFFECT_COUNT; y++)
			sp[tempid].base2[y]=atoi(row[32+y]); // effect_limit_value

		for(y=0; y< EFFECT_COUNT;y++)
			sp[tempid].max[y]=atoi(row[44+y]);

		for(y=0; y< 4;y++)
			sp[tempid].components[y]=atoi(row[58+y]);

		for(y=0; y< 4;y++)
			sp[tempid].component_counts[y]=atoi(row[62+y]);

		for(y=0; y< 4;y++)
			sp[tempid].NoexpendReagent[y]=atoi(row[66+y]);

		for(y=0; y< EFFECT_COUNT;y++)
			sp[tempid].formula[y]=atoi(row[70+y]);

		sp[tempid].goodEffect=atoi(row[83]);
		sp[tempid].Activated=atoi(row[84]);
		sp[tempid].resisttype=atoi(row[85]);

		for(y=0; y< EFFECT_COUNT;y++)
			sp[tempid].effectid[y]=atoi(row[86+y]);

		sp[tempid].targettype = (SpellTargetType) atoi(row[98]);
		sp[tempid].basediff=atoi(row[99]);

		int tmp_skill = atoi(row[100]);;

		if (tmp_skill < 0 || tmp_skill > EQ::skills::HIGHEST_SKILL)
			sp[tempid].skill = EQ::skills::SkillBegging; /* not much better we can do. */ // can probably be changed to client-based 'SkillNone' once activated
        else
			sp[tempid].skill = (EQ::skills::SkillType) tmp_skill;

		sp[tempid].zonetype=atoi(row[101]);
		sp[tempid].EnvironmentType=atoi(row[102]);
		sp[tempid].TimeOfDay=atoi(row[103]);

		for(y=0; y < PLAYER_CLASS_COUNT;y++)
			sp[tempid].classes[y]=atoi(row[104+y]);

		sp[tempid].CastingAnim=atoi(row[120]);
		sp[tempid].SpellAffectIndex=atoi(row[123]);
		sp[tempid].disallow_sit=atoi(row[124]);
		sp[tempid].diety_agnostic=atoi(row[125]);

		for (y = 0; y < 16; y++)
			sp[tempid].deities[y]=atoi(row[126+y]);

		sp[tempid].new_icon=atoi(row[144]);
		sp[tempid].uninterruptable=atoi(row[146]) != 0;
		sp[tempid].ResistDiff=atoi(row[147]);
		sp[tempid].dot_stacking_exempt = atoi(row[148]) != 0;
		sp[tempid].RecourseLink = atoi(row[150]);
		sp[tempid].no_partial_resist = atoi(row[151]) != 0;

		sp[tempid].short_buff_box = atoi(row[154]);
		sp[tempid].descnum = atoi(row[155]);
		sp[tempid].typedescnum = atoi(row[156]);
		sp[tempid].effectdescnum = atoi(row[157]);

		sp[tempid].npc_no_los = atoi(row[159]) != 0;
		sp[tempid].reflectable = atoi(row[161]) != 0;
		sp[tempid].bonushate=atoi(row[162]);

		sp[tempid].ldon_trap = atoi(row[165]) != 0;
		sp[tempid].EndurCost=atoi(row[166]);
		sp[tempid].EndurTimerIndex=atoi(row[167]);
		sp[tempid].IsDisciplineBuff = atoi(row[168]) != 0;
		sp[tempid].HateAdded=atoi(row[173]);
		sp[tempid].EndurUpkeep=atoi(row[174]);
		sp[tempid].numhitstype = atoi(row[175]);
		sp[tempid].numhits = atoi(row[176]);
		sp[tempid].pvpresistbase=atoi(row[177]);
		sp[tempid].pvpresistcalc=atoi(row[178]);
		sp[tempid].pvpresistcap=atoi(row[179]);
		sp[tempid].spell_category=atoi(row[180]);
		sp[tempid].pcnpc_only_flag=atoi(row[183]);
		sp[tempid].cast_not_standing = atoi(row[184]) != 0;
		sp[tempid].can_mgb=atoi(row[185]);
		sp[tempid].dispel_flag = atoi(row[186]);
		sp[tempid].MinResist = atoi(row[189]);
		sp[tempid].MaxResist = atoi(row[190]);
		sp[tempid].viral_targets = atoi(row[191]);
		sp[tempid].viral_timer = atoi(row[192]);
		sp[tempid].NimbusEffect = atoi(row[193]);
		sp[tempid].directional_start = static_cast<float>(atoi(row[194]));
		sp[tempid].directional_end = static_cast<float>(atoi(row[195]));
		sp[tempid].sneak = atoi(row[196]) != 0;
		sp[tempid].not_focusable = atoi(row[197]) != 0;
		sp[tempid].no_detrimental_spell_aggro = atoi(row[198]) != 0;
		sp[tempid].suspendable = atoi(row[200]) != 0;
		sp[tempid].viral_range = atoi(row[201]);
		sp[tempid].songcap = atoi(row[202]);
		sp[tempid].no_block = atoi(row[205]);
		sp[tempid].spellgroup=atoi(row[207]);
		sp[tempid].rank = atoi(row[208]);
		sp[tempid].no_resist=atoi(row[209]);
		sp[tempid].CastRestriction = atoi(row[211]);
		sp[tempid].AllowRest = atoi(row[212]) != 0;
		sp[tempid].InCombat = atoi(row[213]) != 0;
		sp[tempid].OutofCombat = atoi(row[214]) != 0;
		sp[tempid].override_crit_chance = atoi(row[217]);
		sp[tempid].aemaxtargets = atoi(row[218]);
		sp[tempid].no_heal_damage_item_mod = atoi(row[219]);
		sp[tempid].persistdeath = atoi(row[224]) != 0;
		sp[tempid].min_dist = atof(row[227]);
		sp[tempid].min_dist_mod = atof(row[228]);
		sp[tempid].max_dist = atof(row[229]);
		sp[tempid].max_dist_mod = atof(row[230]);
		sp[tempid].min_range = static_cast<float>(atoi(row[231]));
		sp[tempid].no_remove = atoi(row[232]) != 0;
		sp[tempid].DamageShieldType = 0;
    }

    LoadDamageShieldTypes(sp, max_spells);
}

int SharedDatabase::GetMaxBaseDataLevel() {
	const std::string query = "SELECT MAX(level) FROM base_data";
	auto results = QueryDatabase(query);
	if (!results.Success()) {
		return -1;
	}

	if (results.RowCount() == 0)
        return -1;

    auto row = results.begin();

	return atoi(row[0]);
}

bool SharedDatabase::LoadBaseData(const std::string &prefix) {
	base_data_mmf.reset(nullptr);

	try {
		auto Config = EQEmuConfig::get();
		EQ::IPCMutex mutex("base_data");
		mutex.Lock();

		std::string file_name = Config->SharedMemDir + prefix + std::string("base_data");
		base_data_mmf = std::unique_ptr<EQ::MemoryMappedFile>(new EQ::MemoryMappedFile(file_name));
		mutex.Unlock();
	} catch(std::exception& ex) {
		LogError("Error Loading Base Data: {}", ex.what());
		return false;
	}

	return true;
}

void SharedDatabase::LoadBaseData(void *data, int max_level) {
	char *base_ptr = reinterpret_cast<char*>(data);

	const std::string query = "SELECT * FROM base_data ORDER BY level, class ASC";
	auto results = QueryDatabase(query);
	if (!results.Success()) {
        return;
	}

    int lvl = 0;
    int cl = 0;

    for (auto row = results.begin(); row != results.end(); ++row) {
        lvl = atoi(row[0]);
        cl = atoi(row[1]);

        if(lvl <= 0) {
            LogError("Non fatal error: base_data.level <= 0, ignoring.");
            continue;
        }

        if(lvl >= max_level) {
            LogError("Non fatal error: base_data.level >= max_level, ignoring.");
            continue;
        }

        if(cl <= 0) {
            LogError("Non fatal error: base_data.cl <= 0, ignoring.");
            continue;
        }

        if(cl > 16) {
            LogError("Non fatal error: base_data.class > 16, ignoring.");
            continue;
        }

        BaseDataStruct *bd = reinterpret_cast<BaseDataStruct*>(base_ptr + (((16 * (lvl - 1)) + (cl - 1)) * sizeof(BaseDataStruct)));
		bd->base_hp = atof(row[2]);
		bd->base_mana = atof(row[3]);
		bd->base_end = atof(row[4]);
		bd->hp_regen = atof(row[5]);
		bd->end_regen = atof(row[6]);
		bd->hp_factor = atof(row[7]);
		bd->mana_factor = atof(row[8]);
		bd->endurance_factor = atof(row[9]);
    }
}

const BaseDataStruct* SharedDatabase::GetBaseData(int lvl, int cl) {
	if(!base_data_mmf) {
		return nullptr;
	}

	if(lvl <= 0) {
		return nullptr;
	}

	if(cl <= 0) {
		return nullptr;
	}

	if(cl > 16) {
		return nullptr;
	}

	char *base_ptr = reinterpret_cast<char*>(base_data_mmf->Get());

	uint32 offset = ((16 * (lvl - 1)) + (cl - 1)) * sizeof(BaseDataStruct);

	if(offset >= base_data_mmf->Size()) {
		return nullptr;
	}

	BaseDataStruct *bd = reinterpret_cast<BaseDataStruct*>(base_ptr + offset);
	return bd;
}

void SharedDatabase::GetLootTableInfo(uint32 &loot_table_count, uint32 &max_loot_table, uint32 &loot_table_entries) {
	loot_table_count = 0;
	max_loot_table = 0;
	loot_table_entries = 0;
	const std::string query =
		fmt::format(
			"SELECT COUNT(*), MAX(id), (SELECT COUNT(*) FROM loottable_entries) FROM loottable WHERE TRUE {}",
			ContentFilterCriteria::apply()
		);
    auto results = QueryDatabase(query);
    if (!results.Success()) {
        return;
    }

	if (results.RowCount() == 0)
        return;

	auto row = results.begin();

    loot_table_count = static_cast<uint32>(atoul(row[0]));
	max_loot_table = static_cast<uint32>(atoul(row[1] ? row[1] : "0"));
	loot_table_entries = static_cast<uint32>(atoul(row[2]));
}

void SharedDatabase::GetLootDropInfo(uint32 &loot_drop_count, uint32 &max_loot_drop, uint32 &loot_drop_entries) {
	loot_drop_count = 0;
	max_loot_drop = 0;
	loot_drop_entries = 0;

	const std::string query = fmt::format(
		"SELECT COUNT(*), MAX(id), (SELECT COUNT(*) FROM lootdrop_entries) FROM lootdrop WHERE TRUE {}",
		ContentFilterCriteria::apply()
	);

    auto results = QueryDatabase(query);
    if (!results.Success()) {
        return;
    }

	if (results.RowCount() == 0)
        return;

    auto row =results.begin();

    loot_drop_count = static_cast<uint32>(atoul(row[0]));
	max_loot_drop = static_cast<uint32>(atoul(row[1] ? row[1] : "0"));
	loot_drop_entries = static_cast<uint32>(atoul(row[2]));
}

void SharedDatabase::LoadLootTables(void *data, uint32 size) {
	EQ::FixedMemoryVariableHashSet<LootTable_Struct> hash(reinterpret_cast<uint8*>(data), size);

	uint8 loot_table[sizeof(LootTable_Struct) + (sizeof(LootTableEntries_Struct) * 128)];
	LootTable_Struct *lt = reinterpret_cast<LootTable_Struct*>(loot_table);

	const std::string query = fmt::format(
		SQL(
			SELECT
			  loottable.id,
			  loottable.mincash,
			  loottable.maxcash,
			  loottable.avgcoin,
			  loottable_entries.lootdrop_id,
			  loottable_entries.multiplier,
			  loottable_entries.droplimit,
			  loottable_entries.mindrop,
			  loottable_entries.probability
			FROM
			  loottable
			  LEFT JOIN loottable_entries ON loottable.id = loottable_entries.loottable_id
			WHERE TRUE {}
			ORDER BY
			  id
			),
			ContentFilterCriteria::apply()
		);

    auto results = QueryDatabase(query);
    if (!results.Success()) {
        return;
    }

	uint32 current_id    = 0;
	uint32 current_entry = 0;

	for (auto row = results.begin(); row != results.end(); ++row) {
		uint32 id = static_cast<uint32>(atoul(row[0]));
		if (id != current_id) {
			if (current_id != 0) {
				hash.insert(
					current_id,
					loot_table,
					(sizeof(LootTable_Struct) + (sizeof(LootTableEntries_Struct) * lt->NumEntries)));
			}

			memset(loot_table, 0, sizeof(LootTable_Struct) + (sizeof(LootTableEntries_Struct) * 128));
			current_entry = 0;
			current_id    = id;
			lt->mincash = static_cast<uint32>(atoul(row[1]));
			lt->maxcash = static_cast<uint32>(atoul(row[2]));
			lt->avgcoin = static_cast<uint32>(atoul(row[3]));
		}

		if (current_entry > 128) {
			continue;
		}

		if (!row[4]) {
			continue;
		}

		lt->Entries[current_entry].lootdrop_id = static_cast<uint32>(atoul(row[4]));
		lt->Entries[current_entry].multiplier  = static_cast<uint8>(atoi(row[5]));
		lt->Entries[current_entry].droplimit   = static_cast<uint8>(atoi(row[6]));
		lt->Entries[current_entry].mindrop     = static_cast<uint8>(atoi(row[7]));
		lt->Entries[current_entry].probability = static_cast<float>(atof(row[8]));

		++(lt->NumEntries);
		++current_entry;
	}

	if (current_id != 0) {
		hash.insert(
			current_id,
			loot_table,
			(sizeof(LootTable_Struct) + (sizeof(LootTableEntries_Struct) * lt->NumEntries))
		);
	}

}

void SharedDatabase::LoadLootDrops(void *data, uint32 size) {

	EQ::FixedMemoryVariableHashSet<LootDrop_Struct> hash(reinterpret_cast<uint8*>(data), size);
	uint8 loot_drop[sizeof(LootDrop_Struct) + (sizeof(LootDropEntries_Struct) * 1260)];
	LootDrop_Struct *ld = reinterpret_cast<LootDrop_Struct*>(loot_drop);

	const std::string query = fmt::format(
		SQL(
			SELECT
			  lootdrop.id,
			  lootdrop_entries.item_id,
			  lootdrop_entries.item_charges,
			  lootdrop_entries.equip_item,
			  lootdrop_entries.chance,
			  lootdrop_entries.minlevel,
			  lootdrop_entries.maxlevel,
			  lootdrop_entries.multiplier
			FROM
			  lootdrop
			  JOIN lootdrop_entries ON lootdrop.id = lootdrop_entries.lootdrop_id
			WHERE
			  TRUE {}
			ORDER BY
			  lootdrop_id
		),
		ContentFilterCriteria::apply()
	);

    auto results = QueryDatabase(query);
    if (!results.Success()) {
		return;
    }

    uint32 current_id = 0;
    uint32 current_entry = 0;

    for (auto row = results.begin(); row != results.end(); ++row) {
        uint32 id = static_cast<uint32>(atoul(row[0]));
        if(id != current_id) {
            if(current_id != 0)
                hash.insert(current_id, loot_drop, (sizeof(LootDrop_Struct) +(sizeof(LootDropEntries_Struct) * ld->NumEntries)));

            memset(loot_drop, 0, sizeof(LootDrop_Struct) + (sizeof(LootDropEntries_Struct) * 1260));
			current_entry = 0;
			current_id = id;
        }

		if(current_entry >= 1260)
            continue;

        ld->Entries[current_entry].item_id = static_cast<uint32>(atoul(row[1]));
        ld->Entries[current_entry].item_charges = static_cast<int8>(atoi(row[2]));
        ld->Entries[current_entry].equip_item = static_cast<uint8>(atoi(row[3]));
        ld->Entries[current_entry].chance = static_cast<float>(atof(row[4]));
        ld->Entries[current_entry].minlevel = static_cast<uint8>(atoi(row[5]));
        ld->Entries[current_entry].maxlevel = static_cast<uint8>(atoi(row[6]));
        ld->Entries[current_entry].multiplier = static_cast<uint8>(atoi(row[7]));

        ++(ld->NumEntries);
        ++current_entry;
    }

    if(current_id != 0)
        hash.insert(current_id, loot_drop, (sizeof(LootDrop_Struct) + (sizeof(LootDropEntries_Struct) * ld->NumEntries)));

}

bool SharedDatabase::LoadLoot(const std::string &prefix) {
	loot_table_mmf.reset(nullptr);
	loot_drop_mmf.reset(nullptr);

	try {
		auto Config = EQEmuConfig::get();
		EQ::IPCMutex mutex("loot");
		mutex.Lock();
		std::string file_name_lt = Config->SharedMemDir + prefix + std::string("loot_table");
		loot_table_mmf = std::unique_ptr<EQ::MemoryMappedFile>(new EQ::MemoryMappedFile(file_name_lt));
		loot_table_hash = std::unique_ptr<EQ::FixedMemoryVariableHashSet<LootTable_Struct>>(new EQ::FixedMemoryVariableHashSet<LootTable_Struct>(
			reinterpret_cast<uint8*>(loot_table_mmf->Get()),
			loot_table_mmf->Size()));
		std::string file_name_ld = Config->SharedMemDir + prefix + std::string("loot_drop");
		loot_drop_mmf = std::unique_ptr<EQ::MemoryMappedFile>(new EQ::MemoryMappedFile(file_name_ld));
		loot_drop_hash = std::unique_ptr<EQ::FixedMemoryVariableHashSet<LootDrop_Struct>>(new EQ::FixedMemoryVariableHashSet<LootDrop_Struct>(
			reinterpret_cast<uint8*>(loot_drop_mmf->Get()),
			loot_drop_mmf->Size()));
		mutex.Unlock();
	} catch(std::exception &ex) {
		LogError("Error loading loot: {}", ex.what());
		return false;
	}

	return true;
}

const LootTable_Struct* SharedDatabase::GetLootTable(uint32 loottable_id) {
	if(!loot_table_hash)
		return nullptr;

	try {
		if(loot_table_hash->exists(loottable_id)) {
			return &loot_table_hash->at(loottable_id);
		}
	} catch(std::exception &ex) {
		LogError("Could not get loot table: {}", ex.what());
	}
	return nullptr;
}

const LootDrop_Struct* SharedDatabase::GetLootDrop(uint32 lootdrop_id) {
	if(!loot_drop_hash)
		return nullptr;

	try {
		if(loot_drop_hash->exists(lootdrop_id)) {
			return &loot_drop_hash->at(lootdrop_id);
		}
	} catch(std::exception &ex) {
		LogError("Could not get loot drop: {}", ex.what());
	}
	return nullptr;
}

void SharedDatabase::LoadCharacterInspectMessage(uint32 character_id, InspectMessage_Struct* message) {
	std::string query = StringFormat("SELECT `inspect_message` FROM `character_inspect_messages` WHERE `id` = %u LIMIT 1", character_id);
	auto results = QueryDatabase(query);
	auto row = results.begin();
	memset(message, '\0', sizeof(InspectMessage_Struct));
	for (auto row = results.begin(); row != results.end(); ++row) {
		memcpy(message, row[0], sizeof(InspectMessage_Struct));
	}
}

void SharedDatabase::SaveCharacterInspectMessage(uint32 character_id, const InspectMessage_Struct* message) {
	std::string query = StringFormat("REPLACE INTO `character_inspect_messages` (id, inspect_message) VALUES (%u, '%s')", character_id, EscapeString(message->text).c_str());
	auto results = QueryDatabase(query);
}<|MERGE_RESOLUTION|>--- conflicted
+++ resolved
@@ -432,8 +432,7 @@
 
 bool SharedDatabase::SetStartingItems(PlayerProfile_Struct* pp, EQ::InventoryProfile* inv, uint32 si_race, uint32 si_class, uint32 si_deity, uint32 si_current_zone, char* si_name, int admin_level) {
 
-<<<<<<< HEAD
-	const EQEmu::ItemData *myitem;
+	const EQ::ItemData *myitem;
 
 	std::string query   = StringFormat(
 		"SELECT itemid, item_charges, slot FROM starting_items "
@@ -447,9 +446,6 @@
 		admin_level,
 		ContentFilterCriteria::apply().c_str()
 	);
-=======
-	const EQ::ItemData* myitem;
->>>>>>> 86ef1b12
 
 	auto results = QueryDatabase(query);
 	if (!results.Success()) {
