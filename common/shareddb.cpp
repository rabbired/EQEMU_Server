#include <iostream>
#include <cstring>

#include "classes.h"
#include "eq_packet_structs.h"
#include "eqemu_exception.h"
#include "faction.h"
#include "features.h"
#include "ipc_mutex.h"
#include "item.h"
#include "loottable.h"
#include "memory_mapped_file.h"
#include "mysql.h"
#include "rulesys.h"
#include "shareddb.h"
#include "string_util.h"

SharedDatabase::SharedDatabase()
: Database(), skill_caps_mmf(nullptr), items_mmf(nullptr), items_hash(nullptr), faction_mmf(nullptr), faction_hash(nullptr),
	loot_table_mmf(nullptr), loot_table_hash(nullptr), loot_drop_mmf(nullptr), loot_drop_hash(nullptr), base_data_mmf(nullptr)
{
}

SharedDatabase::SharedDatabase(const char* host, const char* user, const char* passwd, const char* database, uint32 port)
: Database(host, user, passwd, database, port), skill_caps_mmf(nullptr), items_mmf(nullptr), items_hash(nullptr),
	faction_mmf(nullptr), faction_hash(nullptr), loot_table_mmf(nullptr), loot_table_hash(nullptr), loot_drop_mmf(nullptr),
	loot_drop_hash(nullptr), base_data_mmf(nullptr)
{
}

SharedDatabase::~SharedDatabase() {
	safe_delete(skill_caps_mmf);
	safe_delete(items_mmf);
	safe_delete(items_hash);
	safe_delete(faction_mmf);
	safe_delete(faction_hash);
	safe_delete(loot_table_mmf);
	safe_delete(loot_drop_mmf);
	safe_delete(loot_table_hash);
	safe_delete(loot_drop_hash);
	safe_delete(base_data_mmf);
}

bool SharedDatabase::SetHideMe(uint32 account_id, uint8 hideme)
{
	std::string query = StringFormat("UPDATE account SET hideme = %i WHERE id = %i", hideme, account_id);
	auto results = QueryDatabase(query);
	if (!results.Success()) {
		std::cerr << "Error in SetGMSpeed query '" << query << "' " << results.ErrorMessage() << std::endl;
		return false;
	}

	return true;
}

uint8 SharedDatabase::GetGMSpeed(uint32 account_id)
{
	std::string query = StringFormat("SELECT gmspeed FROM account WHERE id = '%i'", account_id);
	auto results = QueryDatabase(query);
	if (!results.Success()) {
		std::cerr << "Error in GetGMSpeed query '" << query << "' " << results.ErrorMessage() << std::endl;
		return 0;
	}

	if (results.RowCount() != 1)
		return 0;

	auto row = results.begin();

	return atoi(row[0]);
}

bool SharedDatabase::SetGMSpeed(uint32 account_id, uint8 gmspeed)
{
	std::string query = StringFormat("UPDATE account SET gmspeed = %i WHERE id = %i", gmspeed, account_id);
	auto results = QueryDatabase(query);
	if (!results.Success()) {
		std::cerr << "Error in SetGMSpeed query '" << query << "' " << results.ErrorMessage() << std::endl;
		return false;
	}

	return true;
}

uint32 SharedDatabase::GetTotalTimeEntitledOnAccount(uint32 AccountID) {
	uint32 EntitledTime = 0;
	std::string query = StringFormat("SELECT `time_played` FROM `character_data` WHERE `account_id` = %u", AccountID);
	auto results = QueryDatabase(query);
	for (auto row = results.begin(); row != results.end(); ++row) {
		EntitledTime += atoi(row[0]);
	}
	return EntitledTime;
}

bool SharedDatabase::SaveCursor(uint32 char_id, std::list<ItemInst*>::const_iterator &start, std::list<ItemInst*>::const_iterator &end)
{
	// Delete cursor items
	std::string query = StringFormat("DELETE FROM inventory WHERE charid = %i "
									"AND ((slotid >= 8000 AND slotid <= 8999) "
									"OR slotid = %i OR (slotid >= %i AND slotid <= %i) )",
									char_id, MainCursor,
									EmuConstants::CURSOR_BAG_BEGIN, EmuConstants::CURSOR_BAG_END);
	auto results = QueryDatabase(query);
	if (!results.Success()) {
		std::cout << "Clearing cursor failed: " << results.ErrorMessage() << std::endl;
		return false;
	}

	int i = 8000;
	for(auto it = start; it != end; ++it, i++) {
		ItemInst *inst = *it;
		if (!SaveInventory(char_id,inst,(i == 8000) ? MainCursor : i))
			return false;
	}

	return true;
}

bool SharedDatabase::VerifyInventory(uint32 account_id, int16 slot_id, const ItemInst* inst)
{
	// Delete cursor items
	std::string query = StringFormat("SELECT itemid, charges FROM sharedbank "
									"WHERE acctid = %d AND slotid = %d",
									account_id, slot_id);
	auto results = QueryDatabase(query);
	if (!results.Success()) {
		LogFile->write(EQEMuLog::Error, "Error runing inventory verification query '%s': %s", query.c_str(), results.ErrorMessage().c_str());
		//returning true is less harmful in the face of a query error
		return true;
	}

	if (results.RowCount() == 0)
		return false;

	auto row = results.begin();

	uint32 id = atoi(row[0]);
	uint16 charges = atoi(row[1]);

	uint16 expect_charges = 0;

	if(inst->GetCharges() >= 0)
		expect_charges = inst->GetCharges();
	else
		expect_charges = 0x7FFF;

	if(id != inst->GetItem()->ID || charges != expect_charges)
		return false;

	return true;
}

bool SharedDatabase::SaveInventory(uint32 char_id, const ItemInst* inst, int16 slot_id) {

	// If we never save tribute slots..how are we to ever benefit from them!!? The client
	// object is destroyed upon zoning - including its inventory object..and if tributes
	// don't exist in the database, then they will never be loaded when the new client
	// object is created in the new zone object... Something to consider... -U
	//
	// (we could add them to the 'NoRent' checks and dispose of after 30 minutes offline)

	//never save tribute slots:
	if(slot_id >= EmuConstants::TRIBUTE_BEGIN && slot_id <= EmuConstants::TRIBUTE_END)
		return true;

	if (slot_id >= EmuConstants::SHARED_BANK_BEGIN && slot_id <= EmuConstants::SHARED_BANK_BAGS_END) {
		// Shared bank inventory
		if (!inst)
			return DeleteSharedBankSlot(char_id, slot_id);
		else
			return UpdateSharedBankSlot(char_id, inst, slot_id);
	}
	else if (!inst) // All other inventory
		return DeleteInventorySlot(char_id, slot_id);

	return UpdateInventorySlot(char_id, inst, slot_id);
}

bool SharedDatabase::UpdateInventorySlot(uint32 char_id, const ItemInst* inst, int16 slot_id) {
	// need to check 'inst' argument for valid pointer

	uint32 augslot[EmuConstants::ITEM_COMMON_SIZE] = { NO_ITEM, NO_ITEM, NO_ITEM, NO_ITEM, NO_ITEM, NO_ITEM };
	if (inst->IsType(ItemClassCommon))
		for(int i = AUG_BEGIN; i < EmuConstants::ITEM_COMMON_SIZE; i++) {
			ItemInst *auginst=inst->GetItem(i);
			augslot[i]=(auginst && auginst->GetItem()) ? auginst->GetItem()->ID : NO_ITEM;
		}

	uint16 charges = 0;
	if(inst->GetCharges() >= 0)
		charges = inst->GetCharges();
	else
		charges = 0x7FFF;

	// Update/Insert item
    std::string query = StringFormat("REPLACE INTO inventory "
                                    "(charid, slotid, itemid, charges, instnodrop, custom_data, color, "
                                    "augslot1, augslot2, augslot3, augslot4, augslot5, augslot6, ornamenticon, ornamentidfile, ornament_hero_model) "
                                    "VALUES( %lu, %lu, %lu, %lu, %lu, '%s', %lu, "
                                    "%lu, %lu, %lu, %lu, %lu, %lu, %lu, %lu, %lu)",
                                    (unsigned long)char_id, (unsigned long)slot_id, (unsigned long)inst->GetItem()->ID,
                                    (unsigned long)charges, (unsigned long)(inst->IsAttuned()? 1: 0),
                                    inst->GetCustomDataString().c_str(), (unsigned long)inst->GetColor(),
                                    (unsigned long)augslot[0], (unsigned long)augslot[1], (unsigned long)augslot[2],
									(unsigned long)augslot[3], (unsigned long)augslot[4], (unsigned long)augslot[5], (unsigned long)inst->GetOrnamentationIcon(),
									(unsigned long)inst->GetOrnamentationIDFile(), (unsigned long)inst->GetOrnamentHeroModel());
	auto results = QueryDatabase(query);

	// Save bag contents, if slot supports bag contents
	if (inst->IsType(ItemClassContainer) && Inventory::SupportsContainers(slot_id))
		for (uint8 idx = SUB_BEGIN; idx < EmuConstants::ITEM_CONTAINER_SIZE; idx++) {
			const ItemInst* baginst = inst->GetItem(idx);
			SaveInventory(char_id, baginst, Inventory::CalcSlotId(slot_id, idx));
		}

	if (!results.Success()) {
		LogFile->write(EQEMuLog::Error, "UpdateInventorySlot query '%s': %s", query.c_str(), results.ErrorMessage().c_str());
		return false;
	}

	return true;
}

bool SharedDatabase::UpdateSharedBankSlot(uint32 char_id, const ItemInst* inst, int16 slot_id) {
	// need to check 'inst' argument for valid pointer

	uint32 augslot[EmuConstants::ITEM_COMMON_SIZE] = { NO_ITEM, NO_ITEM, NO_ITEM, NO_ITEM, NO_ITEM, NO_ITEM };
	if (inst->IsType(ItemClassCommon))
		for(int i = AUG_BEGIN; i < EmuConstants::ITEM_COMMON_SIZE; i++) {
			ItemInst *auginst=inst->GetItem(i);
			augslot[i]=(auginst && auginst->GetItem()) ? auginst->GetItem()->ID : NO_ITEM;
		}

// Update/Insert item
	uint32 account_id = GetAccountIDByChar(char_id);
	uint16 charges = 0;
	if(inst->GetCharges() >= 0)
		charges = inst->GetCharges();
	else
		charges = 0x7FFF;

    std::string query = StringFormat("REPLACE INTO sharedbank "
                                    "(acctid, slotid, itemid, charges, custom_data, "
                                    "augslot1, augslot2, augslot3, augslot4, augslot5, augslot6) "
                                    "VALUES( %lu, %lu, %lu, %lu, '%s', "
                                    "%lu, %lu, %lu, %lu, %lu, %lu)",
                                    (unsigned long)account_id, (unsigned long)slot_id, (unsigned long)inst->GetItem()->ID,
                                    (unsigned long)charges, inst->GetCustomDataString().c_str(), (unsigned long)augslot[0],
									(unsigned long)augslot[1], (unsigned long)augslot[2], (unsigned long)augslot[3], (unsigned long)augslot[4],
									(unsigned long)augslot[5]);
    auto results = QueryDatabase(query);

	// Save bag contents, if slot supports bag contents
	if (inst->IsType(ItemClassContainer) && Inventory::SupportsContainers(slot_id))
		for (uint8 idx = SUB_BEGIN; idx < EmuConstants::ITEM_CONTAINER_SIZE; idx++) {
			const ItemInst* baginst = inst->GetItem(idx);
			SaveInventory(char_id, baginst, Inventory::CalcSlotId(slot_id, idx));
		}

	if (!results.Success()) {
		LogFile->write(EQEMuLog::Error, "UpdateSharedBankSlot query '%s': %s", query.c_str(), results.ErrorMessage().c_str());
		return false;
	}

	return true;
}

bool SharedDatabase::DeleteInventorySlot(uint32 char_id, int16 slot_id) {

	// Delete item
	std::string query = StringFormat("DELETE FROM inventory WHERE charid = %i AND slotid = %i", char_id, slot_id);
	auto results = QueryDatabase(query);
	if (!results.Success()) {
		LogFile->write(EQEMuLog::Error, "DeleteInventorySlot query '%s': %s", query.c_str(), results.ErrorMessage().c_str());
		return false;
	}

	// Delete bag slots, if need be
	if (!Inventory::SupportsContainers(slot_id))
		return true;

	int16 base_slot_id = Inventory::CalcSlotId(slot_id, SUB_BEGIN);
	query = StringFormat("DELETE FROM inventory WHERE charid = %i AND slotid >= %i AND slotid < %i",
						char_id, base_slot_id, (base_slot_id+10));
	results = QueryDatabase(query);
	if (!results.Success()) {
		LogFile->write(EQEMuLog::Error, "DeleteInventorySlot, bags query '%s': %s", query.c_str(), results.ErrorMessage().c_str());
		return false;
	}

	// @merth: need to delete augments here
	return true;
}

bool SharedDatabase::DeleteSharedBankSlot(uint32 char_id, int16 slot_id) {

	// Delete item
	uint32 account_id = GetAccountIDByChar(char_id);
	std::string query = StringFormat("DELETE FROM sharedbank WHERE acctid=%i AND slotid=%i", account_id, slot_id);
	auto results = QueryDatabase(query);
	if (!results.Success()) {
		LogFile->write(EQEMuLog::Error, "DeleteSharedBankSlot query '%s': %s", query.c_str(), results.ErrorMessage().c_str());
		return false;
	}

	// Delete bag slots, if need be
	if (!Inventory::SupportsContainers(slot_id))
		return true;

	int16 base_slot_id = Inventory::CalcSlotId(slot_id, SUB_BEGIN);
	query = StringFormat("DELETE FROM sharedbank WHERE acctid = %i "
						"AND slotid >= %i AND slotid < %i",
						account_id, base_slot_id, (base_slot_id+10));
	results = QueryDatabase(query);
	if (!results.Success()) {
		LogFile->write(EQEMuLog::Error, "DeleteSharedBankSlot, bags query '%s': %s", query.c_str(), results.ErrorMessage().c_str());
		return false;
	}

	// @merth: need to delete augments here
	return true;
}


int32 SharedDatabase::GetSharedPlatinum(uint32 account_id)
{
	std::string query = StringFormat("SELECT sharedplat FROM account WHERE id = '%i'", account_id);
	auto results = QueryDatabase(query);
	if (!results.Success()) {
		std::cerr << "Error in GetSharedPlatinum query '" << query << "' " << results.ErrorMessage().c_str() << std::endl;
		return false;
	}

	if (results.RowCount() != 1)
		return 0;

	auto row = results.begin();

	return atoi(row[0]);
}

bool SharedDatabase::SetSharedPlatinum(uint32 account_id, int32 amount_to_add) {
	std::string query = StringFormat("UPDATE account SET sharedplat = sharedplat + %i WHERE id = %i", amount_to_add, account_id);
	auto results = QueryDatabase(query);
	if (!results.Success()) {
		std::cerr << "Error in SetSharedPlatinum query '" << query << "' " << results.ErrorMessage() << std::endl;
		return false;
	}

	return true;
}

bool SharedDatabase::SetStartingItems(PlayerProfile_Struct* pp, Inventory* inv, uint32 si_race, uint32 si_class, uint32 si_deity, uint32 si_current_zone, char* si_name, int admin_level) {

	const Item_Struct* myitem;

	std::string query = StringFormat("SELECT itemid, item_charges, slot FROM starting_items "
									"WHERE (race = %i or race = 0) AND (class = %i or class = 0) AND "
									"(deityid = %i or deityid = 0) AND (zoneid = %i or zoneid = 0) AND "
									"gm <= %i ORDER BY id",
									si_race, si_class, si_deity, si_current_zone, admin_level);
	auto results = QueryDatabase(query);
	if (!results.Success())
		return false;


	for (auto row = results.begin(); row != results.end(); ++row) {
		int32 itemid = atoi(row[0]);
		int32 charges = atoi(row[1]);
		int32 slot = atoi(row[2]);
		myitem = GetItem(itemid);

		if(!myitem)
			continue;

		ItemInst* myinst = CreateBaseItem(myitem, charges);

		if(slot < 0)
			slot = inv->FindFreeSlot(0, 0);

		inv->PutItem(slot, *myinst);
		safe_delete(myinst);
	}

	return true;
}


// Retrieve shared bank inventory based on either account or character
bool SharedDatabase::GetSharedBank(uint32 id, Inventory* inv, bool is_charid) {
	std::string query;

	if (is_charid)
		query = StringFormat("SELECT sb.slotid, sb.itemid, sb.charges, "
                            "sb.augslot1, sb.augslot2, sb.augslot3, "
                            "sb.augslot4, sb.augslot5, sb.augslot6, sb.custom_data "
                            "FROM sharedbank sb INNER JOIN character_data ch "
                            "ON ch.account_id=sb.acctid WHERE ch.id = %i", id);
	else
		query = StringFormat("SELECT slotid, itemid, charges, "
                            "augslot1, augslot2, augslot3, "
                            "augslot4, augslot5, augslot6, custom_data "
                            "FROM sharedbank WHERE acctid=%i", id);
    auto results = QueryDatabase(query);
    if (!results.Success()) {
        LogFile->write(EQEMuLog::Error, "Database::GetSharedBank(uint32 account_id): %s", results.ErrorMessage().c_str());
        return false;
    }

	for (auto row = results.begin(); row != results.end(); ++row) {
		int16 slot_id	= (int16)atoi(row[0]);
		uint32 item_id	= (uint32)atoi(row[1]);
		int8 charges	= (int8)atoi(row[2]);

		uint32 aug[EmuConstants::ITEM_COMMON_SIZE];
		aug[0] = (uint32)atoi(row[3]);
		aug[1] = (uint32)atoi(row[4]);
        aug[2] = (uint32)atoi(row[5]);
        aug[3] = (uint32)atoi(row[6]);
        aug[4] = (uint32)atoi(row[7]);
		aug[5] = (uint32)atoi(row[8]);

		const Item_Struct* item = GetItem(item_id);

		if (!item) {
			LogFile->write(EQEMuLog::Error,
					"Warning: %s %i has an invalid item_id %i in inventory slot %i",
					((is_charid==true) ? "charid" : "acctid"), id, item_id, slot_id);
			continue;
		}

		int16 put_slot_id = INVALID_INDEX;

<<<<<<< HEAD
		ItemInst* inst = CreateBaseItem(item, charges);
		if (item->ItemClass == ItemClassCommon) {
			for(int i = AUG_BEGIN; i < EmuConstants::ITEM_COMMON_SIZE; i++) {
				if (aug[i]) {
=======
        ItemInst* inst = CreateBaseItem(item, charges);
        if (inst && item->ItemClass == ItemClassCommon) {
            for(int i = AUG_BEGIN; i < EmuConstants::ITEM_COMMON_SIZE; i++) {
                if (aug[i]) {
>>>>>>> a56e9ccd
							inst->PutAugment(this, i, aug[i]);
				}
			}
		}

        if(!row[9])
            continue;

        std::string data_str(row[9]);
        std::string idAsString;
        std::string value;
        bool use_id = true;

		for(int i = 0; i < data_str.length(); ++i) {
			if(data_str[i] == '^') {
				if(!use_id) {
					inst->SetCustomData(idAsString, value);
					idAsString.clear();
					value.clear();
				}
				use_id = !use_id;
				continue;
			}

			char v = data_str[i];
			if(use_id)
				idAsString.push_back(v);
			else
				value.push_back(v);
		}

		put_slot_id = inv->PutItem(slot_id, *inst);
		safe_delete(inst);

		// Save ptr to item in inventory
		if (put_slot_id != INVALID_INDEX)
			continue;

		LogFile->write(EQEMuLog::Error, "Warning: Invalid slot_id for item in shared bank inventory: %s=%i, item_id=%i, slot_id=%i",
											((is_charid==true)? "charid": "acctid"), id, item_id, slot_id);

		if (is_charid)
			SaveInventory(id, nullptr, slot_id);
	}

	return true;
}


// Overloaded: Retrieve character inventory based on character id
bool SharedDatabase::GetInventory(uint32 char_id, Inventory* inv) {
	// Retrieve character inventory
	std::string query = StringFormat("SELECT slotid, itemid, charges, color, augslot1, "
                                    "augslot2, augslot3, augslot4, augslot5, augslot6, instnodrop, custom_data, ornamenticon, ornamentidfile, ornament_hero_model "
                                    "FROM inventory WHERE charid = %i ORDER BY slotid", char_id);
    auto results = QueryDatabase(query);
    if (!results.Success()) {
    		LogFile->write(EQEMuLog::Error, "GetInventory query '%s' %s", query.c_str(), results.ErrorMessage().c_str());
            LogFile->write(EQEMuLog::Error, "If you got an error related to the 'instnodrop' field, run the following SQL Queries:\nalter table inventory add instnodrop tinyint(1) unsigned default 0 not null;\n");
        return false;
    }

	for (auto row = results.begin(); row != results.end(); ++row) {
		int16 slot_id	= atoi(row[0]);
		uint32 item_id	= atoi(row[1]);
		uint16 charges	= atoi(row[2]);
		uint32 color	= atoul(row[3]);

		uint32 aug[EmuConstants::ITEM_COMMON_SIZE];

        aug[0] = (uint32)atoul(row[4]);
        aug[1] = (uint32)atoul(row[5]);
        aug[2] = (uint32)atoul(row[6]);
        aug[3] = (uint32)atoul(row[7]);
        aug[4] = (uint32)atoul(row[8]);
		aug[5] = (uint32)atoul(row[9]);

        bool instnodrop	= (row[10] && (uint16)atoi(row[10]))? true: false;

		uint32 ornament_icon = (uint32)atoul(row[12]);
		uint32 ornament_idfile = (uint32)atoul(row[13]);
		uint32 ornament_hero_model = (uint32)atoul(row[14]);

		const Item_Struct* item = GetItem(item_id);

		if (!item) {
			LogFile->write(EQEMuLog::Error,"Warning: charid %i has an invalid item_id %i in inventory slot %i", char_id, item_id, slot_id);
			continue;
		}

		int16 put_slot_id = INVALID_INDEX;

		ItemInst* inst = CreateBaseItem(item, charges);

		if (inst == nullptr)
			continue;

        if(row[11]) {
            std::string data_str(row[11]);
            std::string idAsString;
            std::string value;
            bool use_id = true;

			for(int i = 0; i < data_str.length(); ++i) {
				if(data_str[i] == '^') {
					if(!use_id) {
						inst->SetCustomData(idAsString, value);
						idAsString.clear();
						value.clear();
					}

					use_id = !use_id;
					continue;
				}

				char v = data_str[i];
				if(use_id)
					idAsString.push_back(v);
				else
					value.push_back(v);
			}
		}

		inst->SetOrnamentIcon(ornament_icon);
		inst->SetOrnamentationIDFile(ornament_idfile);
		inst->SetOrnamentHeroModel(ornament_hero_model);

        if (instnodrop || (((slot_id >= EmuConstants::EQUIPMENT_BEGIN && slot_id <= EmuConstants::EQUIPMENT_END) || slot_id == MainPowerSource) && inst->GetItem()->Attuneable))
            inst->SetAttuned(true);

		if (color > 0)
			inst->SetColor(color);

		if(charges==0x7FFF)
			inst->SetCharges(-1);
		else
			inst->SetCharges(charges);

		if (item->ItemClass == ItemClassCommon)
			for(int i = AUG_BEGIN; i < EmuConstants::ITEM_COMMON_SIZE; i++)
				if (aug[i])
					inst->PutAugment(this, i, aug[i]);

		if (slot_id >= 8000 && slot_id <= 8999)
			put_slot_id = inv->PushCursor(*inst);
		else if (slot_id >= 3111 && slot_id <= 3179) {
			// Admins: please report any occurrences of this error
			LogFile->write(EQEMuLog::Error, "Warning: Defunct location for item in inventory: charid=%i, item_id=%i, slot_id=%i .. pushing to cursor...", char_id, item_id, slot_id);
			put_slot_id = inv->PushCursor(*inst);
		} else
			put_slot_id = inv->PutItem(slot_id, *inst);

		safe_delete(inst);

		// Save ptr to item in inventory
		if (put_slot_id == INVALID_INDEX) {
			LogFile->write(EQEMuLog::Error, "Warning: Invalid slot_id for item in inventory: charid=%i, item_id=%i, slot_id=%i",char_id, item_id, slot_id);
		}
	}

	// Retrieve shared inventory
	return GetSharedBank(char_id, inv, true);
}

// Overloaded: Retrieve character inventory based on account_id and character name
bool SharedDatabase::GetInventory(uint32 account_id, char* name, Inventory* inv) {
	// Retrieve character inventory
	std::string query = StringFormat("SELECT slotid, itemid, charges, color, augslot1, "
                                    "augslot2, augslot3, augslot4, augslot5, augslot6, instnodrop, custom_data, ornamenticon, ornamentidfile, ornament_hero_model "
                                    "FROM inventory INNER JOIN character_data ch "
                                    "ON ch.id = charid WHERE ch.name = '%s' AND ch.account_id = %i ORDER BY slotid",
                                    name, account_id);
    auto results = QueryDatabase(query);
    if (!results.Success()){
		LogFile->write(EQEMuLog::Error, "GetInventory query '%s' %s", query.c_str(), results.ErrorMessage().c_str());
		LogFile->write(EQEMuLog::Error, "If you got an error related to the 'instnodrop' field, run the following SQL Queries:\nalter table inventory add instnodrop tinyint(1) unsigned default 0 not null;\n");
		return false;
	}


	for (auto row = results.begin(); row != results.end(); ++row) {
		int16 slot_id	= atoi(row[0]);
		uint32 item_id	= atoi(row[1]);
		int8 charges	= atoi(row[2]);
		uint32 color	= atoul(row[3]);

        uint32 aug[EmuConstants::ITEM_COMMON_SIZE];
        aug[0] = (uint32)atoi(row[4]);
        aug[1] = (uint32)atoi(row[5]);
        aug[2] = (uint32)atoi(row[6]);
        aug[3] = (uint32)atoi(row[7]);
        aug[4] = (uint32)atoi(row[8]);
		aug[5] = (uint32)atoi(row[9]);

        bool instnodrop	= (row[10] && (uint16)atoi(row[10])) ? true : false;
		uint32 ornament_icon = (uint32)atoul(row[12]);
		uint32 ornament_idfile = (uint32)atoul(row[13]);
		uint32 ornament_hero_model = (uint32)atoul(row[14]);
		
		const Item_Struct* item = GetItem(item_id);
		int16 put_slot_id = INVALID_INDEX;
		if(!item)
			continue;

        ItemInst* inst = CreateBaseItem(item, charges);

		if (inst == nullptr)
			continue;

        inst->SetAttuned(instnodrop);

        if(row[11]) {
            std::string data_str(row[11]);
            std::string idAsString;
            std::string value;
            bool use_id = true;

			for(int i = 0; i < data_str.length(); ++i) {
				if(data_str[i] == '^') {
					if(!use_id) {
						inst->SetCustomData(idAsString, value);
						idAsString.clear();
						value.clear();
					}

					use_id = !use_id;
					continue;
				}

				char v = data_str[i];
				if(use_id)
					idAsString.push_back(v);
				else
					value.push_back(v);

			}
		}
		
		inst->SetOrnamentIcon(ornament_icon);
		inst->SetOrnamentationIDFile(ornament_idfile);
		inst->SetOrnamentHeroModel(ornament_hero_model);

		if (color > 0)
			inst->SetColor(color);

		inst->SetCharges(charges);

		if (item->ItemClass == ItemClassCommon)
			for(int i = AUG_BEGIN; i < EmuConstants::ITEM_COMMON_SIZE; i++)
				if (aug[i])
					inst->PutAugment(this, i, aug[i]);

		if (slot_id>=8000 && slot_id <= 8999)
			put_slot_id = inv->PushCursor(*inst);
		else
			put_slot_id = inv->PutItem(slot_id, *inst);

		safe_delete(inst);

		// Save ptr to item in inventory
		if (put_slot_id == INVALID_INDEX)
			LogFile->write(EQEMuLog::Error, "Warning: Invalid slot_id for item in inventory: name=%s, acctid=%i, item_id=%i, slot_id=%i", name, account_id, item_id, slot_id);

	}

	// Retrieve shared inventory
	return GetSharedBank(account_id, inv, false);
}


void SharedDatabase::GetItemsCount(int32 &item_count, uint32 &max_id) {
	item_count = -1;
	max_id = 0;

	const std::string query = "SELECT MAX(id), count(*) FROM items";
	auto results = QueryDatabase(query);
	if (!results.Success()) {
		LogFile->write(EQEMuLog::Error, "Error in GetItemsCount '%s': '%s'", query.c_str(), results.ErrorMessage().c_str());
		return;
	}

	if (results.RowCount() == 0)
		return;

	auto row = results.begin();

	if(row[0])
		max_id = atoi(row[0]);

	if (row[1])
		item_count = atoi(row[1]);
}

bool SharedDatabase::LoadItems() {
	if(items_mmf) {
		return true;
	}

	try {
		EQEmu::IPCMutex mutex("items");
		mutex.Lock();
		items_mmf = new EQEmu::MemoryMappedFile("shared/items");

		int32 items = -1;
		uint32 max_item = 0;
		GetItemsCount(items, max_item);
		if(items == -1) {
			EQ_EXCEPT("SharedDatabase", "Database returned no result");
		}
		uint32 size = static_cast<uint32>(EQEmu::FixedMemoryHashSet<Item_Struct>::estimated_size(items, max_item));
		if(items_mmf->Size() != size) {
			EQ_EXCEPT("SharedDatabase", "Couldn't load items because items_mmf->Size() != size");
		}

		items_hash = new EQEmu::FixedMemoryHashSet<Item_Struct>(reinterpret_cast<uint8*>(items_mmf->Get()), size);
		mutex.Unlock();
	} catch(std::exception& ex) {
		LogFile->write(EQEMuLog::Error, "Error Loading Items: %s", ex.what());
		return false;
	}

	return true;
}

void SharedDatabase::LoadItems(void *data, uint32 size, int32 items, uint32 max_item_id) {
	EQEmu::FixedMemoryHashSet<Item_Struct> hash(reinterpret_cast<uint8*>(data), size, items, max_item_id);

	char ndbuffer[4];
	bool disableNoRent = false;
	if(GetVariable("disablenorent", ndbuffer, 4)) {
		if(ndbuffer[0] == '1' && ndbuffer[1] == '\0') {
			disableNoRent = true;
		}
	}
	bool disableNoDrop = false;
	if(GetVariable("disablenodrop", ndbuffer, 4)) {
		if(ndbuffer[0] == '1' && ndbuffer[1] == '\0') {
			disableNoDrop = true;
		}
	}
	bool disableLoreGroup = false;
	if(GetVariable("disablelore", ndbuffer, 4)) {
		if(ndbuffer[0] == '1' && ndbuffer[1] == '\0') {
			disableLoreGroup = true;
		}
	}
	bool disableNoTransfer = false;
	if(GetVariable("disablenotransfer", ndbuffer, 4)) {
		if(ndbuffer[0] == '1' && ndbuffer[1] == '\0') {
			disableNoTransfer = true;
		}
	}

	Item_Struct item;

	const std::string query = "SELECT source,"
#define F(x) "`"#x"`,"
#include "item_fieldlist.h"
#undef F
		"updated FROM items ORDER BY id";
	auto results = QueryDatabase(query);
	if (!results.Success()) {
		LogFile->write(EQEMuLog::Error, "LoadItems '%s', %s", query.c_str(), results.ErrorMessage().c_str());
		return;
	}

	for(auto row = results.begin(); row != results.end(); ++row) {
		memset(&item, 0, sizeof(Item_Struct));

		item.ItemClass = (uint8)atoi(row[ItemField::itemclass]);
		strcpy(item.Name,row[ItemField::name]);
		strcpy(item.Lore,row[ItemField::lore]);
		strcpy(item.IDFile,row[ItemField::idfile]);

		item.ID = (uint32)atoul(row[ItemField::id]);
		item.Weight = (uint8)atoi(row[ItemField::weight]);
		item.NoRent = disableNoRent ? (uint8)atoi("255") : (uint8)atoi(row[ItemField::norent]);
		item.NoDrop = disableNoDrop ? (uint8)atoi("255") : (uint8)atoi(row[ItemField::nodrop]);
		item.Size = (uint8)atoi(row[ItemField::size]);
		item.Slots = (uint32)atoul(row[ItemField::slots]);
		item.Price = (uint32)atoul(row[ItemField::price]);
		item.Icon = (uint32)atoul(row[ItemField::icon]);
		item.BenefitFlag = (atoul(row[ItemField::benefitflag]) != 0);
		item.Tradeskills = (atoi(row[ItemField::tradeskills])==0) ? false : true;
		item.CR = (int8)atoi(row[ItemField::cr]);
		item.DR = (int8)atoi(row[ItemField::dr]);
		item.PR = (int8)atoi(row[ItemField::pr]);
		item.MR = (int8)atoi(row[ItemField::mr]);
		item.FR = (int8)atoi(row[ItemField::fr]);
		item.AStr = (int8)atoi(row[ItemField::astr]);
		item.ASta = (int8)atoi(row[ItemField::asta]);
		item.AAgi = (int8)atoi(row[ItemField::aagi]);
		item.ADex = (int8)atoi(row[ItemField::adex]);
		item.ACha = (int8)atoi(row[ItemField::acha]);
		item.AInt = (int8)atoi(row[ItemField::aint]);
		item.AWis = (int8)atoi(row[ItemField::awis]);
		item.HP = (int32)atoul(row[ItemField::hp]);
		item.Mana = (int32)atoul(row[ItemField::mana]);
		item.AC = (int32)atoul(row[ItemField::ac]);
		item.Deity = (uint32)atoul(row[ItemField::deity]);
		item.SkillModValue = (int32)atoul(row[ItemField::skillmodvalue]);

		item.SkillModType = (uint32)atoul(row[ItemField::skillmodtype]);
		item.BaneDmgRace = (uint32)atoul(row[ItemField::banedmgrace]);
		item.BaneDmgAmt = (int8)atoi(row[ItemField::banedmgamt]);
		item.BaneDmgBody = (uint32)atoul(row[ItemField::banedmgbody]);
		item.Magic = (atoi(row[ItemField::magic])==0) ? false : true;
		item.CastTime_ = (int32)atoul(row[ItemField::casttime_]);
		item.ReqLevel = (uint8)atoi(row[ItemField::reqlevel]);
		item.BardType = (uint32)atoul(row[ItemField::bardtype]);
		item.BardValue = (int32)atoul(row[ItemField::bardvalue]);
		item.Light = (int8)atoi(row[ItemField::light]);
		item.Delay = (uint8)atoi(row[ItemField::delay]);
		item.RecLevel = (uint8)atoi(row[ItemField::reclevel]);
		item.RecSkill = (uint8)atoi(row[ItemField::recskill]);
		item.ElemDmgType = (uint8)atoi(row[ItemField::elemdmgtype]);
		item.ElemDmgAmt = (uint8)atoi(row[ItemField::elemdmgamt]);
		item.Range = (uint8)atoi(row[ItemField::range]);
		item.Damage = (uint32)atoi(row[ItemField::damage]);
		item.Color = (uint32)atoul(row[ItemField::color]);
		item.Classes = (uint32)atoul(row[ItemField::classes]);
		item.Races = (uint32)atoul(row[ItemField::races]);

        item.MaxCharges = (int16)atoi(row[ItemField::maxcharges]);
        item.ItemType = (uint8)atoi(row[ItemField::itemtype]);
		item.Material = (uint8)atoi(row[ItemField::material]);
		item.HerosForgeModel = (uint32)atoi(row[ItemField::herosforgemodel]);
        item.SellRate = (float)atof(row[ItemField::sellrate]);
		item.CastTime = (uint32)atoul(row[ItemField::casttime]);
		item.EliteMaterial = (uint32)atoul(row[ItemField::elitematerial]);
		item.ProcRate = (int32)atoi(row[ItemField::procrate]);
		item.CombatEffects = (int8)atoi(row[ItemField::combateffects]);
		item.Shielding = (int8)atoi(row[ItemField::shielding]);
		item.StunResist = (int8)atoi(row[ItemField::stunresist]);
		item.StrikeThrough = (int8)atoi(row[ItemField::strikethrough]);
		item.ExtraDmgSkill = (uint32)atoul(row[ItemField::extradmgskill]);
		item.ExtraDmgAmt = (uint32)atoul(row[ItemField::extradmgamt]);
		item.SpellShield = (int8)atoi(row[ItemField::spellshield]);
		item.Avoidance = (int8)atoi(row[ItemField::avoidance]);
		item.Accuracy = (int8)atoi(row[ItemField::accuracy]);
		item.CharmFileID = (uint32)atoul(row[ItemField::charmfileid]);
		item.FactionMod1 = (int32)atoul(row[ItemField::factionmod1]);
		item.FactionMod2 = (int32)atoul(row[ItemField::factionmod2]);
		item.FactionMod3 = (int32)atoul(row[ItemField::factionmod3]);
		item.FactionMod4 = (int32)atoul(row[ItemField::factionmod4]);
		item.FactionAmt1 = (int32)atoul(row[ItemField::factionamt1]);
		item.FactionAmt2 = (int32)atoul(row[ItemField::factionamt2]);
		item.FactionAmt3 = (int32)atoul(row[ItemField::factionamt3]);
		item.FactionAmt4 = (int32)atoul(row[ItemField::factionamt4]);

		strcpy(item.CharmFile,row[ItemField::charmfile]);

		item.AugType = (uint32)atoul(row[ItemField::augtype]);
		item.AugSlotType[0] = (uint8)atoi(row[ItemField::augslot1type]);
		item.AugSlotVisible[0] = (uint8)atoi(row[ItemField::augslot1visible]);
		item.AugSlotUnk2[0] = 0;
		item.AugSlotType[1] = (uint8)atoi(row[ItemField::augslot2type]);
		item.AugSlotVisible[1] = (uint8)atoi(row[ItemField::augslot2visible]);
		item.AugSlotUnk2[1] = 0;
		item.AugSlotType[2] = (uint8)atoi(row[ItemField::augslot3type]);
		item.AugSlotVisible[2] = (uint8)atoi(row[ItemField::augslot3visible]);
		item.AugSlotUnk2[2] = 0;
		item.AugSlotType[3] = (uint8)atoi(row[ItemField::augslot4type]);
		item.AugSlotVisible[3] = (uint8)atoi(row[ItemField::augslot4visible]);
		item.AugSlotUnk2[3] = 0;
		item.AugSlotType[4] = (uint8)atoi(row[ItemField::augslot5type]);
		item.AugSlotVisible[4] = (uint8)atoi(row[ItemField::augslot5visible]);
		item.AugSlotUnk2[4] = 0;
		item.AugSlotType[5] = (uint8)atoi(row[ItemField::augslot6type]);
		item.AugSlotVisible[5] = (uint8)atoi(row[ItemField::augslot6visible]);
		item.AugSlotUnk2[5] = 0;

		item.LDoNTheme = (uint32)atoul(row[ItemField::ldontheme]);
		item.LDoNPrice = (uint32)atoul(row[ItemField::ldonprice]);
		item.LDoNSold = (uint32)atoul(row[ItemField::ldonsold]);
		item.BagType = (uint8)atoi(row[ItemField::bagtype]);
		item.BagSlots = (uint8)atoi(row[ItemField::bagslots]);
		item.BagSize = (uint8)atoi(row[ItemField::bagsize]);
		item.BagWR = (uint8)atoi(row[ItemField::bagwr]);
		item.Book = (uint8)atoi(row[ItemField::book]);
		item.BookType = (uint32)atoul(row[ItemField::booktype]);

		strcpy(item.Filename,row[ItemField::filename]);

		item.BaneDmgRaceAmt = (uint32)atoul(row[ItemField::banedmgraceamt]);
		item.AugRestrict = (uint32)atoul(row[ItemField::augrestrict]);
		item.LoreGroup = disableLoreGroup ? (uint8)atoi("0") : atoi(row[ItemField::loregroup]);
		item.LoreFlag = item.LoreGroup!=0;
		item.PendingLoreFlag = (atoi(row[ItemField::pendingloreflag])==0) ? false : true;
		item.ArtifactFlag = (atoi(row[ItemField::artifactflag])==0) ? false : true;
		item.SummonedFlag = (atoi(row[ItemField::summonedflag])==0) ? false : true;
		item.Favor = (uint32)atoul(row[ItemField::favor]);
		item.FVNoDrop = (atoi(row[ItemField::fvnodrop])==0) ? false : true;
		item.Endur = (uint32)atoul(row[ItemField::endur]);
		item.DotShielding = (uint32)atoul(row[ItemField::dotshielding]);
		item.Attack = (uint32)atoul(row[ItemField::attack]);
		item.Regen = (uint32)atoul(row[ItemField::regen]);
		item.ManaRegen = (uint32)atoul(row[ItemField::manaregen]);
		item.EnduranceRegen = (uint32)atoul(row[ItemField::enduranceregen]);
		item.Haste = (uint32)atoul(row[ItemField::haste]);
		item.DamageShield = (uint32)atoul(row[ItemField::damageshield]);
		item.RecastDelay = (uint32)atoul(row[ItemField::recastdelay]);
		item.RecastType = (uint32)atoul(row[ItemField::recasttype]);
		item.GuildFavor = (uint32)atoul(row[ItemField::guildfavor]);
		item.AugDistiller = (uint32)atoul(row[ItemField::augdistiller]);
		item.Attuneable = (atoi(row[ItemField::attuneable])==0) ? false : true;
		item.NoPet = (atoi(row[ItemField::nopet])==0) ? false : true;
		item.PointType = (uint32)atoul(row[ItemField::pointtype]);
		item.PotionBelt = (atoi(row[ItemField::potionbelt])==0) ? false : true;
		item.PotionBeltSlots = (atoi(row[ItemField::potionbeltslots])==0) ? false : true;
		item.StackSize = (uint16)atoi(row[ItemField::stacksize]);
		item.NoTransfer = disableNoTransfer ? false : (atoi(row[ItemField::notransfer])==0) ? false : true;
		item.Stackable = (atoi(row[ItemField::stackable])==0) ? false : true;
		item.Click.Effect = (uint32)atoul(row[ItemField::clickeffect]);
		item.Click.Type = (uint8)atoul(row[ItemField::clicktype]);
		item.Click.Level = (uint8)atoul(row[ItemField::clicklevel]);
		item.Click.Level2 = (uint8)atoul(row[ItemField::clicklevel2]);

		strcpy(item.CharmFile,row[ItemField::charmfile]);

		item.Proc.Effect = (uint16)atoul(row[ItemField::proceffect]);
		item.Proc.Type = (uint8)atoul(row[ItemField::proctype]);
		item.Proc.Level = (uint8)atoul(row[ItemField::proclevel]);
		item.Proc.Level2 = (uint8)atoul(row[ItemField::proclevel2]);
		item.Worn.Effect = (uint16)atoul(row[ItemField::worneffect]);
		item.Worn.Type = (uint8)atoul(row[ItemField::worntype]);
		item.Worn.Level = (uint8)atoul(row[ItemField::wornlevel]);
		item.Worn.Level2 = (uint8)atoul(row[ItemField::wornlevel2]);
		item.Focus.Effect = (uint16)atoul(row[ItemField::focuseffect]);
		item.Focus.Type = (uint8)atoul(row[ItemField::focustype]);
		item.Focus.Level = (uint8)atoul(row[ItemField::focuslevel]);
		item.Focus.Level2 = (uint8)atoul(row[ItemField::focuslevel2]);
		item.Scroll.Effect = (uint16)atoul(row[ItemField::scrolleffect]);
		item.Scroll.Type = (uint8)atoul(row[ItemField::scrolltype]);
		item.Scroll.Level = (uint8)atoul(row[ItemField::scrolllevel]);
		item.Scroll.Level2 = (uint8)atoul(row[ItemField::scrolllevel2]);
		item.Bard.Effect = (uint16)atoul(row[ItemField::bardeffect]);
		item.Bard.Type = (uint8)atoul(row[ItemField::bardtype]);
		item.Bard.Level = (uint8)atoul(row[ItemField::bardlevel]);
		item.Bard.Level2 = (uint8)atoul(row[ItemField::bardlevel2]);
		item.QuestItemFlag = (atoi(row[ItemField::questitemflag])==0) ? false : true;
		item.SVCorruption = (int32)atoi(row[ItemField::svcorruption]);
		item.Purity = (uint32)atoul(row[ItemField::purity]);
		item.EvolvingLevel = (uint8)atoul(row[ItemField::evolvinglevel]);
		item.BackstabDmg = (uint32)atoul(row[ItemField::backstabdmg]);
		item.DSMitigation = (uint32)atoul(row[ItemField::dsmitigation]);
		item.HeroicStr = (int32)atoi(row[ItemField::heroic_str]);
		item.HeroicInt = (int32)atoi(row[ItemField::heroic_int]);
		item.HeroicWis = (int32)atoi(row[ItemField::heroic_wis]);
		item.HeroicAgi = (int32)atoi(row[ItemField::heroic_agi]);
		item.HeroicDex = (int32)atoi(row[ItemField::heroic_dex]);
		item.HeroicSta = (int32)atoi(row[ItemField::heroic_sta]);
		item.HeroicCha = (int32)atoi(row[ItemField::heroic_cha]);
		item.HeroicMR = (int32)atoi(row[ItemField::heroic_mr]);
		item.HeroicFR = (int32)atoi(row[ItemField::heroic_fr]);
		item.HeroicCR = (int32)atoi(row[ItemField::heroic_cr]);
		item.HeroicDR = (int32)atoi(row[ItemField::heroic_dr]);
		item.HeroicPR = (int32)atoi(row[ItemField::heroic_pr]);
		item.HeroicSVCorrup = (int32)atoi(row[ItemField::heroic_svcorrup]);
		item.HealAmt = (int32)atoi(row[ItemField::healamt]);
		item.SpellDmg = (int32)atoi(row[ItemField::spelldmg]);
		item.LDoNSellBackRate = (uint32)atoul(row[ItemField::ldonsellbackrate]);
		item.ScriptFileID = (uint32)atoul(row[ItemField::scriptfileid]);
		item.ExpendableArrow = (uint16)atoul(row[ItemField::expendablearrow]);
		item.Clairvoyance = (uint32)atoul(row[ItemField::clairvoyance]);

		strcpy(item.ClickName,row[ItemField::clickname]);
		strcpy(item.ProcName,row[ItemField::procname]);
		strcpy(item.WornName,row[ItemField::wornname]);
		strcpy(item.FocusName,row[ItemField::focusname]);
		strcpy(item.ScrollName,row[ItemField::scrollname]);

		try {
			hash.insert(item.ID, item);
		} catch(std::exception &ex) {
			LogFile->write(EQEMuLog::Error, "Database::LoadItems: %s", ex.what());
			break;
		}
	}

}

const Item_Struct* SharedDatabase::GetItem(uint32 id) {
	if (id == 0)
	{
		return nullptr;
	}

	if(!items_hash || id > items_hash->max_key())
	{
		return nullptr;
	}

	if(items_hash->exists(id))
	{
		return &(items_hash->at(id));
	}

	return nullptr;
}

const Item_Struct* SharedDatabase::IterateItems(uint32* id) {
	if(!items_hash || !id) {
		return nullptr;
	}

	for(;;) {
		if(*id > items_hash->max_key()) {
			break;
		}

		if(items_hash->exists(*id)) {
			return &(items_hash->at((*id)++));
		} else {
			++(*id);
		}
	}

	return nullptr;
}

std::string SharedDatabase::GetBook(const char *txtfile)
{
	char txtfile2[20];
	std::string txtout;
	strcpy(txtfile2, txtfile);

	std::string query = StringFormat("SELECT txtfile FROM books WHERE name = '%s'", txtfile2);
	auto results = QueryDatabase(query);
	if (!results.Success()) {
		std::cerr << "Error in GetBook query '" << query << "' " << results.ErrorMessage() << std::endl;
		txtout.assign(" ",1);
		return txtout;
	}

	if (results.RowCount() == 0) {
		LogFile->write(EQEMuLog::Error, "No book to send, (%s)", txtfile);
		txtout.assign(" ",1);
		return txtout;
	}

	auto row = results.begin();
	txtout.assign(row[0],strlen(row[0]));

	return txtout;
}

void SharedDatabase::GetFactionListInfo(uint32 &list_count, uint32 &max_lists) {
	list_count = 0;
	max_lists = 0;

	const std::string query = "SELECT COUNT(*), MAX(id) FROM npc_faction";
	auto results = QueryDatabase(query);
	if (!results.Success()) {
		LogFile->write(EQEMuLog::Error, "Error getting npc faction info from database: %s, %s", query.c_str(), results.ErrorMessage().c_str());
		return;
	}

	if (results.RowCount() == 0)
		return;

	auto row = results.begin();

	list_count = static_cast<uint32>(atoul(row[0]));
	max_lists = static_cast<uint32>(atoul(row[1]));
}

const NPCFactionList* SharedDatabase::GetNPCFactionEntry(uint32 id) {
	if(!faction_hash) {
		return nullptr;
	}

	if(faction_hash->exists(id)) {
		return &(faction_hash->at(id));
	}

	return nullptr;
}

void SharedDatabase::LoadNPCFactionLists(void *data, uint32 size, uint32 list_count, uint32 max_lists) {
	EQEmu::FixedMemoryHashSet<NPCFactionList> hash(reinterpret_cast<uint8*>(data), size, list_count, max_lists);
	NPCFactionList faction;

	const std::string query = "SELECT npc_faction.id, npc_faction.primaryfaction, npc_faction.ignore_primary_assist, "
							"npc_faction_entries.faction_id, npc_faction_entries.value, npc_faction_entries.npc_value, "
							"npc_faction_entries.temp FROM npc_faction LEFT JOIN npc_faction_entries "
							"ON npc_faction.id = npc_faction_entries.npc_faction_id ORDER BY npc_faction.id;";
	auto results = QueryDatabase(query);
	if (!results.Success()) {
		LogFile->write(EQEMuLog::Error, "Error getting npc faction info from database: %s, %s", query.c_str(), results.ErrorMessage().c_str());
		return;
	}

	uint32 current_id = 0;
	uint32 current_entry = 0;

	for(auto row = results.begin(); row != results.end(); ++row) {
		uint32 id = static_cast<uint32>(atoul(row[0]));
		if(id != current_id) {
			if(current_id != 0) {
				hash.insert(current_id, faction);
			}

			memset(&faction, 0, sizeof(faction));
			current_entry = 0;
			current_id = id;
			faction.id = id;
			faction.primaryfaction = static_cast<uint32>(atoul(row[1]));
			faction.assistprimaryfaction = (atoi(row[2]) == 0);
		}

		if(!row[3])
			continue;

		if(current_entry >= MAX_NPC_FACTIONS)
				continue;

		faction.factionid[current_entry] = static_cast<uint32>(atoul(row[3]));
		faction.factionvalue[current_entry] = static_cast<int32>(atoi(row[4]));
		faction.factionnpcvalue[current_entry] = static_cast<int8>(atoi(row[5]));
		faction.factiontemp[current_entry] = static_cast<uint8>(atoi(row[6]));
		++current_entry;
	}

	if(current_id != 0)
		hash.insert(current_id, faction);

}

bool SharedDatabase::LoadNPCFactionLists() {
	if(faction_hash) {
		return true;
	}

	try {
		EQEmu::IPCMutex mutex("faction");
		mutex.Lock();
		faction_mmf = new EQEmu::MemoryMappedFile("shared/faction");

		uint32 list_count = 0;
		uint32 max_lists = 0;
		GetFactionListInfo(list_count, max_lists);
		if(list_count == 0) {
			EQ_EXCEPT("SharedDatabase", "Database returned no result");
		}
		uint32 size = static_cast<uint32>(EQEmu::FixedMemoryHashSet<NPCFactionList>::estimated_size(
			list_count, max_lists));

		if(faction_mmf->Size() != size) {
			EQ_EXCEPT("SharedDatabase", "Couldn't load npc factions because faction_mmf->Size() != size");
		}

		faction_hash = new EQEmu::FixedMemoryHashSet<NPCFactionList>(reinterpret_cast<uint8*>(faction_mmf->Get()), size);
		mutex.Unlock();
	} catch(std::exception& ex) {
		LogFile->write(EQEMuLog::Error, "Error Loading npc factions: %s", ex.what());
		return false;
	}

	return true;
}

// Create appropriate ItemInst class
ItemInst* SharedDatabase::CreateItem(uint32 item_id, int16 charges, uint32 aug1, uint32 aug2, uint32 aug3, uint32 aug4, uint32 aug5, uint32 aug6, uint8 attuned)
{
	const Item_Struct* item = nullptr;
	ItemInst* inst = nullptr;

	item = GetItem(item_id);
	if (item) {
		inst = CreateBaseItem(item, charges);

		if (inst == nullptr) {
			LogFile->write(EQEMuLog::Error, "Error: valid item data returned a null reference for ItemInst creation in SharedDatabase::CreateItem()");
			LogFile->write(EQEMuLog::Error, "Item Data = ID: %u, Name: %s, Charges: %i", item->ID, item->Name, charges);
			return nullptr;
		}

		inst->PutAugment(this, 0, aug1);
		inst->PutAugment(this, 1, aug2);
		inst->PutAugment(this, 2, aug3);
		inst->PutAugment(this, 3, aug4);
		inst->PutAugment(this, 4, aug5);
		inst->PutAugment(this, 5, aug6);
		inst->SetAttuned(attuned);
	}

	return inst;
}


// Create appropriate ItemInst class
ItemInst* SharedDatabase::CreateItem(const Item_Struct* item, int16 charges, uint32 aug1, uint32 aug2, uint32 aug3, uint32 aug4, uint32 aug5, uint32 aug6, uint8 attuned)
{
	ItemInst* inst = nullptr;
	if (item) {
		inst = CreateBaseItem(item, charges);

		if (inst == nullptr) {
			LogFile->write(EQEMuLog::Error, "Error: valid item data returned a null reference for ItemInst creation in SharedDatabase::CreateItem()");
			LogFile->write(EQEMuLog::Error, "Item Data = ID: %u, Name: %s, Charges: %i", item->ID, item->Name, charges);
			return nullptr;
		}

		inst->PutAugment(this, 0, aug1);
		inst->PutAugment(this, 1, aug2);
		inst->PutAugment(this, 2, aug3);
		inst->PutAugment(this, 3, aug4);
		inst->PutAugment(this, 4, aug5);
		inst->PutAugment(this, 5, aug6);
		inst->SetAttuned(attuned);
	}

	return inst;
}

ItemInst* SharedDatabase::CreateBaseItem(const Item_Struct* item, int16 charges) {
	ItemInst* inst = nullptr;
	if (item) {
		// if maxcharges is -1 that means it is an unlimited use item.
		// set it to 1 charge so that it is usable on creation
		if (charges == 0 && item->MaxCharges == -1)
			charges = 1;
		// Stackable items need a minimum charge of 1 to remain moveable.
		if(charges <= 0 && item->Stackable)
			charges = 1;

		inst = new ItemInst(item, charges);

		if (inst == nullptr) {
			LogFile->write(EQEMuLog::Error, "Error: valid item data returned a null reference for ItemInst creation in SharedDatabase::CreateBaseItem()");
			LogFile->write(EQEMuLog::Error, "Item Data = ID: %u, Name: %s, Charges: %i", item->ID, item->Name, charges);
			return nullptr;
		}

		if(item->CharmFileID != 0 || (item->LoreGroup >= 1000 && item->LoreGroup != -1)) {
			inst->Initialize(this);
		}
	}
	return inst;
}

int32 SharedDatabase::DeleteStalePlayerCorpses() {
	if(RuleB(Zone, EnableShadowrest)) {
		std::string query = StringFormat(
			"UPDATE `character_corpses` SET `is_buried` = 1 WHERE `is_buried` = 0 AND "
			"(UNIX_TIMESTAMP() - UNIX_TIMESTAMP(time_of_death)) > %d AND NOT time_of_death = 0",
			 (RuleI(Character, CorpseDecayTimeMS) / 1000));
		auto results = QueryDatabase(query);
		if (!results.Success())
			return -1;

		return results.RowsAffected();
	}

	std::string query = StringFormat(
		"DELETE FROM `character_corpses` WHERE (UNIX_TIMESTAMP() - UNIX_TIMESTAMP(time_of_death)) > %d "
		"AND NOT time_of_death = 0", (RuleI(Character, CorpseDecayTimeMS) / 1000));
	auto results = QueryDatabase(query);
	if (!results.Success())
		return -1;

	return results.RowsAffected();
}

bool SharedDatabase::GetCommandSettings(std::map<std::string,uint8> &commands) {

	const std::string query = "SELECT command, access FROM commands";
	auto results = QueryDatabase(query);
	if (!results.Success()) {
		std::cerr << "Error in GetCommands query '" << query << "' " << results.ErrorMessage() << std::endl;
		return false;
	}

	commands.clear();

	for (auto row = results.begin(); row != results.end(); ++row)
		commands[row[0]]=atoi(row[1]);

	return true;
}

bool SharedDatabase::LoadSkillCaps() {
	if(skill_caps_mmf)
		return true;

	uint32 class_count = PLAYER_CLASS_COUNT;
	uint32 skill_count = HIGHEST_SKILL + 1;
	uint32 level_count = HARD_LEVEL_CAP + 1;
	uint32 size = (class_count * skill_count * level_count * sizeof(uint16));

	try {
		EQEmu::IPCMutex mutex("skill_caps");
		mutex.Lock();
		skill_caps_mmf = new EQEmu::MemoryMappedFile("shared/skill_caps");
		if(skill_caps_mmf->Size() != size) {
			EQ_EXCEPT("SharedDatabase", "Unable to load skill caps: skill_caps_mmf->Size() != size");
		}

		mutex.Unlock();
	} catch(std::exception &ex) {
		LogFile->write(EQEMuLog::Error, "Error loading skill caps: %s", ex.what());
		return false;
	}

	return true;
}

void SharedDatabase::LoadSkillCaps(void *data) {
	uint32 class_count = PLAYER_CLASS_COUNT;
	uint32 skill_count = HIGHEST_SKILL + 1;
	uint32 level_count = HARD_LEVEL_CAP + 1;
	uint16 *skill_caps_table = reinterpret_cast<uint16*>(data);

	const std::string query = "SELECT skillID, class, level, cap FROM skill_caps ORDER BY skillID, class, level";
	auto results = QueryDatabase(query);
	if (!results.Success()) {
		LogFile->write(EQEMuLog::Error, "Error loading skill caps from database: %s", results.ErrorMessage().c_str());
		return;
	}

	for(auto row = results.begin(); row != results.end(); ++row) {
		uint8 skillID = atoi(row[0]);
		uint8 class_ = atoi(row[1]) - 1;
		uint8 level = atoi(row[2]);
		uint16 cap = atoi(row[3]);

		if(skillID >= skill_count || class_ >= class_count || level >= level_count)
			continue;

		uint32 index = (((class_ * skill_count) + skillID) * level_count) + level;
		skill_caps_table[index] = cap;
	}
}

uint16 SharedDatabase::GetSkillCap(uint8 Class_, SkillUseTypes Skill, uint8 Level) {
	if(!skill_caps_mmf) {
		return 0;
	}

	if(Class_ == 0)
		return 0;

	int SkillMaxLevel = RuleI(Character, SkillCapMaxLevel);
	if(SkillMaxLevel < 1) {
		SkillMaxLevel = RuleI(Character, MaxLevel);
	}

	uint32 class_count = PLAYER_CLASS_COUNT;
	uint32 skill_count = HIGHEST_SKILL + 1;
	uint32 level_count = HARD_LEVEL_CAP + 1;
	if(Class_ > class_count || static_cast<uint32>(Skill) > skill_count || Level > level_count) {
		return 0;
	}

	if(Level > static_cast<uint8>(SkillMaxLevel)){
		Level = static_cast<uint8>(SkillMaxLevel);
	}

	uint32 index = ((((Class_ - 1) * skill_count) + Skill) * level_count) + Level;
	uint16 *skill_caps_table = reinterpret_cast<uint16*>(skill_caps_mmf->Get());
	return skill_caps_table[index];
}

uint8 SharedDatabase::GetTrainLevel(uint8 Class_, SkillUseTypes Skill, uint8 Level) {
	if(!skill_caps_mmf) {
		return 0;
	}

	if(Class_ == 0)
		return 0;

	int SkillMaxLevel = RuleI(Character, SkillCapMaxLevel);
	if (SkillMaxLevel < 1) {
		SkillMaxLevel = RuleI(Character, MaxLevel);
	}

	uint32 class_count = PLAYER_CLASS_COUNT;
	uint32 skill_count = HIGHEST_SKILL + 1;
	uint32 level_count = HARD_LEVEL_CAP + 1;
	if(Class_ > class_count || static_cast<uint32>(Skill) > skill_count || Level > level_count) {
		return 0;
	}

	uint8 ret = 0;
	if(Level > static_cast<uint8>(SkillMaxLevel)) {
		uint32 index = ((((Class_ - 1) * skill_count) + Skill) * level_count);
		uint16 *skill_caps_table = reinterpret_cast<uint16*>(skill_caps_mmf->Get());
		for(uint8 x = 0; x < Level; x++){
			if(skill_caps_table[index + x]){
				ret = x;
				break;
			}
		}
	}
	else
	{
		uint32 index = ((((Class_ - 1) * skill_count) + Skill) * level_count);
		uint16 *skill_caps_table = reinterpret_cast<uint16*>(skill_caps_mmf->Get());
		for(int x = 0; x < SkillMaxLevel; x++){
			if(skill_caps_table[index + x]){
				ret = x;
				break;
			}
		}
	}

	if(ret > GetSkillCap(Class_, Skill, Level))
		ret = static_cast<uint8>(GetSkillCap(Class_, Skill, Level));

	return ret;
}

void SharedDatabase::LoadDamageShieldTypes(SPDat_Spell_Struct* sp, int32 iMaxSpellID) {

	std::string query = StringFormat("SELECT `spellid`, `type` FROM `damageshieldtypes` WHERE `spellid` > 0 "
									"AND `spellid` <= %i", iMaxSpellID);
	auto results = QueryDatabase(query);
	if (!results.Success()) {
		LogFile->write(EQEMuLog::Error, "Error in LoadDamageShieldTypes: %s %s", query.c_str(), results.ErrorMessage().c_str());
		return;
	}

	for(auto row = results.begin(); row != results.end(); ++row) {
		int spellID = atoi(row[0]);
		if((spellID > 0) && (spellID <= iMaxSpellID))
			sp[spellID].DamageShieldType = atoi(row[1]);
	}

}

const EvolveInfo* SharedDatabase::GetEvolveInfo(uint32 loregroup) {
	return nullptr;	// nothing here for now... database and/or sharemem pulls later
}

int SharedDatabase::GetMaxSpellID() {
	std::string query = "SELECT MAX(id) FROM spells_new";
	auto results = QueryDatabase(query);
	if (!results.Success()) {
		_log(SPELLS__LOAD_ERR, "Error in GetMaxSpellID query '%s' %s", query.c_str(), results.ErrorMessage().c_str());
		return -1;
	}

	auto row = results.begin();

	return atoi(row[0]);
}

void SharedDatabase::LoadSpells(void *data, int max_spells) {
	SPDat_Spell_Struct *sp = reinterpret_cast<SPDat_Spell_Struct*>(data);

	const std::string query = "SELECT * FROM spells_new ORDER BY id ASC";
	auto results = QueryDatabase(query);
	if (!results.Success()) {
		_log(SPELLS__LOAD_ERR, "Error in LoadSpells query '%s' %s", query.c_str(), results.ErrorMessage().c_str());
		return;
	}

	if(results.ColumnCount() <= SPELL_LOAD_FIELD_COUNT) {
		_log(SPELLS__LOAD_ERR, "Fatal error loading spells: Spell field count < SPELL_LOAD_FIELD_COUNT(%u)", SPELL_LOAD_FIELD_COUNT);
		return;
	}

	int tempid = 0;
	int counter = 0;

	for (auto row = results.begin(); row != results.end(); ++row) {
		tempid = atoi(row[0]);
		if(tempid >= max_spells) {
			_log(SPELLS__LOAD_ERR, "Non fatal error: spell.id >= max_spells, ignoring.");
			continue;
		}

		++counter;
		sp[tempid].id = tempid;
		strn0cpy(sp[tempid].name, row[1], sizeof(sp[tempid].name));
		strn0cpy(sp[tempid].player_1, row[2], sizeof(sp[tempid].player_1));
		strn0cpy(sp[tempid].teleport_zone, row[3], sizeof(sp[tempid].teleport_zone));
		strn0cpy(sp[tempid].you_cast, row[4], sizeof(sp[tempid].you_cast));
		strn0cpy(sp[tempid].other_casts, row[5], sizeof(sp[tempid].other_casts));
		strn0cpy(sp[tempid].cast_on_you, row[6], sizeof(sp[tempid].cast_on_you));
		strn0cpy(sp[tempid].cast_on_other, row[7], sizeof(sp[tempid].cast_on_other));
		strn0cpy(sp[tempid].spell_fades, row[8], sizeof(sp[tempid].spell_fades));

		sp[tempid].range=static_cast<float>(atof(row[9]));
		sp[tempid].aoerange=static_cast<float>(atof(row[10]));
		sp[tempid].pushback=static_cast<float>(atof(row[11]));
		sp[tempid].pushup=static_cast<float>(atof(row[12]));
		sp[tempid].cast_time=atoi(row[13]);
		sp[tempid].recovery_time=atoi(row[14]);
		sp[tempid].recast_time=atoi(row[15]);
		sp[tempid].buffdurationformula=atoi(row[16]);
		sp[tempid].buffduration=atoi(row[17]);
		sp[tempid].AEDuration=atoi(row[18]);
		sp[tempid].mana=atoi(row[19]);

		int y=0;
		for(y=0; y< EFFECT_COUNT;y++)
			sp[tempid].base[y]=atoi(row[20+y]); // effect_base_value

		for(y=0; y < EFFECT_COUNT; y++)
			sp[tempid].base2[y]=atoi(row[32+y]); // effect_limit_value

		for(y=0; y< EFFECT_COUNT;y++)
			sp[tempid].max[y]=atoi(row[44+y]);

		for(y=0; y< 4;y++)
			sp[tempid].components[y]=atoi(row[58+y]);

		for(y=0; y< 4;y++)
			sp[tempid].component_counts[y]=atoi(row[62+y]);

		for(y=0; y< 4;y++)
			sp[tempid].NoexpendReagent[y]=atoi(row[66+y]);

		for(y=0; y< EFFECT_COUNT;y++)
			sp[tempid].formula[y]=atoi(row[70+y]);

		sp[tempid].goodEffect=atoi(row[83]);
		sp[tempid].Activated=atoi(row[84]);
		sp[tempid].resisttype=atoi(row[85]);

		for(y=0; y< EFFECT_COUNT;y++)
			sp[tempid].effectid[y]=atoi(row[86+y]);

		sp[tempid].targettype = (SpellTargetType) atoi(row[98]);
		sp[tempid].basediff=atoi(row[99]);

		int tmp_skill = atoi(row[100]);;

		if(tmp_skill < 0 || tmp_skill > HIGHEST_SKILL)
			sp[tempid].skill = SkillBegging; /* not much better we can do. */ // can probably be changed to client-based 'SkillNone' once activated
		else
			sp[tempid].skill = (SkillUseTypes) tmp_skill;

		sp[tempid].zonetype=atoi(row[101]);
		sp[tempid].EnvironmentType=atoi(row[102]);
		sp[tempid].TimeOfDay=atoi(row[103]);

		for(y=0; y < PLAYER_CLASS_COUNT;y++)
			sp[tempid].classes[y]=atoi(row[104+y]);

		sp[tempid].CastingAnim=atoi(row[120]);
		sp[tempid].SpellAffectIndex=atoi(row[123]);
		sp[tempid].disallow_sit=atoi(row[124]);
		sp[tempid].diety_agnostic=atoi(row[125]);

		for (y = 0; y < 16; y++)
			sp[tempid].deities[y]=atoi(row[126+y]);

		sp[tempid].uninterruptable=atoi(row[146]) != 0;
		sp[tempid].ResistDiff=atoi(row[147]);
		sp[tempid].dot_stacking_exempt=atoi(row[148]);
		sp[tempid].RecourseLink = atoi(row[150]);
		sp[tempid].no_partial_resist = atoi(row[151]) != 0;

		sp[tempid].short_buff_box = atoi(row[154]);
		sp[tempid].descnum = atoi(row[155]);
		sp[tempid].effectdescnum = atoi(row[157]);

		sp[tempid].npc_no_los = atoi(row[159]) != 0;
		sp[tempid].reflectable = atoi(row[161]) != 0;
		sp[tempid].bonushate=atoi(row[162]);

		sp[tempid].ldon_trap = atoi(row[165]) != 0;
		sp[tempid].EndurCost=atoi(row[166]);
		sp[tempid].EndurTimerIndex=atoi(row[167]);
		sp[tempid].IsDisciplineBuff = atoi(row[168]) != 0;
		sp[tempid].HateAdded=atoi(row[173]);
		sp[tempid].EndurUpkeep=atoi(row[174]);
		sp[tempid].numhitstype = atoi(row[175]);
		sp[tempid].numhits = atoi(row[176]);
		sp[tempid].pvpresistbase=atoi(row[177]);
		sp[tempid].pvpresistcalc=atoi(row[178]);
		sp[tempid].pvpresistcap=atoi(row[179]);
		sp[tempid].spell_category=atoi(row[180]);
		sp[tempid].can_mgb=atoi(row[185]);
		sp[tempid].dispel_flag = atoi(row[186]);
		sp[tempid].MinResist = atoi(row[189]);
		sp[tempid].MaxResist = atoi(row[190]);
		sp[tempid].viral_targets = atoi(row[191]);
		sp[tempid].viral_timer = atoi(row[192]);
		sp[tempid].NimbusEffect = atoi(row[193]);
		sp[tempid].directional_start = static_cast<float>(atoi(row[194]));
		sp[tempid].directional_end = static_cast<float>(atoi(row[195]));
		sp[tempid].sneak = atoi(row[196]) != 0;
		sp[tempid].not_extendable = atoi(row[197]) != 0;
		sp[tempid].suspendable = atoi(row[200]) != 0;
		sp[tempid].viral_range = atoi(row[201]);
		sp[tempid].no_block = atoi(row[205]);
		sp[tempid].spellgroup=atoi(row[207]);
		sp[tempid].rank = atoi(row[208]);
		sp[tempid].powerful_flag=atoi(row[209]);
		sp[tempid].CastRestriction = atoi(row[211]);
		sp[tempid].AllowRest = atoi(row[212]) != 0;
		sp[tempid].InCombat = atoi(row[213]) != 0;
		sp[tempid].OutofCombat = atoi(row[214]) != 0;
		sp[tempid].aemaxtargets = atoi(row[218]);
		sp[tempid].maxtargets = atoi(row[219]);
		sp[tempid].persistdeath = atoi(row[224]) != 0;
		sp[tempid].min_dist = atof(row[227]);
		sp[tempid].min_dist_mod = atof(row[228]);
		sp[tempid].max_dist = atof(row[229]);
		sp[tempid].max_dist_mod = atof(row[230]);
		sp[tempid].min_range = static_cast<float>(atoi(row[231]));
		sp[tempid].DamageShieldType = 0;
	}

	LoadDamageShieldTypes(sp, max_spells);
}

int SharedDatabase::GetMaxBaseDataLevel() {
	const std::string query = "SELECT MAX(level) FROM base_data";
	auto results = QueryDatabase(query);
	if (!results.Success()) {
		LogFile->write(EQEMuLog::Error, "Error in GetMaxBaseDataLevel query '%s' %s", query.c_str(), results.ErrorMessage().c_str());
		return -1;
	}

	if (results.RowCount() == 0)
		return -1;

	auto row = results.begin();

	return atoi(row[0]);
}

bool SharedDatabase::LoadBaseData() {
	if(base_data_mmf) {
		return true;
	}

	try {
		EQEmu::IPCMutex mutex("base_data");
		mutex.Lock();
		base_data_mmf = new EQEmu::MemoryMappedFile("shared/base_data");

		int size = 16 * (GetMaxBaseDataLevel() + 1) * sizeof(BaseDataStruct);
		if(size == 0) {
			EQ_EXCEPT("SharedDatabase", "Base Data size is zero");
		}

		if(base_data_mmf->Size() != size) {
			EQ_EXCEPT("SharedDatabase", "Couldn't load base data because base_data_mmf->Size() != size");
		}

		mutex.Unlock();
	} catch(std::exception& ex) {
		LogFile->write(EQEMuLog::Error, "Error Loading Base Data: %s", ex.what());
		return false;
	}

	return true;
}

void SharedDatabase::LoadBaseData(void *data, int max_level) {
	char *base_ptr = reinterpret_cast<char*>(data);

	const std::string query = "SELECT * FROM base_data ORDER BY level, class ASC";
	auto results = QueryDatabase(query);
	if (!results.Success()) {
		LogFile->write(EQEMuLog::Error, "Error in LoadBaseData query '%s' %s", query.c_str(), results.ErrorMessage().c_str());
		return;
	}

	int lvl = 0;
	int cl = 0;

	for (auto row = results.begin(); row != results.end(); ++row) {
		lvl = atoi(row[0]);
		cl = atoi(row[1]);

		if(lvl <= 0) {
			LogFile->write(EQEMuLog::Error, "Non fatal error: base_data.level <= 0, ignoring.");
			continue;
		}

		if(lvl >= max_level) {
			LogFile->write(EQEMuLog::Error, "Non fatal error: base_data.level >= max_level, ignoring.");
			continue;
		}

		if(cl <= 0) {
			LogFile->write(EQEMuLog::Error, "Non fatal error: base_data.cl <= 0, ignoring.");
			continue;
		}

		if(cl > 16) {
			LogFile->write(EQEMuLog::Error, "Non fatal error: base_data.class > 16, ignoring.");
			continue;
		}

		BaseDataStruct *bd = reinterpret_cast<BaseDataStruct*>(base_ptr + (((16 * (lvl - 1)) + (cl - 1)) * sizeof(BaseDataStruct)));
		bd->base_hp = atof(row[2]);
		bd->base_mana = atof(row[3]);
		bd->base_end = atof(row[4]);
		bd->unk1 = atof(row[5]);
		bd->unk2 = atof(row[6]);
		bd->hp_factor = atof(row[7]);
		bd->mana_factor = atof(row[8]);
		bd->endurance_factor = atof(row[9]);
	}

}

const BaseDataStruct* SharedDatabase::GetBaseData(int lvl, int cl) {
	if(!base_data_mmf) {
		return nullptr;
	}

	if(lvl <= 0) {
		return nullptr;
	}

	if(cl <= 0) {
		return nullptr;
	}

	if(cl > 16) {
		return nullptr;
	}

	char *base_ptr = reinterpret_cast<char*>(base_data_mmf->Get());

	uint32 offset = ((16 * (lvl - 1)) + (cl - 1)) * sizeof(BaseDataStruct);

	if(offset >= base_data_mmf->Size()) {
		return nullptr;
	}

	BaseDataStruct *bd = reinterpret_cast<BaseDataStruct*>(base_ptr + offset);
	return bd;
}

void SharedDatabase::GetLootTableInfo(uint32 &loot_table_count, uint32 &max_loot_table, uint32 &loot_table_entries) {
	loot_table_count = 0;
	max_loot_table = 0;
	loot_table_entries = 0;
	const std::string query = "SELECT COUNT(*), MAX(id), (SELECT COUNT(*) FROM loottable_entries) FROM loottable";
	auto results = QueryDatabase(query);
	if (!results.Success()) {
		LogFile->write(EQEMuLog::Error, "Error getting loot table info from database: %s, %s", query.c_str(), results.ErrorMessage().c_str());
		return;
	}

	if (results.RowCount() == 0)
		return;

	auto row = results.begin();

	loot_table_count = static_cast<uint32>(atoul(row[0]));
	max_loot_table = static_cast<uint32>(atoul(row[1]));
	loot_table_entries = static_cast<uint32>(atoul(row[2]));
}

void SharedDatabase::GetLootDropInfo(uint32 &loot_drop_count, uint32 &max_loot_drop, uint32 &loot_drop_entries) {
	loot_drop_count = 0;
	max_loot_drop = 0;
	loot_drop_entries = 0;

	const std::string query = "SELECT COUNT(*), MAX(id), (SELECT COUNT(*) FROM lootdrop_entries) FROM lootdrop";
	auto results = QueryDatabase(query);
	if (!results.Success()) {
		LogFile->write(EQEMuLog::Error, "Error getting loot table info from database: %s, %s", query.c_str(), results.ErrorMessage().c_str());
		return;
	}

	if (results.RowCount() == 0)
		return;

	auto row =results.begin();

	loot_drop_count = static_cast<uint32>(atoul(row[0]));
	max_loot_drop = static_cast<uint32>(atoul(row[1]));
	loot_drop_entries = static_cast<uint32>(atoul(row[2]));
}

void SharedDatabase::LoadLootTables(void *data, uint32 size) {
	EQEmu::FixedMemoryVariableHashSet<LootTable_Struct> hash(reinterpret_cast<uint8*>(data), size);

	uint8 loot_table[sizeof(LootTable_Struct) + (sizeof(LootTableEntries_Struct) * 128)];
	LootTable_Struct *lt = reinterpret_cast<LootTable_Struct*>(loot_table);

	const std::string query = "SELECT loottable.id, loottable.mincash, loottable.maxcash, loottable.avgcoin, "
							"loottable_entries.lootdrop_id, loottable_entries.multiplier, loottable_entries.droplimit, "
							"loottable_entries.mindrop, loottable_entries.probability FROM loottable LEFT JOIN loottable_entries "
							"ON loottable.id = loottable_entries.loottable_id ORDER BY id";
	auto results = QueryDatabase(query);
	if (!results.Success()) {
		LogFile->write(EQEMuLog::Error, "Error getting loot table info from database: %s, %s", query.c_str(), results.ErrorMessage().c_str());
		return;
	}

	uint32 current_id = 0;
	uint32 current_entry = 0;

	for (auto row = results.begin(); row != results.end(); ++row) {
		uint32 id = static_cast<uint32>(atoul(row[0]));
		if(id != current_id) {
			if(current_id != 0)
				hash.insert(current_id, loot_table, (sizeof(LootTable_Struct) + (sizeof(LootTableEntries_Struct) * lt->NumEntries)));

			memset(loot_table, 0, sizeof(LootTable_Struct) + (sizeof(LootTableEntries_Struct) * 128));
			current_entry = 0;
			current_id = id;
			lt->mincash = static_cast<uint32>(atoul(row[1]));
			lt->maxcash = static_cast<uint32>(atoul(row[2]));
			lt->avgcoin = static_cast<uint32>(atoul(row[3]));
		}

		if(current_entry > 128)
			continue;

		if(!row[4])
			continue;

		lt->Entries[current_entry].lootdrop_id = static_cast<uint32>(atoul(row[4]));
		lt->Entries[current_entry].multiplier = static_cast<uint8>(atoi(row[5]));
		lt->Entries[current_entry].droplimit = static_cast<uint8>(atoi(row[6]));
		lt->Entries[current_entry].mindrop = static_cast<uint8>(atoi(row[7]));
		lt->Entries[current_entry].probability = static_cast<float>(atof(row[8]));

		++(lt->NumEntries);
		++current_entry;
	}

	if(current_id != 0)
		hash.insert(current_id, loot_table, (sizeof(LootTable_Struct) + (sizeof(LootTableEntries_Struct) * lt->NumEntries)));

}

void SharedDatabase::LoadLootDrops(void *data, uint32 size) {

	EQEmu::FixedMemoryVariableHashSet<LootDrop_Struct> hash(reinterpret_cast<uint8*>(data), size);
	uint8 loot_drop[sizeof(LootDrop_Struct) + (sizeof(LootDropEntries_Struct) * 1260)];
	LootDrop_Struct *ld = reinterpret_cast<LootDrop_Struct*>(loot_drop);

	const std::string query = "SELECT lootdrop.id, lootdrop_entries.item_id, lootdrop_entries.item_charges, "
							"lootdrop_entries.equip_item, lootdrop_entries.chance, lootdrop_entries.minlevel, "
							"lootdrop_entries.maxlevel, lootdrop_entries.multiplier FROM lootdrop JOIN lootdrop_entries "
							"ON lootdrop.id = lootdrop_entries.lootdrop_id ORDER BY lootdrop_id";
	auto results = QueryDatabase(query);
	if (!results.Success()) {
		LogFile->write(EQEMuLog::Error, "Error getting loot drop info from database: %s, %s", query.c_str(), results.ErrorMessage().c_str());
	}

	uint32 current_id = 0;
	uint32 current_entry = 0;

	for (auto row = results.begin(); row != results.end(); ++row) {
		uint32 id = static_cast<uint32>(atoul(row[0]));
		if(id != current_id) {
			if(current_id != 0)
				hash.insert(current_id, loot_drop, (sizeof(LootDrop_Struct) +(sizeof(LootDropEntries_Struct) * ld->NumEntries)));

			memset(loot_drop, 0, sizeof(LootDrop_Struct) + (sizeof(LootDropEntries_Struct) * 1260));
			current_entry = 0;
			current_id = id;
		}

		if(current_entry >= 1260)
			continue;

		ld->Entries[current_entry].item_id = static_cast<uint32>(atoul(row[1]));
		ld->Entries[current_entry].item_charges = static_cast<int8>(atoi(row[2]));
		ld->Entries[current_entry].equip_item = static_cast<uint8>(atoi(row[3]));
		ld->Entries[current_entry].chance = static_cast<float>(atof(row[4]));
		ld->Entries[current_entry].minlevel = static_cast<uint8>(atoi(row[5]));
		ld->Entries[current_entry].maxlevel = static_cast<uint8>(atoi(row[6]));
		ld->Entries[current_entry].multiplier = static_cast<uint8>(atoi(row[7]));

		++(ld->NumEntries);
		++current_entry;
	}

	if(current_id != 0)
		hash.insert(current_id, loot_drop, (sizeof(LootDrop_Struct) + (sizeof(LootDropEntries_Struct) * ld->NumEntries)));

}

bool SharedDatabase::LoadLoot() {
	if(loot_table_mmf || loot_drop_mmf)
		return true;

	try {
		EQEmu::IPCMutex mutex("loot");
		mutex.Lock();
		loot_table_mmf = new EQEmu::MemoryMappedFile("shared/loot_table");
		loot_table_hash = new EQEmu::FixedMemoryVariableHashSet<LootTable_Struct>(
			reinterpret_cast<uint8*>(loot_table_mmf->Get()),
			loot_table_mmf->Size());
		loot_drop_mmf = new EQEmu::MemoryMappedFile("shared/loot_drop");
		loot_drop_hash = new EQEmu::FixedMemoryVariableHashSet<LootDrop_Struct>(
			reinterpret_cast<uint8*>(loot_drop_mmf->Get()),
			loot_drop_mmf->Size());
		mutex.Unlock();
	} catch(std::exception &ex) {
		LogFile->write(EQEMuLog::Error, "Error loading loot: %s", ex.what());
		return false;
	}

	return true;
}

const LootTable_Struct* SharedDatabase::GetLootTable(uint32 loottable_id) {
	if(!loot_table_hash)
		return nullptr;

	try {
		if(loot_table_hash->exists(loottable_id)) {
			return &loot_table_hash->at(loottable_id);
		}
	} catch(std::exception &ex) {
		LogFile->write(EQEMuLog::Error, "Could not get loot table: %s", ex.what());
	}
	return nullptr;
}

const LootDrop_Struct* SharedDatabase::GetLootDrop(uint32 lootdrop_id) {
	if(!loot_drop_hash)
		return nullptr;

	try {
		if(loot_drop_hash->exists(lootdrop_id)) {
			return &loot_drop_hash->at(lootdrop_id);
		}
	} catch(std::exception &ex) {
		LogFile->write(EQEMuLog::Error, "Could not get loot drop: %s", ex.what());
	}
	return nullptr;
}

void SharedDatabase::LoadCharacterInspectMessage(uint32 character_id, InspectMessage_Struct* message) {
	std::string query = StringFormat("SELECT `inspect_message` FROM `character_inspect_messages` WHERE `id` = %u LIMIT 1", character_id);
	auto results = QueryDatabase(query); 
	auto row = results.begin();
	memcpy(message, "", sizeof(InspectMessage_Struct));
	for (auto row = results.begin(); row != results.end(); ++row) {
		memcpy(message, row[0], sizeof(InspectMessage_Struct));
	}
}

void SharedDatabase::SaveCharacterInspectMessage(uint32 character_id, const InspectMessage_Struct* message) {
	std::string query = StringFormat("REPLACE INTO `character_inspect_messages` (id, inspect_message) VALUES (%u, '%s')", character_id, EscapeString(message->text).c_str());
	auto results = QueryDatabase(query); 
}

void SharedDatabase::GetBotInspectMessage(uint32 botid, InspectMessage_Struct* message) {

	std::string query = StringFormat("SELECT BotInspectMessage FROM bots WHERE BotID = %i", botid);
	auto results = QueryDatabase(query);
	if (!results.Success()) {
		std::cerr << "Error in GetBotInspectMessage query '" << query << "' " << results.ErrorMessage() << std::endl;
		return;
	}

	if (results.RowCount() != 1)
		return;

	auto row = results.begin();
	memcpy(message, row[0], sizeof(InspectMessage_Struct));

}

void SharedDatabase::SetBotInspectMessage(uint32 botid, const InspectMessage_Struct* message) {

	std::string msg = EscapeString(message->text);
	std::string query = StringFormat("UPDATE bots SET BotInspectMessage = '%s' WHERE BotID = %i", msg.c_str(), botid);
	auto results = QueryDatabase(query);
	if (!results.Success())
		std::cerr << "Error in SetBotInspectMessage query '" << query << "' " << results.ErrorMessage() << std::endl;

}

bool SharedDatabase::VerifyToken(std::string token, int& status) {
	status = 0;
	if(token.length() > 64) {
		token = token.substr(0, 64);
	}

	token = EscapeString(token);
	std::string query = StringFormat("SELECT status FROM tokens WHERE token='%s'", token.c_str());
	auto results = QueryDatabase(query);
	if(!results.Success())
	{
		std::cerr << "Error in SharedDatabase::VerifyToken query '" << query << "' " << results.ErrorMessage() << std::endl;
		return false;
	}

	if(results.RowCount() != 1) {
		return false;
	}

	auto row = results.begin();
	status = atoi(row[0]);	
	return true;
}<|MERGE_RESOLUTION|>--- conflicted
+++ resolved
@@ -431,17 +431,6 @@
 
 		int16 put_slot_id = INVALID_INDEX;
 
-<<<<<<< HEAD
-		ItemInst* inst = CreateBaseItem(item, charges);
-		if (item->ItemClass == ItemClassCommon) {
-			for(int i = AUG_BEGIN; i < EmuConstants::ITEM_COMMON_SIZE; i++) {
-				if (aug[i]) {
-=======
-        ItemInst* inst = CreateBaseItem(item, charges);
-        if (inst && item->ItemClass == ItemClassCommon) {
-            for(int i = AUG_BEGIN; i < EmuConstants::ITEM_COMMON_SIZE; i++) {
-                if (aug[i]) {
->>>>>>> a56e9ccd
 							inst->PutAugment(this, i, aug[i]);
 				}
 			}
