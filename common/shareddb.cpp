--- conflicted
+++ resolved
@@ -2004,23 +2004,9 @@
 	}
 }
 
-<<<<<<< HEAD
 void SharedDatabase::SaveCharacterInspectMessage(uint32 character_id, const InspectMessage_Struct* message) {
 	std::string query = StringFormat("REPLACE INTO `character_inspect_messages` (id, inspect_message) VALUES (%u, '%s')", character_id, EscapeString(message->text).c_str());
 	auto results = QueryDatabase(query); ThrowDBError(results.ErrorMessage(), "SharedDatabase::SaveCharacterInspectMessage", query);  
-=======
-void SharedDatabase::SetPlayerInspectMessage(char* playername, const InspectMessage_Struct* message) {
-
-	char errbuf[MYSQL_ERRMSG_SIZE];
-	char *query = 0;
-
-	std::string msg = EscapeString(message->text);
-	if (!RunQuery(query, MakeAnyLenString(&query, "UPDATE character_ SET inspectmessage='%s' WHERE name='%s'", msg.c_str(), playername), errbuf)) {
-		std::cerr << "Error in SetPlayerInspectMessage query '" << query << "' " << errbuf << std::endl;
-	}
-
-	safe_delete_array(query);
->>>>>>> 84310ec8
 }
 
 void SharedDatabase::GetBotInspectMessage(uint32 botid, InspectMessage_Struct* message) {
