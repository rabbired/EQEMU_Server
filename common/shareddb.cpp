#include <iostream>
#include <cstring>
#include <cstdlib>
#include <ctime>

#include "shareddb.h"
#include "mysql.h"
#include "item.h"
#include "classes.h"
#include "rulesys.h"
#include "seperator.h"
#include "string_util.h"
#include "eq_packet_structs.h"
#include "guilds.h"
#include "extprofile.h"
#include "memory_mapped_file.h"
#include "ipc_mutex.h"
#include "eqemu_exception.h"
#include "loottable.h"
#include "faction.h"
#include "features.h"

SharedDatabase::SharedDatabase()
: Database(), skill_caps_mmf(nullptr), items_mmf(nullptr), items_hash(nullptr), faction_mmf(nullptr), faction_hash(nullptr),
	loot_table_mmf(nullptr), loot_table_hash(nullptr), loot_drop_mmf(nullptr), loot_drop_hash(nullptr), base_data_mmf(nullptr)
{
}

SharedDatabase::SharedDatabase(const char* host, const char* user, const char* passwd, const char* database, uint32 port)
: Database(host, user, passwd, database, port), skill_caps_mmf(nullptr), items_mmf(nullptr), items_hash(nullptr),
	faction_mmf(nullptr), faction_hash(nullptr), loot_table_mmf(nullptr), loot_table_hash(nullptr), loot_drop_mmf(nullptr),
	loot_drop_hash(nullptr), base_data_mmf(nullptr)
{
}

SharedDatabase::~SharedDatabase() {
	safe_delete(skill_caps_mmf);
	safe_delete(items_mmf);
	safe_delete(items_hash);
	safe_delete(faction_mmf);
	safe_delete(faction_hash);
	safe_delete(loot_table_mmf);
	safe_delete(loot_drop_mmf);
	safe_delete(loot_table_hash);
	safe_delete(loot_drop_hash);
	safe_delete(base_data_mmf);
}

bool SharedDatabase::SetHideMe(uint32 account_id, uint8 hideme)
{
	std::string query = StringFormat("UPDATE account SET hideme = %i WHERE id = %i", hideme, account_id);
	auto results = QueryDatabase(query);
	if (!results.Success()) {
		std::cerr << "Error in SetGMSpeed query '" << query << "' " << results.ErrorMessage() << std::endl;
		return false;
	}

	return true;
}

uint8 SharedDatabase::GetGMSpeed(uint32 account_id)
{
	std::string query = StringFormat("SELECT gmspeed FROM account WHERE id = '%i'", account_id);
	auto results = QueryDatabase(query);
	if (!results.Success()) {
		std::cerr << "Error in GetGMSpeed query '" << query << "' " << results.ErrorMessage() << std::endl;
		return 0;
	}

    if (results.RowCount() != 1)
        return 0;

    auto row = results.begin();

	return atoi(row[0]);
}

bool SharedDatabase::SetGMSpeed(uint32 account_id, uint8 gmspeed)
{
	std::string query = StringFormat("UPDATE account SET gmspeed = %i WHERE id = %i", gmspeed, account_id);
	auto results = QueryDatabase(query);
	if (!results.Success()) {
		std::cerr << "Error in SetGMSpeed query '" << query << "' " << results.ErrorMessage() << std::endl;
		return false;
	}

	return true;
}

uint32 SharedDatabase::GetTotalTimeEntitledOnAccount(uint32 AccountID) {
	uint32 EntitledTime = 0;
	std::string query = StringFormat("SELECT `time_played` FROM `character_data` WHERE `account_id` = %u", AccountID);
	auto results = QueryDatabase(query);
	for (auto row = results.begin(); row != results.end(); ++row) {
		EntitledTime += atoi(row[0]);
	}
	return EntitledTime;
}

bool SharedDatabase::SaveCursor(uint32 char_id, std::list<ItemInst*>::const_iterator &start, std::list<ItemInst*>::const_iterator &end)
{
	// Delete cursor items
	std::string query = StringFormat("DELETE FROM inventory WHERE charid = %i "
                                    "AND ((slotid >= 8000 AND slotid <= 8999) "
                                    "OR slotid = %i OR (slotid >= %i AND slotid <= %i) )",
                                    char_id, MainCursor,
                                    EmuConstants::CURSOR_BAG_BEGIN, EmuConstants::CURSOR_BAG_END);
    auto results = QueryDatabase(query);
    if (!results.Success()) {
        std::cout << "Clearing cursor failed: " << results.ErrorMessage() << std::endl;
        return false;
    }

    int i = 8000;
    for(auto it = start; it != end; ++it, i++) {
        ItemInst *inst = *it;
        if (!SaveInventory(char_id,inst,(i == 8000) ? MainCursor : i))
            return false;
    }

	return true;
}

bool SharedDatabase::VerifyInventory(uint32 account_id, int16 slot_id, const ItemInst* inst)
{
	// Delete cursor items
	std::string query = StringFormat("SELECT itemid, charges FROM sharedbank "
                                    "WHERE acctid = %d AND slotid = %d",
                                    account_id, slot_id);
    auto results = QueryDatabase(query);
	if (!results.Success()) {
		LogFile->write(EQEMuLog::Error, "Error runing inventory verification query '%s': %s", query.c_str(), results.ErrorMessage().c_str());
		//returning true is less harmful in the face of a query error
		return true;
	}

	if (results.RowCount() == 0)
        return false;

	auto row = results.begin();

    uint32 id = atoi(row[0]);
    uint16 charges = atoi(row[1]);

    uint16 expect_charges = 0;

    if(inst->GetCharges() >= 0)
        expect_charges = inst->GetCharges();
    else
        expect_charges = 0x7FFF;

    if(id != inst->GetItem()->ID || charges != expect_charges)
        return false;

	return true;
}

bool SharedDatabase::SaveInventory(uint32 char_id, const ItemInst* inst, int16 slot_id) {

	// If we never save tribute slots..how are we to ever benefit from them!!? The client
	// object is destroyed upon zoning - including its inventory object..and if tributes
	// don't exist in the database, then they will never be loaded when the new client
	// object is created in the new zone object... Something to consider... -U
	//
	// (we could add them to the 'NoRent' checks and dispose of after 30 minutes offline)

	//never save tribute slots:
	if(slot_id >= EmuConstants::TRIBUTE_BEGIN && slot_id <= EmuConstants::TRIBUTE_END)
		return true;

	if (slot_id >= EmuConstants::SHARED_BANK_BEGIN && slot_id <= EmuConstants::SHARED_BANK_BAGS_END) {
        // Shared bank inventory
		if (!inst)
            return DeleteSharedBankSlot(char_id, slot_id);
		else
            return UpdateSharedBankSlot(char_id, inst, slot_id);
	}
	else if (!inst) // All other inventory
        return DeleteInventorySlot(char_id, slot_id);

    return UpdateInventorySlot(char_id, inst, slot_id);
}

bool SharedDatabase::UpdateInventorySlot(uint32 char_id, const ItemInst* inst, int16 slot_id) {

	uint32 augslot[EmuConstants::ITEM_COMMON_SIZE] = { NO_ITEM, NO_ITEM, NO_ITEM, NO_ITEM, NO_ITEM };
    if (inst->IsType(ItemClassCommon))
		for(int i = AUG_BEGIN; i < EmuConstants::ITEM_COMMON_SIZE; i++) {
			ItemInst *auginst=inst->GetItem(i);
			augslot[i]=(auginst && auginst->GetItem()) ? auginst->GetItem()->ID : NO_ITEM;
		}

    uint16 charges = 0;
	if(inst->GetCharges() >= 0)
		charges = inst->GetCharges();
	else
		charges = 0x7FFF;

	// Update/Insert item
    std::string query = StringFormat("REPLACE INTO inventory "
                                    "(charid, slotid, itemid, charges, instnodrop, custom_data, color, "
                                    "augslot1, augslot2, augslot3, augslot4, augslot5, ornamenticon, ornamentidfile) "
                                    "VALUES( %lu, %lu, %lu, %lu, %lu, '%s', %lu, "
                                    "%lu, %lu, %lu, %lu, %lu, %lu, %lu)",
                                    (unsigned long)char_id, (unsigned long)slot_id, (unsigned long)inst->GetItem()->ID,
                                    (unsigned long)charges, (unsigned long)(inst->IsInstNoDrop()? 1: 0),
                                    inst->GetCustomDataString().c_str(), (unsigned long)inst->GetColor(),
                                    (unsigned long)augslot[0], (unsigned long)augslot[1], (unsigned long)augslot[2],
                                    (unsigned long)augslot[3],(unsigned long)augslot[4], (unsigned long)inst->GetOrnamentationIcon(), (unsigned long)inst->GetOrnamentationIDFile());
	auto results = QueryDatabase(query);

    // Save bag contents, if slot supports bag contents
	if (inst->IsType(ItemClassContainer) && Inventory::SupportsContainers(slot_id))
		for (uint8 idx = SUB_BEGIN; idx < EmuConstants::ITEM_CONTAINER_SIZE; idx++) {
			const ItemInst* baginst = inst->GetItem(idx);
			SaveInventory(char_id, baginst, Inventory::CalcSlotId(slot_id, idx));
		}

    if (!results.Success()) {
        LogFile->write(EQEMuLog::Error, "UpdateInventorySlot query '%s': %s", query.c_str(), results.ErrorMessage().c_str());
        return false;
    }

	return true;
}

bool SharedDatabase::UpdateSharedBankSlot(uint32 char_id, const ItemInst* inst, int16 slot_id) {

	uint32 augslot[EmuConstants::ITEM_COMMON_SIZE] = { NO_ITEM, NO_ITEM, NO_ITEM, NO_ITEM, NO_ITEM };
    if (inst->IsType(ItemClassCommon))
		for(int i = AUG_BEGIN; i < EmuConstants::ITEM_COMMON_SIZE; i++) {
			ItemInst *auginst=inst->GetItem(i);
			augslot[i]=(auginst && auginst->GetItem()) ? auginst->GetItem()->ID : NO_ITEM;
		}

// Update/Insert item
    uint32 account_id = GetAccountIDByChar(char_id);
    uint16 charges = 0;
    if(inst->GetCharges() >= 0)
        charges = inst->GetCharges();
    else
        charges = 0x7FFF;

    std::string query = StringFormat("REPLACE INTO sharedbank "
                                    "(acctid, slotid, itemid, charges, custom_data, "
                                    "augslot1, augslot2, augslot3, augslot4, augslot5) "
                                    "VALUES( %lu, %lu, %lu, %lu, '%s', "
                                    "%lu, %lu, %lu, %lu, %lu)",
                                    (unsigned long)account_id, (unsigned long)slot_id, (unsigned long)inst->GetItem()->ID,
                                    (unsigned long)charges, inst->GetCustomDataString().c_str(), (unsigned long)augslot[0],
                                    (unsigned long)augslot[1],(unsigned long)augslot[2],(unsigned long)augslot[3],(unsigned long)augslot[4]);
    auto results = QueryDatabase(query);

    // Save bag contents, if slot supports bag contents
	if (inst->IsType(ItemClassContainer) && Inventory::SupportsContainers(slot_id))
		for (uint8 idx = SUB_BEGIN; idx < EmuConstants::ITEM_CONTAINER_SIZE; idx++) {
			const ItemInst* baginst = inst->GetItem(idx);
			SaveInventory(char_id, baginst, Inventory::CalcSlotId(slot_id, idx));
		}

    if (!results.Success()) {
        LogFile->write(EQEMuLog::Error, "UpdateSharedBankSlot query '%s': %s", query.c_str(), results.ErrorMessage().c_str());
        return false;
    }

	return true;
}

bool SharedDatabase::DeleteInventorySlot(uint32 char_id, int16 slot_id) {

	// Delete item
	std::string query = StringFormat("DELETE FROM inventory WHERE charid = %i AND slotid = %i", char_id, slot_id);
    auto results = QueryDatabase(query);
    if (!results.Success()) {
        LogFile->write(EQEMuLog::Error, "DeleteInventorySlot query '%s': %s", query.c_str(), results.ErrorMessage().c_str());
        return false;
    }

    // Delete bag slots, if need be
    if (!Inventory::SupportsContainers(slot_id))
        return true;

    int16 base_slot_id = Inventory::CalcSlotId(slot_id, SUB_BEGIN);
    query = StringFormat("DELETE FROM inventory WHERE charid = %i AND slotid >= %i AND slotid < %i",
                        char_id, base_slot_id, (base_slot_id+10));
    results = QueryDatabase(query);
    if (!results.Success()) {
        LogFile->write(EQEMuLog::Error, "DeleteInventorySlot, bags query '%s': %s", query.c_str(), results.ErrorMessage().c_str());
        return false;
    }

    // @merth: need to delete augments here
    return true;
}

bool SharedDatabase::DeleteSharedBankSlot(uint32 char_id, int16 slot_id) {

    // Delete item
	uint32 account_id = GetAccountIDByChar(char_id);
	std::string query = StringFormat("DELETE FROM sharedbank WHERE acctid=%i AND slotid=%i", account_id, slot_id);
    auto results = QueryDatabase(query);
    if (!results.Success()) {
        LogFile->write(EQEMuLog::Error, "DeleteSharedBankSlot query '%s': %s", query.c_str(), results.ErrorMessage().c_str());
        return false;
    }

	// Delete bag slots, if need be
	if (!Inventory::SupportsContainers(slot_id))
        return true;

    int16 base_slot_id = Inventory::CalcSlotId(slot_id, SUB_BEGIN);
    query = StringFormat("DELETE FROM sharedbank WHERE acctid = %i "
                        "AND slotid >= %i AND slotid < %i",
                        account_id, base_slot_id, (base_slot_id+10));
    results = QueryDatabase(query);
    if (!results.Success()) {
        LogFile->write(EQEMuLog::Error, "DeleteSharedBankSlot, bags query '%s': %s", query.c_str(), results.ErrorMessage().c_str());
        return false;
    }

    // @merth: need to delete augments here
    return true;
}


int32 SharedDatabase::GetSharedPlatinum(uint32 account_id)
{
	std::string query = StringFormat("SELECT sharedplat FROM account WHERE id = '%i'", account_id);
    auto results = QueryDatabase(query);
    if (!results.Success()) {
        std::cerr << "Error in GetSharedPlatinum query '" << query << "' " << results.ErrorMessage().c_str() << std::endl;
		return false;
    }

    if (results.RowCount() != 1)
        return 0;

	auto row = results.begin();

	return atoi(row[0]);
}

bool SharedDatabase::SetSharedPlatinum(uint32 account_id, int32 amount_to_add) {
	std::string query = StringFormat("UPDATE account SET sharedplat = sharedplat + %i WHERE id = %i", amount_to_add, account_id);
	auto results = QueryDatabase(query);
	if (!results.Success()) {
		std::cerr << "Error in SetSharedPlatinum query '" << query << "' " << results.ErrorMessage() << std::endl;
		return false;
	}

	return true;
}

bool SharedDatabase::SetStartingItems(PlayerProfile_Struct* pp, Inventory* inv, uint32 si_race, uint32 si_class, uint32 si_deity, uint32 si_current_zone, char* si_name, int admin_level) {

	const Item_Struct* myitem;

    std::string query = StringFormat("SELECT itemid, item_charges, slot FROM starting_items "
                                    "WHERE (race = %i or race = 0) AND (class = %i or class = 0) AND "
                                    "(deityid = %i or deityid = 0) AND (zoneid = %i or zoneid = 0) AND "
                                    "gm <= %i ORDER BY id",
                                    si_race, si_class, si_deity, si_current_zone, admin_level);
    auto results = QueryDatabase(query);
    if (!results.Success())
        return false;


	for (auto row = results.begin(); row != results.end(); ++row) {
		int32 itemid = atoi(row[0]);
		int32 charges = atoi(row[1]);
		int32 slot = atoi(row[2]);
		myitem = GetItem(itemid);

		if(!myitem)
			continue;

		ItemInst* myinst = CreateBaseItem(myitem, charges);

		if(slot < 0)
			slot = inv->FindFreeSlot(0, 0);

		inv->PutItem(slot, *myinst);
		safe_delete(myinst);
	}

	return true;
}


// Retrieve shared bank inventory based on either account or character
bool SharedDatabase::GetSharedBank(uint32 id, Inventory* inv, bool is_charid) {
	std::string query;

	if (is_charid)
		query = StringFormat("SELECT sb.slotid, sb.itemid, sb.charges, "
                            "sb.augslot1, sb.augslot2, sb.augslot3, "
                            "sb.augslot4, sb.augslot5, sb.custom_data "
                            "FROM sharedbank sb INNER JOIN character_data ch "
                            "ON ch.account_id=sb.acctid WHERE ch.id = %i", id);
	else
		query = StringFormat("SELECT slotid, itemid, charges, "
                            "augslot1, augslot2, augslot3, "
                            "augslot4, augslot5, custom_data "
                            "FROM sharedbank WHERE acctid=%i", id);
    auto results = QueryDatabase(query);
    if (!results.Success()) {
        LogFile->write(EQEMuLog::Error, "Database::GetSharedBank(uint32 account_id): %s", results.ErrorMessage().c_str());
        return false;
    }

    for (auto row = results.begin(); row != results.end(); ++row) {
        int16 slot_id	= (int16)atoi(row[0]);
		uint32 item_id	= (uint32)atoi(row[1]);
		int8 charges	= (int8)atoi(row[2]);

		uint32 aug[EmuConstants::ITEM_COMMON_SIZE];
		aug[0]	= (uint32)atoi(row[3]);
		aug[1]	= (uint32)atoi(row[4]);
        aug[2]	= (uint32)atoi(row[5]);
        aug[3]	= (uint32)atoi(row[6]);
        aug[4]	= (uint32)atoi(row[7]);

        const Item_Struct* item = GetItem(item_id);

        if (!item) {
            LogFile->write(EQEMuLog::Error,
					"Warning: %s %i has an invalid item_id %i in inventory slot %i",
					((is_charid==true) ? "charid" : "acctid"), id, item_id, slot_id);
            continue;
        }

        int16 put_slot_id = INVALID_INDEX;

        ItemInst* inst = CreateBaseItem(item, charges);
        if (item->ItemClass == ItemClassCommon) {
            for(int i = AUG_BEGIN; i < EmuConstants::ITEM_COMMON_SIZE; i++) {
                if (aug[i]) {
							inst->PutAugment(this, i, aug[i]);
                }
            }
        }

        if(!row[8])
            continue;

        std::string data_str(row[8]);
        std::string idAsString;
        std::string value;
        bool use_id = true;

        for(int i = 0; i < data_str.length(); ++i) {
            if(data_str[i] == '^') {
                if(!use_id) {
                    inst->SetCustomData(idAsString, value);
                    idAsString.clear();
                    value.clear();
                }
                use_id = !use_id;
                continue;
            }

            char v = data_str[i];
            if(use_id)
                idAsString.push_back(v);
            else
                value.push_back(v);
        }

        put_slot_id = inv->PutItem(slot_id, *inst);
        safe_delete(inst);

        // Save ptr to item in inventory
        if (put_slot_id != INVALID_INDEX)
            continue;

        LogFile->write(EQEMuLog::Error, "Warning: Invalid slot_id for item in shared bank inventory: %s=%i, item_id=%i, slot_id=%i",
                                            ((is_charid==true)? "charid": "acctid"), id, item_id, slot_id);

        if (is_charid)
            SaveInventory(id, nullptr, slot_id);
	}

	return true;
}


// Overloaded: Retrieve character inventory based on character id
bool SharedDatabase::GetInventory(uint32 char_id, Inventory* inv) {
	// Retrieve character inventory
	std::string query = StringFormat("SELECT slotid, itemid, charges, color, augslot1, "
                                    "augslot2, augslot3, augslot4, augslot5, instnodrop, custom_data, ornamenticon, ornamentidfile "
                                    "FROM inventory WHERE charid = %i ORDER BY slotid", char_id);
    auto results = QueryDatabase(query);
    if (!results.Success()) {
    		LogFile->write(EQEMuLog::Error, "GetInventory query '%s' %s", query.c_str(), results.ErrorMessage().c_str());
            LogFile->write(EQEMuLog::Error, "If you got an error related to the 'instnodrop' field, run the following SQL Queries:\nalter table inventory add instnodrop tinyint(1) unsigned default 0 not null;\n");
        return false;
    }

    for (auto row = results.begin(); row != results.end(); ++row) {
        int16 slot_id	= atoi(row[0]);
        uint32 item_id	= atoi(row[1]);
        uint16 charges	= atoi(row[2]);
        uint32 color	= atoul(row[3]);

        uint32 aug[EmuConstants::ITEM_COMMON_SIZE];

        aug[0]	= (uint32)atoul(row[4]);
        aug[1]	= (uint32)atoul(row[5]);
        aug[2]	= (uint32)atoul(row[6]);
        aug[3]	= (uint32)atoul(row[7]);
        aug[4]	= (uint32)atoul(row[8]);

        bool instnodrop	= (row[9] && (uint16)atoi(row[9]))? true: false;

		uint32 ornament_icon = (uint32)atoul(row[11]);
		uint32 ornament_idfile = (uint32)atoul(row[12]);

        const Item_Struct* item = GetItem(item_id);

        if (!item) {
            LogFile->write(EQEMuLog::Error,"Warning: charid %i has an invalid item_id %i in inventory slot %i", char_id, item_id, slot_id);
            continue;
        }

        int16 put_slot_id = INVALID_INDEX;

        ItemInst* inst = CreateBaseItem(item, charges);

        if(row[10]) {
            std::string data_str(row[10]);
            std::string idAsString;
            std::string value;
            bool use_id = true;

            for(int i = 0; i < data_str.length(); ++i) {
                if(data_str[i] == '^') {
                    if(!use_id) {
                        inst->SetCustomData(idAsString, value);
                        idAsString.clear();
                        value.clear();
                    }

                    use_id = !use_id;
                    continue;
                }

                char v = data_str[i];
                if(use_id)
                    idAsString.push_back(v);
                else
                    value.push_back(v);
            }
        }
		if (ornament_icon > 0)
			inst->SetOrnamentIcon(ornament_icon);

		if (ornament_idfile > 0)
			inst->SetOrnamentationIDFile(ornament_idfile);

        if (instnodrop || (((slot_id >= EmuConstants::EQUIPMENT_BEGIN && slot_id <= EmuConstants::EQUIPMENT_END) || slot_id == MainPowerSource) && inst->GetItem()->Attuneable))
            inst->SetInstNoDrop(true);

        if (color > 0)
            inst->SetColor(color);

        if(charges==0x7FFF)
            inst->SetCharges(-1);
        else
            inst->SetCharges(charges);

        if (item->ItemClass == ItemClassCommon)
            for(int i = AUG_BEGIN; i < EmuConstants::ITEM_COMMON_SIZE; i++)
                if (aug[i])
                    inst->PutAugment(this, i, aug[i]);

        if (slot_id >= 8000 && slot_id <= 8999)
            put_slot_id = inv->PushCursor(*inst);
        else if (slot_id >= 3111 && slot_id <= 3179) {
            // Admins: please report any occurrences of this error
            LogFile->write(EQEMuLog::Error, "Warning: Defunct location for item in inventory: charid=%i, item_id=%i, slot_id=%i .. pushing to cursor...", char_id, item_id, slot_id);
            put_slot_id = inv->PushCursor(*inst);
        } else
            put_slot_id = inv->PutItem(slot_id, *inst);

        safe_delete(inst);

        // Save ptr to item in inventory
        if (put_slot_id == INVALID_INDEX) {
            LogFile->write(EQEMuLog::Error, "Warning: Invalid slot_id for item in inventory: charid=%i, item_id=%i, slot_id=%i",char_id, item_id, slot_id);
        }
    }

    // Retrieve shared inventory
	return GetSharedBank(char_id, inv, true);
}

// Overloaded: Retrieve character inventory based on account_id and character name
bool SharedDatabase::GetInventory(uint32 account_id, char* name, Inventory* inv) {
	// Retrieve character inventory
	std::string query = StringFormat("SELECT slotid, itemid, charges, color, augslot1, "
                                    "augslot2, augslot3, augslot4, augslot5, instnodrop, custom_data, ornamenticon, ornamentidfile  "
                                    "FROM inventory INNER JOIN character_data ch "
                                    "ON ch.id = charid WHERE ch.name = '%s' AND ch.account_id = %i ORDER BY slotid",
                                    name, account_id);
    auto results = QueryDatabase(query);
    if (!results.Success()){
		LogFile->write(EQEMuLog::Error, "GetInventory query '%s' %s", query.c_str(), results.ErrorMessage().c_str());
		LogFile->write(EQEMuLog::Error, "If you got an error related to the 'instnodrop' field, run the following SQL Queries:\nalter table inventory add instnodrop tinyint(1) unsigned default 0 not null;\n");
        return false;
	}


    for (auto row = results.begin(); row != results.end(); ++row) {
        int16 slot_id	= atoi(row[0]);
        uint32 item_id	= atoi(row[1]);
        int8 charges	= atoi(row[2]);
        uint32 color	= atoul(row[3]);

        uint32 aug[EmuConstants::ITEM_COMMON_SIZE];
        aug[0]	= (uint32)atoi(row[4]);
        aug[1]	= (uint32)atoi(row[5]);
        aug[2]	= (uint32)atoi(row[6]);
        aug[3]	= (uint32)atoi(row[7]);
        aug[4]	= (uint32)atoi(row[8]);

        bool instnodrop	= (row[9] && (uint16)atoi(row[9])) ? true : false;
		uint32 ornament_icon = (uint32)atoul(row[11]);
		uint32 ornament_idfile = (uint32)atoul(row[12]);
		
        const Item_Struct* item = GetItem(item_id);
        int16 put_slot_id = INVALID_INDEX;
        if(!item)
            continue;

        ItemInst* inst = CreateBaseItem(item, charges);
        inst->SetInstNoDrop(instnodrop);

        if(row[10]) {
            std::string data_str(row[10]);
            std::string idAsString;
            std::string value;
            bool use_id = true;

            for(int i = 0; i < data_str.length(); ++i) {
                if(data_str[i] == '^') {
                    if(!use_id) {
                        inst->SetCustomData(idAsString, value);
                        idAsString.clear();
                        value.clear();
                    }

                    use_id = !use_id;
                    continue;
                }

                char v = data_str[i];
                if(use_id)
                    idAsString.push_back(v);
                else
                    value.push_back(v);

            }
        }
		
		if (ornament_icon > 0)
			inst->SetOrnamentIcon(ornament_icon);

		if (ornament_idfile > 0)
			inst->SetOrnamentationIDFile(ornament_idfile);

        if (color > 0)
            inst->SetColor(color);

        inst->SetCharges(charges);

        if (item->ItemClass == ItemClassCommon)
            for(int i = AUG_BEGIN; i < EmuConstants::ITEM_COMMON_SIZE; i++)
                if (aug[i])
                    inst->PutAugment(this, i, aug[i]);

        if (slot_id>=8000 && slot_id <= 8999)
            put_slot_id = inv->PushCursor(*inst);
        else
            put_slot_id = inv->PutItem(slot_id, *inst);

        safe_delete(inst);

        // Save ptr to item in inventory
        if (put_slot_id == INVALID_INDEX)
            LogFile->write(EQEMuLog::Error, "Warning: Invalid slot_id for item in inventory: name=%s, acctid=%i, item_id=%i, slot_id=%i", name, account_id, item_id, slot_id);

    }

    // Retrieve shared inventory
	return GetSharedBank(account_id, inv, false);
}


void SharedDatabase::GetItemsCount(int32 &item_count, uint32 &max_id) {
	item_count = -1;
	max_id = 0;

	const std::string query = "SELECT MAX(id), count(*) FROM items";
	auto results = QueryDatabase(query);
	if (!results.Success()) {
        LogFile->write(EQEMuLog::Error, "Error in GetItemsCount '%s': '%s'", query.c_str(), results.ErrorMessage().c_str());
        return;
	}

	if (results.RowCount() == 0)
        return;

    auto row = results.begin();

    if(row[0])
        max_id = atoi(row[0]);

    if (row[1])
		item_count = atoi(row[1]);
}

bool SharedDatabase::LoadItems() {
	if(items_mmf) {
		return true;
	}

	try {
		EQEmu::IPCMutex mutex("items");
		mutex.Lock();
		items_mmf = new EQEmu::MemoryMappedFile("shared/items");

		int32 items = -1;
		uint32 max_item = 0;
		GetItemsCount(items, max_item);
		if(items == -1) {
			EQ_EXCEPT("SharedDatabase", "Database returned no result");
		}
		uint32 size = static_cast<uint32>(EQEmu::FixedMemoryHashSet<Item_Struct>::estimated_size(items, max_item));
		if(items_mmf->Size() != size) {
			EQ_EXCEPT("SharedDatabase", "Couldn't load items because items_mmf->Size() != size");
		}

		items_hash = new EQEmu::FixedMemoryHashSet<Item_Struct>(reinterpret_cast<uint8*>(items_mmf->Get()), size);
		mutex.Unlock();
	} catch(std::exception& ex) {
		LogFile->write(EQEMuLog::Error, "Error Loading Items: %s", ex.what());
		return false;
	}

	return true;
}

void SharedDatabase::LoadItems(void *data, uint32 size, int32 items, uint32 max_item_id) {
	EQEmu::FixedMemoryHashSet<Item_Struct> hash(reinterpret_cast<uint8*>(data), size, items, max_item_id);

	char ndbuffer[4];
	bool disableNoRent = false;
	if(GetVariable("disablenorent", ndbuffer, 4)) {
		if(ndbuffer[0] == '1' && ndbuffer[1] == '\0') {
			disableNoRent = true;
		}
	}
	bool disableNoDrop = false;
	if(GetVariable("disablenodrop", ndbuffer, 4)) {
		if(ndbuffer[0] == '1' && ndbuffer[1] == '\0') {
			disableNoDrop = true;
		}
	}
	bool disableLoreGroup = false;
	if(GetVariable("disablelore", ndbuffer, 4)) {
		if(ndbuffer[0] == '1' && ndbuffer[1] == '\0') {
			disableLoreGroup = true;
		}
	}
	bool disableNoTransfer = false;
	if(GetVariable("disablenotransfer", ndbuffer, 4)) {
		if(ndbuffer[0] == '1' && ndbuffer[1] == '\0') {
			disableNoTransfer = true;
		}
	}

    Item_Struct item;

	const std::string query = "SELECT source,"
#define F(x) "`"#x"`,"
#include "item_fieldlist.h"
#undef F
		"updated FROM items ORDER BY id";
	auto results = QueryDatabase(query);
    if (!results.Success()) {
        LogFile->write(EQEMuLog::Error, "LoadItems '%s', %s", query.c_str(), results.ErrorMessage().c_str());
        return;
    }

    for(auto row = results.begin(); row != results.end(); ++row) {
        memset(&item, 0, sizeof(Item_Struct));

        item.ItemClass = (uint8)atoi(row[ItemField::itemclass]);
        strcpy(item.Name,row[ItemField::name]);
        strcpy(item.Lore,row[ItemField::lore]);
        strcpy(item.IDFile,row[ItemField::idfile]);

        item.ID = (uint32)atoul(row[ItemField::id]);
        item.Weight = (uint8)atoi(row[ItemField::weight]);
        item.NoRent = disableNoRent ? (uint8)atoi("255") : (uint8)atoi(row[ItemField::norent]);
        item.NoDrop = disableNoDrop ? (uint8)atoi("255") : (uint8)atoi(row[ItemField::nodrop]);
        item.Size = (uint8)atoi(row[ItemField::size]);
        item.Slots = (uint32)atoul(row[ItemField::slots]);
        item.Price = (uint32)atoul(row[ItemField::price]);
        item.Icon = (uint32)atoul(row[ItemField::icon]);
        item.BenefitFlag = (atoul(row[ItemField::benefitflag]) != 0);
        item.Tradeskills = (atoi(row[ItemField::tradeskills])==0) ? false : true;
        item.CR = (int8)atoi(row[ItemField::cr]);
        item.DR = (int8)atoi(row[ItemField::dr]);
        item.PR = (int8)atoi(row[ItemField::pr]);
        item.MR = (int8)atoi(row[ItemField::mr]);
        item.FR = (int8)atoi(row[ItemField::fr]);
        item.AStr = (int8)atoi(row[ItemField::astr]);
        item.ASta = (int8)atoi(row[ItemField::asta]);
        item.AAgi = (int8)atoi(row[ItemField::aagi]);
        item.ADex = (int8)atoi(row[ItemField::adex]);
        item.ACha = (int8)atoi(row[ItemField::acha]);
        item.AInt = (int8)atoi(row[ItemField::aint]);
        item.AWis = (int8)atoi(row[ItemField::awis]);
        item.HP = (int32)atoul(row[ItemField::hp]);
        item.Mana = (int32)atoul(row[ItemField::mana]);
        item.AC = (int32)atoul(row[ItemField::ac]);
        item.Deity = (uint32)atoul(row[ItemField::deity]);
        item.SkillModValue = (int32)atoul(row[ItemField::skillmodvalue]);

        item.SkillModType = (uint32)atoul(row[ItemField::skillmodtype]);
        item.BaneDmgRace = (uint32)atoul(row[ItemField::banedmgrace]);
        item.BaneDmgAmt = (int8)atoi(row[ItemField::banedmgamt]);
        item.BaneDmgBody = (uint32)atoul(row[ItemField::banedmgbody]);
        item.Magic = (atoi(row[ItemField::magic])==0) ? false : true;
        item.CastTime_ = (int32)atoul(row[ItemField::casttime_]);
        item.ReqLevel = (uint8)atoi(row[ItemField::reqlevel]);
        item.BardType = (uint32)atoul(row[ItemField::bardtype]);
        item.BardValue = (int32)atoul(row[ItemField::bardvalue]);
        item.Light = (int8)atoi(row[ItemField::light]);
        item.Delay = (uint8)atoi(row[ItemField::delay]);
        item.RecLevel = (uint8)atoi(row[ItemField::reclevel]);
        item.RecSkill = (uint8)atoi(row[ItemField::recskill]);
        item.ElemDmgType = (uint8)atoi(row[ItemField::elemdmgtype]);
        item.ElemDmgAmt = (uint8)atoi(row[ItemField::elemdmgamt]);
        item.Range = (uint8)atoi(row[ItemField::range]);
        item.Damage = (uint32)atoi(row[ItemField::damage]);
        item.Color = (uint32)atoul(row[ItemField::color]);
        item.Classes = (uint32)atoul(row[ItemField::classes]);
        item.Races = (uint32)atoul(row[ItemField::races]);

        item.MaxCharges = (int16)atoi(row[ItemField::maxcharges]);
        item.ItemType = (uint8)atoi(row[ItemField::itemtype]);
        item.Material = (uint8)atoi(row[ItemField::material]);
        item.SellRate = (float)atof(row[ItemField::sellrate]);

        item.CastTime = (uint32)atoul(row[ItemField::casttime]);
        item.EliteMaterial = (uint32)atoul(row[ItemField::elitematerial]);
        item.ProcRate = (int32)atoi(row[ItemField::procrate]);
        item.CombatEffects = (int8)atoi(row[ItemField::combateffects]);
        item.Shielding = (int8)atoi(row[ItemField::shielding]);
        item.StunResist = (int8)atoi(row[ItemField::stunresist]);
        item.StrikeThrough = (int8)atoi(row[ItemField::strikethrough]);
        item.ExtraDmgSkill = (uint32)atoul(row[ItemField::extradmgskill]);
        item.ExtraDmgAmt = (uint32)atoul(row[ItemField::extradmgamt]);
        item.SpellShield = (int8)atoi(row[ItemField::spellshield]);
        item.Avoidance = (int8)atoi(row[ItemField::avoidance]);
        item.Accuracy = (int8)atoi(row[ItemField::accuracy]);
        item.CharmFileID = (uint32)atoul(row[ItemField::charmfileid]);
        item.FactionMod1 = (int32)atoul(row[ItemField::factionmod1]);
        item.FactionMod2 = (int32)atoul(row[ItemField::factionmod2]);
        item.FactionMod3 = (int32)atoul(row[ItemField::factionmod3]);
        item.FactionMod4 = (int32)atoul(row[ItemField::factionmod4]);
        item.FactionAmt1 = (int32)atoul(row[ItemField::factionamt1]);
        item.FactionAmt2 = (int32)atoul(row[ItemField::factionamt2]);
        item.FactionAmt3 = (int32)atoul(row[ItemField::factionamt3]);
        item.FactionAmt4 = (int32)atoul(row[ItemField::factionamt4]);

        strcpy(item.CharmFile,row[ItemField::charmfile]);

        item.AugType = (uint32)atoul(row[ItemField::augtype]);
        item.AugSlotType[0] = (uint8)atoi(row[ItemField::augslot1type]);
        item.AugSlotVisible[0] = (uint8)atoi(row[ItemField::augslot1visible]);
        item.AugSlotUnk2[0] = 0;
        item.AugSlotType[1] = (uint8)atoi(row[ItemField::augslot2type]);
        item.AugSlotVisible[1] = (uint8)atoi(row[ItemField::augslot2visible]);
        item.AugSlotUnk2[1] = 0;
        item.AugSlotType[2] = (uint8)atoi(row[ItemField::augslot3type]);
        item.AugSlotVisible[2] = (uint8)atoi(row[ItemField::augslot3visible]);
        item.AugSlotUnk2[2] = 0;
        item.AugSlotType[3] = (uint8)atoi(row[ItemField::augslot4type]);
        item.AugSlotVisible[3] = (uint8)atoi(row[ItemField::augslot4visible]);
        item.AugSlotUnk2[3] = 0;
        item.AugSlotType[4] = (uint8)atoi(row[ItemField::augslot5type]);
        item.AugSlotVisible[4] = (uint8)atoi(row[ItemField::augslot5visible]);
        item.AugSlotUnk2[4] = 0;

        item.LDoNTheme = (uint32)atoul(row[ItemField::ldontheme]);
        item.LDoNPrice = (uint32)atoul(row[ItemField::ldonprice]);
        item.LDoNSold = (uint32)atoul(row[ItemField::ldonsold]);
        item.BagType = (uint8)atoi(row[ItemField::bagtype]);
        item.BagSlots = (uint8)atoi(row[ItemField::bagslots]);
        item.BagSize = (uint8)atoi(row[ItemField::bagsize]);
        item.BagWR = (uint8)atoi(row[ItemField::bagwr]);
        item.Book = (uint8)atoi(row[ItemField::book]);
        item.BookType = (uint32)atoul(row[ItemField::booktype]);

        strcpy(item.Filename,row[ItemField::filename]);

        item.BaneDmgRaceAmt = (uint32)atoul(row[ItemField::banedmgraceamt]);
        item.AugRestrict = (uint32)atoul(row[ItemField::augrestrict]);
        item.LoreGroup = disableLoreGroup ? (uint8)atoi("0") : atoi(row[ItemField::loregroup]);
        item.LoreFlag = item.LoreGroup!=0;
        item.PendingLoreFlag = (atoi(row[ItemField::pendingloreflag])==0) ? false : true;
        item.ArtifactFlag = (atoi(row[ItemField::artifactflag])==0) ? false : true;
        item.SummonedFlag = (atoi(row[ItemField::summonedflag])==0) ? false : true;
        item.Favor = (uint32)atoul(row[ItemField::favor]);
        item.FVNoDrop = (atoi(row[ItemField::fvnodrop])==0) ? false : true;
        item.Endur = (uint32)atoul(row[ItemField::endur]);
        item.DotShielding = (uint32)atoul(row[ItemField::dotshielding]);
        item.Attack = (uint32)atoul(row[ItemField::attack]);
        item.Regen = (uint32)atoul(row[ItemField::regen]);
        item.ManaRegen = (uint32)atoul(row[ItemField::manaregen]);
        item.EnduranceRegen = (uint32)atoul(row[ItemField::enduranceregen]);
        item.Haste = (uint32)atoul(row[ItemField::haste]);
        item.DamageShield = (uint32)atoul(row[ItemField::damageshield]);
        item.RecastDelay = (uint32)atoul(row[ItemField::recastdelay]);
        item.RecastType = (uint32)atoul(row[ItemField::recasttype]);
        item.GuildFavor = (uint32)atoul(row[ItemField::guildfavor]);
        item.AugDistiller = (uint32)atoul(row[ItemField::augdistiller]);
        item.Attuneable = (atoi(row[ItemField::attuneable])==0) ? false : true;
        item.NoPet = (atoi(row[ItemField::nopet])==0) ? false : true;
        item.PointType = (uint32)atoul(row[ItemField::pointtype]);
        item.PotionBelt = (atoi(row[ItemField::potionbelt])==0) ? false : true;
        item.PotionBeltSlots = (atoi(row[ItemField::potionbeltslots])==0) ? false : true;
        item.StackSize = (uint16)atoi(row[ItemField::stacksize]);
        item.NoTransfer = disableNoTransfer ? false : (atoi(row[ItemField::notransfer])==0) ? false : true;
        item.Stackable = (atoi(row[ItemField::stackable])==0) ? false : true;
        item.Click.Effect = (uint32)atoul(row[ItemField::clickeffect]);
        item.Click.Type = (uint8)atoul(row[ItemField::clicktype]);
        item.Click.Level = (uint8)atoul(row[ItemField::clicklevel]);
        item.Click.Level2 = (uint8)atoul(row[ItemField::clicklevel2]);

        strcpy(item.CharmFile,row[ItemField::charmfile]);

        item.Proc.Effect = (uint16)atoul(row[ItemField::proceffect]);
        item.Proc.Type = (uint8)atoul(row[ItemField::proctype]);
        item.Proc.Level = (uint8)atoul(row[ItemField::proclevel]);
        item.Proc.Level2 = (uint8)atoul(row[ItemField::proclevel2]);
        item.Worn.Effect = (uint16)atoul(row[ItemField::worneffect]);
        item.Worn.Type = (uint8)atoul(row[ItemField::worntype]);
        item.Worn.Level = (uint8)atoul(row[ItemField::wornlevel]);
        item.Worn.Level2 = (uint8)atoul(row[ItemField::wornlevel2]);
        item.Focus.Effect = (uint16)atoul(row[ItemField::focuseffect]);
        item.Focus.Type = (uint8)atoul(row[ItemField::focustype]);
        item.Focus.Level = (uint8)atoul(row[ItemField::focuslevel]);
        item.Focus.Level2 = (uint8)atoul(row[ItemField::focuslevel2]);
        item.Scroll.Effect = (uint16)atoul(row[ItemField::scrolleffect]);
        item.Scroll.Type = (uint8)atoul(row[ItemField::scrolltype]);
        item.Scroll.Level = (uint8)atoul(row[ItemField::scrolllevel]);
        item.Scroll.Level2 = (uint8)atoul(row[ItemField::scrolllevel2]);
        item.Bard.Effect = (uint16)atoul(row[ItemField::bardeffect]);
        item.Bard.Type = (uint8)atoul(row[ItemField::bardtype]);
        item.Bard.Level = (uint8)atoul(row[ItemField::bardlevel]);
        item.Bard.Level2 = (uint8)atoul(row[ItemField::bardlevel2]);
        item.QuestItemFlag = (atoi(row[ItemField::questitemflag])==0) ? false : true;
        item.SVCorruption = (int32)atoi(row[ItemField::svcorruption]);
        item.Purity = (uint32)atoul(row[ItemField::purity]);
        item.EvolvingLevel = (uint8)atoul(row[ItemField::evolvinglevel]);
        item.BackstabDmg = (uint32)atoul(row[ItemField::backstabdmg]);
        item.DSMitigation = (uint32)atoul(row[ItemField::dsmitigation]);
        item.HeroicStr = (int32)atoi(row[ItemField::heroic_str]);
        item.HeroicInt = (int32)atoi(row[ItemField::heroic_int]);
        item.HeroicWis = (int32)atoi(row[ItemField::heroic_wis]);
        item.HeroicAgi = (int32)atoi(row[ItemField::heroic_agi]);
        item.HeroicDex = (int32)atoi(row[ItemField::heroic_dex]);
        item.HeroicSta = (int32)atoi(row[ItemField::heroic_sta]);
        item.HeroicCha = (int32)atoi(row[ItemField::heroic_cha]);
        item.HeroicMR = (int32)atoi(row[ItemField::heroic_mr]);
        item.HeroicFR = (int32)atoi(row[ItemField::heroic_fr]);
        item.HeroicCR = (int32)atoi(row[ItemField::heroic_cr]);
        item.HeroicDR = (int32)atoi(row[ItemField::heroic_dr]);
        item.HeroicPR = (int32)atoi(row[ItemField::heroic_pr]);
        item.HeroicSVCorrup = (int32)atoi(row[ItemField::heroic_svcorrup]);
        item.HealAmt = (int32)atoi(row[ItemField::healamt]);
        item.SpellDmg = (int32)atoi(row[ItemField::spelldmg]);
        item.LDoNSellBackRate = (uint32)atoul(row[ItemField::ldonsellbackrate]);
        item.ScriptFileID = (uint32)atoul(row[ItemField::scriptfileid]);
        item.ExpendableArrow = (uint16)atoul(row[ItemField::expendablearrow]);
        item.Clairvoyance = (uint32)atoul(row[ItemField::clairvoyance]);

        strcpy(item.ClickName,row[ItemField::clickname]);
        strcpy(item.ProcName,row[ItemField::procname]);
        strcpy(item.WornName,row[ItemField::wornname]);
        strcpy(item.FocusName,row[ItemField::focusname]);
        strcpy(item.ScrollName,row[ItemField::scrollname]);

        try {
            hash.insert(item.ID, item);
        } catch(std::exception &ex) {
            LogFile->write(EQEMuLog::Error, "Database::LoadItems: %s", ex.what());
            break;
        }
    }

}

const Item_Struct* SharedDatabase::GetItem(uint32 id) {
	if(!items_hash || id > items_hash->max_key()) {
		return nullptr;
	}

	if(items_hash->exists(id)) {
		return &(items_hash->at(id));
	}

	return nullptr;
}

const Item_Struct* SharedDatabase::IterateItems(uint32* id) {
	if(!items_hash || !id) {
		return nullptr;
	}

	for(;;) {
		if(*id > items_hash->max_key()) {
			break;
		}

		if(items_hash->exists(*id)) {
			return &(items_hash->at((*id)++));
		} else {
			++(*id);
		}
	}

	return nullptr;
}

std::string SharedDatabase::GetBook(const char *txtfile)
{
	char txtfile2[20];
	std::string txtout;
	strcpy(txtfile2, txtfile);

	std::string query = StringFormat("SELECT txtfile FROM books WHERE name = '%s'", txtfile2);
	auto results = QueryDatabase(query);
	if (!results.Success()) {
		std::cerr << "Error in GetBook query '" << query << "' " << results.ErrorMessage() << std::endl;
		txtout.assign(" ",1);
		return txtout;
	}

    if (results.RowCount() == 0) {
        LogFile->write(EQEMuLog::Error, "No book to send, (%s)", txtfile);
        txtout.assign(" ",1);
        return txtout;
    }

    auto row = results.begin();
    txtout.assign(row[0],strlen(row[0]));

    return txtout;
}

void SharedDatabase::GetFactionListInfo(uint32 &list_count, uint32 &max_lists) {
	list_count = 0;
	max_lists = 0;

	const std::string query = "SELECT COUNT(*), MAX(id) FROM npc_faction";
	auto results = QueryDatabase(query);
	if (!results.Success()) {
        LogFile->write(EQEMuLog::Error, "Error getting npc faction info from database: %s, %s", query.c_str(), results.ErrorMessage().c_str());
        return;
	}

	if (results.RowCount() == 0)
        return;

    auto row = results.begin();

    list_count = static_cast<uint32>(atoul(row[0]));
    max_lists = static_cast<uint32>(atoul(row[1]));
}

const NPCFactionList* SharedDatabase::GetNPCFactionEntry(uint32 id) {
	if(!faction_hash) {
		return nullptr;
	}

	if(faction_hash->exists(id)) {
		return &(faction_hash->at(id));
	}

	return nullptr;
}

void SharedDatabase::LoadNPCFactionLists(void *data, uint32 size, uint32 list_count, uint32 max_lists) {
	EQEmu::FixedMemoryHashSet<NPCFactionList> hash(reinterpret_cast<uint8*>(data), size, list_count, max_lists);
	NPCFactionList faction;

	const std::string query = "SELECT npc_faction.id, npc_faction.primaryfaction, npc_faction.ignore_primary_assist, "
                            "npc_faction_entries.faction_id, npc_faction_entries.value, npc_faction_entries.npc_value, "
                            "npc_faction_entries.temp FROM npc_faction LEFT JOIN npc_faction_entries "
                            "ON npc_faction.id = npc_faction_entries.npc_faction_id ORDER BY npc_faction.id;";
    auto results = QueryDatabase(query);
    if (!results.Success()) {
		LogFile->write(EQEMuLog::Error, "Error getting npc faction info from database: %s, %s", query.c_str(), results.ErrorMessage().c_str());
		return;
    }

    uint32 current_id = 0;
    uint32 current_entry = 0;

    for(auto row = results.begin(); row != results.end(); ++row) {
        uint32 id = static_cast<uint32>(atoul(row[0]));
        if(id != current_id) {
            if(current_id != 0) {
                hash.insert(current_id, faction);
            }

            memset(&faction, 0, sizeof(faction));
            current_entry = 0;
            current_id = id;
            faction.id = id;
            faction.primaryfaction = static_cast<uint32>(atoul(row[1]));
            faction.assistprimaryfaction = (atoi(row[2]) == 0);
        }

        if(!row[3])
            continue;

        if(current_entry >= MAX_NPC_FACTIONS)
				continue;

        faction.factionid[current_entry] = static_cast<uint32>(atoul(row[3]));
        faction.factionvalue[current_entry] = static_cast<int32>(atoi(row[4]));
        faction.factionnpcvalue[current_entry] = static_cast<int8>(atoi(row[5]));
        faction.factiontemp[current_entry] = static_cast<uint8>(atoi(row[6]));
        ++current_entry;
    }

    if(current_id != 0)
        hash.insert(current_id, faction);

}

bool SharedDatabase::LoadNPCFactionLists() {
	if(faction_hash) {
		return true;
	}

	try {
		EQEmu::IPCMutex mutex("faction");
		mutex.Lock();
		faction_mmf = new EQEmu::MemoryMappedFile("shared/faction");

		uint32 list_count = 0;
		uint32 max_lists = 0;
		GetFactionListInfo(list_count, max_lists);
		if(list_count == 0) {
			EQ_EXCEPT("SharedDatabase", "Database returned no result");
		}
		uint32 size = static_cast<uint32>(EQEmu::FixedMemoryHashSet<NPCFactionList>::estimated_size(
			list_count, max_lists));

		if(faction_mmf->Size() != size) {
			EQ_EXCEPT("SharedDatabase", "Couldn't load npc factions because faction_mmf->Size() != size");
		}

		faction_hash = new EQEmu::FixedMemoryHashSet<NPCFactionList>(reinterpret_cast<uint8*>(faction_mmf->Get()), size);
		mutex.Unlock();
	} catch(std::exception& ex) {
		LogFile->write(EQEMuLog::Error, "Error Loading npc factions: %s", ex.what());
		return false;
	}

	return true;
}

// Create appropriate ItemInst class
ItemInst* SharedDatabase::CreateItem(uint32 item_id, int16 charges, uint32 aug1, uint32 aug2, uint32 aug3, uint32 aug4, uint32 aug5)
{
	const Item_Struct* item = nullptr;
	ItemInst* inst = nullptr;
	item = GetItem(item_id);
	if (item) {
		inst = CreateBaseItem(item, charges);
		inst->PutAugment(this, 0, aug1);
		inst->PutAugment(this, 1, aug2);
		inst->PutAugment(this, 2, aug3);
		inst->PutAugment(this, 3, aug4);
		inst->PutAugment(this, 4, aug5);
	}

	return inst;
}


// Create appropriate ItemInst class
ItemInst* SharedDatabase::CreateItem(const Item_Struct* item, int16 charges, uint32 aug1, uint32 aug2, uint32 aug3, uint32 aug4, uint32 aug5)
{
	ItemInst* inst = nullptr;
	if (item) {
		inst = CreateBaseItem(item, charges);
		inst->PutAugment(this, 0, aug1);
		inst->PutAugment(this, 1, aug2);
		inst->PutAugment(this, 2, aug3);
		inst->PutAugment(this, 3, aug4);
		inst->PutAugment(this, 4, aug5);
	}

	return inst;
}

ItemInst* SharedDatabase::CreateBaseItem(const Item_Struct* item, int16 charges) {
	ItemInst* inst = nullptr;
	if (item) {
		// if maxcharges is -1 that means it is an unlimited use item.
		// set it to 1 charge so that it is usable on creation
		if (charges == 0 && item->MaxCharges == -1)
			charges = 1;

		inst = new ItemInst(item, charges);

		if(item->CharmFileID != 0 || (item->LoreGroup >= 1000 && item->LoreGroup != -1)) {
			inst->Initialize(this);
		}
	}
	return inst;
}

int32 SharedDatabase::DeleteStalePlayerCorpses() {
	if(RuleB(Zone, EnableShadowrest)) {
        std::string query = StringFormat(
			"UPDATE `character_corpses` SET `is_buried` = 1 WHERE `is_buried` = 0 AND "
            "(UNIX_TIMESTAMP() - UNIX_TIMESTAMP(time_of_death)) > %d AND NOT time_of_death = 0",
             (RuleI(Character, CorpseDecayTimeMS) / 1000));
        auto results = QueryDatabase(query);
		if (!results.Success())
			return -1;

		return results.RowsAffected();
	}

    std::string query = StringFormat(
		"DELETE FROM `character_corpses` WHERE (UNIX_TIMESTAMP() - UNIX_TIMESTAMP(time_of_death)) > %d "
		"AND NOT time_of_death = 0", (RuleI(Character, CorpseDecayTimeMS) / 1000));
    auto results = QueryDatabase(query);
    if (!results.Success())
        return -1;

    return results.RowsAffected();
}

bool SharedDatabase::GetCommandSettings(std::map<std::string,uint8> &commands) {

	const std::string query = "SELECT command, access FROM commands";
	auto results = QueryDatabase(query);
	if (!results.Success()) {
        std::cerr << "Error in GetCommands query '" << query << "' " << results.ErrorMessage() << std::endl;
		return false;
	}

    commands.clear();

    for (auto row = results.begin(); row != results.end(); ++row)
        commands[row[0]]=atoi(row[1]);

    return true;
}

bool SharedDatabase::LoadSkillCaps() {
	if(skill_caps_mmf)
		return true;

	uint32 class_count = PLAYER_CLASS_COUNT;
	uint32 skill_count = HIGHEST_SKILL + 1;
	uint32 level_count = HARD_LEVEL_CAP + 1;
	uint32 size = (class_count * skill_count * level_count * sizeof(uint16));

	try {
		EQEmu::IPCMutex mutex("skill_caps");
		mutex.Lock();
		skill_caps_mmf = new EQEmu::MemoryMappedFile("shared/skill_caps");
		if(skill_caps_mmf->Size() != size) {
			EQ_EXCEPT("SharedDatabase", "Unable to load skill caps: skill_caps_mmf->Size() != size");
		}

		mutex.Unlock();
	} catch(std::exception &ex) {
		LogFile->write(EQEMuLog::Error, "Error loading skill caps: %s", ex.what());
		return false;
	}

	return true;
}

void SharedDatabase::LoadSkillCaps(void *data) {
	uint32 class_count = PLAYER_CLASS_COUNT;
	uint32 skill_count = HIGHEST_SKILL + 1;
	uint32 level_count = HARD_LEVEL_CAP + 1;
	uint16 *skill_caps_table = reinterpret_cast<uint16*>(data);

	const std::string query = "SELECT skillID, class, level, cap FROM skill_caps ORDER BY skillID, class, level";
	auto results = QueryDatabase(query);
	if (!results.Success()) {
        LogFile->write(EQEMuLog::Error, "Error loading skill caps from database: %s", results.ErrorMessage().c_str());
        return;
	}

    for(auto row = results.begin(); row != results.end(); ++row) {
        uint8 skillID = atoi(row[0]);
        uint8 class_ = atoi(row[1]) - 1;
        uint8 level = atoi(row[2]);
        uint16 cap = atoi(row[3]);

        if(skillID >= skill_count || class_ >= class_count || level >= level_count)
            continue;

        uint32 index = (((class_ * skill_count) + skillID) * level_count) + level;
        skill_caps_table[index] = cap;
    }
}

uint16 SharedDatabase::GetSkillCap(uint8 Class_, SkillUseTypes Skill, uint8 Level) {
	if(!skill_caps_mmf) {
		return 0;
	}

	if(Class_ == 0)
		return 0;

	int SkillMaxLevel = RuleI(Character, SkillCapMaxLevel);
	if(SkillMaxLevel < 1) {
		SkillMaxLevel = RuleI(Character, MaxLevel);
	}

	uint32 class_count = PLAYER_CLASS_COUNT;
	uint32 skill_count = HIGHEST_SKILL + 1;
	uint32 level_count = HARD_LEVEL_CAP + 1;
	if(Class_ > class_count || static_cast<uint32>(Skill) > skill_count || Level > level_count) {
		return 0;
	}

	if(Level > static_cast<uint8>(SkillMaxLevel)){
		Level = static_cast<uint8>(SkillMaxLevel);
	}

	uint32 index = ((((Class_ - 1) * skill_count) + Skill) * level_count) + Level;
	uint16 *skill_caps_table = reinterpret_cast<uint16*>(skill_caps_mmf->Get());
	return skill_caps_table[index];
}

uint8 SharedDatabase::GetTrainLevel(uint8 Class_, SkillUseTypes Skill, uint8 Level) {
	if(!skill_caps_mmf) {
		return 0;
	}

	if(Class_ == 0)
		return 0;

	int SkillMaxLevel = RuleI(Character, SkillCapMaxLevel);
	if (SkillMaxLevel < 1) {
		SkillMaxLevel = RuleI(Character, MaxLevel);
	}

	uint32 class_count = PLAYER_CLASS_COUNT;
	uint32 skill_count = HIGHEST_SKILL + 1;
	uint32 level_count = HARD_LEVEL_CAP + 1;
	if(Class_ > class_count || static_cast<uint32>(Skill) > skill_count || Level > level_count) {
		return 0;
	}

	uint8 ret = 0;
	if(Level > static_cast<uint8>(SkillMaxLevel)) {
		uint32 index = ((((Class_ - 1) * skill_count) + Skill) * level_count);
		uint16 *skill_caps_table = reinterpret_cast<uint16*>(skill_caps_mmf->Get());
		for(uint8 x = 0; x < Level; x++){
			if(skill_caps_table[index + x]){
				ret = x;
				break;
			}
		}
	}
	else
	{
		uint32 index = ((((Class_ - 1) * skill_count) + Skill) * level_count);
		uint16 *skill_caps_table = reinterpret_cast<uint16*>(skill_caps_mmf->Get());
		for(int x = 0; x < SkillMaxLevel; x++){
			if(skill_caps_table[index + x]){
				ret = x;
				break;
			}
		}
	}

	if(ret > GetSkillCap(Class_, Skill, Level))
		ret = static_cast<uint8>(GetSkillCap(Class_, Skill, Level));

	return ret;
}

void SharedDatabase::LoadDamageShieldTypes(SPDat_Spell_Struct* sp, int32 iMaxSpellID) {

	std::string query = StringFormat("SELECT `spellid`, `type` FROM `damageshieldtypes` WHERE `spellid` > 0 "
                                    "AND `spellid` <= %i", iMaxSpellID);
    auto results = QueryDatabase(query);
    if (!results.Success()) {
        LogFile->write(EQEMuLog::Error, "Error in LoadDamageShieldTypes: %s %s", query.c_str(), results.ErrorMessage().c_str());
        return;
    }

    for(auto row = results.begin(); row != results.end(); ++row) {
        int spellID = atoi(row[0]);
        if((spellID > 0) && (spellID <= iMaxSpellID))
            sp[spellID].DamageShieldType = atoi(row[1]);
    }

}

const EvolveInfo* SharedDatabase::GetEvolveInfo(uint32 loregroup) {
	return nullptr;	// nothing here for now... database and/or sharemem pulls later
}

int SharedDatabase::GetMaxSpellID() {
	std::string query = "SELECT MAX(id) FROM spells_new";
	auto results = QueryDatabase(query);
    if (!results.Success()) {
        _log(SPELLS__LOAD_ERR, "Error in GetMaxSpellID query '%s' %s", query.c_str(), results.ErrorMessage().c_str());
        return -1;
    }

    auto row = results.begin();

	return atoi(row[0]);
}

void SharedDatabase::LoadSpells(void *data, int max_spells) {
	SPDat_Spell_Struct *sp = reinterpret_cast<SPDat_Spell_Struct*>(data);

	const std::string query = "SELECT * FROM spells_new ORDER BY id ASC";
    auto results = QueryDatabase(query);
    if (!results.Success()) {
        _log(SPELLS__LOAD_ERR, "Error in LoadSpells query '%s' %s", query.c_str(), results.ErrorMessage().c_str());
        return;
    }

    if(results.ColumnCount() <= SPELL_LOAD_FIELD_COUNT) {
		_log(SPELLS__LOAD_ERR, "Fatal error loading spells: Spell field count < SPELL_LOAD_FIELD_COUNT(%u)", SPELL_LOAD_FIELD_COUNT);
		return;
    }

    int tempid = 0;
    int counter = 0;

    for (auto row = results.begin(); row != results.end(); ++row) {
        tempid = atoi(row[0]);
        if(tempid >= max_spells) {
            _log(SPELLS__LOAD_ERR, "Non fatal error: spell.id >= max_spells, ignoring.");
            continue;
        }

        ++counter;
        sp[tempid].id = tempid;
        strn0cpy(sp[tempid].name, row[1], sizeof(sp[tempid].name));
        strn0cpy(sp[tempid].player_1, row[2], sizeof(sp[tempid].player_1));
		strn0cpy(sp[tempid].teleport_zone, row[3], sizeof(sp[tempid].teleport_zone));
		strn0cpy(sp[tempid].you_cast, row[4], sizeof(sp[tempid].you_cast));
		strn0cpy(sp[tempid].other_casts, row[5], sizeof(sp[tempid].other_casts));
		strn0cpy(sp[tempid].cast_on_you, row[6], sizeof(sp[tempid].cast_on_you));
		strn0cpy(sp[tempid].cast_on_other, row[7], sizeof(sp[tempid].cast_on_other));
		strn0cpy(sp[tempid].spell_fades, row[8], sizeof(sp[tempid].spell_fades));

		sp[tempid].range=static_cast<float>(atof(row[9]));
		sp[tempid].aoerange=static_cast<float>(atof(row[10]));
		sp[tempid].pushback=static_cast<float>(atof(row[11]));
		sp[tempid].pushup=static_cast<float>(atof(row[12]));
		sp[tempid].cast_time=atoi(row[13]);
		sp[tempid].recovery_time=atoi(row[14]);
		sp[tempid].recast_time=atoi(row[15]);
		sp[tempid].buffdurationformula=atoi(row[16]);
		sp[tempid].buffduration=atoi(row[17]);
		sp[tempid].AEDuration=atoi(row[18]);
		sp[tempid].mana=atoi(row[19]);

		int y=0;
		for(y=0; y< EFFECT_COUNT;y++)
			sp[tempid].base[y]=atoi(row[20+y]); // effect_base_value

		for(y=0; y < EFFECT_COUNT; y++)
			sp[tempid].base2[y]=atoi(row[32+y]); // effect_limit_value

		for(y=0; y< EFFECT_COUNT;y++)
			sp[tempid].max[y]=atoi(row[44+y]);

		for(y=0; y< 4;y++)
			sp[tempid].components[y]=atoi(row[58+y]);

		for(y=0; y< 4;y++)
			sp[tempid].component_counts[y]=atoi(row[62+y]);

		for(y=0; y< 4;y++)
			sp[tempid].NoexpendReagent[y]=atoi(row[66+y]);

		for(y=0; y< EFFECT_COUNT;y++)
			sp[tempid].formula[y]=atoi(row[70+y]);

		sp[tempid].goodEffect=atoi(row[83]);
		sp[tempid].Activated=atoi(row[84]);
		sp[tempid].resisttype=atoi(row[85]);

		for(y=0; y< EFFECT_COUNT;y++)
			sp[tempid].effectid[y]=atoi(row[86+y]);

		sp[tempid].targettype = (SpellTargetType) atoi(row[98]);
		sp[tempid].basediff=atoi(row[99]);

		int tmp_skill = atoi(row[100]);;

		if(tmp_skill < 0 || tmp_skill > HIGHEST_SKILL)
            sp[tempid].skill = SkillBegging; /* not much better we can do. */ // can probably be changed to client-based 'SkillNone' once activated
        else
			sp[tempid].skill = (SkillUseTypes) tmp_skill;

		sp[tempid].zonetype=atoi(row[101]);
		sp[tempid].EnvironmentType=atoi(row[102]);
		sp[tempid].TimeOfDay=atoi(row[103]);

		for(y=0; y < PLAYER_CLASS_COUNT;y++)
			sp[tempid].classes[y]=atoi(row[104+y]);

		sp[tempid].CastingAnim=atoi(row[120]);
		sp[tempid].SpellAffectIndex=atoi(row[123]);
		sp[tempid].disallow_sit=atoi(row[124]);
		sp[tempid].diety_agnostic=atoi(row[125]);

		for (y = 0; y < 16; y++)
			sp[tempid].deities[y]=atoi(row[126+y]);

		sp[tempid].uninterruptable=atoi(row[146]) != 0;
		sp[tempid].ResistDiff=atoi(row[147]);
		sp[tempid].dot_stacking_exempt=atoi(row[148]);
		sp[tempid].RecourseLink = atoi(row[150]);
		sp[tempid].no_partial_resist = atoi(row[151]) != 0;

		sp[tempid].short_buff_box = atoi(row[154]);
		sp[tempid].descnum = atoi(row[155]);
		sp[tempid].effectdescnum = atoi(row[157]);

		sp[tempid].npc_no_los = atoi(row[159]) != 0;
		sp[tempid].reflectable = atoi(row[161]) != 0;
		sp[tempid].bonushate=atoi(row[162]);

		sp[tempid].ldon_trap = atoi(row[165]) != 0;
		sp[tempid].EndurCost=atoi(row[166]);
		sp[tempid].EndurTimerIndex=atoi(row[167]);
		sp[tempid].IsDisciplineBuff = atoi(row[168]) != 0;
		sp[tempid].HateAdded=atoi(row[173]);
		sp[tempid].EndurUpkeep=atoi(row[174]);
		sp[tempid].numhitstype = atoi(row[175]);
		sp[tempid].numhits = atoi(row[176]);
		sp[tempid].pvpresistbase=atoi(row[177]);
		sp[tempid].pvpresistcalc=atoi(row[178]);
		sp[tempid].pvpresistcap=atoi(row[179]);
		sp[tempid].spell_category=atoi(row[180]);
		sp[tempid].can_mgb=atoi(row[185]);
		sp[tempid].dispel_flag = atoi(row[186]);
		sp[tempid].MinResist = atoi(row[189]);
		sp[tempid].MaxResist = atoi(row[190]);
		sp[tempid].viral_targets = atoi(row[191]);
		sp[tempid].viral_timer = atoi(row[192]);
		sp[tempid].NimbusEffect = atoi(row[193]);
		sp[tempid].directional_start = static_cast<float>(atoi(row[194]));
		sp[tempid].directional_end = static_cast<float>(atoi(row[195]));
		sp[tempid].sneak = atoi(row[196]) != 0;
		sp[tempid].not_extendable = atoi(row[197]) != 0;
		sp[tempid].suspendable = atoi(row[200]) != 0;
		sp[tempid].viral_range = atoi(row[201]);
		sp[tempid].no_block = atoi(row[205]);
		sp[tempid].spellgroup=atoi(row[207]);
		sp[tempid].rank = atoi(row[208]);
		sp[tempid].powerful_flag=atoi(row[209]);
		sp[tempid].CastRestriction = atoi(row[211]);
		sp[tempid].AllowRest = atoi(row[212]) != 0;
		sp[tempid].InCombat = atoi(row[213]) != 0;
		sp[tempid].OutofCombat = atoi(row[214]) != 0;
		sp[tempid].aemaxtargets = atoi(row[218]);
		sp[tempid].maxtargets = atoi(row[219]);
		sp[tempid].persistdeath = atoi(row[224]) != 0;
		sp[tempid].min_dist = atof(row[227]);
		sp[tempid].min_dist_mod = atof(row[228]);
		sp[tempid].max_dist = atof(row[229]);
		sp[tempid].max_dist_mod = atof(row[230]);
		sp[tempid].min_range = static_cast<float>(atoi(row[231]));
		sp[tempid].DamageShieldType = 0;
    }

    LoadDamageShieldTypes(sp, max_spells);
}

int SharedDatabase::GetMaxBaseDataLevel() {
	const std::string query = "SELECT MAX(level) FROM base_data";
	auto results = QueryDatabase(query);
	if (!results.Success()) {
        LogFile->write(EQEMuLog::Error, "Error in GetMaxBaseDataLevel query '%s' %s", query.c_str(), results.ErrorMessage().c_str());
		return -1;
	}

	if (results.RowCount() == 0)
        return -1;

    auto row = results.begin();

	return atoi(row[0]);
}

bool SharedDatabase::LoadBaseData() {
	if(base_data_mmf) {
		return true;
	}

	try {
		EQEmu::IPCMutex mutex("base_data");
		mutex.Lock();
		base_data_mmf = new EQEmu::MemoryMappedFile("shared/base_data");

		int size = 16 * (GetMaxBaseDataLevel() + 1) * sizeof(BaseDataStruct);
		if(size == 0) {
			EQ_EXCEPT("SharedDatabase", "Base Data size is zero");
		}

		if(base_data_mmf->Size() != size) {
			EQ_EXCEPT("SharedDatabase", "Couldn't load base data because base_data_mmf->Size() != size");
		}

		mutex.Unlock();
	} catch(std::exception& ex) {
		LogFile->write(EQEMuLog::Error, "Error Loading Base Data: %s", ex.what());
		return false;
	}

	return true;
}

void SharedDatabase::LoadBaseData(void *data, int max_level) {
	char *base_ptr = reinterpret_cast<char*>(data);

	const std::string query = "SELECT * FROM base_data ORDER BY level, class ASC";
	auto results = QueryDatabase(query);
	if (!results.Success()) {
        LogFile->write(EQEMuLog::Error, "Error in LoadBaseData query '%s' %s", query.c_str(), results.ErrorMessage().c_str());
        return;
	}

    int lvl = 0;
    int cl = 0;

    for (auto row = results.begin(); row != results.end(); ++row) {
        lvl = atoi(row[0]);
        cl = atoi(row[1]);

        if(lvl <= 0) {
            LogFile->write(EQEMuLog::Error, "Non fatal error: base_data.level <= 0, ignoring.");
            continue;
        }

        if(lvl >= max_level) {
            LogFile->write(EQEMuLog::Error, "Non fatal error: base_data.level >= max_level, ignoring.");
            continue;
        }

        if(cl <= 0) {
            LogFile->write(EQEMuLog::Error, "Non fatal error: base_data.cl <= 0, ignoring.");
            continue;
        }

        if(cl > 16) {
            LogFile->write(EQEMuLog::Error, "Non fatal error: base_data.class > 16, ignoring.");
            continue;
        }

        BaseDataStruct *bd = reinterpret_cast<BaseDataStruct*>(base_ptr + (((16 * (lvl - 1)) + (cl - 1)) * sizeof(BaseDataStruct)));
		bd->base_hp = atof(row[2]);
		bd->base_mana = atof(row[3]);
		bd->base_end = atof(row[4]);
		bd->unk1 = atof(row[5]);
		bd->unk2 = atof(row[6]);
		bd->hp_factor = atof(row[7]);
		bd->mana_factor = atof(row[8]);
		bd->endurance_factor = atof(row[9]);
    }

}

const BaseDataStruct* SharedDatabase::GetBaseData(int lvl, int cl) {
	if(!base_data_mmf) {
		return nullptr;
	}

	if(lvl <= 0) {
		return nullptr;
	}

	if(cl <= 0) {
		return nullptr;
	}

	if(cl > 16) {
		return nullptr;
	}

	char *base_ptr = reinterpret_cast<char*>(base_data_mmf->Get());

	uint32 offset = ((16 * (lvl - 1)) + (cl - 1)) * sizeof(BaseDataStruct);

	if(offset >= base_data_mmf->Size()) {
		return nullptr;
	}

	BaseDataStruct *bd = reinterpret_cast<BaseDataStruct*>(base_ptr + offset);
	return bd;
}

void SharedDatabase::GetLootTableInfo(uint32 &loot_table_count, uint32 &max_loot_table, uint32 &loot_table_entries) {
	loot_table_count = 0;
	max_loot_table = 0;
	loot_table_entries = 0;
	const std::string query = "SELECT COUNT(*), MAX(id), (SELECT COUNT(*) FROM loottable_entries) FROM loottable";
    auto results = QueryDatabase(query);
    if (!results.Success()) {
        LogFile->write(EQEMuLog::Error, "Error getting loot table info from database: %s, %s", query.c_str(), results.ErrorMessage().c_str());
        return;
    }

	if (results.RowCount() == 0)
        return;

	auto row = results.begin();

    loot_table_count = static_cast<uint32>(atoul(row[0]));
	max_loot_table = static_cast<uint32>(atoul(row[1]));
	loot_table_entries = static_cast<uint32>(atoul(row[2]));
}

void SharedDatabase::GetLootDropInfo(uint32 &loot_drop_count, uint32 &max_loot_drop, uint32 &loot_drop_entries) {
	loot_drop_count = 0;
	max_loot_drop = 0;
	loot_drop_entries = 0;

	const std::string query = "SELECT COUNT(*), MAX(id), (SELECT COUNT(*) FROM lootdrop_entries) FROM lootdrop";
    auto results = QueryDatabase(query);
    if (!results.Success()) {
        LogFile->write(EQEMuLog::Error, "Error getting loot table info from database: %s, %s", query.c_str(), results.ErrorMessage().c_str());
        return;
    }

	if (results.RowCount() == 0)
        return;

    auto row =results.begin();

    loot_drop_count = static_cast<uint32>(atoul(row[0]));
	max_loot_drop = static_cast<uint32>(atoul(row[1]));
	loot_drop_entries = static_cast<uint32>(atoul(row[2]));
}

void SharedDatabase::LoadLootTables(void *data, uint32 size) {
	EQEmu::FixedMemoryVariableHashSet<LootTable_Struct> hash(reinterpret_cast<uint8*>(data), size);

	uint8 loot_table[sizeof(LootTable_Struct) + (sizeof(LootTableEntries_Struct) * 128)];
	LootTable_Struct *lt = reinterpret_cast<LootTable_Struct*>(loot_table);

	const std::string query = "SELECT loottable.id, loottable.mincash, loottable.maxcash, loottable.avgcoin, "
                            "loottable_entries.lootdrop_id, loottable_entries.multiplier, loottable_entries.droplimit, "
                            "loottable_entries.mindrop, loottable_entries.probability FROM loottable LEFT JOIN loottable_entries "
                            "ON loottable.id = loottable_entries.loottable_id ORDER BY id";
    auto results = QueryDatabase(query);
    if (!results.Success()) {
        LogFile->write(EQEMuLog::Error, "Error getting loot table info from database: %s, %s", query.c_str(), results.ErrorMessage().c_str());
        return;
    }

    uint32 current_id = 0;
    uint32 current_entry = 0;

    for (auto row = results.begin(); row != results.end(); ++row) {
        uint32 id = static_cast<uint32>(atoul(row[0]));
        if(id != current_id) {
            if(current_id != 0)
                hash.insert(current_id, loot_table, (sizeof(LootTable_Struct) + (sizeof(LootTableEntries_Struct) * lt->NumEntries)));

            memset(loot_table, 0, sizeof(LootTable_Struct) + (sizeof(LootTableEntries_Struct) * 128));
            current_entry = 0;
            current_id = id;
            lt->mincash = static_cast<uint32>(atoul(row[1]));
            lt->maxcash = static_cast<uint32>(atoul(row[2]));
            lt->avgcoin = static_cast<uint32>(atoul(row[3]));
        }

        if(current_entry > 128)
            continue;

        if(!row[4])
            continue;

        lt->Entries[current_entry].lootdrop_id = static_cast<uint32>(atoul(row[4]));
        lt->Entries[current_entry].multiplier = static_cast<uint8>(atoi(row[5]));
        lt->Entries[current_entry].droplimit = static_cast<uint8>(atoi(row[6]));
        lt->Entries[current_entry].mindrop = static_cast<uint8>(atoi(row[7]));
        lt->Entries[current_entry].probability = static_cast<float>(atof(row[8]));

        ++(lt->NumEntries);
        ++current_entry;
    }

    if(current_id != 0)
        hash.insert(current_id, loot_table, (sizeof(LootTable_Struct) + (sizeof(LootTableEntries_Struct) * lt->NumEntries)));

}

void SharedDatabase::LoadLootDrops(void *data, uint32 size) {

	EQEmu::FixedMemoryVariableHashSet<LootDrop_Struct> hash(reinterpret_cast<uint8*>(data), size);
	uint8 loot_drop[sizeof(LootDrop_Struct) + (sizeof(LootDropEntries_Struct) * 1260)];
	LootDrop_Struct *ld = reinterpret_cast<LootDrop_Struct*>(loot_drop);

	const std::string query = "SELECT lootdrop.id, lootdrop_entries.item_id, lootdrop_entries.item_charges, "
                            "lootdrop_entries.equip_item, lootdrop_entries.chance, lootdrop_entries.minlevel, "
                            "lootdrop_entries.maxlevel, lootdrop_entries.multiplier FROM lootdrop JOIN lootdrop_entries "
                            "ON lootdrop.id = lootdrop_entries.lootdrop_id ORDER BY lootdrop_id";
    auto results = QueryDatabase(query);
    if (!results.Success()) {
        LogFile->write(EQEMuLog::Error, "Error getting loot drop info from database: %s, %s", query.c_str(), results.ErrorMessage().c_str());
    }

    uint32 current_id = 0;
    uint32 current_entry = 0;

    for (auto row = results.begin(); row != results.end(); ++row) {
        uint32 id = static_cast<uint32>(atoul(row[0]));
        if(id != current_id) {
            if(current_id != 0)
                hash.insert(current_id, loot_drop, (sizeof(LootDrop_Struct) +(sizeof(LootDropEntries_Struct) * ld->NumEntries)));

            memset(loot_drop, 0, sizeof(LootDrop_Struct) + (sizeof(LootDropEntries_Struct) * 1260));
			current_entry = 0;
			current_id = id;
        }

		if(current_entry >= 1260)
            continue;

        ld->Entries[current_entry].item_id = static_cast<uint32>(atoul(row[1]));
        ld->Entries[current_entry].item_charges = static_cast<int8>(atoi(row[2]));
        ld->Entries[current_entry].equip_item = static_cast<uint8>(atoi(row[3]));
        ld->Entries[current_entry].chance = static_cast<float>(atof(row[4]));
        ld->Entries[current_entry].minlevel = static_cast<uint8>(atoi(row[5]));
        ld->Entries[current_entry].maxlevel = static_cast<uint8>(atoi(row[6]));
        ld->Entries[current_entry].multiplier = static_cast<uint8>(atoi(row[7]));

        ++(ld->NumEntries);
        ++current_entry;
    }

    if(current_id != 0)
        hash.insert(current_id, loot_drop, (sizeof(LootDrop_Struct) + (sizeof(LootDropEntries_Struct) * ld->NumEntries)));

}

bool SharedDatabase::LoadLoot() {
	if(loot_table_mmf || loot_drop_mmf)
		return true;

	try {
		EQEmu::IPCMutex mutex("loot");
		mutex.Lock();
		loot_table_mmf = new EQEmu::MemoryMappedFile("shared/loot_table");
		loot_table_hash = new EQEmu::FixedMemoryVariableHashSet<LootTable_Struct>(
			reinterpret_cast<uint8*>(loot_table_mmf->Get()),
			loot_table_mmf->Size());
		loot_drop_mmf = new EQEmu::MemoryMappedFile("shared/loot_drop");
		loot_drop_hash = new EQEmu::FixedMemoryVariableHashSet<LootDrop_Struct>(
			reinterpret_cast<uint8*>(loot_drop_mmf->Get()),
			loot_drop_mmf->Size());
		mutex.Unlock();
	} catch(std::exception &ex) {
		LogFile->write(EQEMuLog::Error, "Error loading loot: %s", ex.what());
		return false;
	}

	return true;
}

const LootTable_Struct* SharedDatabase::GetLootTable(uint32 loottable_id) {
	if(!loot_table_hash)
		return nullptr;

	try {
		if(loot_table_hash->exists(loottable_id)) {
			return &loot_table_hash->at(loottable_id);
		}
	} catch(std::exception &ex) {
		LogFile->write(EQEMuLog::Error, "Could not get loot table: %s", ex.what());
	}
	return nullptr;
}

const LootDrop_Struct* SharedDatabase::GetLootDrop(uint32 lootdrop_id) {
	if(!loot_drop_hash)
		return nullptr;

	try {
		if(loot_drop_hash->exists(lootdrop_id)) {
			return &loot_drop_hash->at(lootdrop_id);
		}
	} catch(std::exception &ex) {
		LogFile->write(EQEMuLog::Error, "Could not get loot drop: %s", ex.what());
	}
	return nullptr;
}

void SharedDatabase::LoadCharacterInspectMessage(uint32 character_id, InspectMessage_Struct* message) {
	std::string query = StringFormat("SELECT `inspect_message` FROM `character_inspect_messages` WHERE `id` = %u LIMIT 1", character_id);
	auto results = QueryDatabase(query); 
	auto row = results.begin();
	memcpy(message, "", sizeof(InspectMessage_Struct));
	for (auto row = results.begin(); row != results.end(); ++row) {
		memcpy(message, row[0], sizeof(InspectMessage_Struct));
	}
}

void SharedDatabase::SaveCharacterInspectMessage(uint32 character_id, const InspectMessage_Struct* message) {
	std::string query = StringFormat("REPLACE INTO `character_inspect_messages` (id, inspect_message) VALUES (%u, '%s')", character_id, EscapeString(message->text).c_str());
	auto results = QueryDatabase(query); 
}

void SharedDatabase::GetBotInspectMessage(uint32 botid, InspectMessage_Struct* message) {

	std::string query = StringFormat("SELECT BotInspectMessage FROM bots WHERE BotID = %i", botid);
	auto results = QueryDatabase(query);
	if (!results.Success()) {
        std::cerr << "Error in GetBotInspectMessage query '" << query << "' " << results.ErrorMessage() << std::endl;
        return;
	}

    if (results.RowCount() != 1)
        return;

    auto row = results.begin();
    memcpy(message, row[0], sizeof(InspectMessage_Struct));

}

void SharedDatabase::SetBotInspectMessage(uint32 botid, const InspectMessage_Struct* message) {

	std::string msg = EscapeString(message->text);
	std::string query = StringFormat("UPDATE bots SET BotInspectMessage = '%s' WHERE BotID = %i", msg.c_str(), botid);
    auto results = QueryDatabase(query);
    if (!results.Success())
		std::cerr << "Error in SetBotInspectMessage query '" << query << "' " << results.ErrorMessage() << std::endl;

<<<<<<< HEAD
	safe_delete_array(query);
}

bool SharedDatabase::VerifyToken(std::string token, int& status) {
	char errbuf[MYSQL_ERRMSG_SIZE];
	char *query = 0;
	MYSQL_RES *result;
	MYSQL_ROW row;
	bool res = false;
	status = 0;
	if(token.length() > 64) {
		token = token.substr(0, 64);
	}

	token = EscapeString(token);
	
	if (RunQuery(query, MakeAnyLenString(&query, "SELECT status FROM tokens WHERE token='%s'", token.c_str()), errbuf, &result)) {
		safe_delete_array(query);

		row = mysql_fetch_row(result);
		if(row) {
			status = atoi(row[0]);
			res = true;
		}

		mysql_free_result(result);
	}
	else {
		std::cerr << "Error in SharedDatabase::VerifyToken query '" << query << "' " << errbuf << std::endl;
		safe_delete_array(query);
	}
	
	return res;
=======
>>>>>>> 0a0260b7
}<|MERGE_RESOLUTION|>--- conflicted
+++ resolved
@@ -67,10 +67,10 @@
 		return 0;
 	}
 
-    if (results.RowCount() != 1)
-        return 0;
-
-    auto row = results.begin();
+	if (results.RowCount() != 1)
+		return 0;
+
+	auto row = results.begin();
 
 	return atoi(row[0]);
 }
@@ -101,22 +101,22 @@
 {
 	// Delete cursor items
 	std::string query = StringFormat("DELETE FROM inventory WHERE charid = %i "
-                                    "AND ((slotid >= 8000 AND slotid <= 8999) "
-                                    "OR slotid = %i OR (slotid >= %i AND slotid <= %i) )",
-                                    char_id, MainCursor,
-                                    EmuConstants::CURSOR_BAG_BEGIN, EmuConstants::CURSOR_BAG_END);
-    auto results = QueryDatabase(query);
-    if (!results.Success()) {
-        std::cout << "Clearing cursor failed: " << results.ErrorMessage() << std::endl;
-        return false;
-    }
-
-    int i = 8000;
-    for(auto it = start; it != end; ++it, i++) {
-        ItemInst *inst = *it;
-        if (!SaveInventory(char_id,inst,(i == 8000) ? MainCursor : i))
-            return false;
-    }
+									"AND ((slotid >= 8000 AND slotid <= 8999) "
+									"OR slotid = %i OR (slotid >= %i AND slotid <= %i) )",
+									char_id, MainCursor,
+									EmuConstants::CURSOR_BAG_BEGIN, EmuConstants::CURSOR_BAG_END);
+	auto results = QueryDatabase(query);
+	if (!results.Success()) {
+		std::cout << "Clearing cursor failed: " << results.ErrorMessage() << std::endl;
+		return false;
+	}
+
+	int i = 8000;
+	for(auto it = start; it != end; ++it, i++) {
+		ItemInst *inst = *it;
+		if (!SaveInventory(char_id,inst,(i == 8000) ? MainCursor : i))
+			return false;
+	}
 
 	return true;
 }
@@ -125,9 +125,9 @@
 {
 	// Delete cursor items
 	std::string query = StringFormat("SELECT itemid, charges FROM sharedbank "
-                                    "WHERE acctid = %d AND slotid = %d",
-                                    account_id, slot_id);
-    auto results = QueryDatabase(query);
+									"WHERE acctid = %d AND slotid = %d",
+									account_id, slot_id);
+	auto results = QueryDatabase(query);
 	if (!results.Success()) {
 		LogFile->write(EQEMuLog::Error, "Error runing inventory verification query '%s': %s", query.c_str(), results.ErrorMessage().c_str());
 		//returning true is less harmful in the face of a query error
@@ -135,22 +135,22 @@
 	}
 
 	if (results.RowCount() == 0)
-        return false;
+		return false;
 
 	auto row = results.begin();
 
-    uint32 id = atoi(row[0]);
-    uint16 charges = atoi(row[1]);
-
-    uint16 expect_charges = 0;
-
-    if(inst->GetCharges() >= 0)
-        expect_charges = inst->GetCharges();
-    else
-        expect_charges = 0x7FFF;
-
-    if(id != inst->GetItem()->ID || charges != expect_charges)
-        return false;
+	uint32 id = atoi(row[0]);
+	uint16 charges = atoi(row[1]);
+
+	uint16 expect_charges = 0;
+
+	if(inst->GetCharges() >= 0)
+		expect_charges = inst->GetCharges();
+	else
+		expect_charges = 0x7FFF;
+
+	if(id != inst->GetItem()->ID || charges != expect_charges)
+		return false;
 
 	return true;
 }
@@ -169,57 +169,57 @@
 		return true;
 
 	if (slot_id >= EmuConstants::SHARED_BANK_BEGIN && slot_id <= EmuConstants::SHARED_BANK_BAGS_END) {
-        // Shared bank inventory
+		// Shared bank inventory
 		if (!inst)
-            return DeleteSharedBankSlot(char_id, slot_id);
+			return DeleteSharedBankSlot(char_id, slot_id);
 		else
-            return UpdateSharedBankSlot(char_id, inst, slot_id);
+			return UpdateSharedBankSlot(char_id, inst, slot_id);
 	}
 	else if (!inst) // All other inventory
-        return DeleteInventorySlot(char_id, slot_id);
-
-    return UpdateInventorySlot(char_id, inst, slot_id);
+		return DeleteInventorySlot(char_id, slot_id);
+
+	return UpdateInventorySlot(char_id, inst, slot_id);
 }
 
 bool SharedDatabase::UpdateInventorySlot(uint32 char_id, const ItemInst* inst, int16 slot_id) {
 
 	uint32 augslot[EmuConstants::ITEM_COMMON_SIZE] = { NO_ITEM, NO_ITEM, NO_ITEM, NO_ITEM, NO_ITEM };
-    if (inst->IsType(ItemClassCommon))
+	if (inst->IsType(ItemClassCommon))
 		for(int i = AUG_BEGIN; i < EmuConstants::ITEM_COMMON_SIZE; i++) {
 			ItemInst *auginst=inst->GetItem(i);
 			augslot[i]=(auginst && auginst->GetItem()) ? auginst->GetItem()->ID : NO_ITEM;
 		}
 
-    uint16 charges = 0;
+	uint16 charges = 0;
 	if(inst->GetCharges() >= 0)
 		charges = inst->GetCharges();
 	else
 		charges = 0x7FFF;
 
 	// Update/Insert item
-    std::string query = StringFormat("REPLACE INTO inventory "
-                                    "(charid, slotid, itemid, charges, instnodrop, custom_data, color, "
-                                    "augslot1, augslot2, augslot3, augslot4, augslot5, ornamenticon, ornamentidfile) "
-                                    "VALUES( %lu, %lu, %lu, %lu, %lu, '%s', %lu, "
-                                    "%lu, %lu, %lu, %lu, %lu, %lu, %lu)",
-                                    (unsigned long)char_id, (unsigned long)slot_id, (unsigned long)inst->GetItem()->ID,
-                                    (unsigned long)charges, (unsigned long)(inst->IsInstNoDrop()? 1: 0),
-                                    inst->GetCustomDataString().c_str(), (unsigned long)inst->GetColor(),
-                                    (unsigned long)augslot[0], (unsigned long)augslot[1], (unsigned long)augslot[2],
-                                    (unsigned long)augslot[3],(unsigned long)augslot[4], (unsigned long)inst->GetOrnamentationIcon(), (unsigned long)inst->GetOrnamentationIDFile());
-	auto results = QueryDatabase(query);
-
-    // Save bag contents, if slot supports bag contents
+	std::string query = StringFormat("REPLACE INTO inventory "
+									"(charid, slotid, itemid, charges, instnodrop, custom_data, color, "
+									"augslot1, augslot2, augslot3, augslot4, augslot5, ornamenticon, ornamentidfile) "
+									"VALUES( %lu, %lu, %lu, %lu, %lu, '%s', %lu, "
+									"%lu, %lu, %lu, %lu, %lu, %lu, %lu)",
+									(unsigned long)char_id, (unsigned long)slot_id, (unsigned long)inst->GetItem()->ID,
+									(unsigned long)charges, (unsigned long)(inst->IsInstNoDrop()? 1: 0),
+									inst->GetCustomDataString().c_str(), (unsigned long)inst->GetColor(),
+									(unsigned long)augslot[0], (unsigned long)augslot[1], (unsigned long)augslot[2],
+									(unsigned long)augslot[3],(unsigned long)augslot[4], (unsigned long)inst->GetOrnamentationIcon(), (unsigned long)inst->GetOrnamentationIDFile());
+	auto results = QueryDatabase(query);
+
+	// Save bag contents, if slot supports bag contents
 	if (inst->IsType(ItemClassContainer) && Inventory::SupportsContainers(slot_id))
 		for (uint8 idx = SUB_BEGIN; idx < EmuConstants::ITEM_CONTAINER_SIZE; idx++) {
 			const ItemInst* baginst = inst->GetItem(idx);
 			SaveInventory(char_id, baginst, Inventory::CalcSlotId(slot_id, idx));
 		}
 
-    if (!results.Success()) {
-        LogFile->write(EQEMuLog::Error, "UpdateInventorySlot query '%s': %s", query.c_str(), results.ErrorMessage().c_str());
-        return false;
-    }
+	if (!results.Success()) {
+		LogFile->write(EQEMuLog::Error, "UpdateInventorySlot query '%s': %s", query.c_str(), results.ErrorMessage().c_str());
+		return false;
+	}
 
 	return true;
 }
@@ -227,41 +227,41 @@
 bool SharedDatabase::UpdateSharedBankSlot(uint32 char_id, const ItemInst* inst, int16 slot_id) {
 
 	uint32 augslot[EmuConstants::ITEM_COMMON_SIZE] = { NO_ITEM, NO_ITEM, NO_ITEM, NO_ITEM, NO_ITEM };
-    if (inst->IsType(ItemClassCommon))
+	if (inst->IsType(ItemClassCommon))
 		for(int i = AUG_BEGIN; i < EmuConstants::ITEM_COMMON_SIZE; i++) {
 			ItemInst *auginst=inst->GetItem(i);
 			augslot[i]=(auginst && auginst->GetItem()) ? auginst->GetItem()->ID : NO_ITEM;
 		}
 
 // Update/Insert item
-    uint32 account_id = GetAccountIDByChar(char_id);
-    uint16 charges = 0;
-    if(inst->GetCharges() >= 0)
-        charges = inst->GetCharges();
-    else
-        charges = 0x7FFF;
-
-    std::string query = StringFormat("REPLACE INTO sharedbank "
-                                    "(acctid, slotid, itemid, charges, custom_data, "
-                                    "augslot1, augslot2, augslot3, augslot4, augslot5) "
-                                    "VALUES( %lu, %lu, %lu, %lu, '%s', "
-                                    "%lu, %lu, %lu, %lu, %lu)",
-                                    (unsigned long)account_id, (unsigned long)slot_id, (unsigned long)inst->GetItem()->ID,
-                                    (unsigned long)charges, inst->GetCustomDataString().c_str(), (unsigned long)augslot[0],
-                                    (unsigned long)augslot[1],(unsigned long)augslot[2],(unsigned long)augslot[3],(unsigned long)augslot[4]);
-    auto results = QueryDatabase(query);
-
-    // Save bag contents, if slot supports bag contents
+	uint32 account_id = GetAccountIDByChar(char_id);
+	uint16 charges = 0;
+	if(inst->GetCharges() >= 0)
+		charges = inst->GetCharges();
+	else
+		charges = 0x7FFF;
+
+	std::string query = StringFormat("REPLACE INTO sharedbank "
+									"(acctid, slotid, itemid, charges, custom_data, "
+									"augslot1, augslot2, augslot3, augslot4, augslot5) "
+									"VALUES( %lu, %lu, %lu, %lu, '%s', "
+									"%lu, %lu, %lu, %lu, %lu)",
+									(unsigned long)account_id, (unsigned long)slot_id, (unsigned long)inst->GetItem()->ID,
+									(unsigned long)charges, inst->GetCustomDataString().c_str(), (unsigned long)augslot[0],
+									(unsigned long)augslot[1],(unsigned long)augslot[2],(unsigned long)augslot[3],(unsigned long)augslot[4]);
+	auto results = QueryDatabase(query);
+
+	// Save bag contents, if slot supports bag contents
 	if (inst->IsType(ItemClassContainer) && Inventory::SupportsContainers(slot_id))
 		for (uint8 idx = SUB_BEGIN; idx < EmuConstants::ITEM_CONTAINER_SIZE; idx++) {
 			const ItemInst* baginst = inst->GetItem(idx);
 			SaveInventory(char_id, baginst, Inventory::CalcSlotId(slot_id, idx));
 		}
 
-    if (!results.Success()) {
-        LogFile->write(EQEMuLog::Error, "UpdateSharedBankSlot query '%s': %s", query.c_str(), results.ErrorMessage().c_str());
-        return false;
-    }
+	if (!results.Success()) {
+		LogFile->write(EQEMuLog::Error, "UpdateSharedBankSlot query '%s': %s", query.c_str(), results.ErrorMessage().c_str());
+		return false;
+	}
 
 	return true;
 }
@@ -270,70 +270,70 @@
 
 	// Delete item
 	std::string query = StringFormat("DELETE FROM inventory WHERE charid = %i AND slotid = %i", char_id, slot_id);
-    auto results = QueryDatabase(query);
-    if (!results.Success()) {
-        LogFile->write(EQEMuLog::Error, "DeleteInventorySlot query '%s': %s", query.c_str(), results.ErrorMessage().c_str());
-        return false;
-    }
-
-    // Delete bag slots, if need be
-    if (!Inventory::SupportsContainers(slot_id))
-        return true;
-
-    int16 base_slot_id = Inventory::CalcSlotId(slot_id, SUB_BEGIN);
-    query = StringFormat("DELETE FROM inventory WHERE charid = %i AND slotid >= %i AND slotid < %i",
-                        char_id, base_slot_id, (base_slot_id+10));
-    results = QueryDatabase(query);
-    if (!results.Success()) {
-        LogFile->write(EQEMuLog::Error, "DeleteInventorySlot, bags query '%s': %s", query.c_str(), results.ErrorMessage().c_str());
-        return false;
-    }
-
-    // @merth: need to delete augments here
-    return true;
+	auto results = QueryDatabase(query);
+	if (!results.Success()) {
+		LogFile->write(EQEMuLog::Error, "DeleteInventorySlot query '%s': %s", query.c_str(), results.ErrorMessage().c_str());
+		return false;
+	}
+
+	// Delete bag slots, if need be
+	if (!Inventory::SupportsContainers(slot_id))
+		return true;
+
+	int16 base_slot_id = Inventory::CalcSlotId(slot_id, SUB_BEGIN);
+	query = StringFormat("DELETE FROM inventory WHERE charid = %i AND slotid >= %i AND slotid < %i",
+						char_id, base_slot_id, (base_slot_id+10));
+	results = QueryDatabase(query);
+	if (!results.Success()) {
+		LogFile->write(EQEMuLog::Error, "DeleteInventorySlot, bags query '%s': %s", query.c_str(), results.ErrorMessage().c_str());
+		return false;
+	}
+
+	// @merth: need to delete augments here
+	return true;
 }
 
 bool SharedDatabase::DeleteSharedBankSlot(uint32 char_id, int16 slot_id) {
 
-    // Delete item
+	// Delete item
 	uint32 account_id = GetAccountIDByChar(char_id);
 	std::string query = StringFormat("DELETE FROM sharedbank WHERE acctid=%i AND slotid=%i", account_id, slot_id);
-    auto results = QueryDatabase(query);
-    if (!results.Success()) {
-        LogFile->write(EQEMuLog::Error, "DeleteSharedBankSlot query '%s': %s", query.c_str(), results.ErrorMessage().c_str());
-        return false;
-    }
+	auto results = QueryDatabase(query);
+	if (!results.Success()) {
+		LogFile->write(EQEMuLog::Error, "DeleteSharedBankSlot query '%s': %s", query.c_str(), results.ErrorMessage().c_str());
+		return false;
+	}
 
 	// Delete bag slots, if need be
 	if (!Inventory::SupportsContainers(slot_id))
-        return true;
-
-    int16 base_slot_id = Inventory::CalcSlotId(slot_id, SUB_BEGIN);
-    query = StringFormat("DELETE FROM sharedbank WHERE acctid = %i "
-                        "AND slotid >= %i AND slotid < %i",
-                        account_id, base_slot_id, (base_slot_id+10));
-    results = QueryDatabase(query);
-    if (!results.Success()) {
-        LogFile->write(EQEMuLog::Error, "DeleteSharedBankSlot, bags query '%s': %s", query.c_str(), results.ErrorMessage().c_str());
-        return false;
-    }
-
-    // @merth: need to delete augments here
-    return true;
+		return true;
+
+	int16 base_slot_id = Inventory::CalcSlotId(slot_id, SUB_BEGIN);
+	query = StringFormat("DELETE FROM sharedbank WHERE acctid = %i "
+						"AND slotid >= %i AND slotid < %i",
+						account_id, base_slot_id, (base_slot_id+10));
+	results = QueryDatabase(query);
+	if (!results.Success()) {
+		LogFile->write(EQEMuLog::Error, "DeleteSharedBankSlot, bags query '%s': %s", query.c_str(), results.ErrorMessage().c_str());
+		return false;
+	}
+
+	// @merth: need to delete augments here
+	return true;
 }
 
 
 int32 SharedDatabase::GetSharedPlatinum(uint32 account_id)
 {
 	std::string query = StringFormat("SELECT sharedplat FROM account WHERE id = '%i'", account_id);
-    auto results = QueryDatabase(query);
-    if (!results.Success()) {
-        std::cerr << "Error in GetSharedPlatinum query '" << query << "' " << results.ErrorMessage().c_str() << std::endl;
-		return false;
-    }
-
-    if (results.RowCount() != 1)
-        return 0;
+	auto results = QueryDatabase(query);
+	if (!results.Success()) {
+		std::cerr << "Error in GetSharedPlatinum query '" << query << "' " << results.ErrorMessage().c_str() << std::endl;
+		return false;
+	}
+
+	if (results.RowCount() != 1)
+		return 0;
 
 	auto row = results.begin();
 
@@ -355,14 +355,14 @@
 
 	const Item_Struct* myitem;
 
-    std::string query = StringFormat("SELECT itemid, item_charges, slot FROM starting_items "
-                                    "WHERE (race = %i or race = 0) AND (class = %i or class = 0) AND "
-                                    "(deityid = %i or deityid = 0) AND (zoneid = %i or zoneid = 0) AND "
-                                    "gm <= %i ORDER BY id",
-                                    si_race, si_class, si_deity, si_current_zone, admin_level);
-    auto results = QueryDatabase(query);
-    if (!results.Success())
-        return false;
+	std::string query = StringFormat("SELECT itemid, item_charges, slot FROM starting_items "
+									"WHERE (race = %i or race = 0) AND (class = %i or class = 0) AND "
+									"(deityid = %i or deityid = 0) AND (zoneid = %i or zoneid = 0) AND "
+									"gm <= %i ORDER BY id",
+									si_race, si_class, si_deity, si_current_zone, admin_level);
+	auto results = QueryDatabase(query);
+	if (!results.Success())
+		return false;
 
 
 	for (auto row = results.begin(); row != results.end(); ++row) {
@@ -393,91 +393,91 @@
 
 	if (is_charid)
 		query = StringFormat("SELECT sb.slotid, sb.itemid, sb.charges, "
-                            "sb.augslot1, sb.augslot2, sb.augslot3, "
-                            "sb.augslot4, sb.augslot5, sb.custom_data "
-                            "FROM sharedbank sb INNER JOIN character_data ch "
-                            "ON ch.account_id=sb.acctid WHERE ch.id = %i", id);
+							"sb.augslot1, sb.augslot2, sb.augslot3, "
+							"sb.augslot4, sb.augslot5, sb.custom_data "
+							"FROM sharedbank sb INNER JOIN character_data ch "
+							"ON ch.account_id=sb.acctid WHERE ch.id = %i", id);
 	else
 		query = StringFormat("SELECT slotid, itemid, charges, "
-                            "augslot1, augslot2, augslot3, "
-                            "augslot4, augslot5, custom_data "
-                            "FROM sharedbank WHERE acctid=%i", id);
-    auto results = QueryDatabase(query);
-    if (!results.Success()) {
-        LogFile->write(EQEMuLog::Error, "Database::GetSharedBank(uint32 account_id): %s", results.ErrorMessage().c_str());
-        return false;
-    }
-
-    for (auto row = results.begin(); row != results.end(); ++row) {
-        int16 slot_id	= (int16)atoi(row[0]);
+							"augslot1, augslot2, augslot3, "
+							"augslot4, augslot5, custom_data "
+							"FROM sharedbank WHERE acctid=%i", id);
+	auto results = QueryDatabase(query);
+	if (!results.Success()) {
+		LogFile->write(EQEMuLog::Error, "Database::GetSharedBank(uint32 account_id): %s", results.ErrorMessage().c_str());
+		return false;
+	}
+
+	for (auto row = results.begin(); row != results.end(); ++row) {
+		int16 slot_id	= (int16)atoi(row[0]);
 		uint32 item_id	= (uint32)atoi(row[1]);
 		int8 charges	= (int8)atoi(row[2]);
 
 		uint32 aug[EmuConstants::ITEM_COMMON_SIZE];
 		aug[0]	= (uint32)atoi(row[3]);
 		aug[1]	= (uint32)atoi(row[4]);
-        aug[2]	= (uint32)atoi(row[5]);
-        aug[3]	= (uint32)atoi(row[6]);
-        aug[4]	= (uint32)atoi(row[7]);
-
-        const Item_Struct* item = GetItem(item_id);
-
-        if (!item) {
-            LogFile->write(EQEMuLog::Error,
+		aug[2]	= (uint32)atoi(row[5]);
+		aug[3]	= (uint32)atoi(row[6]);
+		aug[4]	= (uint32)atoi(row[7]);
+
+		const Item_Struct* item = GetItem(item_id);
+
+		if (!item) {
+			LogFile->write(EQEMuLog::Error,
 					"Warning: %s %i has an invalid item_id %i in inventory slot %i",
 					((is_charid==true) ? "charid" : "acctid"), id, item_id, slot_id);
-            continue;
-        }
-
-        int16 put_slot_id = INVALID_INDEX;
-
-        ItemInst* inst = CreateBaseItem(item, charges);
-        if (item->ItemClass == ItemClassCommon) {
-            for(int i = AUG_BEGIN; i < EmuConstants::ITEM_COMMON_SIZE; i++) {
-                if (aug[i]) {
+			continue;
+		}
+
+		int16 put_slot_id = INVALID_INDEX;
+
+		ItemInst* inst = CreateBaseItem(item, charges);
+		if (item->ItemClass == ItemClassCommon) {
+			for(int i = AUG_BEGIN; i < EmuConstants::ITEM_COMMON_SIZE; i++) {
+				if (aug[i]) {
 							inst->PutAugment(this, i, aug[i]);
-                }
-            }
-        }
-
-        if(!row[8])
-            continue;
-
-        std::string data_str(row[8]);
-        std::string idAsString;
-        std::string value;
-        bool use_id = true;
-
-        for(int i = 0; i < data_str.length(); ++i) {
-            if(data_str[i] == '^') {
-                if(!use_id) {
-                    inst->SetCustomData(idAsString, value);
-                    idAsString.clear();
-                    value.clear();
-                }
-                use_id = !use_id;
-                continue;
-            }
-
-            char v = data_str[i];
-            if(use_id)
-                idAsString.push_back(v);
-            else
-                value.push_back(v);
-        }
-
-        put_slot_id = inv->PutItem(slot_id, *inst);
-        safe_delete(inst);
-
-        // Save ptr to item in inventory
-        if (put_slot_id != INVALID_INDEX)
-            continue;
-
-        LogFile->write(EQEMuLog::Error, "Warning: Invalid slot_id for item in shared bank inventory: %s=%i, item_id=%i, slot_id=%i",
-                                            ((is_charid==true)? "charid": "acctid"), id, item_id, slot_id);
-
-        if (is_charid)
-            SaveInventory(id, nullptr, slot_id);
+				}
+			}
+		}
+
+		if(!row[8])
+			continue;
+
+		std::string data_str(row[8]);
+		std::string idAsString;
+		std::string value;
+		bool use_id = true;
+
+		for(int i = 0; i < data_str.length(); ++i) {
+			if(data_str[i] == '^') {
+				if(!use_id) {
+					inst->SetCustomData(idAsString, value);
+					idAsString.clear();
+					value.clear();
+				}
+				use_id = !use_id;
+				continue;
+			}
+
+			char v = data_str[i];
+			if(use_id)
+				idAsString.push_back(v);
+			else
+				value.push_back(v);
+		}
+
+		put_slot_id = inv->PutItem(slot_id, *inst);
+		safe_delete(inst);
+
+		// Save ptr to item in inventory
+		if (put_slot_id != INVALID_INDEX)
+			continue;
+
+		LogFile->write(EQEMuLog::Error, "Warning: Invalid slot_id for item in shared bank inventory: %s=%i, item_id=%i, slot_id=%i",
+											((is_charid==true)? "charid": "acctid"), id, item_id, slot_id);
+
+		if (is_charid)
+			SaveInventory(id, nullptr, slot_id);
 	}
 
 	return true;
@@ -488,110 +488,110 @@
 bool SharedDatabase::GetInventory(uint32 char_id, Inventory* inv) {
 	// Retrieve character inventory
 	std::string query = StringFormat("SELECT slotid, itemid, charges, color, augslot1, "
-                                    "augslot2, augslot3, augslot4, augslot5, instnodrop, custom_data, ornamenticon, ornamentidfile "
-                                    "FROM inventory WHERE charid = %i ORDER BY slotid", char_id);
-    auto results = QueryDatabase(query);
-    if (!results.Success()) {
-    		LogFile->write(EQEMuLog::Error, "GetInventory query '%s' %s", query.c_str(), results.ErrorMessage().c_str());
-            LogFile->write(EQEMuLog::Error, "If you got an error related to the 'instnodrop' field, run the following SQL Queries:\nalter table inventory add instnodrop tinyint(1) unsigned default 0 not null;\n");
-        return false;
-    }
-
-    for (auto row = results.begin(); row != results.end(); ++row) {
-        int16 slot_id	= atoi(row[0]);
-        uint32 item_id	= atoi(row[1]);
-        uint16 charges	= atoi(row[2]);
-        uint32 color	= atoul(row[3]);
-
-        uint32 aug[EmuConstants::ITEM_COMMON_SIZE];
-
-        aug[0]	= (uint32)atoul(row[4]);
-        aug[1]	= (uint32)atoul(row[5]);
-        aug[2]	= (uint32)atoul(row[6]);
-        aug[3]	= (uint32)atoul(row[7]);
-        aug[4]	= (uint32)atoul(row[8]);
-
-        bool instnodrop	= (row[9] && (uint16)atoi(row[9]))? true: false;
+									"augslot2, augslot3, augslot4, augslot5, instnodrop, custom_data, ornamenticon, ornamentidfile "
+									"FROM inventory WHERE charid = %i ORDER BY slotid", char_id);
+	auto results = QueryDatabase(query);
+	if (!results.Success()) {
+			LogFile->write(EQEMuLog::Error, "GetInventory query '%s' %s", query.c_str(), results.ErrorMessage().c_str());
+			LogFile->write(EQEMuLog::Error, "If you got an error related to the 'instnodrop' field, run the following SQL Queries:\nalter table inventory add instnodrop tinyint(1) unsigned default 0 not null;\n");
+		return false;
+	}
+
+	for (auto row = results.begin(); row != results.end(); ++row) {
+		int16 slot_id	= atoi(row[0]);
+		uint32 item_id	= atoi(row[1]);
+		uint16 charges	= atoi(row[2]);
+		uint32 color	= atoul(row[3]);
+
+		uint32 aug[EmuConstants::ITEM_COMMON_SIZE];
+
+		aug[0]	= (uint32)atoul(row[4]);
+		aug[1]	= (uint32)atoul(row[5]);
+		aug[2]	= (uint32)atoul(row[6]);
+		aug[3]	= (uint32)atoul(row[7]);
+		aug[4]	= (uint32)atoul(row[8]);
+
+		bool instnodrop	= (row[9] && (uint16)atoi(row[9]))? true: false;
 
 		uint32 ornament_icon = (uint32)atoul(row[11]);
 		uint32 ornament_idfile = (uint32)atoul(row[12]);
 
-        const Item_Struct* item = GetItem(item_id);
-
-        if (!item) {
-            LogFile->write(EQEMuLog::Error,"Warning: charid %i has an invalid item_id %i in inventory slot %i", char_id, item_id, slot_id);
-            continue;
-        }
-
-        int16 put_slot_id = INVALID_INDEX;
-
-        ItemInst* inst = CreateBaseItem(item, charges);
-
-        if(row[10]) {
-            std::string data_str(row[10]);
-            std::string idAsString;
-            std::string value;
-            bool use_id = true;
-
-            for(int i = 0; i < data_str.length(); ++i) {
-                if(data_str[i] == '^') {
-                    if(!use_id) {
-                        inst->SetCustomData(idAsString, value);
-                        idAsString.clear();
-                        value.clear();
-                    }
-
-                    use_id = !use_id;
-                    continue;
-                }
-
-                char v = data_str[i];
-                if(use_id)
-                    idAsString.push_back(v);
-                else
-                    value.push_back(v);
-            }
-        }
+		const Item_Struct* item = GetItem(item_id);
+
+		if (!item) {
+			LogFile->write(EQEMuLog::Error,"Warning: charid %i has an invalid item_id %i in inventory slot %i", char_id, item_id, slot_id);
+			continue;
+		}
+
+		int16 put_slot_id = INVALID_INDEX;
+
+		ItemInst* inst = CreateBaseItem(item, charges);
+
+		if(row[10]) {
+			std::string data_str(row[10]);
+			std::string idAsString;
+			std::string value;
+			bool use_id = true;
+
+			for(int i = 0; i < data_str.length(); ++i) {
+				if(data_str[i] == '^') {
+					if(!use_id) {
+						inst->SetCustomData(idAsString, value);
+						idAsString.clear();
+						value.clear();
+					}
+
+					use_id = !use_id;
+					continue;
+				}
+
+				char v = data_str[i];
+				if(use_id)
+					idAsString.push_back(v);
+				else
+					value.push_back(v);
+			}
+		}
 		if (ornament_icon > 0)
 			inst->SetOrnamentIcon(ornament_icon);
 
 		if (ornament_idfile > 0)
 			inst->SetOrnamentationIDFile(ornament_idfile);
 
-        if (instnodrop || (((slot_id >= EmuConstants::EQUIPMENT_BEGIN && slot_id <= EmuConstants::EQUIPMENT_END) || slot_id == MainPowerSource) && inst->GetItem()->Attuneable))
-            inst->SetInstNoDrop(true);
-
-        if (color > 0)
-            inst->SetColor(color);
-
-        if(charges==0x7FFF)
-            inst->SetCharges(-1);
-        else
-            inst->SetCharges(charges);
-
-        if (item->ItemClass == ItemClassCommon)
-            for(int i = AUG_BEGIN; i < EmuConstants::ITEM_COMMON_SIZE; i++)
-                if (aug[i])
-                    inst->PutAugment(this, i, aug[i]);
-
-        if (slot_id >= 8000 && slot_id <= 8999)
-            put_slot_id = inv->PushCursor(*inst);
-        else if (slot_id >= 3111 && slot_id <= 3179) {
-            // Admins: please report any occurrences of this error
-            LogFile->write(EQEMuLog::Error, "Warning: Defunct location for item in inventory: charid=%i, item_id=%i, slot_id=%i .. pushing to cursor...", char_id, item_id, slot_id);
-            put_slot_id = inv->PushCursor(*inst);
-        } else
-            put_slot_id = inv->PutItem(slot_id, *inst);
-
-        safe_delete(inst);
-
-        // Save ptr to item in inventory
-        if (put_slot_id == INVALID_INDEX) {
-            LogFile->write(EQEMuLog::Error, "Warning: Invalid slot_id for item in inventory: charid=%i, item_id=%i, slot_id=%i",char_id, item_id, slot_id);
-        }
-    }
-
-    // Retrieve shared inventory
+		if (instnodrop || (((slot_id >= EmuConstants::EQUIPMENT_BEGIN && slot_id <= EmuConstants::EQUIPMENT_END) || slot_id == MainPowerSource) && inst->GetItem()->Attuneable))
+			inst->SetInstNoDrop(true);
+
+		if (color > 0)
+			inst->SetColor(color);
+
+		if(charges==0x7FFF)
+			inst->SetCharges(-1);
+		else
+			inst->SetCharges(charges);
+
+		if (item->ItemClass == ItemClassCommon)
+			for(int i = AUG_BEGIN; i < EmuConstants::ITEM_COMMON_SIZE; i++)
+				if (aug[i])
+					inst->PutAugment(this, i, aug[i]);
+
+		if (slot_id >= 8000 && slot_id <= 8999)
+			put_slot_id = inv->PushCursor(*inst);
+		else if (slot_id >= 3111 && slot_id <= 3179) {
+			// Admins: please report any occurrences of this error
+			LogFile->write(EQEMuLog::Error, "Warning: Defunct location for item in inventory: charid=%i, item_id=%i, slot_id=%i .. pushing to cursor...", char_id, item_id, slot_id);
+			put_slot_id = inv->PushCursor(*inst);
+		} else
+			put_slot_id = inv->PutItem(slot_id, *inst);
+
+		safe_delete(inst);
+
+		// Save ptr to item in inventory
+		if (put_slot_id == INVALID_INDEX) {
+			LogFile->write(EQEMuLog::Error, "Warning: Invalid slot_id for item in inventory: charid=%i, item_id=%i, slot_id=%i",char_id, item_id, slot_id);
+		}
+	}
+
+	// Retrieve shared inventory
 	return GetSharedBank(char_id, inv, true);
 }
 
@@ -599,69 +599,69 @@
 bool SharedDatabase::GetInventory(uint32 account_id, char* name, Inventory* inv) {
 	// Retrieve character inventory
 	std::string query = StringFormat("SELECT slotid, itemid, charges, color, augslot1, "
-                                    "augslot2, augslot3, augslot4, augslot5, instnodrop, custom_data, ornamenticon, ornamentidfile  "
-                                    "FROM inventory INNER JOIN character_data ch "
-                                    "ON ch.id = charid WHERE ch.name = '%s' AND ch.account_id = %i ORDER BY slotid",
-                                    name, account_id);
-    auto results = QueryDatabase(query);
-    if (!results.Success()){
+									"augslot2, augslot3, augslot4, augslot5, instnodrop, custom_data, ornamenticon, ornamentidfile  "
+									"FROM inventory INNER JOIN character_data ch "
+									"ON ch.id = charid WHERE ch.name = '%s' AND ch.account_id = %i ORDER BY slotid",
+									name, account_id);
+	auto results = QueryDatabase(query);
+	if (!results.Success()){
 		LogFile->write(EQEMuLog::Error, "GetInventory query '%s' %s", query.c_str(), results.ErrorMessage().c_str());
 		LogFile->write(EQEMuLog::Error, "If you got an error related to the 'instnodrop' field, run the following SQL Queries:\nalter table inventory add instnodrop tinyint(1) unsigned default 0 not null;\n");
-        return false;
-	}
-
-
-    for (auto row = results.begin(); row != results.end(); ++row) {
-        int16 slot_id	= atoi(row[0]);
-        uint32 item_id	= atoi(row[1]);
-        int8 charges	= atoi(row[2]);
-        uint32 color	= atoul(row[3]);
-
-        uint32 aug[EmuConstants::ITEM_COMMON_SIZE];
-        aug[0]	= (uint32)atoi(row[4]);
-        aug[1]	= (uint32)atoi(row[5]);
-        aug[2]	= (uint32)atoi(row[6]);
-        aug[3]	= (uint32)atoi(row[7]);
-        aug[4]	= (uint32)atoi(row[8]);
-
-        bool instnodrop	= (row[9] && (uint16)atoi(row[9])) ? true : false;
+		return false;
+	}
+
+
+	for (auto row = results.begin(); row != results.end(); ++row) {
+		int16 slot_id	= atoi(row[0]);
+		uint32 item_id	= atoi(row[1]);
+		int8 charges	= atoi(row[2]);
+		uint32 color	= atoul(row[3]);
+
+		uint32 aug[EmuConstants::ITEM_COMMON_SIZE];
+		aug[0]	= (uint32)atoi(row[4]);
+		aug[1]	= (uint32)atoi(row[5]);
+		aug[2]	= (uint32)atoi(row[6]);
+		aug[3]	= (uint32)atoi(row[7]);
+		aug[4]	= (uint32)atoi(row[8]);
+
+		bool instnodrop	= (row[9] && (uint16)atoi(row[9])) ? true : false;
 		uint32 ornament_icon = (uint32)atoul(row[11]);
 		uint32 ornament_idfile = (uint32)atoul(row[12]);
 		
-        const Item_Struct* item = GetItem(item_id);
-        int16 put_slot_id = INVALID_INDEX;
-        if(!item)
-            continue;
-
-        ItemInst* inst = CreateBaseItem(item, charges);
-        inst->SetInstNoDrop(instnodrop);
-
-        if(row[10]) {
-            std::string data_str(row[10]);
-            std::string idAsString;
-            std::string value;
-            bool use_id = true;
-
-            for(int i = 0; i < data_str.length(); ++i) {
-                if(data_str[i] == '^') {
-                    if(!use_id) {
-                        inst->SetCustomData(idAsString, value);
-                        idAsString.clear();
-                        value.clear();
-                    }
-
-                    use_id = !use_id;
-                    continue;
-                }
-
-                char v = data_str[i];
-                if(use_id)
-                    idAsString.push_back(v);
-                else
-                    value.push_back(v);
-
-            }
-        }
+		const Item_Struct* item = GetItem(item_id);
+		int16 put_slot_id = INVALID_INDEX;
+		if(!item)
+			continue;
+
+		ItemInst* inst = CreateBaseItem(item, charges);
+		inst->SetInstNoDrop(instnodrop);
+
+		if(row[10]) {
+			std::string data_str(row[10]);
+			std::string idAsString;
+			std::string value;
+			bool use_id = true;
+
+			for(int i = 0; i < data_str.length(); ++i) {
+				if(data_str[i] == '^') {
+					if(!use_id) {
+						inst->SetCustomData(idAsString, value);
+						idAsString.clear();
+						value.clear();
+					}
+
+					use_id = !use_id;
+					continue;
+				}
+
+				char v = data_str[i];
+				if(use_id)
+					idAsString.push_back(v);
+				else
+					value.push_back(v);
+
+			}
+		}
 		
 		if (ornament_icon > 0)
 			inst->SetOrnamentIcon(ornament_icon);
@@ -669,30 +669,30 @@
 		if (ornament_idfile > 0)
 			inst->SetOrnamentationIDFile(ornament_idfile);
 
-        if (color > 0)
-            inst->SetColor(color);
-
-        inst->SetCharges(charges);
-
-        if (item->ItemClass == ItemClassCommon)
-            for(int i = AUG_BEGIN; i < EmuConstants::ITEM_COMMON_SIZE; i++)
-                if (aug[i])
-                    inst->PutAugment(this, i, aug[i]);
-
-        if (slot_id>=8000 && slot_id <= 8999)
-            put_slot_id = inv->PushCursor(*inst);
-        else
-            put_slot_id = inv->PutItem(slot_id, *inst);
-
-        safe_delete(inst);
-
-        // Save ptr to item in inventory
-        if (put_slot_id == INVALID_INDEX)
-            LogFile->write(EQEMuLog::Error, "Warning: Invalid slot_id for item in inventory: name=%s, acctid=%i, item_id=%i, slot_id=%i", name, account_id, item_id, slot_id);
-
-    }
-
-    // Retrieve shared inventory
+		if (color > 0)
+			inst->SetColor(color);
+
+		inst->SetCharges(charges);
+
+		if (item->ItemClass == ItemClassCommon)
+			for(int i = AUG_BEGIN; i < EmuConstants::ITEM_COMMON_SIZE; i++)
+				if (aug[i])
+					inst->PutAugment(this, i, aug[i]);
+
+		if (slot_id>=8000 && slot_id <= 8999)
+			put_slot_id = inv->PushCursor(*inst);
+		else
+			put_slot_id = inv->PutItem(slot_id, *inst);
+
+		safe_delete(inst);
+
+		// Save ptr to item in inventory
+		if (put_slot_id == INVALID_INDEX)
+			LogFile->write(EQEMuLog::Error, "Warning: Invalid slot_id for item in inventory: name=%s, acctid=%i, item_id=%i, slot_id=%i", name, account_id, item_id, slot_id);
+
+	}
+
+	// Retrieve shared inventory
 	return GetSharedBank(account_id, inv, false);
 }
 
@@ -704,19 +704,19 @@
 	const std::string query = "SELECT MAX(id), count(*) FROM items";
 	auto results = QueryDatabase(query);
 	if (!results.Success()) {
-        LogFile->write(EQEMuLog::Error, "Error in GetItemsCount '%s': '%s'", query.c_str(), results.ErrorMessage().c_str());
-        return;
+		LogFile->write(EQEMuLog::Error, "Error in GetItemsCount '%s': '%s'", query.c_str(), results.ErrorMessage().c_str());
+		return;
 	}
 
 	if (results.RowCount() == 0)
-        return;
-
-    auto row = results.begin();
-
-    if(row[0])
-        max_id = atoi(row[0]);
-
-    if (row[1])
+		return;
+
+	auto row = results.begin();
+
+	if(row[0])
+		max_id = atoi(row[0]);
+
+	if (row[1])
 		item_count = atoi(row[1]);
 }
 
@@ -780,7 +780,7 @@
 		}
 	}
 
-    Item_Struct item;
+	Item_Struct item;
 
 	const std::string query = "SELECT source,"
 #define F(x) "`"#x"`,"
@@ -788,221 +788,221 @@
 #undef F
 		"updated FROM items ORDER BY id";
 	auto results = QueryDatabase(query);
-    if (!results.Success()) {
-        LogFile->write(EQEMuLog::Error, "LoadItems '%s', %s", query.c_str(), results.ErrorMessage().c_str());
-        return;
-    }
-
-    for(auto row = results.begin(); row != results.end(); ++row) {
-        memset(&item, 0, sizeof(Item_Struct));
-
-        item.ItemClass = (uint8)atoi(row[ItemField::itemclass]);
-        strcpy(item.Name,row[ItemField::name]);
-        strcpy(item.Lore,row[ItemField::lore]);
-        strcpy(item.IDFile,row[ItemField::idfile]);
-
-        item.ID = (uint32)atoul(row[ItemField::id]);
-        item.Weight = (uint8)atoi(row[ItemField::weight]);
-        item.NoRent = disableNoRent ? (uint8)atoi("255") : (uint8)atoi(row[ItemField::norent]);
-        item.NoDrop = disableNoDrop ? (uint8)atoi("255") : (uint8)atoi(row[ItemField::nodrop]);
-        item.Size = (uint8)atoi(row[ItemField::size]);
-        item.Slots = (uint32)atoul(row[ItemField::slots]);
-        item.Price = (uint32)atoul(row[ItemField::price]);
-        item.Icon = (uint32)atoul(row[ItemField::icon]);
-        item.BenefitFlag = (atoul(row[ItemField::benefitflag]) != 0);
-        item.Tradeskills = (atoi(row[ItemField::tradeskills])==0) ? false : true;
-        item.CR = (int8)atoi(row[ItemField::cr]);
-        item.DR = (int8)atoi(row[ItemField::dr]);
-        item.PR = (int8)atoi(row[ItemField::pr]);
-        item.MR = (int8)atoi(row[ItemField::mr]);
-        item.FR = (int8)atoi(row[ItemField::fr]);
-        item.AStr = (int8)atoi(row[ItemField::astr]);
-        item.ASta = (int8)atoi(row[ItemField::asta]);
-        item.AAgi = (int8)atoi(row[ItemField::aagi]);
-        item.ADex = (int8)atoi(row[ItemField::adex]);
-        item.ACha = (int8)atoi(row[ItemField::acha]);
-        item.AInt = (int8)atoi(row[ItemField::aint]);
-        item.AWis = (int8)atoi(row[ItemField::awis]);
-        item.HP = (int32)atoul(row[ItemField::hp]);
-        item.Mana = (int32)atoul(row[ItemField::mana]);
-        item.AC = (int32)atoul(row[ItemField::ac]);
-        item.Deity = (uint32)atoul(row[ItemField::deity]);
-        item.SkillModValue = (int32)atoul(row[ItemField::skillmodvalue]);
-
-        item.SkillModType = (uint32)atoul(row[ItemField::skillmodtype]);
-        item.BaneDmgRace = (uint32)atoul(row[ItemField::banedmgrace]);
-        item.BaneDmgAmt = (int8)atoi(row[ItemField::banedmgamt]);
-        item.BaneDmgBody = (uint32)atoul(row[ItemField::banedmgbody]);
-        item.Magic = (atoi(row[ItemField::magic])==0) ? false : true;
-        item.CastTime_ = (int32)atoul(row[ItemField::casttime_]);
-        item.ReqLevel = (uint8)atoi(row[ItemField::reqlevel]);
-        item.BardType = (uint32)atoul(row[ItemField::bardtype]);
-        item.BardValue = (int32)atoul(row[ItemField::bardvalue]);
-        item.Light = (int8)atoi(row[ItemField::light]);
-        item.Delay = (uint8)atoi(row[ItemField::delay]);
-        item.RecLevel = (uint8)atoi(row[ItemField::reclevel]);
-        item.RecSkill = (uint8)atoi(row[ItemField::recskill]);
-        item.ElemDmgType = (uint8)atoi(row[ItemField::elemdmgtype]);
-        item.ElemDmgAmt = (uint8)atoi(row[ItemField::elemdmgamt]);
-        item.Range = (uint8)atoi(row[ItemField::range]);
-        item.Damage = (uint32)atoi(row[ItemField::damage]);
-        item.Color = (uint32)atoul(row[ItemField::color]);
-        item.Classes = (uint32)atoul(row[ItemField::classes]);
-        item.Races = (uint32)atoul(row[ItemField::races]);
-
-        item.MaxCharges = (int16)atoi(row[ItemField::maxcharges]);
-        item.ItemType = (uint8)atoi(row[ItemField::itemtype]);
-        item.Material = (uint8)atoi(row[ItemField::material]);
-        item.SellRate = (float)atof(row[ItemField::sellrate]);
-
-        item.CastTime = (uint32)atoul(row[ItemField::casttime]);
-        item.EliteMaterial = (uint32)atoul(row[ItemField::elitematerial]);
-        item.ProcRate = (int32)atoi(row[ItemField::procrate]);
-        item.CombatEffects = (int8)atoi(row[ItemField::combateffects]);
-        item.Shielding = (int8)atoi(row[ItemField::shielding]);
-        item.StunResist = (int8)atoi(row[ItemField::stunresist]);
-        item.StrikeThrough = (int8)atoi(row[ItemField::strikethrough]);
-        item.ExtraDmgSkill = (uint32)atoul(row[ItemField::extradmgskill]);
-        item.ExtraDmgAmt = (uint32)atoul(row[ItemField::extradmgamt]);
-        item.SpellShield = (int8)atoi(row[ItemField::spellshield]);
-        item.Avoidance = (int8)atoi(row[ItemField::avoidance]);
-        item.Accuracy = (int8)atoi(row[ItemField::accuracy]);
-        item.CharmFileID = (uint32)atoul(row[ItemField::charmfileid]);
-        item.FactionMod1 = (int32)atoul(row[ItemField::factionmod1]);
-        item.FactionMod2 = (int32)atoul(row[ItemField::factionmod2]);
-        item.FactionMod3 = (int32)atoul(row[ItemField::factionmod3]);
-        item.FactionMod4 = (int32)atoul(row[ItemField::factionmod4]);
-        item.FactionAmt1 = (int32)atoul(row[ItemField::factionamt1]);
-        item.FactionAmt2 = (int32)atoul(row[ItemField::factionamt2]);
-        item.FactionAmt3 = (int32)atoul(row[ItemField::factionamt3]);
-        item.FactionAmt4 = (int32)atoul(row[ItemField::factionamt4]);
-
-        strcpy(item.CharmFile,row[ItemField::charmfile]);
-
-        item.AugType = (uint32)atoul(row[ItemField::augtype]);
-        item.AugSlotType[0] = (uint8)atoi(row[ItemField::augslot1type]);
-        item.AugSlotVisible[0] = (uint8)atoi(row[ItemField::augslot1visible]);
-        item.AugSlotUnk2[0] = 0;
-        item.AugSlotType[1] = (uint8)atoi(row[ItemField::augslot2type]);
-        item.AugSlotVisible[1] = (uint8)atoi(row[ItemField::augslot2visible]);
-        item.AugSlotUnk2[1] = 0;
-        item.AugSlotType[2] = (uint8)atoi(row[ItemField::augslot3type]);
-        item.AugSlotVisible[2] = (uint8)atoi(row[ItemField::augslot3visible]);
-        item.AugSlotUnk2[2] = 0;
-        item.AugSlotType[3] = (uint8)atoi(row[ItemField::augslot4type]);
-        item.AugSlotVisible[3] = (uint8)atoi(row[ItemField::augslot4visible]);
-        item.AugSlotUnk2[3] = 0;
-        item.AugSlotType[4] = (uint8)atoi(row[ItemField::augslot5type]);
-        item.AugSlotVisible[4] = (uint8)atoi(row[ItemField::augslot5visible]);
-        item.AugSlotUnk2[4] = 0;
-
-        item.LDoNTheme = (uint32)atoul(row[ItemField::ldontheme]);
-        item.LDoNPrice = (uint32)atoul(row[ItemField::ldonprice]);
-        item.LDoNSold = (uint32)atoul(row[ItemField::ldonsold]);
-        item.BagType = (uint8)atoi(row[ItemField::bagtype]);
-        item.BagSlots = (uint8)atoi(row[ItemField::bagslots]);
-        item.BagSize = (uint8)atoi(row[ItemField::bagsize]);
-        item.BagWR = (uint8)atoi(row[ItemField::bagwr]);
-        item.Book = (uint8)atoi(row[ItemField::book]);
-        item.BookType = (uint32)atoul(row[ItemField::booktype]);
-
-        strcpy(item.Filename,row[ItemField::filename]);
-
-        item.BaneDmgRaceAmt = (uint32)atoul(row[ItemField::banedmgraceamt]);
-        item.AugRestrict = (uint32)atoul(row[ItemField::augrestrict]);
-        item.LoreGroup = disableLoreGroup ? (uint8)atoi("0") : atoi(row[ItemField::loregroup]);
-        item.LoreFlag = item.LoreGroup!=0;
-        item.PendingLoreFlag = (atoi(row[ItemField::pendingloreflag])==0) ? false : true;
-        item.ArtifactFlag = (atoi(row[ItemField::artifactflag])==0) ? false : true;
-        item.SummonedFlag = (atoi(row[ItemField::summonedflag])==0) ? false : true;
-        item.Favor = (uint32)atoul(row[ItemField::favor]);
-        item.FVNoDrop = (atoi(row[ItemField::fvnodrop])==0) ? false : true;
-        item.Endur = (uint32)atoul(row[ItemField::endur]);
-        item.DotShielding = (uint32)atoul(row[ItemField::dotshielding]);
-        item.Attack = (uint32)atoul(row[ItemField::attack]);
-        item.Regen = (uint32)atoul(row[ItemField::regen]);
-        item.ManaRegen = (uint32)atoul(row[ItemField::manaregen]);
-        item.EnduranceRegen = (uint32)atoul(row[ItemField::enduranceregen]);
-        item.Haste = (uint32)atoul(row[ItemField::haste]);
-        item.DamageShield = (uint32)atoul(row[ItemField::damageshield]);
-        item.RecastDelay = (uint32)atoul(row[ItemField::recastdelay]);
-        item.RecastType = (uint32)atoul(row[ItemField::recasttype]);
-        item.GuildFavor = (uint32)atoul(row[ItemField::guildfavor]);
-        item.AugDistiller = (uint32)atoul(row[ItemField::augdistiller]);
-        item.Attuneable = (atoi(row[ItemField::attuneable])==0) ? false : true;
-        item.NoPet = (atoi(row[ItemField::nopet])==0) ? false : true;
-        item.PointType = (uint32)atoul(row[ItemField::pointtype]);
-        item.PotionBelt = (atoi(row[ItemField::potionbelt])==0) ? false : true;
-        item.PotionBeltSlots = (atoi(row[ItemField::potionbeltslots])==0) ? false : true;
-        item.StackSize = (uint16)atoi(row[ItemField::stacksize]);
-        item.NoTransfer = disableNoTransfer ? false : (atoi(row[ItemField::notransfer])==0) ? false : true;
-        item.Stackable = (atoi(row[ItemField::stackable])==0) ? false : true;
-        item.Click.Effect = (uint32)atoul(row[ItemField::clickeffect]);
-        item.Click.Type = (uint8)atoul(row[ItemField::clicktype]);
-        item.Click.Level = (uint8)atoul(row[ItemField::clicklevel]);
-        item.Click.Level2 = (uint8)atoul(row[ItemField::clicklevel2]);
-
-        strcpy(item.CharmFile,row[ItemField::charmfile]);
-
-        item.Proc.Effect = (uint16)atoul(row[ItemField::proceffect]);
-        item.Proc.Type = (uint8)atoul(row[ItemField::proctype]);
-        item.Proc.Level = (uint8)atoul(row[ItemField::proclevel]);
-        item.Proc.Level2 = (uint8)atoul(row[ItemField::proclevel2]);
-        item.Worn.Effect = (uint16)atoul(row[ItemField::worneffect]);
-        item.Worn.Type = (uint8)atoul(row[ItemField::worntype]);
-        item.Worn.Level = (uint8)atoul(row[ItemField::wornlevel]);
-        item.Worn.Level2 = (uint8)atoul(row[ItemField::wornlevel2]);
-        item.Focus.Effect = (uint16)atoul(row[ItemField::focuseffect]);
-        item.Focus.Type = (uint8)atoul(row[ItemField::focustype]);
-        item.Focus.Level = (uint8)atoul(row[ItemField::focuslevel]);
-        item.Focus.Level2 = (uint8)atoul(row[ItemField::focuslevel2]);
-        item.Scroll.Effect = (uint16)atoul(row[ItemField::scrolleffect]);
-        item.Scroll.Type = (uint8)atoul(row[ItemField::scrolltype]);
-        item.Scroll.Level = (uint8)atoul(row[ItemField::scrolllevel]);
-        item.Scroll.Level2 = (uint8)atoul(row[ItemField::scrolllevel2]);
-        item.Bard.Effect = (uint16)atoul(row[ItemField::bardeffect]);
-        item.Bard.Type = (uint8)atoul(row[ItemField::bardtype]);
-        item.Bard.Level = (uint8)atoul(row[ItemField::bardlevel]);
-        item.Bard.Level2 = (uint8)atoul(row[ItemField::bardlevel2]);
-        item.QuestItemFlag = (atoi(row[ItemField::questitemflag])==0) ? false : true;
-        item.SVCorruption = (int32)atoi(row[ItemField::svcorruption]);
-        item.Purity = (uint32)atoul(row[ItemField::purity]);
-        item.EvolvingLevel = (uint8)atoul(row[ItemField::evolvinglevel]);
-        item.BackstabDmg = (uint32)atoul(row[ItemField::backstabdmg]);
-        item.DSMitigation = (uint32)atoul(row[ItemField::dsmitigation]);
-        item.HeroicStr = (int32)atoi(row[ItemField::heroic_str]);
-        item.HeroicInt = (int32)atoi(row[ItemField::heroic_int]);
-        item.HeroicWis = (int32)atoi(row[ItemField::heroic_wis]);
-        item.HeroicAgi = (int32)atoi(row[ItemField::heroic_agi]);
-        item.HeroicDex = (int32)atoi(row[ItemField::heroic_dex]);
-        item.HeroicSta = (int32)atoi(row[ItemField::heroic_sta]);
-        item.HeroicCha = (int32)atoi(row[ItemField::heroic_cha]);
-        item.HeroicMR = (int32)atoi(row[ItemField::heroic_mr]);
-        item.HeroicFR = (int32)atoi(row[ItemField::heroic_fr]);
-        item.HeroicCR = (int32)atoi(row[ItemField::heroic_cr]);
-        item.HeroicDR = (int32)atoi(row[ItemField::heroic_dr]);
-        item.HeroicPR = (int32)atoi(row[ItemField::heroic_pr]);
-        item.HeroicSVCorrup = (int32)atoi(row[ItemField::heroic_svcorrup]);
-        item.HealAmt = (int32)atoi(row[ItemField::healamt]);
-        item.SpellDmg = (int32)atoi(row[ItemField::spelldmg]);
-        item.LDoNSellBackRate = (uint32)atoul(row[ItemField::ldonsellbackrate]);
-        item.ScriptFileID = (uint32)atoul(row[ItemField::scriptfileid]);
-        item.ExpendableArrow = (uint16)atoul(row[ItemField::expendablearrow]);
-        item.Clairvoyance = (uint32)atoul(row[ItemField::clairvoyance]);
-
-        strcpy(item.ClickName,row[ItemField::clickname]);
-        strcpy(item.ProcName,row[ItemField::procname]);
-        strcpy(item.WornName,row[ItemField::wornname]);
-        strcpy(item.FocusName,row[ItemField::focusname]);
-        strcpy(item.ScrollName,row[ItemField::scrollname]);
-
-        try {
-            hash.insert(item.ID, item);
-        } catch(std::exception &ex) {
-            LogFile->write(EQEMuLog::Error, "Database::LoadItems: %s", ex.what());
-            break;
-        }
-    }
+	if (!results.Success()) {
+		LogFile->write(EQEMuLog::Error, "LoadItems '%s', %s", query.c_str(), results.ErrorMessage().c_str());
+		return;
+	}
+
+	for(auto row = results.begin(); row != results.end(); ++row) {
+		memset(&item, 0, sizeof(Item_Struct));
+
+		item.ItemClass = (uint8)atoi(row[ItemField::itemclass]);
+		strcpy(item.Name,row[ItemField::name]);
+		strcpy(item.Lore,row[ItemField::lore]);
+		strcpy(item.IDFile,row[ItemField::idfile]);
+
+		item.ID = (uint32)atoul(row[ItemField::id]);
+		item.Weight = (uint8)atoi(row[ItemField::weight]);
+		item.NoRent = disableNoRent ? (uint8)atoi("255") : (uint8)atoi(row[ItemField::norent]);
+		item.NoDrop = disableNoDrop ? (uint8)atoi("255") : (uint8)atoi(row[ItemField::nodrop]);
+		item.Size = (uint8)atoi(row[ItemField::size]);
+		item.Slots = (uint32)atoul(row[ItemField::slots]);
+		item.Price = (uint32)atoul(row[ItemField::price]);
+		item.Icon = (uint32)atoul(row[ItemField::icon]);
+		item.BenefitFlag = (atoul(row[ItemField::benefitflag]) != 0);
+		item.Tradeskills = (atoi(row[ItemField::tradeskills])==0) ? false : true;
+		item.CR = (int8)atoi(row[ItemField::cr]);
+		item.DR = (int8)atoi(row[ItemField::dr]);
+		item.PR = (int8)atoi(row[ItemField::pr]);
+		item.MR = (int8)atoi(row[ItemField::mr]);
+		item.FR = (int8)atoi(row[ItemField::fr]);
+		item.AStr = (int8)atoi(row[ItemField::astr]);
+		item.ASta = (int8)atoi(row[ItemField::asta]);
+		item.AAgi = (int8)atoi(row[ItemField::aagi]);
+		item.ADex = (int8)atoi(row[ItemField::adex]);
+		item.ACha = (int8)atoi(row[ItemField::acha]);
+		item.AInt = (int8)atoi(row[ItemField::aint]);
+		item.AWis = (int8)atoi(row[ItemField::awis]);
+		item.HP = (int32)atoul(row[ItemField::hp]);
+		item.Mana = (int32)atoul(row[ItemField::mana]);
+		item.AC = (int32)atoul(row[ItemField::ac]);
+		item.Deity = (uint32)atoul(row[ItemField::deity]);
+		item.SkillModValue = (int32)atoul(row[ItemField::skillmodvalue]);
+
+		item.SkillModType = (uint32)atoul(row[ItemField::skillmodtype]);
+		item.BaneDmgRace = (uint32)atoul(row[ItemField::banedmgrace]);
+		item.BaneDmgAmt = (int8)atoi(row[ItemField::banedmgamt]);
+		item.BaneDmgBody = (uint32)atoul(row[ItemField::banedmgbody]);
+		item.Magic = (atoi(row[ItemField::magic])==0) ? false : true;
+		item.CastTime_ = (int32)atoul(row[ItemField::casttime_]);
+		item.ReqLevel = (uint8)atoi(row[ItemField::reqlevel]);
+		item.BardType = (uint32)atoul(row[ItemField::bardtype]);
+		item.BardValue = (int32)atoul(row[ItemField::bardvalue]);
+		item.Light = (int8)atoi(row[ItemField::light]);
+		item.Delay = (uint8)atoi(row[ItemField::delay]);
+		item.RecLevel = (uint8)atoi(row[ItemField::reclevel]);
+		item.RecSkill = (uint8)atoi(row[ItemField::recskill]);
+		item.ElemDmgType = (uint8)atoi(row[ItemField::elemdmgtype]);
+		item.ElemDmgAmt = (uint8)atoi(row[ItemField::elemdmgamt]);
+		item.Range = (uint8)atoi(row[ItemField::range]);
+		item.Damage = (uint32)atoi(row[ItemField::damage]);
+		item.Color = (uint32)atoul(row[ItemField::color]);
+		item.Classes = (uint32)atoul(row[ItemField::classes]);
+		item.Races = (uint32)atoul(row[ItemField::races]);
+
+		item.MaxCharges = (int16)atoi(row[ItemField::maxcharges]);
+		item.ItemType = (uint8)atoi(row[ItemField::itemtype]);
+		item.Material = (uint8)atoi(row[ItemField::material]);
+		item.SellRate = (float)atof(row[ItemField::sellrate]);
+
+		item.CastTime = (uint32)atoul(row[ItemField::casttime]);
+		item.EliteMaterial = (uint32)atoul(row[ItemField::elitematerial]);
+		item.ProcRate = (int32)atoi(row[ItemField::procrate]);
+		item.CombatEffects = (int8)atoi(row[ItemField::combateffects]);
+		item.Shielding = (int8)atoi(row[ItemField::shielding]);
+		item.StunResist = (int8)atoi(row[ItemField::stunresist]);
+		item.StrikeThrough = (int8)atoi(row[ItemField::strikethrough]);
+		item.ExtraDmgSkill = (uint32)atoul(row[ItemField::extradmgskill]);
+		item.ExtraDmgAmt = (uint32)atoul(row[ItemField::extradmgamt]);
+		item.SpellShield = (int8)atoi(row[ItemField::spellshield]);
+		item.Avoidance = (int8)atoi(row[ItemField::avoidance]);
+		item.Accuracy = (int8)atoi(row[ItemField::accuracy]);
+		item.CharmFileID = (uint32)atoul(row[ItemField::charmfileid]);
+		item.FactionMod1 = (int32)atoul(row[ItemField::factionmod1]);
+		item.FactionMod2 = (int32)atoul(row[ItemField::factionmod2]);
+		item.FactionMod3 = (int32)atoul(row[ItemField::factionmod3]);
+		item.FactionMod4 = (int32)atoul(row[ItemField::factionmod4]);
+		item.FactionAmt1 = (int32)atoul(row[ItemField::factionamt1]);
+		item.FactionAmt2 = (int32)atoul(row[ItemField::factionamt2]);
+		item.FactionAmt3 = (int32)atoul(row[ItemField::factionamt3]);
+		item.FactionAmt4 = (int32)atoul(row[ItemField::factionamt4]);
+
+		strcpy(item.CharmFile,row[ItemField::charmfile]);
+
+		item.AugType = (uint32)atoul(row[ItemField::augtype]);
+		item.AugSlotType[0] = (uint8)atoi(row[ItemField::augslot1type]);
+		item.AugSlotVisible[0] = (uint8)atoi(row[ItemField::augslot1visible]);
+		item.AugSlotUnk2[0] = 0;
+		item.AugSlotType[1] = (uint8)atoi(row[ItemField::augslot2type]);
+		item.AugSlotVisible[1] = (uint8)atoi(row[ItemField::augslot2visible]);
+		item.AugSlotUnk2[1] = 0;
+		item.AugSlotType[2] = (uint8)atoi(row[ItemField::augslot3type]);
+		item.AugSlotVisible[2] = (uint8)atoi(row[ItemField::augslot3visible]);
+		item.AugSlotUnk2[2] = 0;
+		item.AugSlotType[3] = (uint8)atoi(row[ItemField::augslot4type]);
+		item.AugSlotVisible[3] = (uint8)atoi(row[ItemField::augslot4visible]);
+		item.AugSlotUnk2[3] = 0;
+		item.AugSlotType[4] = (uint8)atoi(row[ItemField::augslot5type]);
+		item.AugSlotVisible[4] = (uint8)atoi(row[ItemField::augslot5visible]);
+		item.AugSlotUnk2[4] = 0;
+
+		item.LDoNTheme = (uint32)atoul(row[ItemField::ldontheme]);
+		item.LDoNPrice = (uint32)atoul(row[ItemField::ldonprice]);
+		item.LDoNSold = (uint32)atoul(row[ItemField::ldonsold]);
+		item.BagType = (uint8)atoi(row[ItemField::bagtype]);
+		item.BagSlots = (uint8)atoi(row[ItemField::bagslots]);
+		item.BagSize = (uint8)atoi(row[ItemField::bagsize]);
+		item.BagWR = (uint8)atoi(row[ItemField::bagwr]);
+		item.Book = (uint8)atoi(row[ItemField::book]);
+		item.BookType = (uint32)atoul(row[ItemField::booktype]);
+
+		strcpy(item.Filename,row[ItemField::filename]);
+
+		item.BaneDmgRaceAmt = (uint32)atoul(row[ItemField::banedmgraceamt]);
+		item.AugRestrict = (uint32)atoul(row[ItemField::augrestrict]);
+		item.LoreGroup = disableLoreGroup ? (uint8)atoi("0") : atoi(row[ItemField::loregroup]);
+		item.LoreFlag = item.LoreGroup!=0;
+		item.PendingLoreFlag = (atoi(row[ItemField::pendingloreflag])==0) ? false : true;
+		item.ArtifactFlag = (atoi(row[ItemField::artifactflag])==0) ? false : true;
+		item.SummonedFlag = (atoi(row[ItemField::summonedflag])==0) ? false : true;
+		item.Favor = (uint32)atoul(row[ItemField::favor]);
+		item.FVNoDrop = (atoi(row[ItemField::fvnodrop])==0) ? false : true;
+		item.Endur = (uint32)atoul(row[ItemField::endur]);
+		item.DotShielding = (uint32)atoul(row[ItemField::dotshielding]);
+		item.Attack = (uint32)atoul(row[ItemField::attack]);
+		item.Regen = (uint32)atoul(row[ItemField::regen]);
+		item.ManaRegen = (uint32)atoul(row[ItemField::manaregen]);
+		item.EnduranceRegen = (uint32)atoul(row[ItemField::enduranceregen]);
+		item.Haste = (uint32)atoul(row[ItemField::haste]);
+		item.DamageShield = (uint32)atoul(row[ItemField::damageshield]);
+		item.RecastDelay = (uint32)atoul(row[ItemField::recastdelay]);
+		item.RecastType = (uint32)atoul(row[ItemField::recasttype]);
+		item.GuildFavor = (uint32)atoul(row[ItemField::guildfavor]);
+		item.AugDistiller = (uint32)atoul(row[ItemField::augdistiller]);
+		item.Attuneable = (atoi(row[ItemField::attuneable])==0) ? false : true;
+		item.NoPet = (atoi(row[ItemField::nopet])==0) ? false : true;
+		item.PointType = (uint32)atoul(row[ItemField::pointtype]);
+		item.PotionBelt = (atoi(row[ItemField::potionbelt])==0) ? false : true;
+		item.PotionBeltSlots = (atoi(row[ItemField::potionbeltslots])==0) ? false : true;
+		item.StackSize = (uint16)atoi(row[ItemField::stacksize]);
+		item.NoTransfer = disableNoTransfer ? false : (atoi(row[ItemField::notransfer])==0) ? false : true;
+		item.Stackable = (atoi(row[ItemField::stackable])==0) ? false : true;
+		item.Click.Effect = (uint32)atoul(row[ItemField::clickeffect]);
+		item.Click.Type = (uint8)atoul(row[ItemField::clicktype]);
+		item.Click.Level = (uint8)atoul(row[ItemField::clicklevel]);
+		item.Click.Level2 = (uint8)atoul(row[ItemField::clicklevel2]);
+
+		strcpy(item.CharmFile,row[ItemField::charmfile]);
+
+		item.Proc.Effect = (uint16)atoul(row[ItemField::proceffect]);
+		item.Proc.Type = (uint8)atoul(row[ItemField::proctype]);
+		item.Proc.Level = (uint8)atoul(row[ItemField::proclevel]);
+		item.Proc.Level2 = (uint8)atoul(row[ItemField::proclevel2]);
+		item.Worn.Effect = (uint16)atoul(row[ItemField::worneffect]);
+		item.Worn.Type = (uint8)atoul(row[ItemField::worntype]);
+		item.Worn.Level = (uint8)atoul(row[ItemField::wornlevel]);
+		item.Worn.Level2 = (uint8)atoul(row[ItemField::wornlevel2]);
+		item.Focus.Effect = (uint16)atoul(row[ItemField::focuseffect]);
+		item.Focus.Type = (uint8)atoul(row[ItemField::focustype]);
+		item.Focus.Level = (uint8)atoul(row[ItemField::focuslevel]);
+		item.Focus.Level2 = (uint8)atoul(row[ItemField::focuslevel2]);
+		item.Scroll.Effect = (uint16)atoul(row[ItemField::scrolleffect]);
+		item.Scroll.Type = (uint8)atoul(row[ItemField::scrolltype]);
+		item.Scroll.Level = (uint8)atoul(row[ItemField::scrolllevel]);
+		item.Scroll.Level2 = (uint8)atoul(row[ItemField::scrolllevel2]);
+		item.Bard.Effect = (uint16)atoul(row[ItemField::bardeffect]);
+		item.Bard.Type = (uint8)atoul(row[ItemField::bardtype]);
+		item.Bard.Level = (uint8)atoul(row[ItemField::bardlevel]);
+		item.Bard.Level2 = (uint8)atoul(row[ItemField::bardlevel2]);
+		item.QuestItemFlag = (atoi(row[ItemField::questitemflag])==0) ? false : true;
+		item.SVCorruption = (int32)atoi(row[ItemField::svcorruption]);
+		item.Purity = (uint32)atoul(row[ItemField::purity]);
+		item.EvolvingLevel = (uint8)atoul(row[ItemField::evolvinglevel]);
+		item.BackstabDmg = (uint32)atoul(row[ItemField::backstabdmg]);
+		item.DSMitigation = (uint32)atoul(row[ItemField::dsmitigation]);
+		item.HeroicStr = (int32)atoi(row[ItemField::heroic_str]);
+		item.HeroicInt = (int32)atoi(row[ItemField::heroic_int]);
+		item.HeroicWis = (int32)atoi(row[ItemField::heroic_wis]);
+		item.HeroicAgi = (int32)atoi(row[ItemField::heroic_agi]);
+		item.HeroicDex = (int32)atoi(row[ItemField::heroic_dex]);
+		item.HeroicSta = (int32)atoi(row[ItemField::heroic_sta]);
+		item.HeroicCha = (int32)atoi(row[ItemField::heroic_cha]);
+		item.HeroicMR = (int32)atoi(row[ItemField::heroic_mr]);
+		item.HeroicFR = (int32)atoi(row[ItemField::heroic_fr]);
+		item.HeroicCR = (int32)atoi(row[ItemField::heroic_cr]);
+		item.HeroicDR = (int32)atoi(row[ItemField::heroic_dr]);
+		item.HeroicPR = (int32)atoi(row[ItemField::heroic_pr]);
+		item.HeroicSVCorrup = (int32)atoi(row[ItemField::heroic_svcorrup]);
+		item.HealAmt = (int32)atoi(row[ItemField::healamt]);
+		item.SpellDmg = (int32)atoi(row[ItemField::spelldmg]);
+		item.LDoNSellBackRate = (uint32)atoul(row[ItemField::ldonsellbackrate]);
+		item.ScriptFileID = (uint32)atoul(row[ItemField::scriptfileid]);
+		item.ExpendableArrow = (uint16)atoul(row[ItemField::expendablearrow]);
+		item.Clairvoyance = (uint32)atoul(row[ItemField::clairvoyance]);
+
+		strcpy(item.ClickName,row[ItemField::clickname]);
+		strcpy(item.ProcName,row[ItemField::procname]);
+		strcpy(item.WornName,row[ItemField::wornname]);
+		strcpy(item.FocusName,row[ItemField::focusname]);
+		strcpy(item.ScrollName,row[ItemField::scrollname]);
+
+		try {
+			hash.insert(item.ID, item);
+		} catch(std::exception &ex) {
+			LogFile->write(EQEMuLog::Error, "Database::LoadItems: %s", ex.what());
+			break;
+		}
+	}
 
 }
 
@@ -1052,16 +1052,16 @@
 		return txtout;
 	}
 
-    if (results.RowCount() == 0) {
-        LogFile->write(EQEMuLog::Error, "No book to send, (%s)", txtfile);
-        txtout.assign(" ",1);
-        return txtout;
-    }
-
-    auto row = results.begin();
-    txtout.assign(row[0],strlen(row[0]));
-
-    return txtout;
+	if (results.RowCount() == 0) {
+		LogFile->write(EQEMuLog::Error, "No book to send, (%s)", txtfile);
+		txtout.assign(" ",1);
+		return txtout;
+	}
+
+	auto row = results.begin();
+	txtout.assign(row[0],strlen(row[0]));
+
+	return txtout;
 }
 
 void SharedDatabase::GetFactionListInfo(uint32 &list_count, uint32 &max_lists) {
@@ -1071,17 +1071,17 @@
 	const std::string query = "SELECT COUNT(*), MAX(id) FROM npc_faction";
 	auto results = QueryDatabase(query);
 	if (!results.Success()) {
-        LogFile->write(EQEMuLog::Error, "Error getting npc faction info from database: %s, %s", query.c_str(), results.ErrorMessage().c_str());
-        return;
+		LogFile->write(EQEMuLog::Error, "Error getting npc faction info from database: %s, %s", query.c_str(), results.ErrorMessage().c_str());
+		return;
 	}
 
 	if (results.RowCount() == 0)
-        return;
-
-    auto row = results.begin();
-
-    list_count = static_cast<uint32>(atoul(row[0]));
-    max_lists = static_cast<uint32>(atoul(row[1]));
+		return;
+
+	auto row = results.begin();
+
+	list_count = static_cast<uint32>(atoul(row[0]));
+	max_lists = static_cast<uint32>(atoul(row[1]));
 }
 
 const NPCFactionList* SharedDatabase::GetNPCFactionEntry(uint32 id) {
@@ -1101,48 +1101,48 @@
 	NPCFactionList faction;
 
 	const std::string query = "SELECT npc_faction.id, npc_faction.primaryfaction, npc_faction.ignore_primary_assist, "
-                            "npc_faction_entries.faction_id, npc_faction_entries.value, npc_faction_entries.npc_value, "
-                            "npc_faction_entries.temp FROM npc_faction LEFT JOIN npc_faction_entries "
-                            "ON npc_faction.id = npc_faction_entries.npc_faction_id ORDER BY npc_faction.id;";
-    auto results = QueryDatabase(query);
-    if (!results.Success()) {
+							"npc_faction_entries.faction_id, npc_faction_entries.value, npc_faction_entries.npc_value, "
+							"npc_faction_entries.temp FROM npc_faction LEFT JOIN npc_faction_entries "
+							"ON npc_faction.id = npc_faction_entries.npc_faction_id ORDER BY npc_faction.id;";
+	auto results = QueryDatabase(query);
+	if (!results.Success()) {
 		LogFile->write(EQEMuLog::Error, "Error getting npc faction info from database: %s, %s", query.c_str(), results.ErrorMessage().c_str());
 		return;
-    }
-
-    uint32 current_id = 0;
-    uint32 current_entry = 0;
-
-    for(auto row = results.begin(); row != results.end(); ++row) {
-        uint32 id = static_cast<uint32>(atoul(row[0]));
-        if(id != current_id) {
-            if(current_id != 0) {
-                hash.insert(current_id, faction);
-            }
-
-            memset(&faction, 0, sizeof(faction));
-            current_entry = 0;
-            current_id = id;
-            faction.id = id;
-            faction.primaryfaction = static_cast<uint32>(atoul(row[1]));
-            faction.assistprimaryfaction = (atoi(row[2]) == 0);
-        }
-
-        if(!row[3])
-            continue;
-
-        if(current_entry >= MAX_NPC_FACTIONS)
+	}
+
+	uint32 current_id = 0;
+	uint32 current_entry = 0;
+
+	for(auto row = results.begin(); row != results.end(); ++row) {
+		uint32 id = static_cast<uint32>(atoul(row[0]));
+		if(id != current_id) {
+			if(current_id != 0) {
+				hash.insert(current_id, faction);
+			}
+
+			memset(&faction, 0, sizeof(faction));
+			current_entry = 0;
+			current_id = id;
+			faction.id = id;
+			faction.primaryfaction = static_cast<uint32>(atoul(row[1]));
+			faction.assistprimaryfaction = (atoi(row[2]) == 0);
+		}
+
+		if(!row[3])
+			continue;
+
+		if(current_entry >= MAX_NPC_FACTIONS)
 				continue;
 
-        faction.factionid[current_entry] = static_cast<uint32>(atoul(row[3]));
-        faction.factionvalue[current_entry] = static_cast<int32>(atoi(row[4]));
-        faction.factionnpcvalue[current_entry] = static_cast<int8>(atoi(row[5]));
-        faction.factiontemp[current_entry] = static_cast<uint8>(atoi(row[6]));
-        ++current_entry;
-    }
-
-    if(current_id != 0)
-        hash.insert(current_id, faction);
+		faction.factionid[current_entry] = static_cast<uint32>(atoul(row[3]));
+		faction.factionvalue[current_entry] = static_cast<int32>(atoi(row[4]));
+		faction.factionnpcvalue[current_entry] = static_cast<int8>(atoi(row[5]));
+		faction.factiontemp[current_entry] = static_cast<uint8>(atoi(row[6]));
+		++current_entry;
+	}
+
+	if(current_id != 0)
+		hash.insert(current_id, faction);
 
 }
 
@@ -1233,25 +1233,25 @@
 
 int32 SharedDatabase::DeleteStalePlayerCorpses() {
 	if(RuleB(Zone, EnableShadowrest)) {
-        std::string query = StringFormat(
+		std::string query = StringFormat(
 			"UPDATE `character_corpses` SET `is_buried` = 1 WHERE `is_buried` = 0 AND "
-            "(UNIX_TIMESTAMP() - UNIX_TIMESTAMP(time_of_death)) > %d AND NOT time_of_death = 0",
-             (RuleI(Character, CorpseDecayTimeMS) / 1000));
-        auto results = QueryDatabase(query);
+			"(UNIX_TIMESTAMP() - UNIX_TIMESTAMP(time_of_death)) > %d AND NOT time_of_death = 0",
+			 (RuleI(Character, CorpseDecayTimeMS) / 1000));
+		auto results = QueryDatabase(query);
 		if (!results.Success())
 			return -1;
 
 		return results.RowsAffected();
 	}
 
-    std::string query = StringFormat(
+	std::string query = StringFormat(
 		"DELETE FROM `character_corpses` WHERE (UNIX_TIMESTAMP() - UNIX_TIMESTAMP(time_of_death)) > %d "
 		"AND NOT time_of_death = 0", (RuleI(Character, CorpseDecayTimeMS) / 1000));
-    auto results = QueryDatabase(query);
-    if (!results.Success())
-        return -1;
-
-    return results.RowsAffected();
+	auto results = QueryDatabase(query);
+	if (!results.Success())
+		return -1;
+
+	return results.RowsAffected();
 }
 
 bool SharedDatabase::GetCommandSettings(std::map<std::string,uint8> &commands) {
@@ -1259,16 +1259,16 @@
 	const std::string query = "SELECT command, access FROM commands";
 	auto results = QueryDatabase(query);
 	if (!results.Success()) {
-        std::cerr << "Error in GetCommands query '" << query << "' " << results.ErrorMessage() << std::endl;
-		return false;
-	}
-
-    commands.clear();
-
-    for (auto row = results.begin(); row != results.end(); ++row)
-        commands[row[0]]=atoi(row[1]);
-
-    return true;
+		std::cerr << "Error in GetCommands query '" << query << "' " << results.ErrorMessage() << std::endl;
+		return false;
+	}
+
+	commands.clear();
+
+	for (auto row = results.begin(); row != results.end(); ++row)
+		commands[row[0]]=atoi(row[1]);
+
+	return true;
 }
 
 bool SharedDatabase::LoadSkillCaps() {
@@ -1306,22 +1306,22 @@
 	const std::string query = "SELECT skillID, class, level, cap FROM skill_caps ORDER BY skillID, class, level";
 	auto results = QueryDatabase(query);
 	if (!results.Success()) {
-        LogFile->write(EQEMuLog::Error, "Error loading skill caps from database: %s", results.ErrorMessage().c_str());
-        return;
-	}
-
-    for(auto row = results.begin(); row != results.end(); ++row) {
-        uint8 skillID = atoi(row[0]);
-        uint8 class_ = atoi(row[1]) - 1;
-        uint8 level = atoi(row[2]);
-        uint16 cap = atoi(row[3]);
-
-        if(skillID >= skill_count || class_ >= class_count || level >= level_count)
-            continue;
-
-        uint32 index = (((class_ * skill_count) + skillID) * level_count) + level;
-        skill_caps_table[index] = cap;
-    }
+		LogFile->write(EQEMuLog::Error, "Error loading skill caps from database: %s", results.ErrorMessage().c_str());
+		return;
+	}
+
+	for(auto row = results.begin(); row != results.end(); ++row) {
+		uint8 skillID = atoi(row[0]);
+		uint8 class_ = atoi(row[1]) - 1;
+		uint8 level = atoi(row[2]);
+		uint16 cap = atoi(row[3]);
+
+		if(skillID >= skill_count || class_ >= class_count || level >= level_count)
+			continue;
+
+		uint32 index = (((class_ * skill_count) + skillID) * level_count) + level;
+		skill_caps_table[index] = cap;
+	}
 }
 
 uint16 SharedDatabase::GetSkillCap(uint8 Class_, SkillUseTypes Skill, uint8 Level) {
@@ -1405,18 +1405,18 @@
 void SharedDatabase::LoadDamageShieldTypes(SPDat_Spell_Struct* sp, int32 iMaxSpellID) {
 
 	std::string query = StringFormat("SELECT `spellid`, `type` FROM `damageshieldtypes` WHERE `spellid` > 0 "
-                                    "AND `spellid` <= %i", iMaxSpellID);
-    auto results = QueryDatabase(query);
-    if (!results.Success()) {
-        LogFile->write(EQEMuLog::Error, "Error in LoadDamageShieldTypes: %s %s", query.c_str(), results.ErrorMessage().c_str());
-        return;
-    }
-
-    for(auto row = results.begin(); row != results.end(); ++row) {
-        int spellID = atoi(row[0]);
-        if((spellID > 0) && (spellID <= iMaxSpellID))
-            sp[spellID].DamageShieldType = atoi(row[1]);
-    }
+									"AND `spellid` <= %i", iMaxSpellID);
+	auto results = QueryDatabase(query);
+	if (!results.Success()) {
+		LogFile->write(EQEMuLog::Error, "Error in LoadDamageShieldTypes: %s %s", query.c_str(), results.ErrorMessage().c_str());
+		return;
+	}
+
+	for(auto row = results.begin(); row != results.end(); ++row) {
+		int spellID = atoi(row[0]);
+		if((spellID > 0) && (spellID <= iMaxSpellID))
+			sp[spellID].DamageShieldType = atoi(row[1]);
+	}
 
 }
 
@@ -1427,12 +1427,12 @@
 int SharedDatabase::GetMaxSpellID() {
 	std::string query = "SELECT MAX(id) FROM spells_new";
 	auto results = QueryDatabase(query);
-    if (!results.Success()) {
-        _log(SPELLS__LOAD_ERR, "Error in GetMaxSpellID query '%s' %s", query.c_str(), results.ErrorMessage().c_str());
-        return -1;
-    }
-
-    auto row = results.begin();
+	if (!results.Success()) {
+		_log(SPELLS__LOAD_ERR, "Error in GetMaxSpellID query '%s' %s", query.c_str(), results.ErrorMessage().c_str());
+		return -1;
+	}
+
+	auto row = results.begin();
 
 	return atoi(row[0]);
 }
@@ -1441,31 +1441,31 @@
 	SPDat_Spell_Struct *sp = reinterpret_cast<SPDat_Spell_Struct*>(data);
 
 	const std::string query = "SELECT * FROM spells_new ORDER BY id ASC";
-    auto results = QueryDatabase(query);
-    if (!results.Success()) {
-        _log(SPELLS__LOAD_ERR, "Error in LoadSpells query '%s' %s", query.c_str(), results.ErrorMessage().c_str());
-        return;
-    }
-
-    if(results.ColumnCount() <= SPELL_LOAD_FIELD_COUNT) {
+	auto results = QueryDatabase(query);
+	if (!results.Success()) {
+		_log(SPELLS__LOAD_ERR, "Error in LoadSpells query '%s' %s", query.c_str(), results.ErrorMessage().c_str());
+		return;
+	}
+
+	if(results.ColumnCount() <= SPELL_LOAD_FIELD_COUNT) {
 		_log(SPELLS__LOAD_ERR, "Fatal error loading spells: Spell field count < SPELL_LOAD_FIELD_COUNT(%u)", SPELL_LOAD_FIELD_COUNT);
 		return;
-    }
-
-    int tempid = 0;
-    int counter = 0;
-
-    for (auto row = results.begin(); row != results.end(); ++row) {
-        tempid = atoi(row[0]);
-        if(tempid >= max_spells) {
-            _log(SPELLS__LOAD_ERR, "Non fatal error: spell.id >= max_spells, ignoring.");
-            continue;
-        }
-
-        ++counter;
-        sp[tempid].id = tempid;
-        strn0cpy(sp[tempid].name, row[1], sizeof(sp[tempid].name));
-        strn0cpy(sp[tempid].player_1, row[2], sizeof(sp[tempid].player_1));
+	}
+
+	int tempid = 0;
+	int counter = 0;
+
+	for (auto row = results.begin(); row != results.end(); ++row) {
+		tempid = atoi(row[0]);
+		if(tempid >= max_spells) {
+			_log(SPELLS__LOAD_ERR, "Non fatal error: spell.id >= max_spells, ignoring.");
+			continue;
+		}
+
+		++counter;
+		sp[tempid].id = tempid;
+		strn0cpy(sp[tempid].name, row[1], sizeof(sp[tempid].name));
+		strn0cpy(sp[tempid].player_1, row[2], sizeof(sp[tempid].player_1));
 		strn0cpy(sp[tempid].teleport_zone, row[3], sizeof(sp[tempid].teleport_zone));
 		strn0cpy(sp[tempid].you_cast, row[4], sizeof(sp[tempid].you_cast));
 		strn0cpy(sp[tempid].other_casts, row[5], sizeof(sp[tempid].other_casts));
@@ -1520,8 +1520,8 @@
 		int tmp_skill = atoi(row[100]);;
 
 		if(tmp_skill < 0 || tmp_skill > HIGHEST_SKILL)
-            sp[tempid].skill = SkillBegging; /* not much better we can do. */ // can probably be changed to client-based 'SkillNone' once activated
-        else
+			sp[tempid].skill = SkillBegging; /* not much better we can do. */ // can probably be changed to client-based 'SkillNone' once activated
+		else
 			sp[tempid].skill = (SkillUseTypes) tmp_skill;
 
 		sp[tempid].zonetype=atoi(row[101]);
@@ -1595,23 +1595,23 @@
 		sp[tempid].max_dist_mod = atof(row[230]);
 		sp[tempid].min_range = static_cast<float>(atoi(row[231]));
 		sp[tempid].DamageShieldType = 0;
-    }
-
-    LoadDamageShieldTypes(sp, max_spells);
+	}
+
+	LoadDamageShieldTypes(sp, max_spells);
 }
 
 int SharedDatabase::GetMaxBaseDataLevel() {
 	const std::string query = "SELECT MAX(level) FROM base_data";
 	auto results = QueryDatabase(query);
 	if (!results.Success()) {
-        LogFile->write(EQEMuLog::Error, "Error in GetMaxBaseDataLevel query '%s' %s", query.c_str(), results.ErrorMessage().c_str());
+		LogFile->write(EQEMuLog::Error, "Error in GetMaxBaseDataLevel query '%s' %s", query.c_str(), results.ErrorMessage().c_str());
 		return -1;
 	}
 
 	if (results.RowCount() == 0)
-        return -1;
-
-    auto row = results.begin();
+		return -1;
+
+	auto row = results.begin();
 
 	return atoi(row[0]);
 }
@@ -1650,38 +1650,38 @@
 	const std::string query = "SELECT * FROM base_data ORDER BY level, class ASC";
 	auto results = QueryDatabase(query);
 	if (!results.Success()) {
-        LogFile->write(EQEMuLog::Error, "Error in LoadBaseData query '%s' %s", query.c_str(), results.ErrorMessage().c_str());
-        return;
-	}
-
-    int lvl = 0;
-    int cl = 0;
-
-    for (auto row = results.begin(); row != results.end(); ++row) {
-        lvl = atoi(row[0]);
-        cl = atoi(row[1]);
-
-        if(lvl <= 0) {
-            LogFile->write(EQEMuLog::Error, "Non fatal error: base_data.level <= 0, ignoring.");
-            continue;
-        }
-
-        if(lvl >= max_level) {
-            LogFile->write(EQEMuLog::Error, "Non fatal error: base_data.level >= max_level, ignoring.");
-            continue;
-        }
-
-        if(cl <= 0) {
-            LogFile->write(EQEMuLog::Error, "Non fatal error: base_data.cl <= 0, ignoring.");
-            continue;
-        }
-
-        if(cl > 16) {
-            LogFile->write(EQEMuLog::Error, "Non fatal error: base_data.class > 16, ignoring.");
-            continue;
-        }
-
-        BaseDataStruct *bd = reinterpret_cast<BaseDataStruct*>(base_ptr + (((16 * (lvl - 1)) + (cl - 1)) * sizeof(BaseDataStruct)));
+		LogFile->write(EQEMuLog::Error, "Error in LoadBaseData query '%s' %s", query.c_str(), results.ErrorMessage().c_str());
+		return;
+	}
+
+	int lvl = 0;
+	int cl = 0;
+
+	for (auto row = results.begin(); row != results.end(); ++row) {
+		lvl = atoi(row[0]);
+		cl = atoi(row[1]);
+
+		if(lvl <= 0) {
+			LogFile->write(EQEMuLog::Error, "Non fatal error: base_data.level <= 0, ignoring.");
+			continue;
+		}
+
+		if(lvl >= max_level) {
+			LogFile->write(EQEMuLog::Error, "Non fatal error: base_data.level >= max_level, ignoring.");
+			continue;
+		}
+
+		if(cl <= 0) {
+			LogFile->write(EQEMuLog::Error, "Non fatal error: base_data.cl <= 0, ignoring.");
+			continue;
+		}
+
+		if(cl > 16) {
+			LogFile->write(EQEMuLog::Error, "Non fatal error: base_data.class > 16, ignoring.");
+			continue;
+		}
+
+		BaseDataStruct *bd = reinterpret_cast<BaseDataStruct*>(base_ptr + (((16 * (lvl - 1)) + (cl - 1)) * sizeof(BaseDataStruct)));
 		bd->base_hp = atof(row[2]);
 		bd->base_mana = atof(row[3]);
 		bd->base_end = atof(row[4]);
@@ -1690,7 +1690,7 @@
 		bd->hp_factor = atof(row[7]);
 		bd->mana_factor = atof(row[8]);
 		bd->endurance_factor = atof(row[9]);
-    }
+	}
 
 }
 
@@ -1728,18 +1728,18 @@
 	max_loot_table = 0;
 	loot_table_entries = 0;
 	const std::string query = "SELECT COUNT(*), MAX(id), (SELECT COUNT(*) FROM loottable_entries) FROM loottable";
-    auto results = QueryDatabase(query);
-    if (!results.Success()) {
-        LogFile->write(EQEMuLog::Error, "Error getting loot table info from database: %s, %s", query.c_str(), results.ErrorMessage().c_str());
-        return;
-    }
+	auto results = QueryDatabase(query);
+	if (!results.Success()) {
+		LogFile->write(EQEMuLog::Error, "Error getting loot table info from database: %s, %s", query.c_str(), results.ErrorMessage().c_str());
+		return;
+	}
 
 	if (results.RowCount() == 0)
-        return;
+		return;
 
 	auto row = results.begin();
 
-    loot_table_count = static_cast<uint32>(atoul(row[0]));
+	loot_table_count = static_cast<uint32>(atoul(row[0]));
 	max_loot_table = static_cast<uint32>(atoul(row[1]));
 	loot_table_entries = static_cast<uint32>(atoul(row[2]));
 }
@@ -1750,18 +1750,18 @@
 	loot_drop_entries = 0;
 
 	const std::string query = "SELECT COUNT(*), MAX(id), (SELECT COUNT(*) FROM lootdrop_entries) FROM lootdrop";
-    auto results = QueryDatabase(query);
-    if (!results.Success()) {
-        LogFile->write(EQEMuLog::Error, "Error getting loot table info from database: %s, %s", query.c_str(), results.ErrorMessage().c_str());
-        return;
-    }
+	auto results = QueryDatabase(query);
+	if (!results.Success()) {
+		LogFile->write(EQEMuLog::Error, "Error getting loot table info from database: %s, %s", query.c_str(), results.ErrorMessage().c_str());
+		return;
+	}
 
 	if (results.RowCount() == 0)
-        return;
-
-    auto row =results.begin();
-
-    loot_drop_count = static_cast<uint32>(atoul(row[0]));
+		return;
+
+	auto row =results.begin();
+
+	loot_drop_count = static_cast<uint32>(atoul(row[0]));
 	max_loot_drop = static_cast<uint32>(atoul(row[1]));
 	loot_drop_entries = static_cast<uint32>(atoul(row[2]));
 }
@@ -1773,50 +1773,50 @@
 	LootTable_Struct *lt = reinterpret_cast<LootTable_Struct*>(loot_table);
 
 	const std::string query = "SELECT loottable.id, loottable.mincash, loottable.maxcash, loottable.avgcoin, "
-                            "loottable_entries.lootdrop_id, loottable_entries.multiplier, loottable_entries.droplimit, "
-                            "loottable_entries.mindrop, loottable_entries.probability FROM loottable LEFT JOIN loottable_entries "
-                            "ON loottable.id = loottable_entries.loottable_id ORDER BY id";
-    auto results = QueryDatabase(query);
-    if (!results.Success()) {
-        LogFile->write(EQEMuLog::Error, "Error getting loot table info from database: %s, %s", query.c_str(), results.ErrorMessage().c_str());
-        return;
-    }
-
-    uint32 current_id = 0;
-    uint32 current_entry = 0;
-
-    for (auto row = results.begin(); row != results.end(); ++row) {
-        uint32 id = static_cast<uint32>(atoul(row[0]));
-        if(id != current_id) {
-            if(current_id != 0)
-                hash.insert(current_id, loot_table, (sizeof(LootTable_Struct) + (sizeof(LootTableEntries_Struct) * lt->NumEntries)));
-
-            memset(loot_table, 0, sizeof(LootTable_Struct) + (sizeof(LootTableEntries_Struct) * 128));
-            current_entry = 0;
-            current_id = id;
-            lt->mincash = static_cast<uint32>(atoul(row[1]));
-            lt->maxcash = static_cast<uint32>(atoul(row[2]));
-            lt->avgcoin = static_cast<uint32>(atoul(row[3]));
-        }
-
-        if(current_entry > 128)
-            continue;
-
-        if(!row[4])
-            continue;
-
-        lt->Entries[current_entry].lootdrop_id = static_cast<uint32>(atoul(row[4]));
-        lt->Entries[current_entry].multiplier = static_cast<uint8>(atoi(row[5]));
-        lt->Entries[current_entry].droplimit = static_cast<uint8>(atoi(row[6]));
-        lt->Entries[current_entry].mindrop = static_cast<uint8>(atoi(row[7]));
-        lt->Entries[current_entry].probability = static_cast<float>(atof(row[8]));
-
-        ++(lt->NumEntries);
-        ++current_entry;
-    }
-
-    if(current_id != 0)
-        hash.insert(current_id, loot_table, (sizeof(LootTable_Struct) + (sizeof(LootTableEntries_Struct) * lt->NumEntries)));
+							"loottable_entries.lootdrop_id, loottable_entries.multiplier, loottable_entries.droplimit, "
+							"loottable_entries.mindrop, loottable_entries.probability FROM loottable LEFT JOIN loottable_entries "
+							"ON loottable.id = loottable_entries.loottable_id ORDER BY id";
+	auto results = QueryDatabase(query);
+	if (!results.Success()) {
+		LogFile->write(EQEMuLog::Error, "Error getting loot table info from database: %s, %s", query.c_str(), results.ErrorMessage().c_str());
+		return;
+	}
+
+	uint32 current_id = 0;
+	uint32 current_entry = 0;
+
+	for (auto row = results.begin(); row != results.end(); ++row) {
+		uint32 id = static_cast<uint32>(atoul(row[0]));
+		if(id != current_id) {
+			if(current_id != 0)
+				hash.insert(current_id, loot_table, (sizeof(LootTable_Struct) + (sizeof(LootTableEntries_Struct) * lt->NumEntries)));
+
+			memset(loot_table, 0, sizeof(LootTable_Struct) + (sizeof(LootTableEntries_Struct) * 128));
+			current_entry = 0;
+			current_id = id;
+			lt->mincash = static_cast<uint32>(atoul(row[1]));
+			lt->maxcash = static_cast<uint32>(atoul(row[2]));
+			lt->avgcoin = static_cast<uint32>(atoul(row[3]));
+		}
+
+		if(current_entry > 128)
+			continue;
+
+		if(!row[4])
+			continue;
+
+		lt->Entries[current_entry].lootdrop_id = static_cast<uint32>(atoul(row[4]));
+		lt->Entries[current_entry].multiplier = static_cast<uint8>(atoi(row[5]));
+		lt->Entries[current_entry].droplimit = static_cast<uint8>(atoi(row[6]));
+		lt->Entries[current_entry].mindrop = static_cast<uint8>(atoi(row[7]));
+		lt->Entries[current_entry].probability = static_cast<float>(atof(row[8]));
+
+		++(lt->NumEntries);
+		++current_entry;
+	}
+
+	if(current_id != 0)
+		hash.insert(current_id, loot_table, (sizeof(LootTable_Struct) + (sizeof(LootTableEntries_Struct) * lt->NumEntries)));
 
 }
 
@@ -1827,45 +1827,45 @@
 	LootDrop_Struct *ld = reinterpret_cast<LootDrop_Struct*>(loot_drop);
 
 	const std::string query = "SELECT lootdrop.id, lootdrop_entries.item_id, lootdrop_entries.item_charges, "
-                            "lootdrop_entries.equip_item, lootdrop_entries.chance, lootdrop_entries.minlevel, "
-                            "lootdrop_entries.maxlevel, lootdrop_entries.multiplier FROM lootdrop JOIN lootdrop_entries "
-                            "ON lootdrop.id = lootdrop_entries.lootdrop_id ORDER BY lootdrop_id";
-    auto results = QueryDatabase(query);
-    if (!results.Success()) {
-        LogFile->write(EQEMuLog::Error, "Error getting loot drop info from database: %s, %s", query.c_str(), results.ErrorMessage().c_str());
-    }
-
-    uint32 current_id = 0;
-    uint32 current_entry = 0;
-
-    for (auto row = results.begin(); row != results.end(); ++row) {
-        uint32 id = static_cast<uint32>(atoul(row[0]));
-        if(id != current_id) {
-            if(current_id != 0)
-                hash.insert(current_id, loot_drop, (sizeof(LootDrop_Struct) +(sizeof(LootDropEntries_Struct) * ld->NumEntries)));
-
-            memset(loot_drop, 0, sizeof(LootDrop_Struct) + (sizeof(LootDropEntries_Struct) * 1260));
+							"lootdrop_entries.equip_item, lootdrop_entries.chance, lootdrop_entries.minlevel, "
+							"lootdrop_entries.maxlevel, lootdrop_entries.multiplier FROM lootdrop JOIN lootdrop_entries "
+							"ON lootdrop.id = lootdrop_entries.lootdrop_id ORDER BY lootdrop_id";
+	auto results = QueryDatabase(query);
+	if (!results.Success()) {
+		LogFile->write(EQEMuLog::Error, "Error getting loot drop info from database: %s, %s", query.c_str(), results.ErrorMessage().c_str());
+	}
+
+	uint32 current_id = 0;
+	uint32 current_entry = 0;
+
+	for (auto row = results.begin(); row != results.end(); ++row) {
+		uint32 id = static_cast<uint32>(atoul(row[0]));
+		if(id != current_id) {
+			if(current_id != 0)
+				hash.insert(current_id, loot_drop, (sizeof(LootDrop_Struct) +(sizeof(LootDropEntries_Struct) * ld->NumEntries)));
+
+			memset(loot_drop, 0, sizeof(LootDrop_Struct) + (sizeof(LootDropEntries_Struct) * 1260));
 			current_entry = 0;
 			current_id = id;
-        }
+		}
 
 		if(current_entry >= 1260)
-            continue;
-
-        ld->Entries[current_entry].item_id = static_cast<uint32>(atoul(row[1]));
-        ld->Entries[current_entry].item_charges = static_cast<int8>(atoi(row[2]));
-        ld->Entries[current_entry].equip_item = static_cast<uint8>(atoi(row[3]));
-        ld->Entries[current_entry].chance = static_cast<float>(atof(row[4]));
-        ld->Entries[current_entry].minlevel = static_cast<uint8>(atoi(row[5]));
-        ld->Entries[current_entry].maxlevel = static_cast<uint8>(atoi(row[6]));
-        ld->Entries[current_entry].multiplier = static_cast<uint8>(atoi(row[7]));
-
-        ++(ld->NumEntries);
-        ++current_entry;
-    }
-
-    if(current_id != 0)
-        hash.insert(current_id, loot_drop, (sizeof(LootDrop_Struct) + (sizeof(LootDropEntries_Struct) * ld->NumEntries)));
+			continue;
+
+		ld->Entries[current_entry].item_id = static_cast<uint32>(atoul(row[1]));
+		ld->Entries[current_entry].item_charges = static_cast<int8>(atoi(row[2]));
+		ld->Entries[current_entry].equip_item = static_cast<uint8>(atoi(row[3]));
+		ld->Entries[current_entry].chance = static_cast<float>(atof(row[4]));
+		ld->Entries[current_entry].minlevel = static_cast<uint8>(atoi(row[5]));
+		ld->Entries[current_entry].maxlevel = static_cast<uint8>(atoi(row[6]));
+		ld->Entries[current_entry].multiplier = static_cast<uint8>(atoi(row[7]));
+
+		++(ld->NumEntries);
+		++current_entry;
+	}
+
+	if(current_id != 0)
+		hash.insert(current_id, loot_drop, (sizeof(LootDrop_Struct) + (sizeof(LootDropEntries_Struct) * ld->NumEntries)));
 
 }
 
@@ -1941,15 +1941,15 @@
 	std::string query = StringFormat("SELECT BotInspectMessage FROM bots WHERE BotID = %i", botid);
 	auto results = QueryDatabase(query);
 	if (!results.Success()) {
-        std::cerr << "Error in GetBotInspectMessage query '" << query << "' " << results.ErrorMessage() << std::endl;
-        return;
-	}
-
-    if (results.RowCount() != 1)
-        return;
-
-    auto row = results.begin();
-    memcpy(message, row[0], sizeof(InspectMessage_Struct));
+		std::cerr << "Error in GetBotInspectMessage query '" << query << "' " << results.ErrorMessage() << std::endl;
+		return;
+	}
+
+	if (results.RowCount() != 1)
+		return;
+
+	auto row = results.begin();
+	memcpy(message, row[0], sizeof(InspectMessage_Struct));
 
 }
 
@@ -1957,44 +1957,32 @@
 
 	std::string msg = EscapeString(message->text);
 	std::string query = StringFormat("UPDATE bots SET BotInspectMessage = '%s' WHERE BotID = %i", msg.c_str(), botid);
-    auto results = QueryDatabase(query);
-    if (!results.Success())
+	auto results = QueryDatabase(query);
+	if (!results.Success())
 		std::cerr << "Error in SetBotInspectMessage query '" << query << "' " << results.ErrorMessage() << std::endl;
 
-<<<<<<< HEAD
-	safe_delete_array(query);
 }
 
 bool SharedDatabase::VerifyToken(std::string token, int& status) {
-	char errbuf[MYSQL_ERRMSG_SIZE];
-	char *query = 0;
-	MYSQL_RES *result;
-	MYSQL_ROW row;
-	bool res = false;
 	status = 0;
 	if(token.length() > 64) {
 		token = token.substr(0, 64);
 	}
 
 	token = EscapeString(token);
-	
-	if (RunQuery(query, MakeAnyLenString(&query, "SELECT status FROM tokens WHERE token='%s'", token.c_str()), errbuf, &result)) {
-		safe_delete_array(query);
-
-		row = mysql_fetch_row(result);
-		if(row) {
-			status = atoi(row[0]);
-			res = true;
-		}
-
-		mysql_free_result(result);
-	}
-	else {
-		std::cerr << "Error in SharedDatabase::VerifyToken query '" << query << "' " << errbuf << std::endl;
-		safe_delete_array(query);
-	}
-	
-	return res;
-=======
->>>>>>> 0a0260b7
+	std::string query = StringFormat("SELECT status FROM tokens WHERE token='%s'", token.c_str());
+	auto results = QueryDatabase(query);
+	if(!results.Success())
+	{
+		std::cerr << "Error in SharedDatabase::VerifyToken query '" << query << "' " << results.ErrorMessage() << std::endl;
+		return false;
+	}
+
+	if(results.RowCount() != 1) {
+		return false;
+	}
+
+	auto row = results.begin();
+	status = atoi(row[0]);	
+	return true;
 }