--- conflicted
+++ resolved
@@ -129,15 +129,11 @@
 		"MySQLError",
 		"MySQLQuery",
 		"Mercenaries",
-<<<<<<< HEAD
-		"QuestDebug"
-=======
 		"Quest Debug",
 		"Packet :: Server -> Client",
 		"Packet :: Client -> Server Unhandled",
 		"Packet :: Server -> Client (Dump)",
 		"Packet :: Client -> Server (Dump)",
->>>>>>> f26d303e
 	};
 }
 
