--- conflicted
+++ resolved
@@ -255,10 +255,6 @@
 	return ret_str;
 }
 
-<<<<<<< HEAD
-//
-// class ClientLimits
-=======
 // legacy-related functions
 //
 // these should work for the first-stage coversions..but, once the new system is up and going..conversions will be incompatible
@@ -446,7 +442,6 @@
 
 // 
 // class EQLimits
->>>>>>> cc0f2ac3
 //
 // client validation
 bool EQLimits::IsValidClientVersion(uint32 version) {
