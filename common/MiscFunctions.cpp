--- conflicted
+++ resolved
@@ -1,10 +1,5 @@
-<<<<<<< HEAD
-/*  EQEMu:  Everquest Server Emulator
-	Copyright (C) 2001-2002  EQEMu Development Team (http://eqemu.org)
-=======
 /*	EQEMu: Everquest Server Emulator
 	Copyright (C) 2001-2002 EQEMu Development Team (http://eqemu.org)
->>>>>>> fca9c145
 
 	This program is free software; you can redistribute it and/or modify
 	it under the terms of the GNU General Public License as published by
@@ -18,11 +13,7 @@
 
 	You should have received a copy of the GNU General Public License
 	along with this program; if not, write to the Free Software
-<<<<<<< HEAD
-	Foundation, Inc., 59 Temple Place, Suite 330, Boston, MA  02111-1307  USA
-=======
 	Foundation, Inc., 59 Temple Place, Suite 330, Boston, MA 02111-1307 USA
->>>>>>> fca9c145
 */
 #include "../common/debug.h"
 #include "MiscFunctions.h"
@@ -56,15 +47,9 @@
 	#include <sys/types.h>
 	#include <sys/time.h>
 #ifdef FREEBSD //Timothy Whitman - January 7, 2003
-<<<<<<< HEAD
-	   #include <sys/socket.h>
-	   #include <netinet/in.h>
- #endif
-=======
 	#include <sys/socket.h>
 	#include <netinet/in.h>
 #endif
->>>>>>> fca9c145
 	#include <sys/stat.h>
 	#include <unistd.h>
 	#include <netdb.h>
@@ -91,11 +76,7 @@
 	time(&rawtime);
 	gmt_t = gmtime(&rawtime);
 
-<<<<<<< HEAD
-	struct timeval read_time;	
-=======
 	struct timeval read_time;
->>>>>>> fca9c145
 	gettimeofday(&read_time,0);
 
 	cout << (gmt_t->tm_year + 1900) << "/" << setw(2) << setfill('0') << (gmt_t->tm_mon + 1) << "/" << setw(2) << setfill('0') << gmt_t->tm_mday << " " << setw(2) << setfill('0') << gmt_t->tm_hour << ":" << setw(2) << setfill('0') << gmt_t->tm_min << ":" << setw(2) << setfill('0') << gmt_t->tm_sec;
@@ -103,132 +84,6 @@
 		cout << "." << setw(3) << setfill('0') << (read_time.tv_usec / 1000);
 	cout << " GMT";
 }
-
-<<<<<<< HEAD
-=======
-// normal strncpy doesnt put a null term on copied strings, this one does
-// ref: http://msdn.microsoft.com/library/default.asp?url=/library/en-us/wcecrt/htm/_wcecrt_strncpy_wcsncpy.asp
-char* strn0cpy(char* dest, const char* source, uint32 size) {
-	if (!dest)
-		return 0;
-	if (size == 0 || source == 0) {
-		dest[0] = 0;
-		return dest;
-	}
-	strncpy(dest, source, size);
-	dest[size - 1] = 0;
-	return dest;
-}
-
-// String N w/null Copy Truncated?
-// return value =true if entire string(source) fit, false if it was truncated
-bool strn0cpyt(char* dest, const char* source, uint32 size) {
-	if (!dest)
-		return 0;
-	if (size == 0 || source == 0) {
-		dest[0] = 0;
-		return false;
-	}
-	strncpy(dest, source, size);
-	dest[size - 1] = 0;
-	return (bool) (source[strlen(dest)] == 0);
-}
-
-const char *MakeUpperString(const char *source) {
-	static char str[128];
-	if (!source)
-		return nullptr;
-	MakeUpperString(source, str);
-	return str;
-}
-
-void MakeUpperString(const char *source, char *target) {
-	if (!source || !target) {
-	*target=0;
-		return;
-	}
-	while (*source)
-	{
-		*target = toupper(*source);
-		target++;source++;
-	}
-	*target = 0;
-}
-
-const char *MakeLowerString(const char *source) {
-	static char str[128];
-	if (!source)
-		return nullptr;
-	MakeLowerString(source, str);
-	return str;
-}
-
-void MakeLowerString(const char *source, char *target) {
-	if (!source || !target) {
-	*target=0;
-		return;
-	}
-	while (*source)
-	{
-		*target = tolower(*source);
-		target++;source++;
-	}
-	*target = 0;
-}
-
-int MakeAnyLenString(char** ret, const char* format, ...) {
-	int buf_len = 128;
-	int chars = -1;
-	va_list argptr, tmpargptr;
-	va_start(argptr, format);
-	while (chars == -1 || chars >= buf_len) {
-		safe_delete_array(*ret);
-		if (chars == -1)
-			buf_len *= 2;
-		else
-			buf_len = chars + 1;
-		*ret = new char[buf_len];
-		va_copy(tmpargptr, argptr);
-		chars = vsnprintf(*ret, buf_len, format, tmpargptr);
-	}
-	va_end(argptr);
-	return chars;
-}
-
-uint32 AppendAnyLenString(char** ret, uint32* bufsize, uint32* strlen, const char* format, ...) {
-	if (*bufsize == 0)
-		*bufsize = 256;
-	if (*ret == 0)
-		*strlen = 0;
-	int chars = -1;
-	char* oldret = 0;
-	va_list argptr, tmpargptr;
-	va_start(argptr, format);
-	while (chars == -1 || chars >= (int32)(*bufsize-*strlen)) {
-		if (chars == -1)
-			*bufsize += 256;
-		else
-			*bufsize += chars + 25;
-		oldret = *ret;
-		*ret = new char[*bufsize];
-		if (oldret) {
-			if (*strlen)
-				memcpy(*ret, oldret, *strlen);
-			safe_delete_array(oldret);
-		}
-		va_copy(tmpargptr, argptr);
-		chars = vsnprintf(&(*ret)[*strlen], (*bufsize-*strlen), format, tmpargptr);
-	}
-	va_end(argptr);
-	*strlen += chars;
-	return *strlen;
-}
-
-uint32 hextoi(char* num) {
-	int len = strlen(num);
-	if (len < 3)
-		return 0;
->>>>>>> fca9c145
 
 
 int32 filesize(FILE* fp) {
@@ -365,29 +220,6 @@
 
 uint32 rnd_hash( time_t t, clock_t c )
 {
-<<<<<<< HEAD
-		// Get a uint32 from t and c
-		// Better than uint32(x) in case x is floating point in [0,1]
-		// Based on code by Lawrence Kirby (fred@genesis.demon.co.uk)
-		
-		static uint32 differ = 0;  // guarantee time-based seeds will change
-		
-		uint32 h1 = 0;
-		unsigned char *p = (unsigned char *) &t;
-		for( size_t i = 0; i < sizeof(t); ++i )
-		{
-				h1 *= 255 + 2U;
-				h1 += p[i];
-		}
-		uint32 h2 = 0;
-		p = (unsigned char *) &c;
-		for( size_t j = 0; j < sizeof(c); ++j )
-		{
-				h2 *= 255 + 2U;
-				h2 += p[j];
-		}
-		return ( h1 + differ++ ) ^ h2;
-=======
 	// Get a uint32 from t and c
 	// Better than uint32(x) in case x is floating point in [0,1]
 	// Based on code by Lawrence Kirby (fred@genesis.demon.co.uk)
@@ -409,23 +241,10 @@
 		h2 += p[j];
 	}
 	return ( h1 + differ++ ) ^ h2;
->>>>>>> fca9c145
 }
 
 void oneseed( const uint32 seed )
 {
-<<<<<<< HEAD
-		// Initialize generator state with seed
-		// See Knuth TAOCP Vol 2, 3rd Ed, p.106 for multiplier.
-		// In previous versions, most significant bits (MSBs) of the seed affect
-		// only MSBs of the state array.  Modified 9 Jan 2002 by Makoto Matsumoto.
-		register int j = 0;
-		STATE[j] = seed & 0xffffffffUL;
-	for (j = 1; j < R; j++)
-		{
-				STATE[j] = ( 1812433253UL * ( STATE[j-1] ^ (STATE[j-1] >> 30) ) + j ) & 0xffffffffUL;
-		}
-=======
 	// Initialize generator state with seed
 	// See Knuth TAOCP Vol 2, 3rd Ed, p.106 for multiplier.
 	// In previous versions, most significant bits (MSBs) of the seed affect
@@ -436,7 +255,6 @@
 	{
 		STATE[j] = ( 1812433253UL * ( STATE[j-1] ^ (STATE[j-1] >> 30) ) + j ) & 0xffffffffUL;
 	}
->>>>>>> fca9c145
 }
 
 // WELL RNG code
@@ -476,57 +294,6 @@
 }
 
 static unsigned int case_3 (void){
-<<<<<<< HEAD
-   // state_i+M1 >= R
-   z0 = (VRm1 & MASKL) | (VRm2 & MASKU);
-   z1 = MAT0NEG (-25, V0) ^ MAT0POS (27, VM1Over);
-   z2 = MAT3POS (9, VM2Over) ^ MAT0POS (1, VM3Over);
-   newV1 = z1 ^ z2;
-   newV0 = MAT1 (z0) ^ MAT0NEG (-9, z1) ^ MAT0NEG (-21, z2) ^ MAT0POS (21, newV1);
-   state_i--;
-   if (state_i + M1 < R)
-	  WELLRNG19937 = case_5;
-   return (STATE[state_i] ^ (newVM2Over & BITMASK));
-}
-
-static unsigned int case_4 (void){
-   // state_i+M3 >= R
-   z0 = (VRm1 & MASKL) | (VRm2 & MASKU);
-   z1 = MAT0NEG (-25, V0) ^ MAT0POS (27, VM1);
-   z2 = MAT3POS (9, VM2) ^ MAT0POS (1, VM3Over);
-   newV1 = z1 ^ z2;
-   newV0 = MAT1 (z0) ^ MAT0NEG (-9, z1) ^ MAT0NEG (-21, z2) ^ MAT0POS (21, newV1);
-   state_i--;
-   if (state_i + M3 < R)
-	  WELLRNG19937 = case_6;
-   return (STATE[state_i] ^ (newVM2 & BITMASK));
-}
-
-static unsigned int case_5 (void){
-   // state_i+M2 >= R
-   z0 = (VRm1 & MASKL) | (VRm2 & MASKU);
-   z1 = MAT0NEG (-25, V0) ^ MAT0POS (27, VM1);
-   z2 = MAT3POS (9, VM2Over) ^ MAT0POS (1, VM3Over);
-   newV1 = z1 ^ z2;
-   newV0 = MAT1 (z0) ^ MAT0NEG (-9, z1) ^ MAT0NEG (-21, z2) ^ MAT0POS (21, newV1);
-   state_i--;
-   if (state_i + M2 < R)
-	  WELLRNG19937 = case_4;
-	  return (STATE[state_i] ^ (newVM2Over & BITMASK));
-}
-
-static unsigned int case_6 (void){
-   // 2 <= state_i <= (R - M3 - 1)
-   z0 = (VRm1 & MASKL) | (VRm2 & MASKU);
-   z1 = MAT0NEG (-25, V0) ^ MAT0POS (27, VM1);
-   z2 = MAT3POS (9, VM2) ^ MAT0POS (1, VM3);
-   newV1 = z1 ^ z2;
-   newV0 = MAT1 (z0) ^ MAT0NEG (-9, z1) ^ MAT0NEG (-21, z2) ^ MAT0POS (21, newV1);
-   state_i--;
-   if (state_i == 1)
-	  WELLRNG19937 = case_2;
-   return (STATE[state_i] ^ (newVM2 & BITMASK));
-=======
 	// state_i+M1 >= R
 	z0 = (VRm1 & MASKL) | (VRm2 & MASKU);
 	z1 = MAT0NEG (-25, V0) ^ MAT0POS (27, VM1Over);
@@ -576,48 +343,10 @@
 	if (state_i == 1)
 		WELLRNG19937 = case_2;
 	return (STATE[state_i] ^ (newVM2 & BITMASK));
->>>>>>> fca9c145
 }
 
 // end WELL RNG code
 
-<<<<<<< HEAD
-=======
-// solar: removes the crap and turns the underscores into spaces.
-char *CleanMobName(const char *in, char *out)
-{
-	unsigned i, j;
-
-	for(i = j = 0; i < strlen(in); i++)
-	{
-		// convert _ to space.. any other conversions like this? I *think* this
-		// is the only non alpha char that's not stripped but converted.
-		if(in[i] == '_')
-		{
-			out[j++] = ' ';
-		}
-		else
-		{
-			if(isalpha(in[i]) || (in[i] == '`'))	// numbers, #, or any other crap just gets skipped
-				out[j++] = in[i];
-		}
-	}
-	out[j] = 0;	// terimnate the string before returning it
-	return out;
-}
-
-const char *ConvertArray(int input, char *returnchar)
-{
-	sprintf(returnchar, "%i" ,input);
-	return returnchar;
-}
-
-const char *ConvertArrayF(float input, char *returnchar)
-{
-	sprintf(returnchar, "%0.2f", input);
-	return returnchar;
-}
->>>>>>> fca9c145
 
 float EQ13toFloat(int d)
 {
@@ -661,27 +390,4 @@
 float EQHtoFloat(int d)
 {
 	return(360.0f - float((d * 360) >> 11));
-}
-<<<<<<< HEAD
-=======
-
-void RemoveApostrophes(std::string &s)
-{
-	for(unsigned int i = 0; i < s.length(); ++i)
-		if(s[i] == '\'')
-			s[i] = '_';
-}
-
-char *RemoveApostrophes(const char *s)
-{
-	char *NewString = new char[strlen(s) + 1];
-
-	strcpy(NewString, s);
-
-	for(unsigned int i = 0 ; i < strlen(NewString); ++i)
-		if(NewString[i] == '\'')
-			NewString[i] = '_';
-
-	return NewString;
-}
->>>>>>> fca9c145
+}