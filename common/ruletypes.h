--- conflicted
+++ resolved
@@ -410,11 +410,8 @@
 RULE_BOOL(Spells, AllowItemTGB, false) // TGB doesn't work with items on live, custom servers want it though
 RULE_BOOL(Spells, NPCInnateProcOverride, true) //  NPC innate procs override the target type to single target.
 RULE_BOOL(Spells, OldRainTargets, false) // use old incorrectly implemented max targets for rains
-<<<<<<< HEAD
 RULE_INT(Spells, PVPRootBreakFromSpells, 75) //Chance for root to break when cast on by a client
-=======
 RULE_BOOL(Spells, NPCSpellPush, false) // enable spell push on NPCs
->>>>>>> 4ee35d7e
 RULE_CATEGORY_END()
 
 RULE_CATEGORY(Combat)
@@ -627,6 +624,9 @@
 RULE_INT(Chat, KarmaUpdateIntervalMS, 1200000)
 RULE_INT(Chat, KarmaGlobalChatLimit, 72) //amount of karma you need to be able to talk in ooc/auction/chat below the level limit
 RULE_INT(Chat, GlobalChatLevelLimit, 8) //level limit you need to of reached to talk in ooc/auction/chat if your karma is too low.
+RULE_INT(Chat, ExpireClientVersionRequests, 3) // time in seconds to keep current cv requests active
+RULE_INT(Chat, ExpireClientVersionReplies, 30) // time in seconds to keep current cv replies active
+RULE_INT(Chat, UCSBroadcastServerReadyDelay, 60) // time in seconds to delay broadcast `server ready` after start-up
 RULE_CATEGORY_END()
 
 RULE_CATEGORY(Merchant)
