#include <utility>

#include "global_define.h"
#include "eqemu_logsys.h"
#include "eq_stream_ident.h"
#include "eq_stream_proxy.h"
#include "misc.h"

EQStreamIdentifier::~EQStreamIdentifier() {
	while(!m_identified.empty()) {
		m_identified.front()->ReleaseFromUse();
		m_identified.pop();
	}
	std::vector<Record>::iterator cur, end;
	cur = m_streams.begin();
	end = m_streams.end();
	for(; cur != end; ++cur) {
		Record &r = *cur;
		r.stream->ReleaseFromUse();
	}
	std::vector<Patch *>::iterator curp, endp;
	curp = m_patches.begin();
	endp = m_patches.end();
	for(; curp != endp; ++curp) {
		delete *curp;
	}
}

void EQStreamIdentifier::RegisterPatch(const EQStreamInterface::Signature &sig, const char *name, OpcodeManager ** opcodes, const StructStrategy *structs) {
	auto p = new Patch;
	p->signature = sig;
	p->name = name;
	p->opcodes = opcodes;
	p->structs = structs;
	m_patches.push_back(p);
}

void EQStreamIdentifier::Process() {
	std::vector<Record>::iterator cur;
	std::vector<Patch *>::iterator curp, endp;

	//foreach pending stream.
	cur = m_streams.begin();
	while(cur != m_streams.end()) {
		Record &r = *cur;

		//first see if this stream has expired
		if(r.expire.Check(false)) {
<<<<<<< HEAD
			Log.Out(Logs::General, Logs::Netcode, "[IDENTIFY] Unable to identify stream from %s:%d before timeout.", r.stream->GetRemoteAddr().c_str(), ntohs(r.stream->GetRemotePort()));
			r.stream->Close();
=======
			//this stream has failed to match any pattern in our timeframe.
			Log(Logs::General, Logs::Netcode, "[IDENTIFY] Unable to identify stream from %s:%d before timeout.", long2ip(r.stream->GetRemoteIP()).c_str(), ntohs(r.stream->GetRemotePort()));
			r.stream->ReleaseFromUse();
>>>>>>> 773932d8
			cur = m_streams.erase(cur);
			continue;
		}

		//then make sure the stream is still active
		//if stream hasn't finished initializing then continue;
		if(r.stream->GetState() == UNESTABLISHED)
		{
			++cur;
			continue;
		}
		if(r.stream->GetState() != ESTABLISHED) {
			//the stream closed before it was identified.
			Log(Logs::General, Logs::Netcode, "[IDENTIFY] Unable to identify stream from %s:%d before it closed.", long2ip(r.stream->GetRemoteIP()).c_str(), ntohs(r.stream->GetRemotePort()));
			switch(r.stream->GetState())
			{
			case ESTABLISHED:
				Log(Logs::General, Logs::Netcode, "[IDENTIFY] Stream state was Established");
				break;
			case CLOSING:
				Log(Logs::General, Logs::Netcode, "[IDENTIFY] Stream state was Closing");
				break;
			case DISCONNECTING:
				Log(Logs::General, Logs::Netcode, "[IDENTIFY] Stream state was Disconnecting");
				break;
			case CLOSED:
				Log(Logs::General, Logs::Netcode, "[IDENTIFY] Stream state was Closed");
				break;
			default:
				Log(Logs::General, Logs::Netcode, "[IDENTIFY] Stream state was Unestablished or unknown");
				break;
			}
			r.stream->ReleaseFromUse();
			cur = m_streams.erase(cur);
			continue;
		}

		//not expired, check against all patch signatures

		bool found_one = false;		//"we found a matching patch for this stream"
		bool all_ready = true;		//"all signatures were ready to check the stream"

		//foreach possbile patch...
		curp = m_patches.begin();
		endp = m_patches.end();
		for(; !found_one && curp != endp; ++curp) {
			Patch *p = *curp;

			//ask the stream to see if it matches the supplied signature
			EQStreamInterface::MatchState res = r.stream->CheckSignature(&p->signature);
			switch(res) {
			case EQStreamInterface::MatchNotReady:
				//the stream has not received enough packets to compare with this signature
//				Log.LogDebugType(Logs::General, Logs::Netcode, "[IDENT_TRACE] %s:%d: Tried patch %s, but stream is not ready for it.", long2ip(r.stream->GetRemoteIP()).c_str(), ntohs(r.stream->GetRemotePort()), p->name.c_str());
				all_ready = false;
				break;
			case EQStreamInterface::MatchSuccessful: {
				//yay, a match.

				Log(Logs::General, Logs::Netcode, "[IDENTIFY] Identified stream %s:%d with signature %s", long2ip(r.stream->GetRemoteIP()).c_str(), ntohs(r.stream->GetRemotePort()), p->name.c_str());

				// before we assign the eqstream to an interface, let the stream recognize it is in use and the session should not be reset any further
				r.stream->SetActive(true);

				//might want to do something less-specific here... some day..
				EQStreamInterface *s = new EQStreamProxy(r.stream, p->structs, p->opcodes);
				m_identified.push(s);

				found_one = true;
				break;
			}
			case EQStreamInterface::MatchFailed:
				//do nothing...
				Log(Logs::General, Logs::Netcode, "[IDENT_TRACE] %s:%d: Tried patch %s, and it did not match.", long2ip(r.stream->GetRemoteIP()).c_str(), ntohs(r.stream->GetRemotePort()), p->name.c_str());
				break;
			}
		}

		//if we checked all patches and did not find a match.
		if(all_ready && !found_one) {
			//the stream cannot be identified.
			Log(Logs::General, Logs::Netcode, "[IDENTIFY] Unable to identify stream from %s:%d, no match found.", long2ip(r.stream->GetRemoteIP()).c_str(), ntohs(r.stream->GetRemotePort()));
			r.stream->ReleaseFromUse();
		}

		//if we found a match, or were not able to identify it
		if(found_one || all_ready) {
			//cannot print ip/port here. r.stream is invalid.
			cur = m_streams.erase(cur);
		} else {
			++cur;
		}
	}	//end foreach stream
}

void EQStreamIdentifier::AddStream(std::shared_ptr<EQStreamInterface> eqs) {
	m_streams.push_back(Record(eqs));
	eqs = nullptr;
}

EQStreamInterface *EQStreamIdentifier::PopIdentified() {
	if(m_identified.empty())
		return(nullptr);
	EQStreamInterface *res = m_identified.front();
	m_identified.pop();
	return(res);
}

EQStreamIdentifier::Record::Record(std::shared_ptr<EQStreamInterface> s)
:	stream(std::move(s)),
	expire(STREAM_IDENT_WAIT_MS)
{
}
<|MERGE_RESOLUTION|>--- conflicted
+++ resolved
@@ -46,14 +46,9 @@
 
 		//first see if this stream has expired
 		if(r.expire.Check(false)) {
-<<<<<<< HEAD
-			Log.Out(Logs::General, Logs::Netcode, "[IDENTIFY] Unable to identify stream from %s:%d before timeout.", r.stream->GetRemoteAddr().c_str(), ntohs(r.stream->GetRemotePort()));
+			Log(Logs::General, Logs::Netcode, "[IDENTIFY] Unable to identify stream from %s:%d before timeout.", r.stream->GetRemoteAddr().c_str(), ntohs(r.stream->GetRemotePort()));
 			r.stream->Close();
-=======
-			//this stream has failed to match any pattern in our timeframe.
-			Log(Logs::General, Logs::Netcode, "[IDENTIFY] Unable to identify stream from %s:%d before timeout.", long2ip(r.stream->GetRemoteIP()).c_str(), ntohs(r.stream->GetRemotePort()));
-			r.stream->ReleaseFromUse();
->>>>>>> 773932d8
+
 			cur = m_streams.erase(cur);
 			continue;
 		}
