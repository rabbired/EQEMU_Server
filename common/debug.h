<<<<<<< HEAD
/*  EQEMu:  Everquest Server Emulator
    Copyright (C) 2001-2013  EQEMu Development Team (http://eqemu.org)
=======
/*	EQEMu: Everquest Server Emulator
	Copyright (C) 2001-2002 EQEMu Development Team (http://eqemu.org)
>>>>>>> 312100e1

	This program is free software; you can redistribute it and/or modify
	it under the terms of the GNU General Public License as published by
	the Free Software Foundation; version 2 of the License.

	This program is distributed in the hope that it will be useful,
	but WITHOUT ANY WARRANTY except by those people which sell it, which
	are required to give you total support for your newly bought product;
	without even the implied warranty of MERCHANTABILITY or FITNESS FOR
	A PARTICULAR PURPOSE. See the GNU General Public License for more details.

	You should have received a copy of the GNU General Public License
	along with this program; if not, write to the Free Software
	Foundation, Inc., 59 Temple Place, Suite 330, Boston, MA 02111-1307 USA
*/

// Debug Levels
#ifndef EQDEBUG
#define EQDEBUG 1
#else
////// File/Console options
// 0 <= Quiet mode Errors to file Status and Normal ignored
// 1 >= Status and Normal to console, Errors to file
// 2 >= Status, Normal, and Error to console and logfile
// 3 >= Lite debug
// 4 >= Medium debug
// 5 >= Debug release (Anything higher is not recommended for regular use)
// 6 == (Reserved for special builds) Login opcode debug All packets dumped
// 7 == (Reserved for special builds) Chat Opcode debug All packets dumped
// 8 == (Reserved for special builds) World opcode debug All packets dumped
// 9 == (Reserved for special builds) Zone Opcode debug All packets dumped
// 10 >= More than you ever wanted to know
//
/////
// Add more below to reserve for file's functions ect.
/////
// Any setup code based on defines should go here
//
#endif


#if defined(_DEBUG) && defined(WIN32)
	#ifndef _CRTDBG_MAP_ALLOC
		#include <stdlib.h>
		#include <crtdbg.h>
	#endif
#endif

#ifndef EQDEBUG_H
#define EQDEBUG_H

#ifndef _WINDOWS
	#define DebugBreak()			if(0) {}
#endif

#define _WINSOCKAPI_	//stupid windows, trying to fix the winsock2 vs. winsock issues
#if defined(WIN32) && ( defined(PACKETCOLLECTOR) || defined(COLLECTOR) )
	// Packet Collector on win32 requires winsock.h due to latest pcap.h
	// winsock.h must come before windows.h
	#include <winsock.h>
#endif

#ifdef _WINDOWS
	#include <windows.h>
	#include <winsock2.h>
#endif

#include "logsys.h"
#include "common_profile.h"

#ifdef ZONE
#include "../zone/zone_profile.h"
#endif

#include "../common/Mutex.h"
#include <stdio.h>
#include <stdarg.h>


class EQEMuLog {
public:
	EQEMuLog();
	~EQEMuLog();

	enum LogIDs {
		Status = 0,	//this must stay the first entry in this list
		Normal,
		Error,
		Debug,
		Quest,
		Commands,
		Crash,
		MaxLogID
	};

	//these are callbacks called for each
	typedef void (* msgCallbackBuf)(LogIDs id, const char *buf, uint8 size, uint32 count);
	typedef void (* msgCallbackFmt)(LogIDs id, const char *fmt, va_list ap);
	typedef void (* msgCallbackPva)(LogIDs id, const char *prefix, const char *fmt, va_list ap);

	void SetAllCallbacks(msgCallbackFmt proc);
	void SetAllCallbacks(msgCallbackBuf proc);
	void SetAllCallbacks(msgCallbackPva proc);
	void SetCallback(LogIDs id, msgCallbackFmt proc);
	void SetCallback(LogIDs id, msgCallbackBuf proc);
	void SetCallback(LogIDs id, msgCallbackPva proc);

	bool writebuf(LogIDs id, const char *buf, uint8 size, uint32 count);
	bool write(LogIDs id, const char *fmt, ...);
	bool writePVA(LogIDs id, const char *prefix, const char *fmt, va_list args);
	bool Dump(LogIDs id, uint8* data, uint32 size, uint32 cols=16, uint32 skip=0);
private:
	bool open(LogIDs id);
	bool writeNTS(LogIDs id, bool dofile, const char *fmt, ...); // no error checking, assumes is open, no locking, no timestamp, no newline

	Mutex	MOpen;
	Mutex	MLog[MaxLogID];
	FILE*	fp[MaxLogID];
/* LogStatus: bitwise variable
	1 = output to file
	2 = output to stdout
	4 = fopen error, dont retry
	8 = use stderr instead (2 must be set)
*/
	uint8	pLogStatus[MaxLogID];

	msgCallbackFmt logCallbackFmt[MaxLogID];
	msgCallbackBuf logCallbackBuf[MaxLogID];
	msgCallbackPva logCallbackPva[MaxLogID];
};

extern EQEMuLog* LogFile;

#ifdef _EQDEBUG
class PerformanceMonitor {
public:
	PerformanceMonitor(int64* ip) {
		p = ip;
		QueryPerformanceCounter(&tmp);
	}
	~PerformanceMonitor() {
		LARGE_INTEGER tmp2;
		QueryPerformanceCounter(&tmp2);
		*p += tmp2.QuadPart - tmp.QuadPart;
	}
	LARGE_INTEGER tmp;
	int64* p;
};

#endif

#endif<|MERGE_RESOLUTION|>--- conflicted
+++ resolved
@@ -1,10 +1,5 @@
-<<<<<<< HEAD
-/*  EQEMu:  Everquest Server Emulator
-    Copyright (C) 2001-2013  EQEMu Development Team (http://eqemu.org)
-=======
 /*	EQEMu: Everquest Server Emulator
 	Copyright (C) 2001-2002 EQEMu Development Team (http://eqemu.org)
->>>>>>> 312100e1
 
 	This program is free software; you can redistribute it and/or modify
 	it under the terms of the GNU General Public License as published by
@@ -50,7 +45,20 @@
 	#ifndef _CRTDBG_MAP_ALLOC
 		#include <stdlib.h>
 		#include <crtdbg.h>
+		#if (_MSC_VER < 1300)
+			#include <new>
+			#include <memory>
+			#define _CRTDBG_MAP_ALLOC
+			#define new new(_NORMAL_BLOCK, __FILE__, __LINE__)
+			#define malloc(s) _malloc_dbg(s, _NORMAL_BLOCK, __FILE__, __LINE__)
+		#endif
 	#endif
+#endif
+
+#ifdef _WINDOWS
+	// VS6 doesn't like the length of STL generated names: disabling
+	#pragma warning(disable:4786)
+	#pragma warning(disable:4996)
 #endif
 
 #ifndef EQDEBUG_H
@@ -74,7 +82,6 @@
 
 #include "logsys.h"
 #include "common_profile.h"
-
 #ifdef ZONE
 #include "../zone/zone_profile.h"
 #endif
@@ -153,7 +160,5 @@
 	LARGE_INTEGER tmp;
 	int64* p;
 };
-
 #endif
-
 #endif