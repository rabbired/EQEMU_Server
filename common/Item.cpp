/*	EQEMu: Everquest Server Emulator
	Copyright (C) 2001-2003 EQEMu Development Team (http://eqemulator.net)

	This program is free software; you can redistribute it and/or modify
	it under the terms of the GNU General Public License as published by
	the Free Software Foundation; version 2 of the License.

	This program is distributed in the hope that it will be useful,
	but WITHOUT ANY WARRANTY except by those people which sell it, which
	are required to give you total support for your newly bought product;
	without even the implied warranty of MERCHANTABILITY or FITNESS FOR
	A PARTICULAR PURPOSE. See the GNU General Public License for more details.

	You should have received a copy of the GNU General Public License
	along with this program; if not, write to the Free Software
	Foundation, Inc., 59 Temple Place, Suite 330, Boston, MA 02111-1307 USA
*/
#include "../common/debug.h"
#include "../common/StringUtil.h"

#include <sstream>
#include <iostream>

#include <limits.h>
#include "Item.h"
#include "database.h"
#include "misc.h"
#include "races.h"
#include "shareddb.h"
#include "classes.h"
<<<<<<< HEAD

using namespace std;
=======
>>>>>>> ea2a1651

int32 NextItemInstSerialNumber = 1;

static inline int32 GetNextItemInstSerialNumber() {

	// The Bazaar relies on each item a client has up for Trade having a unique
	// identifier. This 'SerialNumber' is sent in Serialized item packets and
	// is used in Bazaar packets to identify the item a player is buying or inspecting.
	//
	// E.g. A trader may have 3 Five dose cloudy potions, each with a different number of remaining charges
	// up for sale with different prices.
	//
	// NextItemInstSerialNumber is the next one to hand out.
	//
	// It is very unlikely to reach 2,147,483,647. Maybe we should call abort(), rather than wrapping back to 1.
	if(NextItemInstSerialNumber >= INT_MAX)
		NextItemInstSerialNumber = 1;
	else
		NextItemInstSerialNumber++;

	return NextItemInstSerialNumber;
}

ItemInst::ItemInst(const Item_Struct* item, int16 charges) {
	m_use_type = ItemUseNormal;
	m_item = item;
	m_charges = charges;
	m_price = 0;
	m_instnodrop = false;
	m_merchantslot = 0;
	if(m_item &&m_item->ItemClass == ItemClassCommon)
		m_color = m_item->Color;
	else
		m_color = 0;
	m_merchantcount = 1;
	m_SerialNumber = GetNextItemInstSerialNumber();
}

ItemInst::ItemInst(SharedDatabase *db, uint32 item_id, int16 charges) {
	m_use_type = ItemUseNormal;
	m_item = db->GetItem(item_id);
	m_charges = charges;
	m_price = 0;
	m_merchantslot = 0;
	m_instnodrop=false;
	if(m_item && m_item->ItemClass == ItemClassCommon)
		m_color = m_item->Color;
	else
		m_color = 0;
	m_merchantcount = 1;
	m_SerialNumber = GetNextItemInstSerialNumber();
}

ItemInstQueue::~ItemInstQueue() {
	iter_queue cur,end;
	cur = m_list.begin();
	end = m_list.end();
	for(; cur != end; cur++) {
		ItemInst *tmp = * cur;
		safe_delete(tmp);
	}
	m_list.clear();
}

Inventory::~Inventory() {
	std::map<int16, ItemInst*>::iterator cur,end;


	cur = m_worn.begin();
	end = m_worn.end();
	for(; cur != end; cur++) {
		ItemInst *tmp = cur->second;
		safe_delete(tmp);
	}
	m_worn.clear();

	cur = m_inv.begin();
	end = m_inv.end();
	for(; cur != end; cur++) {
		ItemInst *tmp = cur->second;
		safe_delete(tmp);
	}
	m_inv.clear();

	cur = m_bank.begin();
	end = m_bank.end();
	for(; cur != end; cur++) {
		ItemInst *tmp = cur->second;
		safe_delete(tmp);
	}
	m_bank.clear();

	cur = m_shbank.begin();
	end = m_shbank.end();
	for(; cur != end; cur++) {
		ItemInst *tmp = cur->second;
		safe_delete(tmp);
	}
	m_shbank.clear();

	cur = m_trade.begin();
	end = m_trade.end();
	for(; cur != end; cur++) {
		ItemInst *tmp = cur->second;
		safe_delete(tmp);
	}
	m_trade.clear();
}

// Make a copy of an ItemInst object
ItemInst::ItemInst(const ItemInst& copy)
{
	m_use_type=copy.m_use_type;
	m_item=copy.m_item;
	m_charges=copy.m_charges;
	m_price=copy.m_price;
	m_color=copy.m_color;
	m_merchantslot=copy.m_merchantslot;
	m_currentslot=copy.m_currentslot;
	m_instnodrop=copy.m_instnodrop;
	m_merchantcount=copy.m_merchantcount;
	// Copy container contents
	iter_contents it;
	for (it=copy.m_contents.begin(); it!=copy.m_contents.end(); it++) {
		ItemInst* inst_old = it->second;
		ItemInst* inst_new = nullptr;

		if (inst_old) {
			inst_new = inst_old->Clone();
		}

		if (inst_new != nullptr) {
			m_contents[it->first] = inst_new;
		}
	}
	std::map<std::string, std::string>::const_iterator iter;
	for (iter = copy.m_custom_data.begin(); iter != copy.m_custom_data.end(); iter++) {
		m_custom_data[iter->first] = iter->second;
	}
	m_SerialNumber = copy.m_SerialNumber;
	m_custom_data = copy.m_custom_data;
}

// Clean up container contents
ItemInst::~ItemInst()
{
	Clear();
}

// Clone a type of ItemInst object
// c++ doesn't allow a polymorphic copy constructor,
// so we have to resort to a polymorphic Clone()
ItemInst* ItemInst::Clone() const
{
	// Pseudo-polymorphic copy constructor
	return new ItemInst(*this);
}

// Query item type
bool ItemInst::IsType(ItemClass item_class) const
{
	// Check usage type
	if ((m_use_type == ItemUseWorldContainer) && (item_class == ItemClassContainer))

		return true;
	if (!m_item)
		return false;

	return (m_item->ItemClass == item_class);
}

// Is item stackable?
bool ItemInst::IsStackable() const
{
	return m_item->Stackable;
}

// Can item be equipped?

bool ItemInst::IsEquipable(uint16 race, uint16 class_) const
{
	if (!m_item || (m_item->Slots == 0))
		return false;

	return m_item->IsEquipable(race, class_);
}

// Can equip at this slot?
bool ItemInst::IsEquipable(int16 slot_id) const
{
	if (!m_item)
		return false;

	if(slot_id == 9999) {
		slot_id = 22;
		uint32 slot_mask = (1 << slot_id);
		if (slot_mask & m_item->Slots)
			return true;
	}

	if (slot_id < 22) {
		uint32 slot_mask = (1 << slot_id);
		if (slot_mask & m_item->Slots)
			return true;
	}

	return false;
}

int8 ItemInst::AvailableAugmentSlot(int32 augtype) const
{
	if (m_item->ItemClass != ItemClassCommon || !m_item)
		return -1;

	int i;
	for (i=0;i<5;i++) {
		if (!GetItem(i)) {
			if (augtype==-1 || (m_item->AugSlotType[i] && ((1<<(m_item->AugSlotType[i]-1)) & augtype)))
				break;
		}

	}

	return (i<5) ? i : -1;
}

bool ItemInst::AvailableWearSlot(uint32 aug_wear_slots) const
{
	if (m_item->ItemClass != ItemClassCommon || !m_item)
		return false;

	int i;
	for(i=0; i<23; i++) {
		if(m_item->Slots & (1<<i)) {
			if(aug_wear_slots & (1<<i))
				break;
		}
	}

	return (i<23) ? true : false;
}

uint32 ItemInst::GetAugmentItemID(uint8 slot) const
{
uint32 id=0;
	if (m_item->ItemClass == ItemClassCommon) {
		return GetItemID(slot);
	}

	return id;
}

uint32 ItemInst::GetItemID(uint8 slot) const
{
const ItemInst *item;
uint32 id=0;
	if ((item=GetItem(slot))!=nullptr)
		id= item->GetItem()->ID;

	return id;
}


// Has attack/delay?
bool ItemInst::IsWeapon() const
{
	if (!m_item || m_item->ItemClass != ItemClassCommon)
		return false;
	if(m_item->ItemType==ItemTypeArrow && m_item->Damage != 0)
		return true;
	else
		return ((m_item->Damage != 0) && (m_item->Delay != 0));
}

bool ItemInst::IsAmmo() const {

	if(!m_item) return false;

	if((m_item->ItemType == ItemTypeArrow) ||
		(m_item->ItemType == ItemTypeThrowing) ||
		(m_item->ItemType == ItemTypeThrowingv2))
		return true;

	return false;

}

// Retrieve augment inside item
ItemInst* ItemInst::GetAugment(uint8 slot) const
{
	if (m_item->ItemClass == ItemClassCommon)
		return GetItem(slot);

	return nullptr;
}

// Remove augment from item and destroy it
void ItemInst::DeleteAugment(uint8 index)
{
	if (m_item->ItemClass == ItemClassCommon)
		DeleteItem(index);
}

// Remove augment from item and return it
ItemInst* ItemInst::RemoveAugment(uint8 index)
{
	if (m_item->ItemClass == ItemClassCommon)
		return PopItem(index);

	return nullptr;
}

// Add an augment to the item
void ItemInst::PutAugment(uint8 slot, const ItemInst& augment)
{
	if (m_item->ItemClass == ItemClassCommon)
		PutItem(slot,augment);
}

void ItemInst::PutAugment(SharedDatabase *db, uint8 slot, uint32 item_id)
{
	if (item_id != 0) {
		const ItemInst* aug = db->CreateItem(item_id);
		if(aug)
		{
			PutAugment(slot,*aug);
			safe_delete(aug);
		}
	}
}

// Retrieve item inside container
ItemInst* ItemInst::GetItem(uint8 index) const
{
	iter_contents it = m_contents.find(index);
	if (it != m_contents.end()) {
		ItemInst* inst = it->second;
		return inst;
	}

	return nullptr;
}

void ItemInst::PutItem(uint8 index, const ItemInst& inst)
{
	// Clean up item already in slot (if exists)
	DeleteItem(index);


	// Delegate to internal method
	_PutItem(index, inst.Clone());
}

// Remove item inside container
void ItemInst::DeleteItem(uint8 index)
{
	ItemInst* inst = PopItem(index);
	safe_delete(inst);
}

// Remove all items from container
void ItemInst::Clear()
{
	// Destroy container contents
	iter_contents cur, end;
	cur = m_contents.begin();
	end = m_contents.end();
	for (; cur != end; cur++) {
		ItemInst* inst = cur->second;
		safe_delete(inst);
	}
	m_contents.clear();
}

// Remove all items from container
void ItemInst::ClearByFlags(byFlagSetting is_nodrop, byFlagSetting is_norent)
{
	// Destroy container contents
	iter_contents cur, end, del;
	cur = m_contents.begin();
	end = m_contents.end();
	for (; cur != end;) {
		ItemInst* inst = cur->second;
		const Item_Struct* item = inst->GetItem();
		del = cur;
		cur++;

		switch(is_nodrop) {
		case byFlagSet:
			if (item->NoDrop == 0) {
				safe_delete(inst);
				m_contents.erase(del->first);
				continue;
			}
		case byFlagNotSet:
			if (item->NoDrop != 0) {
				safe_delete(inst);
				m_contents.erase(del->first);
				continue;
			}
		default:
			break;
		}

		switch(is_norent) {
		case byFlagSet:
			if (item->NoRent == 0) {
				safe_delete(inst);
				m_contents.erase(del->first);
				continue;
			}
		case byFlagNotSet:
			if (item->NoRent != 0) {
				safe_delete(inst);
				m_contents.erase(del->first);
				continue;
			}
		default:
			break;
		}
	}
}

// Remove item from container without memory delete
// Hands over memory ownership to client of this function call
ItemInst* ItemInst::PopItem(uint8 index)
{
	iter_contents it = m_contents.find(index);
	if (it != m_contents.end()) {
		ItemInst* inst = it->second;
		m_contents.erase(index);
		return inst;
	}

	// Return pointer that needs to be deleted (or otherwise managed)
	return nullptr;
}

// Put item onto back of queue
void ItemInstQueue::push(ItemInst* inst)
{
	m_list.push_back(inst);
}

// Put item onto front of queue
void ItemInstQueue::push_front(ItemInst* inst)
{
	m_list.push_front(inst);
}

// Remove item from front of queue
ItemInst* ItemInstQueue::pop()
{
	if (m_list.size() == 0)
		return nullptr;

	ItemInst* inst = m_list.front();
	m_list.pop_front();
	return inst;
}

// Look at item at front of queue
ItemInst* ItemInstQueue::peek_front() const
{
	return (m_list.size()==0) ? nullptr : m_list.front();
}

// Retrieve item at specified slot; returns false if item not found
ItemInst* Inventory::GetItem(int16 slot_id) const
{
	_CP(Inventory_GetItem);
	ItemInst* result = nullptr;

	// Cursor
	if (slot_id == SLOT_CURSOR) {
		// Cursor slot
		result = m_cursor.peek_front();
	}

	// Non bag slots
	else if (slot_id>=3000 && slot_id<=3007) {
		// Trade slots
		result = _GetItem(m_trade, slot_id);
	}
	else if (slot_id>=2500 && slot_id<=2501) {
		// Shared Bank slots
		result = _GetItem(m_shbank, slot_id);
	}
	else if (slot_id>=2000 && slot_id<=2023) {
		// Bank slots
		result = _GetItem(m_bank, slot_id);
	}
	else if ((slot_id>=22 && slot_id<=29)) {
		// Personal inventory slots
		result = _GetItem(m_inv, slot_id);
	}
	else if ((slot_id>=0 && slot_id<=21) || (slot_id >= 400 && slot_id<=404) || (slot_id == 9999)) {
		// Equippable slots (on body)
		result = _GetItem(m_worn, slot_id);
	}

	// Inner bag slots
	else if (slot_id>=3031 && slot_id<=3110) {
		// Trade bag slots
		ItemInst* inst = _GetItem(m_trade, Inventory::CalcSlotId(slot_id));
		if (inst && inst->IsType(ItemClassContainer)) {
			result = inst->GetItem(Inventory::CalcBagIdx(slot_id));
		}
	}
	else if (slot_id>=2531 && slot_id<=2550) {
		// Shared Bank bag slots
		ItemInst* inst = _GetItem(m_shbank, Inventory::CalcSlotId(slot_id));
		if (inst && inst->IsType(ItemClassContainer)) {
			result = inst->GetItem(Inventory::CalcBagIdx(slot_id));
		}
	}
	else if (slot_id>=2031 && slot_id<=2270) {
		// Bank bag slots
		ItemInst* inst = _GetItem(m_bank, Inventory::CalcSlotId(slot_id));
		if (inst && inst->IsType(ItemClassContainer)) {
			result = inst->GetItem(Inventory::CalcBagIdx(slot_id));
		}
	}
	else if (slot_id>=331 && slot_id<=340) {
		// Cursor bag slots
		ItemInst* inst = m_cursor.peek_front();
		if (inst && inst->IsType(ItemClassContainer)) {
			result = inst->GetItem(Inventory::CalcBagIdx(slot_id));
		}
	}
	else if (slot_id>=251 && slot_id<=330) {
		// Personal inventory bag slots
		ItemInst* inst = _GetItem(m_inv, Inventory::CalcSlotId(slot_id));
		if (inst && inst->IsType(ItemClassContainer)) {
			result = inst->GetItem(Inventory::CalcBagIdx(slot_id));
		}
	}

	return result;
}

std::string ItemInst::GetCustomDataString() const {
	std::string ret_val;
	std::map<std::string, std::string>::const_iterator iter = m_custom_data.begin();
	while(iter != m_custom_data.end()) {
		if(ret_val.length() > 0) {
			ret_val += "^";
		}
		ret_val += iter->first;
		ret_val += "^";
		ret_val += iter->second;
		iter++;

		if(ret_val.length() > 0) {
			ret_val += "^";
		}
	}
	return ret_val;
}

void ItemInst::SetCustomData(std::string identifier, std::string value) {
	DeleteCustomData(identifier);
	m_custom_data[identifier] = value;
}

void ItemInst::SetCustomData(std::string identifier, int value) {
	DeleteCustomData(identifier);
	std::stringstream ss;
	ss << value;
	m_custom_data[identifier] = ss.str();
}

void ItemInst::SetCustomData(std::string identifier, float value) {
	DeleteCustomData(identifier);
	std::stringstream ss;
	ss << value;
	m_custom_data[identifier] = ss.str();
}

void ItemInst::SetCustomData(std::string identifier, bool value) {
	DeleteCustomData(identifier);
	std::stringstream ss;
	ss << value;
	m_custom_data[identifier] = ss.str();
}

void ItemInst::DeleteCustomData(std::string identifier) {
	std::map<std::string, std::string>::iterator iter = m_custom_data.find(identifier);
	if(iter != m_custom_data.end()) {
		m_custom_data.erase(iter);
	}
}

std::string ItemInst::GetCustomData(std::string identifier) {
	std::map<std::string, std::string>::const_iterator iter = m_custom_data.find(identifier);
	if(iter != m_custom_data.end()) {
		return iter->second;
	}

	return "";
}

// Retrieve item at specified position within bag
ItemInst* Inventory::GetItem(int16 slot_id, uint8 bagidx) const
{
	return GetItem(Inventory::CalcSlotId(slot_id, bagidx));
}

int16 Inventory::PushCursor(const ItemInst& inst)
{
	m_cursor.push(inst.Clone());
	return SLOT_CURSOR;
}

// Put an item snto specified slot
int16 Inventory::PutItem(int16 slot_id, const ItemInst& inst)
{
	// Clean up item already in slot (if exists)
	DeleteItem(slot_id);

	if (!inst) {
		// User is effectively deleting the item
		// in the slot, why hold a null ptr in map<>?
		return slot_id;
	}

	// Delegate to internal method
	return _PutItem(slot_id, inst.Clone());
}

// Swap items in inventory
bool Inventory::SwapItem(int16 slot_a, int16 slot_b)
{
	// Temp holding areas for a and b
	ItemInst* inst_a = GetItem(slot_a);
	ItemInst* inst_b = GetItem(slot_b);

	if(inst_a) { if(!inst_a->IsSlotAllowed(slot_b)) { return false; } }
	if(inst_b) { if(!inst_b->IsSlotAllowed(slot_a)) { return false; } }

	_PutItem(slot_a, inst_b); // Copy b->a
	_PutItem(slot_b, inst_a); // Copy a->b

	return true;
}

// Checks that user has at least 'quantity' number of items in a given inventory slot
// Returns first slot it was found in, or SLOT_INVALID if not found

//This function has a flaw in that it only returns the last stack that it looked at
//when quantity is greater than 1 and not all of quantity can be found in 1 stack.

int16 Inventory::HasItem(uint32 item_id, uint8 quantity, uint8 where)
{
	_CP(Inventory_HasItem);
	int16 slot_id = SLOT_INVALID;

	//Altered by Father Nitwit to support a specification of
	//where to search, with a default value to maintain compatibility

	// Check each inventory bucket
	if(where & invWhereWorn) {
		slot_id = _HasItem(m_worn, item_id, quantity);
		if (slot_id != SLOT_INVALID)
			return slot_id;
	}

	if(where & invWherePersonal) {
		slot_id = _HasItem(m_inv, item_id, quantity);
		if (slot_id != SLOT_INVALID)
			return slot_id;
	}

	if(where & invWhereBank) {
		slot_id = _HasItem(m_bank, item_id, quantity);
		if (slot_id != SLOT_INVALID)
			return slot_id;
	}

	if(where & invWhereSharedBank) {
		slot_id = _HasItem(m_shbank, item_id, quantity);
		if (slot_id != SLOT_INVALID)
			return slot_id;
	}

	if(where & invWhereTrading) {
		slot_id = _HasItem(m_trade, item_id, quantity);
		if (slot_id != SLOT_INVALID)
			return slot_id;
	}

	if(where & invWhereCursor) {
		// Check cursor queue
		slot_id = _HasItem(m_cursor, item_id, quantity);
		if (slot_id != SLOT_INVALID)
			return slot_id;
	}

	return slot_id;
}

//this function has the same quantity flaw mentioned above in HasItem()

int16 Inventory::HasItemByUse(uint8 use, uint8 quantity, uint8 where)
{
	int16 slot_id = SLOT_INVALID;

	// Check each inventory bucket
	if(where & invWhereWorn) {
		slot_id = _HasItemByUse(m_worn, use, quantity);
		if (slot_id != SLOT_INVALID)
			return slot_id;
	}

	if(where & invWherePersonal) {
		slot_id = _HasItemByUse(m_inv, use, quantity);
		if (slot_id != SLOT_INVALID)
			return slot_id;
	}

	if(where & invWhereBank) {
		slot_id = _HasItemByUse(m_bank, use, quantity);
		if (slot_id != SLOT_INVALID)
			return slot_id;
	}

	if(where & invWhereSharedBank) {
		slot_id = _HasItemByUse(m_shbank, use, quantity);
		if (slot_id != SLOT_INVALID)
			return slot_id;
	}

	if(where & invWhereTrading) {
		slot_id = _HasItemByUse(m_trade, use, quantity);
		if (slot_id != SLOT_INVALID)
			return slot_id;
	}

	if(where & invWhereCursor) {
		// Check cursor queue
		slot_id = _HasItemByUse(m_cursor, use, quantity);
		if (slot_id != SLOT_INVALID)
			return slot_id;
	}

	return slot_id;
}

int16 Inventory::HasItemByLoreGroup(uint32 loregroup, uint8 where)
{
	int16 slot_id = SLOT_INVALID;

	// Check each inventory bucket
	if(where & invWhereWorn) {
		slot_id = _HasItemByLoreGroup(m_worn, loregroup);
		if (slot_id != SLOT_INVALID)
			return slot_id;
	}

	if(where & invWherePersonal) {
		slot_id = _HasItemByLoreGroup(m_inv, loregroup);
		if (slot_id != SLOT_INVALID)
			return slot_id;
	}

	if(where & invWhereBank) {
		slot_id = _HasItemByLoreGroup(m_bank, loregroup);
		if (slot_id != SLOT_INVALID)
			return slot_id;
	}

	if(where & invWhereSharedBank) {
		slot_id = _HasItemByLoreGroup(m_shbank, loregroup);
		if (slot_id != SLOT_INVALID)
			return slot_id;
	}

	if(where & invWhereTrading) {
		slot_id = _HasItemByLoreGroup(m_trade, loregroup);
		if (slot_id != SLOT_INVALID)
			return slot_id;
	}

	if(where & invWhereCursor) {
		// Check cursor queue
		slot_id = _HasItemByLoreGroup(m_cursor, loregroup);
		if (slot_id != SLOT_INVALID)
			return slot_id;
	}

	return slot_id;
}

bool Inventory::HasSpaceForItem(const Item_Struct *ItemToTry, int16 Quantity) {

	if(ItemToTry->Stackable) {

		for(int16 i = 22; i <= 29; i++) {

			ItemInst* InvItem = GetItem(i);

			if(InvItem && (InvItem->GetItem()->ID == ItemToTry->ID) && (InvItem->GetCharges() < InvItem->GetItem()->StackSize)) {

				int ChargeSlotsLeft = InvItem->GetItem()->StackSize - InvItem->GetCharges();

				if(Quantity <= ChargeSlotsLeft)
					return true;

				Quantity -= ChargeSlotsLeft;

			}
			if (InvItem && InvItem->IsType(ItemClassContainer)) {

				int16 BaseSlotID = Inventory::CalcSlotId(i, 0);
				uint8 BagSize=InvItem->GetItem()->BagSlots;
				for (uint8 BagSlot = 0; BagSlot < BagSize; BagSlot++) {

					InvItem = GetItem(BaseSlotID + BagSlot);

					if(InvItem && (InvItem->GetItem()->ID == ItemToTry->ID) &&
						(InvItem->GetCharges() < InvItem->GetItem()->StackSize)) {

						int ChargeSlotsLeft = InvItem->GetItem()->StackSize - InvItem->GetCharges();

						if(Quantity <= ChargeSlotsLeft)
							return true;

						Quantity -= ChargeSlotsLeft;
					}
				}
			}
		}
	}

	for (int16 i = 22; i <= 29; i++) {

		ItemInst* InvItem = GetItem(i);

		if (!InvItem) {

			if(!ItemToTry->Stackable) {

				if(Quantity == 1)
					return true;
				else
					Quantity--;
			}
			else {
				if(Quantity <= ItemToTry->StackSize)
					return true;
				else
					Quantity -= ItemToTry->StackSize;
			}

		}
		else if(InvItem->IsType(ItemClassContainer) && CanItemFitInContainer(ItemToTry, InvItem->GetItem())) {

			int16 BaseSlotID = Inventory::CalcSlotId(i, 0);

			uint8 BagSize=InvItem->GetItem()->BagSlots;

			for (uint8 BagSlot=0; BagSlot<BagSize; BagSlot++) {

				InvItem = GetItem(BaseSlotID + BagSlot);

				if(!InvItem) {
					if(!ItemToTry->Stackable) {

						if(Quantity == 1)
							return true;
						else
							Quantity--;
					}
					else {
						if(Quantity <= ItemToTry->StackSize)
							return true;
						else
							Quantity -= ItemToTry->StackSize;
					}
				}
			}
		}
	}

	return false;

}

// Remove item from inventory (with memory delete)
bool Inventory::DeleteItem(int16 slot_id, uint8 quantity)
{
	// Pop item out of inventory map (or queue)
	ItemInst* item_to_delete = PopItem(slot_id);

	// Determine if object should be fully deleted, or
	// just a quantity of charges of the item can be deleted
	if (item_to_delete && (quantity > 0)) {

		item_to_delete->SetCharges(item_to_delete->GetCharges() - quantity);

		// If there are no charges left on the item,
		if(item_to_delete->GetCharges() <= 0) {
			// If the item is stackable (e.g arrows), or
			// the item is not stackable, and is not a charged item, or is expendable, delete it
			if(item_to_delete->IsStackable() ||
				(!item_to_delete->IsStackable() &&
				((item_to_delete->GetItem()->MaxCharges == 0) || item_to_delete->IsExpendable()))) {
				// Item can now be destroyed
				safe_delete(item_to_delete);
				return true;
			}
		}

		// Charges still exist, or it is a charged item that is not expendable. Put back into inventory
		_PutItem(slot_id, item_to_delete);
		return false;
	}

	safe_delete(item_to_delete);

	return true;

}

// Checks All items in a bag for No Drop
bool Inventory::CheckNoDrop(int16 slot_id) {
	ItemInst* inst = GetItem(slot_id);
	if (!inst) return false;
	if (!inst->GetItem()->NoDrop) return true;
	if (inst->GetItem()->ItemClass == 1) {
		for (uint8 i = 0; i < 10; i++) {
			ItemInst* bagitem = GetItem(Inventory::CalcSlotId(slot_id, i));
			if (bagitem && !bagitem->GetItem()->NoDrop) return true;
		}
	}
	return false;
}

// Remove item from bucket without memory delete
// Returns item pointer if full delete was successful
ItemInst* Inventory::PopItem(int16 slot_id)
{
	ItemInst* p = nullptr;

	if (slot_id==SLOT_CURSOR) { // Cursor
		p = m_cursor.pop();
	}
	else if ((slot_id>=0 && slot_id<=21) || (slot_id >= 400 && slot_id<=404) || (slot_id == 9999)) { // Worn slots
		p = m_worn[slot_id];
		m_worn.erase(slot_id);
	}
	else if ((slot_id>=22 && slot_id<=29)) {
		p = m_inv[slot_id];
		m_inv.erase(slot_id);
	}
	else if (slot_id>=2000 && slot_id<=2023) { // Bank slots
		p = m_bank[slot_id];
		m_bank.erase(slot_id);
	}
	else if (slot_id>=2500 && slot_id<=2501) { // Shared bank slots
		p = m_shbank[slot_id];
		m_shbank.erase(slot_id);
	}
	else if (slot_id>=3000 && slot_id<=3007) { // Trade window slots
		p = m_trade[slot_id];
		m_trade.erase(slot_id);
	}
	else {
		// Is slot inside bag?
		ItemInst* baginst = GetItem(Inventory::CalcSlotId(slot_id));
		if (baginst != nullptr && baginst->IsType(ItemClassContainer)) {
			p = baginst->PopItem(Inventory::CalcBagIdx(slot_id));
		}
	}

	// Return pointer that needs to be deleted (or otherwise managed)
	return p;
}

// Locate an available inventory slot
// Returns slot_id when there's one available, else SLOT_INVALID
int16 Inventory::FindFreeSlot(bool for_bag, bool try_cursor, uint8 min_size, bool is_arrow)
{
	// Check basic inventory
	for (int16 i=22; i<=29; i++) {
		if (!GetItem(i))
			// Found available slot in personal inventory
			return i;
	}

	if (!for_bag) {
		for (int16 i=22; i<=29; i++) {
			const ItemInst* inst = GetItem(i);
			if (inst && inst->IsType(ItemClassContainer)
				&& inst->GetItem()->BagSize >= min_size)
			{
				if(inst->GetItem()->BagType == bagTypeQuiver && inst->GetItem()->ItemType != ItemTypeArrow)
				{
					continue;
				}

				int16 base_slot_id = Inventory::CalcSlotId(i, 0);

				uint8 slots=inst->GetItem()->BagSlots;
				uint8 j;
				for (j=0; j<slots; j++) {
					if (!GetItem(base_slot_id + j))
						// Found available slot within bag
						return (base_slot_id + j);
				}
			}
		}
	}

	if (try_cursor)
		// Always room on cursor (it's a queue)
		// (we may wish to cap this in the future)
		return SLOT_CURSOR;

	// No available slots
	return SLOT_INVALID;
}

void Inventory::dumpBagContents(ItemInst *inst, iter_inst *it) {
	iter_contents itb;

	if (!inst || !inst->IsType(ItemClassContainer)) 
		return;

	// Go through bag, if bag
	for (itb=inst->_begin(); itb!=inst->_end(); itb++) {
		ItemInst* baginst = itb->second;
		if(!baginst || !baginst->GetItem())
			continue;
			
		std::string subSlot;
		StringFormat(subSlot,"	Slot %d: %s (%d)", Inventory::CalcSlotId((*it)->first, itb->first),
			baginst->GetItem()->Name, (baginst->GetCharges()<=0) ? 1 : baginst->GetCharges());
		std::cout << subSlot << std::endl;
	}
	
}

void Inventory::dumpItemCollection(const map<int16, ItemInst*> &collection) {
	iter_inst it;
	iter_contents itb;
	ItemInst* inst = nullptr;
	
	for (it=collection.begin(); it!=collection.end(); it++) {
		inst = it->second;
		it->first;
		if(!inst || !inst->GetItem())
			continue;
		
		std:string slot;
		StringFormat(slot, "Slot %d: %s (%d)",it->first, it->second->GetItem()->Name, (inst->GetCharges()<=0) ? 1 : inst->GetCharges());
		std::cout << slot << std::endl;		

		dumpBagContents(inst, &it);
	}
}

void Inventory::dumpWornItems() {
	std::cout << "Worn items:" << std::endl;
	dumpItemCollection(m_worn);
}

void Inventory::dumpInventory() {
	std::cout << "Inventory items:" << std::endl;
	dumpItemCollection(m_inv);
}

void Inventory::dumpBankItems() {
	
	std::cout << "Bank items:" << std::endl;
	dumpItemCollection(m_bank);
}

void Inventory::dumpSharedBankItems() {
	
	std::cout << "Shared Bank items:" << std::endl;
	dumpItemCollection(m_shbank);
}

void Inventory::dumpEntireInventory() {

	dumpWornItems();
	dumpInventory();
	dumpBankItems();
	dumpSharedBankItems();
	
	std::cout << std::endl;
}

// Internal Method: Retrieves item within an inventory bucket
ItemInst* Inventory::_GetItem(const std::map<int16, ItemInst*>& bucket, int16 slot_id) const
{
	iter_inst it = bucket.find(slot_id);
	if (it != bucket.end()) {
		return it->second;
	}

	// Not found!
	return nullptr;
}

// Internal Method: "put" item into bucket, without regard for what is currently in bucket
// Assumes item has already been allocated
int16 Inventory::_PutItem(int16 slot_id, ItemInst* inst)
{
	// If putting a nullptr into slot, we need to remove slot without memory delete
	if (inst == nullptr) {
		//Why do we not delete the poped item here????
		PopItem(slot_id);
		return slot_id;
	}

	int16 result = SLOT_INVALID;

	if (slot_id==SLOT_CURSOR) { // Cursor
		// Replace current item on cursor, if exists
		m_cursor.pop(); // no memory delete, clients of this function know what they are doing
		m_cursor.push_front(inst);
		result = slot_id;
	}
	else if ((slot_id>=0 && slot_id<=21) || (slot_id >= 400 && slot_id<=404) || (slot_id == 9999)) { // Worn slots
		m_worn[slot_id] = inst;
		result = slot_id;
	}
	else if ((slot_id>=22 && slot_id<=29)) {
		m_inv[slot_id] = inst;
		result = slot_id;
	}
	else if (slot_id>=2000 && slot_id<=2023) { // Bank slots
		m_bank[slot_id] = inst;
		result = slot_id;
	}
	else if (slot_id>=2500 && slot_id<=2501) { // Shared bank slots
		m_shbank[slot_id] = inst;
		result = slot_id;
	}
	else if (slot_id>=3000 && slot_id<=3007) { // Trade window slots
		m_trade[slot_id] = inst;
		result = slot_id;
	}
	else {
		// Slot must be within a bag
		ItemInst* baginst = GetItem(Inventory::CalcSlotId(slot_id)); // Get parent bag
		if (baginst && baginst->IsType(ItemClassContainer)) {
			baginst->_PutItem(Inventory::CalcBagIdx(slot_id), inst);
			result = slot_id;
		}
	}

	if (result == SLOT_INVALID) {
		LogFile->write(EQEMuLog::Error, "Inventory::_PutItem: Invalid slot_id specified (%i)", slot_id);
		safe_delete(inst); // Slot not found, clean up
	}

	return result;
}

// Internal Method: Checks an inventory bucket for a particular item
int16 Inventory::_HasItem(std::map<int16, ItemInst*>& bucket, uint32 item_id, uint8 quantity)
{
	iter_inst it;
	iter_contents itb;
	ItemInst* inst = nullptr;
	uint8 quantity_found = 0;

	// Check item: After failed checks, check bag contents (if bag)
	for (it=bucket.begin(); it!=bucket.end(); it++) {
		inst = it->second;
		if (inst) {
			if (inst->GetID() == item_id) {
				quantity_found += (inst->GetCharges()<=0) ? 1 : inst->GetCharges();
				if (quantity_found >= quantity)
					return it->first;
			}

			for(int i = 0; i < MAX_AUGMENT_SLOTS; i++) {
				if (inst->GetAugmentItemID(i) == item_id && quantity <= 1)
					return SLOT_AUGMENT; // Only one augment per slot.
			}
		}
		// Go through bag, if bag
		if (inst && inst->IsType(ItemClassContainer)) {

			for (itb=inst->_begin(); itb!=inst->_end(); itb++) {
				ItemInst* baginst = itb->second;
				if (baginst->GetID() == item_id) {
					quantity_found += (baginst->GetCharges()<=0) ? 1 : baginst->GetCharges();
					if (quantity_found >= quantity)
						return Inventory::CalcSlotId(it->first, itb->first);
				}
				for(int i = 0; i < MAX_AUGMENT_SLOTS; i++) {
					if (baginst->GetAugmentItemID(i) == item_id && quantity <= 1)
						return SLOT_AUGMENT; // Only one augment per slot.
				}
			}
		}
	}

	// Not found
	return SLOT_INVALID;
}

// Internal Method: Checks an inventory queue type bucket for a particular item
int16 Inventory::_HasItem(ItemInstQueue& iqueue, uint32 item_id, uint8 quantity)
{
	iter_queue it;
	iter_contents itb;
	uint8 quantity_found = 0;

	// Read-only iteration of queue
	for (it=iqueue.begin(); it!=iqueue.end(); it++) {
		ItemInst* inst = *it;
		if (inst)
		{
			if (inst->GetID() == item_id) {
				quantity_found += (inst->GetCharges()<=0) ? 1 : inst->GetCharges();
				if (quantity_found >= quantity)
					return SLOT_CURSOR;
			}
			for(int i = 0; i < MAX_AUGMENT_SLOTS; i++) {
				if (inst->GetAugmentItemID(i) == item_id && quantity <= 1)
					return SLOT_AUGMENT; // Only one augment per slot.
			}
		}
		// Go through bag, if bag
		if (inst && inst->IsType(ItemClassContainer)) {

			for (itb=inst->_begin(); itb!=inst->_end(); itb++) {
				ItemInst* baginst = itb->second;
				if (baginst->GetID() == item_id) {
					quantity_found += (baginst->GetCharges()<=0) ? 1 : baginst->GetCharges();
					if (quantity_found >= quantity)
						return Inventory::CalcSlotId(SLOT_CURSOR, itb->first);
				}
				for(int i = 0; i < MAX_AUGMENT_SLOTS; i++) {
					if (baginst->GetAugmentItemID(i) == item_id && quantity <= 1)
						return SLOT_AUGMENT; // Only one augment per slot.
				}

			}
		}
	}

	// Not found
	return SLOT_INVALID;
}

// Internal Method: Checks an inventory bucket for a particular item
int16 Inventory::_HasItemByUse(std::map<int16, ItemInst*>& bucket, uint8 use, uint8 quantity)
{
	iter_inst it;
	iter_contents itb;
	ItemInst* inst = nullptr;
	uint8 quantity_found = 0;

	// Check item: After failed checks, check bag contents (if bag)
	for (it=bucket.begin(); it!=bucket.end(); it++) {
		inst = it->second;
		if (inst && inst->IsType(ItemClassCommon) && inst->GetItem()->ItemType == use) {
			quantity_found += (inst->GetCharges()<=0) ? 1 : inst->GetCharges();
			if (quantity_found >= quantity)
				return it->first;
		}

		// Go through bag, if bag
		if (inst && inst->IsType(ItemClassContainer)) {

			for (itb=inst->_begin(); itb!=inst->_end(); itb++) {
				ItemInst* baginst = itb->second;
				if (baginst && baginst->IsType(ItemClassCommon) && baginst->GetItem()->ItemType == use) {
					quantity_found += (baginst->GetCharges()<=0) ? 1 : baginst->GetCharges();
					if (quantity_found >= quantity)
						return Inventory::CalcSlotId(it->first, itb->first);
				}
			}
		}
	}

	// Not found
	return SLOT_INVALID;
}

// Internal Method: Checks an inventory queue type bucket for a particular item
int16 Inventory::_HasItemByUse(ItemInstQueue& iqueue, uint8 use, uint8 quantity)
{
	iter_queue it;
	iter_contents itb;
	uint8 quantity_found = 0;

	// Read-only iteration of queue
	for (it=iqueue.begin(); it!=iqueue.end(); it++) {
		ItemInst* inst = *it;
		if (inst && inst->IsType(ItemClassCommon) && inst->GetItem()->ItemType == use) {
			quantity_found += (inst->GetCharges()<=0) ? 1 : inst->GetCharges();
			if (quantity_found >= quantity)
				return SLOT_CURSOR;
		}

		// Go through bag, if bag
		if (inst && inst->IsType(ItemClassContainer)) {

			for (itb=inst->_begin(); itb!=inst->_end(); itb++) {
				ItemInst* baginst = itb->second;
				if (baginst && baginst->IsType(ItemClassCommon) && baginst->GetItem()->ItemType == use) {
					quantity_found += (baginst->GetCharges()<=0) ? 1 : baginst->GetCharges();
					if (quantity_found >= quantity)
						return Inventory::CalcSlotId(SLOT_CURSOR, itb->first);
				}
			}
		}
	}

	// Not found
	return SLOT_INVALID;
}

int16 Inventory::_HasItemByLoreGroup(std::map<int16, ItemInst*>& bucket, uint32 loregroup)
{
	iter_inst it;
	iter_contents itb;
	ItemInst* inst = nullptr;

	// Check item: After failed checks, check bag contents (if bag)
	for (it=bucket.begin(); it!=bucket.end(); it++) {
		inst = it->second;
		if (inst) {
			if (inst->GetItem()->LoreGroup == loregroup)
				return it->first;

			ItemInst* Aug;
			for(int i = 0; i < MAX_AUGMENT_SLOTS; i++) {
				Aug = inst->GetAugment(i);
				if (Aug && Aug->GetItem()->LoreGroup == loregroup)
					return SLOT_AUGMENT; // Only one augment per slot.
			}
		}
		// Go through bag, if bag
		if (inst && inst->IsType(ItemClassContainer)) {

			for (itb=inst->_begin(); itb!=inst->_end(); itb++) {
				ItemInst* baginst = itb->second;
				if (baginst && baginst->IsType(ItemClassCommon)&& baginst->GetItem()->LoreGroup == loregroup)
					return Inventory::CalcSlotId(it->first, itb->first);

				ItemInst* Aug2;
				for(int i = 0; i < MAX_AUGMENT_SLOTS; i++) {
					Aug2 = baginst->GetAugment(i);
					if (Aug2 && Aug2->GetItem()->LoreGroup == loregroup)
						return SLOT_AUGMENT; // Only one augment per slot.
				}
			}
		}
	}

	// Not found
	return SLOT_INVALID;
}

// Internal Method: Checks an inventory queue type bucket for a particular item
int16 Inventory::_HasItemByLoreGroup(ItemInstQueue& iqueue, uint32 loregroup)
{
	iter_queue it;
	iter_contents itb;

	// Read-only iteration of queue
	for (it=iqueue.begin(); it!=iqueue.end(); it++) {
		ItemInst* inst = *it;
		if (inst)
		{
			if (inst->GetItem()->LoreGroup == loregroup)
				return SLOT_CURSOR;

			ItemInst* Aug;
			for(int i = 0; i < MAX_AUGMENT_SLOTS; i++) {
				Aug = inst->GetAugment(i);
				if (Aug && Aug->GetItem()->LoreGroup == loregroup)
					return SLOT_AUGMENT; // Only one augment per slot.
			}
		}
		// Go through bag, if bag
		if (inst && inst->IsType(ItemClassContainer)) {

			for (itb=inst->_begin(); itb!=inst->_end(); itb++) {
				ItemInst* baginst = itb->second;
				if (baginst && baginst->IsType(ItemClassCommon)&& baginst->GetItem()->LoreGroup == loregroup)
					return Inventory::CalcSlotId(SLOT_CURSOR, itb->first);


				ItemInst* Aug2;
				for(int i = 0; i < MAX_AUGMENT_SLOTS; i++) {
					Aug2 = baginst->GetAugment(i);
					if (Aug2 && Aug2->GetItem()->LoreGroup == loregroup)
						return SLOT_AUGMENT; // Only one augment per slot.
				}

			}
		}
	}

	// Not found
	return SLOT_INVALID;
}

bool ItemInst::IsSlotAllowed(int16 slot_id) const {
	// 'SupportsContainers' and 'slot_id > 21' previously saw the reassigned PowerSource slot (9999 to 22) as valid -U
	if(!m_item) { return false; }
	else if(Inventory::SupportsContainers(slot_id)) { return true; }
	else if(m_item->Slots & (1 << slot_id)) { return true; }
	else if(slot_id == 9999 && (m_item->Slots & (1 << 22))) { return true; }
	else if(slot_id != 9999 && slot_id > 21) { return true; }
	else { return false; }
}

uint8 ItemInst::FirstOpenSlot() const
{
	uint8 slots=m_item->BagSlots,i;
	for(i=0;i<slots;i++) {
		if (!GetItem(i))
			break;
	}

	return (i<slots) ? i : 0xff;
}

uint8 ItemInst::GetTotalItemCount() const
{
	uint8 item_count = 1;

	if(m_item->ItemClass != ItemClassContainer) { return item_count; }

	for(int idx = 0; idx < m_item->BagSlots; idx++) { if(GetItem(idx)) { item_count++; } }

	return item_count;
}

bool ItemInst::IsNoneEmptyContainer()
{
	if(m_item->ItemClass != ItemClassContainer)
		return false;

	for(int i = 0; i < m_item->BagSlots; ++i)
		if(GetItem(i))
			return true;

	return false;
}

bool ItemInst::IsAugmented()
{
	for(int i = 0; i < MAX_AUGMENT_SLOTS; ++i)
		if (GetAugmentItemID(i))
			return true;

	return false;
}

// Calculate slot_id for an item within a bag
int16 Inventory::CalcSlotId(int16 bagslot_id, uint8 bagidx)
{
	if (!Inventory::SupportsContainers(bagslot_id)) {
		return SLOT_INVALID;
	}

	int16 slot_id = SLOT_INVALID;

	if (bagslot_id==SLOT_CURSOR || bagslot_id==8000) // Cursor
		slot_id = IDX_CURSOR_BAG + bagidx;
	else if (bagslot_id>=22 && bagslot_id<=29) // Inventory slots
		slot_id = IDX_INV_BAG + (bagslot_id-22)*MAX_ITEMS_PER_BAG + bagidx;
	else if (bagslot_id>=2000 && bagslot_id<=2023) // Bank slots
		slot_id = IDX_BANK_BAG + (bagslot_id-2000)*MAX_ITEMS_PER_BAG + bagidx;
	else if (bagslot_id>=2500 && bagslot_id<=2501) // Shared bank slots
		slot_id = IDX_SHBANK_BAG + (bagslot_id-2500)*MAX_ITEMS_PER_BAG + bagidx;
	else if (bagslot_id>=3000 && bagslot_id<=3007) // Trade window slots
		slot_id = IDX_TRADE_BAG + (bagslot_id-3000)*MAX_ITEMS_PER_BAG + bagidx;

	return slot_id;
}

// Opposite of above: Get parent bag slot_id from a slot inside of bag
int16 Inventory::CalcSlotId(int16 slot_id)
{
	int16 parent_slot_id = SLOT_INVALID;

	if (slot_id>=251 && slot_id<=330)
		parent_slot_id = IDX_INV + (slot_id-251) / MAX_ITEMS_PER_BAG;
	else if (slot_id>=331 && slot_id<=340)
		parent_slot_id = SLOT_CURSOR;
	else if (slot_id>=2000 && slot_id<=2023)
		parent_slot_id = IDX_BANK + (slot_id-2000) / MAX_ITEMS_PER_BAG;
	else if (slot_id>=2031 && slot_id<=2270)
		parent_slot_id = IDX_BANK + (slot_id-2031) / MAX_ITEMS_PER_BAG;
	else if (slot_id>=2531 && slot_id<=2550)
		parent_slot_id = IDX_SHBANK + (slot_id-2531) / MAX_ITEMS_PER_BAG;
	else if (slot_id>=3100 && slot_id<=3179)
		parent_slot_id = IDX_TRADE + (slot_id-3100) / MAX_ITEMS_PER_BAG;

	return parent_slot_id;
}

uint8 Inventory::CalcBagIdx(int16 slot_id)
{
	uint8 index = 0;

	if (slot_id>=251 && slot_id<=330)
		index = (slot_id-251) % MAX_ITEMS_PER_BAG;
	else if (slot_id>=331 && slot_id<=340)
		index = (slot_id-331) % MAX_ITEMS_PER_BAG;
	else if (slot_id>=2000 && slot_id<=2023)
		index = (slot_id-2000) % MAX_ITEMS_PER_BAG;
	else if (slot_id>=2031 && slot_id<=2270)
		index = (slot_id-2031) % MAX_ITEMS_PER_BAG;
	else if (slot_id>=2531 && slot_id<=2550)
		index = (slot_id-2531) % MAX_ITEMS_PER_BAG;
	else if (slot_id>=3100 && slot_id<=3179)
		index = (slot_id-3100) % MAX_ITEMS_PER_BAG;
	else if (slot_id>=4000 && slot_id<=4009)
		index = (slot_id-4000) % MAX_ITEMS_PER_BAG;

	return index;
}

int16 Inventory::CalcSlotFromMaterial(uint8 material)
{
	switch(material)
	{
		case MATERIAL_HEAD:
			return SLOT_HEAD;
		case MATERIAL_CHEST:
			return SLOT_CHEST;
		case MATERIAL_ARMS:
			return SLOT_ARMS;
		case MATERIAL_BRACER:
			return SLOT_BRACER01;	// there's 2 bracers, only one bracer material
		case MATERIAL_HANDS:
			return SLOT_HANDS;
		case MATERIAL_LEGS:
			return SLOT_LEGS;
		case MATERIAL_FEET:
			return SLOT_FEET;
		case MATERIAL_PRIMARY:
			return SLOT_PRIMARY;
		case MATERIAL_SECONDARY:
			return SLOT_SECONDARY;
		default:
			return -1;
	}
}

uint8 Inventory::CalcMaterialFromSlot(int16 equipslot)
{
	switch(equipslot)
	{
		case SLOT_HEAD:
			return MATERIAL_HEAD;
		case SLOT_CHEST:
			return MATERIAL_CHEST;
		case SLOT_ARMS:
			return MATERIAL_ARMS;
		case SLOT_BRACER01:
		case SLOT_BRACER02:
			return MATERIAL_BRACER;
		case SLOT_HANDS:
			return MATERIAL_HANDS;
		case SLOT_LEGS:
			return MATERIAL_LEGS;
		case SLOT_FEET:
			return MATERIAL_FEET;
		case SLOT_PRIMARY:
			return MATERIAL_PRIMARY;
		case SLOT_SECONDARY:
			return MATERIAL_SECONDARY;
		default:
			return 0xFF;
	}
}


// Test whether a given slot can support a container item
bool Inventory::SupportsContainers(int16 slot_id)
{
	if ((slot_id>=22 && slot_id<=30) ||		// Personal inventory slots
		(slot_id>=2000 && slot_id<=2023) ||	// Bank slots
		(slot_id>=2500 && slot_id<=2501) ||	// Shared bank slots
		(slot_id==SLOT_CURSOR) ||			// Cursor
		(slot_id>=3000 && slot_id<=3007))	// Trade window
		return true;
	return false;
}


bool Inventory::CanItemFitInContainer(const Item_Struct *ItemToTry, const Item_Struct *Container) {

	if(!ItemToTry || !Container) return false;

	if(ItemToTry->Size > Container->BagSize) return false;

	if((Container->BagType == bagTypeQuiver) && (ItemToTry->ItemType != ItemTypeArrow)) return false;

	if((Container->BagType == bagTypeBandolier) && (ItemToTry->ItemType != ItemTypeThrowingv2)) return false;

	return true;
}

// Methods for EvoItemInst, the extended ItemInst for evolving/scaling items
// Copy constructors
EvoItemInst::EvoItemInst(const EvoItemInst &copy) {
	m_use_type=copy.m_use_type;
	m_item=copy.m_item;
	m_charges=copy.m_charges;
	m_price=copy.m_price;
	m_color=copy.m_color;
	m_merchantslot=copy.m_merchantslot;
	m_currentslot=copy.m_currentslot;
	m_instnodrop=copy.m_instnodrop;
	m_merchantcount=copy.m_merchantcount;
	// Copy container contents
	iter_contents it;
	for (it=copy.m_contents.begin(); it!=copy.m_contents.end(); it++) {
		ItemInst* inst_old = it->second;
		ItemInst* inst_new = nullptr;

		if (inst_old) {
			inst_new = inst_old->Clone();
		}

		if (inst_new != nullptr) {
			m_contents[it->first] = inst_new;
		}
	}
	std::map<std::string, std::string>::const_iterator iter;
	for (iter = copy.m_custom_data.begin(); iter != copy.m_custom_data.end(); iter++) {
		m_custom_data[iter->first] = iter->second;
	}
	m_SerialNumber = copy.m_SerialNumber;
	m_exp = copy.m_exp;
	m_evolveLvl = copy.m_evolveLvl;
	m_activated = copy.m_activated;
	m_evolveInfo = nullptr;
	if (copy.m_scaledItem)
		m_scaledItem = new Item_Struct(*copy.m_scaledItem);
	else
		m_scaledItem = nullptr;
}

EvoItemInst::EvoItemInst(const ItemInst &basecopy) {
	EvoItemInst* copy = (EvoItemInst*)&basecopy;

	m_use_type=copy->m_use_type;
	m_item=copy->m_item;
	m_charges=copy->m_charges;
	m_price=copy->m_price;
	m_color=copy->m_color;
	m_merchantslot=copy->m_merchantslot;
	m_currentslot=copy->m_currentslot;
	m_instnodrop=copy->m_instnodrop;
	m_merchantcount=copy->m_merchantcount;
	// Copy container contents
	iter_contents it;
	for (it=copy->m_contents.begin(); it!=copy->m_contents.end(); it++) {
		ItemInst* inst_old = it->second;
		ItemInst* inst_new = nullptr;

		if (inst_old) {
			inst_new = inst_old->Clone();
		}

		if (inst_new != nullptr) {
			m_contents[it->first] = inst_new;
		}
	}

	std::map<std::string, std::string>::const_iterator iter;
	for (iter = copy->m_custom_data.begin(); iter != copy->m_custom_data.end(); iter++) {
		m_custom_data[iter->first] = iter->second;
	}
	m_SerialNumber = copy->m_SerialNumber;
	m_exp = 0;
	m_evolveLvl = 0;
	m_activated = false;
	m_evolveInfo = nullptr;
	m_scaledItem = nullptr;
}

EvoItemInst::EvoItemInst(const Item_Struct* item, int16 charges) {
	m_use_type = ItemUseNormal;
	m_item = item;
	m_charges = charges;
	m_price = 0;
	m_instnodrop = false;
	m_merchantslot = 0;
	if(m_item &&m_item->ItemClass == ItemClassCommon)
		m_color = m_item->Color;
	else
		m_color = 0;
	m_merchantcount = 1;
	m_SerialNumber = GetNextItemInstSerialNumber();
	m_exp = 0;
	m_evolveLvl = 0;
	m_activated = false;
	m_evolveInfo = nullptr;
	m_scaledItem = nullptr;
}

EvoItemInst::~EvoItemInst() {
	safe_delete(m_scaledItem);
}

EvoItemInst* EvoItemInst::Clone() const {
	return new EvoItemInst(*this);
}

const Item_Struct* EvoItemInst::GetItem() const {
	if(!m_scaledItem)
		return m_item;
	else
		return m_scaledItem;
}

const Item_Struct* EvoItemInst::GetUnscaledItem() const {
	return m_item;
}

void EvoItemInst::Initialize(SharedDatabase *db) {
	// if there's no actual item, don't do anything
	if(!m_item) return;

	// initialize scaling items
	if (m_item->CharmFileID != 0) {
		m_evolveLvl = -1;
		this->ScaleItem();
	}

	// initialize evolving items
	else if ((db) && m_item->LoreGroup >= 1000 && m_item->LoreGroup != -1) {
		// not complete yet
	}
}

void EvoItemInst::ScaleItem() {
	// free memory from any previously scaled item data
	safe_delete(m_scaledItem);

	m_scaledItem = new Item_Struct(*m_item);
	float Mult = (float)(GetExp())/10000;	// scaling is determined by exp, with 10,000 being full stats

	m_scaledItem->AStr = (int8)((float)m_item->AStr*Mult);
	m_scaledItem->ASta = (int8)((float)m_item->ASta*Mult);
	m_scaledItem->AAgi = (int8)((float)m_item->AAgi*Mult);
	m_scaledItem->ADex = (int8)((float)m_item->ADex*Mult);
	m_scaledItem->AInt = (int8)((float)m_item->AInt*Mult);
	m_scaledItem->AWis = (int8)((float)m_item->AWis*Mult);
	m_scaledItem->ACha = (int8)((float)m_item->ACha*Mult);

	m_scaledItem->MR = (int8)((float)m_item->MR*Mult);
	m_scaledItem->PR = (int8)((float)m_item->PR*Mult);
	m_scaledItem->DR = (int8)((float)m_item->DR*Mult);
	m_scaledItem->CR = (int8)((float)m_item->CR*Mult);
	m_scaledItem->FR = (int8)((float)m_item->FR*Mult);

	m_scaledItem->HP = (int32)((float)m_item->HP*Mult);
	m_scaledItem->Mana = (int32)((float)m_item->Mana*Mult);
	m_scaledItem->AC = (int32)((float)m_item->AC*Mult);

	m_scaledItem->SkillModValue = (int32)((float)m_item->SkillModValue*Mult);
	m_scaledItem->BaneDmgAmt = (int8)((float)m_item->BaneDmgAmt*Mult);
	m_scaledItem->BardValue = (int32)((float)m_item->BardValue*Mult);
	m_scaledItem->ElemDmgAmt = (uint8)((float)m_item->ElemDmgAmt*Mult);
	m_scaledItem->Damage = (uint32)((float)m_item->Damage*Mult);

	m_scaledItem->CombatEffects = (int8)((float)m_item->CombatEffects*Mult);
	m_scaledItem->Shielding = (int8)((float)m_item->Shielding*Mult);
	m_scaledItem->StunResist = (int8)((float)m_item->StunResist*Mult);
	m_scaledItem->StrikeThrough = (int8)((float)m_item->StrikeThrough*Mult);
	m_scaledItem->ExtraDmgAmt = (uint32)((float)m_item->ExtraDmgAmt*Mult);
	m_scaledItem->SpellShield = (int8)((float)m_item->SpellShield*Mult);
	m_scaledItem->Avoidance = (int8)((float)m_item->Avoidance*Mult);
	m_scaledItem->Accuracy = (int8)((float)m_item->Accuracy*Mult);

	m_scaledItem->FactionAmt1 = (int32)((float)m_item->FactionAmt1*Mult);
	m_scaledItem->FactionAmt2 = (int32)((float)m_item->FactionAmt2*Mult);
	m_scaledItem->FactionAmt3 = (int32)((float)m_item->FactionAmt3*Mult);
	m_scaledItem->FactionAmt4 = (int32)((float)m_item->FactionAmt4*Mult);

	m_scaledItem->Endur = (uint32)((float)m_item->Endur*Mult);
	m_scaledItem->DotShielding = (uint32)((float)m_item->DotShielding*Mult);
	m_scaledItem->Attack = (uint32)((float)m_item->Attack*Mult);
	m_scaledItem->Regen = (uint32)((float)m_item->Regen*Mult);
	m_scaledItem->ManaRegen = (uint32)((float)m_item->ManaRegen*Mult);
	m_scaledItem->EnduranceRegen = (uint32)((float)m_item->EnduranceRegen*Mult);
	m_scaledItem->Haste = (uint32)((float)m_item->Haste*Mult);
	m_scaledItem->DamageShield = (uint32)((float)m_item->DamageShield*Mult);


	m_scaledItem->CharmFileID = 0;	// this stops the client from trying to scale the item itself.
}

bool EvoItemInst::EvolveOnAllKills() const {
	return (m_evolveInfo && m_evolveInfo->AllKills);
}

int8 EvoItemInst::GetMaxEvolveLvl() const {
	if(m_evolveInfo)
		return m_evolveInfo->MaxLvl;
	else
		return 0;
}

uint32 EvoItemInst::GetKillsNeeded(uint8 currentlevel) {
	uint32 kills = -1;	// default to -1 (max uint32 value) because this value is usually divided by, so we don't want to ever return zero.
	if (m_evolveInfo)
		if (currentlevel != m_evolveInfo->MaxLvl)
			kills = m_evolveInfo->LvlKills[currentlevel-1];

	if (kills == 0)
		kills = -1;

	return kills;
}

EvolveInfo::EvolveInfo() {
	// nothing here yet
}

EvolveInfo::EvolveInfo(uint32 first, uint8 max, bool allkills, uint32 L2, uint32 L3, uint32 L4, uint32 L5, uint32 L6, uint32 L7, uint32 L8, uint32 L9, uint32 L10) {
	FirstItem = first;
	MaxLvl = max;
	AllKills = allkills;
	LvlKills[0] = L2;
	LvlKills[1] = L3;
	LvlKills[2] = L4;
	LvlKills[3] = L5;
	LvlKills[4] = L6;
	LvlKills[5] = L7;
	LvlKills[6] = L8;
	LvlKills[7] = L9;
	LvlKills[8] = L10;
}

bool Item_Struct::IsEquipable(uint16 Race, uint16 Class_) const
{
	bool IsRace = false;
	bool IsClass = false;

	uint32 Classes_ = Classes;

	uint32 Races_ = Races;

	uint32 Race_ = GetArrayRace(Race);

	for (int CurrentClass = 1; CurrentClass <= PLAYER_CLASS_COUNT; ++CurrentClass)
	{
		if (Classes_ % 2 == 1)
		{
			if (CurrentClass == Class_)
			{
					IsClass = true;
				break;
			}
		}
		Classes_ >>= 1;
	}

	Race_ = (Race_ == 18 ? 16 : Race_);

	for (unsigned int CurrentRace = 1; CurrentRace <= PLAYER_RACE_COUNT; ++CurrentRace)
	{
		if (Races_ % 2 == 1)
		{
				if (CurrentRace == Race_)
			{
					IsRace = true;
				break;
			}
		}
		Races_ >>= 1;
	}
	return (IsRace && IsClass);
}<|MERGE_RESOLUTION|>--- conflicted
+++ resolved
@@ -15,24 +15,19 @@
 	along with this program; if not, write to the Free Software
 	Foundation, Inc., 59 Temple Place, Suite 330, Boston, MA 02111-1307 USA
 */
-#include "../common/debug.h"
-#include "../common/StringUtil.h"
 
 #include <sstream>
 #include <iostream>
-
-#include <limits.h>
+#include <limits>
+
+#include "debug.h"
+#include "StringUtil.h"
 #include "Item.h"
 #include "database.h"
 #include "misc.h"
 #include "races.h"
 #include "shareddb.h"
 #include "classes.h"
-<<<<<<< HEAD
-
-using namespace std;
-=======
->>>>>>> ea2a1651
 
 int32 NextItemInstSerialNumber = 1;
 
@@ -48,7 +43,7 @@
 	// NextItemInstSerialNumber is the next one to hand out.
 	//
 	// It is very unlikely to reach 2,147,483,647. Maybe we should call abort(), rather than wrapping back to 1.
-	if(NextItemInstSerialNumber >= INT_MAX)
+	if(NextItemInstSerialNumber >= std::numeric_limits<uint32>::max())
 		NextItemInstSerialNumber = 1;
 	else
 		NextItemInstSerialNumber++;
@@ -1056,27 +1051,7 @@
 	return SLOT_INVALID;
 }
 
-void Inventory::dumpBagContents(ItemInst *inst, iter_inst *it) {
-	iter_contents itb;
-
-	if (!inst || !inst->IsType(ItemClassContainer)) 
-		return;
-
-	// Go through bag, if bag
-	for (itb=inst->_begin(); itb!=inst->_end(); itb++) {
-		ItemInst* baginst = itb->second;
-		if(!baginst || !baginst->GetItem())
-			continue;
-			
-		std::string subSlot;
-		StringFormat(subSlot,"	Slot %d: %s (%d)", Inventory::CalcSlotId((*it)->first, itb->first),
-			baginst->GetItem()->Name, (baginst->GetCharges()<=0) ? 1 : baginst->GetCharges());
-		std::cout << subSlot << std::endl;
-	}
-	
-}
-
-void Inventory::dumpItemCollection(const map<int16, ItemInst*> &collection) {
+void Inventory::dumpItemCollection(const std::map<int16, ItemInst*> &collection) {
 	iter_inst it;
 	iter_contents itb;
 	ItemInst* inst = nullptr;
@@ -1087,7 +1062,7 @@
 		if(!inst || !inst->GetItem())
 			continue;
 		
-		std:string slot;
+		std::string slot;
 		StringFormat(slot, "Slot %d: %s (%d)",it->first, it->second->GetItem()->Name, (inst->GetCharges()<=0) ? 1 : inst->GetCharges());
 		std::cout << slot << std::endl;		
 
