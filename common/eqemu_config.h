--- conflicted
+++ resolved
@@ -28,85 +28,6 @@
 	uint16 LoginPort;
 };
 
-<<<<<<< HEAD
-class EQEmuConfig : public XMLParser {
-public:
-	virtual std::string GetByName(const std::string &var_name) const;
-
-	// From <world/>
-	std::string ShortName;
-	std::string LongName;
-	std::string WorldAddress;
-	std::string LocalAddress;
-	std::string LoginHost;
-	std::string LoginAccount;
-	std::string LoginPassword;
-	uint16 LoginPort;
-	uint32 LoginCount;
-	LinkedList<LoginConfig*> loginlist;
-	bool Locked;
-	uint16 WorldTCPPort;
-	std::string WorldIP;
-	bool TelnetEnabled;
-	int32 MaxClients;
-	bool WorldHTTPEnabled;
-	uint16 WorldHTTPPort;
-	std::string WorldHTTPMimeFile;
-	std::string SharedKey;
-
-	// From <chatserver/>
-	std::string ChatHost;
-	uint16 ChatPort;
-
-	// From <mailserver/>
-	std::string MailHost;
-	uint16 MailPort;
-
-	// From <database/>
-	std::string DatabaseHost;
-	std::string DatabaseUsername;
-	std::string DatabasePassword;
-	std::string DatabaseDB;
-	uint16 DatabasePort;
-
-	// From <qsdatabase> // QueryServ
-	std::string QSDatabaseHost;
-	std::string QSDatabaseUsername;
-	std::string QSDatabasePassword;
-	std::string QSDatabaseDB;
-	uint16 QSDatabasePort;
-
-	// from <web_interface>
-	uint16 WebInterfacePort;
-	bool WebInterfaceUseSSL;
-	std::string WebInterfaceCert;
-	std::string WebInterfacePrivKey;
-
-	// From <files/>
-	std::string SpellsFile;
-	std::string OpCodesFile;
-	std::string EQTimeFile;
-	std::string LogSettingsFile;
-
-	// From <directories/>
-	std::string MapDir;
-	std::string QuestDir;
-	std::string PluginDir;
-
-	// From <launcher/>
-	std::string LogPrefix;
-	std::string LogSuffix;
-	std::string ZoneExe;
-	uint32 RestartWait;
-	uint32 TerminateWait;
-	uint32 InitialBootWait;
-	uint32 ZoneBootInterval;
-
-	// From <zones/>
-	uint16 ZonePortLow;
-	uint16 ZonePortHigh;
-	uint8 DefaultStatus;
-=======
 class EQEmuConfig : public XMLParser
 {
 	public:
@@ -179,7 +100,6 @@
 		uint16 ZonePortLow;
 		uint16 ZonePortHigh;
 		uint8 DefaultStatus;
->>>>>>> ad8e834f
 
 //	uint16 DynamicCount;
 
@@ -200,118 +120,6 @@
 		{
 			// import the needed handler prototypes
 #define ELEMENT(name) \
-<<<<<<< HEAD
-		Handlers[#name]=(ElementHandler)&EQEmuConfig::do_##name;
-	#include "eqemu_config_elements.h"
-
-		// Set sane defaults
-
-		// Login server
-		LoginHost="eqemulator.net";
-		LoginPort=5998;
-
-		// World
-		Locked=false;
-		WorldTCPPort=9000;
-		TelnetEnabled=false;
-		WorldHTTPEnabled=false;
-		WorldHTTPPort=9080;
-		WorldHTTPMimeFile="mime.types";
-		SharedKey = "";	//blank disables authentication
-
-		// Mail
-		ChatHost="eqchat.eqemulator.net";
-		ChatPort=7778;
-
-		// Mail
-		MailHost="eqmail.eqemulator.net";
-		MailPort=7779;
-
-		// Mysql
-		DatabaseHost="localhost";
-		DatabasePort=3306;
-		DatabaseUsername="eq";
-		DatabasePassword="eq";
-		DatabaseDB="eq";
-
-		// QueryServ Database
-		QSDatabaseHost="localhost";
-		QSDatabasePort=3306;
-		QSDatabaseUsername="eq";
-		QSDatabasePassword="eq";
-		QSDatabaseDB="eq";
-
-		// web_interface
-		WebInterfacePort = 9081;
-		WebInterfaceUseSSL = false;
-		WebInterfaceCert = "";
-		WebInterfacePrivKey = "";
-
-		// Files
-		SpellsFile="spells_us.txt";
-		OpCodesFile="opcodes.conf";
-		EQTimeFile="eqtime.cfg";
-		LogSettingsFile="log.ini";
-
-		// Dirs
-		MapDir="Maps";
-		QuestDir="quests";
-		PluginDir="plugins";
-
-		// Launcher
-		LogPrefix = "logs/zone-";
-		LogSuffix = ".log";
-		RestartWait = 10000;		//milliseconds
-		TerminateWait = 10000;		//milliseconds
-		InitialBootWait = 20000;	//milliseconds
-		ZoneBootInterval = 2000;	//milliseconds
-#ifdef WIN32
-		ZoneExe = "zone.exe";
-#else
-		ZoneExe = "./zone";
-#endif
-
-		// Zones
-		ZonePortLow=7000;
-		ZonePortHigh=7999;
-		DefaultStatus=0;
-
-		// For where zones need to connect to.
-		WorldIP="127.0.0.1";
-
-		// Dynamics to start
-		//DynamicCount=5;
-
-		MaxClients=-1;
-
-		LoginCount=0;
-
-	}
-	virtual ~EQEmuConfig() {}
-
-public:
-
-	// Produce a const singleton
-	static const EQEmuConfig *get() {
-		if (_config == nullptr)
-			LoadConfig();
-		return(_config);
-	}
-
-	// Allow the use to set the conf file to be used.
-	static void SetConfigFile(std::string file) { EQEmuConfig::ConfigFile = file; }
-
-	// Load the config
-	static bool LoadConfig() {
-		if (_config != nullptr)
-			delete _config;
-		_config=new EQEmuConfig;
-
-		return _config->ParseFile(EQEmuConfig::ConfigFile.c_str(),"server");
-	}
-
-	void Dump() const;
-=======
 	Handlers[#name]=(ElementHandler)&EQEmuConfig::do_##name;
 #include "eqemu_config_elements.h"
 			// Set sane defaults
@@ -405,8 +213,7 @@
 			return _config->ParseFile(EQEmuConfig::ConfigFile.c_str(), "server");
 		}
 
-		void Dump() const;
->>>>>>> ad8e834f
+	void Dump() const;
 };
 
 #endif