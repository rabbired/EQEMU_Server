--- conflicted
+++ resolved
@@ -29,31 +29,7 @@
 void EQEmuConfig::do_world(TiXmlElement *ele)
 {
 	const char *text;
-<<<<<<< HEAD
 	TiXmlElement * sub_ele;
-
-	text= ParseTextBlock(ele,"shortname");
-	if (text)
-		ShortName=text;
-
-	text = ParseTextBlock(ele,"longname");
-	if (text)
-		LongName=text;
-
-	text = ParseTextBlock(ele,"address",true);
-	if (text)
-		WorldAddress=text;
-
-	text = ParseTextBlock(ele,"localaddress",true);
-	if (text)
-		LocalAddress=text;
-
-	text = ParseTextBlock(ele,"maxclients",true);
-	if (text)
-		MaxClients=atoi(text);
-
-=======
-	TiXmlElement * sub_ele;;
 	text = ParseTextBlock(ele, "shortname");
 	if (text) {
 		ShortName = text;
@@ -74,7 +50,6 @@
 	if (text) {
 		MaxClients = atoi(text);
 	}
->>>>>>> ad8e834f
 	// Get the <key> element
 	text = ParseTextBlock(ele, "key", true);
 	if (text) {
@@ -245,33 +220,8 @@
 	}
 }
 
-<<<<<<< HEAD
-void EQEmuConfig::do_web_interface(TiXmlElement *ele) {
-	const char *text;
-
-	text = ParseTextBlock(ele, "port", true);
-	if (text)
-		WebInterfacePort = atoi(text);
-
-	text = ParseTextBlock(ele, "cert", true);
-	if (text)
-		WebInterfaceCert = text;
-
-	text = ParseTextBlock(ele, "priv_key", true);
-	if (text)
-		WebInterfacePrivKey = text;
-
-	TiXmlElement *sub_ele = ele->FirstChildElement("ssl");
-	if (sub_ele != nullptr) {
-		WebInterfaceUseSSL = true;
-	}
-}
-
-void EQEmuConfig::do_zones(TiXmlElement *ele) {
-=======
 void EQEmuConfig::do_zones(TiXmlElement *ele)
 {
->>>>>>> ad8e834f
 	const char *text;
 	TiXmlElement *sub_ele;
 //	TiXmlNode *node,*sub_node;
@@ -370,99 +320,6 @@
 	}
 }
 
-<<<<<<< HEAD
-std::string EQEmuConfig::GetByName(const std::string &var_name) const {
-	if(var_name == "ShortName")
-		return(ShortName);
-	if(var_name == "LongName")
-		return(LongName);
-	if(var_name == "WorldAddress")
-		return(WorldAddress);
-	if(var_name == "LoginHost")
-		return(LoginHost);
-	if(var_name == "LoginAccount")
-		return(LoginAccount);
-	if(var_name == "LoginPassword")
-		return(LoginPassword);
-	if(var_name == "LoginPort")
-		return(itoa(LoginPort));
-	if(var_name == "Locked")
-		return(Locked?"true":"false");
-	if(var_name == "WorldTCPPort")
-		return(itoa(WorldTCPPort));
-	if(var_name == "WorldIP")
-		return(WorldIP);
-	if(var_name == "TelnetEnabled")
-		return(TelnetEnabled?"true":"false");
-	if(var_name == "WorldHTTPPort")
-		return(itoa(WorldHTTPPort));
-	if(var_name == "WorldHTTPMimeFile")
-		return(WorldHTTPMimeFile);
-	if(var_name == "WorldHTTPEnabled")
-		return(WorldHTTPEnabled?"true":"false");
-	if(var_name == "ChatHost")
-		return(ChatHost);
-	if(var_name == "ChatPort")
-		return(itoa(ChatPort));
-	if(var_name == "MailHost")
-		return(MailHost);
-	if(var_name == "MailPort")
-		return(itoa(MailPort));
-	if(var_name == "DatabaseHost")
-		return(DatabaseHost);
-	if(var_name == "DatabaseUsername")
-		return(DatabaseUsername);
-	if(var_name == "DatabasePassword")
-		return(DatabasePassword);
-	if(var_name == "DatabaseDB")
-		return(DatabaseDB);
-	if(var_name == "DatabasePort")
-		return(itoa(DatabasePort));
-	if(var_name == "QSDatabaseHost")
-		return(QSDatabaseHost);
-	if(var_name == "QSDatabaseUsername")
-		return(QSDatabaseUsername);
-	if(var_name == "QSDatabasePassword")
-		return(QSDatabasePassword);
-	if(var_name == "QSDatabaseDB")
-		return(QSDatabaseDB);
-	if(var_name == "QSDatabasePort")
-		return(itoa(QSDatabasePort));
-	if (var_name == "WebInterfacePort")
-		return(itoa(WebInterfacePort));
-	if (var_name == "WebInterfaceUseSSL")
-		return(itoa(WebInterfaceUseSSL));
-	if (var_name == "WebInterfaceCert")
-		return(WebInterfaceCert);
-	if (var_name == "WebInterfacePrivKey")
-		return(WebInterfacePrivKey);
-	if(var_name == "SpellsFile")
-		return(SpellsFile);
-	if(var_name == "OpCodesFile")
-		return(OpCodesFile);
-	if(var_name == "EQTimeFile")
-		return(EQTimeFile);
-	if(var_name == "LogSettingsFile")
-		return(LogSettingsFile);
-	if(var_name == "MapDir")
-		return(MapDir);
-	if(var_name == "QuestDir")
-		return(QuestDir);
-	if(var_name == "PluginDir")
-		return(PluginDir);
-	if(var_name == "LogPrefix")
-		return(LogPrefix);
-	if(var_name == "LogSuffix")
-		return(LogSuffix);
-	if(var_name == "ZoneExe")
-		return(ZoneExe);
-	if(var_name == "ZonePortLow")
-		return(itoa(ZonePortLow));
-	if(var_name == "ZonePortHigh")
-		return(itoa(ZonePortHigh));
-	if(var_name == "DefaultStatus")
-		return(itoa(DefaultStatus));
-=======
 std::string EQEmuConfig::GetByName(const std::string &var_name) const
 {
 	if (var_name == "ShortName") {
@@ -588,7 +445,6 @@
 	if (var_name == "DefaultStatus") {
 		return (itoa(DefaultStatus));
 	}
->>>>>>> ad8e834f
 //	if(var_name == "DynamicCount")
 //		return(itoa(DynamicCount));
 	return ("");
