--- conflicted
+++ resolved
@@ -43,12 +43,10 @@
 struct LootTable_Struct;
 struct LootDrop_Struct;
 
-<<<<<<< HEAD
-namespace EQEmu {
-=======
+
 namespace EQ
 {
->>>>>>> 86ef1b12
+
 	struct ItemData;
 	class ItemInstance;
 	class InventoryProfile;
@@ -60,7 +58,7 @@
     and is mainly here to facilitate shared memory, and other
     things which only world and zone need.
 */
-<<<<<<< HEAD
+
 class SharedDatabase : public Database {
 public:
 	SharedDatabase();
@@ -84,26 +82,26 @@
 	std::string GetMailKey(int CharID, bool key_only = false);
 	bool SaveCursor(
 		uint32 char_id,
-		std::list<EQEmu::ItemInstance *>::const_iterator &start,
-		std::list<EQEmu::ItemInstance *>::const_iterator &end
-	);
-	bool SaveInventory(uint32 char_id, const EQEmu::ItemInstance *inst, int16 slot_id);
+		std::list<EQ::ItemInstance *>::const_iterator &start,
+		std::list<EQ::ItemInstance *>::const_iterator &end
+	);
+	bool SaveInventory(uint32 char_id, const EQ::ItemInstance *inst, int16 slot_id);
 	bool DeleteSharedBankSlot(uint32 char_id, int16 slot_id);
 	bool DeleteInventorySlot(uint32 char_id, int16 slot_id);
-	bool UpdateInventorySlot(uint32 char_id, const EQEmu::ItemInstance *inst, int16 slot_id);
-	bool UpdateSharedBankSlot(uint32 char_id, const EQEmu::ItemInstance *inst, int16 slot_id);
-	bool VerifyInventory(uint32 account_id, int16 slot_id, const EQEmu::ItemInstance *inst);
-	bool GetSharedBank(uint32 id, EQEmu::InventoryProfile *inv, bool is_charid);
+	bool UpdateInventorySlot(uint32 char_id, const EQ::ItemInstance *inst, int16 slot_id);
+	bool UpdateSharedBankSlot(uint32 char_id, const EQ::ItemInstance *inst, int16 slot_id);
+	bool VerifyInventory(uint32 account_id, int16 slot_id, const EQ::ItemInstance *inst);
+	bool GetSharedBank(uint32 id, EQ::InventoryProfile *inv, bool is_charid);
 	int32 GetSharedPlatinum(uint32 account_id);
 	bool SetSharedPlatinum(uint32 account_id, int32 amount_to_add);
-	bool GetInventory(uint32 char_id, EQEmu::InventoryProfile *inv);
-	bool GetInventory(uint32 account_id, char *name, EQEmu::InventoryProfile *inv); // deprecated
+	bool GetInventory(uint32 char_id, EQ::InventoryProfile *inv);
+	bool GetInventory(uint32 account_id, char *name, EQ::InventoryProfile *inv); // deprecated
 	std::map<uint32, uint32> GetItemRecastTimestamps(uint32 char_id);
 	uint32 GetItemRecastTimestamp(uint32 char_id, uint32 recast_type);
 	void ClearOldRecastTimestamps(uint32 char_id);
 	bool SetStartingItems(
 		PlayerProfile_Struct *pp,
-		EQEmu::InventoryProfile *inv,
+		EQ::InventoryProfile *inv,
 		uint32 si_race,
 		uint32 si_class,
 		uint32 si_deity,
@@ -117,7 +115,7 @@
 	/**
 	 * items
 	 */
-	EQEmu::ItemInstance *CreateItem(
+	EQ::ItemInstance *CreateItem(
 		uint32 item_id,
 		int16 charges = 0,
 		uint32 aug1 = 0,
@@ -128,8 +126,8 @@
 		uint32 aug6 = 0,
 		uint8 attuned = 0
 	);
-	EQEmu::ItemInstance *CreateItem(
-		const EQEmu::ItemData *item,
+	EQ::ItemInstance *CreateItem(
+		const EQ::ItemData *item,
 		int16 charges = 0,
 		uint32 aug1 = 0,
 		uint32 aug2 = 0,
@@ -139,13 +137,13 @@
 		uint32 aug6 = 0,
 		uint8 attuned = 0
 	);
-	EQEmu::ItemInstance *CreateBaseItem(const EQEmu::ItemData *item, int16 charges = 0);
+	EQ::ItemInstance *CreateBaseItem(const EQ::ItemData *item, int16 charges = 0);
 
 	void GetItemsCount(int32 &item_count, uint32 &max_id);
 	void LoadItems(void *data, uint32 size, int32 items, uint32 max_item_id);
 	bool LoadItems(const std::string &prefix);
-	const EQEmu::ItemData *IterateItems(uint32 *id);
-	const EQEmu::ItemData *GetItem(uint32 id);
+	const EQ::ItemData *IterateItems(uint32 *id);
+	const EQ::ItemData *GetItem(uint32 id);
 	const EvolveInfo *GetEvolveInfo(uint32 loregroup);
 
 	/**
@@ -172,8 +170,8 @@
 	 */
 	void LoadSkillCaps(void *data);
 	bool LoadSkillCaps(const std::string &prefix);
-	uint16 GetSkillCap(uint8 Class_, EQEmu::skills::SkillType Skill, uint8 Level);
-	uint8 GetTrainLevel(uint8 Class_, EQEmu::skills::SkillType Skill, uint8 Level);
+	uint16 GetSkillCap(uint8 Class_, EQ::skills::SkillType Skill, uint8 Level);
+	uint8 GetTrainLevel(uint8 Class_, EQ::skills::SkillType Skill, uint8 Level);
 
 	/**
 	 * spells
@@ -193,127 +191,17 @@
 
 protected:
 
-	std::unique_ptr<EQEmu::MemoryMappedFile>                             skill_caps_mmf;
-	std::unique_ptr<EQEmu::MemoryMappedFile>                             items_mmf;
-	std::unique_ptr<EQEmu::FixedMemoryHashSet<EQEmu::ItemData>>          items_hash;
-	std::unique_ptr<EQEmu::MemoryMappedFile>                             faction_mmf;
-	std::unique_ptr<EQEmu::FixedMemoryHashSet<NPCFactionList>>           faction_hash;
-	std::unique_ptr<EQEmu::MemoryMappedFile>                             loot_table_mmf;
-	std::unique_ptr<EQEmu::FixedMemoryVariableHashSet<LootTable_Struct>> loot_table_hash;
-	std::unique_ptr<EQEmu::MemoryMappedFile>                             loot_drop_mmf;
-	std::unique_ptr<EQEmu::FixedMemoryVariableHashSet<LootDrop_Struct>>  loot_drop_hash;
-	std::unique_ptr<EQEmu::MemoryMappedFile>                             base_data_mmf;
-	std::unique_ptr<EQEmu::MemoryMappedFile>                             spells_mmf;
-=======
-class SharedDatabase : public Database
-{
-	public:
-		SharedDatabase();
-		SharedDatabase(const char* host, const char* user, const char* passwd, const char* database, uint32 port);
-		virtual ~SharedDatabase();
-
-		/*
-		    General Character Related Stuff
-		*/
-		bool	SetGMSpeed(uint32 account_id, uint8 gmspeed);
-		uint8	GetGMSpeed(uint32 account_id);
-		bool	SetHideMe(uint32 account_id, uint8 hideme);
-		int32	DeleteStalePlayerCorpses();
-		void	LoadCharacterInspectMessage(uint32 character_id, InspectMessage_Struct* message);
-		void	SaveCharacterInspectMessage(uint32 character_id, const InspectMessage_Struct* message);
-		bool	GetCommandSettings(std::map<std::string, std::pair<uint8, std::vector<std::string>>> &command_settings);
-		bool	UpdateInjectedCommandSettings(const std::vector<std::pair<std::string, uint8>> &injected);
-		bool	UpdateOrphanedCommandSettings(const std::vector<std::string> &orphaned);
-		uint32	GetTotalTimeEntitledOnAccount(uint32 AccountID);
-		void	SetMailKey(int CharID, int IPAddress, int MailKey);
-		std::string	GetMailKey(int CharID, bool key_only = false);
-
-		/*
-		    Character InventoryProfile
-		*/
-		bool	SaveCursor(uint32 char_id, std::list<EQ::ItemInstance*>::const_iterator &start, std::list<EQ::ItemInstance*>::const_iterator &end);
-		bool	SaveInventory(uint32 char_id, const EQ::ItemInstance* inst, int16 slot_id);
-		bool    DeleteSharedBankSlot(uint32 char_id, int16 slot_id);
-		bool    DeleteInventorySlot(uint32 char_id, int16 slot_id);
-		bool    UpdateInventorySlot(uint32 char_id, const EQ::ItemInstance* inst, int16 slot_id);
-		bool    UpdateSharedBankSlot(uint32 char_id, const EQ::ItemInstance* inst, int16 slot_id);
-		bool	VerifyInventory(uint32 account_id, int16 slot_id, const EQ::ItemInstance* inst);
-		bool	GetSharedBank(uint32 id, EQ::InventoryProfile* inv, bool is_charid);
-		int32	GetSharedPlatinum(uint32 account_id);
-		bool	SetSharedPlatinum(uint32 account_id, int32 amount_to_add);
-		bool	GetInventory(uint32 char_id, EQ::InventoryProfile* inv);
-		bool	GetInventory(uint32 account_id, char* name, EQ::InventoryProfile* inv); // deprecated
-		std::map<uint32, uint32> GetItemRecastTimestamps(uint32 char_id);
-		uint32	GetItemRecastTimestamp(uint32 char_id, uint32 recast_type);
-		void	ClearOldRecastTimestamps(uint32 char_id);
-		bool	SetStartingItems(PlayerProfile_Struct* pp, EQ::InventoryProfile* inv, uint32 si_race, uint32 si_class, uint32 si_deity, uint32 si_current_zone, char* si_name, int admin);
-
-
-		std::string	GetBook(const char *txtfile, int16 *language);
-
-		/*
-		    Item Methods
-		*/
-		EQ::ItemInstance* CreateItem(uint32 item_id, int16 charges = 0, uint32 aug1 = 0, uint32 aug2 = 0, uint32 aug3 = 0, uint32 aug4 = 0, uint32 aug5 = 0, uint32 aug6 = 0, uint8 attuned = 0);
-		EQ::ItemInstance* CreateItem(const EQ::ItemData* item, int16 charges = 0, uint32 aug1 = 0, uint32 aug2 = 0, uint32 aug3 = 0, uint32 aug4 = 0, uint32 aug5 = 0, uint32 aug6 = 0, uint8 attuned = 0);
-		EQ::ItemInstance* CreateBaseItem(const EQ::ItemData* item, int16 charges = 0);
-
-		/*
-		    Shared Memory crap
-		*/
-
-		//items
-		void GetItemsCount(int32 &item_count, uint32 &max_id);
-		void LoadItems(void *data, uint32 size, int32 items, uint32 max_item_id);
-		bool LoadItems(const std::string &prefix);
-		const EQ::ItemData* IterateItems(uint32* id);
-		const EQ::ItemData* GetItem(uint32 id);
-		const EvolveInfo* GetEvolveInfo(uint32 loregroup);
-
-		//faction lists
-		void GetFactionListInfo(uint32 &list_count, uint32 &max_lists);
-		const NPCFactionList* GetNPCFactionEntry(uint32 id);
-		void LoadNPCFactionLists(void *data, uint32 size, uint32 list_count, uint32 max_lists);
-		bool LoadNPCFactionLists(const std::string &prefix);
-
-		//loot
-		void GetLootTableInfo(uint32 &loot_table_count, uint32 &max_loot_table, uint32 &loot_table_entries);
-		void GetLootDropInfo(uint32 &loot_drop_count, uint32 &max_loot_drop, uint32 &loot_drop_entries);
-		void LoadLootTables(void *data, uint32 size);
-		void LoadLootDrops(void *data, uint32 size);
-		bool LoadLoot(const std::string &prefix);
-		const LootTable_Struct* GetLootTable(uint32 loottable_id);
-		const LootDrop_Struct* GetLootDrop(uint32 lootdrop_id);
-
-		void LoadSkillCaps(void *data);
-		bool LoadSkillCaps(const std::string &prefix);
-		uint16 GetSkillCap(uint8 Class_, EQ::skills::SkillType Skill, uint8 Level);
-		uint8 GetTrainLevel(uint8 Class_, EQ::skills::SkillType Skill, uint8 Level);
-
-		int GetMaxSpellID();
-		bool LoadSpells(const std::string &prefix, int32 *records, const SPDat_Spell_Struct **sp);
-		void LoadSpells(void *data, int max_spells);
-		void LoadDamageShieldTypes(SPDat_Spell_Struct* sp, int32 iMaxSpellID);
-
-		int GetMaxBaseDataLevel();
-		bool LoadBaseData(const std::string &prefix);
-		void LoadBaseData(void *data, int max_level);
-		const BaseDataStruct* GetBaseData(int lvl, int cl);
-
-	protected:
-
-		std::unique_ptr<EQ::MemoryMappedFile> skill_caps_mmf;
-		std::unique_ptr<EQ::MemoryMappedFile> items_mmf;
-		std::unique_ptr<EQ::FixedMemoryHashSet<EQ::ItemData>> items_hash;
-		std::unique_ptr<EQ::MemoryMappedFile> faction_mmf;
-		std::unique_ptr<EQ::FixedMemoryHashSet<NPCFactionList>> faction_hash;
-		std::unique_ptr<EQ::MemoryMappedFile> loot_table_mmf;
-		std::unique_ptr<EQ::FixedMemoryVariableHashSet<LootTable_Struct>> loot_table_hash;
-		std::unique_ptr<EQ::MemoryMappedFile> loot_drop_mmf;
-		std::unique_ptr<EQ::FixedMemoryVariableHashSet<LootDrop_Struct>> loot_drop_hash;
-		std::unique_ptr<EQ::MemoryMappedFile> base_data_mmf;
-		std::unique_ptr<EQ::MemoryMappedFile> spells_mmf;
->>>>>>> 86ef1b12
+	std::unique_ptr<EQ::MemoryMappedFile>                             skill_caps_mmf;
+	std::unique_ptr<EQ::MemoryMappedFile>                             items_mmf;
+	std::unique_ptr<EQ::FixedMemoryHashSet<EQ::ItemData>>          items_hash;
+	std::unique_ptr<EQ::MemoryMappedFile>                             faction_mmf;
+	std::unique_ptr<EQ::FixedMemoryHashSet<NPCFactionList>>           faction_hash;
+	std::unique_ptr<EQ::MemoryMappedFile>                             loot_table_mmf;
+	std::unique_ptr<EQ::FixedMemoryVariableHashSet<LootTable_Struct>> loot_table_hash;
+	std::unique_ptr<EQ::MemoryMappedFile>                             loot_drop_mmf;
+	std::unique_ptr<EQ::FixedMemoryVariableHashSet<LootDrop_Struct>>  loot_drop_hash;
+	std::unique_ptr<EQ::MemoryMappedFile>                             base_data_mmf;
+	std::unique_ptr<EQ::MemoryMappedFile>                             spells_mmf;
 };
 
 #endif /*SHAREDDB_H_*/