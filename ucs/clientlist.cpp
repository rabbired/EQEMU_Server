--- conflicted
+++ resolved
@@ -351,14 +351,10 @@
 	}
 }
 
-<<<<<<< HEAD
-static void ProcessSetMessageStatus(string SetMessageCommand) {
-=======
 static void ProcessMailTo(Client *c, std::string from, std::string subject, std::string message) {
 }
 
 static void ProcessSetMessageStatus(std::string SetMessageCommand) {
->>>>>>> 815c3dc7
 
 	int MessageNumber;
 
@@ -1334,7 +1330,6 @@
 	}
 
 	if(RequiredChannel)
-	{
 		if(RuleB(Chat, EnableAntiSpam))
 		{
 			if(!RequiredChannel->IsModerated() || RequiredChannel->HasVoice(GetName()) || RequiredChannel->IsOwner(GetName()) ||
@@ -1389,7 +1384,6 @@
 			else
 				GeneralChannelMessage("Channel " + ChannelName + " is moderated and you have not been granted a voice.");
 		}
-	}
 
 }
 
@@ -1889,12 +1883,11 @@
 
 	RequiredChannel->SetModerated(!RequiredChannel->IsModerated());
 
-	if(!RequiredChannel->IsClientInChannel(this)) {
+	if(!RequiredChannel->IsClientInChannel(this))
 		if(RequiredChannel->IsModerated())
 			GeneralChannelMessage("Channel " + ChannelName + " is now moderated.");
 		else
 			GeneralChannelMessage("Channel " + ChannelName + " is no longer moderated.");
-	}
 
 }
 
