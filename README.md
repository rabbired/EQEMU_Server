# EQEmulator Core Server
|Travis CI (Linux)|Appveyor (Windows)   |
|:---:|:---:| 
|[![Linux CI](https://travis-ci.org/EQEmu/Server.svg?branch=master)](https://travis-ci.org/EQEmu/Server)   |[![Windows CI](https://ci.appveyor.com/api/projects/status/d0cvokm7u732v8vl/branch/master?svg=true)](https://ci.appveyor.com/project/KimLS/server/branch/master)   |

***

**EQEmulator is a custom completely from-scratch open source server implementation for EverQuest built mostly on C++**
 * MySQL/MariaDB is used as the database engine (over 200+ tables)
 * Perl and LUA are both supported scripting languages for NPC/Player/Quest oriented events
 * Open source database (Project EQ) has content up to expansion OoW (included in server installs)
  * Game server environments and databases can be heavily customized to create all new experiences
 * Hundreds of Quests/events created and maintained by Project EQ

## Server Installs
| |Windows|Linux|
|:---:|:---:|:---:|
|**Install Count**|![Windows Install Count](http://analytics.akkadius.com/?install_count&windows_count)|![Linux Install Count](http://analytics.akkadius.com/?install_count&linux_count)| 
### > Windows 
* [Easy Install](http://wiki.eqemulator.org/p?Akkas_PEQ_Server_Installer&frm=Main#from-scratch-installation-instructions-windows)
* [Advanced Setup](http://wiki.eqemulator.org/p?Complete_Windows-based_Server_Setup_Guide)



### > Debian/Ubuntu/CentOS/Fedora
* You can use curl or wget to kick off the installer (whichever your OS has)
> curl -O https://raw.githubusercontent.com/EQEmu/Server/master/utils/scripts/linux_installer/install.sh install.sh && chmod 755 install.sh && ./install.sh

> wget --no-check-certificate https://raw.githubusercontent.com/EQEmu/Server/master/utils/scripts/linux_installer/install.sh -O install.sh && chmod 755 install.sh && ./install.sh

## Supported Clients

|Titanium Edition|Secrets of Faydwer|Seeds of Destruction|Underfoot|Rain of Fear|
|:---:|:---:|:---:|:---:|:---:|
|<img src="http://i.imgur.com/hrwDxoM.jpg" height="150">|<img src="http://i.imgur.com/cRDW5tn.png" height="150">|<img src="http://i.imgur.com/V48kuVn.jpg" height="150">|<img src="http://i.imgur.com/IJQ0XMa.jpg" height="150">|<img src="http://i.imgur.com/OMpHkKa.png" height="100">|

## Bug Reports <img src="http://i.imgur.com/daf1Vjw.png" height="20">
* Please use the [issue tracker](https://github.com/EQEmu/Server/issues) provided by GitHub to send us bug
reports or feature requests.
* The [EQEmu Forums](http://www.eqemulator.org/forums/) are also a place to submit and get help with bugs.

## Contributions <img src="http://image.flaticon.com/icons/png/512/25/25231.png" width="20">

* The preferred way to contribute is to fork the repo and submit a pull request on
GitHub. If you need help with your changes, you can always post on the forums or
try Discord. You can also post unified diffs (`git diff` should do the trick) on the
[Server Code Submissions](http://www.eqemulator.org/forums/forumdisplay.php?f=669)
forum, although pull requests will be much quicker and easier on all parties.

## Contact <img src="http://gamerescape.com/wp-content/uploads/2015/06/discord.png" height="20">

 - Discord Channel: https://discord.gg/QHsm7CD
 - **User Discord Channel**: `#general`
 - **Developer Discord Channel**: `#eqemucoders`

## Resources
- [EQEmulator Forums](http://www.eqemulator.org/forums)
<<<<<<< HEAD
- [EQEmulator Wiki](https://github.com/EQEmu/Server/wiki)
=======
- [EQEmulator Wiki](http://wiki.eqemulator.org/i?M=Wiki)

## Related Repositories
* [ProjectEQ Quests](https://github.com/ProjectEQ/projecteqquests)
* [Maps](https://github.com/Akkadius/EQEmuMaps)
* [Installer Resources](https://github.com/Akkadius/EQEmuInstall)
* [Zone Utilities](https://github.com/EQEmu/zone-utilities) - Various utilities and libraries for parsing, rendering and manipulating EQ Zone files.

## Other License Info

* The server code and utilities are released under **GPLv3**
* We also include some small libraries for convienence that may be under different licensing
  * SocketLib - GPL LibXML
  * zlib - zlib license
  * MariaDB/MySQL - GPL
  * GPL Perl - GPL / ActiveState (under the assumption that this is a free project)
  * CPPUnit - GLP StringUtilities - Apache
  * LUA - MIT
>>>>>>> d18fb730
<|MERGE_RESOLUTION|>--- conflicted
+++ resolved
@@ -55,9 +55,7 @@
 
 ## Resources
 - [EQEmulator Forums](http://www.eqemulator.org/forums)
-<<<<<<< HEAD
 - [EQEmulator Wiki](https://github.com/EQEmu/Server/wiki)
-=======
 - [EQEmulator Wiki](http://wiki.eqemulator.org/i?M=Wiki)
 
 ## Related Repositories
@@ -75,5 +73,4 @@
   * MariaDB/MySQL - GPL
   * GPL Perl - GPL / ActiveState (under the assumption that this is a free project)
   * CPPUnit - GLP StringUtilities - Apache
-  * LUA - MIT
->>>>>>> d18fb730
+  * LUA - MIT