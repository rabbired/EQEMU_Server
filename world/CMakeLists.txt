--- conflicted
+++ resolved
@@ -55,12 +55,8 @@
 	login_server_list.h
 	net.h
 	queryserv.h
-<<<<<<< HEAD
 	remote_call.h
-	SoFCharCreateData.h
-=======
 	sof_char_create_data.h
->>>>>>> 0a0260b7
 	ucs.h
 	web_interface.h
 	wguild_mgr.h
