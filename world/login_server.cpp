/*	EQEMu: Everquest Server Emulator
	Copyright (C) 2001-2002 EQEMu Development Team (http://eqemu.org)

	This program is free software; you can redistribute it and/or modify
	it under the terms of the GNU General Public License as published by
	the Free Software Foundation; version 2 of the License.

	This program is distributed in the hope that it will be useful,
	but WITHOUT ANY WARRANTY except by those people which sell it, which
	are required to give you total support for your newly bought product;
	without even the implied warranty of MERCHANTABILITY or FITNESS FOR
	A PARTICULAR PURPOSE. See the GNU General Public License for more details.

	You should have received a copy of the GNU General Public License
	along with this program; if not, write to the Free Software
	Foundation, Inc., 59 Temple Place, Suite 330, Boston, MA 02111-1307 USA
*/
#include "../common/global_define.h"
#include <iostream>
#include <string.h>
#include <stdio.h>
#include <iomanip>
#include <stdlib.h>
#include "../common/version.h"
#include "../common/servertalk.h"
#include "../common/misc_functions.h"
#include "login_server.h"
#include "login_server_list.h"
#include "../common/eq_packet_structs.h"
#include "../common/packet_dump.h"
#include "../common/string_util.h"
#include "zoneserver.h"
#include "worlddb.h"
#include "zonelist.h"
#include "clientlist.h"
#include "world_config.h"

extern ZSList zoneserver_list;
extern ClientList client_list;
extern uint32 numzones;
extern uint32 numplayers;
extern volatile bool	RunLoops;

LoginServer::LoginServer(const char* iAddress, uint16 iPort, const char* Account, const char* Password, bool legacy)
{
	strn0cpy(LoginServerAddress,iAddress,256);
	LoginServerPort = iPort;
	strn0cpy(LoginAccount,Account,31);
	strn0cpy(LoginPassword,Password,31);
	CanAccountUpdate = false;
	IsLegacy = legacy;
	Connect();
}

LoginServer::~LoginServer() {
}

void LoginServer::ProcessUsertoWorldReq(uint16_t opcode, EQ::Net::Packet &p) {
	const WorldConfig *Config = WorldConfig::get();
	Log.Out(Logs::Detail, Logs::World_Server, "Recevied ServerPacket from LS OpCode 0x04x", opcode);

	UsertoWorldRequest_Struct* utwr = (UsertoWorldRequest_Struct*)p.Data();
	uint32 id = database.GetAccountIDFromLSID(utwr->lsaccountid);
	int16 status = database.CheckStatus(id);

	auto outpack = new ServerPacket;
	outpack->opcode = ServerOP_UsertoWorldResp;
	outpack->size = sizeof(UsertoWorldResponse_Struct);
	outpack->pBuffer = new uchar[outpack->size];
	memset(outpack->pBuffer, 0, outpack->size);
	UsertoWorldResponse_Struct* utwrs = (UsertoWorldResponse_Struct*)outpack->pBuffer;
	utwrs->lsaccountid = utwr->lsaccountid;
	utwrs->ToID = utwr->FromID;

	if (Config->Locked == true)
	{
<<<<<<< HEAD
		if ((status == 0 || status < 100) && (status != -2 || status != -1))
			utwrs->response = 0;
		if (status >= 100)
			utwrs->response = 1;
	}
	else {
		utwrs->response = 1;
	}
=======
		Log(Logs::Detail, Logs::World_Server,"Recevied ServerPacket from LS OpCode 0x04x",pack->opcode);

		switch(pack->opcode) {
			case 0:
				break;
			case ServerOP_KeepAlive: {
				// ignore this
				break;
			}
			case ServerOP_UsertoWorldReq: {
				UsertoWorldRequest_Struct* utwr = (UsertoWorldRequest_Struct*) pack->pBuffer;
				uint32 id = database.GetAccountIDFromLSID(utwr->lsaccountid);
				int16 status = database.CheckStatus(id);

				auto outpack = new ServerPacket;
				outpack->opcode = ServerOP_UsertoWorldResp;
				outpack->size = sizeof(UsertoWorldResponse_Struct);
				outpack->pBuffer = new uchar[outpack->size];
				memset(outpack->pBuffer, 0, outpack->size);
				UsertoWorldResponse_Struct* utwrs = (UsertoWorldResponse_Struct*) outpack->pBuffer;
				utwrs->lsaccountid = utwr->lsaccountid;
				utwrs->ToID = utwr->FromID;

				if(Config->Locked == true)
				{
					if((status == 0 || status < 100) && (status != -2 || status != -1))
						utwrs->response = 0;
					if(status >= 100)
						utwrs->response = 1;
				}
				else {
					utwrs->response = 1;
				}

				int32 x = Config->MaxClients;
				if( (int32)numplayers >= x && x != -1 && x != 255 && status < 80)
					utwrs->response = -3;


				if (pack->size == sizeof(UsertoWorldRequest_Struct))
				{
					uint32 decimalIP = inet_addr(utwr->IPAddr);

					if (RuleB(World, MaxClientsSimplifiedLogic)) {
						if (client_list.GetCLEIPCount(decimalIP) >= (RuleI(World, MaxClientsPerIP))) {
							if ((status < (RuleI(World, ExemptMaxClientsStatus))) || (RuleI(World, ExemptMaxClientsStatus) < 0)) {
								utwrs->response = -4;
							}
						}
					}
				}

				if(status == -1)
					utwrs->response = -1;
				if(status == -2)
					utwrs->response = -2;


				utwrs->worldid = utwr->worldid;
				SendPacket(outpack);
				delete outpack;
				break;
			}
			case ServerOP_LSClientAuth: {
				ClientAuth_Struct* slsca = (ClientAuth_Struct*) pack->pBuffer;
>>>>>>> 773932d8

	int32 x = Config->MaxClients;
	if ((int32)numplayers >= x && x != -1 && x != 255 && status < 80)
		utwrs->response = -3;

<<<<<<< HEAD
	if (status == -1)
		utwrs->response = -1;
	if (status == -2)
		utwrs->response = -2;

	utwrs->worldid = utwr->worldid;
	SendPacket(outpack);
	delete outpack;
}

void LoginServer::ProcessLSClientAuth(uint16_t opcode, EQ::Net::Packet &p) {
	const WorldConfig *Config = WorldConfig::get();
	Log.Out(Logs::Detail, Logs::World_Server, "Recevied ServerPacket from LS OpCode 0x04x", opcode);
	
	try {
		auto slsca = p.GetSerialize<ClientAuth_Struct>(0);

		if (RuleI(World, AccountSessionLimit) >= 0) {
			// Enforce the limit on the number of characters on the same account that can be
			// online at the same time.
			client_list.EnforceSessionLimit(slsca.lsaccount_id);
=======
				client_list.CLEAdd(slsca->lsaccount_id, slsca->name, slsca->key, slsca->worldadmin, slsca->ip, slsca->local);
				break;
			}
			case ServerOP_LSFatalError: {
	#ifndef IGNORE_LS_FATAL_ERROR
				WorldConfig::DisableLoginserver();
				Log(Logs::Detail, Logs::World_Server, "Login server responded with FatalError. Disabling reconnect.");
	#else
			Log(Logs::Detail, Logs::World_Server, "Login server responded with FatalError.");
	#endif
				if (pack->size > 1) {
					Log(Logs::Detail, Logs::World_Server, "     %s",pack->pBuffer);
				}
				break;
			}
			case ServerOP_SystemwideMessage: {
				ServerSystemwideMessage* swm = (ServerSystemwideMessage*) pack->pBuffer;
				zoneserver_list.SendEmoteMessageRaw(0, 0, 0, swm->type, swm->message);
				break;
			}
			case ServerOP_LSRemoteAddr: {
				if (!Config->WorldAddress.length()) {
					WorldConfig::SetWorldAddress((char *)pack->pBuffer);
					Log(Logs::Detail, Logs::World_Server, "Loginserver provided %s as world address",pack->pBuffer);
				}
				break;
			}
			case ServerOP_LSAccountUpdate: {
				Log(Logs::Detail, Logs::World_Server, "Received ServerOP_LSAccountUpdate packet from loginserver");
				CanAccountUpdate = true;
				break;
			}
			default:
			{
				Log(Logs::Detail, Logs::World_Server, "Unknown LSOpCode: 0x%04x size=%d",(int)pack->opcode,pack->size);
	DumpPacket(pack->pBuffer, pack->size);
				break;
			}
>>>>>>> 773932d8
		}
		
		client_list.CLEAdd(slsca.lsaccount_id, slsca.name, slsca.key, slsca.worldadmin, slsca.ip, slsca.local);
	}
	catch (std::exception &ex) {
		Log.OutF(Logs::General, Logs::Error, "Error parsing LSClientAuth packet from world.\n{0}", ex.what());
	}
}

void LoginServer::ProcessLSFatalError(uint16_t opcode, EQ::Net::Packet &p) {
	const WorldConfig *Config = WorldConfig::get();
	Log.Out(Logs::Detail, Logs::World_Server, "Recevied ServerPacket from LS OpCode 0x04x", opcode);

	Log.Out(Logs::Detail, Logs::World_Server, "Login server responded with FatalError.");
	if (p.Length() > 1) {
		Log.Out(Logs::Detail, Logs::World_Server, "     %s", (const char*)p.Data());
	}
}

void LoginServer::ProcessSystemwideMessage(uint16_t opcode, EQ::Net::Packet &p) {
	const WorldConfig *Config = WorldConfig::get();
	Log.Out(Logs::Detail, Logs::World_Server, "Recevied ServerPacket from LS OpCode 0x04x", opcode);

	ServerSystemwideMessage* swm = (ServerSystemwideMessage*)p.Data();
	zoneserver_list.SendEmoteMessageRaw(0, 0, 0, swm->type, swm->message);
}

<<<<<<< HEAD
void LoginServer::ProcessLSRemoteAddr(uint16_t opcode, EQ::Net::Packet &p) {
	const WorldConfig *Config = WorldConfig::get();
	Log.Out(Logs::Detail, Logs::World_Server, "Recevied ServerPacket from LS OpCode 0x04x", opcode);

	if (!Config->WorldAddress.length()) {
		WorldConfig::SetWorldAddress((char *)p.Data());
		Log.Out(Logs::Detail, Logs::World_Server, "Loginserver provided %s as world address", (const char*)p.Data());
=======
bool LoginServer::InitLoginServer() {
	if(Connected() == false) {
		if(ConnectReady()) {
			Log(Logs::Detail, Logs::World_Server, "Connecting to login server: %s:%d",LoginServerAddress,LoginServerPort);
			Connect();
		} else {
			Log(Logs::Detail, Logs::World_Server, "Not connected but not ready to connect, this is bad: %s:%d",
				LoginServerAddress,LoginServerPort);
		}
>>>>>>> 773932d8
	}
}

void LoginServer::ProcessLSAccountUpdate(uint16_t opcode, EQ::Net::Packet &p) {
	const WorldConfig *Config = WorldConfig::get();
	Log.Out(Logs::Detail, Logs::World_Server, "Recevied ServerPacket from LS OpCode 0x04x", opcode);

	Log.Out(Logs::Detail, Logs::World_Server, "Received ServerOP_LSAccountUpdate packet from loginserver");
	CanAccountUpdate = true;
}

bool LoginServer::Connect() {
	std::string tmp;
	if(database.GetVariable("loginType", tmp) && strcasecmp(tmp.c_str(), "MinILogin") == 0) {
		minilogin = true;
		Log(Logs::Detail, Logs::World_Server, "Setting World to MiniLogin Server type");
	}
	else
		minilogin = false;

	if (minilogin && WorldConfig::get()->WorldAddress.length()==0) {
		Log(Logs::Detail, Logs::World_Server, "**** For minilogin to work, you need to set the <address> element in the <world> section.");
		return false;
	}

	char errbuf[1024];
	if ((LoginServerIP = ResolveIP(LoginServerAddress, errbuf)) == 0) {
		Log(Logs::Detail, Logs::World_Server, "Unable to resolve '%s' to an IP.",LoginServerAddress);
		return false;
	}

	if (LoginServerIP == 0 || LoginServerPort == 0) {
		Log(Logs::Detail, Logs::World_Server, "Connect info incomplete, cannot connect: %s:%d",LoginServerAddress,LoginServerPort);
		return false;
	}

<<<<<<< HEAD
	if (IsLegacy) {
		legacy_client.reset(new EQ::Net::ServertalkLegacyClient(LoginServerAddress, LoginServerPort, false));
		legacy_client->OnConnect([this](EQ::Net::ServertalkLegacyClient *client) {
			if (client) {
				Log.Out(Logs::Detail, Logs::World_Server, "Connected to Legacy Loginserver: %s:%d", LoginServerAddress, LoginServerPort);
				if (minilogin)
					SendInfo();
				else
					SendNewInfo();
				SendStatus();
				zoneserver_list.SendLSZones();

				statusupdate_timer.reset(new EQ::Timer(LoginServer_StatusUpdateInterval, true, [this](EQ::Timer *t) {
					SendStatus();
				}));
			}
			else {
				Log.Out(Logs::Detail, Logs::World_Server, "Could not connect to Legacy Loginserver: %s:%d", LoginServerAddress, LoginServerPort);
			}
		});

		legacy_client->OnMessage(ServerOP_UsertoWorldReq, std::bind(&LoginServer::ProcessUsertoWorldReq, this, std::placeholders::_1, std::placeholders::_2));
		legacy_client->OnMessage(ServerOP_LSClientAuth, std::bind(&LoginServer::ProcessLSClientAuth, this, std::placeholders::_1, std::placeholders::_2));
		legacy_client->OnMessage(ServerOP_LSFatalError, std::bind(&LoginServer::ProcessLSFatalError, this, std::placeholders::_1, std::placeholders::_2));
		legacy_client->OnMessage(ServerOP_SystemwideMessage, std::bind(&LoginServer::ProcessSystemwideMessage, this, std::placeholders::_1, std::placeholders::_2));
		legacy_client->OnMessage(ServerOP_LSRemoteAddr, std::bind(&LoginServer::ProcessLSRemoteAddr, this, std::placeholders::_1, std::placeholders::_2));
		legacy_client->OnMessage(ServerOP_LSAccountUpdate, std::bind(&LoginServer::ProcessLSAccountUpdate, this, std::placeholders::_1, std::placeholders::_2));

	}
	else {
		client.reset(new EQ::Net::ServertalkClient(LoginServerAddress, LoginServerPort, false, "World", ""));
		client->OnConnect([this](EQ::Net::ServertalkClient *client) {
			if (client) {
				Log.Out(Logs::Detail, Logs::World_Server, "Connected to Loginserver: %s:%d", LoginServerAddress, LoginServerPort);
				if (minilogin)
					SendInfo();
				else
					SendNewInfo();
				SendStatus();
				zoneserver_list.SendLSZones();

				statusupdate_timer.reset(new EQ::Timer(LoginServer_StatusUpdateInterval, true, [this](EQ::Timer *t) {
					SendStatus();
				}));
			}
			else {
				Log.Out(Logs::Detail, Logs::World_Server, "Could not connect to Loginserver: %s:%d", LoginServerAddress, LoginServerPort);
			}
		});

		client->OnMessage(ServerOP_UsertoWorldReq, std::bind(&LoginServer::ProcessUsertoWorldReq, this, std::placeholders::_1, std::placeholders::_2));
		client->OnMessage(ServerOP_LSClientAuth, std::bind(&LoginServer::ProcessLSClientAuth, this, std::placeholders::_1, std::placeholders::_2));
		client->OnMessage(ServerOP_LSFatalError, std::bind(&LoginServer::ProcessLSFatalError, this, std::placeholders::_1, std::placeholders::_2));
		client->OnMessage(ServerOP_SystemwideMessage, std::bind(&LoginServer::ProcessSystemwideMessage, this, std::placeholders::_1, std::placeholders::_2));
		client->OnMessage(ServerOP_LSRemoteAddr, std::bind(&LoginServer::ProcessLSRemoteAddr, this, std::placeholders::_1, std::placeholders::_2));
		client->OnMessage(ServerOP_LSAccountUpdate, std::bind(&LoginServer::ProcessLSAccountUpdate, this, std::placeholders::_1, std::placeholders::_2));
=======
	if (tcpc->ConnectIP(LoginServerIP, LoginServerPort, errbuf)) {
		Log(Logs::Detail, Logs::World_Server, "Connected to Loginserver: %s:%d",LoginServerAddress,LoginServerPort);
		if (minilogin)
			SendInfo();
		else
			SendNewInfo();
		SendStatus();
		zoneserver_list.SendLSZones();
		return true;
	}
	else {
		Log(Logs::Detail, Logs::World_Server, "Could not connect to login server: %s:%d %s",LoginServerAddress,LoginServerPort,errbuf);
		return false;
>>>>>>> 773932d8
	}

	return true;
}
void LoginServer::SendInfo() {
	const WorldConfig *Config=WorldConfig::get();

	auto pack = new ServerPacket;
	pack->opcode = ServerOP_LSInfo;
	pack->size = sizeof(ServerLSInfo_Struct);
	pack->pBuffer = new uchar[pack->size];
	memset(pack->pBuffer, 0, pack->size);
	ServerLSInfo_Struct* lsi = (ServerLSInfo_Struct*) pack->pBuffer;
	strcpy(lsi->protocolversion, EQEMU_PROTOCOL_VERSION);
	strcpy(lsi->serverversion, LOGIN_VERSION);
	strcpy(lsi->name, Config->LongName.c_str());
	strcpy(lsi->account, LoginAccount);
	strcpy(lsi->password, LoginPassword);
	strcpy(lsi->address, Config->WorldAddress.c_str());
	SendPacket(pack);
	delete pack;
}

void LoginServer::SendNewInfo() {
	const WorldConfig *Config=WorldConfig::get();

	auto pack = new ServerPacket;
	pack->opcode = ServerOP_NewLSInfo;
	pack->size = sizeof(ServerNewLSInfo_Struct);
	pack->pBuffer = new uchar[pack->size];
	memset(pack->pBuffer, 0, pack->size);
	ServerNewLSInfo_Struct* lsi = (ServerNewLSInfo_Struct*) pack->pBuffer;
	strcpy(lsi->protocolversion, EQEMU_PROTOCOL_VERSION);
	strcpy(lsi->serverversion, LOGIN_VERSION);
	strcpy(lsi->name, Config->LongName.c_str());
	strcpy(lsi->shortname, Config->ShortName.c_str());
	strcpy(lsi->account, LoginAccount);
	strcpy(lsi->password, LoginPassword);
	if (Config->WorldAddress.length())
		strcpy(lsi->remote_address, Config->WorldAddress.c_str());
	if (Config->LocalAddress.length())
		strcpy(lsi->local_address, Config->LocalAddress.c_str());
	else {
		auto local_addr = IsLegacy ? legacy_client->Handle()->LocalIP() : client->Handle()->LocalIP();
		strcpy(lsi->local_address, local_addr.c_str());
		WorldConfig::SetLocalAddress(lsi->local_address);
	}
	SendPacket(pack);
	delete pack;
}

void LoginServer::SendStatus() {
	auto pack = new ServerPacket;
	pack->opcode = ServerOP_LSStatus;
	pack->size = sizeof(ServerLSStatus_Struct);
	pack->pBuffer = new uchar[pack->size];
	memset(pack->pBuffer, 0, pack->size);
	ServerLSStatus_Struct* lss = (ServerLSStatus_Struct*) pack->pBuffer;

	if (WorldConfig::get()->Locked)
		lss->status = -2;
	else if (numzones <= 0)
		lss->status = -2;
	else
		lss->status = numplayers;

	lss->num_zones = numzones;
	lss->num_players = numplayers;
	SendPacket(pack);
	delete pack;
}

void LoginServer::SendAccountUpdate(ServerPacket* pack) {
	ServerLSAccountUpdate_Struct* s = (ServerLSAccountUpdate_Struct *) pack->pBuffer;
	if(CanUpdate()) {
		Log(Logs::Detail, Logs::World_Server, "Sending ServerOP_LSAccountUpdate packet to loginserver: %s:%d",LoginServerAddress,LoginServerPort);
		strn0cpy(s->worldaccount, LoginAccount, 30);
		strn0cpy(s->worldpassword, LoginPassword, 30);
		SendPacket(pack);
	}
}
<|MERGE_RESOLUTION|>--- conflicted
+++ resolved
@@ -1,19 +1,19 @@
 /*	EQEMu: Everquest Server Emulator
-	Copyright (C) 2001-2002 EQEMu Development Team (http://eqemu.org)
-
-	This program is free software; you can redistribute it and/or modify
-	it under the terms of the GNU General Public License as published by
-	the Free Software Foundation; version 2 of the License.
-
-	This program is distributed in the hope that it will be useful,
-	but WITHOUT ANY WARRANTY except by those people which sell it, which
-	are required to give you total support for your newly bought product;
-	without even the implied warranty of MERCHANTABILITY or FITNESS FOR
-	A PARTICULAR PURPOSE. See the GNU General Public License for more details.
-
-	You should have received a copy of the GNU General Public License
-	along with this program; if not, write to the Free Software
-	Foundation, Inc., 59 Temple Place, Suite 330, Boston, MA 02111-1307 USA
+Copyright (C) 2001-2002 EQEMu Development Team (http://eqemu.org)
+
+This program is free software; you can redistribute it and/or modify
+it under the terms of the GNU General Public License as published by
+the Free Software Foundation; version 2 of the License.
+
+This program is distributed in the hope that it will be useful,
+but WITHOUT ANY WARRANTY except by those people which sell it, which
+are required to give you total support for your newly bought product;
+without even the implied warranty of MERCHANTABILITY or FITNESS FOR
+A PARTICULAR PURPOSE. See the GNU General Public License for more details.
+
+You should have received a copy of the GNU General Public License
+along with this program; if not, write to the Free Software
+Foundation, Inc., 59 Temple Place, Suite 330, Boston, MA 02111-1307 USA
 */
 #include "../common/global_define.h"
 #include <iostream>
@@ -43,10 +43,10 @@
 
 LoginServer::LoginServer(const char* iAddress, uint16 iPort, const char* Account, const char* Password, bool legacy)
 {
-	strn0cpy(LoginServerAddress,iAddress,256);
+	strn0cpy(LoginServerAddress, iAddress, 256);
 	LoginServerPort = iPort;
-	strn0cpy(LoginAccount,Account,31);
-	strn0cpy(LoginPassword,Password,31);
+	strn0cpy(LoginAccount, Account, 31);
+	strn0cpy(LoginPassword, Password, 31);
 	CanAccountUpdate = false;
 	IsLegacy = legacy;
 	Connect();
@@ -57,7 +57,7 @@
 
 void LoginServer::ProcessUsertoWorldReq(uint16_t opcode, EQ::Net::Packet &p) {
 	const WorldConfig *Config = WorldConfig::get();
-	Log.Out(Logs::Detail, Logs::World_Server, "Recevied ServerPacket from LS OpCode 0x04x", opcode);
+	Log(Logs::Detail, Logs::World_Server, "Recevied ServerPacket from LS OpCode 0x04x", opcode);
 
 	UsertoWorldRequest_Struct* utwr = (UsertoWorldRequest_Struct*)p.Data();
 	uint32 id = database.GetAccountIDFromLSID(utwr->lsaccountid);
@@ -74,7 +74,6 @@
 
 	if (Config->Locked == true)
 	{
-<<<<<<< HEAD
 		if ((status == 0 || status < 100) && (status != -2 || status != -1))
 			utwrs->response = 0;
 		if (status >= 100)
@@ -83,79 +82,11 @@
 	else {
 		utwrs->response = 1;
 	}
-=======
-		Log(Logs::Detail, Logs::World_Server,"Recevied ServerPacket from LS OpCode 0x04x",pack->opcode);
-
-		switch(pack->opcode) {
-			case 0:
-				break;
-			case ServerOP_KeepAlive: {
-				// ignore this
-				break;
-			}
-			case ServerOP_UsertoWorldReq: {
-				UsertoWorldRequest_Struct* utwr = (UsertoWorldRequest_Struct*) pack->pBuffer;
-				uint32 id = database.GetAccountIDFromLSID(utwr->lsaccountid);
-				int16 status = database.CheckStatus(id);
-
-				auto outpack = new ServerPacket;
-				outpack->opcode = ServerOP_UsertoWorldResp;
-				outpack->size = sizeof(UsertoWorldResponse_Struct);
-				outpack->pBuffer = new uchar[outpack->size];
-				memset(outpack->pBuffer, 0, outpack->size);
-				UsertoWorldResponse_Struct* utwrs = (UsertoWorldResponse_Struct*) outpack->pBuffer;
-				utwrs->lsaccountid = utwr->lsaccountid;
-				utwrs->ToID = utwr->FromID;
-
-				if(Config->Locked == true)
-				{
-					if((status == 0 || status < 100) && (status != -2 || status != -1))
-						utwrs->response = 0;
-					if(status >= 100)
-						utwrs->response = 1;
-				}
-				else {
-					utwrs->response = 1;
-				}
-
-				int32 x = Config->MaxClients;
-				if( (int32)numplayers >= x && x != -1 && x != 255 && status < 80)
-					utwrs->response = -3;
-
-
-				if (pack->size == sizeof(UsertoWorldRequest_Struct))
-				{
-					uint32 decimalIP = inet_addr(utwr->IPAddr);
-
-					if (RuleB(World, MaxClientsSimplifiedLogic)) {
-						if (client_list.GetCLEIPCount(decimalIP) >= (RuleI(World, MaxClientsPerIP))) {
-							if ((status < (RuleI(World, ExemptMaxClientsStatus))) || (RuleI(World, ExemptMaxClientsStatus) < 0)) {
-								utwrs->response = -4;
-							}
-						}
-					}
-				}
-
-				if(status == -1)
-					utwrs->response = -1;
-				if(status == -2)
-					utwrs->response = -2;
-
-
-				utwrs->worldid = utwr->worldid;
-				SendPacket(outpack);
-				delete outpack;
-				break;
-			}
-			case ServerOP_LSClientAuth: {
-				ClientAuth_Struct* slsca = (ClientAuth_Struct*) pack->pBuffer;
->>>>>>> 773932d8
 
 	int32 x = Config->MaxClients;
 	if ((int32)numplayers >= x && x != -1 && x != 255 && status < 80)
 		utwrs->response = -3;
 
-<<<<<<< HEAD
 	if (status == -1)
 		utwrs->response = -1;
 	if (status == -2)
@@ -168,8 +99,8 @@
 
 void LoginServer::ProcessLSClientAuth(uint16_t opcode, EQ::Net::Packet &p) {
 	const WorldConfig *Config = WorldConfig::get();
-	Log.Out(Logs::Detail, Logs::World_Server, "Recevied ServerPacket from LS OpCode 0x04x", opcode);
-	
+	Log(Logs::Detail, Logs::World_Server, "Recevied ServerPacket from LS OpCode 0x04x", opcode);
+
 	try {
 		auto slsca = p.GetSerialize<ClientAuth_Struct>(0);
 
@@ -177,134 +108,81 @@
 			// Enforce the limit on the number of characters on the same account that can be
 			// online at the same time.
 			client_list.EnforceSessionLimit(slsca.lsaccount_id);
-=======
-				client_list.CLEAdd(slsca->lsaccount_id, slsca->name, slsca->key, slsca->worldadmin, slsca->ip, slsca->local);
-				break;
-			}
-			case ServerOP_LSFatalError: {
-	#ifndef IGNORE_LS_FATAL_ERROR
-				WorldConfig::DisableLoginserver();
-				Log(Logs::Detail, Logs::World_Server, "Login server responded with FatalError. Disabling reconnect.");
-	#else
-			Log(Logs::Detail, Logs::World_Server, "Login server responded with FatalError.");
-	#endif
-				if (pack->size > 1) {
-					Log(Logs::Detail, Logs::World_Server, "     %s",pack->pBuffer);
-				}
-				break;
-			}
-			case ServerOP_SystemwideMessage: {
-				ServerSystemwideMessage* swm = (ServerSystemwideMessage*) pack->pBuffer;
-				zoneserver_list.SendEmoteMessageRaw(0, 0, 0, swm->type, swm->message);
-				break;
-			}
-			case ServerOP_LSRemoteAddr: {
-				if (!Config->WorldAddress.length()) {
-					WorldConfig::SetWorldAddress((char *)pack->pBuffer);
-					Log(Logs::Detail, Logs::World_Server, "Loginserver provided %s as world address",pack->pBuffer);
-				}
-				break;
-			}
-			case ServerOP_LSAccountUpdate: {
-				Log(Logs::Detail, Logs::World_Server, "Received ServerOP_LSAccountUpdate packet from loginserver");
-				CanAccountUpdate = true;
-				break;
-			}
-			default:
-			{
-				Log(Logs::Detail, Logs::World_Server, "Unknown LSOpCode: 0x%04x size=%d",(int)pack->opcode,pack->size);
-	DumpPacket(pack->pBuffer, pack->size);
-				break;
-			}
->>>>>>> 773932d8
 		}
-		
+
 		client_list.CLEAdd(slsca.lsaccount_id, slsca.name, slsca.key, slsca.worldadmin, slsca.ip, slsca.local);
 	}
 	catch (std::exception &ex) {
-		Log.OutF(Logs::General, Logs::Error, "Error parsing LSClientAuth packet from world.\n{0}", ex.what());
+		LogF(Logs::General, Logs::Error, "Error parsing LSClientAuth packet from world.\n{0}", ex.what());
 	}
 }
 
 void LoginServer::ProcessLSFatalError(uint16_t opcode, EQ::Net::Packet &p) {
 	const WorldConfig *Config = WorldConfig::get();
-	Log.Out(Logs::Detail, Logs::World_Server, "Recevied ServerPacket from LS OpCode 0x04x", opcode);
-
-	Log.Out(Logs::Detail, Logs::World_Server, "Login server responded with FatalError.");
+	Log(Logs::Detail, Logs::World_Server, "Recevied ServerPacket from LS OpCode 0x04x", opcode);
+
+	Log(Logs::Detail, Logs::World_Server, "Login server responded with FatalError.");
 	if (p.Length() > 1) {
-		Log.Out(Logs::Detail, Logs::World_Server, "     %s", (const char*)p.Data());
+		Log(Logs::Detail, Logs::World_Server, "     %s", (const char*)p.Data());
 	}
 }
 
 void LoginServer::ProcessSystemwideMessage(uint16_t opcode, EQ::Net::Packet &p) {
 	const WorldConfig *Config = WorldConfig::get();
-	Log.Out(Logs::Detail, Logs::World_Server, "Recevied ServerPacket from LS OpCode 0x04x", opcode);
+	Log(Logs::Detail, Logs::World_Server, "Recevied ServerPacket from LS OpCode 0x04x", opcode);
 
 	ServerSystemwideMessage* swm = (ServerSystemwideMessage*)p.Data();
 	zoneserver_list.SendEmoteMessageRaw(0, 0, 0, swm->type, swm->message);
 }
 
-<<<<<<< HEAD
 void LoginServer::ProcessLSRemoteAddr(uint16_t opcode, EQ::Net::Packet &p) {
 	const WorldConfig *Config = WorldConfig::get();
-	Log.Out(Logs::Detail, Logs::World_Server, "Recevied ServerPacket from LS OpCode 0x04x", opcode);
+	Log(Logs::Detail, Logs::World_Server, "Recevied ServerPacket from LS OpCode 0x04x", opcode);
 
 	if (!Config->WorldAddress.length()) {
 		WorldConfig::SetWorldAddress((char *)p.Data());
-		Log.Out(Logs::Detail, Logs::World_Server, "Loginserver provided %s as world address", (const char*)p.Data());
-=======
-bool LoginServer::InitLoginServer() {
-	if(Connected() == false) {
-		if(ConnectReady()) {
-			Log(Logs::Detail, Logs::World_Server, "Connecting to login server: %s:%d",LoginServerAddress,LoginServerPort);
-			Connect();
-		} else {
-			Log(Logs::Detail, Logs::World_Server, "Not connected but not ready to connect, this is bad: %s:%d",
-				LoginServerAddress,LoginServerPort);
-		}
->>>>>>> 773932d8
+		Log(Logs::Detail, Logs::World_Server, "Loginserver provided %s as world address", (const char*)p.Data());
 	}
 }
 
 void LoginServer::ProcessLSAccountUpdate(uint16_t opcode, EQ::Net::Packet &p) {
 	const WorldConfig *Config = WorldConfig::get();
-	Log.Out(Logs::Detail, Logs::World_Server, "Recevied ServerPacket from LS OpCode 0x04x", opcode);
-
-	Log.Out(Logs::Detail, Logs::World_Server, "Received ServerOP_LSAccountUpdate packet from loginserver");
+	Log(Logs::Detail, Logs::World_Server, "Recevied ServerPacket from LS OpCode 0x04x", opcode);
+
+	Log(Logs::Detail, Logs::World_Server, "Received ServerOP_LSAccountUpdate packet from loginserver");
 	CanAccountUpdate = true;
 }
 
 bool LoginServer::Connect() {
 	std::string tmp;
-	if(database.GetVariable("loginType", tmp) && strcasecmp(tmp.c_str(), "MinILogin") == 0) {
+	if (database.GetVariable("loginType", tmp) && strcasecmp(tmp.c_str(), "MinILogin") == 0) {
 		minilogin = true;
 		Log(Logs::Detail, Logs::World_Server, "Setting World to MiniLogin Server type");
 	}
 	else
 		minilogin = false;
 
-	if (minilogin && WorldConfig::get()->WorldAddress.length()==0) {
+	if (minilogin && WorldConfig::get()->WorldAddress.length() == 0) {
 		Log(Logs::Detail, Logs::World_Server, "**** For minilogin to work, you need to set the <address> element in the <world> section.");
 		return false;
 	}
 
 	char errbuf[1024];
 	if ((LoginServerIP = ResolveIP(LoginServerAddress, errbuf)) == 0) {
-		Log(Logs::Detail, Logs::World_Server, "Unable to resolve '%s' to an IP.",LoginServerAddress);
+		Log(Logs::Detail, Logs::World_Server, "Unable to resolve '%s' to an IP.", LoginServerAddress);
 		return false;
 	}
 
 	if (LoginServerIP == 0 || LoginServerPort == 0) {
-		Log(Logs::Detail, Logs::World_Server, "Connect info incomplete, cannot connect: %s:%d",LoginServerAddress,LoginServerPort);
+		Log(Logs::Detail, Logs::World_Server, "Connect info incomplete, cannot connect: %s:%d", LoginServerAddress, LoginServerPort);
 		return false;
 	}
 
-<<<<<<< HEAD
 	if (IsLegacy) {
 		legacy_client.reset(new EQ::Net::ServertalkLegacyClient(LoginServerAddress, LoginServerPort, false));
 		legacy_client->OnConnect([this](EQ::Net::ServertalkLegacyClient *client) {
 			if (client) {
-				Log.Out(Logs::Detail, Logs::World_Server, "Connected to Legacy Loginserver: %s:%d", LoginServerAddress, LoginServerPort);
+				Log(Logs::Detail, Logs::World_Server, "Connected to Legacy Loginserver: %s:%d", LoginServerAddress, LoginServerPort);
 				if (minilogin)
 					SendInfo();
 				else
@@ -317,7 +195,7 @@
 				}));
 			}
 			else {
-				Log.Out(Logs::Detail, Logs::World_Server, "Could not connect to Legacy Loginserver: %s:%d", LoginServerAddress, LoginServerPort);
+				Log(Logs::Detail, Logs::World_Server, "Could not connect to Legacy Loginserver: %s:%d", LoginServerAddress, LoginServerPort);
 			}
 		});
 
@@ -333,7 +211,7 @@
 		client.reset(new EQ::Net::ServertalkClient(LoginServerAddress, LoginServerPort, false, "World", ""));
 		client->OnConnect([this](EQ::Net::ServertalkClient *client) {
 			if (client) {
-				Log.Out(Logs::Detail, Logs::World_Server, "Connected to Loginserver: %s:%d", LoginServerAddress, LoginServerPort);
+				Log(Logs::Detail, Logs::World_Server, "Connected to Loginserver: %s:%d", LoginServerAddress, LoginServerPort);
 				if (minilogin)
 					SendInfo();
 				else
@@ -346,7 +224,7 @@
 				}));
 			}
 			else {
-				Log.Out(Logs::Detail, Logs::World_Server, "Could not connect to Loginserver: %s:%d", LoginServerAddress, LoginServerPort);
+				Log(Logs::Detail, Logs::World_Server, "Could not connect to Loginserver: %s:%d", LoginServerAddress, LoginServerPort);
 			}
 		});
 
@@ -356,34 +234,19 @@
 		client->OnMessage(ServerOP_SystemwideMessage, std::bind(&LoginServer::ProcessSystemwideMessage, this, std::placeholders::_1, std::placeholders::_2));
 		client->OnMessage(ServerOP_LSRemoteAddr, std::bind(&LoginServer::ProcessLSRemoteAddr, this, std::placeholders::_1, std::placeholders::_2));
 		client->OnMessage(ServerOP_LSAccountUpdate, std::bind(&LoginServer::ProcessLSAccountUpdate, this, std::placeholders::_1, std::placeholders::_2));
-=======
-	if (tcpc->ConnectIP(LoginServerIP, LoginServerPort, errbuf)) {
-		Log(Logs::Detail, Logs::World_Server, "Connected to Loginserver: %s:%d",LoginServerAddress,LoginServerPort);
-		if (minilogin)
-			SendInfo();
-		else
-			SendNewInfo();
-		SendStatus();
-		zoneserver_list.SendLSZones();
-		return true;
-	}
-	else {
-		Log(Logs::Detail, Logs::World_Server, "Could not connect to login server: %s:%d %s",LoginServerAddress,LoginServerPort,errbuf);
-		return false;
->>>>>>> 773932d8
 	}
 
 	return true;
 }
 void LoginServer::SendInfo() {
-	const WorldConfig *Config=WorldConfig::get();
+	const WorldConfig *Config = WorldConfig::get();
 
 	auto pack = new ServerPacket;
 	pack->opcode = ServerOP_LSInfo;
 	pack->size = sizeof(ServerLSInfo_Struct);
 	pack->pBuffer = new uchar[pack->size];
 	memset(pack->pBuffer, 0, pack->size);
-	ServerLSInfo_Struct* lsi = (ServerLSInfo_Struct*) pack->pBuffer;
+	ServerLSInfo_Struct* lsi = (ServerLSInfo_Struct*)pack->pBuffer;
 	strcpy(lsi->protocolversion, EQEMU_PROTOCOL_VERSION);
 	strcpy(lsi->serverversion, LOGIN_VERSION);
 	strcpy(lsi->name, Config->LongName.c_str());
@@ -395,14 +258,14 @@
 }
 
 void LoginServer::SendNewInfo() {
-	const WorldConfig *Config=WorldConfig::get();
+	const WorldConfig *Config = WorldConfig::get();
 
 	auto pack = new ServerPacket;
 	pack->opcode = ServerOP_NewLSInfo;
 	pack->size = sizeof(ServerNewLSInfo_Struct);
 	pack->pBuffer = new uchar[pack->size];
 	memset(pack->pBuffer, 0, pack->size);
-	ServerNewLSInfo_Struct* lsi = (ServerNewLSInfo_Struct*) pack->pBuffer;
+	ServerNewLSInfo_Struct* lsi = (ServerNewLSInfo_Struct*)pack->pBuffer;
 	strcpy(lsi->protocolversion, EQEMU_PROTOCOL_VERSION);
 	strcpy(lsi->serverversion, LOGIN_VERSION);
 	strcpy(lsi->name, Config->LongName.c_str());
@@ -428,7 +291,7 @@
 	pack->size = sizeof(ServerLSStatus_Struct);
 	pack->pBuffer = new uchar[pack->size];
 	memset(pack->pBuffer, 0, pack->size);
-	ServerLSStatus_Struct* lss = (ServerLSStatus_Struct*) pack->pBuffer;
+	ServerLSStatus_Struct* lss = (ServerLSStatus_Struct*)pack->pBuffer;
 
 	if (WorldConfig::get()->Locked)
 		lss->status = -2;
@@ -444,11 +307,11 @@
 }
 
 void LoginServer::SendAccountUpdate(ServerPacket* pack) {
-	ServerLSAccountUpdate_Struct* s = (ServerLSAccountUpdate_Struct *) pack->pBuffer;
-	if(CanUpdate()) {
-		Log(Logs::Detail, Logs::World_Server, "Sending ServerOP_LSAccountUpdate packet to loginserver: %s:%d",LoginServerAddress,LoginServerPort);
+	ServerLSAccountUpdate_Struct* s = (ServerLSAccountUpdate_Struct *)pack->pBuffer;
+	if (CanUpdate()) {
+		Log(Logs::Detail, Logs::World_Server, "Sending ServerOP_LSAccountUpdate packet to loginserver: %s:%d", LoginServerAddress, LoginServerPort);
 		strn0cpy(s->worldaccount, LoginAccount, 30);
 		strn0cpy(s->worldpassword, LoginPassword, 30);
 		SendPacket(pack);
 	}
-}
+}