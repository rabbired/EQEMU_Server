/*	EQEMu: Everquest Server Emulator
	Copyright (C) 2001-2002 EQEMu Development Team (http://eqemu.org)

	This program is free software; you can redistribute it and/or modify
	it under the terms of the GNU General Public License as published by
	the Free Software Foundation; version 2 of the License.

	This program is distributed in the hope that it will be useful,
	but WITHOUT ANY WARRANTY except by those people which sell it, which
	are required to give you total support for your newly bought product;
	without even the implied warranty of MERCHANTABILITY or FITNESS FOR
	A PARTICULAR PURPOSE. See the GNU General Public License for more details.

	You should have received a copy of the GNU General Public License
	along with this program; if not, write to the Free Software
	Foundation, Inc., 59 Temple Place, Suite 330, Boston, MA 02111-1307 USA
*/
#include "../common/global_define.h"

#include <iostream>
#include <string.h>
#include <stdio.h>
#include <stdlib.h>

#include <signal.h>

#include "../common/global_define.h"
#include "../common/eqemu_logsys.h"
#include "../common/queue.h"
#include "../common/timer.h"
#include "../common/eq_stream_factory.h"
#include "../common/eq_packet.h"
#include "../common/seperator.h"
#include "../common/version.h"
#include "../common/eqtime.h"
#include "../common/timeoutmgr.h"

#include "../common/opcodemgr.h"
#include "../common/guilds.h"
#include "../common/eq_stream_ident.h"
#include "../common/rulesys.h"
#include "../common/platform.h"
#include "../common/crash.h"
#include "client.h"
#include "worlddb.h"
#ifdef _WINDOWS
	#include <process.h>
	#define snprintf	_snprintf
	#define strncasecmp	_strnicmp
	#define strcasecmp	_stricmp
	#include <conio.h>
#else
	#include <pthread.h>
	#include "../common/unix.h"
	#include <sys/types.h>
	#include <sys/ipc.h>
	#include <sys/sem.h>
	#include <sys/shm.h>
	#if not defined (FREEBSD) && not defined (DARWIN)
		union semun {
			int val;
			struct semid_ds *buf;
			ushort *array;
			struct seminfo *__buf;
			void *__pad;
		};
	#endif

#endif

#include "../common/emu_tcp_server.h"
#include "../common/patches/patches.h"
#include "../common/random.h"
#include "zoneserver.h"
#include "console.h"
#include "login_server.h"
#include "login_server_list.h"
#include "eqw_http_handler.h"
#include "world_config.h"
#include "zoneserver.h"
#include "zonelist.h"
#include "clientlist.h"
#include "launcher_list.h"
#include "wguild_mgr.h"
#include "lfplist.h"
#include "adventure_manager.h"
#include "ucs.h"
#include "queryserv.h"
#include "web_interface.h"
#include "remote_call.h"

TimeoutManager timeout_manager;
EQStreamFactory eqsf(WorldStream,9000);
EmuTCPServer tcps;
ClientList client_list;
GroupLFPList LFPGroupList;
ZSList zoneserver_list;
LoginServerList loginserverlist;
EQWHTTPServer http_server;
UCSConnection UCSLink;
QueryServConnection QSLink;
<<<<<<< HEAD
WebInterfaceConnection WILink;
LauncherList launcher_list;
=======
LauncherList launcher_list; 
>>>>>>> a677d40f
AdventureManager adventure_manager;
EQEmu::Random emu_random;
volatile bool RunLoops = true;
uint32 numclients = 0;
uint32 numzones = 0;
bool holdzones = false;

<<<<<<< HEAD
=======
EQEmuLogSys Log;

>>>>>>> a677d40f
extern ConsoleList console_list;

void CatchSignal(int sig_num);

int main(int argc, char** argv) {
	RegisterExecutablePlatform(ExePlatformWorld);
	Log.LoadLogSettingsDefaults();
	set_exception_handler();
	register_remote_call_handlers();

	/* Database Version Check */
	uint32 Database_Version = CURRENT_BINARY_DATABASE_VERSION;
	if (argc >= 2) { 
		if (strcasecmp(argv[1], "db_version") == 0) {
			std::cout << "Binary Database Version: " << Database_Version << std::endl;
			return 0;
		}
	}

	// Load server configuration
	Log.Out(Logs::General, Logs::World_Server, "Loading server configuration..");
	if (!WorldConfig::LoadConfig()) {
		Log.Out(Logs::General, Logs::World_Server, "Loading server configuration failed.");
		return 1;
	}
	const WorldConfig *Config=WorldConfig::get();

	Log.Out(Logs::General, Logs::World_Server, "CURRENT_VERSION: %s", CURRENT_VERSION);

	#ifdef _DEBUG
		_CrtSetDbgFlag( _CRTDBG_ALLOC_MEM_DF | _CRTDBG_LEAK_CHECK_DF);
	#endif

	if (signal(SIGINT, CatchSignal) == SIG_ERR)	{
		Log.Out(Logs::General, Logs::World_Server, "Could not set signal handler");
		return 1;
	}
	if (signal(SIGTERM, CatchSignal) == SIG_ERR)	{
		Log.Out(Logs::General, Logs::World_Server, "Could not set signal handler");
		return 1;
	}
	#ifndef WIN32
	if (signal(SIGPIPE, SIG_IGN) == SIG_ERR)	{
		Log.Out(Logs::General, Logs::World_Server, "Could not set signal handler");
		return 1;
	}
	#endif

	// add login server config to list
	if (Config->LoginCount == 0) {
		if (Config->LoginHost.length()) {
			loginserverlist.Add(Config->LoginHost.c_str(), Config->LoginPort, Config->LoginAccount.c_str(), Config->LoginPassword.c_str());
			Log.Out(Logs::General, Logs::World_Server, "Added loginserver %s:%i", Config->LoginHost.c_str(), Config->LoginPort);
		}
	} else {
		LinkedList<LoginConfig*> loginlist=Config->loginlist;
		LinkedListIterator<LoginConfig*> iterator(loginlist);
		iterator.Reset();
		while(iterator.MoreElements()) {
			loginserverlist.Add(iterator.GetData()->LoginHost.c_str(), iterator.GetData()->LoginPort, iterator.GetData()->LoginAccount.c_str(), iterator.GetData()->LoginPassword.c_str());
			Log.Out(Logs::General, Logs::World_Server, "Added loginserver %s:%i", iterator.GetData()->LoginHost.c_str(), iterator.GetData()->LoginPort);
			iterator.Advance();
		}
	}

	Log.Out(Logs::General, Logs::World_Server, "Connecting to MySQL...");
	if (!database.Connect(
		Config->DatabaseHost.c_str(),
		Config->DatabaseUsername.c_str(),
		Config->DatabasePassword.c_str(),
		Config->DatabaseDB.c_str(),
		Config->DatabasePort)) {
		Log.Out(Logs::General, Logs::World_Server, "Cannot continue without a database connection.");
		return 1;
	}
	guild_mgr.SetDatabase(&database);

	/* Register Log System and Settings */
	database.LoadLogSettings(Log.log_settings);
	Log.StartFileLogs();

	bool ignore_db = false;
	if (argc >= 2) {
		char tmp[2];
		if (strcasecmp(argv[1], "help") == 0 || strcasecmp(argv[1], "?") == 0 || strcasecmp(argv[1], "/?") == 0 || strcasecmp(argv[1], "-?") == 0 || strcasecmp(argv[1], "-h") == 0 || strcasecmp(argv[1], "-help") == 0) {
			std::cout << "Worldserver command line commands:" << std::endl;
			std::cout << "adduser username password flag    - adds a user account" << std::endl;
			std::cout << "flag username flag    - sets GM flag on the account" << std::endl;
			std::cout << "startzone zoneshortname    - sets the starting zone" << std::endl;
			std::cout << "-holdzones    - reboots lost zones" << std::endl;
			return 0;
		}
		else if (strcasecmp(argv[1], "-holdzones") == 0) {
			std::cout << "Reboot Zones mode ON" << std::endl;
			holdzones = true;
		}
		else if (database.GetVariable("disablecommandline", tmp, 2)) {
			if (strlen(tmp) == 1) {
				if (tmp[0] == '1') {
					std::cerr << "Command line disabled in database... exiting" << std::endl;
					return 1;
				}
			}
		}
		else if (strcasecmp(argv[1], "adduser") == 0) {
			if (argc == 5) {
				if (Seperator::IsNumber(argv[4])) {
					if (atoi(argv[4]) >= 0 && atoi(argv[4]) <= 255) {
						if (database.CreateAccount(argv[2], argv[3], atoi(argv[4])) == 0) {
							std::cerr << "database.CreateAccount failed." << std::endl;
							return 1;
						}
						else {
							std::cout << "Account created: Username='" << argv[2] << "', Password='" << argv[3] << "', status=" << argv[4] << std::endl;
							return 0;
						}
					}
				}
			}
			std::cout << "Usage: world adduser username password flag" << std::endl;
			std::cout << "flag = 0, 1 or 2" << std::endl;
			return 0;
		}
		else if (strcasecmp(argv[1], "flag") == 0) {
			if (argc == 4) {
				if (Seperator::IsNumber(argv[3])) {
					if (atoi(argv[3]) >= 0 && atoi(argv[3]) <= 255) {
						if (database.SetAccountStatus(argv[2], atoi(argv[3]))){
							std::cout << "Account flagged: Username='" << argv[2] << "', status=" << argv[3] << std::endl;
							return 0;
						}
						else {
							std::cerr << "database.SetAccountStatus failed." << std::endl;
							return 1;
						}
					}
				}
			}
			std::cout << "Usage: world flag username flag" << std::endl;
			std::cout << "flag = 0-200" << std::endl;
			return 0;
		}
		else if (strcasecmp(argv[1], "startzone") == 0) {
			if (argc == 3) {
				if (strlen(argv[2]) < 3) {
					std::cerr << "Error: zone name too short" << std::endl;
					return 1;
				}
				else if (strlen(argv[2]) > 15) {
					std::cerr << "Error: zone name too long" << std::endl;
					return 1;
				}
				else {
					if (database.SetVariable("startzone", argv[2])) {
						std::cout << "Starting zone changed: '" << argv[2] << "'" << std::endl;
						return 0;
					}
					else {
						std::cerr << "database.SetVariable failed." << std::endl;
						return 1;
					}
				}
			}
			std::cout << "Usage: world startzone zoneshortname" << std::endl;
			return 0;
		}
		else if(strcasecmp(argv[1], "ignore_db") == 0) {
			ignore_db = true;
		}
		else {
			std::cerr << "Error, unknown command line option" << std::endl;
			return 1;
		}
	}

	if(Config->WorldHTTPEnabled) {
		Log.Out(Logs::General, Logs::World_Server, "Starting HTTP world service...");
		http_server.Start(Config->WorldHTTPPort, Config->WorldHTTPMimeFile.c_str());
	} else {
		Log.Out(Logs::General, Logs::World_Server, "HTTP world service disabled.");
	}

	if(!ignore_db) {
		Log.Out(Logs::General, Logs::World_Server, "Checking Database Conversions..");
		database.CheckDatabaseConversions();
	}
	Log.Out(Logs::General, Logs::World_Server, "Loading variables..");
	database.LoadVariables();
	Log.Out(Logs::General, Logs::World_Server, "Loading zones..");
	database.LoadZoneNames();
	Log.Out(Logs::General, Logs::World_Server, "Clearing groups..");
	database.ClearGroup();
	Log.Out(Logs::General, Logs::World_Server, "Clearing raids..");
	database.ClearRaid();
	database.ClearRaidDetails();
	database.ClearRaidLeader();
	Log.Out(Logs::General, Logs::World_Server, "Loading items..");
	if (!database.LoadItems())
		Log.Out(Logs::General, Logs::World_Server, "Error: Could not load item data. But ignoring");
	Log.Out(Logs::General, Logs::World_Server, "Loading skill caps..");
	if (!database.LoadSkillCaps())
		Log.Out(Logs::General, Logs::World_Server, "Error: Could not load skill cap data. But ignoring");
	Log.Out(Logs::General, Logs::World_Server, "Loading guilds..");
	guild_mgr.LoadGuilds();
	//rules:
	{
		char tmp[64];
		if (database.GetVariable("RuleSet", tmp, sizeof(tmp)-1)) {
			Log.Out(Logs::General, Logs::World_Server, "Loading rule set '%s'", tmp);
			if(!RuleManager::Instance()->LoadRules(&database, tmp)) {
				Log.Out(Logs::General, Logs::World_Server, "Failed to load ruleset '%s', falling back to defaults.", tmp);
			}
		} else {
			if(!RuleManager::Instance()->LoadRules(&database, "default")) {
				Log.Out(Logs::General, Logs::World_Server, "No rule set configured, using default rules");
			} else {
				Log.Out(Logs::General, Logs::World_Server, "Loaded default rule set 'default'", tmp);
			}
		}
	}
	if(RuleB(World, ClearTempMerchantlist)){
		Log.Out(Logs::General, Logs::World_Server, "Clearing temporary merchant lists..");
		database.ClearMerchantTemp();
	}
	Log.Out(Logs::General, Logs::World_Server, "Loading EQ time of day..");
	if (!zoneserver_list.worldclock.loadFile(Config->EQTimeFile.c_str()))
		Log.Out(Logs::General, Logs::World_Server, "Unable to load %s", Config->EQTimeFile.c_str());
	Log.Out(Logs::General, Logs::World_Server, "Loading launcher list..");
	launcher_list.LoadList();

	char tmp[20];
	tmp[0] = '\0';
	database.GetVariable("holdzones",tmp, 20);
	if ((strcasecmp(tmp, "1") == 0)) {
		holdzones = true;
	}
	Log.Out(Logs::General, Logs::World_Server, "Reboot zone modes %s",holdzones ? "ON" : "OFF");

	Log.Out(Logs::General, Logs::World_Server, "Deleted %i stale player corpses from database", database.DeleteStalePlayerCorpses());

	Log.Out(Logs::General, Logs::World_Server, "Loading adventures...");
	if(!adventure_manager.LoadAdventureTemplates())
	{
		Log.Out(Logs::General, Logs::World_Server, "Unable to load adventure templates.");
	}

	if(!adventure_manager.LoadAdventureEntries())
	{
		Log.Out(Logs::General, Logs::World_Server, "Unable to load adventure templates.");
	}

	adventure_manager.Load();
	adventure_manager.LoadLeaderboardInfo();

	Log.Out(Logs::General, Logs::World_Server, "Purging expired instances");
	database.PurgeExpiredInstances();
	Timer PurgeInstanceTimer(450000);
	PurgeInstanceTimer.Start(450000);

	Log.Out(Logs::General, Logs::World_Server, "Loading char create info...");
	database.LoadCharacterCreateAllocations();
	database.LoadCharacterCreateCombos();

	char errbuf[TCPConnection_ErrorBufferSize];
	if (tcps.Open(Config->WorldTCPPort, errbuf)) {
		Log.Out(Logs::General, Logs::World_Server,"Zone (TCP) listener started.");
	} else {
		Log.Out(Logs::General, Logs::World_Server,"Failed to start zone (TCP) listener on port %d:",Config->WorldTCPPort);
		Log.Out(Logs::General, Logs::World_Server,"        %s",errbuf);
		return 1;
	}
	if (eqsf.Open()) {
		Log.Out(Logs::General, Logs::World_Server,"Client (UDP) listener started.");
	} else {
		Log.Out(Logs::General, Logs::World_Server,"Failed to start client (UDP) listener (port 9000)");
		return 1;
	}

	//register all the patches we have avaliable with the stream identifier.
	EQStreamIdentifier stream_identifier;
	RegisterAllPatches(stream_identifier);
	zoneserver_list.shutdowntimer = new Timer(60000);
	zoneserver_list.shutdowntimer->Disable();
	zoneserver_list.reminder = new Timer(20000);
	zoneserver_list.reminder->Disable();
	Timer InterserverTimer(INTERSERVER_TIMER); // does MySQL pings and auto-reconnect
	InterserverTimer.Trigger();
	uint8 ReconnectCounter = 100;
	std::shared_ptr<EQStream> eqs;
	EmuTCPConnection* tcpc;
	EQStreamInterface *eqsi;

	while(RunLoops) {
		Timer::SetCurrentTime();

		//check the factory for any new incoming streams.
		while ((eqs = eqsf.Pop())) {
			//pull the stream out of the factory and give it to the stream identifier
			//which will figure out what patch they are running, and set up the dynamic
			//structures and opcodes for that patch.
			struct in_addr	in;
			in.s_addr = eqs->GetRemoteIP();
			Log.Out(Logs::General, Logs::World_Server, "New connection from %s:%d", inet_ntoa(in),ntohs(eqs->GetRemotePort()));
			stream_identifier.AddStream(eqs);	//takes the stream
		}

		eqs = nullptr;

		//give the stream identifier a chance to do its work....
		stream_identifier.Process();

		//check the stream identifier for any now-identified streams
		while((eqsi = stream_identifier.PopIdentified())) {
			//now that we know what patch they are running, start up their client object
			struct in_addr	in;
			in.s_addr = eqsi->GetRemoteIP();
			if (RuleB(World, UseBannedIPsTable)){ //Lieka: Check to see if we have the responsibility for blocking IPs.
				Log.Out(Logs::General, Logs::World_Server, "Checking inbound connection %s against BannedIPs table", inet_ntoa(in));
				if (!database.CheckBannedIPs(inet_ntoa(in))){ //Lieka: Check inbound IP against banned IP table.
					Log.Out(Logs::General, Logs::World_Server, "Connection %s PASSED banned IPs check. Processing connection.", inet_ntoa(in));
					auto client = new Client(eqsi);
					// @merth: client->zoneattempt=0;
					client_list.Add(client);
				} else {
					Log.Out(Logs::General, Logs::World_Server, "Connection from %s FAILED banned IPs check. Closing connection.", inet_ntoa(in));
					eqsi->Close(); //Lieka: If the inbound IP is on the banned table, close the EQStream.
				}
			}
			if (!RuleB(World, UseBannedIPsTable)){
					Log.Out(Logs::General, Logs::World_Server, "New connection from %s:%d, processing connection", inet_ntoa(in), ntohs(eqsi->GetRemotePort()));
					auto client = new Client(eqsi);
					// @merth: client->zoneattempt=0;
					client_list.Add(client);
			}
		}

		client_list.Process();

		while ((tcpc = tcps.NewQueuePop())) {
			struct in_addr in;
			in.s_addr = tcpc->GetrIP();
			Log.Out(Logs::General, Logs::World_Server, "New TCP connection from %s:%d", inet_ntoa(in),tcpc->GetrPort());
			console_list.Add(new Console(tcpc));
		}

		if(PurgeInstanceTimer.Check())
		{
			database.PurgeExpiredInstances();
		}

		//check for timeouts in other threads
		timeout_manager.CheckTimeouts();
		loginserverlist.Process();
		console_list.Process();
		zoneserver_list.Process();
		launcher_list.Process();
		UCSLink.Process();
		QSLink.Process();
<<<<<<< HEAD

		WILink.Process();

		LFPGroupList.Process();

=======
		LFPGroupList.Process(); 
>>>>>>> a677d40f
		adventure_manager.Process();

		if (InterserverTimer.Check()) {
			InterserverTimer.Start();
			database.ping();
			// AsyncLoadVariables(dbasync, &database);
			ReconnectCounter++;
			if (ReconnectCounter >= 12) { // only create thread to reconnect every 10 minutes. previously we were creating a new thread every 10 seconds
				ReconnectCounter = 0;
				if (loginserverlist.AllConnected() == false) {
#ifdef _WINDOWS
					_beginthread(AutoInitLoginServer, 0, nullptr);
#else
					pthread_t thread;
					pthread_create(&thread, nullptr, &AutoInitLoginServer, nullptr);
#endif
				}
			}
		}
		if (numclients == 0) {
			Sleep(50);
			continue;
		}
		Sleep(20);
	}
	Log.Out(Logs::General, Logs::World_Server, "World main loop completed.");
	Log.Out(Logs::General, Logs::World_Server, "Shutting down console connections (if any).");
	console_list.KillAll();
	Log.Out(Logs::General, Logs::World_Server, "Shutting down zone connections (if any).");
	zoneserver_list.KillAll();
	Log.Out(Logs::General, Logs::World_Server, "Zone (TCP) listener stopped.");
	tcps.Close();
	Log.Out(Logs::General, Logs::World_Server, "Client (UDP) listener stopped.");
	eqsf.Close();
	Log.Out(Logs::General, Logs::World_Server, "Signaling HTTP service to stop...");
	http_server.Stop();
	Log.CloseFileLogs();

	return 0;
}

void CatchSignal(int sig_num) {
	Log.Out(Logs::General, Logs::World_Server,"Caught signal %d",sig_num);
	if(zoneserver_list.worldclock.saveFile(WorldConfig::get()->EQTimeFile.c_str())==false)
		Log.Out(Logs::General, Logs::World_Server,"Failed to save time file.");
	RunLoops = false;
}

void UpdateWindowTitle(char* iNewTitle) {
#ifdef _WINDOWS
	char tmp[500];
	if (iNewTitle) {
		snprintf(tmp, sizeof(tmp), "World: %s", iNewTitle);
	}
	else {
		snprintf(tmp, sizeof(tmp), "World");
	}
	SetConsoleTitle(tmp);
#endif
}
<|MERGE_RESOLUTION|>--- conflicted
+++ resolved
@@ -99,12 +99,8 @@
 EQWHTTPServer http_server;
 UCSConnection UCSLink;
 QueryServConnection QSLink;
-<<<<<<< HEAD
 WebInterfaceConnection WILink;
 LauncherList launcher_list;
-=======
-LauncherList launcher_list; 
->>>>>>> a677d40f
 AdventureManager adventure_manager;
 EQEmu::Random emu_random;
 volatile bool RunLoops = true;
@@ -112,11 +108,6 @@
 uint32 numzones = 0;
 bool holdzones = false;
 
-<<<<<<< HEAD
-=======
-EQEmuLogSys Log;
-
->>>>>>> a677d40f
 extern ConsoleList console_list;
 
 void CatchSignal(int sig_num);
@@ -475,15 +466,11 @@
 		launcher_list.Process();
 		UCSLink.Process();
 		QSLink.Process();
-<<<<<<< HEAD
 
 		WILink.Process();
 
 		LFPGroupList.Process();
 
-=======
-		LFPGroupList.Process(); 
->>>>>>> a677d40f
 		adventure_manager.Process();
 
 		if (InterserverTimer.Check()) {
