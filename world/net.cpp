/*	EQEMu: Everquest Server Emulator
Copyright (C) 2001-2002 EQEMu Development Team (http://eqemu.org)

This program is free software; you can redistribute it and/or modify
it under the terms of the GNU General Public License as published by
the Free Software Foundation; version 2 of the License.

This program is distributed in the hope that it will be useful,
but WITHOUT ANY WARRANTY except by those people which sell it, which
are required to give you total support for your newly bought product;
without even the implied warranty of MERCHANTABILITY or FITNESS FOR
A PARTICULAR PURPOSE. See the GNU General Public License for more details.

You should have received a copy of the GNU General Public License
along with this program; if not, write to the Free Software
Foundation, Inc., 59 Temple Place, Suite 330, Boston, MA 02111-1307 USA
*/
#include "../common/global_define.h"

#include <iostream>
#include <string.h>
#include <stdio.h>
#include <stdlib.h>
#include <signal.h>

#include "../common/string_util.h"
#include "../common/eqemu_logsys.h"
#include "../common/queue.h"
#include "../common/timer.h"
#include "../common/eq_packet.h"
#include "../common/seperator.h"
#include "../common/version.h"
#include "../common/eqtime.h"
#include "../common/event/event_loop.h"
#include "../common/net/eqstream.h"
#include "../common/opcodemgr.h"
#include "../common/guilds.h"
#include "../common/eq_stream_ident.h"
#include "../common/rulesys.h"
#include "../common/platform.h"
#include "../common/crash.h"
#include "client.h"
#include "worlddb.h"
#ifdef _WINDOWS
#include <process.h>
#define snprintf	_snprintf
#define strncasecmp	_strnicmp
#define strcasecmp	_stricmp
#include <conio.h>
#else
#include <pthread.h>
#include "../common/unix.h"
#include <sys/types.h>
#include <sys/ipc.h>
#include <sys/sem.h>
#include <sys/shm.h>
#if not defined (FREEBSD) && not defined (DARWIN)
union semun {
	int val;
	struct semid_ds *buf;
	ushort *array;
	struct seminfo *__buf;
	void *__pad;
};
#endif

#endif

#include "../common/patches/patches.h"
#include "../common/random.h"
#include "zoneserver.h"
#include "login_server.h"
#include "login_server_list.h"
#include "world_config.h"
#include "zoneserver.h"
#include "zonelist.h"
#include "clientlist.h"
#include "launcher_list.h"
#include "wguild_mgr.h"
#include "lfplist.h"
#include "adventure_manager.h"
#include "ucs.h"
#include "queryserv.h"
#include "web_interface.h"
#include "console.h"

#include "../common/net/servertalk_server.h"
#include "../zone/data_bucket.h"

ClientList client_list;
GroupLFPList LFPGroupList;
ZSList zoneserver_list;
LoginServerList loginserverlist;
UCSConnection UCSLink;
QueryServConnection QSLink;
LauncherList launcher_list;
AdventureManager adventure_manager;
EQEmu::Random emu_random;
volatile bool RunLoops = true;
uint32 numclients = 0;
uint32 numzones = 0;
bool holdzones = false;
const WorldConfig *Config;
EQEmuLogSys LogSys;
WebInterfaceList web_interface;

void CatchSignal(int sig_num);
void CheckForServerScript(bool force_download = false);

inline void UpdateWindowTitle(std::string new_title) {
#ifdef _WINDOWS
	SetConsoleTitle(new_title.c_str());
#endif
}

int main(int argc, char** argv) {
	RegisterExecutablePlatform(ExePlatformWorld);
	LogSys.LoadLogSettingsDefaults();
	set_exception_handler();

	/**
	 * Auto convert json config from xml
	 */
	if (!std::ifstream("eqemu_config.json") && std::ifstream("eqemu_config.xml")) {
		CheckForServerScript(true);
		if(system("perl eqemu_server.pl convert_xml"));
	}
	else {
		CheckForServerScript();
	}

	/**
	 * Database version
	 */
	uint32 Database_Version = CURRENT_BINARY_DATABASE_VERSION;
	uint32 Bots_Database_Version = CURRENT_BINARY_BOTS_DATABASE_VERSION;
	if (argc >= 2) {
		if (strcasecmp(argv[1], "db_version") == 0) {
			std::cout << "Binary Database Version: " << Database_Version << " : " << Bots_Database_Version << std::endl;
			return 0;
		}
	}

	// Load server configuration
	LogInfo("Loading server configuration");
	if (!WorldConfig::LoadConfig()) {
		LogError("Loading server configuration failed");
		return 1;
	}

	Config = WorldConfig::get();

	LogInfo("CURRENT_VERSION: [{}]", CURRENT_VERSION);

	if (signal(SIGINT, CatchSignal) == SIG_ERR) {
		LogError("Could not set signal handler");
		return 1;
	}

	if (signal(SIGTERM, CatchSignal) == SIG_ERR) {
		LogError("Could not set signal handler");
		return 1;
	}

#ifndef WIN32
	if (signal(SIGPIPE, SIG_IGN) == SIG_ERR) {
		LogError("Could not set signal handler");
		return 1;
	}
#endif

	/**
	 * Add Loginserver
	 */
	if (Config->LoginCount == 0) {
		if (Config->LoginHost.length()) {
			loginserverlist.Add(
				Config->LoginHost.c_str(),
				Config->LoginPort,
				Config->LoginAccount.c_str(),
				Config->LoginPassword.c_str(),
				Config->LoginLegacy
			);
			LogInfo("Added loginserver [{}]:[{}]", Config->LoginHost.c_str(), Config->LoginPort);
		}
	}
	else {
		LinkedList<LoginConfig *> loginlist = Config->loginlist;
		LinkedListIterator<LoginConfig *> iterator(loginlist);
		iterator.Reset();
		while (iterator.MoreElements()) {
			loginserverlist.Add(
				iterator.GetData()->LoginHost.c_str(),
				iterator.GetData()->LoginPort,
				iterator.GetData()->LoginAccount.c_str(),
				iterator.GetData()->LoginPassword.c_str(),
				iterator.GetData()->LoginLegacy
			);

			LogInfo("Added loginserver [{}]:[{}]", iterator.GetData()->LoginHost.c_str(), iterator.GetData()->LoginPort);
			iterator.Advance();
		}
	}

	LogInfo("Connecting to MySQL [{}]@[{}]:[{}]", Config->DatabaseUsername.c_str(), Config->DatabaseHost.c_str(), Config->DatabasePort);
	if (!database.Connect(
		Config->DatabaseHost.c_str(),
		Config->DatabaseUsername.c_str(),
		Config->DatabasePassword.c_str(),
		Config->DatabaseDB.c_str(),
		Config->DatabasePort)) {
		LogError("Cannot continue without a database connection");
		return 1;
	}
	guild_mgr.SetDatabase(&database);

	/* Register Log System and Settings */
	database.LoadLogSettings(LogSys.log_settings);
	LogSys.StartFileLogs();

	bool ignore_db = false;
	if (argc >= 2) {
		std::string tmp;
		if (strcasecmp(argv[1], "help") == 0 || strcasecmp(argv[1], "?") == 0 || strcasecmp(argv[1], "/?") == 0 || strcasecmp(argv[1], "-?") == 0 || strcasecmp(argv[1], "-h") == 0 || strcasecmp(argv[1], "-help") == 0) {
			std::cout << "Worldserver command line commands:" << std::endl;
			std::cout << "adduser username password flag    - adds a user account" << std::endl;
			std::cout << "flag username flag    - sets GM flag on the account" << std::endl;
			std::cout << "startzone zoneshortname    - sets the starting zone" << std::endl;
			std::cout << "-holdzones    - reboots lost zones" << std::endl;
			return 0;
		}
		else if (strcasecmp(argv[1], "-holdzones") == 0) {
			std::cout << "Reboot Zones mode ON" << std::endl;
			holdzones = true;
		}
		else if (database.GetVariable("disablecommandline", tmp)) {
			if (tmp.length() == 1) {
				if (tmp[0] == '1') {
					std::cerr << "Command line disabled in database... exiting" << std::endl;
					return 1;
				}
			}
		}
		else if (strcasecmp(argv[1], "adduser") == 0) {
			if (argc == 5) {
				if (Seperator::IsNumber(argv[4])) {
					if (atoi(argv[4]) >= 0 && atoi(argv[4]) <= 255) {
						std::string user;
						std::string loginserver;

						ParseAccountString(argv[2], user, loginserver);

						if (database.CreateAccount(argv[2], argv[3], atoi(argv[4]), loginserver.c_str(), 0) == 0) {
							std::cerr << "database.CreateAccount failed." << std::endl;
							return 1;
						}
						else {
							std::cout << "Account created: Username='" << argv[2] << "', Password='" << argv[3] << "', status=" << argv[4] << std::endl;
							return 0;
						}
					}
				}
			}
			std::cout << "Usage: world adduser username password flag" << std::endl;
			std::cout << "flag = 0, 1 or 2" << std::endl;
			return 0;
		}
		else if (strcasecmp(argv[1], "flag") == 0) {
			if (argc == 4) {
				if (Seperator::IsNumber(argv[3])) {
					if (atoi(argv[3]) >= 0 && atoi(argv[3]) <= 255) {
						if (database.SetAccountStatus(argv[2], atoi(argv[3]))) {
							std::cout << "Account flagged: Username='" << argv[2] << "', status=" << argv[3] << std::endl;
							return 0;
						}
						else {
							std::cerr << "database.SetAccountStatus failed." << std::endl;
							return 1;
						}
					}
				}
			}
			std::cout << "Usage: world flag username flag" << std::endl;
			std::cout << "flag = 0-200" << std::endl;
			return 0;
		}
		else if (strcasecmp(argv[1], "startzone") == 0) {
			if (argc == 3) {
				if (strlen(argv[2]) < 3) {
					std::cerr << "Error: zone name too short" << std::endl;
					return 1;
				}
				else if (strlen(argv[2]) > 15) {
					std::cerr << "Error: zone name too long" << std::endl;
					return 1;
				}
				else {
					if (database.SetVariable("startzone", argv[2])) {
						std::cout << "Starting zone changed: '" << argv[2] << "'" << std::endl;
						return 0;
					}
					else {
						std::cerr << "database.SetVariable failed." << std::endl;
						return 1;
					}
				}
			}
			std::cout << "Usage: world startzone zoneshortname" << std::endl;
			return 0;
		}
		else if (strcasecmp(argv[1], "ignore_db") == 0) {
			ignore_db = true;
		}
		else {
			std::cerr << "Error, unknown command line option" << std::endl;
			return 1;
		}
	}

	if (!ignore_db) {
		LogInfo("Checking Database Conversions");
		database.CheckDatabaseConversions();
	}
	LogInfo("Loading variables");
	database.LoadVariables();

	std::string hotfix_name;
	if (database.GetVariable("hotfix_name", hotfix_name)) {
		if (!hotfix_name.empty()) {
			LogInfo("Current hotfix in use: '%s'", hotfix_name.c_str());
		}
	}

	LogInfo("Purging expired data buckets");
	database.PurgeAllDeletedDataBuckets();

	LogInfo("Loading zones");
	database.LoadZoneNames();
	LogInfo("Clearing groups");
	database.ClearGroup();
	LogInfo("Clearing raids");
	database.ClearRaid();
	database.ClearRaidDetails();
	database.ClearRaidLeader();
	LogInfo("Clearing inventory snapshots");
	database.ClearInvSnapshots();
	LogInfo("Loading items");
	if (!database.LoadItems(hotfix_name))
		LogError("Error: Could not load item data. But ignoring");
	LogInfo("Loading skill caps");
	if (!database.LoadSkillCaps(std::string(hotfix_name)))
		LogError("Error: Could not load skill cap data. But ignoring");


	LogInfo("Loading guilds");
	guild_mgr.LoadGuilds();

	//rules:
	{
		if (!RuleManager::Instance()->UpdateOrphanedRules(&database)) {
			Log(Logs::General, Logs::World_Server, "Failed to process 'Orphaned Rules' update operation.");
		}
		
		if (!RuleManager::Instance()->UpdateInjectedRules(&database, "default")) {
			Log(Logs::General, Logs::World_Server, "Failed to process 'Injected Rules' for ruleset 'default' update operation.");
		}

		std::string tmp;
		if (database.GetVariable("RuleSet", tmp)) {
<<<<<<< HEAD
			LogInfo("Loading rule set [{}]", tmp.c_str());
=======

			Log(Logs::General, Logs::World_Server, "Loading rule set '%s'", tmp.c_str());

>>>>>>> 655cb798
			if (!RuleManager::Instance()->LoadRules(&database, tmp.c_str(), false)) {
				LogInfo("Failed to load ruleset [{}], falling back to defaults", tmp.c_str());
			}
		}
		else {

			if (!RuleManager::Instance()->LoadRules(&database, "default", false)) {
				LogInfo("No rule set configured, using default rules");
			}
			else {
				LogInfo("Loaded default rule set [default]", tmp.c_str());
			}
		}

<<<<<<< HEAD
		EQEmu::InitializeDynamicLookups();
		LogInfo("Initialized dynamic dictionary entries");
=======
		if (!RuleManager::Instance()->RestoreRuleNotes(&database)) {
			Log(Logs::General, Logs::World_Server, "Failed to process 'Restore Rule Notes' update operation.");
		}
>>>>>>> 655cb798
	}

	EQEmu::InitializeDynamicLookups();
	Log(Logs::General, Logs::World_Server, "Initialized dynamic dictionary entries");

	if (RuleB(World, ClearTempMerchantlist)) {
		LogInfo("Clearing temporary merchant lists");
		database.ClearMerchantTemp();
	}

<<<<<<< HEAD
	RuleManager::Instance()->SaveRules(&database);

	LogInfo("Loading EQ time of day");
=======
	Log(Logs::General, Logs::World_Server, "Loading EQ time of day..");
>>>>>>> 655cb798
	TimeOfDay_Struct eqTime;
	time_t realtime;
	eqTime = database.LoadTime(realtime);
	zoneserver_list.worldclock.SetCurrentEQTimeOfDay(eqTime, realtime);
	Timer EQTimeTimer(600000);
	EQTimeTimer.Start(600000);

	LogInfo("Loading launcher list");
	launcher_list.LoadList();

	std::string tmp;
	database.GetVariable("holdzones", tmp);
	if (tmp.length() == 1 && tmp[0] == '1') {
		holdzones = true;
	}
	LogInfo("Reboot zone modes [{}]", holdzones ? "ON" : "OFF");

	LogInfo("Deleted [{}] stale player corpses from database", database.DeleteStalePlayerCorpses());

	LogInfo("Loading adventures");
	if (!adventure_manager.LoadAdventureTemplates())
	{
		LogInfo("Unable to load adventure templates");
	}

	if (!adventure_manager.LoadAdventureEntries())
	{
		LogInfo("Unable to load adventure templates");
	}

	adventure_manager.Load();
	adventure_manager.LoadLeaderboardInfo();

	LogInfo("Purging expired instances");
	database.PurgeExpiredInstances();

	Timer PurgeInstanceTimer(450000);
	PurgeInstanceTimer.Start(450000);

	LogInfo("Loading char create info");
	database.LoadCharacterCreateAllocations();
	database.LoadCharacterCreateCombos();

	std::unique_ptr<EQ::Net::ConsoleServer> console;
	if (Config->TelnetEnabled) {
		LogInfo("Console (TCP) listener started");
		console.reset(new EQ::Net::ConsoleServer(Config->TelnetIP, Config->TelnetTCPPort));
		RegisterConsoleFunctions(console);
	}

	std::unique_ptr<EQ::Net::ServertalkServer> server_connection;
	server_connection.reset(new EQ::Net::ServertalkServer());

	EQ::Net::ServertalkServerOptions server_opts;
	server_opts.port = Config->WorldTCPPort;
	server_opts.ipv6 = false;
	server_opts.credentials = Config->SharedKey;
	server_connection->Listen(server_opts);
	LogInfo("Server (TCP) listener started");

	server_connection->OnConnectionIdentified(
		"Zone", [&console](std::shared_ptr<EQ::Net::ServertalkServerConnection> connection) {
			LogInfo("New Zone Server connection from [{2}] at [{0}:{1}]",
					connection->Handle()->RemoteIP(), connection->Handle()->RemotePort(), connection->GetUUID());

			numzones++;
			zoneserver_list.Add(new ZoneServer(connection, console.get()));
		}
	);

	server_connection->OnConnectionRemoved("Zone", [](std::shared_ptr<EQ::Net::ServertalkServerConnection> connection) {
		LogInfo("Removed Zone Server connection from [{0}]",
			connection->GetUUID());

		numzones--;
		zoneserver_list.Remove(connection->GetUUID());
	});

	server_connection->OnConnectionIdentified("Launcher", [](std::shared_ptr<EQ::Net::ServertalkServerConnection> connection) {
		LogInfo("New Launcher connection from [{2}] at [{0}:{1}]",
			connection->Handle()->RemoteIP(), connection->Handle()->RemotePort(), connection->GetUUID());

		launcher_list.Add(connection);
	});

	server_connection->OnConnectionRemoved("Launcher", [](std::shared_ptr<EQ::Net::ServertalkServerConnection> connection) {
		LogInfo("Removed Launcher connection from [{0}]",
			connection->GetUUID());

		launcher_list.Remove(connection);
	});

	server_connection->OnConnectionIdentified("QueryServ", [](std::shared_ptr<EQ::Net::ServertalkServerConnection> connection) {
		LogInfo("New Query Server connection from [{2}] at [{0}:{1}]",
			connection->Handle()->RemoteIP(), connection->Handle()->RemotePort(), connection->GetUUID());

		QSLink.AddConnection(connection);
	});

	server_connection->OnConnectionRemoved("QueryServ", [](std::shared_ptr<EQ::Net::ServertalkServerConnection> connection) {
		LogInfo("Removed Query Server connection from [{0}]",
			connection->GetUUID());

		QSLink.RemoveConnection(connection);
	});

	server_connection->OnConnectionIdentified("UCS", [](std::shared_ptr<EQ::Net::ServertalkServerConnection> connection) {
		LogInfo("New UCS Server connection from [{2}] at [{0}:{1}]",
			connection->Handle()->RemoteIP(), connection->Handle()->RemotePort(), connection->GetUUID());

		UCSLink.SetConnection(connection);

		zoneserver_list.UpdateUCSServerAvailable();
	});

	server_connection->OnConnectionRemoved("UCS", [](std::shared_ptr<EQ::Net::ServertalkServerConnection> connection) {
			LogInfo("Removed UCS Server connection from [{0}]",
			connection->GetUUID());

		UCSLink.SetConnection(nullptr);

		zoneserver_list.UpdateUCSServerAvailable(false);
	});

	server_connection->OnConnectionIdentified("WebInterface", [](std::shared_ptr<EQ::Net::ServertalkServerConnection> connection) {
		LogInfo("New WebInterface Server connection from [{2}] at [{0}:{1}]",
			connection->Handle()->RemoteIP(), connection->Handle()->RemotePort(), connection->GetUUID());

		web_interface.AddConnection(connection);
	});

	server_connection->OnConnectionRemoved("WebInterface", [](std::shared_ptr<EQ::Net::ServertalkServerConnection> connection) {
		LogInfo("Removed WebInterface Server connection from [{0}]",
			connection->GetUUID());

		web_interface.RemoveConnection(connection);
	});

	EQStreamManagerInterfaceOptions opts(9000, false, false);
	opts.daybreak_options.resend_delay_ms = RuleI(Network, ResendDelayBaseMS);
	opts.daybreak_options.resend_delay_factor = RuleR(Network, ResendDelayFactor);
	opts.daybreak_options.resend_delay_min = RuleI(Network, ResendDelayMinMS);
	opts.daybreak_options.resend_delay_max = RuleI(Network, ResendDelayMaxMS);
	opts.daybreak_options.outgoing_data_rate = RuleR(Network, ClientDataRate);

	EQ::Net::EQStreamManager eqsm(opts);

	//register all the patches we have avaliable with the stream identifier.
	EQStreamIdentifier stream_identifier;
	RegisterAllPatches(stream_identifier);
	zoneserver_list.shutdowntimer = new Timer(60000);
	zoneserver_list.shutdowntimer->Disable();
	zoneserver_list.reminder = new Timer(20000);
	zoneserver_list.reminder->Disable();
	Timer InterserverTimer(INTERSERVER_TIMER); // does MySQL pings and auto-reconnect
	InterserverTimer.Trigger();
	uint8 ReconnectCounter = 100;
	std::shared_ptr<EQStreamInterface> eqs;
	EQStreamInterface *eqsi;

	eqsm.OnNewConnection([&stream_identifier](std::shared_ptr<EQ::Net::EQStream> stream) {
		stream_identifier.AddStream(stream);
		LogInfo("New connection from IP {0}:{1}", stream->GetRemoteIP(), ntohs(stream->GetRemotePort()));
	});

	while (RunLoops) {
		Timer::SetCurrentTime();
		eqs = nullptr;

		//give the stream identifier a chance to do its work....
		stream_identifier.Process();

		//check the stream identifier for any now-identified streams
		while ((eqsi = stream_identifier.PopIdentified())) {
			//now that we know what patch they are running, start up their client object
			struct in_addr	in{};
			in.s_addr = eqsi->GetRemoteIP();
			if (RuleB(World, UseBannedIPsTable)) { //Lieka: Check to see if we have the responsibility for blocking IPs.
				LogInfo("Checking inbound connection [{}] against BannedIPs table", inet_ntoa(in));
				if (!database.CheckBannedIPs(inet_ntoa(in))) { //Lieka: Check inbound IP against banned IP table.
					LogInfo("Connection [{}] PASSED banned IPs check. Processing connection", inet_ntoa(in));
					auto client = new Client(eqsi);
					// @merth: client->zoneattempt=0;
					client_list.Add(client);
				}
				else {
					LogInfo("Connection from [{}] failed banned IPs check. Closing connection", inet_ntoa(in));
					eqsi->Close(); //Lieka: If the inbound IP is on the banned table, close the EQStream.
				}
			}
			if (!RuleB(World, UseBannedIPsTable)) {
				LogInfo("New connection from [{}]:[{}], processing connection", inet_ntoa(in), ntohs(eqsi->GetRemotePort()));
				auto client = new Client(eqsi);
				// @merth: client->zoneattempt=0;
				client_list.Add(client);
			}
		}

		client_list.Process();

		if (PurgeInstanceTimer.Check()) {
			database.PurgeExpiredInstances();
			database.PurgeAllDeletedDataBuckets();
		}

		if (EQTimeTimer.Check()) {
			TimeOfDay_Struct tod;
			zoneserver_list.worldclock.GetCurrentEQTimeOfDay(time(0), &tod);
			if (!database.SaveTime(tod.minute, tod.hour, tod.day, tod.month, tod.year))
				LogError("Failed to save eqtime");
			else
				LogDebug("EQTime successfully saved");
		}

		zoneserver_list.Process();
		launcher_list.Process();
		LFPGroupList.Process();
		adventure_manager.Process();

		if (InterserverTimer.Check()) {
			InterserverTimer.Start();
			database.ping();

			std::string window_title = StringFormat("World: %s Clients: %i", Config->LongName.c_str(), client_list.GetClientCount());
			UpdateWindowTitle(window_title);
		}

		EQ::EventLoop::Get().Process();
		Sleep(5);
	}
	LogInfo("World main loop completed");
	LogInfo("Shutting down zone connections (if any)");
	zoneserver_list.KillAll();
	LogInfo("Zone (TCP) listener stopped");
	LogInfo("Signaling HTTP service to stop");
	LogSys.CloseFileLogs();

	return 0;
}

void CatchSignal(int sig_num) {
	LogInfo("Caught signal [{}]", sig_num);
	RunLoops = false;
}

void UpdateWindowTitle(char* iNewTitle) {
#ifdef _WINDOWS
	char tmp[500];
	if (iNewTitle) {
		snprintf(tmp, sizeof(tmp), "World: %s", iNewTitle);
	}
	else {
		snprintf(tmp, sizeof(tmp), "World");
	}
	SetConsoleTitle(tmp);
#endif
}

void CheckForServerScript(bool force_download) {
	/* Fetch EQEmu Server script */
	if (!std::ifstream("eqemu_server.pl") || force_download) {

		if(force_download)
			std::remove("eqemu_server.pl"); /* Delete local before fetch */

		std::cout << "Pulling down EQEmu Server Maintenance Script (eqemu_server.pl)..." << std::endl;
#ifdef _WIN32
		if(system("perl -MLWP::UserAgent -e \"require LWP::UserAgent;  my $ua = LWP::UserAgent->new; $ua->timeout(10); $ua->env_proxy; my $response = $ua->get('https://raw.githubusercontent.com/EQEmu/Server/master/utils/scripts/eqemu_server.pl'); if ($response->is_success){ open(FILE, '> eqemu_server.pl'); print FILE $response->decoded_content; close(FILE); }\""));
#else
		if(system("wget -N --no-check-certificate --quiet -O eqemu_server.pl https://raw.githubusercontent.com/EQEmu/Server/master/utils/scripts/eqemu_server.pl"));
#endif
	}
}<|MERGE_RESOLUTION|>--- conflicted
+++ resolved
@@ -358,22 +358,17 @@
 	//rules:
 	{
 		if (!RuleManager::Instance()->UpdateOrphanedRules(&database)) {
-			Log(Logs::General, Logs::World_Server, "Failed to process 'Orphaned Rules' update operation.");
+			LogInfo("Failed to process 'Orphaned Rules' update operation.");
 		}
 		
 		if (!RuleManager::Instance()->UpdateInjectedRules(&database, "default")) {
-			Log(Logs::General, Logs::World_Server, "Failed to process 'Injected Rules' for ruleset 'default' update operation.");
+			LogInfo("Failed to process 'Injected Rules' for ruleset 'default' update operation.");
 		}
 
 		std::string tmp;
 		if (database.GetVariable("RuleSet", tmp)) {
-<<<<<<< HEAD
 			LogInfo("Loading rule set [{}]", tmp.c_str());
-=======
-
-			Log(Logs::General, Logs::World_Server, "Loading rule set '%s'", tmp.c_str());
-
->>>>>>> 655cb798
+
 			if (!RuleManager::Instance()->LoadRules(&database, tmp.c_str(), false)) {
 				LogInfo("Failed to load ruleset [{}], falling back to defaults", tmp.c_str());
 			}
@@ -388,31 +383,20 @@
 			}
 		}
 
-<<<<<<< HEAD
-		EQEmu::InitializeDynamicLookups();
-		LogInfo("Initialized dynamic dictionary entries");
-=======
 		if (!RuleManager::Instance()->RestoreRuleNotes(&database)) {
-			Log(Logs::General, Logs::World_Server, "Failed to process 'Restore Rule Notes' update operation.");
-		}
->>>>>>> 655cb798
+			LogInfo("Failed to process 'Restore Rule Notes' update operation.");
+		}
 	}
 
 	EQEmu::InitializeDynamicLookups();
-	Log(Logs::General, Logs::World_Server, "Initialized dynamic dictionary entries");
+	LogInfo("Initialized dynamic dictionary entries");
 
 	if (RuleB(World, ClearTempMerchantlist)) {
 		LogInfo("Clearing temporary merchant lists");
 		database.ClearMerchantTemp();
 	}
 
-<<<<<<< HEAD
-	RuleManager::Instance()->SaveRules(&database);
-
 	LogInfo("Loading EQ time of day");
-=======
-	Log(Logs::General, Logs::World_Server, "Loading EQ time of day..");
->>>>>>> 655cb798
 	TimeOfDay_Struct eqTime;
 	time_t realtime;
 	eqTime = database.LoadTime(realtime);
