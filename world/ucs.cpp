--- conflicted
+++ resolved
@@ -14,15 +14,10 @@
 
 void UCSConnection::SetConnection(std::shared_ptr<EQ::Net::ServertalkServerConnection> inStream)
 {
-	if(Stream && Stream->Handle())
+	if (Stream && Stream->Handle())
 	{
-<<<<<<< HEAD
-		Log.Out(Logs::Detail, Logs::UCS_Server, "Incoming UCS Connection while we were already connected to a UCS.");
+		Log(Logs::Detail, Logs::UCS_Server, "Incoming UCS Connection while we were already connected to a UCS.");
 		Stream->Handle()->Disconnect();
-=======
-		Log(Logs::Detail, Logs::UCS_Server, "Incoming UCS Connection while we were already connected to a UCS.");
-		Stream->Disconnect();
->>>>>>> 773932d8
 	}
 
 	Stream = inStream;
@@ -39,91 +34,33 @@
 	ServerPacket tpack(opcode, p);
 	ServerPacket *pack = &tpack;
 
-	switch(opcode)
+	switch (opcode)
 	{
-		case 0:
-			break;
+	case 0:
+		break;
 
-<<<<<<< HEAD
-		case ServerOP_KeepAlive:
-		{
-			// ignore this
-			break;
-=======
-					if (memcmp(pack->pBuffer, tmppass, 16) == 0)
-						authenticated = true;
-					else
-					{
-						struct in_addr in;
-						in.s_addr = GetIP();
-						Log(Logs::Detail, Logs::UCS_Server, "UCS authorization failed.");
-						auto pack = new ServerPacket(ServerOP_ZAAuthFailed);
-						SendPacket(pack);
-						delete pack;
-						Disconnect();
-						return false;
-					}
-				}
-				else
-				{
-					struct in_addr in;
-					in.s_addr = GetIP();
-					Log(Logs::Detail, Logs::UCS_Server, "UCS authorization failed.");
-					auto pack = new ServerPacket(ServerOP_ZAAuthFailed);
-					SendPacket(pack);
-					delete pack;
-					Disconnect();
-					return false;
-				}
-			}
-			else
-			{
-				Log(Logs::Detail, Logs::UCS_Server,"**WARNING** You have not configured a world shared key in your config file. You should add a <key>STRING</key> element to your <world> element to prevent unauthroized zone access.");
-				authenticated = true;
-			}
-			delete pack;
-			continue;
->>>>>>> 773932d8
-		}
-		case ServerOP_ZAAuth:
-		{
-<<<<<<< HEAD
-			Log.Out(Logs::Detail, Logs::UCS_Server, "Got authentication from UCS when they are already authenticated.");
-			break;
-		}
-		default:
-		{
-			Log.Out(Logs::Detail, Logs::UCS_Server, "Unknown ServerOPcode from UCS 0x%04x, size %d", opcode, pack->size);
-			DumpPacket(pack->pBuffer, pack->size);
-			break;
-=======
-			case 0:
-				break;
-
-			case ServerOP_KeepAlive:
-			{
-				// ignore this
-				break;
-			}
-			case ServerOP_ZAAuth:
-			{
-				Log(Logs::Detail, Logs::UCS_Server, "Got authentication from UCS when they are already authenticated.");
-				break;
-			}
-			default:
-			{
-				Log(Logs::Detail, Logs::UCS_Server, "Unknown ServerOPcode from UCS 0x%04x, size %d", pack->opcode, pack->size);
-				DumpPacket(pack->pBuffer, pack->size);
-				break;
-			}
->>>>>>> 773932d8
-		}
+	case ServerOP_KeepAlive:
+	{
+		// ignore this
+		break;
+	}
+	case ServerOP_ZAAuth:
+	{
+		Log(Logs::Detail, Logs::UCS_Server, "Got authentication from UCS when they are already authenticated.");
+		break;
+	}
+	default:
+	{
+		Log(Logs::Detail, Logs::UCS_Server, "Unknown ServerOPcode from UCS 0x%04x, size %d", opcode, pack->size);
+		DumpPacket(pack->pBuffer, pack->size);
+		break;
+	}
 	}
 }
 
 void UCSConnection::SendPacket(ServerPacket* pack)
 {
-	if(!Stream)
+	if (!Stream)
 		return;
 
 	Stream->SendPacket(pack);
@@ -140,4 +77,4 @@
 
 	SendPacket(pack);
 	safe_delete(pack);
-}
+}