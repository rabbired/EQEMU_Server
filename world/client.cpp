/*	EQEMu: Everquest Server Emulator
	Copyright (C) 2001-2016 EQEMu Development Team (http://eqemulator.org)

	This program is free software; you can redistribute it and/or modify
	it under the terms of the GNU General Public License as published by
	the Free Software Foundation; version 2 of the License.

	This program is distributed in the hope that it will be useful,
	but WITHOUT ANY WARRANTY except by those people which sell it, which
	are required to give you total support for your newly bought product;
	without even the implied warranty of MERCHANTABILITY or FITNESS FOR
	A PARTICULAR PURPOSE. See the GNU General Public License for more details.

	You should have received a copy of the GNU General Public License
	along with this program; if not, write to the Free Software
	Foundation, Inc., 59 Temple Place, Suite 330, Boston, MA 02111-1307 USA
*/

#include "../common/global_define.h"
#include "../common/eq_packet.h"
#include "../common/eq_stream_intf.h"
#include "../common/misc.h"
#include "../common/rulesys.h"
#include "../common/emu_opcodes.h"
#include "../common/eq_packet_structs.h"
#include "../common/packet_dump.h"
#include "../common/eq_stream_intf.h"
#include "../common/inventory_profile.h"
#include "../common/races.h"
#include "../common/classes.h"
#include "../common/languages.h"
#include "../common/skills.h"
#include "../common/extprofile.h"
#include "../common/string_util.h"
#include "../common/emu_versions.h"
#include "../common/random.h"
#include "../common/shareddb.h"

#include "client.h"
#include "worlddb.h"
#include "world_config.h"
#include "login_server.h"
#include "login_server_list.h"
#include "zoneserver.h"
#include "zonelist.h"
#include "clientlist.h"
#include "wguild_mgr.h"
#include "sof_char_create_data.h"

#include <iostream>
#include <iomanip>

#include <string.h>
#include <stdio.h>
#include <stdlib.h>
#include <zlib.h>
#include <limits.h>

//FatherNitwit: uncomment to enable my IP based authentication hack
//#define IPBASED_AUTH_HACK

// Disgrace: for windows compile
#ifdef _WINDOWS
	#include <winsock2.h>
	#include <windows.h>
#else
	
	#ifdef FREEBSD //Timothy Whitman - January 7, 2003
		#include <sys/types.h>
	#endif

	#include <sys/socket.h>
	#include <netinet/in.h>
	#include <arpa/inet.h>
	#include <unistd.h>
#endif

std::vector<RaceClassAllocation> character_create_allocations;
std::vector<RaceClassCombos> character_create_race_class_combos;

extern ZSList zoneserver_list;
extern LoginServerList loginserverlist;
extern ClientList client_list;
extern EQEmu::Random emu_random;
extern uint32 numclients;
extern volatile bool RunLoops;
extern volatile bool UCSServerAvailable_;

Client::Client(EQStreamInterface* ieqs)
:	autobootup_timeout(RuleI(World, ZoneAutobootTimeoutMS)),
	connect(1000),
	eqs(ieqs)
{
	// Live does not send datarate as of 3/11/2005
	//eqs->SetDataRate(7);
	ip = eqs->GetRemoteIP();
	port = ntohs(eqs->GetRemotePort());

	autobootup_timeout.Disable();
	connect.Disable();
	seen_character_select = false;
	cle = 0;
	zone_id = 0;
	char_name[0] = 0;
	charid = 0;
	zone_waiting_for_bootup = 0;
	enter_world_triggered = false;
	StartInTutorial = false;

	m_ClientVersion = eqs->ClientVersion();
	m_ClientVersionBit = EQEmu::versions::ConvertClientVersionToClientVersionBit(m_ClientVersion);
	
	numclients++;
}

Client::~Client() {
	if (RunLoops && cle && zone_id == 0)
		cle->SetOnline(CLE_Status::Offline);

	numclients--;

	//let the stream factory know were done with this stream
	eqs->Close();
	eqs->ReleaseFromUse();
	safe_delete(eqs);
}

void Client::SendLogServer()
{
	auto outapp = new EQApplicationPacket(OP_LogServer, sizeof(LogServer_Struct));
	LogServer_Struct *l=(LogServer_Struct *)outapp->pBuffer;
	const char *wsn=WorldConfig::get()->ShortName.c_str();
	memcpy(l->worldshortname,wsn,strlen(wsn));

	if(RuleB(Mail, EnableMailSystem))
		l->enablemail = 1;

	if(RuleB(Chat, EnableVoiceMacros))
		l->enablevoicemacros = 1;

	l->enable_pvp = (RuleI(World, PVPSettings));

	if(RuleB(World, IsGMPetitionWindowEnabled))
		l->enable_petition_wnd = 1;

	if((RuleI(World, FVNoDropFlag) == 1 || RuleI(World, FVNoDropFlag) == 2) && GetAdmin() > RuleI(Character, MinStatusForNoDropExemptions))
		l->enable_FV = 1;

	QueuePacket(outapp);
	safe_delete(outapp);
}

void Client::SendEnterWorld(std::string name)
{
	char char_name[64] = { 0 };
	if (is_player_zoning && database.GetLiveChar(GetAccountID(), char_name)) {
		if(database.GetAccountIDByChar(char_name) != GetAccountID()) {
			eqs->Close();
			return;
		} else {
			Log(Logs::Detail, Logs::World_Server,"Telling client to continue session.");
		}
	}

	auto outapp = new EQApplicationPacket(OP_EnterWorld, strlen(char_name) + 1);
	memcpy(outapp->pBuffer,char_name,strlen(char_name)+1);
	QueuePacket(outapp);
	safe_delete(outapp);
}

void Client::SendExpansionInfo() {
	auto outapp = new EQApplicationPacket(OP_ExpansionInfo, sizeof(ExpansionInfo_Struct));
	ExpansionInfo_Struct *eis = (ExpansionInfo_Struct*)outapp->pBuffer;
	
	if (RuleB(World, UseClientBasedExpansionSettings)) {
		eis->Expansions = EQEmu::expansions::ConvertClientVersionToExpansionsMask(eqs->ClientVersion());
	}
	else {
		eis->Expansions = (RuleI(World, ExpansionSettings) & EQEmu::expansions::ConvertClientVersionToExpansionsMask(eqs->ClientVersion()));
	}

	QueuePacket(outapp);
	safe_delete(outapp);
}

void Client::SendCharInfo() {
	if (cle) {
		cle->SetOnline(CLE_Status::CharSelect);
	}

	if (m_ClientVersionBit & EQEmu::versions::maskRoFAndLater) {
		SendMaxCharCreate();
		SendMembership();
		SendMembershipSettings();
	}

	seen_character_select = true;

	// Send OP_SendCharInfo
	EQApplicationPacket *outapp = nullptr;
	database.GetCharSelectInfo(GetAccountID(), &outapp, m_ClientVersionBit);

	if (outapp) {
		QueuePacket(outapp);
	}
	else {
		Log(Logs::General, Logs::World_Server, "[Error] Database did not return an OP_SendCharInfo packet for account %u", GetAccountID());
	}
	safe_delete(outapp);
}

void Client::SendMaxCharCreate() {
	auto outapp = new EQApplicationPacket(OP_SendMaxCharacters, sizeof(MaxCharacters_Struct));
	MaxCharacters_Struct* mc = (MaxCharacters_Struct*)outapp->pBuffer;

	mc->max_chars = EQEmu::constants::StaticLookup(m_ClientVersion)->CharacterCreationLimit;
	if (mc->max_chars > EQEmu::constants::CHARACTER_CREATION_LIMIT)
		mc->max_chars = EQEmu::constants::CHARACTER_CREATION_LIMIT;

	QueuePacket(outapp);
	safe_delete(outapp);
}

void Client::SendMembership() {
	auto outapp = new EQApplicationPacket(OP_SendMembership, sizeof(Membership_Struct));
	Membership_Struct* mc = (Membership_Struct*)outapp->pBuffer;

	/*
		The remaining entry fields probably hold more membership restriction data that needs to be identified.
		Here is a possible list based on the EQ Website membership comparison list:
		1. Spell Ranks Allowed
		2. Prestige Items Usable
		3. In-Game Mail Service (send/recieve)
		4. Parcel Delivery (send/recieve)
		5. Loyalty Rewards Per-Week (30, 60, Max)
		6. Mercenary Tiers (Apprentice 1-2, Apprentice All Tiers, All Tiers)
		7. Neighborhood House
		8. Active Journal Quests (Tasks?) (10, 15, Max)
		9. Guild Function (join, join and create)
		10. Broker System (restricted, unlimited)
		11. Voice Chat
		12. Chat Ability
		13. Progression Server
		14. Customer Support
		15. In-Game Popup Advertising
		That is 15 possible fields, and there are 15 unknowns in the struct...Coincidence?
	*/

	mc->membership = 2;				//Hardcode to gold for now. We don't use anything else.
	mc->races = 0x1ffff;			// Available Races (4110 for silver)
	mc->classes = 0x1ffff;			// Available Classes (4614 for silver) - Was 0x101ffff
	mc->entrysize = 21;				// Number of membership setting entries below
	mc->entries[0] = 0xffffffff;	// Max AA Restriction
	mc->entries[1] = 0xffffffff;	// Max Level Restriction
	mc->entries[2] = 0xffffffff;	// Max Char Slots per Account (not used by client?)
	mc->entries[3] = 0xffffffff;	// 1 for Silver
	mc->entries[4] = 0xffffffff;	// Main Inventory Size (0xffffffff on Live for Gold, but limiting to 8 until 10 is supported)
	mc->entries[5] = 0xffffffff;	// Max Platinum per level
	mc->entries[6] = 1;				// 0 for Silver
	mc->entries[7] = 1;				// 0 for Silver
	mc->entries[8] = 1;				// 1 for Silver
	mc->entries[9] = 0xffffffff;	// Unknown - Maybe Loyalty Points every 12 hours? 60 per week for Silver
	mc->entries[10] = 1;			// 1 for Silver
	mc->entries[11] = 0xffffffff;	// Shared Bank Slots
	mc->entries[12] = 0xffffffff;	// Unknown - Maybe Max Active Tasks?
	mc->entries[13] = 1;			// 1 for Silver
	mc->entries[14] = 1;			// 0 for Silver
	mc->entries[15] = 1;			// 0 for Silver
	mc->entries[16] = 1;			// 1 for Silver
	mc->entries[17] = 1;			// 0 for Silver
	mc->entries[18] = 1;			// 0 for Silver
	mc->entries[19] = 0xffffffff;	// 0 for Silver
	mc->entries[20] = 0xffffffff;	// 0 for Silver
	mc->exit_url_length = 0;
	//mc->exit_url = 0; // Used on Live: "http://www.everquest.com/free-to-play/exit-silver"

	QueuePacket(outapp);
	safe_delete(outapp);
}

void Client::SendMembershipSettings() {
	auto outapp = new EQApplicationPacket(OP_SendMembershipDetails, sizeof(Membership_Details_Struct));
	Membership_Details_Struct* mds = (Membership_Details_Struct*)outapp->pBuffer;

	mds->membership_setting_count = 66;
	int32 gold_settings[22] = {-1,-1,-1,-1,-1,-1,1,1,1,-1,1,-1,-1,1,1,1,1,1,1,-1,-1,0};
	uint32 entry_count = 0;
	for (int setting_id=0; setting_id < 22; setting_id++)
	{
		for (int setting_index=0; setting_index < 3; setting_index++)
		{

			mds->settings[entry_count].setting_index = setting_index;
			mds->settings[entry_count].setting_id = setting_id;
			mds->settings[entry_count].setting_value = gold_settings[setting_id];
			entry_count++;
		}
	}

	mds->race_entry_count = 15;
	mds->class_entry_count = 15;

	uint32 cur_purchase_id = 90287;
	uint32 cur_purchase_id2 = 90301;
	uint32 cur_bitwise_value = 1;
	for (int entry_id=0; entry_id < 15; entry_id++)
	{
		if (entry_id == 0)
		{
			mds->membership_races[entry_id].purchase_id = 1;
			mds->membership_races[entry_id].bitwise_entry = 0x1ffff;
			mds->membership_classes[entry_id].purchase_id = 1;
			mds->membership_classes[entry_id].bitwise_entry = 0x1ffff;
		}
		else
		{
			mds->membership_races[entry_id].purchase_id = cur_purchase_id;

			if (entry_id < 3)
			{
				mds->membership_classes[entry_id].purchase_id = cur_purchase_id;
			}
			else
			{
				mds->membership_classes[entry_id].purchase_id = cur_purchase_id2;
				cur_purchase_id2++;
			}

			if (entry_id == 1)
			{
				mds->membership_races[entry_id].bitwise_entry = 4110;
				mds->membership_classes[entry_id].bitwise_entry = 4614;
			}
			else if (entry_id == 2)
			{
				mds->membership_races[entry_id].bitwise_entry = 4110;
				mds->membership_classes[entry_id].bitwise_entry = 4614;
			}
			else
			{
				if (entry_id == 12)
				{
					// Live Skips 4096
					cur_bitwise_value *= 2;
				}
				mds->membership_races[entry_id].bitwise_entry = cur_bitwise_value;
				mds->membership_classes[entry_id].bitwise_entry = cur_bitwise_value;
			}
			cur_purchase_id++;
		}
		cur_bitwise_value *= 2;
	}
	mds->exit_url_length = 0;	// Live uses 42
	//strcpy(eq->exit_url, "http://www.everquest.com/free-to-play/exit");
	mds->exit_url_length2 = 0;	// Live uses 49
	//strcpy(eq->exit_url2, "http://www.everquest.com/free-to-play/exit-silver");

	/*
	Account Access Level Settings

	ID	-	Free	Silver	Gold	-	Possible Setting
	00	-	250		1000	-1		-	Max AA Restriction
	01	-	-1		-1		-1		-	Max Level Restriction
	02	-	2		4		-1		-	Max Char Slots per Account
	03	-	1		1		-1		-	Max Spell Rank
	04	-	4		6		-1		-	Main Inventory Size
	05	-	100		500		-1		-	Max Platinum per level
	06	-	0		0		1		-	Send Mail?
	07	-	0		0		1		-	Send Parcels?
	08	-	1		1		1		-	Voice Chat Unlimited?
	09	-	2		5		-1		-	Mercenary Tiers
	10	-	0		1		1		-	Create Guilds?
	11	-	0		0		-1		-	Shared Bank Slots
	12	-	9		14		-1		-	Max Journal Quests - 1
	13	-	0		1		1		-	Neighborhood-House Allowed?
	14	-	0		0		1		-	Prestige Enabled?
	15	-	0		0		1		-	Broker System Unlimited?
	16	-	0		1		1		-	Chat UnRestricted?
	17	-	0		0		1		-	Progression Server Access?
	18	-	0		0		1		-	Full Customer Support?
	19	-	0		0		-1		-	0 for Silver
	20	-	0		0		-1		-	0 for Silver
	21	-	0		0		0		-	Unknown 0
	*/

	QueuePacket(outapp);
	safe_delete(outapp);
}

void Client::SendPostEnterWorld() {
	auto outapp = new EQApplicationPacket(OP_PostEnterWorld, 1);
	outapp->size=0;
	QueuePacket(outapp);
	safe_delete(outapp);
}

bool Client::HandleSendLoginInfoPacket(const EQApplicationPacket *app)
{
	if (app->size != sizeof(LoginInfo_Struct)) {
		return false;
	}

	auto *login_info = (LoginInfo_Struct *) app->pBuffer;

	// Quagmire - max len for name is 18, pass 15
	char name[19]     = {0};
	char password[16] = {0};
	strn0cpy(name, (char *) login_info->login_info, 18);
	strn0cpy(password, (char *) &(login_info->login_info[strlen(name) + 1]), 15);

	LogDebug("Receiving Login Info Packet from Client | name [{0}] password [{1}]", name, password);

	if (strlen(password) <= 1) {
		Log(Logs::Detail, Logs::World_Server, "Login without a password");
		return false;
	}

	is_player_zoning = (login_info->zoning == 1);

	uint32 id = std::stoi(name);
	if (id == 0) {
		LogWarning("Receiving Login Info Packet from Client | account_id is 0 - disconnecting");
		return false;
	}

	if ((cle = client_list.CheckAuth(id, password))) {
		if (!is_player_zoning) {
			// Track who is in and who is out of the game
			char *inout= (char *) "";
			
<<<<<<< HEAD
			if (cle->GetOnline() == CLE_Status_Never) {
=======
			if (cle->GetOnline() == CLE_Status::Never){
>>>>>>> 24d2a572
				// Desktop -> Char Select
				inout = (char *) "In";
			}
			else {
				// Game -> Char Select
				inout=(char *) "Out";
			}
		
			// Always at Char select at this point.
			// Either from a fresh client launch or coming back from the game.
			// Exiting the game entirely does not come through here.
			// Could use a Logging Out Completely message somewhere.
			cle->SetOnline(CLE_Status::CharSelect);
			
			Log(Logs::General, Logs::World_Server, 
				"Account (%s) Logging(%s) to character select :: LSID: %d ", 
				cle->AccountName(), inout, cle->LSID());
		}
		else {
			cle->SetOnline();
		}
		
		const WorldConfig *Config=WorldConfig::get();
		
		if(Config->UpdateStats) {
			auto pack = new ServerPacket;
			pack->opcode = ServerOP_LSPlayerJoinWorld;
			pack->size = sizeof(ServerLSPlayerJoinWorld_Struct);
			pack->pBuffer = new uchar[pack->size];
			memset(pack->pBuffer,0,pack->size);
			ServerLSPlayerJoinWorld_Struct* join =(ServerLSPlayerJoinWorld_Struct*)pack->pBuffer;
			strcpy(join->key,GetLSKey());
			join->lsaccount_id = GetLSID();
			loginserverlist.SendPacket(pack);
			safe_delete(pack);
		}
		
		if (!is_player_zoning)
			SendGuildList();
		
		SendLogServer();
		SendApproveWorld();
		SendEnterWorld(cle->name());
		SendPostEnterWorld();
		if (!is_player_zoning) {
			SendExpansionInfo();
			SendCharInfo();
			database.LoginIP(cle->AccountID(), long2ip(GetIP()).c_str());
		}

		cle->SetIP(GetIP());
		return true;
	}
	else {
		Log(Logs::Detail, Logs::World_Server,"Bad/Expired session key '%s'",name);
		return false;
	}
}

bool Client::HandleNameApprovalPacket(const EQApplicationPacket *app)
{
	if (GetAccountID() == 0) {
		Log(Logs::Detail, Logs::World_Server,"Name approval request with no logged in account");
		return false;
	}

	snprintf(char_name, 64, "%s", (char*)app->pBuffer);
	uchar race = app->pBuffer[64];
	uchar clas = app->pBuffer[68];

	Log(Logs::Detail, Logs::World_Server, "Name approval request. Name=%s, race=%s, class=%s", char_name, GetRaceIDName(race), GetClassIDName(clas));

	EQApplicationPacket *outapp;
	outapp = new EQApplicationPacket;
	outapp->SetOpcode(OP_ApproveName);
	outapp->pBuffer = new uchar[1];
	outapp->size = 1;

	bool valid = false;
	if(!database.CheckNameFilter(char_name)) { 
		valid = false; 
	}
	/* Name must begin with an upper-case letter. */
	else if (islower(char_name[0])) { 
		valid = false; 
	} 
	else if (database.ReserveName(GetAccountID(), char_name)) { 
		valid = true; 	
	}
	else { 
		valid = false; 
	}

	outapp->pBuffer[0] = valid? 1 : 0;
	QueuePacket(outapp);
	safe_delete(outapp);

	if (!valid)
		memset(char_name, 0, sizeof(char_name));

	return true;
}

bool Client::HandleGenerateRandomNamePacket(const EQApplicationPacket *app) {
	// creates up to a 10 char name
	char vowels[18]="aeiouyaeiouaeioe";
	char cons[48]="bcdfghjklmnpqrstvwxzybcdgklmnprstvwbcdgkpstrkd";
	char rndname[17]="\0\0\0\0\0\0\0\0\0\0\0\0\0\0\0\0";
	char paircons[33]="ngrkndstshthphsktrdrbrgrfrclcr";
	int rndnum=emu_random.Int(0, 75),n=1;
	bool dlc=false;
	bool vwl=false;
	bool dbl=false;
	if (rndnum>63)
	{	// rndnum is 0 - 75 where 64-75 is cons pair, 17-63 is cons, 0-16 is vowel
		rndnum=(rndnum-61)*2;	// name can't start with "ng" "nd" or "rk"
		rndname[0]=paircons[rndnum];
		rndname[1]=paircons[rndnum+1];
		n=2;
	}
	else if (rndnum>16)
	{
		rndnum-=17;
		rndname[0]=cons[rndnum];
	}
	else
	{
		rndname[0]=vowels[rndnum];
		vwl=true;
	}
	int namlen=emu_random.Int(5, 10);
	for (int i=n;i<namlen;i++)
	{
		dlc=false;
		if (vwl)	//last char was a vowel
		{			// so pick a cons or cons pair
			rndnum=emu_random.Int(0, 62);
			if (rndnum>46)
			{	// pick a cons pair
				if (i>namlen-3)	// last 2 chars in name?
				{	// name can only end in cons pair "rk" "st" "sh" "th" "ph" "sk" "nd" or "ng"
					rndnum=emu_random.Int(0, 7)*2;
				}
				else
				{	// pick any from the set
					rndnum=(rndnum-47)*2;
				}
				rndname[i]=paircons[rndnum];
				rndname[i+1]=paircons[rndnum+1];
				dlc=true;	// flag keeps second letter from being doubled below
				i+=1;
			}
			else
			{	// select a single cons
				rndname[i]=cons[rndnum];
			}
		}
		else
		{		// select a vowel
			rndname[i]=vowels[emu_random.Int(0, 16)];
		}
		vwl=!vwl;
		if (!dbl && !dlc)
		{	// one chance at double letters in name
			if (!emu_random.Int(0, i+9))	// chances decrease towards end of name
			{
				rndname[i+1]=rndname[i];
				dbl=true;
				i+=1;
			}
		}
	}

	rndname[0]=toupper(rndname[0]);
	NameGeneration_Struct* ngs = (NameGeneration_Struct*)app->pBuffer;
	memset(ngs->name,0,64);
	strcpy(ngs->name,rndname);

	QueuePacket(app);
	return true;
}

bool Client::HandleCharacterCreateRequestPacket(const EQApplicationPacket *app) {
	// New OpCode in SoF
	uint32 allocs = character_create_allocations.size();
	uint32 combos = character_create_race_class_combos.size();
	uint32 len = sizeof(RaceClassAllocation) * allocs;
	len += sizeof(RaceClassCombos) * combos;
	len += sizeof(uint8);
	len += sizeof(uint32);
	len += sizeof(uint32);

	auto outapp = new EQApplicationPacket(OP_CharacterCreateRequest, len);
	unsigned char *ptr = outapp->pBuffer;
	*((uint8*)ptr) = 0;
	ptr += sizeof(uint8);

	*((uint32*)ptr) = allocs;
	ptr += sizeof(uint32);

	for(int i = 0; i < allocs; ++i) {
		RaceClassAllocation *alc = (RaceClassAllocation*)ptr;

		alc->Index = character_create_allocations[i].Index;
		for(int j = 0; j < 7; ++j) {
			alc->BaseStats[j] = character_create_allocations[i].BaseStats[j];
			alc->DefaultPointAllocation[j] = character_create_allocations[i].DefaultPointAllocation[j];
		}
		ptr += sizeof(RaceClassAllocation);
	}

	*((uint32*)ptr) = combos;
	ptr += sizeof(uint32);
	for(int i = 0; i < combos; ++i) {
		RaceClassCombos *cmb = (RaceClassCombos*)ptr;
		cmb->ExpansionRequired = character_create_race_class_combos[i].ExpansionRequired;
		cmb->Race = character_create_race_class_combos[i].Race;
		cmb->Class = character_create_race_class_combos[i].Class;
		cmb->Deity = character_create_race_class_combos[i].Deity;
		cmb->AllocationIndex = character_create_race_class_combos[i].AllocationIndex;
		cmb->Zone = character_create_race_class_combos[i].Zone;
		ptr += sizeof(RaceClassCombos);
	}

	QueuePacket(outapp);
	safe_delete(outapp);
	return true;
}

bool Client::HandleCharacterCreatePacket(const EQApplicationPacket *app) {
	if (GetAccountID() == 0) {
		Log(Logs::Detail, Logs::World_Server,"Account ID not set; unable to create character.");
		return false;
	}
	else if (app->size != sizeof(CharCreate_Struct)) {
		Log(Logs::Detail, Logs::World_Server,"Wrong size on OP_CharacterCreate. Got: %d, Expected: %d",app->size,sizeof(CharCreate_Struct));
		DumpPacket(app);
		// the previous behavior was essentially returning true here
		// but that seems a bit odd to me.
		return true;
	}

	CharCreate_Struct *cc = (CharCreate_Struct*)app->pBuffer;
	if(OPCharCreate(char_name, cc) == false) {
		database.DeleteCharacter(char_name);
		auto outapp = new EQApplicationPacket(OP_ApproveName, 1);
		outapp->pBuffer[0] = 0;
		QueuePacket(outapp);
		safe_delete(outapp);
	}
	else
	{
		if (m_ClientVersionBit & EQEmu::versions::maskTitaniumAndEarlier)
			StartInTutorial = true;
		SendCharInfo();
	}

	return true;
}

bool Client::HandleEnterWorldPacket(const EQApplicationPacket *app) { 
	if (GetAccountID() == 0) {
		Log(Logs::Detail, Logs::World_Server,"Enter world with no logged in account");
		eqs->Close();
		return true;
	}

	if(GetAdmin() < 0)
	{
		Log(Logs::Detail, Logs::World_Server,"Account banned or suspended.");
		eqs->Close();
		return true;
	}

	if (RuleB(World, EnableIPExemptions) || RuleI(World, MaxClientsPerIP) >= 0) {
		client_list.GetCLEIP(this->GetIP()); //Check current CLE Entry IPs against incoming connection
	}

	EnterWorld_Struct *ew=(EnterWorld_Struct *)app->pBuffer;
	strn0cpy(char_name, ew->name, 64);

	EQApplicationPacket *outapp;
	uint32 tmpaccid = 0;
	charid = database.GetCharacterInfo(char_name, &tmpaccid, &zone_id, &instance_id);
	if (charid == 0 || tmpaccid != GetAccountID()) {
		Log(Logs::Detail, Logs::World_Server,"Could not get CharInfo for '%s'",char_name);
		eqs->Close();
		return true;
	}

	// Make sure this account owns this character
	if (tmpaccid != GetAccountID()) {
		Log(Logs::Detail, Logs::World_Server,"This account does not own the character named '%s'",char_name);
		eqs->Close();
		return true;
	}

	// This can probably be moved outside and have another method return requested info (don't forget to remove the #include "../common/shareddb.h" above)
	// (This is a literal translation of the original process..I don't see why it can't be changed to a single-target query over account iteration)
	if (!is_player_zoning) {
		size_t character_limit = EQEmu::constants::StaticLookup(eqs->ClientVersion())->CharacterCreationLimit;
		if (character_limit > EQEmu::constants::CHARACTER_CREATION_LIMIT) { character_limit = EQEmu::constants::CHARACTER_CREATION_LIMIT; }
		if (eqs->ClientVersion() == EQEmu::versions::ClientVersion::Titanium) { character_limit = Titanium::constants::CHARACTER_CREATION_LIMIT; }

		std::string tgh_query = StringFormat(
			"SELECT                     "
			"`id`,                      "
			"name,                      "
			"`level`,                   "
			"last_login                 "
			"FROM                       "
			"character_data             "
			"WHERE `account_id` = %i ORDER BY `name` LIMIT %u", GetAccountID(), character_limit);
		auto tgh_results = database.QueryDatabase(tgh_query);

		/* Check GoHome */
		if (ew->return_home && !ew->tutorial) {
			bool home_enabled = false;
			for (auto row = tgh_results.begin(); row != tgh_results.end(); ++row) {
				if (strcasecmp(row[1], char_name) == 0) {
					if (RuleB(World, EnableReturnHomeButton)) {
						int now = time(nullptr);
						if ((now - atoi(row[3])) >= RuleI(World, MinOfflineTimeToReturnHome)) {
							home_enabled = true;
							break;
						}
					}
				}
			}

			if (home_enabled) {
				zone_id = database.MoveCharacterToBind(charid, 4);
			}
			else {
				Log(Logs::Detail, Logs::World_Server, "'%s' is trying to go home before they're able...", char_name);
				database.SetHackerFlag(GetAccountName(), char_name, "MQGoHome: player tried to go home before they were able.");
				eqs->Close();
				return true;
			}
		}

		/* Check Tutorial*/
		if (RuleB(World, EnableTutorialButton) && (ew->tutorial || StartInTutorial)) {
			bool tutorial_enabled = false;
			for (auto row = tgh_results.begin(); row != tgh_results.end(); ++row) {
				if (strcasecmp(row[1], char_name) == 0) {
					if (RuleB(World, EnableTutorialButton) && ((uint8)atoi(row[2]) <= RuleI(World, MaxLevelForTutorial))) {
						tutorial_enabled = true;
						break;
					}
				}
			}

			if (tutorial_enabled) {
				zone_id = RuleI(World, TutorialZoneID);
				database.MoveCharacterToZone(charid, database.GetZoneName(zone_id));
			}
			else {
				Log(Logs::Detail, Logs::World_Server, "'%s' is trying to go to tutorial but are not allowed...", char_name);
				database.SetHackerFlag(GetAccountName(), char_name, "MQTutorial: player tried to enter the tutorial without having tutorial enabled for this character.");
				eqs->Close();
				return true;
			}
		}
	}

	if (zone_id == 0 || !database.GetZoneName(zone_id)) {
		// This is to save people in an invalid zone, once it's removed from the DB
		database.MoveCharacterToZone(charid, "arena");
		Log(Logs::Detail, Logs::World_Server, "Zone not found in database zone_id=%i, moveing char to arena character:%s", zone_id, char_name);
	}

	if(instance_id > 0)
	{
		if(!database.VerifyInstanceAlive(instance_id, GetCharID()))
		{
			zone_id = database.MoveCharacterToBind(charid);
			instance_id = 0;
		}
		else
		{
			if(!database.VerifyZoneInstance(zone_id, instance_id))
			{
				zone_id = database.MoveCharacterToBind(charid);
				instance_id = 0;
			}
		}
	}

	if(!is_player_zoning) {
		database.SetGroupID(char_name, 0, charid);
		database.SetLoginFlags(charid, false, false, 1);
	}
	else{
		uint32 groupid = database.GetGroupID(char_name);
		if(groupid > 0){
			char* leader = 0;
			char leaderbuf[64] = {0};
			if((leader = database.GetGroupLeaderForLogin(char_name, leaderbuf)) && strlen(leader)>1){
				auto outapp3 = new EQApplicationPacket(OP_GroupUpdate, sizeof(GroupJoin_Struct));
				GroupJoin_Struct* gj=(GroupJoin_Struct*)outapp3->pBuffer;
				gj->action=8;
				strcpy(gj->yourname, char_name);
				strcpy(gj->membername, leader);
				QueuePacket(outapp3);
				safe_delete(outapp3);
			}
		}
	}

	outapp = new EQApplicationPacket(OP_MOTD);
	std::string tmp;
	if (database.GetVariable("MOTD", tmp)) {
		outapp->size = tmp.length() + 1;
		outapp->pBuffer = new uchar[outapp->size];
		memset(outapp->pBuffer,0,outapp->size);
		strcpy((char*)outapp->pBuffer, tmp.c_str());

	} else {
		// Null Message of the Day. :)
		outapp->size = 1;
		outapp->pBuffer = new uchar[outapp->size];
		outapp->pBuffer[0] = 0;
	}
	QueuePacket(outapp);
	safe_delete(outapp);
	
	// set mailkey - used for duration of character session
	int MailKey = emu_random.Int(1, INT_MAX);

	database.SetMailKey(charid, GetIP(), MailKey);
	if (UCSServerAvailable_) {
		const WorldConfig *Config = WorldConfig::get();
		std::string buffer;

		EQEmu::versions::UCSVersion ConnectionType = EQEmu::versions::ucsUnknown;

		// chat server packet
		switch (GetClientVersion()) {
		case EQEmu::versions::ClientVersion::Titanium:
			ConnectionType = EQEmu::versions::ucsTitaniumChat;
			break;
		case EQEmu::versions::ClientVersion::SoF:
			ConnectionType = EQEmu::versions::ucsSoFCombined;
			break;
		case EQEmu::versions::ClientVersion::SoD:
			ConnectionType = EQEmu::versions::ucsSoDCombined;
			break;
		case EQEmu::versions::ClientVersion::UF:
			ConnectionType = EQEmu::versions::ucsUFCombined;
			break;
		case EQEmu::versions::ClientVersion::RoF:
			ConnectionType = EQEmu::versions::ucsRoFCombined;
			break;
		case EQEmu::versions::ClientVersion::RoF2:
			ConnectionType = EQEmu::versions::ucsRoF2Combined;
			break;
		default:
			ConnectionType = EQEmu::versions::ucsUnknown;
			break;
		}

		buffer = StringFormat("%s,%i,%s.%s,%c%08X",
			Config->ChatHost.c_str(),
			Config->ChatPort,
			Config->ShortName.c_str(),
			GetCharName(),
			ConnectionType,
			MailKey
		);

		outapp = new EQApplicationPacket(OP_SetChatServer, (buffer.length() + 1));
		memcpy(outapp->pBuffer, buffer.c_str(), buffer.length());
		outapp->pBuffer[buffer.length()] = '\0';

		QueuePacket(outapp);
		safe_delete(outapp);

		// mail server packet
		switch (GetClientVersion()) {
		case EQEmu::versions::ClientVersion::Titanium:
			ConnectionType = EQEmu::versions::ucsTitaniumMail;
			break;
		default:
			// retain value from previous switch
			break;
		}

		buffer = StringFormat("%s,%i,%s.%s,%c%08X",
			Config->MailHost.c_str(),
			Config->MailPort,
			Config->ShortName.c_str(),
			GetCharName(),
			ConnectionType,
			MailKey
		);

		outapp = new EQApplicationPacket(OP_SetChatServer2, (buffer.length() + 1));
		memcpy(outapp->pBuffer, buffer.c_str(), buffer.length());
		outapp->pBuffer[buffer.length()] = '\0';

		QueuePacket(outapp);
		safe_delete(outapp);
	}

	EnterWorld();

	return true;
}

bool Client::HandleDeleteCharacterPacket(const EQApplicationPacket *app) {

	uint32 char_acct_id = database.GetAccountIDByChar((char*)app->pBuffer);
	if(char_acct_id == GetAccountID()) {
		Log(Logs::Detail, Logs::World_Server,"Delete character: %s",app->pBuffer);
		database.DeleteCharacter((char *)app->pBuffer);
		SendCharInfo();
	}

	return true;
}

bool Client::HandleZoneChangePacket(const EQApplicationPacket *app) {
	// HoT sends this to world while zoning and wants it echoed back.
	if (m_ClientVersionBit & EQEmu::versions::maskRoFAndLater)
	{
		QueuePacket(app);
	}
	return true;
}

bool Client::HandlePacket(const EQApplicationPacket *app) {

	EmuOpcode opcode = app->GetOpcode();

	Log(Logs::Detail, Logs::World_Server,"Recevied EQApplicationPacket");

	if (!eqs->CheckState(ESTABLISHED)) {
		Log(Logs::Detail, Logs::World_Server,"Client disconnected (net inactive on send)");
		return false;
	}

	// Voidd: Anti-GM Account hack, Checks source ip against valid GM Account IP Addresses
	if (RuleB(World, GMAccountIPList) && this->GetAdmin() >= (RuleI(World, MinGMAntiHackStatus))) {
		if(!database.CheckGMIPs(long2ip(this->GetIP()).c_str(), this->GetAccountID())) {
			Log(Logs::Detail, Logs::World_Server,"GM Account not permited from source address %s and accountid %i", long2ip(this->GetIP()).c_str(), this->GetAccountID());
			eqs->Close();
		}
	}

	if (GetAccountID() == 0 && opcode != OP_SendLoginInfo) {
		// Got a packet other than OP_SendLoginInfo when not logged in
		Log(Logs::Detail, Logs::World_Server,"Expecting OP_SendLoginInfo, got %s", OpcodeNames[opcode]);
		return false;
	}
	else if (opcode == OP_AckPacket) {
		return true;
	}

	switch(opcode)
	{
		case OP_World_Client_CRC1:
		case OP_World_Client_CRC2:
		{
			// There is no obvious entry in the CC struct to indicate that the 'Start Tutorial button
			// is selected when a character is created. I have observed that in this case, OP_EnterWorld is sent
			// before OP_World_Client_CRC1. Therefore, if we receive OP_World_Client_CRC1 before OP_EnterWorld,
			// then 'Start Tutorial' was not chosen.
			StartInTutorial = false;
			return true;
		}
		case OP_SendLoginInfo:
		{
			return HandleSendLoginInfoPacket(app);
		}
		case OP_ApproveName: //Name approval
		{
			return HandleNameApprovalPacket(app);
		}
		case OP_RandomNameGenerator:
		{
			return HandleGenerateRandomNamePacket(app);
		}
		case OP_CharacterCreateRequest:
		{
			// New OpCode in SoF
			return HandleCharacterCreateRequestPacket(app);
		}
		case OP_CharacterCreate: //Char create
		{
			return HandleCharacterCreatePacket(app);
		}
		case OP_EnterWorld: // Enter world
		{
			return HandleEnterWorldPacket(app);
		}
		case OP_DeleteCharacter:
		{
			return HandleDeleteCharacterPacket(app);
		}
		case OP_WorldComplete:
		{
			eqs->Close();
			return true;
		}
		case OP_WorldLogout:
		{
			// I don't see this getting executed on logout
			eqs->Close();
			cle->SetOnline(CLE_Status::Offline); //allows this player to log in again without an ip restriction.
			return false;
		}
		case OP_ZoneChange:
		{
			// HoT sends this to world while zoning and wants it echoed back.
			return HandleZoneChangePacket(app);
		}
		case OP_LoginUnknown1:
		case OP_LoginUnknown2:
		case OP_CrashDump:
		case OP_WearChange:
		case OP_LoginComplete:
		case OP_ApproveWorld:
		case OP_WorldClientReady:
		{
			// Essentially we are just 'eating' these packets, indicating
			// they are handled.
			return true;
		}
		default:
		{
			Log(Logs::Detail, Logs::World_Server,"Received unknown EQApplicationPacket");
			return true;
		}
	}
	return true;
}

bool Client::Process() {
	bool ret = true;
	//bool sendguilds = true;
	sockaddr_in to = {};

	memset((char *) &to, 0, sizeof(to));
	to.sin_family = AF_INET;
	to.sin_port = port;
	to.sin_addr.s_addr = ip;

	if (autobootup_timeout.Check()) {
		Log(Logs::General, Logs::World_Server, "Zone bootup timer expired, bootup failed or too slow.");
		TellClientZoneUnavailable();
	}

	if(connect.Check()){
		SendGuildList();// Send OPCode: OP_GuildsList
		SendApproveWorld();
		connect.Disable();
	}

	if (cle)
		cle->KeepAlive();

	/************ Get all packets from packet manager out queue and process them ************/
	EQApplicationPacket *app = 0;
	while(ret && (app = (EQApplicationPacket *)eqs->PopPacket())) {
		ret = HandlePacket(app);

		delete app;
	}

	if (!eqs->CheckState(ESTABLISHED)) {
		if(WorldConfig::get()->UpdateStats){
			auto pack = new ServerPacket;
			pack->opcode = ServerOP_LSPlayerLeftWorld;
			pack->size = sizeof(ServerLSPlayerLeftWorld_Struct);
			pack->pBuffer = new uchar[pack->size];
			memset(pack->pBuffer,0,pack->size);
			ServerLSPlayerLeftWorld_Struct* logout =(ServerLSPlayerLeftWorld_Struct*)pack->pBuffer;
			strcpy(logout->key,GetLSKey());
			logout->lsaccount_id = GetLSID();
			loginserverlist.SendPacket(pack);
			safe_delete(pack);
		}
		Log(Logs::Detail, Logs::World_Server,"Client disconnected (not active in process)");
		return false;
	}

	return ret;
}

void Client::EnterWorld(bool TryBootup) {
	if (zone_id == 0)
		return;

	ZoneServer* zone_server = nullptr;
	if(instance_id > 0)
	{
		if(database.VerifyInstanceAlive(instance_id, GetCharID()))
		{
			if(database.VerifyZoneInstance(zone_id, instance_id))
			{
				zone_server = zoneserver_list.FindByInstanceID(instance_id);
			}
			else
			{
				instance_id = 0;
				zone_server = nullptr;
				database.MoveCharacterToBind(GetCharID());
				TellClientZoneUnavailable();
				return;
			}
		}
		else
		{
			instance_id = 0;
			zone_server = nullptr;
			database.MoveCharacterToBind(GetCharID());
			TellClientZoneUnavailable();
			return;
		}
	}
	else
		zone_server = zoneserver_list.FindByZoneID(zone_id);

	const char *zone_name = database.GetZoneName(zone_id, true);
	if (zone_server) {
		if (false == enter_world_triggered) {
			//Drop any clients we own in other zones.
			zoneserver_list.DropClient(GetLSID(), zone_server);

			// warn the zone we're coming
			zone_server->IncomingClient(this);

			//tell the server not to trigger this multiple times before we get a zone unavailable
			enter_world_triggered = true;
		}
	}
	else {
		if (TryBootup) {
			Log(Logs::General, Logs::World_Server, "Attempting autobootup of %s (%d:%d)", zone_name, zone_id, instance_id);
			autobootup_timeout.Start();
			zone_waiting_for_bootup = zoneserver_list.TriggerBootup(zone_id, instance_id);
			if (zone_waiting_for_bootup == 0) {
				Log(Logs::General, Logs::World_Server, "No zoneserver available to boot up.");
				TellClientZoneUnavailable();
			}
			return;
		}
		else {
			Log(Logs::General, Logs::World_Server, "Requested zone %s is not running.", zone_name);
			TellClientZoneUnavailable();
			return;
		}
	}

	zone_waiting_for_bootup = 0;

	if (GetAdmin() < 80 && zoneserver_list.IsZoneLocked(zone_id)) {
		Log(Logs::General, Logs::World_Server, "Enter world failed. Zone is locked.");
		TellClientZoneUnavailable();
		return;
	}

	if (!cle) {
		TellClientZoneUnavailable();
		return;
	}

	cle->SetChar(charid, char_name);
	database.UpdateLiveChar(char_name, GetAccountID());

	Log(Logs::General, Logs::World_Server, 
		"(%s) %s %s (Zone ID %d: Instance ID: %d) ", 
		char_name,
		(seen_character_select ? "Zoning from character select" : "Zoning to"), 
		zone_name, 
		zone_id, 
		instance_id
	);

	if (seen_character_select) {
		auto pack = new ServerPacket;
		pack->opcode = ServerOP_AcceptWorldEntrance;
		pack->size = sizeof(WorldToZone_Struct);
		pack->pBuffer = new uchar[pack->size];
		memset(pack->pBuffer, 0, pack->size);
		WorldToZone_Struct* wtz = (WorldToZone_Struct*) pack->pBuffer;
		wtz->account_id = GetAccountID();
		wtz->response = 0;
		zone_server->SendPacket(pack);
		delete pack;
	}
	else {	// if they havent seen character select screen, we can assume this is a zone
			// to zone movement, which should be preauthorized before they leave the previous zone
		Clearance(1);
	}
}

void Client::Clearance(int8 response)
{
	ZoneServer* zs = nullptr;
	if(instance_id > 0)
	{
		zs = zoneserver_list.FindByInstanceID(instance_id);
	}
	else
	{
		zs = zoneserver_list.FindByZoneID(zone_id);
	}

	if(zs == 0 || response == -1 || response == 0)
	{
		if (zs == 0)
		{
			Log(Logs::Detail, Logs::World_Server,"Unable to find zoneserver in Client::Clearance!!");
		} else {
			Log(Logs::Detail, Logs::World_Server, "Invalid response %d in Client::Clearance", response);
		}

		TellClientZoneUnavailable();
		return;
	}

	EQApplicationPacket* outapp;

	if (zs->GetCAddress() == nullptr) {
		Log(Logs::Detail, Logs::World_Server, "Unable to do zs->GetCAddress() in Client::Clearance!!");
		TellClientZoneUnavailable();
		return;
	}

	if (zone_id == 0) {
		Log(Logs::Detail, Logs::World_Server, "zoneID is nullptr in Client::Clearance!!");
		TellClientZoneUnavailable();
		return;
	}

	const char* zonename = database.GetZoneName(zone_id);
	if (zonename == 0) {
		Log(Logs::Detail, Logs::World_Server, "zonename is nullptr in Client::Clearance!!");
		TellClientZoneUnavailable();
		return;
	}

	// Send zone server IP data
	outapp = new EQApplicationPacket(OP_ZoneServerInfo, sizeof(ZoneServerInfo_Struct));
	ZoneServerInfo_Struct* zsi = (ZoneServerInfo_Struct*)outapp->pBuffer;

	const char *zs_addr = nullptr;
	if(cle && cle->IsLocalClient()) {
		const char *local_addr = zs->GetCLocalAddress();

		if(local_addr[0]) {
			zs_addr = local_addr;
		} else {
			zs_addr = zs->GetIP().c_str();

			if (!zs_addr[0]) {
				zs_addr = WorldConfig::get()->LocalAddress.c_str();
			}

			if(strcmp(zs_addr, "127.0.0.1") == 0)
			{
				Log(Logs::Detail, Logs::World_Server, "Local zone address was %s, setting local address to: %s", zs_addr, WorldConfig::get()->LocalAddress.c_str());
				zs_addr = WorldConfig::get()->LocalAddress.c_str();
			} else {
				Log(Logs::Detail, Logs::World_Server, "Local zone address %s", zs_addr);
			}
		}

	} else {
		const char *addr = zs->GetCAddress();
		if(addr[0]) {
			zs_addr = addr;
		} else {
			zs_addr = WorldConfig::get()->WorldAddress.c_str();
		}
	}

	strcpy(zsi->ip, zs_addr);
	zsi->port =zs->GetCPort();
	Log(Logs::Detail, Logs::World_Server,"Sending client to zone %s (%d:%d) at %s:%d",zonename,zone_id,instance_id,zsi->ip,zsi->port);
	QueuePacket(outapp);
	safe_delete(outapp);

	if (cle)
		cle->SetOnline(CLE_Status::Zoning);
}

void Client::TellClientZoneUnavailable() {
	auto outapp = new EQApplicationPacket(OP_ZoneUnavail, sizeof(ZoneUnavail_Struct));
	ZoneUnavail_Struct* ua = (ZoneUnavail_Struct*)outapp->pBuffer;
	const char* zonename = database.GetZoneName(zone_id);
	if (zonename)
		strcpy(ua->zonename, zonename);
	QueuePacket(outapp);
	delete outapp;

	zone_id = 0;
	zone_waiting_for_bootup = 0;
	enter_world_triggered = false;
	autobootup_timeout.Disable();
}

bool Client::GenPassKey(char* key) {
	char* passKey=nullptr;
	*passKey += ((char)('A'+((int)emu_random.Int(0, 25))));
	*passKey += ((char)('A'+((int)emu_random.Int(0, 25))));
	memcpy(key, passKey, strlen(passKey));
	return true;
}

void Client::QueuePacket(const EQApplicationPacket* app, bool ack_req) {
	Log(Logs::Detail, Logs::World_Server, "Sending EQApplicationPacket OpCode 0x%04x",app->GetOpcode());

	ack_req = true;	// It's broke right now, dont delete this line till fix it. =P
	eqs->QueuePacket(app, ack_req);
}

void Client::SendGuildList() {
	EQApplicationPacket *outapp;
	outapp = new EQApplicationPacket(OP_GuildsList);

	//ask the guild manager to build us a nice guild list packet
	outapp->pBuffer = guild_mgr.MakeGuildList("", outapp->size);
	if(outapp->pBuffer == nullptr) {
		return;
	}


	eqs->FastQueuePacket((EQApplicationPacket **)&outapp);
}

// @merth: I have no idea what this struct is for, so it's hardcoded for now
void Client::SendApproveWorld()
{
	EQApplicationPacket* outapp;

	// Send OPCode: OP_ApproveWorld, size: 544
	outapp = new EQApplicationPacket(OP_ApproveWorld, sizeof(ApproveWorld_Struct));
	ApproveWorld_Struct* aw = (ApproveWorld_Struct*)outapp->pBuffer;
	uchar foo[] = {
		0x00,0x00,0x00,0x00,0x00,0x00,0x00,0x00,0x37,0x87,0x13,0xbe,0xc8,0xa7,0x77,0xcb,
		0x27,0xed,0xe1,0xe6,0x5d,0x1c,0xaa,0xd3,0x3c,0x26,0x3b,0x6d,0x8c,0xdb,0x36,0x8d,
		0x91,0x72,0xf5,0xbb,0xe0,0x5c,0x50,0x6f,0x09,0x6d,0xc9,0x1e,0xe7,0x2e,0xf4,0x38,
		0x1b,0x5e,0xa8,0xc2,0xfe,0xb4,0x18,0x4a,0xf7,0x72,0x85,0x13,0xf5,0x63,0x6c,0x16,
		0x69,0xf4,0xe0,0x17,0xff,0x87,0x11,0xf3,0x2b,0xb7,0x73,0x04,0x37,0xca,0xd5,0x77,
		0xf8,0x03,0x20,0x0a,0x56,0x8b,0xfb,0x35,0xff,0x59,0x00,0x00,0x00,0x00,0x00,0x00,
		0x00,0x00,0x00,0x00,0x00,0x00,0x00,0x00,0x00,0x00,0x00,0x00,0x00,0x00,0x00,0x00,
		0x00,0x00,0x00,0x00,0x00,0x00,0x00,0x00,0x00,0x00,0x00,0x00,0x00,0x00,0x00,0x00,
		0x00,0x00,0x00,0x00,0x00,0x00,0x00,0x00,0x00,0x00,0x00,0x00,0x00,0x00,0x00,0x00,
		0x00,0x00,0x00,0x00,0x00,0x00,0x00,0x00,0x00,0x00,0x00,0x00,0x00,0x00,0x00,0x00,
		0x00,0x00,0x00,0x00,0x00,0x00,0x00,0x00,0x00,0x00,0x00,0x00,0x00,0x00,0x00,0x00,
		0x00,0x00,0x00,0x00,0x00,0x00,0x00,0x00,0x00,0x00,0x00,0x00,0x00,0x00,0x00,0x00,
		0x00,0x00,0x00,0x00,0x00,0x00,0x00,0x00,0x00,0x00,0x00,0x00,0x00,0x00,0x00,0x00,
		0x00,0x00,0x00,0x00,0x00,0x00,0x00,0x00,0x00,0x00,0x00,0x00,0x00,0x00,0x00,0x00,
		0x00,0x00,0x00,0x00,0x00,0x00,0x00,0x00,0x00,0x00,0x00,0x00,0x00,0x00,0x00,0x00,
		0x00,0x00,0x00,0x00,0x00,0x00,0x00,0x00,0x00,0x00,0x00,0x00,0x00,0x00,0x00,0x00,
		0x00,0x00,0x00,0x00,0x00,0x00,0x00,0x00,0x00,0x00,0x00,0x00,0x15,0x00,0x00,0x00,
		0x00,0x00,0x00,0x00,0x00,0x00,0x00,0x00,0x53,0xC3,0x00,0x00,0x00,0x00,0x00,0x00,
		0x00,0x00,0x00,0x00,0x00,0x00,0x00,0x00,0x00,0x00,0x00,0x00,0x00,0x00,0x00,0x00,
		0x00,0x00,0x00,0x00,0x00,0x00,0x00,0x00,0x00,0x00,0x00,0x00,0x00,0x00,0x00,0x00,
		0x00,0x00,0x00,0x00,0x00,0x00,0x00,0x00,0x00,0x00,0x00,0x00,0x00,0x00,0x00,0x00,
		0x00,0x00,0x00,0x00,0x00,0x00,0x00,0x00,0x00,0x00,0x00,0x00,0x00,0x00,0x00,0x00,
		0x00,0x00,0x00,0x00,0x00,0x00,0x00,0x00,0x00,0x00,0x00,0x00,0x00,0x00,0x00,0x00,
		0x00,0x00,0x00,0x00,0x00,0x00,0x00,0x00,0x00,0x00,0x00,0x00,0x00,0x00,0x00,0x00,
		0x00,0x00,0x00,0x00,0x00,0x00,0x00,0x00,0x00,0x00,0x00,0x00,0x00,0x00,0x00,0x00,
		0x00,0x00,0x00,0x00,0x00,0x00,0x00,0x00,0x00,0x00,0x00,0x00,0x00,0x00,0x00,0x00,
		0x00,0x00,0x00,0x00,0x00,0x00,0x00,0x00,0x00,0x00,0x00,0x00,0x00,0x00,0x00,0x00,
		0x00,0x00,0x00,0x00,0x00,0x00,0x00,0x00,0x00,0x00,0x00,0x00,0x00,0x00,0x00,0x00,
		0x00,0x00,0x00,0x00,0x00,0x00,0x00,0x00,0x00,0x00,0x00,0x00,0x00,0x00,0x00,0x00,
		0x00,0x00,0x00,0x00,0x00,0x00,0x00,0x00,0x00,0x00,0x00,0x00,0x00,0x00,0x00,0x00,
		0x00,0x00,0x00,0x00,0x00,0x00,0x00,0x00,0x00,0x00,0x00,0x00,0x00,0x00,0x00,0x00,
		0x00,0x00,0x00,0x00,0x00,0x00,0x00,0x00,0x00,0x00,0x00,0x00,0x00,0x00,0x00,0x00,
		0x00,0x00,0x00,0x00,0x00,0x00,0x00,0x00,0x00,0x00,0x00,0x00,0x00,0x00,0x00,0x00,
		0x00,0x00,0x00,0x00,0x00,0x00,0x00,0x00,0x00,0x00,0x00,0x00,0x01,0x00,0x00,0x00
	};
	memcpy(aw->unknown544, foo, sizeof(foo));
	QueuePacket(outapp);
	safe_delete(outapp);
}

bool Client::OPCharCreate(char *name, CharCreate_Struct *cc)
{
	PlayerProfile_Struct pp;
	ExtendedProfile_Struct ext;
	EQEmu::InventoryProfile inv;

	pp.SetPlayerProfileVersion(EQEmu::versions::ConvertClientVersionToMobVersion(EQEmu::versions::ConvertClientVersionBitToClientVersion(m_ClientVersionBit)));
	inv.SetInventoryVersion(EQEmu::versions::ConvertClientVersionBitToClientVersion(m_ClientVersionBit));
	inv.SetGMInventory(false); // character cannot have gm flag at this point

	time_t bday = time(nullptr);
	char startzone[50]={0};
	uint32 i;
	struct in_addr in;

	int stats_sum = cc->STR + cc->STA + cc->AGI + cc->DEX + cc->WIS + cc->INT + cc->CHA;

	in.s_addr = GetIP();

	Log(Logs::Detail, Logs::World_Server, "Character creation request from %s LS#%d (%s:%d) : ", GetCLE()->LSName(), GetCLE()->LSID(), inet_ntoa(in), GetPort());
	Log(Logs::Detail, Logs::World_Server, "Name: %s", name);
	Log(Logs::Detail, Logs::World_Server, "Race: %d  Class: %d  Gender: %d  Deity: %d  Start zone: %d  Tutorial: %s",
		cc->race, cc->class_, cc->gender, cc->deity, cc->start_zone, cc->tutorial ? "true" : "false");
	Log(Logs::Detail, Logs::World_Server, "STR  STA  AGI  DEX  WIS  INT  CHA    Total");
	Log(Logs::Detail, Logs::World_Server, "%3d  %3d  %3d  %3d  %3d  %3d  %3d     %3d",
		cc->STR, cc->STA, cc->AGI, cc->DEX, cc->WIS, cc->INT, cc->CHA,
		stats_sum);
	Log(Logs::Detail, Logs::World_Server, "Face: %d  Eye colors: %d %d", cc->face, cc->eyecolor1, cc->eyecolor2);
	Log(Logs::Detail, Logs::World_Server, "Hairstyle: %d  Haircolor: %d", cc->hairstyle, cc->haircolor);
	Log(Logs::Detail, Logs::World_Server, "Beard: %d  Beardcolor: %d", cc->beard, cc->beardcolor);

	/* Validate the char creation struct */
	if (m_ClientVersionBit & EQEmu::versions::maskSoFAndLater) {
		if (!CheckCharCreateInfoSoF(cc)) {
			Log(Logs::Detail, Logs::World_Server,"CheckCharCreateInfo did not validate the request (bad race/class/stats)");
			return false;
		}
	} else {
		if (!CheckCharCreateInfoTitanium(cc)) {
			Log(Logs::Detail, Logs::World_Server,"CheckCharCreateInfo did not validate the request (bad race/class/stats)");
			return false;
		}
	}

	/* Convert incoming cc_s to the new PlayerProfile_Struct */
	memset(&pp, 0, sizeof(PlayerProfile_Struct));	// start building the profile

	strn0cpy(pp.name, name, 63);

	pp.race				= cc->race;
	pp.class_			= cc->class_;
	pp.gender			= cc->gender;
	pp.deity			= cc->deity;
	pp.STR				= cc->STR;
	pp.STA				= cc->STA;
	pp.AGI				= cc->AGI;
	pp.DEX				= cc->DEX;
	pp.WIS				= cc->WIS;
	pp.INT				= cc->INT;
	pp.CHA				= cc->CHA;
	pp.face				= cc->face;
	pp.eyecolor1		= cc->eyecolor1;
	pp.eyecolor2		= cc->eyecolor2;
	pp.hairstyle		= cc->hairstyle;
	pp.haircolor		= cc->haircolor;
	pp.beard			= cc->beard;
	pp.beardcolor		= cc->beardcolor;
	pp.drakkin_heritage		= cc->drakkin_heritage;
	pp.drakkin_tattoo		= cc->drakkin_tattoo;
	pp.drakkin_details		= cc->drakkin_details;
	pp.birthday		= bday;
	pp.lastlogin	= bday;
	pp.level			= 1;
	pp.points			= 5;
	pp.cur_hp			= 1000; // 1k hp during dev only
	pp.hunger_level = 6000;
	pp.thirst_level = 6000;

	/* Set Racial and Class specific language and skills */
	SetRacialLanguages(&pp);
	SetRaceStartingSkills(&pp);
	SetClassStartingSkills(&pp);
	SetClassLanguages(&pp);

	pp.skills[EQEmu::skills::SkillSwimming] = RuleI(Skills, SwimmingStartValue);
	pp.skills[EQEmu::skills::SkillSenseHeading] = RuleI(Skills, SenseHeadingStartValue);

//	strcpy(pp.servername, WorldConfig::get()->ShortName.c_str());

	memset(pp.spell_book, 0xFF, (sizeof(uint32) * EQEmu::spells::SPELLBOOK_SIZE));
	
	memset(pp.mem_spells, 0xFF, (sizeof(uint32) * EQEmu::spells::SPELL_GEM_COUNT));

	for(i = 0; i < BUFF_COUNT; i++)
		pp.buffs[i].spellid = 0xFFFF;

	/* If server is PVP by default, make all character set to it. */
	pp.pvp = database.GetServerType() == 1 ? 1 : 0;

	/* If it is an SoF Client and the SoF Start Zone rule is set, send new chars there */
	if (m_ClientVersionBit & EQEmu::versions::maskSoFAndLater) {
		Log(Logs::Detail, Logs::World_Server,"Found 'SoFStartZoneID' rule setting: %i", RuleI(World, SoFStartZoneID));
		if (RuleI(World, SoFStartZoneID) > 0) {
			pp.zone_id = RuleI(World, SoFStartZoneID);
			cc->start_zone = pp.zone_id;
		}
	}
	else {
		Log(Logs::General, Logs::World_Server, "Found 'TitaniumStartZoneID' rule setting: %i", RuleI(World, TitaniumStartZoneID));
		if (RuleI(World, TitaniumStartZoneID) > 0) { 	/* if there's a startzone variable put them in there */
		
			pp.zone_id = RuleI(World, TitaniumStartZoneID);
			cc->start_zone = pp.zone_id;
		}
	} 	
	/* use normal starting zone logic to either get defaults, or if startzone was set, load that from the db table.*/
	bool ValidStartZone = database.GetStartZone(&pp, cc, m_ClientVersionBit & EQEmu::versions::maskTitaniumAndEarlier);

	if (!ValidStartZone){
		return false;
	}

	/* just in case  */
	if (!pp.zone_id) {
		pp.zone_id = 1;		// qeynos
		pp.x = pp.y = pp.z = -1;
	}

	/* Set Home Binds  -- yep, all of them */
	pp.binds[1].zoneId = pp.zone_id;
	pp.binds[1].x = pp.x;
	pp.binds[1].y = pp.y;
	pp.binds[1].z = pp.z;
	pp.binds[1].heading = pp.heading;

	pp.binds[2].zoneId = pp.zone_id;
	pp.binds[2].x = pp.x;
	pp.binds[2].y = pp.y;
	pp.binds[2].z = pp.z;
	pp.binds[2].heading = pp.heading;

	pp.binds[3].zoneId = pp.zone_id;
	pp.binds[3].x = pp.x;
	pp.binds[3].y = pp.y;
	pp.binds[3].z = pp.z;
	pp.binds[3].heading = pp.heading;

	pp.binds[4].zoneId = pp.zone_id;
	pp.binds[4].x = pp.x;
	pp.binds[4].y = pp.y;
	pp.binds[4].z = pp.z;
	pp.binds[4].heading = pp.heading;

	/* Overrides if we have the tutorial flag set! */
	if (cc->tutorial && RuleB(World, EnableTutorialButton)) {
		pp.zone_id = RuleI(World, TutorialZoneID);
		database.GetSafePoints(pp.zone_id, 0, &pp.x, &pp.y, &pp.z);
	}

	/*  Will either be the same as home or tutorial if enabled. */
	if(RuleB(World, StartZoneSameAsBindOnCreation))	{
		pp.binds[0].zoneId = pp.zone_id;
		pp.binds[0].x = pp.x;
		pp.binds[0].y = pp.y;
		pp.binds[0].z = pp.z;
		pp.binds[0].heading = pp.heading;
	}

	Log(Logs::Detail, Logs::World_Server,"Current location: %s (%d)  %0.2f, %0.2f, %0.2f, %0.2f",
		database.GetZoneName(pp.zone_id), pp.zone_id, pp.x, pp.y, pp.z, pp.heading);
	Log(Logs::Detail, Logs::World_Server,"Bind location: %s (%d) %0.2f, %0.2f, %0.2f",
		database.GetZoneName(pp.binds[0].zoneId), pp.binds[0].zoneId,  pp.binds[0].x, pp.binds[0].y, pp.binds[0].z);
	Log(Logs::Detail, Logs::World_Server,"Home location: %s (%d) %0.2f, %0.2f, %0.2f",
		database.GetZoneName(pp.binds[4].zoneId), pp.binds[4].zoneId,  pp.binds[4].x, pp.binds[4].y, pp.binds[4].z);

	/* Starting Items inventory */
	database.SetStartingItems(&pp, &inv, pp.race, pp.class_, pp.deity, pp.zone_id, pp.name, GetAdmin());

	// now we give the pp and the inv we made to StoreCharacter
	// to see if we can store it
	if (!database.StoreCharacter(GetAccountID(), &pp, &inv)) {
		Log(Logs::Detail, Logs::World_Server,"Character creation failed: %s", pp.name);
		return false;
	}
	Log(Logs::Detail, Logs::World_Server,"Character creation successful: %s", pp.name);
	return true;
}

// returns true if the request is ok, false if there's an error
bool CheckCharCreateInfoSoF(CharCreate_Struct *cc)
{
	if (!cc)
		return false;

	Log(Logs::Detail, Logs::World_Server, "Validating char creation info...");

	RaceClassCombos class_combo;
	bool found = false;
	int combos = character_create_race_class_combos.size();
	for (int i = 0; i < combos; ++i) {
		if (character_create_race_class_combos[i].Class == cc->class_ &&
				character_create_race_class_combos[i].Race == cc->race &&
				character_create_race_class_combos[i].Deity == cc->deity &&
				character_create_race_class_combos[i].Zone == cc->start_zone) {
			class_combo = character_create_race_class_combos[i];
			found = true;
			break;
		}
	}

	if (!found) {
		Log(Logs::Detail, Logs::World_Server, "Could not find class/race/deity/start_zone combination");
		return false;
	}

	uint32 max_stats = 0;
	uint32 allocs = character_create_allocations.size();
	RaceClassAllocation allocation = {0};
	found = false;
	for (int i = 0; i < allocs; ++i) {
		if (character_create_allocations[i].Index == class_combo.AllocationIndex) {
			allocation = character_create_allocations[i];
			found = true;
			break;
		}
	}

	if (!found) {
		Log(Logs::Detail, Logs::World_Server, "Could not find starting stats for selected character combo, cannot verify stats");
		return false;
	}

	max_stats = allocation.DefaultPointAllocation[0] +
		allocation.DefaultPointAllocation[1] +
		allocation.DefaultPointAllocation[2] +
		allocation.DefaultPointAllocation[3] +
		allocation.DefaultPointAllocation[4] +
		allocation.DefaultPointAllocation[5] +
		allocation.DefaultPointAllocation[6];

	if (cc->STR > allocation.BaseStats[0] + max_stats || cc->STR < allocation.BaseStats[0]) {
		Log(Logs::Detail, Logs::World_Server, "Strength out of range");
		return false;
	}

	if (cc->DEX > allocation.BaseStats[1] + max_stats || cc->DEX < allocation.BaseStats[1]) {
		Log(Logs::Detail, Logs::World_Server, "Dexterity out of range");
		return false;
	}

	if (cc->AGI > allocation.BaseStats[2] + max_stats || cc->AGI < allocation.BaseStats[2]) {
		Log(Logs::Detail, Logs::World_Server, "Agility out of range");
		return false;
	}

	if (cc->STA > allocation.BaseStats[3] + max_stats || cc->STA < allocation.BaseStats[3]) {
		Log(Logs::Detail, Logs::World_Server, "Stamina out of range");
		return false;
	}

	if (cc->INT > allocation.BaseStats[4] + max_stats || cc->INT < allocation.BaseStats[4]) {
		Log(Logs::Detail, Logs::World_Server, "Intelligence out of range");
		return false;
	}

	if (cc->WIS > allocation.BaseStats[5] + max_stats || cc->WIS < allocation.BaseStats[5]) {
		Log(Logs::Detail, Logs::World_Server, "Wisdom out of range");
		return false;
	}

	if (cc->CHA > allocation.BaseStats[6] + max_stats || cc->CHA < allocation.BaseStats[6]) {
		Log(Logs::Detail, Logs::World_Server, "Charisma out of range");
		return false;
	}

	uint32 current_stats = 0;
	current_stats += cc->STR - allocation.BaseStats[0];
	current_stats += cc->DEX - allocation.BaseStats[1];
	current_stats += cc->AGI - allocation.BaseStats[2];
	current_stats += cc->STA - allocation.BaseStats[3];
	current_stats += cc->INT - allocation.BaseStats[4];
	current_stats += cc->WIS - allocation.BaseStats[5];
	current_stats += cc->CHA - allocation.BaseStats[6];
	if (current_stats > max_stats) {
		Log(Logs::Detail, Logs::World_Server, "Current Stats > Maximum Stats");
		return false;
	}

	return true;
}

bool CheckCharCreateInfoTitanium(CharCreate_Struct *cc)
{
	uint32 bSTR, bSTA, bAGI, bDEX, bWIS, bINT, bCHA, bTOTAL, cTOTAL, stat_points; //these are all uint32 in CharCreate_Struct, so we'll make them uint32 here to make the compiler shut up
	int classtemp, racetemp;
	int Charerrors = 0;


// if this is increased you'll have to add a column to the classrace
// table below
#define _TABLE_RACES 16

	static const int BaseRace[_TABLE_RACES][7] =
	{            /* STR  STA  AGI  DEX  WIS  INT  CHR */
	{ /*Human*/      75,  75,  75,  75,  75,  75,  75},
	{ /*Barbarian*/ 103,  95,  82,  70,  70,  60,  55},
	{ /*Erudite*/    60,  70,  70,  70,  83, 107,  70},
	{ /*Wood Elf*/   65,  65,  95,  80,  80,  75,  75},
	{ /*High Elf*/   55,  65,  85,  70,  95,  92,  80},
	{ /*Dark Elf*/   60,  65,  90,  75,  83,  99,  60},
	{ /*Half Elf*/   70,  70,  90,  85,  60,  75,  75},
	{ /*Dwarf*/      90,  90,  70,  90,  83,  60,  45},
	{ /*Troll*/     108, 109,  83,  75,  60,  52,  40},
	{ /*Ogre*/      130, 122,  70,  70,  67,  60,  37},
	{ /*Halfling*/   70,  75,  95,  90,  80,  67,  50},
	{ /*Gnome*/      60,  70,  85,  85,  67,  98,  60},
	{ /*Iksar*/      70,  70,  90,  85,  80,  75,  55},
	{ /*Vah Shir*/   90,  75,  90,  70,  70,  65,  65},
	{ /*Froglok*/    70,  80, 100, 100,  75,  75,  50},
	{ /*Drakkin*/    70,  80,  85,  75,  80,  85,  75}
	};

	static const int BaseClass[PLAYER_CLASS_COUNT][8] =
	{              /* STR  STA  AGI  DEX  WIS  INT  CHR  ADD*/
	{ /*Warrior*/      10,  10,   5,   0,   0,   0,   0,  25},
	{ /*Cleric*/        5,   5,   0,   0,  10,   0,   0,  30},
	{ /*Paladin*/      10,   5,   0,   0,   5,   0,  10,  20},
	{ /*Ranger*/        5,  10,  10,   0,   5,   0,   0,  20},
	{ /*ShadowKnight*/ 10,   5,   0,   0,   0,   10,  5,  20},
	{ /*Druid*/         0,  10,   0,   0,  10,   0,   0,  30},
	{ /*Monk*/          5,   5,  10,  10,   0,   0,   0,  20},
	{ /*Bard*/          5,   0,   0,  10,   0,   0,  10,  25},
	{ /*Rouge*/         0,   0,  10,  10,   0,   0,   0,  30},
	{ /*Shaman*/        0,   5,   0,   0,  10,   0,   5,  30},
	{ /*Necromancer*/   0,   0,   0,  10,   0,  10,   0,  30},
	{ /*Wizard*/        0,  10,   0,   0,   0,  10,   0,  30},
	{ /*Magician*/      0,  10,   0,   0,   0,  10,   0,  30},
	{ /*Enchanter*/     0,   0,   0,   0,   0,  10,  10,  30},
	{ /*Beastlord*/     0,  10,   5,   0,  10,   0,   5,  20},
	{ /*Berserker*/    10,   5,   0,  10,   0,   0,   0,  25}
	};

	static const bool ClassRaceLookupTable[PLAYER_CLASS_COUNT][_TABLE_RACES]=
	{                   /*Human  Barbarian Erudite Woodelf Highelf Darkelf Halfelf Dwarf  Troll  Ogre   Halfling Gnome  Iksar  Vahshir Froglok Drakkin*/
	{ /*Warrior*/         true,  true,     false,  true,   false,  true,   true,   true,  true,  true,  true,    true,  true,  true,   true,   true},
	{ /*Cleric*/          true,  false,    true,   false,  true,   true,   true,   true,  false, false, true,    true,  false, false,  true,   true},
	{ /*Paladin*/         true,  false,    true,   false,  true,   false,  true,   true,  false, false, true,    true,  false, false,  true,   true},
	{ /*Ranger*/          true,  false,    false,  true,   false,  false,  true,   false, false, false, true,    false, false, false,  false,  true},
	{ /*ShadowKnight*/    true,  false,    true,   false,  false,  true,   false,  false, true,  true,  false,   true,  true,  false,  true,   true},
	{ /*Druid*/           true,  false,    false,  true,   false,  false,  true,   false, false, false, true,    false, false, false,  false,  true},
	{ /*Monk*/            true,  false,    false,  false,  false,  false,  false,  false, false, false, false,   false, true,  false,  false,  true},
	{ /*Bard*/            true,  false,    false,  true,   false,  false,  true,   false, false, false, false,   false, false, true,   false,  true},
	{ /*Rogue*/           true,  true,     false,  true,   false,  true,   true,   true,  false, false, true,    true,  false, true,   true,   true},
	{ /*Shaman*/          false, true,     false,  false,  false,  false,  false,  false, true,  true,  false,   false, true,  true,   true,   false},
	{ /*Necromancer*/     true,  false,    true,   false,  false,  true,   false,  false, false, false, false,   true,  true,  false,  true,   true},
	{ /*Wizard*/          true,  false,    true,   false,  true,   true,   false,  false, false, false, false,   true,  false, false,  true,   true},
	{ /*Magician*/        true,  false,    true,   false,  true,   true,   false,  false, false, false, false,   true,  false, false,  false,  true},
	{ /*Enchanter*/       true,  false,    true,   false,  true,   true,   false,  false, false, false, false,   true,  false, false,  false,  true},
	{ /*Beastlord*/       false, true,     false,  false,  false,  false,  false,  false, true,  true,  false,   false, true,  true,   false,  false},
	{ /*Berserker*/       false, true,     false,  false,  false,  false,  false,  true,  true,  true,  false,   false, false, true,   false,  false}
	};

	if (!cc)
		return false;

	Log(Logs::Detail, Logs::World_Server,"Validating char creation info...");

	classtemp = cc->class_ - 1;
	racetemp = cc->race - 1;
	// these have non sequential race numbers so they need to be mapped
	if (cc->race == FROGLOK) racetemp = 14;
	if (cc->race == VAHSHIR) racetemp = 13;
	if (cc->race == IKSAR) racetemp = 12;
	if (cc->race == DRAKKIN) racetemp = 15;

	// if out of range looking it up in the table would crash stuff
	// so we return from these
	if (classtemp >= PLAYER_CLASS_COUNT) {
		Log(Logs::Detail, Logs::World_Server,"  class is out of range");
		return false;
	}
	if (racetemp >= _TABLE_RACES) {
		Log(Logs::Detail, Logs::World_Server,"  race is out of range");
		return false;
	}

	if (!ClassRaceLookupTable[classtemp][racetemp]) { //Lookup table better than a bunch of ifs?
		Log(Logs::Detail, Logs::World_Server,"  invalid race/class combination");
		// we return from this one, since if it's an invalid combination our table
		// doesn't have meaningful values for the stats
		return false;
	}

	// add up the base values for this class/race
	// this is what they start with, and they have stat_points more
	// that can distributed
	bSTR = BaseClass[classtemp][0] + BaseRace[racetemp][0];
	bSTA = BaseClass[classtemp][1] + BaseRace[racetemp][1];
	bAGI = BaseClass[classtemp][2] + BaseRace[racetemp][2];
	bDEX = BaseClass[classtemp][3] + BaseRace[racetemp][3];
	bWIS = BaseClass[classtemp][4] + BaseRace[racetemp][4];
	bINT = BaseClass[classtemp][5] + BaseRace[racetemp][5];
	bCHA = BaseClass[classtemp][6] + BaseRace[racetemp][6];
	stat_points = BaseClass[classtemp][7];
	bTOTAL = bSTR + bSTA + bAGI + bDEX + bWIS + bINT + bCHA;
	cTOTAL = cc->STR + cc->STA + cc->AGI + cc->DEX + cc->WIS + cc->INT + cc->CHA;

	// the first check makes sure the total is exactly what was expected.
	// this will catch all the stat cheating, but there's still the issue
	// of reducing CHA or INT or something, to use for STR, so we check
	// that none are lower than the base or higher than base + stat_points
	// NOTE: these could just be else if, but i want to see all the stats
	// that are messed up not just the first hit

	if (bTOTAL + stat_points != cTOTAL) {
		Log(Logs::Detail, Logs::World_Server,"  stat points total doesn't match expected value: expecting %d got %d", bTOTAL + stat_points, cTOTAL);
		Charerrors++;
	}

	if (cc->STR > bSTR + stat_points || cc->STR < bSTR) {
		Log(Logs::Detail, Logs::World_Server,"  stat STR is out of range");
		Charerrors++;
	}
	if (cc->STA > bSTA + stat_points || cc->STA < bSTA) {
		Log(Logs::Detail, Logs::World_Server,"  stat STA is out of range");
		Charerrors++;
	}
	if (cc->AGI > bAGI + stat_points || cc->AGI < bAGI) {
		Log(Logs::Detail, Logs::World_Server,"  stat AGI is out of range");
		Charerrors++;
	}
	if (cc->DEX > bDEX + stat_points || cc->DEX < bDEX) {
		Log(Logs::Detail, Logs::World_Server,"  stat DEX is out of range");
		Charerrors++;
	}
	if (cc->WIS > bWIS + stat_points || cc->WIS < bWIS) {
		Log(Logs::Detail, Logs::World_Server,"  stat WIS is out of range");
		Charerrors++;
	}
	if (cc->INT > bINT + stat_points || cc->INT < bINT) {
		Log(Logs::Detail, Logs::World_Server,"  stat INT is out of range");
		Charerrors++;
	}
	if (cc->CHA > bCHA + stat_points || cc->CHA < bCHA) {
		Log(Logs::Detail, Logs::World_Server,"  stat CHA is out of range");
		Charerrors++;
	}

	/*TODO: Check for deity/class/race.. it'd be nice, but probably of any real use to hack(faction, deity based items are all I can think of)
	I am NOT writing those tables - kathgar*/

	Log(Logs::Detail, Logs::World_Server,"Found %d errors in character creation request", Charerrors);

	return Charerrors == 0;
}

void Client::SetClassStartingSkills(PlayerProfile_Struct *pp)
{
	for (uint32 i = 0; i <= EQEmu::skills::HIGHEST_SKILL; ++i) {
		if (pp->skills[i] == 0) {
			// Skip specialized, tradeskills (fishing excluded), Alcohol Tolerance, and Bind Wound
			if (EQEmu::skills::IsSpecializedSkill((EQEmu::skills::SkillType)i) ||
				(EQEmu::skills::IsTradeskill((EQEmu::skills::SkillType)i) && i != EQEmu::skills::SkillFishing) ||
				i == EQEmu::skills::SkillAlcoholTolerance || i == EQEmu::skills::SkillBindWound)
				continue;

			pp->skills[i] = database.GetSkillCap(pp->class_, (EQEmu::skills::SkillType)i, 1);
		}
	}

	if (cle->GetClientVersion() < static_cast<uint8>(EQEmu::versions::ClientVersion::RoF2) && pp->class_ == BERSERKER) {
		pp->skills[EQEmu::skills::Skill1HPiercing] = pp->skills[EQEmu::skills::Skill2HPiercing];
		pp->skills[EQEmu::skills::Skill2HPiercing] = 0;
	}
}

void Client::SetRaceStartingSkills( PlayerProfile_Struct *pp )
{
	switch( pp->race )
	{
	case BARBARIAN:
	case DWARF:
	case ERUDITE:
	case HALF_ELF:
	case HIGH_ELF:
	case HUMAN:
	case OGRE:
	case TROLL:
	case DRAKKIN:	//Drakkin are supposed to get a starting AA Skill
		{
			// No Race Specific Skills
			break;
		}
	case DARK_ELF:
		{
			pp->skills[EQEmu::skills::SkillHide] = 50;
			break;
		}
	case FROGLOK:
		{
			pp->skills[EQEmu::skills::SkillSwimming] = 125;
			break;
		}
	case GNOME:
		{
			pp->skills[EQEmu::skills::SkillTinkering] = 50;
			break;
		}
	case HALFLING:
		{
			pp->skills[EQEmu::skills::SkillHide] = 50;
			pp->skills[EQEmu::skills::SkillSneak] = 50;
			break;
		}
	case IKSAR:
		{
			pp->skills[EQEmu::skills::SkillForage] = 50;
			pp->skills[EQEmu::skills::SkillSwimming] = 100;
			break;
		}
	case WOOD_ELF:
		{
			pp->skills[EQEmu::skills::SkillForage] = 50;
			pp->skills[EQEmu::skills::SkillHide] = 50;
			break;
		}
	case VAHSHIR:
		{
			pp->skills[EQEmu::skills::SkillSafeFall] = 50;
			pp->skills[EQEmu::skills::SkillSneak] = 50;
			break;
		}
	}
}

void Client::SetRacialLanguages( PlayerProfile_Struct *pp )
{
	switch( pp->race )
	{
	case BARBARIAN:
		{
			pp->languages[LANG_COMMON_TONGUE] = 100;
			pp->languages[LANG_BARBARIAN] = 100;
			break;
		}
	case DARK_ELF:
		{
			pp->languages[LANG_COMMON_TONGUE] = 100;
			pp->languages[LANG_DARK_ELVISH] = 100;
			pp->languages[LANG_DARK_SPEECH] = 100;
			pp->languages[LANG_ELDER_ELVISH] = 100;
			pp->languages[LANG_ELVISH] = 25;
			break;
		}
	case DWARF:
		{
			pp->languages[LANG_COMMON_TONGUE] = 100;
			pp->languages[LANG_DWARVISH] = 100;
			pp->languages[LANG_GNOMISH] = 25;
			break;
		}
	case ERUDITE:
		{
			pp->languages[LANG_COMMON_TONGUE] = 100;
			pp->languages[LANG_ERUDIAN] = 100;
			break;
		}
	case FROGLOK:
		{
			pp->languages[LANG_COMMON_TONGUE] = 100;
			pp->languages[LANG_FROGLOK] = 100;
			pp->languages[LANG_TROLL] = 25;
			break;
		}
	case GNOME:
		{
			pp->languages[LANG_COMMON_TONGUE] = 100;
			pp->languages[LANG_DWARVISH] = 25;
			pp->languages[LANG_GNOMISH] = 100;
			break;
		}
	case HALF_ELF:
		{
			pp->languages[LANG_COMMON_TONGUE] = 100;
			pp->languages[LANG_ELVISH] = 100;
			break;
		}
	case HALFLING:
		{
			pp->languages[LANG_COMMON_TONGUE] = 100;
			pp->languages[LANG_HALFLING] = 100;
			break;
		}
	case HIGH_ELF:
		{
			pp->languages[LANG_COMMON_TONGUE] = 100;
			pp->languages[LANG_DARK_ELVISH] = 25;
			pp->languages[LANG_ELDER_ELVISH] = 25;
			pp->languages[LANG_ELVISH] = 100;
			break;
		}
	case HUMAN:
		{
			pp->languages[LANG_COMMON_TONGUE] = 100;
			break;
		}
	case IKSAR:
		{
			pp->languages[LANG_COMMON_TONGUE] = RuleI(Character, IksarCommonTongue);
			pp->languages[LANG_DARK_SPEECH] = 100;
			pp->languages[LANG_LIZARDMAN] = 100;
			break;
		}
	case OGRE:
		{
			pp->languages[LANG_COMMON_TONGUE] = RuleI(Character, OgreCommonTongue);
			pp->languages[LANG_DARK_SPEECH] = 100;
			pp->languages[LANG_OGRE] = 100;
			break;
		}
	case TROLL:
		{
			pp->languages[LANG_COMMON_TONGUE] = RuleI(Character, TrollCommonTongue);
			pp->languages[LANG_DARK_SPEECH] = 100;
			pp->languages[LANG_TROLL] = 100;
			break;
		}
	case WOOD_ELF:
		{
			pp->languages[LANG_COMMON_TONGUE] = 100;
			pp->languages[LANG_ELVISH] = 100;
			break;
		}
	case VAHSHIR:
		{
			pp->languages[LANG_COMMON_TONGUE] = 100;
			pp->languages[LANG_COMBINE_TONGUE] = 100;
			pp->languages[LANG_ERUDIAN] = 25;
			pp->languages[LANG_VAH_SHIR] = 100;
			break;
		}
	case DRAKKIN:
		{
			pp->languages[LANG_COMMON_TONGUE] = 100;
			pp->languages[LANG_ELDER_DRAGON] = 100;
			pp->languages[LANG_DRAGON] = 100;
			break;
		}
	}
}

void Client::SetClassLanguages(PlayerProfile_Struct *pp)
{
	// we only need to handle one class, but custom server might want to do more
	switch(pp->class_) {
	case ROGUE:
		pp->languages[LANG_THIEVES_CANT] = 100;
		break;
	default:
		break;
	}
}
<|MERGE_RESOLUTION|>--- conflicted
+++ resolved
@@ -428,11 +428,7 @@
 			// Track who is in and who is out of the game
 			char *inout= (char *) "";
 			
-<<<<<<< HEAD
-			if (cle->GetOnline() == CLE_Status_Never) {
-=======
 			if (cle->GetOnline() == CLE_Status::Never){
->>>>>>> 24d2a572
 				// Desktop -> Char Select
 				inout = (char *) "In";
 			}
