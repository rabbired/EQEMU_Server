#include "../common/global_define.h"
#include "../common/eq_packet.h"
#include "../common/eq_stream_intf.h"
#include "../common/misc.h"
#include "../common/rulesys.h"
#include "../common/emu_opcodes.h"
#include "../common/eq_packet_structs.h"
#include "../common/packet_dump.h"
#include "../common/eq_stream_intf.h"
#include "../common/item.h"
#include "../common/races.h"
#include "../common/classes.h"
#include "../common/languages.h"
#include "../common/skills.h"
#include "../common/extprofile.h"
#include "../common/string_util.h"
#include "../common/clientversions.h"
#include "../common/random.h"

#include "client.h"
#include "worlddb.h"
#include "world_config.h"
#include "login_server.h"
#include "login_server_list.h"
#include "zoneserver.h"
#include "zonelist.h"
#include "clientlist.h"
#include "wguild_mgr.h"
#include "sof_char_create_data.h"

#include <iostream>
#include <iomanip>

#include <string.h>
#include <stdio.h>
#include <stdlib.h>
#include <zlib.h>
#include <limits.h>

//FatherNitwit: uncomment to enable my IP based authentication hack
//#define IPBASED_AUTH_HACK

// Disgrace: for windows compile
#ifdef _WINDOWS
	#include <windows.h>
	#include <winsock.h>
#else
	
	#ifdef FREEBSD //Timothy Whitman - January 7, 2003
		#include <sys/types.h>
	#endif

	#include <sys/socket.h>
	#include <netinet/in.h>
	#include <arpa/inet.h>
	#include <unistd.h>
#endif

std::vector<RaceClassAllocation> character_create_allocations;
std::vector<RaceClassCombos> character_create_race_class_combos;

extern ZSList zoneserver_list;
extern LoginServerList loginserverlist;
extern ClientList client_list;
extern EQEmu::Random emu_random;
extern uint32 numclients;
extern volatile bool RunLoops;

Client::Client(EQStreamInterface* ieqs)
:	autobootup_timeout(RuleI(World, ZoneAutobootTimeoutMS)),
	CLE_keepalive_timer(RuleI(World, ClientKeepaliveTimeoutMS)),
	connect(1000),
	eqs(ieqs)
{
	// Live does not send datarate as of 3/11/2005
	//eqs->SetDataRate(7);
	ip = eqs->GetRemoteIP();
	port = ntohs(eqs->GetRemotePort());

	autobootup_timeout.Disable();
	connect.Disable();
	seencharsel = false;
	cle = 0;
	zoneID = 0;
	char_name[0] = 0;
	charid = 0;
	pwaitingforbootup = 0;
	StartInTutorial = false;
	ClientVersionBit = 0;
	numclients++;

	if (eqs->GetClientVersion() != ClientVersion::Unknown)
		ClientVersionBit = 1 << (static_cast<unsigned int>(eqs->GetClientVersion()) - 1);
}

Client::~Client() {
	if (RunLoops && cle && zoneID == 0)
		cle->SetOnline(CLE_Status_Offline);

	numclients--;

	//let the stream factory know were done with this stream
	eqs->Close();
	eqs->ReleaseFromUse();
}

void Client::SendLogServer()
{
	auto outapp = new EQApplicationPacket(OP_LogServer, sizeof(LogServer_Struct));
	LogServer_Struct *l=(LogServer_Struct *)outapp->pBuffer;
	const char *wsn=WorldConfig::get()->ShortName.c_str();
	memcpy(l->worldshortname,wsn,strlen(wsn));

	if(RuleB(Mail, EnableMailSystem))
		l->enablemail = 1;

	if(RuleB(Chat, EnableVoiceMacros))
		l->enablevoicemacros = 1;

	l->enable_pvp = (RuleI(World, PVPSettings));

	if(RuleB(World, IsGMPetitionWindowEnabled))
		l->enable_petition_wnd = 1;

	if(RuleI(World, FVNoDropFlag) == 1 || RuleI(World, FVNoDropFlag) == 2 && GetAdmin() > RuleI(Character, MinStatusForNoDropExemptions))
		l->enable_FV = 1;

	QueuePacket(outapp);
	safe_delete(outapp);
}

void Client::SendEnterWorld(std::string name)
{
	char char_name[64] = { 0 };
	if (pZoning && database.GetLiveChar(GetAccountID(), char_name)) {
		if(database.GetAccountIDByChar(char_name) != GetAccountID()) {
			eqs->Close();
			return;
		} else {
			Log.Out(Logs::Detail, Logs::World_Server,"Telling client to continue session.");
		}
	}

	auto outapp = new EQApplicationPacket(OP_EnterWorld, strlen(char_name) + 1);
	memcpy(outapp->pBuffer,char_name,strlen(char_name)+1);
	QueuePacket(outapp);
	safe_delete(outapp);
}

void Client::SendExpansionInfo() {
	auto outapp = new EQApplicationPacket(OP_ExpansionInfo, sizeof(ExpansionInfo_Struct));
	ExpansionInfo_Struct *eis = (ExpansionInfo_Struct*)outapp->pBuffer;
	eis->Expansions = (RuleI(World, ExpansionSettings));
	QueuePacket(outapp);
	safe_delete(outapp);
}

void Client::SendCharInfo() {
	if (cle) {
		cle->SetOnline(CLE_Status_CharSelect);
	}

	if (ClientVersionBit & BIT_RoFAndLater)
	{
		// Can make max char per account into a rule - New to VoA
		SendMaxCharCreate(10);
		SendMembership();
		SendMembershipSettings();
	}

	seencharsel = true;


	// Send OP_SendCharInfo
	auto outapp = new EQApplicationPacket(OP_SendCharInfo, sizeof(CharacterSelect_Struct));
	CharacterSelect_Struct* cs = (CharacterSelect_Struct*)outapp->pBuffer;

	database.GetCharSelectInfo(GetAccountID(), cs, ClientVersionBit);

	QueuePacket(outapp);
	safe_delete(outapp);
}

void Client::SendMaxCharCreate(int max_chars) {
	auto outapp = new EQApplicationPacket(OP_SendMaxCharacters, sizeof(MaxCharacters_Struct));
	MaxCharacters_Struct* mc = (MaxCharacters_Struct*)outapp->pBuffer;

	mc->max_chars = max_chars;

	QueuePacket(outapp);
	safe_delete(outapp);
}

void Client::SendMembership() {
	auto outapp = new EQApplicationPacket(OP_SendMembership, sizeof(Membership_Struct));
	Membership_Struct* mc = (Membership_Struct*)outapp->pBuffer;

	/*
		The remaining entry fields probably hold more membership restriction data that needs to be identified.
		Here is a possible list based on the EQ Website membership comparison list:
		1. Spell Ranks Allowed
		2. Prestige Items Usable
		3. In-Game Mail Service (send/recieve)
		4. Parcel Delivery (send/recieve)
		5. Loyalty Rewards Per-Week (30, 60, Max)
		6. Mercenary Tiers (Apprentice 1-2, Apprentice All Tiers, All Tiers)
		7. Neighborhood House
		8. Active Journal Quests (Tasks?) (10, 15, Max)
		9. Guild Function (join, join and create)
		10. Broker System (restricted, unlimited)
		11. Voice Chat
		12. Chat Ability
		13. Progression Server
		14. Customer Support
		15. In-Game Popup Advertising
		That is 15 possible fields, and there are 15 unknowns in the struct...Coincidence?
	*/

	mc->membership = 2;				//Hardcode to gold for now. We don't use anything else.
	mc->races = 0x1ffff;			// Available Races (4110 for silver)
	mc->classes = 0x1ffff;			// Available Classes (4614 for silver) - Was 0x101ffff
	mc->entrysize = 21;				// Number of membership setting entries below
	mc->entries[0] = 0xffffffff;	// Max AA Restriction
	mc->entries[1] = 0xffffffff;	// Max Level Restriction
	mc->entries[2] = 0xffffffff;	// Max Char Slots per Account (not used by client?)
	mc->entries[3] = 0xffffffff;	// 1 for Silver
	mc->entries[4] = 8;				// Main Inventory Size (0xffffffff on Live for Gold, but limiting to 8 until 10 is supported)
	mc->entries[5] = 0xffffffff;	// Max Platinum per level
	mc->entries[6] = 1;				// 0 for Silver
	mc->entries[7] = 1;				// 0 for Silver
	mc->entries[8] = 1;				// 1 for Silver
	mc->entries[9] = 0xffffffff;	// Unknown - Maybe Loyalty Points every 12 hours? 60 per week for Silver
	mc->entries[10] = 1;			// 1 for Silver
	mc->entries[11] = 0xffffffff;	// Shared Bank Slots
	mc->entries[12] = 0xffffffff;	// Unknown - Maybe Max Active Tasks?
	mc->entries[13] = 1;			// 1 for Silver
	mc->entries[14] = 1;			// 0 for Silver
	mc->entries[15] = 1;			// 0 for Silver
	mc->entries[16] = 1;			// 1 for Silver
	mc->entries[17] = 1;			// 0 for Silver
	mc->entries[18] = 1;			// 0 for Silver
	mc->entries[19] = 0xffffffff;	// 0 for Silver
	mc->entries[20] = 0xffffffff;	// 0 for Silver
	mc->exit_url_length = 0;
	//mc->exit_url = 0; // Used on Live: "http://www.everquest.com/free-to-play/exit-silver"

	QueuePacket(outapp);
	safe_delete(outapp);
}

void Client::SendMembershipSettings() {
	auto outapp = new EQApplicationPacket(OP_SendMembershipDetails, sizeof(Membership_Details_Struct));
	Membership_Details_Struct* mds = (Membership_Details_Struct*)outapp->pBuffer;

	mds->membership_setting_count = 66;
	int32 gold_settings[22] = {-1,-1,-1,-1,-1,-1,1,1,1,-1,1,-1,-1,1,1,1,1,1,1,-1,-1,0};
	uint32 entry_count = 0;
	for (int setting_id=0; setting_id < 22; setting_id++)
	{
		for (int setting_index=0; setting_index < 3; setting_index++)
		{

			mds->settings[entry_count].setting_index = setting_index;
			mds->settings[entry_count].setting_id = setting_id;
			mds->settings[entry_count].setting_value = gold_settings[setting_id];
			entry_count++;
		}
	}

	mds->race_entry_count = 15;
	mds->class_entry_count = 15;

	uint32 cur_purchase_id = 90287;
	uint32 cur_purchase_id2 = 90301;
	uint32 cur_bitwise_value = 1;
	for (int entry_id=0; entry_id < 15; entry_id++)
	{
		if (entry_id == 0)
		{
			mds->membership_races[entry_id].purchase_id = 1;
			mds->membership_races[entry_id].bitwise_entry = 0x1ffff;
			mds->membership_classes[entry_id].purchase_id = 1;
			mds->membership_classes[entry_id].bitwise_entry = 0x1ffff;
		}
		else
		{
			mds->membership_races[entry_id].purchase_id = cur_purchase_id;

			if (entry_id < 3)
			{
				mds->membership_classes[entry_id].purchase_id = cur_purchase_id;
			}
			else
			{
				mds->membership_classes[entry_id].purchase_id = cur_purchase_id2;
				cur_purchase_id2++;
			}

			if (entry_id == 1)
			{
				mds->membership_races[entry_id].bitwise_entry = 4110;
				mds->membership_classes[entry_id].bitwise_entry = 4614;
			}
			else if (entry_id == 2)
			{
				mds->membership_races[entry_id].bitwise_entry = 4110;
				mds->membership_classes[entry_id].bitwise_entry = 4614;
			}
			else
			{
				if (entry_id == 12)
				{
					// Live Skips 4096
					cur_bitwise_value *= 2;
				}
				mds->membership_races[entry_id].bitwise_entry = cur_bitwise_value;
				mds->membership_classes[entry_id].bitwise_entry = cur_bitwise_value;
			}
			cur_purchase_id++;
		}
		cur_bitwise_value *= 2;
	}
	mds->exit_url_length = 0;	// Live uses 42
	//strcpy(eq->exit_url, "http://www.everquest.com/free-to-play/exit");
	mds->exit_url_length2 = 0;	// Live uses 49
	//strcpy(eq->exit_url2, "http://www.everquest.com/free-to-play/exit-silver");

	/*
	Account Access Level Settings

	ID	-	Free	Silver	Gold	-	Possible Setting
	00	-	250		1000	-1		-	Max AA Restriction
	01	-	-1		-1		-1		-	Max Level Restriction
	02	-	2		4		-1		-	Max Char Slots per Account
	03	-	1		1		-1		-	Max Spell Rank
	04	-	4		6		-1		-	Main Inventory Size
	05	-	100		500		-1		-	Max Platinum per level
	06	-	0		0		1		-	Send Mail?
	07	-	0		0		1		-	Send Parcels?
	08	-	1		1		1		-	Voice Chat Unlimited?
	09	-	2		5		-1		-	Mercenary Tiers
	10	-	0		1		1		-	Create Guilds?
	11	-	0		0		-1		-	Shared Bank Slots
	12	-	9		14		-1		-	Max Journal Quests - 1
	13	-	0		1		1		-	Neighborhood-House Allowed?
	14	-	0		0		1		-	Prestige Enabled?
	15	-	0		0		1		-	Broker System Unlimited?
	16	-	0		1		1		-	Chat UnRestricted?
	17	-	0		0		1		-	Progression Server Access?
	18	-	0		0		1		-	Full Customer Support?
	19	-	0		0		-1		-	0 for Silver
	20	-	0		0		-1		-	0 for Silver
	21	-	0		0		0		-	Unknown 0
	*/

	QueuePacket(outapp);
	safe_delete(outapp);
}

void Client::SendPostEnterWorld() {
	auto outapp = new EQApplicationPacket(OP_PostEnterWorld, 1);
	outapp->size=0;
	QueuePacket(outapp);
	safe_delete(outapp);
}

bool Client::HandleSendLoginInfoPacket(const EQApplicationPacket *app) {
	if (app->size != sizeof(LoginInfo_Struct)) {
		return false;
	}

	LoginInfo_Struct *li=(LoginInfo_Struct *)app->pBuffer;

	// Quagmire - max len for name is 18, pass 15
	char name[19] = {0};
	char password[16] = {0};
	strn0cpy(name, (char*)li->login_info,18);
	strn0cpy(password, (char*)&(li->login_info[strlen(name)+1]), 15);

	if (strlen(password) <= 1) {
		// TODO: Find out how to tell the client wrong username/password
		Log.Out(Logs::Detail, Logs::World_Server,"Login without a password");
		return false;
	}

	pZoning=(li->zoning==1);

#ifdef IPBASED_AUTH_HACK
	struct in_addr tmpip;
	tmpip.s_addr = ip;
#endif
	uint32 id=0;
	bool minilogin = loginserverlist.MiniLogin();
	if(minilogin){
		struct in_addr miniip;
		miniip.s_addr = ip;
		id = database.GetMiniLoginAccount(inet_ntoa(miniip));
	}
	else if(strncasecmp(name, "LS#", 3) == 0)
		id=atoi(&name[3]);
	else if(database.GetAccountIDByName(name)){
		int16 status = 0;
		uint32 lsid = 0;		
		id = database.GetAccountIDByName(name, &status, &lsid);
	}
	else
		id=atoi(name);
#ifdef IPBASED_AUTH_HACK
	if ((cle = zoneserver_list.CheckAuth(inet_ntoa(tmpip), password)))
#else
	if (loginserverlist.Connected() == false && !pZoning) {
		Log.Out(Logs::Detail, Logs::World_Server,"Error: Login server login while not connected to login server.");
		return false;
	}
	if (((cle = client_list.CheckAuth(name, password)) || (cle = client_list.CheckAuth(id, password))))
#endif
	{
		if (cle->AccountID() == 0 || (!minilogin && cle->LSID()==0)) {
			Log.Out(Logs::Detail, Logs::World_Server,"ID is 0. Is this server connected to minilogin?");
			if(!minilogin)
				Log.Out(Logs::Detail, Logs::World_Server,"If so you forget the minilogin variable...");
			else
				Log.Out(Logs::Detail, Logs::World_Server,"Could not find a minilogin account, verify ip address logging into minilogin is the same that is in your account table.");
			return false;
		}

		cle->SetOnline();

		Log.Out(Logs::Detail, Logs::World_Server,"Logged in. Mode=%s",pZoning ? "(Zoning)" : "(CharSel)");

		if(minilogin){
			WorldConfig::DisableStats();
			Log.Out(Logs::Detail, Logs::World_Server,"MiniLogin Account #%d",cle->AccountID());
		}
		else {
			Log.Out(Logs::Detail, Logs::World_Server,"LS Account #%d",cle->LSID());
		}

		const WorldConfig *Config=WorldConfig::get();

		if(Config->UpdateStats){
			auto pack = new ServerPacket;
			pack->opcode = ServerOP_LSPlayerJoinWorld;
			pack->size = sizeof(ServerLSPlayerJoinWorld_Struct);
			pack->pBuffer = new uchar[pack->size];
			memset(pack->pBuffer,0,pack->size);
			ServerLSPlayerJoinWorld_Struct* join =(ServerLSPlayerJoinWorld_Struct*)pack->pBuffer;
			strcpy(join->key,GetLSKey());
			join->lsaccount_id = GetLSID();
			loginserverlist.SendPacket(pack);
			safe_delete(pack);
		}

		if (!pZoning)
			SendGuildList();
		SendLogServer();
		SendApproveWorld();
		SendEnterWorld(cle->name());
		SendPostEnterWorld();
		if (!pZoning) {
			SendExpansionInfo();
			SendCharInfo();
			database.LoginIP(cle->AccountID(), long2ip(GetIP()).c_str());
		}

	}
	else {
		// TODO: Find out how to tell the client wrong username/password
		Log.Out(Logs::Detail, Logs::World_Server,"Bad/Expired session key '%s'",name);
		return false;
	}

	if (!cle)
		return true;

	cle->SetIP(GetIP());
	return true;
}

bool Client::HandleNameApprovalPacket(const EQApplicationPacket *app)
{
	if (GetAccountID() == 0) {
		Log.Out(Logs::Detail, Logs::World_Server,"Name approval request with no logged in account");
		return false;
	}

	snprintf(char_name, 64, "%s", (char*)app->pBuffer);
	uchar race = app->pBuffer[64];
	uchar clas = app->pBuffer[68];

	Log.Out(Logs::Detail, Logs::World_Server, "Name approval request. Name=%s, race=%s, class=%s", char_name, GetRaceName(race), GetEQClassName(clas));

	EQApplicationPacket *outapp;
	outapp = new EQApplicationPacket;
	outapp->SetOpcode(OP_ApproveName);
	outapp->pBuffer = new uchar[1];
	outapp->size = 1;

	bool valid = false;
	if(!database.CheckNameFilter(char_name)) { 
		valid = false; 
	}
	/* Name must begin with an upper-case letter. */
	else if (islower(char_name[0])) { 
		valid = false; 
	} 
	else if (database.ReserveName(GetAccountID(), char_name)) { 
		valid = true; 	
	}
	else { 
		valid = false; 
	}

	outapp->pBuffer[0] = valid? 1 : 0;
	QueuePacket(outapp);
	safe_delete(outapp);

	if (!valid)
		memset(char_name, 0, sizeof(char_name));

	return true;
}

bool Client::HandleGenerateRandomNamePacket(const EQApplicationPacket *app) {
	// creates up to a 10 char name
	char vowels[18]="aeiouyaeiouaeioe";
	char cons[48]="bcdfghjklmnpqrstvwxzybcdgklmnprstvwbcdgkpstrkd";
	char rndname[17]="\0\0\0\0\0\0\0\0\0\0\0\0\0\0\0\0";
	char paircons[33]="ngrkndstshthphsktrdrbrgrfrclcr";
	int rndnum=emu_random.Int(0, 75),n=1;
	bool dlc=false;
	bool vwl=false;
	bool dbl=false;
	if (rndnum>63)
	{	// rndnum is 0 - 75 where 64-75 is cons pair, 17-63 is cons, 0-16 is vowel
		rndnum=(rndnum-61)*2;	// name can't start with "ng" "nd" or "rk"
		rndname[0]=paircons[rndnum];
		rndname[1]=paircons[rndnum+1];
		n=2;
	}
	else if (rndnum>16)
	{
		rndnum-=17;
		rndname[0]=cons[rndnum];
	}
	else
	{
		rndname[0]=vowels[rndnum];
		vwl=true;
	}
	int namlen=emu_random.Int(5, 10);
	for (int i=n;i<namlen;i++)
	{
		dlc=false;
		if (vwl)	//last char was a vowel
		{			// so pick a cons or cons pair
			rndnum=emu_random.Int(0, 62);
			if (rndnum>46)
			{	// pick a cons pair
				if (i>namlen-3)	// last 2 chars in name?
				{	// name can only end in cons pair "rk" "st" "sh" "th" "ph" "sk" "nd" or "ng"
					rndnum=emu_random.Int(0, 7)*2;
				}
				else
				{	// pick any from the set
					rndnum=(rndnum-47)*2;
				}
				rndname[i]=paircons[rndnum];
				rndname[i+1]=paircons[rndnum+1];
				dlc=true;	// flag keeps second letter from being doubled below
				i+=1;
			}
			else
			{	// select a single cons
				rndname[i]=cons[rndnum];
			}
		}
		else
		{		// select a vowel
			rndname[i]=vowels[emu_random.Int(0, 16)];
		}
		vwl=!vwl;
		if (!dbl && !dlc)
		{	// one chance at double letters in name
			if (!emu_random.Int(0, i+9))	// chances decrease towards end of name
			{
				rndname[i+1]=rndname[i];
				dbl=true;
				i+=1;
			}
		}
	}

	rndname[0]=toupper(rndname[0]);
	NameGeneration_Struct* ngs = (NameGeneration_Struct*)app->pBuffer;
	memset(ngs->name,0,64);
	strcpy(ngs->name,rndname);

	QueuePacket(app);
	return true;
}

bool Client::HandleCharacterCreateRequestPacket(const EQApplicationPacket *app) {
	// New OpCode in SoF
	uint32 allocs = character_create_allocations.size();
	uint32 combos = character_create_race_class_combos.size();
	uint32 len = sizeof(RaceClassAllocation) * allocs;
	len += sizeof(RaceClassCombos) * combos;
	len += sizeof(uint8);
	len += sizeof(uint32);
	len += sizeof(uint32);

	auto outapp = new EQApplicationPacket(OP_CharacterCreateRequest, len);
	unsigned char *ptr = outapp->pBuffer;
	*((uint8*)ptr) = 0;
	ptr += sizeof(uint8);

	*((uint32*)ptr) = allocs;
	ptr += sizeof(uint32);

	for(int i = 0; i < allocs; ++i) {
		RaceClassAllocation *alc = (RaceClassAllocation*)ptr;

		alc->Index = character_create_allocations[i].Index;
		for(int j = 0; j < 7; ++j) {
			alc->BaseStats[j] = character_create_allocations[i].BaseStats[j];
			alc->DefaultPointAllocation[j] = character_create_allocations[i].DefaultPointAllocation[j];
		}
		ptr += sizeof(RaceClassAllocation);
	}

	*((uint32*)ptr) = combos;
	ptr += sizeof(uint32);
	for(int i = 0; i < combos; ++i) {
		RaceClassCombos *cmb = (RaceClassCombos*)ptr;
		cmb->ExpansionRequired = character_create_race_class_combos[i].ExpansionRequired;
		cmb->Race = character_create_race_class_combos[i].Race;
		cmb->Class = character_create_race_class_combos[i].Class;
		cmb->Deity = character_create_race_class_combos[i].Deity;
		cmb->AllocationIndex = character_create_race_class_combos[i].AllocationIndex;
		cmb->Zone = character_create_race_class_combos[i].Zone;
		ptr += sizeof(RaceClassCombos);
	}

	QueuePacket(outapp);
	safe_delete(outapp);
	return true;
}

bool Client::HandleCharacterCreatePacket(const EQApplicationPacket *app) {
	if (GetAccountID() == 0) {
		Log.Out(Logs::Detail, Logs::World_Server,"Account ID not set; unable to create character.");
		return false;
	}
	else if (app->size != sizeof(CharCreate_Struct)) {
		Log.Out(Logs::Detail, Logs::World_Server,"Wrong size on OP_CharacterCreate. Got: %d, Expected: %d",app->size,sizeof(CharCreate_Struct));
		DumpPacket(app);
		// the previous behavior was essentially returning true here
		// but that seems a bit odd to me.
		return true;
	}

	CharCreate_Struct *cc = (CharCreate_Struct*)app->pBuffer;
	if(OPCharCreate(char_name, cc) == false) {
		database.DeleteCharacter(char_name);
		auto outapp = new EQApplicationPacket(OP_ApproveName, 1);
		outapp->pBuffer[0] = 0;
		QueuePacket(outapp);
		safe_delete(outapp);
	}
	else
	{
		if(ClientVersionBit & BIT_TitaniumAndEarlier)
			StartInTutorial = true;
		SendCharInfo();
	}

	return true;
}

bool Client::HandleEnterWorldPacket(const EQApplicationPacket *app) { 
	if (GetAccountID() == 0) {
		Log.Out(Logs::Detail, Logs::World_Server,"Enter world with no logged in account");
		eqs->Close();
		return true;
	}

	if(GetAdmin() < 0)
	{
		Log.Out(Logs::Detail, Logs::World_Server,"Account banned or suspended.");
		eqs->Close();
		return true;
	}

	if (RuleI(World, MaxClientsPerIP) >= 0) {
		client_list.GetCLEIP(this->GetIP()); //Check current CLE Entry IPs against incoming connection
	}

	EnterWorld_Struct *ew=(EnterWorld_Struct *)app->pBuffer;
	strn0cpy(char_name, ew->name, 64);

	EQApplicationPacket *outapp;
	uint32 tmpaccid = 0;
	charid = database.GetCharacterInfo(char_name, &tmpaccid, &zoneID, &instanceID);
	if (charid == 0 || tmpaccid != GetAccountID()) {
		Log.Out(Logs::Detail, Logs::World_Server,"Could not get CharInfo for '%s'",char_name);
		eqs->Close();
		return true;
	}

	// Make sure this account owns this character
	if (tmpaccid != GetAccountID()) {
		Log.Out(Logs::Detail, Logs::World_Server,"This account does not own the character named '%s'",char_name);
		eqs->Close();
		return true;
	}

	if(!pZoning && ew->return_home && !ew->tutorial) {
		auto cs = new CharacterSelect_Struct;
		memset(cs, 0, sizeof(CharacterSelect_Struct));
		database.GetCharSelectInfo(GetAccountID(), cs, ClientVersionBit);
		bool home_enabled = false;

		for(int x = 0; x < 10; ++x)
		{
			if(strcasecmp(cs->name[x], char_name) == 0)
			{
				if(cs->gohome[x] == 1)
				{
					home_enabled = true;
					break;
				}
			}
		}
		safe_delete(cs);

		if(home_enabled) {
			zoneID = database.MoveCharacterToBind(charid,4);
		}
		else {
			Log.Out(Logs::Detail, Logs::World_Server,"'%s' is trying to go home before they're able...",char_name);
			database.SetHackerFlag(GetAccountName(), char_name, "MQGoHome: player tried to go home before they were able.");
			eqs->Close();
			return true;
		}
	}

	if(!pZoning && (RuleB(World, EnableTutorialButton) && (ew->tutorial || StartInTutorial))) {
		auto cs = new CharacterSelect_Struct;
		memset(cs, 0, sizeof(CharacterSelect_Struct));
		database.GetCharSelectInfo(GetAccountID(), cs, ClientVersionBit);
		bool tutorial_enabled = false;

		for(int x = 0; x < 10; ++x)
		{
			if(strcasecmp(cs->name[x], char_name) == 0)
			{
				if(cs->tutorial[x] == 1)
				{
					tutorial_enabled = true;
					break;
				}
			}
		}
		safe_delete(cs);

		if(tutorial_enabled)
		{
			zoneID = RuleI(World, TutorialZoneID);
			database.MoveCharacterToZone(charid, database.GetZoneName(zoneID));
		}
		else
		{
			Log.Out(Logs::Detail, Logs::World_Server,"'%s' is trying to go to tutorial but are not allowed...",char_name);
			database.SetHackerFlag(GetAccountName(), char_name, "MQTutorial: player tried to enter the tutorial without having tutorial enabled for this character.");
			eqs->Close();
			return true;
		}
	}

	if (zoneID == 0 || !database.GetZoneName(zoneID)) {
		// This is to save people in an invalid zone, once it's removed from the DB
		database.MoveCharacterToZone(charid, "arena");
		Log.Out(Logs::Detail, Logs::World_Server, "Zone not found in database zone_id=%i, moveing char to arena character:%s", zoneID, char_name);
	}

	if(instanceID > 0)
	{
		if(!database.VerifyInstanceAlive(instanceID, GetCharID()))
		{
			zoneID = database.MoveCharacterToBind(charid);
			instanceID = 0;
		}
		else
		{
			if(!database.VerifyZoneInstance(zoneID, instanceID))
			{
				zoneID = database.MoveCharacterToBind(charid);
				instanceID = 0;
			}
		}
	}

	if(!pZoning) {
		database.SetGroupID(char_name, 0, charid);
		database.SetLoginFlags(charid, false, false, 1);
	}
	else{
		uint32 groupid = database.GetGroupID(char_name);
		if(groupid > 0){
			char* leader = 0;
			char leaderbuf[64] = {0};
			if((leader = database.GetGroupLeaderForLogin(char_name, leaderbuf)) && strlen(leader)>1){
				auto outapp3 = new EQApplicationPacket(OP_GroupUpdate, sizeof(GroupJoin_Struct));
				GroupJoin_Struct* gj=(GroupJoin_Struct*)outapp3->pBuffer;
				gj->action=8;
				strcpy(gj->yourname, char_name);
				strcpy(gj->membername, leader);
				QueuePacket(outapp3);
				safe_delete(outapp3);
			}
		}
	}

	outapp = new EQApplicationPacket(OP_MOTD);
	char tmp[500] = {0};
	if (database.GetVariable("MOTD", tmp, 500)) {
		outapp->size = strlen(tmp)+1;
		outapp->pBuffer = new uchar[outapp->size];
		memset(outapp->pBuffer,0,outapp->size);
		strcpy((char*)outapp->pBuffer, tmp);

	} else {
		// Null Message of the Day. :)
		outapp->size = 1;
		outapp->pBuffer = new uchar[outapp->size];
		outapp->pBuffer[0] = 0;
	}
	QueuePacket(outapp);
	safe_delete(outapp);

	int MailKey = emu_random.Int(1, INT_MAX);

	database.SetMailKey(charid, GetIP(), MailKey);

	char ConnectionType;

	if(ClientVersionBit & BIT_UnderfootAndLater)
		ConnectionType = 'U';
	else if(ClientVersionBit & BIT_SoFAndLater)
		ConnectionType = 'S';
	else
		ConnectionType = 'C';

	auto outapp2 = new EQApplicationPacket(OP_SetChatServer);
	char buffer[112];

	const WorldConfig *Config = WorldConfig::get();

	sprintf(buffer,"%s,%i,%s.%s,%c%08X",
		Config->ChatHost.c_str(),
		Config->ChatPort,
		Config->ShortName.c_str(),
		this->GetCharName(), ConnectionType, MailKey
	);
	outapp2->size=strlen(buffer)+1;
	outapp2->pBuffer = new uchar[outapp2->size];
	memcpy(outapp2->pBuffer,buffer,outapp2->size);
	QueuePacket(outapp2);
	safe_delete(outapp2);

	outapp2 = new EQApplicationPacket(OP_SetChatServer2);

	if(ClientVersionBit & BIT_TitaniumAndEarlier)
		ConnectionType = 'M';

	sprintf(buffer,"%s,%i,%s.%s,%c%08X",
		Config->MailHost.c_str(),
		Config->MailPort,
		Config->ShortName.c_str(),
		this->GetCharName(), ConnectionType, MailKey
	);
	outapp2->size=strlen(buffer)+1;
	outapp2->pBuffer = new uchar[outapp2->size];
	memcpy(outapp2->pBuffer,buffer,outapp2->size);
	QueuePacket(outapp2);
	safe_delete(outapp2);

	EnterWorld();

	return true;
}

bool Client::HandleDeleteCharacterPacket(const EQApplicationPacket *app) {

	uint32 char_acct_id = database.GetAccountIDByChar((char*)app->pBuffer);
	if(char_acct_id == GetAccountID()) {
		Log.Out(Logs::Detail, Logs::World_Server,"Delete character: %s",app->pBuffer);
		database.DeleteCharacter((char *)app->pBuffer);
		SendCharInfo();
	}

	return true;
}

bool Client::HandleZoneChangePacket(const EQApplicationPacket *app) {
	// HoT sends this to world while zoning and wants it echoed back.
	if(ClientVersionBit & BIT_RoFAndLater)
	{
		QueuePacket(app);
	}
	return true;
}

bool Client::HandlePacket(const EQApplicationPacket *app) {

	EmuOpcode opcode = app->GetOpcode();

	Log.Out(Logs::Detail, Logs::World_Server,"Recevied EQApplicationPacket");

	if (!eqs->CheckState(ESTABLISHED)) {
		Log.Out(Logs::Detail, Logs::World_Server,"Client disconnected (net inactive on send)");
		return false;
	}

	// Voidd: Anti-GM Account hack, Checks source ip against valid GM Account IP Addresses
	if (RuleB(World, GMAccountIPList) && this->GetAdmin() >= (RuleI(World, MinGMAntiHackStatus))) {
		if(!database.CheckGMIPs(long2ip(this->GetIP()).c_str(), this->GetAccountID())) {
			Log.Out(Logs::Detail, Logs::World_Server,"GM Account not permited from source address %s and accountid %i", long2ip(this->GetIP()).c_str(), this->GetAccountID());
			eqs->Close();
		}
	}

	if (GetAccountID() == 0 && opcode != OP_SendLoginInfo) {
		// Got a packet other than OP_SendLoginInfo when not logged in
		Log.Out(Logs::Detail, Logs::World_Server,"Expecting OP_SendLoginInfo, got %s", OpcodeNames[opcode]);
		return false;
	}
	else if (opcode == OP_AckPacket) {
		return true;
	}

	switch(opcode)
	{
		case OP_World_Client_CRC1:
		case OP_World_Client_CRC2:
		{
			// There is no obvious entry in the CC struct to indicate that the 'Start Tutorial button
			// is selected when a character is created. I have observed that in this case, OP_EnterWorld is sent
			// before OP_World_Client_CRC1. Therefore, if we receive OP_World_Client_CRC1 before OP_EnterWorld,
			// then 'Start Tutorial' was not chosen.
			StartInTutorial = false;
			return true;
		}
		case OP_SendLoginInfo:
		{
			return HandleSendLoginInfoPacket(app);
		}
		case OP_ApproveName: //Name approval
		{
			return HandleNameApprovalPacket(app);
		}
		case OP_RandomNameGenerator:
		{
			return HandleGenerateRandomNamePacket(app);
		}
		case OP_CharacterCreateRequest:
		{
			// New OpCode in SoF
			return HandleCharacterCreateRequestPacket(app);
		}
		case OP_CharacterCreate: //Char create
		{
			return HandleCharacterCreatePacket(app);
		}
		case OP_EnterWorld: // Enter world
		{
			return HandleEnterWorldPacket(app);
		}
		case OP_DeleteCharacter:
		{
			return HandleDeleteCharacterPacket(app);
		}
		case OP_WorldComplete:
		{
			eqs->Close();
			return true;
		}
		case OP_ZoneChange:
		{
			// HoT sends this to world while zoning and wants it echoed back.
			return HandleZoneChangePacket(app);
		}
		case OP_LoginUnknown1:
		case OP_LoginUnknown2:
		case OP_CrashDump:
		case OP_WearChange:
		case OP_LoginComplete:
		case OP_ApproveWorld:
		case OP_WorldClientReady:
		{
			// Essentially we are just 'eating' these packets, indicating
			// they are handled.
			return true;
		}
		default:
		{
			Log.Out(Logs::Detail, Logs::World_Server,"Received unknown EQApplicationPacket");
			return true;
		}
	}
	return true;
}

bool Client::Process() {
	bool ret = true;
	//bool sendguilds = true;
	sockaddr_in to;

	memset((char *) &to, 0, sizeof(to));
	to.sin_family = AF_INET;
	to.sin_port = port;
	to.sin_addr.s_addr = ip;

	if (autobootup_timeout.Check()) {
		Log.Out(Logs::Detail, Logs::World_Server, "Zone bootup timer expired, bootup failed or too slow.");
		ZoneUnavail();
	}
	if(connect.Check()){
		SendGuildList();// Send OPCode: OP_GuildsList
		SendApproveWorld();
		connect.Disable();
	}
	if (CLE_keepalive_timer.Check()) {
		if (cle)
			cle->KeepAlive();
	}

	/************ Get all packets from packet manager out queue and process them ************/
	EQApplicationPacket *app = 0;
	while(ret && (app = (EQApplicationPacket *)eqs->PopPacket())) {
		ret = HandlePacket(app);

		delete app;
	}

	if (!eqs->CheckState(ESTABLISHED)) {
		if(WorldConfig::get()->UpdateStats){
			auto pack = new ServerPacket;
			pack->opcode = ServerOP_LSPlayerLeftWorld;
			pack->size = sizeof(ServerLSPlayerLeftWorld_Struct);
			pack->pBuffer = new uchar[pack->size];
			memset(pack->pBuffer,0,pack->size);
			ServerLSPlayerLeftWorld_Struct* logout =(ServerLSPlayerLeftWorld_Struct*)pack->pBuffer;
			strcpy(logout->key,GetLSKey());
			logout->lsaccount_id = GetLSID();
			loginserverlist.SendPacket(pack);
			safe_delete(pack);
		}
		Log.Out(Logs::Detail, Logs::World_Server,"Client disconnected (not active in process)");
		return false;
	}

	return ret;
}

void Client::EnterWorld(bool TryBootup) {
	if (zoneID == 0)
		return;

	ZoneServer* zs = nullptr;
	if(instanceID > 0)
	{
		if(database.VerifyInstanceAlive(instanceID, GetCharID()))
		{
			if(database.VerifyZoneInstance(zoneID, instanceID))
			{
				zs = zoneserver_list.FindByInstanceID(instanceID);
			}
			else
			{
				instanceID = 0;
				zs = nullptr;
				database.MoveCharacterToBind(GetCharID());
				ZoneUnavail();
				return;
			}
		}
		else
		{
			instanceID = 0;
			zs = nullptr;
			database.MoveCharacterToBind(GetCharID());
			ZoneUnavail();
			return;
		}
	}
	else
		zs = zoneserver_list.FindByZoneID(zoneID);


	const char *zone_name=database.GetZoneName(zoneID, true);
	if (zs) {
		// warn the world we're comming, so it knows not to shutdown
		zs->IncommingClient(this);
	}
	else {
		if (TryBootup) {
			Log.Out(Logs::Detail, Logs::World_Server,"Attempting autobootup of %s (%d:%d)",zone_name,zoneID,instanceID);
			autobootup_timeout.Start();
			pwaitingforbootup = zoneserver_list.TriggerBootup(zoneID, instanceID);
			if (pwaitingforbootup == 0) {
				Log.Out(Logs::Detail, Logs::World_Server,"No zoneserver available to boot up.");
				ZoneUnavail();
			}
			return;
		}
		else {
			Log.Out(Logs::Detail, Logs::World_Server,"Requested zone %s is no running.",zone_name);
			ZoneUnavail();
			return;
		}
	}
	pwaitingforbootup = 0;

	cle->SetChar(charid, char_name);
	database.UpdateLiveChar(char_name, GetAccountID());
	Log.Out(Logs::Detail, Logs::World_Server,"%s %s (%d:%d)",seencharsel ? "Entering zone" : "Zoning to",zone_name,zoneID,instanceID);
//	database.SetAuthentication(account_id, char_name, zone_name, ip);

	if (seencharsel) {
		if (GetAdmin() < 80 && zoneserver_list.IsZoneLocked(zoneID)) {
			Log.Out(Logs::Detail, Logs::World_Server,"Enter world failed. Zone is locked.");
			ZoneUnavail();
			return;
		}

		auto pack = new ServerPacket;
		pack->opcode = ServerOP_AcceptWorldEntrance;
		pack->size = sizeof(WorldToZone_Struct);
		pack->pBuffer = new uchar[pack->size];
		memset(pack->pBuffer, 0, pack->size);
		WorldToZone_Struct* wtz = (WorldToZone_Struct*) pack->pBuffer;
		wtz->account_id = GetAccountID();
		wtz->response = 0;
		zs->SendPacket(pack);
		delete pack;
	}
	else {	// if they havent seen character select screen, we can assume this is a zone
			// to zone movement, which should be preauthorized before they leave the previous zone
		Clearance(1);
	}
}

void Client::Clearance(int8 response)
{
	ZoneServer* zs = nullptr;
	if(instanceID > 0)
	{
		zs = zoneserver_list.FindByInstanceID(instanceID);
	}
	else
	{
		zs = zoneserver_list.FindByZoneID(zoneID);
	}

	if(zs == 0 || response == -1 || response == 0)
	{
		if (zs == 0)
		{
			Log.Out(Logs::Detail, Logs::World_Server,"Unable to find zoneserver in Client::Clearance!!");
		} else {
			Log.Out(Logs::Detail, Logs::World_Server, "Invalid response %d in Client::Clearance", response);
		}

		ZoneUnavail();
		return;
	}

	EQApplicationPacket* outapp;

	if (zs->GetCAddress() == nullptr) {
		Log.Out(Logs::Detail, Logs::World_Server, "Unable to do zs->GetCAddress() in Client::Clearance!!");
		ZoneUnavail();
		return;
	}

	if (zoneID == 0) {
		Log.Out(Logs::Detail, Logs::World_Server, "zoneID is nullptr in Client::Clearance!!");
		ZoneUnavail();
		return;
	}

	const char* zonename = database.GetZoneName(zoneID);
	if (zonename == 0) {
		Log.Out(Logs::Detail, Logs::World_Server, "zonename is nullptr in Client::Clearance!!");
		ZoneUnavail();
		return;
	}

	// @bp This is the chat server
	/*
	char packetData[] = "64.37.148.34.9876,MyServer,Testchar,23cd2c95";
	outapp = new EQApplicationPacket(OP_0x0282, sizeof(packetData));
	strcpy((char*)outapp->pBuffer, packetData);
	QueuePacket(outapp);
	delete outapp;
	*/

	// Send zone server IP data
	outapp = new EQApplicationPacket(OP_ZoneServerInfo, sizeof(ZoneServerInfo_Struct));
	ZoneServerInfo_Struct* zsi = (ZoneServerInfo_Struct*)outapp->pBuffer;
	const char *zs_addr=zs->GetCAddress();
	if (!zs_addr[0]) {
		if (cle->IsLocalClient()) {
			struct in_addr in;
			in.s_addr = zs->GetIP();
			zs_addr=inet_ntoa(in);
			if (!strcmp(zs_addr,"127.0.0.1"))
				zs_addr=WorldConfig::get()->LocalAddress.c_str();
		} else {
			zs_addr=WorldConfig::get()->WorldAddress.c_str();
		}
	}
	strcpy(zsi->ip, zs_addr);
	zsi->port =zs->GetCPort();
	Log.Out(Logs::Detail, Logs::World_Server,"Sending client to zone %s (%d:%d) at %s:%d",zonename,zoneID,instanceID,zsi->ip,zsi->port);
	QueuePacket(outapp);
	safe_delete(outapp);

	if (cle)
		cle->SetOnline(CLE_Status_Zoning);
}

void Client::ZoneUnavail() {
	auto outapp = new EQApplicationPacket(OP_ZoneUnavail, sizeof(ZoneUnavail_Struct));
	ZoneUnavail_Struct* ua = (ZoneUnavail_Struct*)outapp->pBuffer;
	const char* zonename = database.GetZoneName(zoneID);
	if (zonename)
		strcpy(ua->zonename, zonename);
	QueuePacket(outapp);
	delete outapp;

	zoneID = 0;
	pwaitingforbootup = 0;
	autobootup_timeout.Disable();
}

bool Client::GenPassKey(char* key) {
	char* passKey=nullptr;
	*passKey += ((char)('A'+((int)emu_random.Int(0, 25))));
	*passKey += ((char)('A'+((int)emu_random.Int(0, 25))));
	memcpy(key, passKey, strlen(passKey));
	return true;
}

void Client::QueuePacket(const EQApplicationPacket* app, bool ack_req) {
	Log.Out(Logs::Detail, Logs::World_Server, "Sending EQApplicationPacket OpCode 0x%04x",app->GetOpcode());

	ack_req = true;	// It's broke right now, dont delete this line till fix it. =P
	eqs->QueuePacket(app, ack_req);
}

void Client::SendGuildList() {
	EQApplicationPacket *outapp;
	outapp = new EQApplicationPacket(OP_GuildsList);

	//ask the guild manager to build us a nice guild list packet
	outapp->pBuffer = guild_mgr.MakeGuildList("", outapp->size);
	if(outapp->pBuffer == nullptr) {
		return;
	}


	eqs->FastQueuePacket((EQApplicationPacket **)&outapp);
}

// @merth: I have no idea what this struct is for, so it's hardcoded for now
void Client::SendApproveWorld()
{
	EQApplicationPacket* outapp;

	// Send OPCode: OP_ApproveWorld, size: 544
	outapp = new EQApplicationPacket(OP_ApproveWorld, sizeof(ApproveWorld_Struct));
	ApproveWorld_Struct* aw = (ApproveWorld_Struct*)outapp->pBuffer;
	uchar foo[] = {
//0x00,0x00,0x00,0x00,0x00,0x00,0x00,0x00,0x95,0x5E,0x30,0xA5,0xCA,0xD4,0xEA,0xF5,
//0xCB,0x14,0xFC,0xF7,0x78,0xE2,0x73,0x15,0x90,0x17,0xCE,0x7A,0xEB,0xEC,0x3C,0x34,
//0x5C,0x6D,0x10,0x05,0xFC,0xEA,0xED,0x19,0xC5,0x0D,0x7A,0x82,0x17,0xCC,0xCC,0x71,
//0x56,0x38,0xDF,0x78,0x8D,0xE6,0x44,0xD3,0x6F,0xDB,0xE3,0xCF,0x21,0x30,0x75,0x2F,
//0xCD,0xDC,0xE9,0xB4,0xA4,0x4E,0x58,0xDE,0xEE,0x54,0xDD,0x87,0xDA,0xE9,0xC6,0xC8,
//0x02,0xDD,0xC4,0xFD,0x94,0x36,0x32,0xAD,0x1B,0x39,0x0F,0x00,0x00,0x00,0x00,0x00,

0x00,0x00,0x00,0x00,0x00,0x00,0x00,0x00,0x37,0x87,0x13,0xbe,0xc8,0xa7,0x77,0xcb,
0x27,0xed,0xe1,0xe6,0x5d,0x1c,0xaa,0xd3,0x3c,0x26,0x3b,0x6d,0x8c,0xdb,0x36,0x8d,
0x91,0x72,0xf5,0xbb,0xe0,0x5c,0x50,0x6f,0x09,0x6d,0xc9,0x1e,0xe7,0x2e,0xf4,0x38,
0x1b,0x5e,0xa8,0xc2,0xfe,0xb4,0x18,0x4a,0xf7,0x72,0x85,0x13,0xf5,0x63,0x6c,0x16,
0x69,0xf4,0xe0,0x17,0xff,0x87,0x11,0xf3,0x2b,0xb7,0x73,0x04,0x37,0xca,0xd5,0x77,
0xf8,0x03,0x20,0x0a,0x56,0x8b,0xfb,0x35,0xff,0x59,0x00,0x00,0x00,0x00,0x00,0x00,

//0x00,0x00,0x00,0x00,0x00,0x00,0x00,0x00,0x1f,0x42,0x69,0x2a,0x87,0xdd,0x04,0x3d,
//0x7f,0xb1,0xb3,0xbb,0xde,0xd5,0x5f,0xfc,0x1f,0xb3,0x25,0x94,0x16,0xd5,0xf3,0x97,
//0x43,0xdf,0xb9,0x69,0x68,0xdf,0x2b,0x64,0x98,0xf5,0x44,0xbe,0x38,0x65,0xef,0xff,
//0x36,0x89,0x90,0xcf,0x26,0xbb,0x9f,0x76,0xd5,0xaf,0x6d,0xf2,0x08,0xbe,0xce,0xd8,
//0x3e,0x4b,0x53,0x8a,0xf3,0x44,0x7c,0x19,0x49,0x5d,0x97,0x99,0xd8,0x8b,0xee,0x10,
//0x1a,0x7d,0xb7,0x8b,0x49,0x9b,0x40,0x8c,0xea,0x49,0x09,0x00,0x00,0x00,0x00,0x00,
//
0x00,0x00,0x00,0x00,0x00,0x00,0x00,0x00,0x00,0x00,0x00,0x00,0x00,0x00,0x00,0x00,
0x00,0x00,0x00,0x00,0x00,0x00,0x00,0x00,0x00,0x00,0x00,0x00,0x00,0x00,0x00,0x00,
0x00,0x00,0x00,0x00,0x00,0x00,0x00,0x00,0x00,0x00,0x00,0x00,0x00,0x00,0x00,0x00,
0x00,0x00,0x00,0x00,0x00,0x00,0x00,0x00,0x00,0x00,0x00,0x00,0x00,0x00,0x00,0x00,
0x00,0x00,0x00,0x00,0x00,0x00,0x00,0x00,0x00,0x00,0x00,0x00,0x00,0x00,0x00,0x00,
0x00,0x00,0x00,0x00,0x00,0x00,0x00,0x00,0x00,0x00,0x00,0x00,0x00,0x00,0x00,0x00,
0x00,0x00,0x00,0x00,0x00,0x00,0x00,0x00,0x00,0x00,0x00,0x00,0x00,0x00,0x00,0x00,
0x00,0x00,0x00,0x00,0x00,0x00,0x00,0x00,0x00,0x00,0x00,0x00,0x00,0x00,0x00,0x00,
0x00,0x00,0x00,0x00,0x00,0x00,0x00,0x00,0x00,0x00,0x00,0x00,0x00,0x00,0x00,0x00,
0x00,0x00,0x00,0x00,0x00,0x00,0x00,0x00,0x00,0x00,0x00,0x00,0x00,0x00,0x00,0x00,
0x00,0x00,0x00,0x00,0x00,0x00,0x00,0x00,0x00,0x00,0x00,0x00,0x15,0x00,0x00,0x00,
0x00,0x00,0x00,0x00,0x00,0x00,0x00,0x00,0x53,0xC3,0x00,0x00,0x00,0x00,0x00,0x00,
0x00,0x00,0x00,0x00,0x00,0x00,0x00,0x00,0x00,0x00,0x00,0x00,0x00,0x00,0x00,0x00,
0x00,0x00,0x00,0x00,0x00,0x00,0x00,0x00,0x00,0x00,0x00,0x00,0x00,0x00,0x00,0x00,
0x00,0x00,0x00,0x00,0x00,0x00,0x00,0x00,0x00,0x00,0x00,0x00,0x00,0x00,0x00,0x00,
0x00,0x00,0x00,0x00,0x00,0x00,0x00,0x00,0x00,0x00,0x00,0x00,0x00,0x00,0x00,0x00,
0x00,0x00,0x00,0x00,0x00,0x00,0x00,0x00,0x00,0x00,0x00,0x00,0x00,0x00,0x00,0x00,
0x00,0x00,0x00,0x00,0x00,0x00,0x00,0x00,0x00,0x00,0x00,0x00,0x00,0x00,0x00,0x00,
0x00,0x00,0x00,0x00,0x00,0x00,0x00,0x00,0x00,0x00,0x00,0x00,0x00,0x00,0x00,0x00,
0x00,0x00,0x00,0x00,0x00,0x00,0x00,0x00,0x00,0x00,0x00,0x00,0x00,0x00,0x00,0x00,
0x00,0x00,0x00,0x00,0x00,0x00,0x00,0x00,0x00,0x00,0x00,0x00,0x00,0x00,0x00,0x00,
0x00,0x00,0x00,0x00,0x00,0x00,0x00,0x00,0x00,0x00,0x00,0x00,0x00,0x00,0x00,0x00,
0x00,0x00,0x00,0x00,0x00,0x00,0x00,0x00,0x00,0x00,0x00,0x00,0x00,0x00,0x00,0x00,
0x00,0x00,0x00,0x00,0x00,0x00,0x00,0x00,0x00,0x00,0x00,0x00,0x00,0x00,0x00,0x00,
0x00,0x00,0x00,0x00,0x00,0x00,0x00,0x00,0x00,0x00,0x00,0x00,0x00,0x00,0x00,0x00,
0x00,0x00,0x00,0x00,0x00,0x00,0x00,0x00,0x00,0x00,0x00,0x00,0x00,0x00,0x00,0x00,
0x00,0x00,0x00,0x00,0x00,0x00,0x00,0x00,0x00,0x00,0x00,0x00,0x00,0x00,0x00,0x00,
0x00,0x00,0x00,0x00,0x00,0x00,0x00,0x00,0x00,0x00,0x00,0x00,0x01,0x00,0x00,0x00
};
	memcpy(aw->unknown544, foo, sizeof(foo));
	QueuePacket(outapp);
	safe_delete(outapp);
}

bool Client::OPCharCreate(char *name, CharCreate_Struct *cc)
{
	PlayerProfile_Struct pp;
	ExtendedProfile_Struct ext;
	Inventory inv;
	time_t bday = time(nullptr);
	char startzone[50]={0};
	uint32 i;
	struct in_addr in;

	int stats_sum = cc->STR + cc->STA + cc->AGI + cc->DEX + cc->WIS + cc->INT + cc->CHA;

	in.s_addr = GetIP();

	Log.Out(Logs::Detail, Logs::World_Server, "Character creation request from %s LS#%d (%s:%d) : ", GetCLE()->LSName(), GetCLE()->LSID(), inet_ntoa(in), GetPort());
	Log.Out(Logs::Detail, Logs::World_Server, "Name: %s", name);
	Log.Out(Logs::Detail, Logs::World_Server, "Race: %d  Class: %d  Gender: %d  Deity: %d  Start zone: %d  Tutorial: %s",
		cc->race, cc->class_, cc->gender, cc->deity, cc->start_zone, cc->tutorial ? "true" : "false");
	Log.Out(Logs::Detail, Logs::World_Server, "STR  STA  AGI  DEX  WIS  INT  CHA    Total");
	Log.Out(Logs::Detail, Logs::World_Server, "%3d  %3d  %3d  %3d  %3d  %3d  %3d     %3d",
		cc->STR, cc->STA, cc->AGI, cc->DEX, cc->WIS, cc->INT, cc->CHA,
		stats_sum);
	Log.Out(Logs::Detail, Logs::World_Server, "Face: %d  Eye colors: %d %d", cc->face, cc->eyecolor1, cc->eyecolor2);
	Log.Out(Logs::Detail, Logs::World_Server, "Hairstyle: %d  Haircolor: %d", cc->hairstyle, cc->haircolor);
	Log.Out(Logs::Detail, Logs::World_Server, "Beard: %d  Beardcolor: %d", cc->beard, cc->beardcolor);

	/* Validate the char creation struct */
	if (ClientVersionBit & BIT_SoFAndLater) {
		if (!CheckCharCreateInfoSoF(cc)) {
			Log.Out(Logs::Detail, Logs::World_Server,"CheckCharCreateInfo did not validate the request (bad race/class/stats)");
			return false;
		}
	} else {
		if (!CheckCharCreateInfoTitanium(cc)) {
			Log.Out(Logs::Detail, Logs::World_Server,"CheckCharCreateInfo did not validate the request (bad race/class/stats)");
			return false;
		}
	}

	/* Convert incoming cc_s to the new PlayerProfile_Struct */
	memset(&pp, 0, sizeof(PlayerProfile_Struct));	// start building the profile

	strn0cpy(pp.name, name, 63);

	pp.race				= cc->race;
	pp.class_			= cc->class_;
	pp.gender			= cc->gender;
	pp.deity			= cc->deity;
	pp.STR				= cc->STR;
	pp.STA				= cc->STA;
	pp.AGI				= cc->AGI;
	pp.DEX				= cc->DEX;
	pp.WIS				= cc->WIS;
	pp.INT				= cc->INT;
	pp.CHA				= cc->CHA;
	pp.face				= cc->face;
	pp.eyecolor1		= cc->eyecolor1;
	pp.eyecolor2		= cc->eyecolor2;
	pp.hairstyle		= cc->hairstyle;
	pp.haircolor		= cc->haircolor;
	pp.beard			= cc->beard;
	pp.beardcolor		= cc->beardcolor;
	pp.drakkin_heritage		= cc->drakkin_heritage;
	pp.drakkin_tattoo		= cc->drakkin_tattoo;
	pp.drakkin_details		= cc->drakkin_details;
	pp.birthday		= bday;
	pp.lastlogin	= bday;
	pp.level			= 1;
	pp.points			= 5;
	pp.cur_hp			= 1000; // 1k hp during dev only
	pp.hunger_level = 6000;
	pp.thirst_level = 6000;

	/* Set Racial and Class specific language and skills */
	SetRacialLanguages(&pp);
	SetRaceStartingSkills(&pp);
	SetClassStartingSkills(&pp);
	SetClassLanguages(&pp);
	pp.skills[SkillSenseHeading] = 200;
//	strcpy(pp.servername, WorldConfig::get()->ShortName.c_str());


	for (i = 0; i < MAX_PP_REF_SPELLBOOK; i++)
		pp.spell_book[i] = 0xFFFFFFFF;

	for(i = 0; i < MAX_PP_REF_MEMSPELL; i++)
		pp.mem_spells[i] = 0xFFFFFFFF;

	for(i = 0; i < BUFF_COUNT; i++)
		pp.buffs[i].spellid = 0xFFFF;

	/* If server is PVP by default, make all character set to it. */
	pp.pvp = database.GetServerType() == 1 ? 1 : 0;

	/* If it is an SoF Client and the SoF Start Zone rule is set, send new chars there */
<<<<<<< HEAD
	if (ClientVersionBit & BIT_SoFAndLater && RuleI(World, SoFStartZoneID) > 0) {
		Log.Out(Logs::Detail, Logs::World_Server,"Found 'SoFStartZoneID' rule setting: %i", RuleI(World, SoFStartZoneID));
		pp.zone_id = RuleI(World, SoFStartZoneID);
		if (pp.zone_id)
			database.GetSafePoints(pp.zone_id, 0, &pp.x, &pp.y, &pp.z);
		else
			Log.Out(Logs::Detail, Logs::World_Server,"Error getting zone id for Zone ID %i", RuleI(World, SoFStartZoneID));
	} else {
		/* if there's a startzone variable put them in there */
		if (database.GetVariable("startzone", startzone, 50)) {
			Log.Out(Logs::Detail, Logs::World_Server,"Found 'startzone' variable setting: %s", startzone);
			pp.zone_id = database.GetZoneID(startzone);
			if (pp.zone_id)
				database.GetSafePoints(pp.zone_id, 0, &pp.x, &pp.y, &pp.z);
			else
				Log.Out(Logs::Detail, Logs::World_Server,"Error getting zone id for '%s'", startzone);
		} else {	/* otherwise use normal starting zone logic */
			bool ValidStartZone = false;
			if (ClientVersionBit & BIT_TitaniumAndEarlier)
				ValidStartZone = database.GetStartZone(&pp, cc);
			else
				ValidStartZone = database.GetStartZoneSoF(&pp, cc);

			if (!ValidStartZone)
				return false;
=======
	if (ClientVersionBit & BIT_SoFAndLater) {
		clog(WORLD__CLIENT,"Found 'SoFStartZoneID' rule setting: %i", RuleI(World, SoFStartZoneID));
		if (RuleI(World, SoFStartZoneID) > 0) {
			pp.zone_id = RuleI(World, SoFStartZoneID);
			cc->start_zone = pp.zone_id;
>>>>>>> a71690b7
		}
	}
	else {
		clog(WORLD__CLIENT, "Found 'TitaniumStartZoneID' rule setting: %i", RuleI(World, TitaniumStartZoneID));
		if (RuleI(World, TitaniumStartZoneID) > 0) { 	/* if there's a startzone variable put them in there */
		
			pp.zone_id = RuleI(World, TitaniumStartZoneID);
			cc->start_zone = pp.zone_id;
		}
	} 	
	/* use normal starting zone logic to either get defaults, or if startzone was set, load that from the db table.*/
	bool ValidStartZone = database.GetStartZone(&pp, cc, ClientVersionBit & BIT_TitaniumAndEarlier);

	if (!ValidStartZone){
		return false;
	}

	/* just in case  */
	if (!pp.zone_id) {
		pp.zone_id = 1;		// qeynos
		pp.x = pp.y = pp.z = -1;
	}

	/* Set Home Binds */
	pp.binds[4].zoneId = pp.zone_id;
	pp.binds[4].x = pp.x;
	pp.binds[4].y = pp.y;
	pp.binds[4].z = pp.z;
	pp.binds[4].heading = pp.heading;

	/* Overrides if we have the tutorial flag set! */
	if (cc->tutorial && RuleB(World, EnableTutorialButton)) {
		pp.zone_id = RuleI(World, TutorialZoneID);
		database.GetSafePoints(pp.zone_id, 0, &pp.x, &pp.y, &pp.z);
	}

	/* Will either be the same as home or tutorial */
	pp.binds[0].zoneId = pp.zone_id;
	pp.binds[0].x = pp.x;
	pp.binds[0].y = pp.y;
	pp.binds[0].z = pp.z;
	pp.binds[0].heading = pp.heading;

	Log.Out(Logs::Detail, Logs::World_Server,"Current location: %s (%d)  %0.2f, %0.2f, %0.2f, %0.2f",
		database.GetZoneName(pp.zone_id), pp.zone_id, pp.x, pp.y, pp.z, pp.heading);
	Log.Out(Logs::Detail, Logs::World_Server,"Bind location: %s (%d) %0.2f, %0.2f, %0.2f",
		database.GetZoneName(pp.binds[0].zoneId), pp.binds[0].zoneId,  pp.binds[0].x, pp.binds[0].y, pp.binds[0].z);
	Log.Out(Logs::Detail, Logs::World_Server,"Home location: %s (%d) %0.2f, %0.2f, %0.2f",
		database.GetZoneName(pp.binds[4].zoneId), pp.binds[4].zoneId,  pp.binds[4].x, pp.binds[4].y, pp.binds[4].z);

	/* Starting Items inventory */
	database.SetStartingItems(&pp, &inv, pp.race, pp.class_, pp.deity, pp.zone_id, pp.name, GetAdmin());

	// now we give the pp and the inv we made to StoreCharacter
	// to see if we can store it
	if (!database.StoreCharacter(GetAccountID(), &pp, &inv)) {
		Log.Out(Logs::Detail, Logs::World_Server,"Character creation failed: %s", pp.name);
		return false;
	}
	Log.Out(Logs::Detail, Logs::World_Server,"Character creation successful: %s", pp.name);
	return true;
}

// returns true if the request is ok, false if there's an error
bool CheckCharCreateInfoSoF(CharCreate_Struct *cc)
{
	if (!cc)
		return false;

	Log.Out(Logs::Detail, Logs::World_Server, "Validating char creation info...");

	RaceClassCombos class_combo;
	bool found = false;
	int combos = character_create_race_class_combos.size();
	for (int i = 0; i < combos; ++i) {
		if (character_create_race_class_combos[i].Class == cc->class_ &&
				character_create_race_class_combos[i].Race == cc->race &&
				character_create_race_class_combos[i].Deity == cc->deity &&
				character_create_race_class_combos[i].Zone == cc->start_zone) {
			class_combo = character_create_race_class_combos[i];
			found = true;
			break;
		}
	}

	if (!found) {
		Log.Out(Logs::Detail, Logs::World_Server, "Could not find class/race/deity/start_zone combination");
		return false;
	}

	uint32 max_stats = 0;
	uint32 allocs = character_create_allocations.size();
	RaceClassAllocation allocation = {0};
	found = false;
	for (int i = 0; i < allocs; ++i) {
		if (character_create_allocations[i].Index == class_combo.AllocationIndex) {
			allocation = character_create_allocations[i];
			found = true;
			break;
		}
	}

	if (!found) {
		Log.Out(Logs::Detail, Logs::World_Server, "Could not find starting stats for selected character combo, cannot verify stats");
		return false;
	}

	max_stats = allocation.DefaultPointAllocation[0] +
		allocation.DefaultPointAllocation[1] +
		allocation.DefaultPointAllocation[2] +
		allocation.DefaultPointAllocation[3] +
		allocation.DefaultPointAllocation[4] +
		allocation.DefaultPointAllocation[5] +
		allocation.DefaultPointAllocation[6];

	if (cc->STR > allocation.BaseStats[0] + max_stats || cc->STR < allocation.BaseStats[0]) {
		Log.Out(Logs::Detail, Logs::World_Server, "Strength out of range");
		return false;
	}

	if (cc->DEX > allocation.BaseStats[1] + max_stats || cc->DEX < allocation.BaseStats[1]) {
		Log.Out(Logs::Detail, Logs::World_Server, "Dexterity out of range");
		return false;
	}

	if (cc->AGI > allocation.BaseStats[2] + max_stats || cc->AGI < allocation.BaseStats[2]) {
		Log.Out(Logs::Detail, Logs::World_Server, "Agility out of range");
		return false;
	}

	if (cc->STA > allocation.BaseStats[3] + max_stats || cc->STA < allocation.BaseStats[3]) {
		Log.Out(Logs::Detail, Logs::World_Server, "Stamina out of range");
		return false;
	}

	if (cc->INT > allocation.BaseStats[4] + max_stats || cc->INT < allocation.BaseStats[4]) {
		Log.Out(Logs::Detail, Logs::World_Server, "Intelligence out of range");
		return false;
	}

	if (cc->WIS > allocation.BaseStats[5] + max_stats || cc->WIS < allocation.BaseStats[5]) {
		Log.Out(Logs::Detail, Logs::World_Server, "Wisdom out of range");
		return false;
	}

	if (cc->CHA > allocation.BaseStats[6] + max_stats || cc->CHA < allocation.BaseStats[6]) {
		Log.Out(Logs::Detail, Logs::World_Server, "Charisma out of range");
		return false;
	}

	uint32 current_stats = 0;
	current_stats += cc->STR - allocation.BaseStats[0];
	current_stats += cc->DEX - allocation.BaseStats[1];
	current_stats += cc->AGI - allocation.BaseStats[2];
	current_stats += cc->STA - allocation.BaseStats[3];
	current_stats += cc->INT - allocation.BaseStats[4];
	current_stats += cc->WIS - allocation.BaseStats[5];
	current_stats += cc->CHA - allocation.BaseStats[6];
	if (current_stats > max_stats) {
		Log.Out(Logs::Detail, Logs::World_Server, "Current Stats > Maximum Stats");
		return false;
	}

	return true;
}

bool CheckCharCreateInfoTitanium(CharCreate_Struct *cc)
{
	uint32 bSTR, bSTA, bAGI, bDEX, bWIS, bINT, bCHA, bTOTAL, cTOTAL, stat_points; //these are all uint32 in CharCreate_Struct, so we'll make them uint32 here to make the compiler shut up
	int classtemp, racetemp;
	int Charerrors = 0;


// solar: if this is increased you'll have to add a column to the classrace
// table below
#define _TABLE_RACES 16

	static const int BaseRace[_TABLE_RACES][7] =
	{            /* STR  STA  AGI  DEX  WIS  INT  CHR */
	{ /*Human*/      75,  75,  75,  75,  75,  75,  75},
	{ /*Barbarian*/ 103,  95,  82,  70,  70,  60,  55},
	{ /*Erudite*/    60,  70,  70,  70,  83, 107,  70},
	{ /*Wood Elf*/   65,  65,  95,  80,  80,  75,  75},
	{ /*High Elf*/   55,  65,  85,  70,  95,  92,  80},
	{ /*Dark Elf*/   60,  65,  90,  75,  83,  99,  60},
	{ /*Half Elf*/   70,  70,  90,  85,  60,  75,  75},
	{ /*Dwarf*/      90,  90,  70,  90,  83,  60,  45},
	{ /*Troll*/     108, 109,  83,  75,  60,  52,  40},
	{ /*Ogre*/      130, 122,  70,  70,  67,  60,  37},
	{ /*Halfling*/   70,  75,  95,  90,  80,  67,  50},
	{ /*Gnome*/      60,  70,  85,  85,  67,  98,  60},
	{ /*Iksar*/      70,  70,  90,  85,  80,  75,  55},
	{ /*Vah Shir*/   90,  75,  90,  70,  70,  65,  65},
	{ /*Froglok*/    70,  80, 100, 100,  75,  75,  50},
	{ /*Drakkin*/    70,  80,  85,  75,  80,  85,  75}
	};

	static const int BaseClass[PLAYER_CLASS_COUNT][8] =
	{              /* STR  STA  AGI  DEX  WIS  INT  CHR  ADD*/
	{ /*Warrior*/      10,  10,   5,   0,   0,   0,   0,  25},
	{ /*Cleric*/        5,   5,   0,   0,  10,   0,   0,  30},
	{ /*Paladin*/      10,   5,   0,   0,   5,   0,  10,  20},
	{ /*Ranger*/        5,  10,  10,   0,   5,   0,   0,  20},
	{ /*ShadowKnight*/ 10,   5,   0,   0,   0,   10,  5,  20},
	{ /*Druid*/         0,  10,   0,   0,  10,   0,   0,  30},
	{ /*Monk*/          5,   5,  10,  10,   0,   0,   0,  20},
	{ /*Bard*/          5,   0,   0,  10,   0,   0,  10,  25},
	{ /*Rouge*/         0,   0,  10,  10,   0,   0,   0,  30},
	{ /*Shaman*/        0,   5,   0,   0,  10,   0,   5,  30},
	{ /*Necromancer*/   0,   0,   0,  10,   0,  10,   0,  30},
	{ /*Wizard*/        0,  10,   0,   0,   0,  10,   0,  30},
	{ /*Magician*/      0,  10,   0,   0,   0,  10,   0,  30},
	{ /*Enchanter*/     0,   0,   0,   0,   0,  10,  10,  30},
	{ /*Beastlord*/     0,  10,   5,   0,  10,   0,   5,  20},
	{ /*Berserker*/    10,   5,   0,  10,   0,   0,   0,  25}
	};

	static const bool ClassRaceLookupTable[PLAYER_CLASS_COUNT][_TABLE_RACES]=
	{                   /*Human  Barbarian Erudite Woodelf Highelf Darkelf Halfelf Dwarf  Troll  Ogre   Halfling Gnome  Iksar  Vahshir Froglok Drakkin*/
	{ /*Warrior*/         true,  true,     false,  true,   false,  true,   true,   true,  true,  true,  true,    true,  true,  true,   true,   true},
	{ /*Cleric*/          true,  false,    true,   false,  true,   true,   true,   true,  false, false, true,    true,  false, false,  true,   true},
	{ /*Paladin*/         true,  false,    true,   false,  true,   false,  true,   true,  false, false, true,    true,  false, false,  true,   true},
	{ /*Ranger*/          true,  false,    false,  true,   false,  false,  true,   false, false, false, true,    false, false, false,  false,  true},
	{ /*ShadowKnight*/    true,  false,    true,   false,  false,  true,   false,  false, true,  true,  false,   true,  true,  false,  true,   true},
	{ /*Druid*/           true,  false,    false,  true,   false,  false,  true,   false, false, false, true,    false, false, false,  false,  true},
	{ /*Monk*/            true,  false,    false,  false,  false,  false,  false,  false, false, false, false,   false, true,  false,  false,  true},
	{ /*Bard*/            true,  false,    false,  true,   false,  false,  true,   false, false, false, false,   false, false, true,   false,  true},
	{ /*Rogue*/           true,  true,     false,  true,   false,  true,   true,   true,  false, false, true,    true,  false, true,   true,   true},
	{ /*Shaman*/          false, true,     false,  false,  false,  false,  false,  false, true,  true,  false,   false, true,  true,   true,   false},
	{ /*Necromancer*/     true,  false,    true,   false,  false,  true,   false,  false, false, false, false,   true,  true,  false,  true,   true},
	{ /*Wizard*/          true,  false,    true,   false,  true,   true,   false,  false, false, false, false,   true,  false, false,  true,   true},
	{ /*Magician*/        true,  false,    true,   false,  true,   true,   false,  false, false, false, false,   true,  false, false,  false,  true},
	{ /*Enchanter*/       true,  false,    true,   false,  true,   true,   false,  false, false, false, false,   true,  false, false,  false,  true},
	{ /*Beastlord*/       false, true,     false,  false,  false,  false,  false,  false, true,  true,  false,   false, true,  true,   false,  false},
	{ /*Berserker*/       false, true,     false,  false,  false,  false,  false,  true,  true,  true,  false,   false, false, true,   false,  false}
	};//Initial table by kathgar, editted by Wiz for accuracy, solar too

	if (!cc)
		return false;

	Log.Out(Logs::Detail, Logs::World_Server,"Validating char creation info...");

	classtemp = cc->class_ - 1;
	racetemp = cc->race - 1;
	// these have non sequential race numbers so they need to be mapped
	if (cc->race == FROGLOK) racetemp = 14;
	if (cc->race == VAHSHIR) racetemp = 13;
	if (cc->race == IKSAR) racetemp = 12;
	if (cc->race == DRAKKIN) racetemp = 15;

	// if out of range looking it up in the table would crash stuff
	// so we return from these
	if (classtemp >= PLAYER_CLASS_COUNT) {
		Log.Out(Logs::Detail, Logs::World_Server,"  class is out of range");
		return false;
	}
	if (racetemp >= _TABLE_RACES) {
		Log.Out(Logs::Detail, Logs::World_Server,"  race is out of range");
		return false;
	}

	if (!ClassRaceLookupTable[classtemp][racetemp]) { //Lookup table better than a bunch of ifs?
		Log.Out(Logs::Detail, Logs::World_Server,"  invalid race/class combination");
		// we return from this one, since if it's an invalid combination our table
		// doesn't have meaningful values for the stats
		return false;
	}

	// solar: add up the base values for this class/race
	// this is what they start with, and they have stat_points more
	// that can distributed
	bSTR = BaseClass[classtemp][0] + BaseRace[racetemp][0];
	bSTA = BaseClass[classtemp][1] + BaseRace[racetemp][1];
	bAGI = BaseClass[classtemp][2] + BaseRace[racetemp][2];
	bDEX = BaseClass[classtemp][3] + BaseRace[racetemp][3];
	bWIS = BaseClass[classtemp][4] + BaseRace[racetemp][4];
	bINT = BaseClass[classtemp][5] + BaseRace[racetemp][5];
	bCHA = BaseClass[classtemp][6] + BaseRace[racetemp][6];
	stat_points = BaseClass[classtemp][7];
	bTOTAL = bSTR + bSTA + bAGI + bDEX + bWIS + bINT + bCHA;
	cTOTAL = cc->STR + cc->STA + cc->AGI + cc->DEX + cc->WIS + cc->INT + cc->CHA;

	// solar: the first check makes sure the total is exactly what was expected.
	// this will catch all the stat cheating, but there's still the issue
	// of reducing CHA or INT or something, to use for STR, so we check
	// that none are lower than the base or higher than base + stat_points
	// NOTE: these could just be else if, but i want to see all the stats
	// that are messed up not just the first hit

	if (bTOTAL + stat_points != cTOTAL) {
		Log.Out(Logs::Detail, Logs::World_Server,"  stat points total doesn't match expected value: expecting %d got %d", bTOTAL + stat_points, cTOTAL);
		Charerrors++;
	}

	if (cc->STR > bSTR + stat_points || cc->STR < bSTR) {
		Log.Out(Logs::Detail, Logs::World_Server,"  stat STR is out of range");
		Charerrors++;
	}
	if (cc->STA > bSTA + stat_points || cc->STA < bSTA) {
		Log.Out(Logs::Detail, Logs::World_Server,"  stat STA is out of range");
		Charerrors++;
	}
	if (cc->AGI > bAGI + stat_points || cc->AGI < bAGI) {
		Log.Out(Logs::Detail, Logs::World_Server,"  stat AGI is out of range");
		Charerrors++;
	}
	if (cc->DEX > bDEX + stat_points || cc->DEX < bDEX) {
		Log.Out(Logs::Detail, Logs::World_Server,"  stat DEX is out of range");
		Charerrors++;
	}
	if (cc->WIS > bWIS + stat_points || cc->WIS < bWIS) {
		Log.Out(Logs::Detail, Logs::World_Server,"  stat WIS is out of range");
		Charerrors++;
	}
	if (cc->INT > bINT + stat_points || cc->INT < bINT) {
		Log.Out(Logs::Detail, Logs::World_Server,"  stat INT is out of range");
		Charerrors++;
	}
	if (cc->CHA > bCHA + stat_points || cc->CHA < bCHA) {
		Log.Out(Logs::Detail, Logs::World_Server,"  stat CHA is out of range");
		Charerrors++;
	}

	/*TODO: Check for deity/class/race.. it'd be nice, but probably of any real use to hack(faction, deity based items are all I can think of)
	I am NOT writing those tables - kathgar*/

	Log.Out(Logs::Detail, Logs::World_Server,"Found %d errors in character creation request", Charerrors);

	return Charerrors == 0;
}

void Client::SetClassStartingSkills(PlayerProfile_Struct *pp)
{
	for (uint32 i = 0; i <= HIGHEST_SKILL; ++i) {
		if (pp->skills[i] == 0) {
			// Skip specialized, tradeskills (fishing excluded), Alcohol Tolerance, and Bind Wound
			if (EQEmu::IsSpecializedSkill((SkillUseTypes)i) ||
					(EQEmu::IsTradeskill((SkillUseTypes)i) && i != SkillFishing) ||
					i == SkillAlcoholTolerance || i == SkillBindWound)
				continue;

			pp->skills[i] = database.GetSkillCap(pp->class_, (SkillUseTypes)i, 1);
		}
	}
}

void Client::SetRaceStartingSkills( PlayerProfile_Struct *pp )
{
	switch( pp->race )
	{
	case BARBARIAN:
	case DWARF:
	case ERUDITE:
	case HALF_ELF:
	case HIGH_ELF:
	case HUMAN:
	case OGRE:
	case TROLL:
	case DRAKKIN:	//Drakkin are supposed to get a starting AA Skill
		{
			// No Race Specific Skills
			break;
		}
	case DARK_ELF:
		{
			pp->skills[SkillHide] = 50;
			break;
		}
	case FROGLOK:
		{
			pp->skills[SkillSwimming] = 125;
			break;
		}
	case GNOME:
		{
			pp->skills[SkillTinkering] = 50;
			break;
		}
	case HALFLING:
		{
			pp->skills[SkillHide] = 50;
			pp->skills[SkillSneak] = 50;
			break;
		}
	case IKSAR:
		{
			pp->skills[SkillForage] = 50;
			pp->skills[SkillSwimming] = 100;
			break;
		}
	case WOOD_ELF:
		{
			pp->skills[SkillForage] = 50;
			pp->skills[SkillHide] = 50;
			break;
		}
	case VAHSHIR:
		{
			pp->skills[SkillSafeFall] = 50;
			pp->skills[SkillSneak] = 50;
			break;
		}
	}
}

void Client::SetRacialLanguages( PlayerProfile_Struct *pp )
{
	switch( pp->race )
	{
	case BARBARIAN:
		{
			pp->languages[LANG_COMMON_TONGUE] = 100;
			pp->languages[LANG_BARBARIAN] = 100;
			break;
		}
	case DARK_ELF:
		{
			pp->languages[LANG_COMMON_TONGUE] = 100;
			pp->languages[LANG_DARK_ELVISH] = 100;
			pp->languages[LANG_DARK_SPEECH] = 100;
			pp->languages[LANG_ELDER_ELVISH] = 100;
			pp->languages[LANG_ELVISH] = 25;
			break;
		}
	case DWARF:
		{
			pp->languages[LANG_COMMON_TONGUE] = 100;
			pp->languages[LANG_DWARVISH] = 100;
			pp->languages[LANG_GNOMISH] = 25;
			break;
		}
	case ERUDITE:
		{
			pp->languages[LANG_COMMON_TONGUE] = 100;
			pp->languages[LANG_ERUDIAN] = 100;
			break;
		}
	case FROGLOK:
		{
			pp->languages[LANG_COMMON_TONGUE] = 100;
			pp->languages[LANG_FROGLOK] = 100;
			pp->languages[LANG_TROLL] = 25;
			break;
		}
	case GNOME:
		{
			pp->languages[LANG_COMMON_TONGUE] = 100;
			pp->languages[LANG_DWARVISH] = 25;
			pp->languages[LANG_GNOMISH] = 100;
			break;
		}
	case HALF_ELF:
		{
			pp->languages[LANG_COMMON_TONGUE] = 100;
			pp->languages[LANG_ELVISH] = 100;
			break;
		}
	case HALFLING:
		{
			pp->languages[LANG_COMMON_TONGUE] = 100;
			pp->languages[LANG_HALFLING] = 100;
			break;
		}
	case HIGH_ELF:
		{
			pp->languages[LANG_COMMON_TONGUE] = 100;
			pp->languages[LANG_DARK_ELVISH] = 25;
			pp->languages[LANG_ELDER_ELVISH] = 25;
			pp->languages[LANG_ELVISH] = 100;
			break;
		}
	case HUMAN:
		{
			pp->languages[LANG_COMMON_TONGUE] = 100;
			break;
		}
	case IKSAR:
		{
			pp->languages[LANG_COMMON_TONGUE] = 95;
			pp->languages[LANG_DARK_SPEECH] = 100;
			pp->languages[LANG_LIZARDMAN] = 100;
			break;
		}
	case OGRE:
		{
			pp->languages[LANG_COMMON_TONGUE] = 95;
			pp->languages[LANG_DARK_SPEECH] = 100;
			pp->languages[LANG_OGRE] = 100;
			break;
		}
	case TROLL:
		{
			pp->languages[LANG_COMMON_TONGUE] = 95;
			pp->languages[LANG_DARK_SPEECH] = 100;
			pp->languages[LANG_TROLL] = 100;
			break;
		}
	case WOOD_ELF:
		{
			pp->languages[LANG_COMMON_TONGUE] = 100;
			pp->languages[LANG_ELVISH] = 100;
			break;
		}
	case VAHSHIR:
		{
			pp->languages[LANG_COMMON_TONGUE] = 100;
			pp->languages[LANG_COMBINE_TONGUE] = 100;
			pp->languages[LANG_ERUDIAN] = 25;
			pp->languages[LANG_VAH_SHIR] = 100;
			break;
		}
	case DRAKKIN:
		{
			pp->languages[LANG_COMMON_TONGUE] = 100;
			pp->languages[LANG_ELDER_DRAGON] = 100;
			pp->languages[LANG_DRAGON] = 100;
			break;
		}
	}
}

void Client::SetClassLanguages(PlayerProfile_Struct *pp)
{
	// we only need to handle one class, but custom server might want to do more
	switch(pp->class_) {
	case ROGUE:
		pp->languages[LANG_THIEVES_CANT] = 100;
		break;
	default:
		break;
	}
}
<|MERGE_RESOLUTION|>--- conflicted
+++ resolved
@@ -1434,39 +1434,11 @@
 	pp.pvp = database.GetServerType() == 1 ? 1 : 0;
 
 	/* If it is an SoF Client and the SoF Start Zone rule is set, send new chars there */
-<<<<<<< HEAD
-	if (ClientVersionBit & BIT_SoFAndLater && RuleI(World, SoFStartZoneID) > 0) {
+	if (ClientVersionBit & BIT_SoFAndLater) {
 		Log.Out(Logs::Detail, Logs::World_Server,"Found 'SoFStartZoneID' rule setting: %i", RuleI(World, SoFStartZoneID));
-		pp.zone_id = RuleI(World, SoFStartZoneID);
-		if (pp.zone_id)
-			database.GetSafePoints(pp.zone_id, 0, &pp.x, &pp.y, &pp.z);
-		else
-			Log.Out(Logs::Detail, Logs::World_Server,"Error getting zone id for Zone ID %i", RuleI(World, SoFStartZoneID));
-	} else {
-		/* if there's a startzone variable put them in there */
-		if (database.GetVariable("startzone", startzone, 50)) {
-			Log.Out(Logs::Detail, Logs::World_Server,"Found 'startzone' variable setting: %s", startzone);
-			pp.zone_id = database.GetZoneID(startzone);
-			if (pp.zone_id)
-				database.GetSafePoints(pp.zone_id, 0, &pp.x, &pp.y, &pp.z);
-			else
-				Log.Out(Logs::Detail, Logs::World_Server,"Error getting zone id for '%s'", startzone);
-		} else {	/* otherwise use normal starting zone logic */
-			bool ValidStartZone = false;
-			if (ClientVersionBit & BIT_TitaniumAndEarlier)
-				ValidStartZone = database.GetStartZone(&pp, cc);
-			else
-				ValidStartZone = database.GetStartZoneSoF(&pp, cc);
-
-			if (!ValidStartZone)
-				return false;
-=======
-	if (ClientVersionBit & BIT_SoFAndLater) {
-		clog(WORLD__CLIENT,"Found 'SoFStartZoneID' rule setting: %i", RuleI(World, SoFStartZoneID));
 		if (RuleI(World, SoFStartZoneID) > 0) {
 			pp.zone_id = RuleI(World, SoFStartZoneID);
 			cc->start_zone = pp.zone_id;
->>>>>>> a71690b7
 		}
 	}
 	else {
