--- conflicted
+++ resolved
@@ -1398,21 +1398,11 @@
 	pp.hunger_level = 6000;
 	pp.thirst_level = 6000;
 
-<<<<<<< HEAD
 	/* Racial Languages */
 	SetRacialLanguages( &pp );
 	SetRaceStartingSkills( &pp );
 	SetClassStartingSkills( &pp ); 
-=======
-
-	// FIXME: FV roleplay, database goodness...
-
-	// Racial Languages
-	SetRacialLanguages( &pp ); // bUsh
-	SetRaceStartingSkills( &pp ); // bUsh
-	SetClassStartingSkills( &pp ); // bUsh
 	SetClassLanguages(&pp);
->>>>>>> 86c1420f
 	pp.skills[SkillSenseHeading] = 200;
 	// Some one fucking fix this to use a field name. -Doodman
 	//pp.unknown3596[28] = 15; // @bp: This is to enable disc usage
