--- conflicted
+++ resolved
@@ -1,19 +1,19 @@
 /*	EQEMu: Everquest Server Emulator
-	Copyright (C) 2001-2005 EQEMu Development Team (http://eqemulator.net)
-
-	This program is free software; you can redistribute it and/or modify
-	it under the terms of the GNU General Public License as published by
-	the Free Software Foundation; version 2 of the License.
-
-	This program is distributed in the hope that it will be useful,
-	but WITHOUT ANY WARRANTY except by those people which sell it, which
-	are required to give you total support for your newly bought product;
-	without even the implied warranty of MERCHANTABILITY or FITNESS FOR
-	A PARTICULAR PURPOSE. See the GNU General Public License for more details.
-
-	You should have received a copy of the GNU General Public License
-	along with this program; if not, write to the Free Software
-	Foundation, Inc., 59 Temple Place, Suite 330, Boston, MA 02111-1307 USA
+Copyright (C) 2001-2005 EQEMu Development Team (http://eqemulator.net)
+
+This program is free software; you can redistribute it and/or modify
+it under the terms of the GNU General Public License as published by
+the Free Software Foundation; version 2 of the License.
+
+This program is distributed in the hope that it will be useful,
+but WITHOUT ANY WARRANTY except by those people which sell it, which
+are required to give you total support for your newly bought product;
+without even the implied warranty of MERCHANTABILITY or FITNESS FOR
+A PARTICULAR PURPOSE. See the GNU General Public License for more details.
+
+You should have received a copy of the GNU General Public License
+along with this program; if not, write to the Free Software
+Foundation, Inc., 59 Temple Place, Suite 330, Boston, MA 02111-1307 USA
 */
 #include "../common/global_define.h"
 #include "zoneserver.h"
@@ -47,7 +47,7 @@
 void CatchSignal(int sig_num);
 
 ZoneServer::ZoneServer(std::shared_ptr<EQ::Net::ServertalkServerConnection> connection)
-: tcpc(connection), zone_boot_timer(5000) {
+	: tcpc(connection), zone_boot_timer(5000) {
 
 	/* Set Process tracking variable defaults */
 	memset(zone_name, 0, sizeof(zone_name));
@@ -87,12 +87,12 @@
 	char*	longname;
 
 	if (iZoneID)
-		Log(Logs::Detail, Logs::World_Server,"Setting to '%s' (%d:%d)%s",(zn) ? zn : "",iZoneID, iInstanceID,
+		Log(Logs::Detail, Logs::World_Server, "Setting to '%s' (%d:%d)%s", (zn) ? zn : "", iZoneID, iInstanceID,
 			iStaticZone ? " (Static)" : "");
 
 	zone_server_zone_id = iZoneID;
 	instance_id = iInstanceID;
-	if(iZoneID!=0)
+	if (iZoneID != 0)
 		zone_server_previous_zone_id = iZoneID;
 	if (zone_server_zone_id == 0) {
 		client_list.CLERemoveZSRef(this);
@@ -105,10 +105,10 @@
 	if (zn)
 	{
 		strn0cpy(zone_name, zn, sizeof(zone_name));
-		if( database.GetZoneLongName( (char*)zone_name, &longname, nullptr, nullptr, nullptr, nullptr, nullptr, nullptr ) )
+		if (database.GetZoneLongName((char*)zone_name, &longname, nullptr, nullptr, nullptr, nullptr, nullptr, nullptr))
 		{
 			strn0cpy(long_name, longname, sizeof(long_name));
-			safe_delete_array( longname );
+			safe_delete_array(longname);
 		}
 		else
 			strcpy(long_name, "");
@@ -125,15 +125,15 @@
 	return true;
 }
 
-void ZoneServer::LSShutDownUpdate(uint32 zoneid){
-	if(WorldConfig::get()->UpdateStats){
+void ZoneServer::LSShutDownUpdate(uint32 zoneid) {
+	if (WorldConfig::get()->UpdateStats) {
 		auto pack = new ServerPacket;
 		pack->opcode = ServerOP_LSZoneShutdown;
 		pack->size = sizeof(ZoneShutdown_Struct);
 		pack->pBuffer = new uchar[pack->size];
-		memset(pack->pBuffer,0,pack->size);
-		ZoneShutdown_Struct* zsd =(ZoneShutdown_Struct*)pack->pBuffer;
-		if(zoneid==0)
+		memset(pack->pBuffer, 0, pack->size);
+		ZoneShutdown_Struct* zsd = (ZoneShutdown_Struct*)pack->pBuffer;
+		if (zoneid == 0)
 			zsd->zone = GetPrevZoneID();
 		else
 			zsd->zone = zoneid;
@@ -142,19 +142,19 @@
 		safe_delete(pack);
 	}
 }
-void ZoneServer::LSBootUpdate(uint32 zoneid, uint32 instanceid, bool startup){
-	if(WorldConfig::get()->UpdateStats){
+void ZoneServer::LSBootUpdate(uint32 zoneid, uint32 instanceid, bool startup) {
+	if (WorldConfig::get()->UpdateStats) {
 		auto pack = new ServerPacket;
-		if(startup)
+		if (startup)
 			pack->opcode = ServerOP_LSZoneStart;
 		else
 			pack->opcode = ServerOP_LSZoneBoot;
 		pack->size = sizeof(ZoneBoot_Struct);
 		pack->pBuffer = new uchar[pack->size];
-		memset(pack->pBuffer,0,pack->size);
-		ZoneBoot_Struct* bootup =(ZoneBoot_Struct*)pack->pBuffer;
-		if(startup)
-			strcpy(bootup->compile_time,GetCompileTime());
+		memset(pack->pBuffer, 0, pack->size);
+		ZoneBoot_Struct* bootup = (ZoneBoot_Struct*)pack->pBuffer;
+		if (startup)
+			strcpy(bootup->compile_time, GetCompileTime());
 		bootup->zone = zoneid;
 		bootup->zone_wid = GetID();
 		bootup->instance = instanceid;
@@ -163,14 +163,14 @@
 	}
 }
 
-void ZoneServer::LSSleepUpdate(uint32 zoneid){
-	if(WorldConfig::get()->UpdateStats){
+void ZoneServer::LSSleepUpdate(uint32 zoneid) {
+	if (WorldConfig::get()->UpdateStats) {
 		auto pack = new ServerPacket;
 		pack->opcode = ServerOP_LSZoneSleep;
 		pack->size = sizeof(ServerLSZoneSleep_Struct);
 		pack->pBuffer = new uchar[pack->size];
-		memset(pack->pBuffer,0,pack->size);
-		ServerLSZoneSleep_Struct* sleep =(ServerLSZoneSleep_Struct*)pack->pBuffer;
+		memset(pack->pBuffer, 0, pack->size);
+		ServerLSZoneSleep_Struct* sleep = (ServerLSZoneSleep_Struct*)pack->pBuffer;
 		sleep->zone = zoneid;
 		sleep->zone_wid = GetID();
 		loginserverlist.SendPacket(pack);
@@ -178,1313 +178,882 @@
 	}
 }
 
-<<<<<<< HEAD
 void ZoneServer::HandleMessage(uint16 opcode, const EQ::Net::Packet &p) {
 	ServerPacket tpack(opcode, p);
 	ServerPacket *pack = &tpack;
 
-	switch(opcode) {
-		case 0:
-			break;
-		case ServerOP_KeepAlive: {
-			// ignore this
-			break;
-=======
-bool ZoneServer::Process() {
-	if (!tcpc->Connected())
-		return false;
-	if(zone_boot_timer.Check()){
-		LSBootUpdate(GetZoneID(), true);
-		zone_boot_timer.Disable();
-	}
-	ServerPacket *pack = 0;
-	while((pack = tcpc->PopPacket())) {
-		if (!is_authenticated) {
-			if (WorldConfig::get()->SharedKey.length() > 0) {
-				if (pack->opcode == ServerOP_ZAAuth && pack->size == 16) {
-					uint8 tmppass[16];
-					MD5::Generate((const uchar*) WorldConfig::get()->SharedKey.c_str(), WorldConfig::get()->SharedKey.length(), tmppass);
-					if (memcmp(pack->pBuffer, tmppass, 16) == 0) {
-						is_authenticated = true;
-						Log(Logs::Detail, Logs::World_Server, "Zone process connected.");
-					}
-					else {
-						struct in_addr in;
-						in.s_addr = GetIP();
-						Log(Logs::General, Logs::Error, "Zone authorization failed.");
-						auto pack = new ServerPacket(ServerOP_ZAAuthFailed);
-						SendPacket(pack);
-						safe_delete(pack);
-						Disconnect();
-						return false;
-					}
+	switch (opcode) {
+	case 0:
+		break;
+	case ServerOP_KeepAlive: {
+		// ignore this
+		break;
+	}
+	case ServerOP_ZAAuth: {
+		break;
+	}
+	case ServerOP_LSZoneBoot: {
+		if (pack->size == sizeof(ZoneBoot_Struct)) {
+			ZoneBoot_Struct* zbs = (ZoneBoot_Struct*)pack->pBuffer;
+			SetCompile(zbs->compile_time);
+		}
+		break;
+	}
+	case ServerOP_GroupInvite: {
+		if (pack->size != sizeof(GroupInvite_Struct))
+			break;
+
+		GroupInvite_Struct* gis = (GroupInvite_Struct*)pack->pBuffer;
+
+		client_list.SendPacket(gis->invitee_name, pack);
+		break;
+	}
+	case ServerOP_GroupFollow: {
+		if (pack->size != sizeof(ServerGroupFollow_Struct))
+			break;
+
+		ServerGroupFollow_Struct *sgfs = (ServerGroupFollow_Struct *)pack->pBuffer;
+
+		client_list.SendPacket(sgfs->gf.name1, pack);
+		break;
+	}
+	case ServerOP_GroupFollowAck: {
+		if (pack->size != sizeof(ServerGroupFollowAck_Struct))
+			break;
+
+		ServerGroupFollowAck_Struct *sgfas = (ServerGroupFollowAck_Struct *)pack->pBuffer;
+
+		client_list.SendPacket(sgfas->Name, pack);
+		break;
+	}
+	case ServerOP_GroupCancelInvite: {
+		if (pack->size != sizeof(GroupCancel_Struct))
+			break;
+
+		GroupCancel_Struct *gcs = (GroupCancel_Struct *)pack->pBuffer;
+
+		client_list.SendPacket(gcs->name1, pack);
+		break;
+	}
+	case ServerOP_GroupIDReq: {
+		SendGroupIDs();
+		break;
+	}
+	case ServerOP_GroupLeave: {
+		if (pack->size != sizeof(ServerGroupLeave_Struct))
+			break;
+		zoneserver_list.SendPacket(pack); //bounce it to all zones
+		break;
+	}
+
+	case ServerOP_GroupJoin: {
+		if (pack->size != sizeof(ServerGroupJoin_Struct))
+			break;
+		zoneserver_list.SendPacket(pack); //bounce it to all zones
+		break;
+	}
+
+	case ServerOP_ForceGroupUpdate: {
+		if (pack->size != sizeof(ServerForceGroupUpdate_Struct))
+			break;
+		zoneserver_list.SendPacket(pack); //bounce it to all zones
+		break;
+	}
+
+	case ServerOP_OOZGroupMessage: {
+		zoneserver_list.SendPacket(pack); //bounce it to all zones
+		break;
+	}
+
+	case ServerOP_DisbandGroup: {
+		if (pack->size != sizeof(ServerDisbandGroup_Struct))
+			break;
+		zoneserver_list.SendPacket(pack); //bounce it to all zones
+		break;
+	}
+
+	case ServerOP_RaidAdd: {
+		if (pack->size != sizeof(ServerRaidGeneralAction_Struct))
+			break;
+
+		zoneserver_list.SendPacket(pack);
+		break;
+	}
+
+	case ServerOP_RaidRemove: {
+		if (pack->size != sizeof(ServerRaidGeneralAction_Struct))
+			break;
+
+		zoneserver_list.SendPacket(pack);
+		break;
+	}
+
+	case ServerOP_RaidDisband: {
+		if (pack->size != sizeof(ServerRaidGeneralAction_Struct))
+			break;
+
+		zoneserver_list.SendPacket(pack);
+		break;
+	}
+
+	case ServerOP_RaidLockFlag: {
+		if (pack->size != sizeof(ServerRaidGeneralAction_Struct))
+			break;
+
+		zoneserver_list.SendPacket(pack);
+		break;
+	}
+
+	case ServerOP_RaidChangeGroup: {
+		if (pack->size != sizeof(ServerRaidGeneralAction_Struct))
+			break;
+
+		zoneserver_list.SendPacket(pack);
+		break;
+	}
+
+	case ServerOP_UpdateGroup: {
+		if (pack->size != sizeof(ServerRaidGeneralAction_Struct))
+			break;
+
+		zoneserver_list.SendPacket(pack);
+		break;
+	}
+
+	case ServerOP_RaidGroupDisband: {
+		if (pack->size != sizeof(ServerRaidGeneralAction_Struct))
+			break;
+
+		zoneserver_list.SendPacket(pack);
+		break;
+	}
+
+	case ServerOP_RaidGroupAdd: {
+		if (pack->size != sizeof(ServerRaidGroupAction_Struct))
+			break;
+
+		zoneserver_list.SendPacket(pack);
+		break;
+	}
+
+	case ServerOP_RaidGroupRemove: {
+		if (pack->size != sizeof(ServerRaidGroupAction_Struct))
+			break;
+
+		zoneserver_list.SendPacket(pack);
+		break;
+	}
+
+	case ServerOP_RaidGroupSay: {
+		zoneserver_list.SendPacket(pack);
+		break;
+	}
+
+	case ServerOP_RaidSay: {
+		zoneserver_list.SendPacket(pack);
+		break;
+	}
+
+	case ServerOP_RaidGroupLeader: {
+		if (pack->size != sizeof(ServerRaidGeneralAction_Struct))
+			break;
+
+		zoneserver_list.SendPacket(pack);
+		break;
+	}
+
+	case ServerOP_RaidLeader: {
+		if (pack->size != sizeof(ServerRaidGeneralAction_Struct))
+			break;
+
+		zoneserver_list.SendPacket(pack);
+		break;
+	}
+
+	case ServerOP_DetailsChange: {
+		if (pack->size != sizeof(ServerRaidGeneralAction_Struct))
+			break;
+
+		zoneserver_list.SendPacket(pack);
+		break;
+	}
+
+	case ServerOP_RaidMOTD: {
+		if (pack->size < sizeof(ServerRaidMOTD_Struct))
+			break;
+
+		zoneserver_list.SendPacket(pack);
+		break;
+	}
+
+	case ServerOP_SpawnCondition: {
+		if (pack->size != sizeof(ServerSpawnCondition_Struct))
+			break;
+		//bounce the packet to the correct zone server, if its up
+		ServerSpawnCondition_Struct* ssc = (ServerSpawnCondition_Struct*)pack->pBuffer;
+		zoneserver_list.SendPacket(ssc->zoneID, ssc->instanceID, pack);
+		break;
+	}
+	case ServerOP_SpawnEvent: {
+		if (pack->size != sizeof(ServerSpawnEvent_Struct))
+			break;
+		//bounce the packet to the correct zone server, if its up
+		ServerSpawnEvent_Struct* sse = (ServerSpawnEvent_Struct*)pack->pBuffer;
+		zoneserver_list.SendPacket(sse->zoneID, 0, pack);
+		break;
+	}
+	case ServerOP_ChannelMessage: {
+		if (pack->size < sizeof(ServerChannelMessage_Struct))
+			break;
+		ServerChannelMessage_Struct* scm = (ServerChannelMessage_Struct*)pack->pBuffer;
+		if (scm->chan_num == 20)
+		{
+			UCSLink.SendMessage(scm->from, scm->message);
+			break;
+		}
+		if (scm->chan_num == 7 || scm->chan_num == 14) {
+			ClientListEntry* cle = client_list.FindCharacter(scm->deliverto);
+			if (cle == 0 || cle->Online() < CLE_Status_Zoning ||
+				(cle->TellsOff() && ((cle->Anon() == 1 && scm->fromadmin < cle->Admin()) || scm->fromadmin < 80))) {
+				if (!scm->noreply) {
+					ClientListEntry* sender = client_list.FindCharacter(scm->from);
+					if (!sender || !sender->Server())
+						break;
+					scm->noreply = true;
+					scm->queued = 3; // offline
+					strcpy(scm->deliverto, scm->from);
+					// ideally this would be trimming off the message too, oh well
+					sender->Server()->SendPacket(pack);
 				}
-				else {
-					struct in_addr in;
-					in.s_addr = GetIP();
-					Log(Logs::General, Logs::Error, "Zone authorization failed.");
-					auto pack = new ServerPacket(ServerOP_ZAAuthFailed);
-					SendPacket(pack);
-					safe_delete(pack);
-					Disconnect();
-					return false;
-				}
-			}
-			else
-			{
-				Log(Logs::General, Logs::Error, "**WARNING** You have not configured a world shared key in your config file. You should add a <key>STRING</key> element to your <world> element to prevent unauthroized zone access.");
-				is_authenticated = true;
-			}
->>>>>>> 773932d8
-		}
-		case ServerOP_ZAAuth: {
-			break;
-		}
-		case ServerOP_LSZoneBoot:{
-			if(pack->size==sizeof(ZoneBoot_Struct)){
-				ZoneBoot_Struct* zbs= (ZoneBoot_Struct*)pack->pBuffer;
-				SetCompile(zbs->compile_time);
-			}
-			break;
-		}
-		case ServerOP_GroupInvite: {
-			if(pack->size != sizeof(GroupInvite_Struct))
-				break;
-
-			GroupInvite_Struct* gis = (GroupInvite_Struct*) pack->pBuffer;
-
-			client_list.SendPacket(gis->invitee_name, pack);
-			break;
-		}
-		case ServerOP_GroupFollow: {
-			if(pack->size != sizeof(ServerGroupFollow_Struct))
-				break;
-
-			ServerGroupFollow_Struct *sgfs = (ServerGroupFollow_Struct *) pack->pBuffer;
-
-			client_list.SendPacket(sgfs->gf.name1, pack);
-			break;
-		}
-		case ServerOP_GroupFollowAck: {
-			if(pack->size != sizeof(ServerGroupFollowAck_Struct))
-				break;
-
-			ServerGroupFollowAck_Struct *sgfas = (ServerGroupFollowAck_Struct *) pack->pBuffer;
-
-			client_list.SendPacket(sgfas->Name, pack);
-			break;
-		}
-		case ServerOP_GroupCancelInvite: {
-			if(pack->size != sizeof(GroupCancel_Struct))
-				break;
-
-			GroupCancel_Struct *gcs = (GroupCancel_Struct *) pack->pBuffer;
-
-			client_list.SendPacket(gcs->name1, pack);
-			break;
-		}
-		case ServerOP_GroupIDReq: {
-			SendGroupIDs();
-			break;
-		}
-		case ServerOP_GroupLeave: {
-			if(pack->size != sizeof(ServerGroupLeave_Struct))
-				break;
-			zoneserver_list.SendPacket(pack); //bounce it to all zones
-			break;
-		}
-
-		case ServerOP_GroupJoin: {
-			if(pack->size != sizeof(ServerGroupJoin_Struct))
-				break;
-			zoneserver_list.SendPacket(pack); //bounce it to all zones
-			break;
-		}
-
-		case ServerOP_ForceGroupUpdate: {
-			if(pack->size != sizeof(ServerForceGroupUpdate_Struct))
-				break;
-			zoneserver_list.SendPacket(pack); //bounce it to all zones
-			break;
-		}
-
-		case ServerOP_OOZGroupMessage: {
-			zoneserver_list.SendPacket(pack); //bounce it to all zones
-			break;
-		}
-
-		case ServerOP_DisbandGroup: {
-			if(pack->size != sizeof(ServerDisbandGroup_Struct))
-				break;
-			zoneserver_list.SendPacket(pack); //bounce it to all zones
-			break;
-		}
-
-		case ServerOP_RaidAdd:{
-			if(pack->size != sizeof(ServerRaidGeneralAction_Struct))
-				break;
-
-			zoneserver_list.SendPacket(pack);
-			break;
-		}
-
-		case ServerOP_RaidRemove: {
-			if(pack->size != sizeof(ServerRaidGeneralAction_Struct))
-				break;
-
-			zoneserver_list.SendPacket(pack);
-			break;
-		}
-
-		case ServerOP_RaidDisband: {
-			if(pack->size != sizeof(ServerRaidGeneralAction_Struct))
-				break;
-
-			zoneserver_list.SendPacket(pack);
-			break;
-		}
-
-		case ServerOP_RaidLockFlag: {
-			if(pack->size != sizeof(ServerRaidGeneralAction_Struct))
-				break;
-
-			zoneserver_list.SendPacket(pack);
-			break;
-		}
-
-		case ServerOP_RaidChangeGroup: {
-			if(pack->size != sizeof(ServerRaidGeneralAction_Struct))
-				break;
-
-			zoneserver_list.SendPacket(pack);
-			break;
-		}
-
-		case ServerOP_UpdateGroup: {
-			if(pack->size != sizeof(ServerRaidGeneralAction_Struct))
-				break;
-
-			zoneserver_list.SendPacket(pack);
-			break;
-		}
-
-		case ServerOP_RaidGroupDisband: {
-			if(pack->size != sizeof(ServerRaidGeneralAction_Struct))
-				break;
-
-			zoneserver_list.SendPacket(pack);
-			break;
-		}
-
-		case ServerOP_RaidGroupAdd: {
-			if(pack->size != sizeof(ServerRaidGroupAction_Struct))
-				break;
-
-			zoneserver_list.SendPacket(pack);
-			break;
-		}
-
-		case ServerOP_RaidGroupRemove: {
-			if(pack->size != sizeof(ServerRaidGroupAction_Struct))
-				break;
-
-			zoneserver_list.SendPacket(pack);
-			break;
-		}
-
-		case ServerOP_RaidGroupSay: {
-			zoneserver_list.SendPacket(pack);
-			break;
-		}
-
-		case ServerOP_RaidSay: {
-			zoneserver_list.SendPacket(pack);
-			break;
-		}
-
-		case ServerOP_RaidGroupLeader: {
-			if(pack->size != sizeof(ServerRaidGeneralAction_Struct))
-				break;
-
-			zoneserver_list.SendPacket(pack);
-			break;
-		}
-
-		case ServerOP_RaidLeader: {
-			if(pack->size != sizeof(ServerRaidGeneralAction_Struct))
-				break;
-
-			zoneserver_list.SendPacket(pack);
-			break;
-		}
-
-		case ServerOP_DetailsChange: {
-			if(pack->size != sizeof(ServerRaidGeneralAction_Struct))
-				break;
-
-			zoneserver_list.SendPacket(pack);
-			break;
-		}
-
-		case ServerOP_RaidMOTD: {
-			if (pack->size < sizeof(ServerRaidMOTD_Struct))
-				break;
-
-			zoneserver_list.SendPacket(pack);
-			break;
-		}
-
-		case ServerOP_SpawnCondition: {
-			if(pack->size != sizeof(ServerSpawnCondition_Struct))
-				break;
-			//bounce the packet to the correct zone server, if its up
-			ServerSpawnCondition_Struct* ssc = (ServerSpawnCondition_Struct*)pack->pBuffer;
-			zoneserver_list.SendPacket(ssc->zoneID, ssc->instanceID, pack);
-			break;
-		}
-		case ServerOP_SpawnEvent: {
-			if(pack->size != sizeof(ServerSpawnEvent_Struct))
-				break;
-			//bounce the packet to the correct zone server, if its up
-			ServerSpawnEvent_Struct* sse = (ServerSpawnEvent_Struct*)pack->pBuffer;
-			zoneserver_list.SendPacket(sse->zoneID, 0, pack);
-			break;
-		}
-		case ServerOP_ChannelMessage: {
-			if (pack->size < sizeof(ServerChannelMessage_Struct))
-				break;
-			ServerChannelMessage_Struct* scm = (ServerChannelMessage_Struct*) pack->pBuffer;
-			if(scm->chan_num == 20)
-			{
-				UCSLink.SendMessage(scm->from, scm->message);
-				break;
-			}
-			if (scm->chan_num == 7 || scm->chan_num == 14) {
-				ClientListEntry* cle = client_list.FindCharacter(scm->deliverto);
-				if (cle == 0 || cle->Online() < CLE_Status_Zoning ||
-						(cle->TellsOff() && ((cle->Anon() == 1 && scm->fromadmin < cle->Admin()) || scm->fromadmin < 80))) {
-					if (!scm->noreply) {
-						ClientListEntry* sender = client_list.FindCharacter(scm->from);
+			}
+			else if (cle->Online() == CLE_Status_Zoning) {
+				if (!scm->noreply) {
+					ClientListEntry* sender = client_list.FindCharacter(scm->from);
+					if (cle->TellQueueFull()) {
 						if (!sender || !sender->Server())
 							break;
 						scm->noreply = true;
-						scm->queued = 3; // offline
+						scm->queued = 2; // queue full
 						strcpy(scm->deliverto, scm->from);
-						// ideally this would be trimming off the message too, oh well
 						sender->Server()->SendPacket(pack);
 					}
-				} else if (cle->Online() == CLE_Status_Zoning) {
-					if (!scm->noreply) {
-						ClientListEntry* sender = client_list.FindCharacter(scm->from);
-						if (cle->TellQueueFull()) {
-							if (!sender || !sender->Server())
-								break;
-							scm->noreply = true;
-							scm->queued = 2; // queue full
-							strcpy(scm->deliverto, scm->from);
-							sender->Server()->SendPacket(pack);
-						} else {
-							size_t struct_size = sizeof(ServerChannelMessage_Struct) + strlen(scm->message) + 1;
-							ServerChannelMessage_Struct *temp = (ServerChannelMessage_Struct *) new uchar[struct_size];
-							memset(temp, 0, struct_size); // just in case, was seeing some corrupt messages, but it shouldn't happen
-							memcpy(temp, scm, struct_size);
-							temp->noreply = true;
-							cle->PushToTellQueue(temp); // deallocation is handled in processing or deconstructor
-
-							if (!sender || !sender->Server())
-								break;
-							scm->noreply = true;
-							scm->queued = 1; // queued
-							strcpy(scm->deliverto, scm->from);
-							sender->Server()->SendPacket(pack);
-						}
+					else {
+						size_t struct_size = sizeof(ServerChannelMessage_Struct) + strlen(scm->message) + 1;
+						ServerChannelMessage_Struct *temp = (ServerChannelMessage_Struct *) new uchar[struct_size];
+						memset(temp, 0, struct_size); // just in case, was seeing some corrupt messages, but it shouldn't happen
+						memcpy(temp, scm, struct_size);
+						temp->noreply = true;
+						cle->PushToTellQueue(temp); // deallocation is handled in processing or deconstructor
+
+						if (!sender || !sender->Server())
+							break;
+						scm->noreply = true;
+						scm->queued = 1; // queued
+						strcpy(scm->deliverto, scm->from);
+						sender->Server()->SendPacket(pack);
 					}
 				}
-				else if (cle->Server() == 0) {
-					if (!scm->noreply)
-						zoneserver_list.SendEmoteMessage(scm->from, 0, 0, 0, "You told %s, '%s is not contactable at this time'", scm->to, scm->to);
+			}
+			else if (cle->Server() == 0) {
+				if (!scm->noreply)
+					zoneserver_list.SendEmoteMessage(scm->from, 0, 0, 0, "You told %s, '%s is not contactable at this time'", scm->to, scm->to);
+			}
+			else
+				cle->Server()->SendPacket(pack);
+		}
+		else {
+			zoneserver_list.SendPacket(pack);
+		}
+		break;
+	}
+	case ServerOP_EmoteMessage: {
+		ServerEmoteMessage_Struct* sem = (ServerEmoteMessage_Struct*)pack->pBuffer;
+		zoneserver_list.SendEmoteMessageRaw(sem->to, sem->guilddbid, sem->minstatus, sem->type, sem->message);
+		break;
+	}
+	case ServerOP_VoiceMacro: {
+
+		ServerVoiceMacro_Struct* svm = (ServerVoiceMacro_Struct*)pack->pBuffer;
+
+		if (svm->Type == VoiceMacroTell) {
+
+			ClientListEntry* cle = client_list.FindCharacter(svm->To);
+
+			if (!cle || (cle->Online() < CLE_Status_Zoning) || !cle->Server()) {
+
+				zoneserver_list.SendEmoteMessage(svm->From, 0, 0, 0, "'%s is not online at this time'", svm->To);
+
+				break;
+			}
+
+			cle->Server()->SendPacket(pack);
+		}
+		else
+			zoneserver_list.SendPacket(pack);
+
+		break;
+	}
+
+	case ServerOP_RezzPlayerAccept: {
+		zoneserver_list.SendPacket(pack);
+		break;
+	}
+	case ServerOP_RezzPlayer: {
+
+		RezzPlayer_Struct* sRezz = (RezzPlayer_Struct*)pack->pBuffer;
+		if (zoneserver_list.SendPacket(pack)) {
+			Log(Logs::Detail, Logs::World_Server, "Sent Rez packet for %s", sRezz->rez.your_name);
+		}
+		else {
+			Log(Logs::Detail, Logs::World_Server, "Could not send Rez packet for %s", sRezz->rez.your_name);
+		}
+		break;
+	}
+	case ServerOP_RezzPlayerReject:
+	{
+		char *Recipient = (char *)pack->pBuffer;
+		client_list.SendPacket(Recipient, pack);
+		break;
+	}
+
+	case ServerOP_MultiLineMsg: {
+		ServerMultiLineMsg_Struct* mlm = (ServerMultiLineMsg_Struct*)pack->pBuffer;
+		client_list.SendPacket(mlm->to, pack);
+		break;
+	}
+	case ServerOP_SetZone: {
+		if (pack->size != sizeof(SetZone_Struct))
+			break;
+
+		SetZone_Struct* szs = (SetZone_Struct*)pack->pBuffer;
+		if (szs->zoneid != 0) {
+			if (database.GetZoneName(szs->zoneid))
+				SetZone(szs->zoneid, szs->instanceid, szs->staticzone);
+			else
+				SetZone(0);
+		}
+		else
+			SetZone(0);
+
+		break;
+	}
+	case ServerOP_SetConnectInfo: {
+		if (pack->size != sizeof(ServerConnectInfo))
+			break;
+		ServerConnectInfo* sci = (ServerConnectInfo*)pack->pBuffer;
+
+		if (!sci->port) {
+			client_port = zoneserver_list.GetAvailableZonePort();
+
+			ServerPacket p(ServerOP_SetConnectInfo, sizeof(ServerConnectInfo));
+			memset(p.pBuffer, 0, sizeof(ServerConnectInfo));
+			ServerConnectInfo* sci = (ServerConnectInfo*)p.pBuffer;
+			sci->port = client_port;
+			SendPacket(&p);
+			Log(Logs::Detail, Logs::World_Server, "Auto zone port configuration. Telling zone to use port %d", client_port);
+		}
+		else {
+			client_port = sci->port;
+			Log(Logs::Detail, Logs::World_Server, "Zone specified port %d.", client_port);
+		}
+
+		if (sci->address[0]) {
+			strn0cpy(client_address, sci->address, 250);
+			Log(Logs::Detail, Logs::World_Server, "Zone specified address %s.", sci->address);
+		}
+
+		if (sci->local_address[0]) {
+			strn0cpy(client_local_address, sci->local_address, 250);
+			Log(Logs::Detail, Logs::World_Server, "Zone specified local address %s.", sci->address);
+		}
+
+		if (sci->process_id) {
+			zone_os_process_id = sci->process_id;
+		}
+
+	}
+	case ServerOP_SetLaunchName: {
+		if (pack->size != sizeof(LaunchName_Struct))
+			break;
+		const LaunchName_Struct* ln = (const LaunchName_Struct*)pack->pBuffer;
+		launcher_name = ln->launcher_name;
+		launched_name = ln->zone_name;
+		Log(Logs::Detail, Logs::World_Server, "Zone started with name %s by launcher %s", launched_name.c_str(), launcher_name.c_str());
+		break;
+	}
+	case ServerOP_ShutdownAll: {
+		if (pack->size == 0) {
+			zoneserver_list.SendPacket(pack);
+			zoneserver_list.Process();
+			CatchSignal(2);
+		}
+		else {
+			WorldShutDown_Struct* wsd = (WorldShutDown_Struct*)pack->pBuffer;
+			if (wsd->time == 0 && wsd->interval == 0 && zoneserver_list.shutdowntimer->Enabled()) {
+				zoneserver_list.shutdowntimer->Disable();
+				zoneserver_list.reminder->Disable();
+			}
+			else {
+				zoneserver_list.shutdowntimer->SetTimer(wsd->time);
+				zoneserver_list.reminder->SetTimer(wsd->interval - 1000);
+				zoneserver_list.reminder->SetAtTrigger(wsd->interval);
+				zoneserver_list.shutdowntimer->Start();
+				zoneserver_list.reminder->Start();
+			}
+		}
+		break;
+	}
+	case ServerOP_ZoneShutdown: {
+		ServerZoneStateChange_struct* s = (ServerZoneStateChange_struct *)pack->pBuffer;
+		ZoneServer* zs = 0;
+		if (s->ZoneServerID != 0)
+			zs = zoneserver_list.FindByID(s->ZoneServerID);
+		else if (s->zoneid != 0)
+			zs = zoneserver_list.FindByName(database.GetZoneName(s->zoneid));
+		else
+			zoneserver_list.SendEmoteMessage(s->adminname, 0, 0, 0, "Error: SOP_ZoneShutdown: neither ID nor name specified");
+
+		if (zs == 0)
+			zoneserver_list.SendEmoteMessage(s->adminname, 0, 0, 0, "Error: SOP_ZoneShutdown: zoneserver not found");
+		else
+			zs->SendPacket(pack);
+		break;
+	}
+	case ServerOP_ZoneBootup: {
+		ServerZoneStateChange_struct* s = (ServerZoneStateChange_struct *)pack->pBuffer;
+		zoneserver_list.SOPZoneBootup(s->adminname, s->ZoneServerID, database.GetZoneName(s->zoneid), s->makestatic);
+		break;
+	}
+	case ServerOP_ZoneStatus: {
+		if (pack->size >= 1)
+			zoneserver_list.SendZoneStatus((char *)&pack->pBuffer[1], (uint8)pack->pBuffer[0], this);
+		break;
+
+	}
+	case ServerOP_AcceptWorldEntrance: {
+		if (pack->size != sizeof(WorldToZone_Struct))
+			break;
+
+		WorldToZone_Struct* wtz = (WorldToZone_Struct*)pack->pBuffer;
+		Client* client = 0;
+		client = client_list.FindByAccountID(wtz->account_id);
+		if (client != 0)
+			client->Clearance(wtz->response);
+	}
+	case ServerOP_ZoneToZoneRequest: {
+		//
+		// ZoneChange is received by the zone the player is in, then the
+		// zone sends a ZTZ which ends up here. This code then find the target
+		// (ingress point) and boots it if needed, then sends the ZTZ to it.
+		// The ingress server will decide wether the player can enter, then will
+		// send back the ZTZ to here. This packet is passed back to the egress
+		// server, which will send a ZoneChange response back to the client
+		// which can be an error, or a success, in which case the client will
+		// disconnect, and their zone location will be saved when ~Client is
+		// called, so it will be available when they ask to zone.
+		//
+
+
+		if (pack->size != sizeof(ZoneToZone_Struct))
+			break;
+		ZoneToZone_Struct* ztz = (ZoneToZone_Struct*)pack->pBuffer;
+		ClientListEntry* client = nullptr;
+		if (WorldConfig::get()->UpdateStats)
+			client = client_list.FindCharacter(ztz->name);
+
+		Log(Logs::Detail, Logs::World_Server, "ZoneToZone request for %s current zone %d req zone %d\n",
+			ztz->name, ztz->current_zone_id, ztz->requested_zone_id);
+
+		/* This is a request from the egress zone */
+		if (GetZoneID() == ztz->current_zone_id && GetInstanceID() == ztz->current_instance_id) {
+			Log(Logs::Detail, Logs::World_Server, "Processing ZTZ for egress from zone for client %s\n", ztz->name);
+
+			if (ztz->admin < 80 && ztz->ignorerestrictions < 2 && zoneserver_list.IsZoneLocked(ztz->requested_zone_id)) {
+				ztz->response = 0;
+				SendPacket(pack);
+				break;
+			}
+
+			ZoneServer *ingress_server = nullptr;
+			if (ztz->requested_instance_id > 0) {
+				ingress_server = zoneserver_list.FindByInstanceID(ztz->requested_instance_id);
+			}
+			else {
+				ingress_server = zoneserver_list.FindByZoneID(ztz->requested_zone_id);
+			}
+
+			/* Zone was already running*/
+			if (ingress_server) {
+				Log(Logs::Detail, Logs::World_Server, "Found a zone already booted for %s\n", ztz->name);
+				ztz->response = 1;
+			}
+			/* Boot the Zone*/
+			else {
+				int server_id;
+				if ((server_id = zoneserver_list.TriggerBootup(ztz->requested_zone_id, ztz->requested_instance_id))) {
+					Log(Logs::Detail, Logs::World_Server, "Successfully booted a zone for %s\n", ztz->name);
+					// bootup successful, ready to rock
+					ztz->response = 1;
+					ingress_server = zoneserver_list.FindByID(server_id);
+				}
+				else {
+					Log(Logs::Detail, Logs::World_Server, "FAILED to boot a zone for %s\n", ztz->name);
+					// bootup failed, send back error code 0
+					ztz->response = 0;
+				}
+			}
+			if (ztz->response != 0 && client)
+				client->LSZoneChange(ztz);
+			SendPacket(pack);	// send back to egress server
+			if (ingress_server) {
+				ingress_server->SendPacket(pack);	// inform target server
+			}
+		}
+		/* Response from Ingress server, route back to egress */
+		else {
+
+			Log(Logs::Detail, Logs::World_Server, "Processing ZTZ for ingress to zone for client %s\n", ztz->name);
+			ZoneServer *egress_server = nullptr;
+			if (ztz->current_instance_id > 0) {
+				egress_server = zoneserver_list.FindByInstanceID(ztz->current_instance_id);
+			}
+			else {
+				egress_server = zoneserver_list.FindByZoneID(ztz->current_zone_id);
+			}
+
+			if (egress_server) {
+				egress_server->SendPacket(pack);
+			}
+		}
+
+		break;
+	}
+	case ServerOP_ClientList: {
+		if (pack->size != sizeof(ServerClientList_Struct)) {
+			Log(Logs::Detail, Logs::World_Server, "Wrong size on ServerOP_ClientList. Got: %d, Expected: %d", pack->size, sizeof(ServerClientList_Struct));
+			break;
+		}
+		client_list.ClientUpdate(this, (ServerClientList_Struct*)pack->pBuffer);
+		break;
+	}
+	case ServerOP_ClientListKA: {
+		ServerClientListKeepAlive_Struct* sclka = (ServerClientListKeepAlive_Struct*)pack->pBuffer;
+		if (pack->size < 4 || pack->size != 4 + (4 * sclka->numupdates)) {
+			Log(Logs::Detail, Logs::World_Server, "Wrong size on ServerOP_ClientListKA. Got: %d, Expected: %d", pack->size, (4 + (4 * sclka->numupdates)));
+			break;
+		}
+		client_list.CLEKeepAlive(sclka->numupdates, sclka->wid);
+		break;
+	}
+	case ServerOP_Who: {
+		ServerWhoAll_Struct* whoall = (ServerWhoAll_Struct*)pack->pBuffer;
+		auto whom = new Who_All_Struct;
+		memset(whom, 0, sizeof(Who_All_Struct));
+		whom->gmlookup = whoall->gmlookup;
+		whom->lvllow = whoall->lvllow;
+		whom->lvlhigh = whoall->lvlhigh;
+		whom->wclass = whoall->wclass;
+		whom->wrace = whoall->wrace;
+		strcpy(whom->whom, whoall->whom);
+		client_list.SendWhoAll(whoall->fromid, whoall->from, whoall->admin, whom, this);
+		safe_delete(whom);
+		break;
+	}
+	case ServerOP_RequestOnlineGuildMembers: {
+		ServerRequestOnlineGuildMembers_Struct *srogms = (ServerRequestOnlineGuildMembers_Struct*)pack->pBuffer;
+		client_list.SendOnlineGuildMembers(srogms->FromID, srogms->GuildID);
+		break;
+	}
+	case ServerOP_ClientVersionSummary: {
+		ServerRequestClientVersionSummary_Struct *srcvss = (ServerRequestClientVersionSummary_Struct*)pack->pBuffer;
+		client_list.SendClientVersionSummary(srcvss->Name);
+		break;
+	}
+	case ServerOP_ReloadLogs: {
+		zoneserver_list.SendPacket(pack);
+		database.LoadLogSettings(LogSys.log_settings);
+		break;
+	}
+	case ServerOP_ReloadRules: {
+		zoneserver_list.SendPacket(pack);
+		RuleManager::Instance()->LoadRules(&database, "default");
+		break;
+	}
+	case ServerOP_ReloadRulesWorld:
+	{
+		RuleManager::Instance()->LoadRules(&database, "default");
+		break;
+	}
+	case ServerOP_ReloadPerlExportSettings:
+	{
+		zoneserver_list.SendPacket(pack);
+		break;
+	}
+	case ServerOP_CameraShake:
+	{
+		zoneserver_list.SendPacket(pack);
+		break;
+	}
+	case ServerOP_FriendsWho: {
+		ServerFriendsWho_Struct* FriendsWho = (ServerFriendsWho_Struct*)pack->pBuffer;
+		client_list.SendFriendsWho(FriendsWho, this);
+		break;
+	}
+	case ServerOP_LFGMatches: {
+		ServerLFGMatchesRequest_Struct* smrs = (ServerLFGMatchesRequest_Struct*)pack->pBuffer;
+		client_list.SendLFGMatches(smrs);
+		break;
+	}
+	case ServerOP_LFPMatches: {
+		ServerLFPMatchesRequest_Struct* smrs = (ServerLFPMatchesRequest_Struct*)pack->pBuffer;
+		LFPGroupList.SendLFPMatches(smrs);
+		break;
+	}
+	case ServerOP_LFPUpdate: {
+		ServerLFPUpdate_Struct* sus = (ServerLFPUpdate_Struct*)pack->pBuffer;
+		if (sus->Action)
+			LFPGroupList.UpdateGroup(sus);
+		else
+			LFPGroupList.RemoveGroup(sus);
+		break;
+	}
+	case ServerOP_ZonePlayer: {
+		//ServerZonePlayer_Struct* szp = (ServerZonePlayer_Struct*) pack->pBuffer;
+		zoneserver_list.SendPacket(pack);
+		break;
+	}
+	case ServerOP_KickPlayer: {
+		zoneserver_list.SendPacket(pack);
+		break;
+	}
+	case ServerOP_KillPlayer: {
+		zoneserver_list.SendPacket(pack);
+		break;
+	}
+
+	case ServerOP_GuildRankUpdate:
+	{
+		zoneserver_list.SendPacket(pack);
+		break;
+	}
+	//these opcodes get processed by the guild manager.
+	case ServerOP_RefreshGuild:
+	case ServerOP_DeleteGuild:
+	case ServerOP_GuildCharRefresh:
+	case ServerOP_GuildMemberUpdate: {
+		guild_mgr.ProcessZonePacket(pack);
+		break;
+	}
+
+	case ServerOP_FlagUpdate: {
+		ClientListEntry* cle = client_list.FindCLEByAccountID(*((uint32*)pack->pBuffer));
+		if (cle)
+			cle->SetAdmin(*((int16*)&pack->pBuffer[4]));
+		zoneserver_list.SendPacket(pack);
+		break;
+	}
+	case ServerOP_GMGoto: {
+		if (pack->size != sizeof(ServerGMGoto_Struct)) {
+			Log(Logs::Detail, Logs::World_Server, "Wrong size on ServerOP_GMGoto. Got: %d, Expected: %d", pack->size, sizeof(ServerGMGoto_Struct));
+			break;
+		}
+		ServerGMGoto_Struct* gmg = (ServerGMGoto_Struct*)pack->pBuffer;
+		ClientListEntry* cle = client_list.FindCharacter(gmg->gotoname);
+		if (cle != 0) {
+			if (cle->Server() == 0)
+				this->SendEmoteMessage(gmg->myname, 0, 0, 13, "Error: Cannot identify %s's zoneserver.", gmg->gotoname);
+			else if (cle->Anon() == 1 && cle->Admin() > gmg->admin) // no snooping for anon GMs
+				this->SendEmoteMessage(gmg->myname, 0, 0, 13, "Error: %s not found", gmg->gotoname);
+			else
+				cle->Server()->SendPacket(pack);
+		}
+		else {
+			this->SendEmoteMessage(gmg->myname, 0, 0, 13, "Error: %s not found", gmg->gotoname);
+		}
+		break;
+	}
+	case ServerOP_Lock: {
+		if (pack->size != sizeof(ServerLock_Struct)) {
+			Log(Logs::Detail, Logs::World_Server, "Wrong size on ServerOP_Lock. Got: %d, Expected: %d", pack->size, sizeof(ServerLock_Struct));
+			break;
+		}
+		ServerLock_Struct* slock = (ServerLock_Struct*)pack->pBuffer;
+		if (slock->mode >= 1)
+			WorldConfig::LockWorld();
+		else
+			WorldConfig::UnlockWorld();
+		if (loginserverlist.Connected()) {
+			loginserverlist.SendStatus();
+			if (slock->mode >= 1)
+				this->SendEmoteMessage(slock->myname, 0, 0, 13, "World locked");
+			else
+				this->SendEmoteMessage(slock->myname, 0, 0, 13, "World unlocked");
+		}
+		else {
+			if (slock->mode >= 1)
+				this->SendEmoteMessage(slock->myname, 0, 0, 13, "World locked, but login server not connected.");
+			else
+				this->SendEmoteMessage(slock->myname, 0, 0, 13, "World unlocked, but login server not conencted.");
+		}
+		break;
+	}
+	case ServerOP_Motd: {
+		if (pack->size != sizeof(ServerMotd_Struct)) {
+			Log(Logs::Detail, Logs::World_Server, "Wrong size on ServerOP_Motd. Got: %d, Expected: %d", pack->size, sizeof(ServerMotd_Struct));
+			break;
+		}
+		ServerMotd_Struct* smotd = (ServerMotd_Struct*)pack->pBuffer;
+		database.SetVariable("MOTD", smotd->motd);
+		//this->SendEmoteMessage(smotd->myname, 0, 0, 13, "Updated Motd.");
+		zoneserver_list.SendPacket(pack);
+		break;
+	}
+	case ServerOP_Uptime: {
+		if (pack->size != sizeof(ServerUptime_Struct)) {
+			Log(Logs::Detail, Logs::World_Server, "Wrong size on ServerOP_Uptime. Got: %d, Expected: %d", pack->size, sizeof(ServerUptime_Struct));
+			break;
+		}
+		ServerUptime_Struct* sus = (ServerUptime_Struct*)pack->pBuffer;
+		if (sus->zoneserverid == 0) {
+			ZSList::ShowUpTime(this, sus->adminname);
+		}
+		else {
+			ZoneServer* zs = zoneserver_list.FindByID(sus->zoneserverid);
+			if (zs)
+				zs->SendPacket(pack);
+		}
+		break;
+	}
+	case ServerOP_Petition: {
+		zoneserver_list.SendPacket(pack);
+		break;
+	}
+	case ServerOP_GetWorldTime: {
+		Log(Logs::Detail, Logs::World_Server, "Broadcasting a world time update");
+		auto pack = new ServerPacket;
+
+		pack->opcode = ServerOP_SyncWorldTime;
+		pack->size = sizeof(eqTimeOfDay);
+		pack->pBuffer = new uchar[pack->size];
+		memset(pack->pBuffer, 0, pack->size);
+		eqTimeOfDay* tod = (eqTimeOfDay*)pack->pBuffer;
+		tod->start_eqtime = zoneserver_list.worldclock.getStartEQTime();
+		tod->start_realtime = zoneserver_list.worldclock.getStartRealTime();
+		SendPacket(pack);
+		safe_delete(pack);
+		break;
+	}
+	case ServerOP_SetWorldTime: {
+		Log(Logs::Detail, Logs::World_Server, "Received SetWorldTime");
+		eqTimeOfDay* newtime = (eqTimeOfDay*)pack->pBuffer;
+		zoneserver_list.worldclock.SetCurrentEQTimeOfDay(newtime->start_eqtime, newtime->start_realtime);
+		Log(Logs::Detail, Logs::World_Server, "New time = %d-%d-%d %d:%d (%d)\n", newtime->start_eqtime.year, newtime->start_eqtime.month, (int)newtime->start_eqtime.day, (int)newtime->start_eqtime.hour, (int)newtime->start_eqtime.minute, (int)newtime->start_realtime);
+		database.SaveTime((int)newtime->start_eqtime.minute, (int)newtime->start_eqtime.hour, (int)newtime->start_eqtime.day, newtime->start_eqtime.month, newtime->start_eqtime.year);
+		zoneserver_list.SendTimeSync();
+		break;
+	}
+	case ServerOP_IPLookup: {
+		if (pack->size < sizeof(ServerGenericWorldQuery_Struct)) {
+			Log(Logs::Detail, Logs::World_Server, "Wrong size on ServerOP_IPLookup. Got: %d, Expected (at least): %d", pack->size, sizeof(ServerGenericWorldQuery_Struct));
+			break;
+		}
+		ServerGenericWorldQuery_Struct* sgwq = (ServerGenericWorldQuery_Struct*)pack->pBuffer;
+		if (pack->size == sizeof(ServerGenericWorldQuery_Struct))
+			client_list.SendCLEList(sgwq->admin, sgwq->from, this);
+		else
+			client_list.SendCLEList(sgwq->admin, sgwq->from, this, sgwq->query);
+		break;
+	}
+	case ServerOP_LockZone: {
+		if (pack->size < sizeof(ServerLockZone_Struct)) {
+			Log(Logs::Detail, Logs::World_Server, "Wrong size on ServerOP_LockZone. Got: %d, Expected: %d", pack->size, sizeof(ServerLockZone_Struct));
+			break;
+		}
+		ServerLockZone_Struct* s = (ServerLockZone_Struct*)pack->pBuffer;
+		switch (s->op) {
+		case 0:
+			zoneserver_list.ListLockedZones(s->adminname, this);
+			break;
+		case 1:
+			if (zoneserver_list.SetLockedZone(s->zoneID, true))
+				zoneserver_list.SendEmoteMessage(0, 0, 80, 15, "Zone locked: %s", database.GetZoneName(s->zoneID));
+			else
+				this->SendEmoteMessageRaw(s->adminname, 0, 0, 0, "Failed to change lock");
+			break;
+		case 2:
+			if (zoneserver_list.SetLockedZone(s->zoneID, false))
+				zoneserver_list.SendEmoteMessage(0, 0, 80, 15, "Zone unlocked: %s", database.GetZoneName(s->zoneID));
+			else
+				this->SendEmoteMessageRaw(s->adminname, 0, 0, 0, "Failed to change lock");
+			break;
+		}
+		break;
+	}
+	case ServerOP_ItemStatus: {
+		zoneserver_list.SendPacket(pack);
+		break;
+	}
+	case ServerOP_OOCMute: {
+		zoneserver_list.SendPacket(pack);
+		break;
+	}
+	case ServerOP_Revoke: {
+		RevokeStruct* rev = (RevokeStruct*)pack->pBuffer;
+		ClientListEntry* cle = client_list.FindCharacter(rev->name);
+		if (cle != 0 && cle->Server() != 0)
+		{
+			cle->Server()->SendPacket(pack);
+		}
+		break;
+	}
+	case ServerOP_SpawnPlayerCorpse: {
+		SpawnPlayerCorpse_Struct* s = (SpawnPlayerCorpse_Struct*)pack->pBuffer;
+		ZoneServer* zs = zoneserver_list.FindByZoneID(s->zone_id);
+		if (zs) {
+			zs->SendPacket(pack);
+		}
+		break;
+	}
+	case ServerOP_Consent: {
+		// Message string id's likely to be used here are:
+		// CONSENT_YOURSELF = 399
+		// CONSENT_INVALID_NAME = 397
+		// TARGET_NOT_FOUND = 101
+		ZoneServer* zs;
+		ServerOP_Consent_Struct* s = (ServerOP_Consent_Struct*)pack->pBuffer;
+		ClientListEntry* cle = client_list.FindCharacter(s->grantname);
+		if (cle) {
+			if (cle->instance() != 0)
+			{
+				zs = zoneserver_list.FindByInstanceID(cle->instance());
+				if (zs) {
+					zs->SendPacket(pack);
 				}
 				else
-					cle->Server()->SendPacket(pack);
-			}
-			else {
-				zoneserver_list.SendPacket(pack);
-			}
-			break;
-		}
-		case ServerOP_EmoteMessage: {
-			ServerEmoteMessage_Struct* sem = (ServerEmoteMessage_Struct*) pack->pBuffer;
-			zoneserver_list.SendEmoteMessageRaw(sem->to, sem->guilddbid, sem->minstatus, sem->type, sem->message);
-			break;
-		}
-		case ServerOP_VoiceMacro: {
-
-			ServerVoiceMacro_Struct* svm = (ServerVoiceMacro_Struct*) pack->pBuffer;
-
-			if(svm->Type == VoiceMacroTell) {
-
-				ClientListEntry* cle = client_list.FindCharacter(svm->To);
-
-				if (!cle || (cle->Online() < CLE_Status_Zoning) || !cle->Server()) {
-
-					zoneserver_list.SendEmoteMessage(svm->From, 0, 0, 0, "'%s is not online at this time'", svm->To);
-
-					break;
-				}
-
-				cle->Server()->SendPacket(pack);
-			}
-			else
-				zoneserver_list.SendPacket(pack);
-
-<<<<<<< HEAD
-			break;
-		}
-
-		case ServerOP_RezzPlayerAccept: {
-			zoneserver_list.SendPacket(pack);
-			break;
-		}
-		case ServerOP_RezzPlayer: {
-
-			RezzPlayer_Struct* sRezz = (RezzPlayer_Struct*) pack->pBuffer;
-			if (zoneserver_list.SendPacket(pack)){
-				Log.Out(Logs::Detail, Logs::World_Server,"Sent Rez packet for %s",sRezz->rez.your_name);
-=======
-				RezzPlayer_Struct* sRezz = (RezzPlayer_Struct*) pack->pBuffer;
-				if (zoneserver_list.SendPacket(pack)){
-					Log(Logs::Detail, Logs::World_Server,"Sent Rez packet for %s",sRezz->rez.your_name);
-				}
-				else {
-					Log(Logs::Detail, Logs::World_Server,"Could not send Rez packet for %s",sRezz->rez.your_name);
-				}
-				break;
->>>>>>> 773932d8
-			}
-			else {
-				Log.Out(Logs::Detail, Logs::World_Server,"Could not send Rez packet for %s",sRezz->rez.your_name);
-			}
-			break;
-		}
-		case ServerOP_RezzPlayerReject:
-		{
-			char *Recipient = (char *)pack->pBuffer;
-			client_list.SendPacket(Recipient, pack);
-			break;
-		}
-
-		case ServerOP_MultiLineMsg: {
-			ServerMultiLineMsg_Struct* mlm = (ServerMultiLineMsg_Struct*) pack->pBuffer;
-			client_list.SendPacket(mlm->to, pack);
-			break;
-		}
-		case ServerOP_SetZone: {
-			if(pack->size != sizeof(SetZone_Struct))
-				break;
-
-			SetZone_Struct* szs = (SetZone_Struct*) pack->pBuffer;
-			if (szs->zoneid != 0) {
-				if(database.GetZoneName(szs->zoneid))
-					SetZone(szs->zoneid, szs->instanceid, szs->staticzone);
-				else
-					SetZone(0);
-			}
-<<<<<<< HEAD
-			else
-				SetZone(0);
-
-			break;
-		}
-		case ServerOP_SetConnectInfo: {
-			if (pack->size != sizeof(ServerConnectInfo))
-					break;
-			ServerConnectInfo* sci = (ServerConnectInfo*) pack->pBuffer;
-=======
-			case ServerOP_SetConnectInfo: {
-				if (pack->size != sizeof(ServerConnectInfo))
-						break;
-				ServerConnectInfo* sci = (ServerConnectInfo*) pack->pBuffer;
-
-				if (!sci->port) {
-					client_port = zoneserver_list.GetAvailableZonePort();
-
-					ServerPacket p(ServerOP_SetConnectInfo, sizeof(ServerConnectInfo));
-					memset(p.pBuffer,0,sizeof(ServerConnectInfo));
-					ServerConnectInfo* sci = (ServerConnectInfo*) p.pBuffer;
-					sci->port = client_port;
-					SendPacket(&p);
-					Log(Logs::Detail, Logs::World_Server,"Auto zone port configuration. Telling zone to use port %d",client_port);
-				} else {
-					client_port = sci->port;
-					Log(Logs::Detail, Logs::World_Server,"Zone specified port %d.",client_port);
-				}
-
-				if(sci->address[0]) {
-					strn0cpy(client_address, sci->address, 250);
-					Log(Logs::Detail, Logs::World_Server, "Zone specified address %s.", sci->address);
-				}
-
-				if(sci->local_address[0]) {
-					strn0cpy(client_local_address, sci->local_address, 250);
-					Log(Logs::Detail, Logs::World_Server, "Zone specified local address %s.", sci->address);
-				}
->>>>>>> 773932d8
-
-			if (!sci->port) {
-				client_port = zoneserver_list.GetAvailableZonePort();
-
-				ServerPacket p(ServerOP_SetConnectInfo, sizeof(ServerConnectInfo));
-				memset(p.pBuffer,0,sizeof(ServerConnectInfo));
-				ServerConnectInfo* sci = (ServerConnectInfo*) p.pBuffer;
-				sci->port = client_port;
-				SendPacket(&p);
-				Log.Out(Logs::Detail, Logs::World_Server,"Auto zone port configuration. Telling zone to use port %d",client_port);
-			} else {
-				client_port = sci->port;
-				Log.Out(Logs::Detail, Logs::World_Server,"Zone specified port %d.",client_port);
-			}
-<<<<<<< HEAD
-=======
-			case ServerOP_SetLaunchName: {
-				if(pack->size != sizeof(LaunchName_Struct))
-					break;
-				const LaunchName_Struct* ln = (const LaunchName_Struct*)pack->pBuffer;
-				launcher_name = ln->launcher_name;
-				launched_name = ln->zone_name;
-				Log(Logs::Detail, Logs::World_Server, "Zone started with name %s by launcher %s", launched_name.c_str(), launcher_name.c_str());
-				break;
-			}
-			case ServerOP_ShutdownAll: {
-				if(pack->size==0){
-					zoneserver_list.SendPacket(pack);
-					zoneserver_list.Process();
-					CatchSignal(2);
-				}
-				else{
-					WorldShutDown_Struct* wsd=(WorldShutDown_Struct*)pack->pBuffer;
-					if(wsd->time==0 && wsd->interval==0 && zoneserver_list.shutdowntimer->Enabled()){
-						zoneserver_list.shutdowntimer->Disable();
-						zoneserver_list.reminder->Disable();
-					}
-					else{
-						zoneserver_list.shutdowntimer->SetTimer(wsd->time);
-						zoneserver_list.reminder->SetTimer(wsd->interval-1000);
-						zoneserver_list.reminder->SetAtTrigger(wsd->interval);
-						zoneserver_list.shutdowntimer->Start();
-						zoneserver_list.reminder->Start();
-					}
-				}
-				break;
-			}
-			case ServerOP_ZoneShutdown: {
-				ServerZoneStateChange_struct* s = (ServerZoneStateChange_struct *) pack->pBuffer;
-				ZoneServer* zs = 0;
-				if (s->ZoneServerID != 0)
-					zs = zoneserver_list.FindByID(s->ZoneServerID);
-				else if (s->zoneid != 0)
-					zs = zoneserver_list.FindByName(database.GetZoneName(s->zoneid));
-				else
-					zoneserver_list.SendEmoteMessage(s->adminname, 0, 0, 0, "Error: SOP_ZoneShutdown: neither ID nor name specified");
->>>>>>> 773932d8
-
-			if(sci->address[0]) {
-				strn0cpy(client_address, sci->address, 250);
-				Log.Out(Logs::Detail, Logs::World_Server, "Zone specified address %s.", sci->address);
-			}
-
-			if(sci->local_address[0]) {
-				strn0cpy(client_local_address, sci->local_address, 250);
-				Log.Out(Logs::Detail, Logs::World_Server, "Zone specified local address %s.", sci->address);
-			}
-
-			if (sci->process_id){
-				zone_os_process_id = sci->process_id;
-			}
-
-		}
-		case ServerOP_SetLaunchName: {
-			if(pack->size != sizeof(LaunchName_Struct))
-				break;
-			const LaunchName_Struct* ln = (const LaunchName_Struct*)pack->pBuffer;
-			launcher_name = ln->launcher_name;
-			launched_name = ln->zone_name;
-			Log.Out(Logs::Detail, Logs::World_Server, "Zone started with name %s by launcher %s", launched_name.c_str(), launcher_name.c_str());
-			break;
-		}
-		case ServerOP_ShutdownAll: {
-			if(pack->size==0){
-				zoneserver_list.SendPacket(pack);
-				zoneserver_list.Process();
-				CatchSignal(2);
-			}
-			else{
-				WorldShutDown_Struct* wsd=(WorldShutDown_Struct*)pack->pBuffer;
-				if(wsd->time==0 && wsd->interval==0 && zoneserver_list.shutdowntimer->Enabled()){
-					zoneserver_list.shutdowntimer->Disable();
-					zoneserver_list.reminder->Disable();
-				}
-				else{
-					zoneserver_list.shutdowntimer->SetTimer(wsd->time);
-					zoneserver_list.reminder->SetTimer(wsd->interval-1000);
-					zoneserver_list.reminder->SetAtTrigger(wsd->interval);
-					zoneserver_list.shutdowntimer->Start();
-					zoneserver_list.reminder->Start();
-				}
-			}
-			break;
-		}
-		case ServerOP_ZoneShutdown: {
-			ServerZoneStateChange_struct* s = (ServerZoneStateChange_struct *) pack->pBuffer;
-			ZoneServer* zs = 0;
-			if (s->ZoneServerID != 0)
-				zs = zoneserver_list.FindByID(s->ZoneServerID);
-			else if (s->zoneid != 0)
-				zs = zoneserver_list.FindByName(database.GetZoneName(s->zoneid));
-			else
-				zoneserver_list.SendEmoteMessage(s->adminname, 0, 0, 0, "Error: SOP_ZoneShutdown: neither ID nor name specified");
-
-<<<<<<< HEAD
-			if (zs == 0)
-				zoneserver_list.SendEmoteMessage(s->adminname, 0, 0, 0, "Error: SOP_ZoneShutdown: zoneserver not found");
-			else
-				zs->SendPacket(pack);
-			break;
-		}
-		case ServerOP_ZoneBootup: {
-			ServerZoneStateChange_struct* s = (ServerZoneStateChange_struct *) pack->pBuffer;
-			zoneserver_list.SOPZoneBootup(s->adminname, s->ZoneServerID, database.GetZoneName(s->zoneid), s->makestatic);
-			break;
-		}
-		case ServerOP_ZoneStatus: {
-			if (pack->size >= 1)
-				zoneserver_list.SendZoneStatus((char *) &pack->pBuffer[1], (uint8) pack->pBuffer[0], this);
-			break;
-
-		}
-		case ServerOP_AcceptWorldEntrance: {
-			if(pack->size != sizeof(WorldToZone_Struct))
-				break;
-=======
-				Log(Logs::Detail, Logs::World_Server,"ZoneToZone request for %s current zone %d req zone %d\n",
-					ztz->name, ztz->current_zone_id, ztz->requested_zone_id);
-
-				/* This is a request from the egress zone */
-				if(GetZoneID() == ztz->current_zone_id && GetInstanceID() == ztz->current_instance_id) {
-					Log(Logs::Detail, Logs::World_Server,"Processing ZTZ for egress from zone for client %s\n", ztz->name);
->>>>>>> 773932d8
-
-			WorldToZone_Struct* wtz = (WorldToZone_Struct*) pack->pBuffer;
-			Client* client = 0;
-			client = client_list.FindByAccountID(wtz->account_id);
-			if(client != 0)
-				client->Clearance(wtz->response);
-		}
-		case ServerOP_ZoneToZoneRequest: {
-			//
-			// ZoneChange is received by the zone the player is in, then the
-			// zone sends a ZTZ which ends up here. This code then find the target
-			// (ingress point) and boots it if needed, then sends the ZTZ to it.
-			// The ingress server will decide wether the player can enter, then will
-			// send back the ZTZ to here. This packet is passed back to the egress
-			// server, which will send a ZoneChange response back to the client
-			// which can be an error, or a success, in which case the client will
-			// disconnect, and their zone location will be saved when ~Client is
-			// called, so it will be available when they ask to zone.
-			//
-
-
-			if(pack->size != sizeof(ZoneToZone_Struct))
-				break;
-			ZoneToZone_Struct* ztz = (ZoneToZone_Struct*) pack->pBuffer;
-			ClientListEntry* client = nullptr;
-			if(WorldConfig::get()->UpdateStats)
-				client = client_list.FindCharacter(ztz->name);
-
-			Log.Out(Logs::Detail, Logs::World_Server,"ZoneToZone request for %s current zone %d req zone %d\n",
-				ztz->name, ztz->current_zone_id, ztz->requested_zone_id);
-
-			/* This is a request from the egress zone */
-			if(GetZoneID() == ztz->current_zone_id && GetInstanceID() == ztz->current_instance_id) {
-				Log.Out(Logs::Detail, Logs::World_Server,"Processing ZTZ for egress from zone for client %s\n", ztz->name);
-
-				if (ztz->admin < 80 && ztz->ignorerestrictions < 2 && zoneserver_list.IsZoneLocked(ztz->requested_zone_id)) {
-					ztz->response = 0;
-					SendPacket(pack);
-					break;
-				}
-
-				ZoneServer *ingress_server = nullptr;
-				if(ztz->requested_instance_id > 0) {
-					ingress_server = zoneserver_list.FindByInstanceID(ztz->requested_instance_id);
-				}
-				else {
-					ingress_server = zoneserver_list.FindByZoneID(ztz->requested_zone_id); 
-				}
-
-<<<<<<< HEAD
-				/* Zone was already running*/
-				if(ingress_server) {
-					Log.Out(Logs::Detail, Logs::World_Server,"Found a zone already booted for %s\n", ztz->name);
-					ztz->response = 1;
-				}
-				/* Boot the Zone*/
-				else {
-					int server_id;
-					if ((server_id = zoneserver_list.TriggerBootup(ztz->requested_zone_id, ztz->requested_instance_id))){
-						Log.Out(Logs::Detail, Logs::World_Server,"Successfully booted a zone for %s\n", ztz->name);
-						// bootup successful, ready to rock
-=======
-					/* Zone was already running*/
-					if(ingress_server) {
-						Log(Logs::Detail, Logs::World_Server,"Found a zone already booted for %s\n", ztz->name);
->>>>>>> 773932d8
-						ztz->response = 1;
-						ingress_server = zoneserver_list.FindByID(server_id);
+				{
+					auto pack = new ServerPacket(ServerOP_Consent_Response, sizeof(ServerOP_Consent_Struct));
+					ServerOP_Consent_Struct* scs = (ServerOP_Consent_Struct*)pack->pBuffer;
+					strcpy(scs->grantname, s->grantname);
+					strcpy(scs->ownername, s->ownername);
+					scs->permission = s->permission;
+					scs->zone_id = s->zone_id;
+					scs->instance_id = s->instance_id;
+					scs->message_string_id = 101;
+					zs = zoneserver_list.FindByInstanceID(s->instance_id);
+					if (zs) {
+						zs->SendPacket(pack);
 					}
 					else {
-<<<<<<< HEAD
-						Log.Out(Logs::Detail, Logs::World_Server,"FAILED to boot a zone for %s\n", ztz->name);
-						// bootup failed, send back error code 0
-						ztz->response = 0;
-=======
-						int server_id;
-						if ((server_id = zoneserver_list.TriggerBootup(ztz->requested_zone_id, ztz->requested_instance_id))){
-							Log(Logs::Detail, Logs::World_Server,"Successfully booted a zone for %s\n", ztz->name);
-							// bootup successful, ready to rock
-							ztz->response = 1;
-							ingress_server = zoneserver_list.FindByID(server_id);
-						}
-						else {
-							Log(Logs::Detail, Logs::World_Server,"FAILED to boot a zone for %s\n", ztz->name);
-							// bootup failed, send back error code 0
-							ztz->response = 0;
-						}
->>>>>>> 773932d8
+						Log(Logs::Detail, Logs::World_Server, "Unable to locate zone record for instance id %u in zoneserver list for ServerOP_Consent_Response operation.", s->instance_id);
 					}
+					safe_delete(pack);
 				}
-<<<<<<< HEAD
-				if(ztz->response!=0 && client)
-					client->LSZoneChange(ztz);
-					SendPacket(pack);	// send back to egress server
-					if(ingress_server) {
-						ingress_server->SendPacket(pack);	// inform target server
-=======
-				/* Response from Ingress server, route back to egress */
-				else{
-				
-					Log(Logs::Detail, Logs::World_Server,"Processing ZTZ for ingress to zone for client %s\n", ztz->name);
-					ZoneServer *egress_server = nullptr;
-					if(ztz->current_instance_id > 0) {
-						egress_server = zoneserver_list.FindByInstanceID(ztz->current_instance_id);
-					}
-					else {
-						egress_server = zoneserver_list.FindByZoneID(ztz->current_zone_id);
-					}
-
-					if(egress_server) {
-						egress_server->SendPacket(pack);
->>>>>>> 773932d8
-					}
-			}
-			/* Response from Ingress server, route back to egress */
-			else{
-		
-				Log.Out(Logs::Detail, Logs::World_Server,"Processing ZTZ for ingress to zone for client %s\n", ztz->name);
-				ZoneServer *egress_server = nullptr;
-				if(ztz->current_instance_id > 0) {
-					egress_server = zoneserver_list.FindByInstanceID(ztz->current_instance_id);
-				}
-				else {
-					egress_server = zoneserver_list.FindByZoneID(ztz->current_zone_id);
-				}
-
-<<<<<<< HEAD
-				if(egress_server) {
-					egress_server->SendPacket(pack);
-=======
-				break;
-			}
-			case ServerOP_ClientList: {
-				if (pack->size != sizeof(ServerClientList_Struct)) {
-					Log(Logs::Detail, Logs::World_Server,"Wrong size on ServerOP_ClientList. Got: %d, Expected: %d",pack->size,sizeof(ServerClientList_Struct));
-					break;
->>>>>>> 773932d8
-				}
-			}
-<<<<<<< HEAD
-
-			break;
-		}
-		case ServerOP_ClientList: {
-			if (pack->size != sizeof(ServerClientList_Struct)) {
-				Log.Out(Logs::Detail, Logs::World_Server,"Wrong size on ServerOP_ClientList. Got: %d, Expected: %d",pack->size,sizeof(ServerClientList_Struct));
-=======
-			case ServerOP_ClientListKA: {
-				ServerClientListKeepAlive_Struct* sclka = (ServerClientListKeepAlive_Struct*) pack->pBuffer;
-				if (pack->size < 4 || pack->size != 4 + (4 * sclka->numupdates)) {
-					Log(Logs::Detail, Logs::World_Server,"Wrong size on ServerOP_ClientListKA. Got: %d, Expected: %d",pack->size, (4 + (4 * sclka->numupdates)));
-					break;
-				}
-				client_list.CLEKeepAlive(sclka->numupdates, sclka->wid);
->>>>>>> 773932d8
-				break;
-			}
-			client_list.ClientUpdate(this, (ServerClientList_Struct*) pack->pBuffer);
-			break;
-		}
-		case ServerOP_ClientListKA: {
-			ServerClientListKeepAlive_Struct* sclka = (ServerClientListKeepAlive_Struct*) pack->pBuffer;
-			if (pack->size < 4 || pack->size != 4 + (4 * sclka->numupdates)) {
-				Log.Out(Logs::Detail, Logs::World_Server,"Wrong size on ServerOP_ClientListKA. Got: %d, Expected: %d",pack->size, (4 + (4 * sclka->numupdates)));
-				break;
-			}
-<<<<<<< HEAD
-			client_list.CLEKeepAlive(sclka->numupdates, sclka->wid);
-			break;
-		}
-		case ServerOP_Who: {
-			ServerWhoAll_Struct* whoall = (ServerWhoAll_Struct*) pack->pBuffer;
-			auto whom = new Who_All_Struct;
-			memset(whom,0,sizeof(Who_All_Struct));
-			whom->gmlookup = whoall->gmlookup;
-			whom->lvllow = whoall->lvllow;
-			whom->lvlhigh = whoall->lvlhigh;
-			whom->wclass = whoall->wclass;
-			whom->wrace = whoall->wrace;
-			strcpy(whom->whom,whoall->whom);
-			client_list.SendWhoAll(whoall->fromid,whoall->from, whoall->admin, whom, this);
-			safe_delete(whom);
-			break;
-		}
-		case ServerOP_RequestOnlineGuildMembers: {
-			ServerRequestOnlineGuildMembers_Struct *srogms = (ServerRequestOnlineGuildMembers_Struct*) pack->pBuffer;
-			client_list.SendOnlineGuildMembers(srogms->FromID, srogms->GuildID);
-			break;
-		}
-		case ServerOP_ClientVersionSummary: {
-			ServerRequestClientVersionSummary_Struct *srcvss = (ServerRequestClientVersionSummary_Struct*) pack->pBuffer;
-			client_list.SendClientVersionSummary(srcvss->Name);
-			break;
-		}
-		case ServerOP_ReloadLogs: {
-			zoneserver_list.SendPacket(pack);
-			database.LoadLogSettings(Log.log_settings);
-			break;
-		}
-		case ServerOP_ReloadRules: {
-			zoneserver_list.SendPacket(pack);
-			RuleManager::Instance()->LoadRules(&database, "default");
-			break;
-		}
-		case ServerOP_ReloadRulesWorld:
-		{
-			RuleManager::Instance()->LoadRules(&database, "default");
-			break;
-		}
-		case ServerOP_ReloadPerlExportSettings:
-		{
-			zoneserver_list.SendPacket(pack);
-			break;
-		}
-		case ServerOP_CameraShake:
-		{
-			zoneserver_list.SendPacket(pack);
-			break;
-		}
-		case ServerOP_FriendsWho: {
-			ServerFriendsWho_Struct* FriendsWho = (ServerFriendsWho_Struct*) pack->pBuffer;
-			client_list.SendFriendsWho(FriendsWho, this);
-			break;
-		}
-		case ServerOP_LFGMatches: {
-			ServerLFGMatchesRequest_Struct* smrs = (ServerLFGMatchesRequest_Struct*) pack->pBuffer;
-			client_list.SendLFGMatches(smrs);
-			break;
-		}
-		case ServerOP_LFPMatches: {
-			ServerLFPMatchesRequest_Struct* smrs = (ServerLFPMatchesRequest_Struct*) pack->pBuffer;
-			LFPGroupList.SendLFPMatches(smrs);
-			break;
-		}
-		case ServerOP_LFPUpdate: {
-			ServerLFPUpdate_Struct* sus = (ServerLFPUpdate_Struct*) pack->pBuffer;
-			if(sus->Action)
-				LFPGroupList.UpdateGroup(sus);
+			}
 			else
-				LFPGroupList.RemoveGroup(sus);
-			break;
-		}
-		case ServerOP_ZonePlayer: {
-			//ServerZonePlayer_Struct* szp = (ServerZonePlayer_Struct*) pack->pBuffer;
-			zoneserver_list.SendPacket(pack);
-			break;
-		}
-		case ServerOP_KickPlayer: {
-			zoneserver_list.SendPacket(pack);
-			break;
-		}
-		case ServerOP_KillPlayer: {
-			zoneserver_list.SendPacket(pack);
-			break;
-		}
-
-		case ServerOP_GuildRankUpdate:
-		{
-			zoneserver_list.SendPacket(pack);
-			break;
-		}
-		//these opcodes get processed by the guild manager.
-		case ServerOP_RefreshGuild:
-		case ServerOP_DeleteGuild:
-		case ServerOP_GuildCharRefresh:
-		case ServerOP_GuildMemberUpdate: {
-			guild_mgr.ProcessZonePacket(pack);
-			break;
-		}
-
-		case ServerOP_FlagUpdate: {
-			ClientListEntry* cle = client_list.FindCLEByAccountID(*((uint32*) pack->pBuffer));
-			if (cle)
-				cle->SetAdmin(*((int16*) &pack->pBuffer[4]));
-			zoneserver_list.SendPacket(pack);
-			break;
-		}
-		case ServerOP_GMGoto: {
-			if (pack->size != sizeof(ServerGMGoto_Struct)) {
-				Log.Out(Logs::Detail, Logs::World_Server,"Wrong size on ServerOP_GMGoto. Got: %d, Expected: %d",pack->size,sizeof(ServerGMGoto_Struct));
-=======
-			case ServerOP_RequestOnlineGuildMembers: {
-				ServerRequestOnlineGuildMembers_Struct *srogms = (ServerRequestOnlineGuildMembers_Struct*) pack->pBuffer;
-				client_list.SendOnlineGuildMembers(srogms->FromID, srogms->GuildID);
-				break;
-			}
-			case ServerOP_ClientVersionSummary: {
-				ServerRequestClientVersionSummary_Struct *srcvss = (ServerRequestClientVersionSummary_Struct*) pack->pBuffer;
-				client_list.SendClientVersionSummary(srcvss->Name);
-				break;
-			}
-			case ServerOP_ReloadLogs: {
-				zoneserver_list.SendPacket(pack);
-				database.LoadLogSettings(LogSys.log_settings);
-				break;
-			}
-			case ServerOP_ReloadRules: {
-				zoneserver_list.SendPacket(pack);
-				RuleManager::Instance()->LoadRules(&database, "default");
-				break;
-			}
-			case ServerOP_ReloadRulesWorld:
 			{
-				RuleManager::Instance()->LoadRules(&database, "default");
-				break;
-			}
-			case ServerOP_ReloadPerlExportSettings:
-			{
-				zoneserver_list.SendPacket(pack);
->>>>>>> 773932d8
-				break;
-			}
-			ServerGMGoto_Struct* gmg = (ServerGMGoto_Struct*) pack->pBuffer;
-			ClientListEntry* cle = client_list.FindCharacter(gmg->gotoname);
-			if (cle != 0) {
-				if (cle->Server() == 0)
-					this->SendEmoteMessage(gmg->myname, 0, 0, 13, "Error: Cannot identify %s's zoneserver.", gmg->gotoname);
-				else if (cle->Anon() == 1 && cle->Admin() > gmg->admin) // no snooping for anon GMs
-					this->SendEmoteMessage(gmg->myname, 0, 0, 13, "Error: %s not found", gmg->gotoname);
-				else
-					cle->Server()->SendPacket(pack);
-			}
-			else {
-				this->SendEmoteMessage(gmg->myname, 0, 0, 13, "Error: %s not found", gmg->gotoname);
-			}
-			break;
-		}
-		case ServerOP_Lock: {
-			if (pack->size != sizeof(ServerLock_Struct)) {
-				Log.Out(Logs::Detail, Logs::World_Server,"Wrong size on ServerOP_Lock. Got: %d, Expected: %d",pack->size,sizeof(ServerLock_Struct));
-				break;
-			}
-			ServerLock_Struct* slock = (ServerLock_Struct*) pack->pBuffer;
-			if (slock->mode >= 1)
-				WorldConfig::LockWorld();
-			else
-				WorldConfig::UnlockWorld();
-			if (loginserverlist.Connected()) {
-				loginserverlist.SendStatus();
-				if (slock->mode >= 1)
-					this->SendEmoteMessage(slock->myname, 0, 0, 13, "World locked");
-				else
-					this->SendEmoteMessage(slock->myname, 0, 0, 13, "World unlocked");
-			}
-			else {
-				if (slock->mode >= 1)
-					this->SendEmoteMessage(slock->myname, 0, 0, 13, "World locked, but login server not connected.");
-				else
-					this->SendEmoteMessage(slock->myname, 0, 0, 13, "World unlocked, but login server not conencted.");
-			}
-			break;
-							}
-		case ServerOP_Motd: {
-			if (pack->size != sizeof(ServerMotd_Struct)) {
-				Log.Out(Logs::Detail, Logs::World_Server,"Wrong size on ServerOP_Motd. Got: %d, Expected: %d",pack->size,sizeof(ServerMotd_Struct));
-				break;
-			}
-			ServerMotd_Struct* smotd = (ServerMotd_Struct*) pack->pBuffer;
-			database.SetVariable("MOTD",smotd->motd);
-			//this->SendEmoteMessage(smotd->myname, 0, 0, 13, "Updated Motd.");
-			zoneserver_list.SendPacket(pack);
-			break;
-		}
-		case ServerOP_Uptime: {
-			if (pack->size != sizeof(ServerUptime_Struct)) {
-				Log.Out(Logs::Detail, Logs::World_Server,"Wrong size on ServerOP_Uptime. Got: %d, Expected: %d",pack->size,sizeof(ServerUptime_Struct));
-				break;
-			}
-			ServerUptime_Struct* sus = (ServerUptime_Struct*) pack->pBuffer;
-			if (sus->zoneserverid == 0) {
-				ZSList::ShowUpTime(this, sus->adminname);
-			}
-			else {
-				ZoneServer* zs = zoneserver_list.FindByID(sus->zoneserverid);
-				if (zs)
+				zs = zoneserver_list.FindByZoneID(cle->zone());
+				if (zs) {
 					zs->SendPacket(pack);
-			}
-			break;
-		}
-		case ServerOP_Petition: {
-			zoneserver_list.SendPacket(pack);
-			break;
-		}
-		case ServerOP_GetWorldTime: {
-			Log.Out(Logs::Detail, Logs::World_Server,"Broadcasting a world time update");
-			auto pack = new ServerPacket;
-
-			pack->opcode = ServerOP_SyncWorldTime;
-			pack->size = sizeof(eqTimeOfDay);
-			pack->pBuffer = new uchar[pack->size];
-			memset(pack->pBuffer, 0, pack->size);
-			eqTimeOfDay* tod = (eqTimeOfDay*) pack->pBuffer;
-			tod->start_eqtime=zoneserver_list.worldclock.getStartEQTime();
-			tod->start_realtime=zoneserver_list.worldclock.getStartRealTime();
-			SendPacket(pack);
-			safe_delete(pack);
-			break;
-		}
-		case ServerOP_SetWorldTime: {
-			Log.Out(Logs::Detail, Logs::World_Server,"Received SetWorldTime");
-			eqTimeOfDay* newtime = (eqTimeOfDay*) pack->pBuffer;
-			zoneserver_list.worldclock.SetCurrentEQTimeOfDay(newtime->start_eqtime, newtime->start_realtime);
-			Log.Out(Logs::Detail, Logs::World_Server, "New time = %d-%d-%d %d:%d (%d)\n", newtime->start_eqtime.year, newtime->start_eqtime.month, (int)newtime->start_eqtime.day, (int)newtime->start_eqtime.hour, (int)newtime->start_eqtime.minute, (int)newtime->start_realtime);
-			database.SaveTime((int)newtime->start_eqtime.minute, (int)newtime->start_eqtime.hour, (int)newtime->start_eqtime.day, newtime->start_eqtime.month, newtime->start_eqtime.year);
-			zoneserver_list.SendTimeSync();
-			break;
-		}
-		case ServerOP_IPLookup: {
-			if (pack->size < sizeof(ServerGenericWorldQuery_Struct)) {
-				Log.Out(Logs::Detail, Logs::World_Server,"Wrong size on ServerOP_IPLookup. Got: %d, Expected (at least): %d",pack->size,sizeof(ServerGenericWorldQuery_Struct));
-				break;
-			}
-			ServerGenericWorldQuery_Struct* sgwq = (ServerGenericWorldQuery_Struct*) pack->pBuffer;
-			if (pack->size == sizeof(ServerGenericWorldQuery_Struct))
-				client_list.SendCLEList(sgwq->admin, sgwq->from, this);
-			else
-				client_list.SendCLEList(sgwq->admin, sgwq->from, this, sgwq->query);
-			break;
-		}
-		case ServerOP_LockZone: {
-			if (pack->size < sizeof(ServerLockZone_Struct)) {
-				Log.Out(Logs::Detail, Logs::World_Server,"Wrong size on ServerOP_LockZone. Got: %d, Expected: %d",pack->size,sizeof(ServerLockZone_Struct));
-				break;
-			}
-<<<<<<< HEAD
-			ServerLockZone_Struct* s = (ServerLockZone_Struct*) pack->pBuffer;
-			switch (s->op) {
-				case 0:
-					zoneserver_list.ListLockedZones(s->adminname, this);
-=======
-			case ServerOP_GMGoto: {
-				if (pack->size != sizeof(ServerGMGoto_Struct)) {
-					Log(Logs::Detail, Logs::World_Server,"Wrong size on ServerOP_GMGoto. Got: %d, Expected: %d",pack->size,sizeof(ServerGMGoto_Struct));
->>>>>>> 773932d8
-					break;
-				case 1:
-					if (zoneserver_list.SetLockedZone(s->zoneID, true))
-						zoneserver_list.SendEmoteMessage(0, 0, 80, 15, "Zone locked: %s", database.GetZoneName(s->zoneID));
-					else
-<<<<<<< HEAD
-						this->SendEmoteMessageRaw(s->adminname, 0, 0, 0, "Failed to change lock");
-=======
-						cle->Server()->SendPacket(pack);
-				}
-				else {
-					this->SendEmoteMessage(gmg->myname, 0, 0, 13, "Error: %s not found", gmg->gotoname);
-				}
-				break;
-			}
-			case ServerOP_Lock: {
-				if (pack->size != sizeof(ServerLock_Struct)) {
-					Log(Logs::Detail, Logs::World_Server,"Wrong size on ServerOP_Lock. Got: %d, Expected: %d",pack->size,sizeof(ServerLock_Struct));
->>>>>>> 773932d8
-					break;
-				case 2:
-					if (zoneserver_list.SetLockedZone(s->zoneID, false))
-						zoneserver_list.SendEmoteMessage(0, 0, 80, 15, "Zone unlocked: %s", database.GetZoneName(s->zoneID));
-					else
-<<<<<<< HEAD
-						this->SendEmoteMessageRaw(s->adminname, 0, 0, 0, "Failed to change lock");
-=======
-						this->SendEmoteMessage(slock->myname, 0, 0, 13, "World unlocked");
-				}
-				else {
-					if (slock->mode >= 1)
-						this->SendEmoteMessage(slock->myname, 0, 0, 13, "World locked, but login server not connected.");
-					else
-						this->SendEmoteMessage(slock->myname, 0, 0, 13, "World unlocked, but login server not conencted.");
-				}
-				break;
-								}
-			case ServerOP_Motd: {
-				if (pack->size != sizeof(ServerMotd_Struct)) {
-					Log(Logs::Detail, Logs::World_Server,"Wrong size on ServerOP_Motd. Got: %d, Expected: %d",pack->size,sizeof(ServerMotd_Struct));
->>>>>>> 773932d8
-					break;
-			}
-<<<<<<< HEAD
-			break;
-		}
-		case ServerOP_ItemStatus: {
-			zoneserver_list.SendPacket(pack);
-			break;
-		}
-		case ServerOP_OOCMute: {
-			zoneserver_list.SendPacket(pack);
-			break;
-		}
-		case ServerOP_Revoke: {
-			RevokeStruct* rev = (RevokeStruct*)pack->pBuffer;
-			ClientListEntry* cle = client_list.FindCharacter(rev->name);
-			if (cle != 0 && cle->Server() != 0)
-			{
-				cle->Server()->SendPacket(pack);
-=======
-			case ServerOP_Uptime: {
-				if (pack->size != sizeof(ServerUptime_Struct)) {
-					Log(Logs::Detail, Logs::World_Server,"Wrong size on ServerOP_Uptime. Got: %d, Expected: %d",pack->size,sizeof(ServerUptime_Struct));
-					break;
-				}
-				ServerUptime_Struct* sus = (ServerUptime_Struct*) pack->pBuffer;
-				if (sus->zoneserverid == 0) {
-					ZSList::ShowUpTime(this, sus->adminname);
-				}
-				else {
-					ZoneServer* zs = zoneserver_list.FindByID(sus->zoneserverid);
-					if (zs)
-						zs->SendPacket(pack);
-				}
-				break;
-			}
-			case ServerOP_Petition: {
-				zoneserver_list.SendPacket(pack);
-				break;
-			}
-			case ServerOP_GetWorldTime: {
-				Log(Logs::Detail, Logs::World_Server,"Broadcasting a world time update");
-				auto pack = new ServerPacket;
-
-				pack->opcode = ServerOP_SyncWorldTime;
-				pack->size = sizeof(eqTimeOfDay);
-				pack->pBuffer = new uchar[pack->size];
-				memset(pack->pBuffer, 0, pack->size);
-				eqTimeOfDay* tod = (eqTimeOfDay*) pack->pBuffer;
-				tod->start_eqtime=zoneserver_list.worldclock.getStartEQTime();
-				tod->start_realtime=zoneserver_list.worldclock.getStartRealTime();
-				SendPacket(pack);
-				safe_delete(pack);
-				break;
-			}
-			case ServerOP_SetWorldTime: {
-				Log(Logs::Detail, Logs::World_Server,"Received SetWorldTime");
-				eqTimeOfDay* newtime = (eqTimeOfDay*) pack->pBuffer;
-				zoneserver_list.worldclock.SetCurrentEQTimeOfDay(newtime->start_eqtime, newtime->start_realtime);
-				Log(Logs::Detail, Logs::World_Server, "New time = %d-%d-%d %d:%d (%d)\n", newtime->start_eqtime.year, newtime->start_eqtime.month, (int)newtime->start_eqtime.day, (int)newtime->start_eqtime.hour, (int)newtime->start_eqtime.minute, (int)newtime->start_realtime);
-				database.SaveTime((int)newtime->start_eqtime.minute, (int)newtime->start_eqtime.hour, (int)newtime->start_eqtime.day, newtime->start_eqtime.month, newtime->start_eqtime.year);
-				zoneserver_list.SendTimeSync();
-				break;
-			}
-			case ServerOP_IPLookup: {
-				if (pack->size < sizeof(ServerGenericWorldQuery_Struct)) {
-					Log(Logs::Detail, Logs::World_Server,"Wrong size on ServerOP_IPLookup. Got: %d, Expected (at least): %d",pack->size,sizeof(ServerGenericWorldQuery_Struct));
-					break;
-				}
-				ServerGenericWorldQuery_Struct* sgwq = (ServerGenericWorldQuery_Struct*) pack->pBuffer;
-				if (pack->size == sizeof(ServerGenericWorldQuery_Struct))
-					client_list.SendCLEList(sgwq->admin, sgwq->from, this);
-				else
-					client_list.SendCLEList(sgwq->admin, sgwq->from, this, sgwq->query);
-				break;
-			}
-			case ServerOP_LockZone: {
-				if (pack->size < sizeof(ServerLockZone_Struct)) {
-					Log(Logs::Detail, Logs::World_Server,"Wrong size on ServerOP_LockZone. Got: %d, Expected: %d",pack->size,sizeof(ServerLockZone_Struct));
-					break;
-				}
-				ServerLockZone_Struct* s = (ServerLockZone_Struct*) pack->pBuffer;
-				switch (s->op) {
-					case 0:
-						zoneserver_list.ListLockedZones(s->adminname, this);
-						break;
-					case 1:
-						if (zoneserver_list.SetLockedZone(s->zoneID, true))
-							zoneserver_list.SendEmoteMessage(0, 0, 80, 15, "Zone locked: %s", database.GetZoneName(s->zoneID));
-						else
-							this->SendEmoteMessageRaw(s->adminname, 0, 0, 0, "Failed to change lock");
-						break;
-					case 2:
-						if (zoneserver_list.SetLockedZone(s->zoneID, false))
-							zoneserver_list.SendEmoteMessage(0, 0, 80, 15, "Zone unlocked: %s", database.GetZoneName(s->zoneID));
-						else
-							this->SendEmoteMessageRaw(s->adminname, 0, 0, 0, "Failed to change lock");
-						break;
-				}
-				break;
-			}
-			case ServerOP_ItemStatus: {
-				zoneserver_list.SendPacket(pack);
-				break;
->>>>>>> 773932d8
-			}
-			break;
-		}
-		case ServerOP_SpawnPlayerCorpse: {
-			SpawnPlayerCorpse_Struct* s = (SpawnPlayerCorpse_Struct*)pack->pBuffer;
-			ZoneServer* zs = zoneserver_list.FindByZoneID(s->zone_id);
-			if(zs) {
-				zs->SendPacket(pack);
-			}
-			break;
-		}
-		case ServerOP_Consent: {
-			// Message string id's likely to be used here are:
-			// CONSENT_YOURSELF = 399
-			// CONSENT_INVALID_NAME = 397
-			// TARGET_NOT_FOUND = 101
-			ZoneServer* zs;
-			ServerOP_Consent_Struct* s = (ServerOP_Consent_Struct*)pack->pBuffer;
-			ClientListEntry* cle = client_list.FindCharacter(s->grantname);
-			if(cle) {
-				if(cle->instance() != 0)
-				{
-<<<<<<< HEAD
-					zs = zoneserver_list.FindByInstanceID(cle->instance());
-					if(zs) {
-						zs->SendPacket(pack);
-=======
-					cle->Server()->SendPacket(pack);
-				}
-				break;
-			}
-			case ServerOP_SpawnPlayerCorpse: {
-				SpawnPlayerCorpse_Struct* s = (SpawnPlayerCorpse_Struct*)pack->pBuffer;
-				ZoneServer* zs = zoneserver_list.FindByZoneID(s->zone_id);
-				if(zs) {
-					if (zs->SendPacket(pack)) {
-						Log(Logs::Detail, Logs::World_Server,"Sent request to spawn player corpse id %i in zone %u.",s->player_corpse_id, s->zone_id);
-					}
-					else {
-						Log(Logs::Detail, Logs::World_Server,"Could not send request to spawn player corpse id %i in zone %u.",s->player_corpse_id, s->zone_id);
-					}
-				}
-				break;
-			}
-			case ServerOP_Consent: {
-				// Message string id's likely to be used here are:
-				// CONSENT_YOURSELF = 399
-				// CONSENT_INVALID_NAME = 397
-				// TARGET_NOT_FOUND = 101
-				ZoneServer* zs;
-				ServerOP_Consent_Struct* s = (ServerOP_Consent_Struct*)pack->pBuffer;
-				ClientListEntry* cle = client_list.FindCharacter(s->grantname);
-				if(cle) {
-					if(cle->instance() != 0)
-					{
-						zs = zoneserver_list.FindByInstanceID(cle->instance());
-						if(zs) {
-							if(zs->SendPacket(pack)) {
-								Log(Logs::Detail, Logs::World_Server, "Sent consent packet from player %s to player %s in zone %u.", s->ownername, s->grantname, cle->instance());
-							}
-							else {
-								Log(Logs::Detail, Logs::World_Server, "Unable to locate zone record for instance id %u in zoneserver list for ServerOP_Consent operation.", s->instance_id);
-							}
-						}
-						else
-						{
-							auto pack = new ServerPacket(ServerOP_Consent_Response, sizeof(ServerOP_Consent_Struct));
-							ServerOP_Consent_Struct* scs = (ServerOP_Consent_Struct*)pack->pBuffer;
-							strcpy(scs->grantname, s->grantname);
-							strcpy(scs->ownername, s->ownername);
-							scs->permission = s->permission;
-							scs->zone_id = s->zone_id;
-							scs->instance_id = s->instance_id;
-							scs->message_string_id = 101;
-							zs = zoneserver_list.FindByInstanceID(s->instance_id);
-							if(zs) {
-								if(!zs->SendPacket(pack))
-									Log(Logs::Detail, Logs::World_Server, "Unable to send consent response back to player %s in instance %u.", s->ownername, zs->GetInstanceID());
-							}
-							else {
-								Log(Logs::Detail, Logs::World_Server, "Unable to locate zone record for instance id %u in zoneserver list for ServerOP_Consent_Response operation.", s->instance_id);
-							}
-							safe_delete(pack);
-						}
->>>>>>> 773932d8
-					}
-					else
-					{
-						auto pack = new ServerPacket(ServerOP_Consent_Response, sizeof(ServerOP_Consent_Struct));
-						ServerOP_Consent_Struct* scs = (ServerOP_Consent_Struct*)pack->pBuffer;
-						strcpy(scs->grantname, s->grantname);
-						strcpy(scs->ownername, s->ownername);
-						scs->permission = s->permission;
-						scs->zone_id = s->zone_id;
-						scs->instance_id = s->instance_id;
-						scs->message_string_id = 101;
-						zs = zoneserver_list.FindByInstanceID(s->instance_id);
-						if(zs) {
-<<<<<<< HEAD
-							zs->SendPacket(pack);
-						}
-						else {
-							Log.Out(Logs::Detail, Logs::World_Server, "Unable to locate zone record for instance id %u in zoneserver list for ServerOP_Consent_Response operation.", s->instance_id);
-						}
-						safe_delete(pack);
-=======
-							if(zs->SendPacket(pack)) {
-								Log(Logs::Detail, Logs::World_Server, "Sent consent packet from player %s to player %s in zone %u.", s->ownername, s->grantname, cle->zone());
-							}
-							else {
-								Log(Logs::Detail, Logs::World_Server, "Unable to locate zone record for zone id %u in zoneserver list for ServerOP_Consent operation.", s->zone_id);
-							}
-						}
-						else {
-							// send target not found back to requester
-							auto pack = new ServerPacket(ServerOP_Consent_Response, sizeof(ServerOP_Consent_Struct));
-							ServerOP_Consent_Struct* scs = (ServerOP_Consent_Struct*)pack->pBuffer;
-							strcpy(scs->grantname, s->grantname);
-							strcpy(scs->ownername, s->ownername);
-							scs->permission = s->permission;
-							scs->zone_id = s->zone_id;
-							scs->message_string_id = 101;
-							zs = zoneserver_list.FindByZoneID(s->zone_id);
-							if(zs) {
-								if(!zs->SendPacket(pack))
-									Log(Logs::Detail, Logs::World_Server, "Unable to send consent response back to player %s in zone %s.", s->ownername, zs->GetZoneName());
-							}
-							else {
-								Log(Logs::Detail, Logs::World_Server, "Unable to locate zone record for zone id %u in zoneserver list for ServerOP_Consent_Response operation.", s->zone_id);
-							}
-							safe_delete(pack);
-						}
-					}
 				}
 				else {
 					// send target not found back to requester
@@ -1494,323 +1063,236 @@
 					strcpy(scs->ownername, s->ownername);
 					scs->permission = s->permission;
 					scs->zone_id = s->zone_id;
-					scs->message_string_id = 397;
+					scs->message_string_id = 101;
 					zs = zoneserver_list.FindByZoneID(s->zone_id);
-					if(zs) {
-						if(!zs->SendPacket(pack))
-							Log(Logs::Detail, Logs::World_Server, "Unable to send consent response back to player %s in zone %s.", s->ownername, zs->GetZoneName());
+					if (zs) {
+						zs->SendPacket(pack);
 					}
 					else {
 						Log(Logs::Detail, Logs::World_Server, "Unable to locate zone record for zone id %u in zoneserver list for ServerOP_Consent_Response operation.", s->zone_id);
 					}
 					safe_delete(pack);
 				}
-				break;
-			}
-			case ServerOP_Consent_Response: {
-				// Message string id's likely to be used here are:
-				// CONSENT_YOURSELF = 399
-				// CONSENT_INVALID_NAME = 397
-				// TARGET_NOT_FOUND = 101
-				ServerOP_Consent_Struct* s = (ServerOP_Consent_Struct*)pack->pBuffer;
-				if(s->instance_id != 0)
-				{
-					ZoneServer* zs = zoneserver_list.FindByInstanceID(s->instance_id);
-					if(zs) {
-						if(!zs->SendPacket(pack))
-							Log(Logs::Detail, Logs::World_Server, "Unable to send consent response back to player %s in instance %u.", s->ownername, zs->GetInstanceID());
-					}
-					else {
-						Log(Logs::Detail, Logs::World_Server, "Unable to locate zone record for instance id %u in zoneserver list for ServerOP_Consent_Response operation.", s->instance_id);
->>>>>>> 773932d8
-					}
-				}
-				else
-				{
-					zs = zoneserver_list.FindByZoneID(cle->zone());
-					if(zs) {
-<<<<<<< HEAD
-						zs->SendPacket(pack);
-					}
-					else {
-						// send target not found back to requester
-						auto pack = new ServerPacket(ServerOP_Consent_Response, sizeof(ServerOP_Consent_Struct));
-						ServerOP_Consent_Struct* scs = (ServerOP_Consent_Struct*)pack->pBuffer;
-						strcpy(scs->grantname, s->grantname);
-						strcpy(scs->ownername, s->ownername);
-						scs->permission = s->permission;
-						scs->zone_id = s->zone_id;
-						scs->message_string_id = 101;
-						zs = zoneserver_list.FindByZoneID(s->zone_id);
-						if(zs) {
-							zs->SendPacket(pack);
-						}
-						else {
-							Log.Out(Logs::Detail, Logs::World_Server, "Unable to locate zone record for zone id %u in zoneserver list for ServerOP_Consent_Response operation.", s->zone_id);
-						}
-						safe_delete(pack);
-=======
-						if(!zs->SendPacket(pack))
-							Log(Logs::Detail, Logs::World_Server, "Unable to send consent response back to player %s in zone %s.", s->ownername, zs->GetZoneName());
-					}
-					else {
-						Log(Logs::Detail, Logs::World_Server, "Unable to locate zone record for zone id %u in zoneserver list for ServerOP_Consent_Response operation.", s->zone_id);
->>>>>>> 773932d8
-					}
-				}
+			}
+		}
+		else {
+			// send target not found back to requester
+			auto pack = new ServerPacket(ServerOP_Consent_Response, sizeof(ServerOP_Consent_Struct));
+			ServerOP_Consent_Struct* scs = (ServerOP_Consent_Struct*)pack->pBuffer;
+			strcpy(scs->grantname, s->grantname);
+			strcpy(scs->ownername, s->ownername);
+			scs->permission = s->permission;
+			scs->zone_id = s->zone_id;
+			scs->message_string_id = 397;
+			zs = zoneserver_list.FindByZoneID(s->zone_id);
+			if (zs) {
+				zs->SendPacket(pack);
 			}
 			else {
-				// send target not found back to requester
-				auto pack = new ServerPacket(ServerOP_Consent_Response, sizeof(ServerOP_Consent_Struct));
-				ServerOP_Consent_Struct* scs = (ServerOP_Consent_Struct*)pack->pBuffer;
-				strcpy(scs->grantname, s->grantname);
-				strcpy(scs->ownername, s->ownername);
-				scs->permission = s->permission;
-				scs->zone_id = s->zone_id;
-				scs->message_string_id = 397;
-				zs = zoneserver_list.FindByZoneID(s->zone_id);
-				if(zs) {
-					zs->SendPacket(pack);
-				}
-				else {
-					Log.Out(Logs::Detail, Logs::World_Server, "Unable to locate zone record for zone id %u in zoneserver list for ServerOP_Consent_Response operation.", s->zone_id);
-				}
-				safe_delete(pack);
-			}
-			break;
-		}
-		case ServerOP_Consent_Response: {
-			// Message string id's likely to be used here are:
-			// CONSENT_YOURSELF = 399
-			// CONSENT_INVALID_NAME = 397
-			// TARGET_NOT_FOUND = 101
-			ServerOP_Consent_Struct* s = (ServerOP_Consent_Struct*)pack->pBuffer;
-			if(s->instance_id != 0)
-			{
-				ZoneServer* zs = zoneserver_list.FindByInstanceID(s->instance_id);
-				if(zs) {
-					zs->SendPacket(pack);
-				}
-				else {
-					Log.Out(Logs::Detail, Logs::World_Server, "Unable to locate zone record for instance id %u in zoneserver list for ServerOP_Consent_Response operation.", s->instance_id);
-				}
-			}
-			else
-			{
-				ZoneServer* zs = zoneserver_list.FindByZoneID(s->zone_id);
-				if(zs) {
-					zs->SendPacket(pack);
-				}
-				else {
-					Log.Out(Logs::Detail, Logs::World_Server, "Unable to locate zone record for zone id %u in zoneserver list for ServerOP_Consent_Response operation.", s->zone_id);
-				}
-			}
-			break;
-		}
-
-		case ServerOP_InstanceUpdateTime :
+				Log(Logs::Detail, Logs::World_Server, "Unable to locate zone record for zone id %u in zoneserver list for ServerOP_Consent_Response operation.", s->zone_id);
+			}
+			safe_delete(pack);
+		}
+		break;
+	}
+	case ServerOP_Consent_Response: {
+		// Message string id's likely to be used here are:
+		// CONSENT_YOURSELF = 399
+		// CONSENT_INVALID_NAME = 397
+		// TARGET_NOT_FOUND = 101
+		ServerOP_Consent_Struct* s = (ServerOP_Consent_Struct*)pack->pBuffer;
+		if (s->instance_id != 0)
 		{
-			ServerInstanceUpdateTime_Struct *iut = (ServerInstanceUpdateTime_Struct*)pack->pBuffer;
-			ZoneServer *zm = zoneserver_list.FindByInstanceID(iut->instance_id);
-			if(zm)
-			{
-				zm->SendPacket(pack);
-			}
-			break;
-		}
-		case ServerOP_QGlobalUpdate:
+			ZoneServer* zs = zoneserver_list.FindByInstanceID(s->instance_id);
+			if (zs) {
+				zs->SendPacket(pack);
+			}
+			else {
+				Log(Logs::Detail, Logs::World_Server, "Unable to locate zone record for instance id %u in zoneserver list for ServerOP_Consent_Response operation.", s->instance_id);
+			}
+		}
+		else
 		{
-			if(pack->size != sizeof(ServerQGlobalUpdate_Struct))
-			{
-				break;
-			}
-
-			zoneserver_list.SendPacket(pack);
-			break;
-		}
-
-		case ServerOP_QGlobalDelete:
+			ZoneServer* zs = zoneserver_list.FindByZoneID(s->zone_id);
+			if (zs) {
+				zs->SendPacket(pack);
+			}
+			else {
+				Log(Logs::Detail, Logs::World_Server, "Unable to locate zone record for zone id %u in zoneserver list for ServerOP_Consent_Response operation.", s->zone_id);
+			}
+		}
+		break;
+	}
+
+	case ServerOP_InstanceUpdateTime:
+	{
+		ServerInstanceUpdateTime_Struct *iut = (ServerInstanceUpdateTime_Struct*)pack->pBuffer;
+		ZoneServer *zm = zoneserver_list.FindByInstanceID(iut->instance_id);
+		if (zm)
 		{
-			if(pack->size != sizeof(ServerQGlobalDelete_Struct))
-			{
-				break;
-			}
-
-			zoneserver_list.SendPacket(pack);
-			break;
-		}
-
-		case ServerOP_AdventureRequest:
+			zm->SendPacket(pack);
+		}
+		break;
+	}
+	case ServerOP_QGlobalUpdate:
+	{
+		if (pack->size != sizeof(ServerQGlobalUpdate_Struct))
 		{
-			adventure_manager.CalculateAdventureRequestReply((const char*)pack->pBuffer);
-			break;
-		}
-
-		case ServerOP_AdventureRequestCreate:
+			break;
+		}
+
+		zoneserver_list.SendPacket(pack);
+		break;
+	}
+
+	case ServerOP_QGlobalDelete:
+	{
+		if (pack->size != sizeof(ServerQGlobalDelete_Struct))
 		{
-			adventure_manager.TryAdventureCreate((const char*)pack->pBuffer);
-			break;
-		}
-
-		case ServerOP_AdventureDataRequest:
+			break;
+		}
+
+		zoneserver_list.SendPacket(pack);
+		break;
+	}
+
+	case ServerOP_AdventureRequest:
+	{
+		adventure_manager.CalculateAdventureRequestReply((const char*)pack->pBuffer);
+		break;
+	}
+
+	case ServerOP_AdventureRequestCreate:
+	{
+		adventure_manager.TryAdventureCreate((const char*)pack->pBuffer);
+		break;
+	}
+
+	case ServerOP_AdventureDataRequest:
+	{
+		AdventureFinishEvent fe;
+		while (adventure_manager.PopFinishedEvent((const char*)pack->pBuffer, fe))
 		{
-			AdventureFinishEvent fe;
-			while(adventure_manager.PopFinishedEvent((const char*)pack->pBuffer, fe))
-			{
-				adventure_manager.SendAdventureFinish(fe);
-			}
-			adventure_manager.GetAdventureData((const char*)pack->pBuffer);
-			break;
-		}
-
-		case ServerOP_AdventureClickDoor:
-		{
-			ServerPlayerClickedAdventureDoor_Struct *pcad = (ServerPlayerClickedAdventureDoor_Struct*)pack->pBuffer;
-			adventure_manager.PlayerClickedDoor(pcad->player, pcad->zone_id, pcad->id);
-			break;
-		}
-
-<<<<<<< HEAD
-		case ServerOP_AdventureLeave:
-		{
-			adventure_manager.LeaveAdventure((const char*)pack->pBuffer);
-			break;
-		}
-=======
-			case ServerOP_LSAccountUpdate:
-			{
-				Log(Logs::Detail, Logs::World_Server, "Received ServerOP_LSAccountUpdate packet from zone");
-				loginserverlist.SendAccountUpdate(pack);
-				break;
-			}
->>>>>>> 773932d8
-
-		case ServerOP_AdventureCountUpdate:
-		{
-			ServerAdventureCount_Struct *sc = (ServerAdventureCount_Struct*)pack->pBuffer;
-			adventure_manager.IncrementCount(sc->instance_id);
-			break;
-		}
-
-<<<<<<< HEAD
-		case ServerOP_AdventureAssaCountUpdate:
-		{
-			adventure_manager.IncrementAssassinationCount(*((uint16*)pack->pBuffer));
-			break;
-		}
-
-		case ServerOP_AdventureZoneData:
-		{
-			adventure_manager.GetZoneData(*((uint16*)pack->pBuffer));
-			break;
-		}
-=======
-				Log(Logs::General, Logs::World_Server, "Loading items...");
-				if(!database.LoadItems(hotfix_name)) {
-					Log(Logs::General, Logs::World_Server, "Error: Could not load item data. But ignoring");
-				}
-
-				Log(Logs::General, Logs::World_Server, "Loading skill caps...");
-				if(!database.LoadSkillCaps(hotfix_name)) {
-					Log(Logs::General, Logs::World_Server, "Error: Could not load skill cap data. But ignoring");
-				}
->>>>>>> 773932d8
-
-		case ServerOP_AdventureLeaderboard:
-		{
-			ServerLeaderboardRequest_Struct *lr = (ServerLeaderboardRequest_Struct*)pack->pBuffer;
-			adventure_manager.DoLeaderboardRequest(lr->player, lr->type);
-			break;
-		}
-
-		case ServerOP_LSAccountUpdate:
-		{
-			Log.Out(Logs::Detail, Logs::World_Server, "Received ServerOP_LSAccountUpdate packet from zone");
-			loginserverlist.SendAccountUpdate(pack);
-			break;
-		}
-
-		case ServerOP_UCSMailMessage:
-		{
-			UCSLink.SendPacket(pack);
-			break;
-		}
-		case ServerOP_QSSendQuery:
-		case ServerOP_QueryServGeneric:
-		case ServerOP_Speech:
-		case ServerOP_QSPlayerLogTrades:
-		case ServerOP_QSPlayerLogHandins:
-		case ServerOP_QSPlayerLogNPCKills:
-		case ServerOP_QSPlayerLogDeletes:
-		case ServerOP_QSPlayerLogMoves:
-		case ServerOP_QSPlayerLogMerchantTransactions:
-		{
-			QSLink.SendPacket(pack);
-			break;
-		}
-		case ServerOP_CZSignalClientByName:
-		case ServerOP_CZMessagePlayer: 
-		case ServerOP_CZSignalNPC:
-		case ServerOP_CZSetEntityVariableByNPCTypeID:
-		case ServerOP_CZSignalClient:
-		case ServerOP_WWMarquee:
-		case ServerOP_DepopAllPlayersCorpses:
-		case ServerOP_DepopPlayerCorpse:
-		case ServerOP_ReloadTitles:
-		case ServerOP_SpawnStatusChange:
-		case ServerOP_ReloadTasks:
-		case ServerOP_ReloadWorld:
-		case ServerOP_UpdateSpawn:
-		{
-			zoneserver_list.SendPacket(pack);
-			break;
-		}
-		case ServerOP_ChangeSharedMem: {
-			std::string hotfix_name = std::string((char*)pack->pBuffer);
-
-			Log.Out(Logs::General, Logs::World_Server, "Loading items...");
-			if(!database.LoadItems(hotfix_name)) {
-				Log.Out(Logs::General, Logs::World_Server, "Error: Could not load item data. But ignoring");
-			}
-<<<<<<< HEAD
-
-			Log.Out(Logs::General, Logs::World_Server, "Loading skill caps...");
-			if(!database.LoadSkillCaps(hotfix_name)) {
-				Log.Out(Logs::General, Logs::World_Server, "Error: Could not load skill cap data. But ignoring");
-=======
-			default:
-			{
-				Log(Logs::Detail, Logs::World_Server, "Unknown ServerOPcode from zone 0x%04x, size %d", pack->opcode, pack->size);
-				DumpPacket(pack->pBuffer, pack->size);
-				break;
->>>>>>> 773932d8
-			}
-
-			zoneserver_list.SendPacket(pack);
-			break;
-		}
-
-		case ServerOP_RequestTellQueue:
-		{
-			ServerRequestTellQueue_Struct* rtq = (ServerRequestTellQueue_Struct*) pack->pBuffer;
-			ClientListEntry *cle = client_list.FindCharacter(rtq->name);
-			if (!cle || cle->TellQueueEmpty())
-				break;
-
-			cle->ProcessTellQueue();
-			break;
-		}
-<<<<<<< HEAD
-		default:
-		{
-			Log.Out(Logs::Detail, Logs::World_Server, "Unknown ServerOPcode from zone 0x%04x, size %d", pack->opcode, pack->size);
-			DumpPacket(pack->pBuffer, pack->size);
-			break;
-=======
-		else {
-			Log(Logs::Detail, Logs::World_Server, "Zoneserver process attempted to delete pack when pack does not exist.");
->>>>>>> 773932d8
-		}
+			adventure_manager.SendAdventureFinish(fe);
+		}
+		adventure_manager.GetAdventureData((const char*)pack->pBuffer);
+		break;
+	}
+
+	case ServerOP_AdventureClickDoor:
+	{
+		ServerPlayerClickedAdventureDoor_Struct *pcad = (ServerPlayerClickedAdventureDoor_Struct*)pack->pBuffer;
+		adventure_manager.PlayerClickedDoor(pcad->player, pcad->zone_id, pcad->id);
+		break;
+	}
+
+	case ServerOP_AdventureLeave:
+	{
+		adventure_manager.LeaveAdventure((const char*)pack->pBuffer);
+		break;
+	}
+
+	case ServerOP_AdventureCountUpdate:
+	{
+		ServerAdventureCount_Struct *sc = (ServerAdventureCount_Struct*)pack->pBuffer;
+		adventure_manager.IncrementCount(sc->instance_id);
+		break;
+	}
+
+	case ServerOP_AdventureAssaCountUpdate:
+	{
+		adventure_manager.IncrementAssassinationCount(*((uint16*)pack->pBuffer));
+		break;
+	}
+
+	case ServerOP_AdventureZoneData:
+	{
+		adventure_manager.GetZoneData(*((uint16*)pack->pBuffer));
+		break;
+	}
+
+	case ServerOP_AdventureLeaderboard:
+	{
+		ServerLeaderboardRequest_Struct *lr = (ServerLeaderboardRequest_Struct*)pack->pBuffer;
+		adventure_manager.DoLeaderboardRequest(lr->player, lr->type);
+		break;
+	}
+
+	case ServerOP_LSAccountUpdate:
+	{
+		Log(Logs::Detail, Logs::World_Server, "Received ServerOP_LSAccountUpdate packet from zone");
+		loginserverlist.SendAccountUpdate(pack);
+		break;
+	}
+
+	case ServerOP_UCSMailMessage:
+	{
+		UCSLink.SendPacket(pack);
+		break;
+	}
+	case ServerOP_QSSendQuery:
+	case ServerOP_QueryServGeneric:
+	case ServerOP_Speech:
+	case ServerOP_QSPlayerLogTrades:
+	case ServerOP_QSPlayerLogHandins:
+	case ServerOP_QSPlayerLogNPCKills:
+	case ServerOP_QSPlayerLogDeletes:
+	case ServerOP_QSPlayerLogMoves:
+	case ServerOP_QSPlayerLogMerchantTransactions:
+	{
+		QSLink.SendPacket(pack);
+		break;
+	}
+	case ServerOP_CZSignalClientByName:
+	case ServerOP_CZMessagePlayer:
+	case ServerOP_CZSignalNPC:
+	case ServerOP_CZSetEntityVariableByNPCTypeID:
+	case ServerOP_CZSignalClient:
+	case ServerOP_WWMarquee:
+	case ServerOP_DepopAllPlayersCorpses:
+	case ServerOP_DepopPlayerCorpse:
+	case ServerOP_ReloadTitles:
+	case ServerOP_SpawnStatusChange:
+	case ServerOP_ReloadTasks:
+	case ServerOP_ReloadWorld:
+	case ServerOP_UpdateSpawn:
+	{
+		zoneserver_list.SendPacket(pack);
+		break;
+	}
+	case ServerOP_ChangeSharedMem: {
+		std::string hotfix_name = std::string((char*)pack->pBuffer);
+
+		Log(Logs::General, Logs::World_Server, "Loading items...");
+		if (!database.LoadItems(hotfix_name)) {
+			Log(Logs::General, Logs::World_Server, "Error: Could not load item data. But ignoring");
+		}
+
+		Log(Logs::General, Logs::World_Server, "Loading skill caps...");
+		if (!database.LoadSkillCaps(hotfix_name)) {
+			Log(Logs::General, Logs::World_Server, "Error: Could not load skill cap data. But ignoring");
+		}
+
+		zoneserver_list.SendPacket(pack);
+		break;
+	}
+
+	case ServerOP_RequestTellQueue:
+	{
+		ServerRequestTellQueue_Struct* rtq = (ServerRequestTellQueue_Struct*)pack->pBuffer;
+		ClientListEntry *cle = client_list.FindCharacter(rtq->name);
+		if (!cle || cle->TellQueueEmpty())
+			break;
+
+		cle->ProcessTellQueue();
+		break;
+	}
+	default:
+	{
+		Log(Logs::Detail, Logs::World_Server, "Unknown ServerOPcode from zone 0x%04x, size %d", pack->opcode, pack->size);
+		DumpPacket(pack->pBuffer, pack->size);
+		break;
+	}
 	}
 }
 
@@ -1832,13 +1314,13 @@
 	auto pack = new ServerPacket;
 
 	pack->opcode = ServerOP_EmoteMessage;
-	pack->size = sizeof(ServerEmoteMessage_Struct)+strlen(message)+1;
+	pack->size = sizeof(ServerEmoteMessage_Struct) + strlen(message) + 1;
 	pack->pBuffer = new uchar[pack->size];
 	memset(pack->pBuffer, 0, pack->size);
-	ServerEmoteMessage_Struct* sem = (ServerEmoteMessage_Struct*) pack->pBuffer;
+	ServerEmoteMessage_Struct* sem = (ServerEmoteMessage_Struct*)pack->pBuffer;
 
 	if (to != 0) {
-		strcpy((char *) sem->to, to);
+		strcpy((char *)sem->to, to);
 	}
 	else {
 		sem->to[0] = 0;
@@ -1863,7 +1345,7 @@
 
 void ZoneServer::ChangeWID(uint32 iCharID, uint32 iWID) {
 	auto pack = new ServerPacket(ServerOP_ChangeWID, sizeof(ServerChangeWID_Struct));
-	ServerChangeWID_Struct* scw = (ServerChangeWID_Struct*) pack->pBuffer;
+	ServerChangeWID_Struct* scw = (ServerChangeWID_Struct*)pack->pBuffer;
 	scw->charid = iCharID;
 	scw->newwid = iWID;
 	zoneserver_list.SendPacket(pack);
@@ -1877,7 +1359,7 @@
 	instance_id = iInstanceID;
 
 	auto pack = new ServerPacket(ServerOP_ZoneBootup, sizeof(ServerZoneStateChange_struct));
-	ServerZoneStateChange_struct* s = (ServerZoneStateChange_struct *) pack->pBuffer;
+	ServerZoneStateChange_struct* s = (ServerZoneStateChange_struct *)pack->pBuffer;
 	s->ZoneServerID = zone_server_id;
 	if (adminname != 0)
 		strcpy(s->adminname, adminname);
@@ -1897,7 +1379,7 @@
 void ZoneServer::IncomingClient(Client* client) {
 	is_booting_up = true;
 	auto pack = new ServerPacket(ServerOP_ZoneIncClient, sizeof(ServerZoneIncomingClient_Struct));
-	ServerZoneIncomingClient_Struct* s = (ServerZoneIncomingClient_Struct*) pack->pBuffer;
+	ServerZoneIncomingClient_Struct* s = (ServerZoneIncomingClient_Struct*)pack->pBuffer;
 	s->zoneid = GetZoneID();
 	s->instanceid = GetInstanceID();
 	s->wid = client->GetWID();
@@ -1911,4 +1393,4 @@
 	strn0cpy(s->lskey, client->GetLSKey(), sizeof(s->lskey));
 	SendPacket(pack);
 	delete pack;
-}
+}