/*	EQEMu: Everquest Server Emulator
	Copyright (C) 2001-2006 EQEMu Development Team (http://eqemulator.net)

	This program is free software; you can redistribute it and/or modify
	it under the terms of the GNU General Public License as published by
	the Free Software Foundation; version 2 of the License.

	This program is distributed in the hope that it will be useful,
	but WITHOUT ANY WARRANTY except by those people which sell it, which
	are required to give you total support for your newly bought product;
	without even the implied warranty of MERCHANTABILITY or FITNESS FOR
	A PARTICULAR PURPOSE. See the GNU General Public License for more details.

	You should have received a copy of the GNU General Public License
	along with this program; if not, write to the Free Software
	Foundation, Inc., 59 Temple Place, Suite 330, Boston, MA 02111-1307 USA
*/

#include "worlddb.h"
//#include "../common/item.h"
#include "../common/string_util.h"
#include "../common/eq_packet_structs.h"
#include "../common/item.h"
#include "../common/rulesys.h"
#include <iostream>
#include <cstdlib>
#include <vector>
#include "sof_char_create_data.h"

WorldDatabase database;
extern std::vector<RaceClassAllocation> character_create_allocations;
extern std::vector<RaceClassCombos> character_create_race_class_combos;


// the current stuff is at the bottom of this function
void WorldDatabase::GetCharSelectInfo(uint32 accountID, EQApplicationPacket **outApp, uint32 clientVersionBit)
{
	/* Set Character Creation Limit */
	ClientVersion client_version = ClientVersionFromBit(clientVersionBit);
	size_t character_limit = EQLimits::CharacterCreationLimit(client_version);
	
	// Validate against absolute server max
	if (character_limit > EmuConstants::CHARACTER_CREATION_LIMIT)
		character_limit = EmuConstants::CHARACTER_CREATION_LIMIT;

	// Force Titanium clients to use '8'
	if (client_version == ClientVersion::Titanium)
		character_limit = 8;
	
	/* Get Character Info */
	std::string cquery = StringFormat(
		"SELECT                     "
		"`id`,                      "  // 0
		"name,                      "  // 1
		"gender,                    "  // 2
		"race,                      "  // 3
		"class,                     "  // 4
		"`level`,                   "  // 5
		"deity,                     "  // 6
		"last_login,                "  // 7
		"time_played,               "  // 8
		"hair_color,                "  // 9
		"beard_color,               "  // 10
		"eye_color_1,               "  // 11
		"eye_color_2,               "  // 12
		"hair_style,                "  // 13
		"beard,                     "  // 14
		"face,                      "  // 15
		"drakkin_heritage,          "  // 16
		"drakkin_tattoo,            "  // 17
		"drakkin_details,           "  // 18
		"zone_id		            "  // 19
		"FROM                       "
		"character_data             "
		"WHERE `account_id` = %i ORDER BY `name` LIMIT %u", accountID, character_limit);
	auto results = database.QueryDatabase(cquery);

	size_t character_count = results.RowCount();
	if (character_count == 0) {
		*outApp = new EQApplicationPacket(OP_SendCharInfo, sizeof(CharacterSelect_Struct));
		CharacterSelect_Struct *cs = (CharacterSelect_Struct *)(*outApp)->pBuffer;
		cs->CharCount = 0;
		cs->TotalChars = character_limit;
		return;
	}

	size_t packet_size = sizeof(CharacterSelect_Struct) + (sizeof(CharacterSelectEntry_Struct) * character_count);
	*outApp = new EQApplicationPacket(OP_SendCharInfo, packet_size);

	unsigned char *buff_ptr = (*outApp)->pBuffer;
	CharacterSelect_Struct *cs = (CharacterSelect_Struct *)buff_ptr;

	cs->CharCount = character_count;
	cs->TotalChars = character_limit;

	buff_ptr += sizeof(CharacterSelect_Struct);
	for (auto row = results.begin(); row != results.end(); ++row) {
		CharacterSelectEntry_Struct *cse = (CharacterSelectEntry_Struct *)buff_ptr;
		PlayerProfile_Struct pp;
		Inventory inv;
		uint32 character_id = (uint32)atoi(row[0]);
		uint8 has_home = 0;
		uint8 has_bind = 0;

		memset(&pp, 0, sizeof(PlayerProfile_Struct));
		
		/* Fill CharacterSelectEntry_Struct */
		strcpy(cse->Name, row[1]);
		cse->Class = (uint8)atoi(row[4]);
		cse->Race = (uint32)atoi(row[3]);
		cse->Level = (uint8)atoi(row[5]);
		cse->ShroudClass = cse->Class;
		cse->ShroudRace = cse->Race;
		cse->Zone = (uint16)atoi(row[19]);
		cse->Instance = 0;
		cse->Gender = (uint8)atoi(row[2]);
		cse->Face = (uint8)atoi(row[15]);

		for (uint32 matslot = 0; matslot < _MaterialCount; matslot++) {	// Processed below
			cse->Equip[matslot].Material = 0;
			cse->Equip[matslot].Unknown1 = 0;
			cse->Equip[matslot].EliteMaterial = 0;
			cse->Equip[matslot].HeroForgeModel = 0;
			cse->Equip[matslot].Material2 = 0;
			cse->Equip[matslot].Color.Color = 0;
		}						

		cse->Unknown15 = 0xFF;
		cse->Unknown19 = 0xFF;
		cse->DrakkinTattoo = (uint32)atoi(row[17]);
		cse->DrakkinDetails = (uint32)atoi(row[18]);
		cse->Deity = (uint32)atoi(row[6]);
		cse->PrimaryIDFile = 0;							// Processed Below
		cse->SecondaryIDFile = 0;						// Processed Below
		cse->HairColor = (uint8)atoi(row[9]);
		cse->BeardColor = (uint8)atoi(row[10]);
		cse->EyeColor1 = (uint8)atoi(row[11]);
		cse->EyeColor2 = (uint8)atoi(row[12]);
		cse->HairStyle = (uint8)atoi(row[13]);
		cse->Beard = (uint8)atoi(row[14]);
		cse->Enabled = 1;
		cse->Tutorial = 0;								// Processed Below
		cse->DrakkinHeritage = (uint32)atoi(row[16]);
		cse->Unknown1 = 0;
		cse->GoHome = 0;								// Processed Below
		cse->LastLogin = (uint32)atoi(row[7]);			// RoF2 value: 1212696584
		cse->Unknown2 = 0;
		/* Fill End */

		if (RuleB(World, EnableTutorialButton) && (cse->Level <= RuleI(World, MaxLevelForTutorial))) {
			cse->Tutorial = 1;
		}

		if (RuleB(World, EnableReturnHomeButton)) {
			int now = time(nullptr);
			if ((now - atoi(row[7])) >= RuleI(World, MinOfflineTimeToReturnHome))
				cse->GoHome = 1;
		}

		/* Set Bind Point Data for any character that may possibly be missing it for any reason */
		cquery = StringFormat("SELECT `zone_id`, `instance_id`, `x`, `y`, `z`, `heading`, `is_home` FROM `character_bind`  WHERE `id` = %i LIMIT 2", character_id);
		auto results_bind = database.QueryDatabase(cquery);
		for (auto row_b = results_bind.begin(); row_b != results_bind.end(); ++row_b) {
			if (row_b[6] && atoi(row_b[6]) == 1){ has_home = 1; }
			if (row_b[6] && atoi(row_b[6]) == 0){ has_bind = 1; }
		}

		if (has_home == 0 || has_bind == 0) {
			cquery = StringFormat("SELECT `zone_id`, `bind_id`, `x`, `y`, `z` FROM `start_zones` WHERE `player_class` = %i AND `player_deity` = %i AND `player_race` = %i",
				cse->Class, cse->Deity, cse->Race);
			auto results_bind = database.QueryDatabase(cquery);
			for (auto row_d = results_bind.begin(); row_d != results_bind.end(); ++row_d) {
				/* If a bind_id is specified, make them start there */
				if (atoi(row_d[1]) != 0) {
					pp.binds[4].zoneId = (uint32)atoi(row_d[1]);
					GetSafePoints(pp.binds[4].zoneId, 0, &pp.binds[4].x, &pp.binds[4].y, &pp.binds[4].z);
				}
				/* Otherwise, use the zone and coordinates given */
				else {
					pp.binds[4].zoneId = (uint32)atoi(row_d[0]);
					float x = atof(row_d[2]);
					float y = atof(row_d[3]);
					float z = atof(row_d[4]);
					if (x == 0 && y == 0 && z == 0){ GetSafePoints(pp.binds[4].zoneId, 0, &x, &y, &z); }
					pp.binds[4].x = x; pp.binds[4].y = y; pp.binds[4].z = z;
				}
			}
			pp.binds[0] = pp.binds[4];
			/* If no home bind set, set it */
			if (has_home == 0) {
				std::string query = StringFormat("REPLACE INTO `character_bind` (id, zone_id, instance_id, x, y, z, heading, is_home)"
					" VALUES (%u, %u, %u, %f, %f, %f, %f, %i)",
					character_id, pp.binds[4].zoneId, 0, pp.binds[4].x, pp.binds[4].y, pp.binds[4].z, pp.binds[4].heading, 1);
				auto results_bset = QueryDatabase(query);
			}
			/* If no regular bind set, set it */
			if (has_bind == 0) {
				std::string query = StringFormat("REPLACE INTO `character_bind` (id, zone_id, instance_id, x, y, z, heading, is_home)"
					" VALUES (%u, %u, %u, %f, %f, %f, %f, %i)",
					character_id, pp.binds[0].zoneId, 0, pp.binds[0].x, pp.binds[0].y, pp.binds[0].z, pp.binds[0].heading, 0);
				auto results_bset = QueryDatabase(query);
			}
		}
		/* Bind End */

		/* Load Character Material Data for Char Select */
		cquery = StringFormat("SELECT slot, red, green, blue, use_tint, color FROM `character_material` WHERE `id` = %u", character_id);
		auto results_b = database.QueryDatabase(cquery); uint8 slot = 0;
		for (auto row_b = results_b.begin(); row_b != results_b.end(); ++row_b) {
			slot = atoi(row_b[0]);
			pp.item_tint[slot].RGB.Red = atoi(row_b[1]);
			pp.item_tint[slot].RGB.Green = atoi(row_b[2]);
			pp.item_tint[slot].RGB.Blue = atoi(row_b[3]);
			pp.item_tint[slot].RGB.UseTint = atoi(row_b[4]);
		}
		/* Character Material Data End */

		/* Load Inventory */
		// If we ensure that the material data is updated appropriately, we can do away with inventory loads
		if (GetInventory(accountID, cse->Name, &inv)) {
			const Item_Struct* item = nullptr;
			const ItemInst* inst = nullptr;
			int16 invslot = 0;

			for (uint32 matslot = 0; matslot < _MaterialCount; matslot++) {
				invslot = Inventory::CalcSlotFromMaterial(matslot);
				if (invslot == INVALID_INDEX) { continue; }
				inst = inv.GetItem(invslot);
				if (inst == nullptr) { continue; }
				item = inst->GetItem();
				if (item == nullptr) { continue; }

				if (matslot > 6) {
					uint32 idfile = 0;
					// Weapon Models 
					if (inst->GetOrnamentationIDFile() != 0) {
						idfile = inst->GetOrnamentationIDFile();
						cse->Equip[matslot].Material = idfile;
					}
					else {
						if (strlen(item->IDFile) > 2) {
							idfile = atoi(&item->IDFile[2]);
							cse->Equip[matslot].Material = idfile;
						}
					}
					if (matslot == MaterialPrimary) {
						cse->PrimaryIDFile = idfile;
					}
					else {
						cse->SecondaryIDFile = idfile;
					}
				}
				else {
					uint32 color = 0;
					if (pp.item_tint[matslot].RGB.UseTint) {
						color = pp.item_tint[matslot].Color;
					}
					else {
						color = inst->GetColor();
					}

					// Armor Materials/Models
					cse->Equip[matslot].Material = item->Material;
					cse->Equip[matslot].EliteMaterial = item->EliteMaterial;
					cse->Equip[matslot].HeroForgeModel = inst->GetOrnamentHeroModel(matslot);
					cse->Equip[matslot].Color.Color = color;
				}
			}
		}
		else {
			printf("Error loading inventory for %s\n", cse->Name);
		}
		/* Load Inventory End */

		buff_ptr += sizeof(CharacterSelectEntry_Struct);
	}
}

int WorldDatabase::MoveCharacterToBind(int CharID, uint8 bindnum)
{
	/*  if an invalid bind point is specified, use the primary bind */
	if (bindnum > 4)
	{
		bindnum = 0;
	}

	std::string query = StringFormat("SELECT zone_id, instance_id, x, y, z FROM character_bind WHERE id = %u AND is_home = %u LIMIT 1", CharID, bindnum == 4 ? 1 : 0);
	auto results = database.QueryDatabase(query);
	if(!results.Success() || results.RowCount() == 0) {
		return 0;
	}

	int zone_id, instance_id;
	double x, y, z, heading;
	for (auto row = results.begin(); row != results.end(); ++row) {
		zone_id = atoi(row[0]);
		instance_id = atoi(row[1]);
		x = atof(row[2]);
		y = atof(row[3]);
		z = atof(row[4]);
		heading = atof(row[5]);
	}

	query = StringFormat("UPDATE character_data SET zone_id = '%d', zone_instance = '%d', x = '%f', y = '%f', z = '%f', heading = '%f' WHERE id = %u", 
						 zone_id, instance_id, x, y, z, heading, CharID);

	results = database.QueryDatabase(query);
	if(!results.Success()) {
		return 0;
	}

	return zone_id;
}

bool WorldDatabase::GetStartZone(PlayerProfile_Struct* in_pp, CharCreate_Struct* in_cc,bool isTitanium)
{
	// SoF doesn't send the player_choice field in character creation, it now sends the real zoneID instead.
	//
	// For SoF, search for an entry in start_zones with a matching zone_id, class, race and deity.
	//
	// For now, if no row matching row is found, send them to Crescent Reach, as that is probably the most likely
	// reason for no match being found.
	//
	if(!in_pp || !in_cc)
		return false;

	in_pp->x = in_pp->y = in_pp->z = in_pp->heading = in_pp->zone_id = 0;
	in_pp->binds[0].x = in_pp->binds[0].y = in_pp->binds[0].z = in_pp->binds[0].zoneId = in_pp->binds[0].instance_id = 0;
	// see if we have an entry for start_zone. We can support both titanium & SOF+ by having two entries per class/race/deity combo with different zone_ids
	std::string query = StringFormat("SELECT x, y, z, heading, start_zone, bind_id FROM start_zones WHERE zone_id = %i "
		"AND player_class = %i AND player_deity = %i AND player_race = %i",
		in_cc->start_zone, in_cc->class_, in_cc->deity, in_cc->race);
    auto results = QueryDatabase(query);
	if(!results.Success()) {
		return false;
	}

	Log.Out(Logs::General, Logs::Status, "SoF Start zone query: %s\n", query.c_str());

    if (results.RowCount() == 0) {
        printf("No start_zones entry in database, using defaults\n");
		isTitanium ? SetTitaniumDefaultStartZone(in_pp, in_cc) : SetSoFDefaultStartZone(in_pp, in_cc);
    }
    else {
		Log.Out(Logs::General, Logs::Status, "Found starting location in start_zones");
		auto row = results.begin();
		in_pp->x = atof(row[0]);
		in_pp->y = atof(row[1]);
		in_pp->z = atof(row[2]);
		in_pp->heading = atof(row[3]);
		in_pp->zone_id = atoi(row[4]);
		in_pp->binds[0].zoneId = atoi(row[5]);
	}

	if(in_pp->x == 0 && in_pp->y == 0 && in_pp->z == 0)
		database.GetSafePoints(in_pp->zone_id, 0, &in_pp->x, &in_pp->y, &in_pp->z);

	if(in_pp->binds[0].x == 0 && in_pp->binds[0].y == 0 && in_pp->binds[0].z == 0)
		database.GetSafePoints(in_pp->binds[0].zoneId, 0, &in_pp->binds[0].x, &in_pp->binds[0].y, &in_pp->binds[0].z);

	return true;
}

void WorldDatabase::SetSoFDefaultStartZone(PlayerProfile_Struct* in_pp, CharCreate_Struct* in_cc){
	if (in_cc->start_zone == RuleI(World, TutorialZoneID)) {
		in_pp->zone_id = in_cc->start_zone;
	} 
	else {
		in_pp->x = in_pp->binds[0].x = -51;
		in_pp->y = in_pp->binds[0].y = -20;
		in_pp->z = in_pp->binds[0].z = 0.79;
		in_pp->zone_id = in_pp->binds[0].zoneId = 394; // Crescent Reach.
	}
}

void WorldDatabase::SetTitaniumDefaultStartZone(PlayerProfile_Struct* in_pp, CharCreate_Struct* in_cc)
{
	switch (in_cc->start_zone)
	{
		case 0:
		{
<<<<<<< HEAD
			if (in_cc->deity == 203) // Cazie erudites go to paineel
			{
			in_pp->zone_id = 75;	// paineel
			in_pp->binds[0].zoneId = 75;	// paineel
			}
			else
			{
			in_pp->zone_id = 24;	// erudnext
			in_pp->binds[0].zoneId = 38;	// tox
=======
			if (in_cc->deity == 203) // Cazic-Thule Erudites go to Paineel
			{
				in_pp->zone_id = 75; // paineel
				in_pp->binds[0].zoneId = 75;
			}
			else
			{
				in_pp->zone_id = 24;	// erudnext
				in_pp->binds[0].zoneId = 38;	// tox
>>>>>>> b0558149
			}
			break;
		}
		case 1:
		{
			in_pp->zone_id = 2;	// qeynos2
			in_pp->binds[0].zoneId = 2;	// qeynos2
			break;
		}
		case 2:
		{
			in_pp->zone_id = 29;	// halas
			in_pp->binds[0].zoneId = 30;	// everfrost
			break;
		}
		case 3:
		{
			in_pp->zone_id = 19;	// rivervale
			in_pp->binds[0].zoneId = 20;	// kithicor
			break;
		}
		case 4:
		{
			in_pp->zone_id = 9;	// freportw
			in_pp->binds[0].zoneId = 9;	// freportw
			break;
		}
		case 5:
		{
			in_pp->zone_id = 40;	// neriaka
			in_pp->binds[0].zoneId = 25;	// nektulos
			break;
		}
		case 6:
		{
			in_pp->zone_id = 52;	// gukta
			in_pp->binds[0].zoneId = 46;	// innothule
			break;
		}
		case 7:
		{
			in_pp->zone_id = 49;	// oggok
			in_pp->binds[0].zoneId = 47;	// feerrott
			break;
		}
		case 8:
		{
			in_pp->zone_id = 60;	// kaladima
			in_pp->binds[0].zoneId = 68;	// butcher
			break;
		}
		case 9:
		{
			in_pp->zone_id = 54;	// gfaydark
			in_pp->binds[0].zoneId = 54;	// gfaydark
			break;
		}
		case 10:
		{
			in_pp->zone_id = 61;	// felwithea
			in_pp->binds[0].zoneId = 54;	// gfaydark
			break;
		}
		case 11:
		{
			in_pp->zone_id = 55;	// akanon
			in_pp->binds[0].zoneId = 56;	// steamfont
			break;
		}
		case 12:
		{
			in_pp->zone_id = 82;	// cabwest
			in_pp->binds[0].zoneId = 78;	// fieldofbone
			break;
		}
		case 13:
		{
			in_pp->zone_id = 155;	// sharvahl
			in_pp->binds[0].zoneId = 155;	// sharvahl
			break;
		}
	}
}

void WorldDatabase::GetLauncherList(std::vector<std::string> &rl) {
	rl.clear();

    const std::string query = "SELECT name FROM launcher";
    auto results = QueryDatabase(query);
    if (!results.Success()) {
        Log.Out(Logs::General, Logs::Error, "WorldDatabase::GetLauncherList: %s", results.ErrorMessage().c_str());
        return;
    }

    for (auto row = results.begin(); row != results.end(); ++row)
        rl.push_back(row[0]);

}

void WorldDatabase::SetMailKey(int CharID, int IPAddress, int MailKey)
{
	char MailKeyString[17];

	if(RuleB(Chat, EnableMailKeyIPVerification) == true)
		sprintf(MailKeyString, "%08X%08X", IPAddress, MailKey);
	else
		sprintf(MailKeyString, "%08X", MailKey);

    std::string query = StringFormat("UPDATE character_data SET mailkey = '%s' WHERE id = '%i'",
                                    MailKeyString, CharID);
    auto results = QueryDatabase(query);
	if (!results.Success())
		Log.Out(Logs::General, Logs::Error, "WorldDatabase::SetMailKey(%i, %s) : %s", CharID, MailKeyString, results.ErrorMessage().c_str());

}

bool WorldDatabase::GetCharacterLevel(const char *name, int &level)
{
	std::string query = StringFormat("SELECT level FROM character_data WHERE name = '%s'", name);
	auto results = QueryDatabase(query);
	if (!results.Success()) {
        Log.Out(Logs::General, Logs::Error, "WorldDatabase::GetCharacterLevel: %s", results.ErrorMessage().c_str());
        return false;
	}

	if (results.RowCount() == 0)
        return false;

    auto row = results.begin();
    level = atoi(row[0]);

    return true;
}

bool WorldDatabase::LoadCharacterCreateAllocations()
{
	character_create_allocations.clear();

	std::string query = "SELECT * FROM char_create_point_allocations ORDER BY id";
	auto results = QueryDatabase(query);
	if (!results.Success())
        return false;

    for (auto row = results.begin(); row != results.end(); ++row) {
        RaceClassAllocation allocate;
		allocate.Index = atoi(row[0]);
		allocate.BaseStats[0] = atoi(row[1]);
		allocate.BaseStats[3] = atoi(row[2]);
		allocate.BaseStats[1] = atoi(row[3]);
		allocate.BaseStats[2] = atoi(row[4]);
		allocate.BaseStats[4] = atoi(row[5]);
		allocate.BaseStats[5] = atoi(row[6]);
		allocate.BaseStats[6] = atoi(row[7]);
		allocate.DefaultPointAllocation[0] = atoi(row[8]);
		allocate.DefaultPointAllocation[3] = atoi(row[9]);
		allocate.DefaultPointAllocation[1] = atoi(row[10]);
		allocate.DefaultPointAllocation[2] = atoi(row[11]);
		allocate.DefaultPointAllocation[4] = atoi(row[12]);
		allocate.DefaultPointAllocation[5] = atoi(row[13]);
		allocate.DefaultPointAllocation[6] = atoi(row[14]);

		character_create_allocations.push_back(allocate);
    }

	return true;
}

bool WorldDatabase::LoadCharacterCreateCombos()
{
	character_create_race_class_combos.clear();

	std::string query = "SELECT * FROM char_create_combinations ORDER BY race, class, deity, start_zone";
	auto results = QueryDatabase(query);
	if (!results.Success())
        return false;

	for (auto row = results.begin(); row != results.end(); ++row) {
		RaceClassCombos combo;
		combo.AllocationIndex = atoi(row[0]);
		combo.Race = atoi(row[1]);
		combo.Class = atoi(row[2]);
		combo.Deity = atoi(row[3]);
		combo.Zone = atoi(row[4]);
		combo.ExpansionRequired = atoi(row[5]);

		character_create_race_class_combos.push_back(combo);
	}

	return true;
}<|MERGE_RESOLUTION|>--- conflicted
+++ resolved
@@ -379,17 +379,6 @@
 	{
 		case 0:
 		{
-<<<<<<< HEAD
-			if (in_cc->deity == 203) // Cazie erudites go to paineel
-			{
-			in_pp->zone_id = 75;	// paineel
-			in_pp->binds[0].zoneId = 75;	// paineel
-			}
-			else
-			{
-			in_pp->zone_id = 24;	// erudnext
-			in_pp->binds[0].zoneId = 38;	// tox
-=======
 			if (in_cc->deity == 203) // Cazic-Thule Erudites go to Paineel
 			{
 				in_pp->zone_id = 75; // paineel
@@ -399,7 +388,6 @@
 			{
 				in_pp->zone_id = 24;	// erudnext
 				in_pp->binds[0].zoneId = 38;	// tox
->>>>>>> b0558149
 			}
 			break;
 		}
