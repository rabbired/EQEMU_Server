--- conflicted
+++ resolved
@@ -282,142 +282,7 @@
 	return zone_id;
 }
 
-<<<<<<< HEAD
-bool WorldDatabase::GetStartZone(PlayerProfile_Struct* in_pp, CharCreate_Struct* in_cc)
-{
-	if(!in_pp || !in_cc)
-		return false;
-
-	in_pp->x = in_pp->y = in_pp->z = in_pp->heading = in_pp->zone_id = 0;
-	in_pp->binds[0].x = in_pp->binds[0].y = in_pp->binds[0].z = in_pp->binds[0].zoneId = in_pp->binds[0].instance_id = 0;
-
-    std::string query = StringFormat("SELECT x, y, z, heading, zone_id, bind_id "
-                                    "FROM start_zones WHERE player_choice = % i "
-                                    "AND player_class = %i AND player_deity = %i "
-                                    "AND player_race = %i",
-                                    in_cc->start_zone, in_cc->class_, in_cc->deity,
-                                    in_cc->race);
-    auto results = QueryDatabase(query);
-	if(!results.Success()) {
-		return false;
-	}
-
-	Log.Out(Logs::General, Logs::Status, "Start zone query: %s\n", query.c_str());
-
-    if (results.RowCount() == 0) {
-        printf("No start_zones entry in database, using defaults\n");
-		switch(in_cc->start_zone)
-		{
-			case 0:
-			{
-				in_pp->zone_id = 24;	// erudnext
-				in_pp->binds[0].zoneId = 38;	// tox
-				break;
-			}
-			case 1:
-			{
-				in_pp->zone_id = 2;	// qeynos2
-				in_pp->binds[0].zoneId = 2;	// qeynos2
-				break;
-			}
-			case 2:
-			{
-				in_pp->zone_id = 29;	// halas
-				in_pp->binds[0].zoneId = 30;	// everfrost
-				break;
-			}
-			case 3:
-			{
-				in_pp->zone_id = 19;	// rivervale
-				in_pp->binds[0].zoneId = 20;	// kithicor
-				break;
-			}
-			case 4:
-			{
-				in_pp->zone_id = 9;	// freportw
-				in_pp->binds[0].zoneId = 9;	// freportw
-				break;
-			}
-			case 5:
-			{
-				in_pp->zone_id = 40;	// neriaka
-				in_pp->binds[0].zoneId = 25;	// nektulos
-				break;
-			}
-			case 6:
-			{
-				in_pp->zone_id = 52;	// gukta
-				in_pp->binds[0].zoneId = 46;	// innothule
-				break;
-			}
-			case 7:
-			{
-				in_pp->zone_id = 49;	// oggok
-				in_pp->binds[0].zoneId = 47;	// feerrott
-				break;
-			}
-			case 8:
-			{
-				in_pp->zone_id = 60;	// kaladima
-				in_pp->binds[0].zoneId = 68;	// butcher
-				break;
-			}
-			case 9:
-			{
-				in_pp->zone_id = 54;	// gfaydark
-				in_pp->binds[0].zoneId = 54;	// gfaydark
-				break;
-			}
-			case 10:
-			{
-				in_pp->zone_id = 61;	// felwithea
-				in_pp->binds[0].zoneId = 54;	// gfaydark
-				break;
-			}
-			case 11:
-			{
-				in_pp->zone_id = 55;	// akanon
-				in_pp->binds[0].zoneId = 56;	// steamfont
-				break;
-			}
-			case 12:
-			{
-				in_pp->zone_id = 82;	// cabwest
-				in_pp->binds[0].zoneId = 78;	// fieldofbone
-				break;
-			}
-			case 13:
-			{
-				in_pp->zone_id = 155;	// sharvahl
-				in_pp->binds[0].zoneId = 155;	// sharvahl
-				break;
-			}
-		}
-    }
-    else {
-		Log.Out(Logs::General, Logs::Status, "Found starting location in start_zones");
-		auto row = results.begin();
-		in_pp->x = atof(row[0]);
-		in_pp->y = atof(row[1]);
-		in_pp->z = atof(row[2]);
-		in_pp->heading = atof(row[3]);
-		in_pp->zone_id = atoi(row[4]);
-		in_pp->binds[0].zoneId = atoi(row[5]);
-	}
-
-	if(in_pp->x == 0 && in_pp->y == 0 && in_pp->z == 0)
-		database.GetSafePoints(in_pp->zone_id, 0, &in_pp->x, &in_pp->y, &in_pp->z);
-
-	if(in_pp->binds[0].x == 0 && in_pp->binds[0].y == 0 && in_pp->binds[0].z == 0)
-		database.GetSafePoints(in_pp->binds[0].zoneId, 0, &in_pp->binds[0].x, &in_pp->binds[0].y, &in_pp->binds[0].z);
-
-	return true;
-}
-
-bool WorldDatabase::GetStartZoneSoF(PlayerProfile_Struct* in_pp, CharCreate_Struct* in_cc)
-=======
 bool WorldDatabase::GetStartZone(PlayerProfile_Struct* in_pp, CharCreate_Struct* in_cc,bool isTitanium)
->>>>>>> a71690b7
 {
 	// SoF doesn't send the player_choice field in character creation, it now sends the real zoneID instead.
 	//
