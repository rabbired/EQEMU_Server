/**
 * EQEmulator: Everquest Server Emulator
 * Copyright (C) 2001-2019 EQEmulator Development Team (https://github.com/EQEmu/Server)
 *
 * This program is free software; you can redistribute it and/or modify
 * it under the terms of the GNU General Public License as published by
 * the Free Software Foundation; version 2 of the License.
 *
 * This program is distributed in the hope that it will be useful,
 * but WITHOUT ANY WARRANTY except by those people which sell it, which
 * are required to give you total support for your newly bought product;
 * without even the implied warranty of MERCHANTABILITY or FITNESS FOR
 * A PARTICULAR PURPOSE. See the GNU General Public License for more details.
 *
 * You should have received a copy of the GNU General Public License
 * along with this program; if not, write to the Free Software
 * Foundation, Inc., 59 Temple Place, Suite 330, Boston, MA 02111-1307 USA
 *
 */

#include "console.h"
#include "clientlist.h"
#include "login_server.h"
#include "login_server_list.h"
#include "world_config.h"
#include "world_console_connection.h"
#include "worlddb.h"
#include "zonelist.h"
#include "zoneserver.h"
#include "../common/string_util.h"
#include "../common/md5.h"
<<<<<<< HEAD
#include <fmt/format.h>
=======
#include "eqemu_api_world_data_service.h"
>>>>>>> aa797b7c

extern ClientList      client_list;
extern ZSList          zoneserver_list;
extern LoginServerList loginserverlist;

/**
 * @param username
 * @param password
 * @return
 */
struct EQ::Net::ConsoleLoginStatus CheckLogin(const std::string &username, const std::string &password)
{
	struct EQ::Net::ConsoleLoginStatus ret;
	ret.account_id = database.CheckLogin(username.c_str(), password.c_str());
	if (ret.account_id == 0) {
		return ret;
	}

	char account_name[64];
	database.GetAccountName(ret.account_id, account_name);

	ret.account_name = account_name;
	ret.status       = database.CheckStatus(ret.account_id);
	return ret;
}

/**
 * @param connection
 * @param command
 * @param args
 */
void ConsoleNull(
	EQ::Net::ConsoleServerConnection *connection,
	const std::string &command,
	const std::vector<std::string> &args
)
{
}


/**
 * @param connection
 * @param command
 * @param args
 */
void ConsoleApi(
	EQ::Net::ConsoleServerConnection *connection,
	const std::string &command,
	const std::vector<std::string> &args
)
{
	Json::Value root;
	Json::Value response;

	BenchTimer timer;
	timer.reset();

	EQEmuApiWorldDataService::get(response, args);

	std::string method = args[0];

	root["execution_time"] = std::to_string(timer.elapsed());
	root["method"]         = method;
	root["data"]           = response;

	std::stringstream payload;
	payload << root;

	connection->SendLine(payload.str());
}

/**
 * @param connection
 * @param command
 * @param args
 */
void ConsoleWhoami(
	EQ::Net::ConsoleServerConnection *connection,
	const std::string &command,
	const std::vector<std::string> &args
)
{
	connection->SendLine(fmt::format("You are logged in as '{0}'", connection->UserName()));
	connection->SendLine(fmt::format("You are known as '*{0}'", connection->UserName()));
	connection->SendLine(fmt::format("AccessLevel: '{0}'", connection->Admin()));
}

/**
 * @param connection
 * @param command
 * @param args
 */
void ConsoleZoneStatus(
	EQ::Net::ConsoleServerConnection *connection,
	const std::string &command,
	const std::vector<std::string> &args
)
{
	WorldConsoleTCPConnection console_connection(connection);
	zoneserver_list.SendZoneStatus(0, connection->Admin(), &console_connection);
}

/**
 * @param connection
 * @param command
 * @param args
 */
void ConsoleWho(
	EQ::Net::ConsoleServerConnection *connection,
	const std::string &command,
	const std::vector<std::string> &args
)
{
	Who_All_Struct whom;
	memset(&whom, 0, sizeof(whom));
	whom.lvllow   = 0xFFFF;
	whom.lvlhigh  = 0xFFFF;
	whom.wclass   = 0xFFFF;
	whom.wrace    = 0xFFFF;
	whom.gmlookup = 0xFFFF;

	for (auto &arg : args) {
		if (strcasecmp(arg.c_str(), "gm") == 0) {
			whom.gmlookup = 1;
		}
		else if (StringIsNumber(arg)) {
			if (whom.lvllow == 0xFFFF) {
				whom.lvllow  = atoi(arg.c_str());
				whom.lvlhigh = whom.lvllow;
			}
			else if (atoi(arg.c_str()) > int(whom.lvllow)) {
				whom.lvlhigh = atoi(arg.c_str());
			}
			else {
				whom.lvllow = atoi(arg.c_str());
			}
		}
		else {
			strn0cpy(whom.whom, arg.c_str(), sizeof(whom.whom));
		}
	}

	WorldConsoleTCPConnection console_connection(connection);
	client_list.ConsoleSendWhoAll(0, connection->Admin(), &whom, &console_connection);
}

/**
 * @param connection
 * @param command
 * @param args
 */
void ConsoleUptime(
	EQ::Net::ConsoleServerConnection *connection,
	const std::string &command,
	const std::vector<std::string> &args
)
{
	if (args.size() < 1) {
		return;
	}

	if (StringIsNumber(args[0]) && atoi(args[0].c_str()) > 0) {
		auto                pack = new ServerPacket(ServerOP_Uptime, sizeof(ServerUptime_Struct));
		ServerUptime_Struct *sus = (ServerUptime_Struct *) pack->pBuffer;
		snprintf(sus->adminname, sizeof(sus->adminname), "*%s", connection->UserName().c_str());
		sus->zoneserverid = atoi(args[0].c_str());
		ZoneServer *zs = zoneserver_list.FindByID(sus->zoneserverid);
		if (zs) {
			zs->SendPacket(pack);
		}
		else {
			connection->SendLine("Zoneserver not found.");
		}
		delete pack;
	}
	else {
		WorldConsoleTCPConnection console_connection(connection);
		ZSList::ShowUpTime(&console_connection);
	}
}

/**
 * @param connection
 * @param command
 * @param args
 */
void ConsoleMd5(
	EQ::Net::ConsoleServerConnection *connection,
	const std::string &command,
	const std::vector<std::string> &args
)
{
	if (args.size() < 1) {
		return;
	}

	uint8 md5[16];
	MD5::Generate((const uchar *) args[0].c_str(), strlen(args[0].c_str()), md5);
	connection->SendLine(
		StringFormat(
			"MD5: %02x%02x%02x%02x%02x%02x%02x%02x%02x%02x%02x%02x%02x%02x%02x%02x",
			md5[0],
			md5[1],
			md5[2],
			md5[3],
			md5[4],
			md5[5],
			md5[6],
			md5[7],
			md5[8],
			md5[9],
			md5[10],
			md5[11],
			md5[12],
			md5[13],
			md5[14],
			md5[15]
		));
}

/**
 * @param connection
 * @param command
 * @param args
 */
void ConsoleEmote(
	EQ::Net::ConsoleServerConnection *connection,
	const std::string &command,
	const std::vector<std::string> &args
)
{
	if (args.size() < 3) {
		return;
	}

	auto join_args = args;
	join_args.erase(join_args.begin(), join_args.begin() + 2);

	if (strcasecmp(args[0].c_str(), "world") == 0) {
		zoneserver_list.SendEmoteMessageRaw(0, 0, 0, atoi(args[1].c_str()), JoinString(join_args, " ").c_str());
	}
	else {
		ZoneServer *zs = zoneserver_list.FindByName(args[0].c_str());
		if (zs != 0) {
			zs->SendEmoteMessageRaw(0, 0, 0, atoi(args[1].c_str()), JoinString(join_args, " ").c_str());
		}
		else {
			zoneserver_list.SendEmoteMessageRaw(
				args[0].c_str(),
				0,
				0,
				atoi(args[1].c_str()),
				JoinString(join_args, " ").c_str());
		}
	}
}

/**
 * @param connection
 * @param command
 * @param args
 */
void ConsoleAcceptMessages(
	EQ::Net::ConsoleServerConnection *connection,
	const std::string &command,
	const std::vector<std::string> &args
)
{
	if (args.size() < 1) {
		connection->SendLine("Usage: acceptmessages [on/off]");
		return;
	}

	if (strcasecmp(args[0].c_str(), "on") == 0) {
		connection->SetAcceptMessages(true);
	}
	else if (strcasecmp(args[0].c_str(), "off") == 0) {
		connection->SetAcceptMessages(false);
	}
	else {
		connection->SendLine("Usage: acceptmessages [on/off]");
	}
}

/**
 * @param connection
 * @param command
 * @param args
 */
void ConsoleTell(
	EQ::Net::ConsoleServerConnection *connection,
	const std::string &command,
	const std::vector<std::string> &args
)
{
	if (args.size() < 2) {
		return;
	}

	char tmpname[64];
	tmpname[0] = '*';
	strcpy(&tmpname[1], connection->UserName().c_str());
	std::string to = args[0];

	auto join_args = args;
	join_args.erase(join_args.begin(), join_args.begin() + 1);

	zoneserver_list.SendChannelMessage(tmpname, to.c_str(), 7, 0, JoinString(join_args, " ").c_str());
}

/**
 * @param connection
 * @param command
 * @param args
 */
void ConsoleBroadcast(
	EQ::Net::ConsoleServerConnection *connection,
	const std::string &command,
	const std::vector<std::string> &args
)
{
	if (args.size() < 1) {
		return;
	}

	char tmpname[64];
	tmpname[0] = '*';
	strcpy(&tmpname[1], connection->UserName().c_str());
	zoneserver_list.SendChannelMessage(tmpname, 0, 6, 0, JoinString(args, " ").c_str());
}

/**
 * @param connection
 * @param command
 * @param args
 */
void ConsoleGMSay(
	EQ::Net::ConsoleServerConnection *connection,
	const std::string &command,
	const std::vector<std::string> &args
)
{
	if (args.size() < 1) {
		return;
	}

	char tmpname[64];
	tmpname[0] = '*';
	strcpy(&tmpname[1], connection->UserName().c_str());
	zoneserver_list.SendChannelMessage(tmpname, 0, 11, 0, JoinString(args, " ").c_str());
}

/**
 * @param connection
 * @param command
 * @param args
 */
void ConsoleOOC(
	EQ::Net::ConsoleServerConnection *connection,
	const std::string &command,
	const std::vector<std::string> &args
)
{
	if (args.size() < 1) {
		return;
	}

	char tmpname[64];
	tmpname[0] = '*';
	strcpy(&tmpname[1], connection->UserName().c_str());
	zoneserver_list.SendChannelMessage(tmpname, 0, 5, 0, JoinString(args, " ").c_str());
}

/**
 * @param connection
 * @param command
 * @param args
 */
void ConsoleAuction(
	EQ::Net::ConsoleServerConnection *connection,
	const std::string &command,
	const std::vector<std::string> &args
)
{
	if (args.size() < 1) {
		return;
	}

	char tmpname[64];
	tmpname[0] = '*';
	strcpy(&tmpname[1], connection->UserName().c_str());
	zoneserver_list.SendChannelMessage(tmpname, 0, 4, 0, JoinString(args, " ").c_str());
}

/**
 * @param connection
 * @param command
 * @param args
 */
void ConsoleKick(
	EQ::Net::ConsoleServerConnection *connection,
	const std::string &command,
	const std::vector<std::string> &args
)
{
	if (args.size() < 1) {
		return;
	}

	char tmpname[64];
	tmpname[0] = '*';
	strcpy(&tmpname[1], connection->UserName().c_str());
	auto pack = new ServerPacket;
	pack->opcode  = ServerOP_KickPlayer;
	pack->size    = sizeof(ServerKickPlayer_Struct);
	pack->pBuffer = new uchar[pack->size];
	ServerKickPlayer_Struct *skp = (ServerKickPlayer_Struct *) pack->pBuffer;
	strcpy(skp->adminname, tmpname);
	strcpy(skp->name, args[0].c_str());
	skp->adminrank = connection->Admin();
	zoneserver_list.SendPacket(pack);
	delete pack;
}

/**
 * @param connection
 * @param command
 * @param args
 */
void ConsoleLock(
	EQ::Net::ConsoleServerConnection *connection,
	const std::string &command,
	const std::vector<std::string> &args
)
{
	WorldConfig::LockWorld();
	if (loginserverlist.Connected()) {
		loginserverlist.SendStatus();
		connection->SendLine("World locked.");
	}
	else {
		connection->SendLine("World locked, but login server not connected.");
	}
}

/**
 * @param connection
 * @param command
 * @param args
 */
void ConsoleUnlock(
	EQ::Net::ConsoleServerConnection *connection,
	const std::string &command,
	const std::vector<std::string> &args
)
{
	WorldConfig::UnlockWorld();
	if (loginserverlist.Connected()) {
		loginserverlist.SendStatus();
		connection->SendLine("World unlocked.");
	}
	else {
		connection->SendLine("World unlocked, but login server not connected.");
	}
}

/**
 * @param connection
 * @param command
 * @param args
 */
void ConsoleZoneShutdown(
	EQ::Net::ConsoleServerConnection *connection,
	const std::string &command,
	const std::vector<std::string> &args
)
{
	if (args.size() < 1) {
		connection->SendLine("Usage: zoneshutdown zoneshortname");
		return;
	}

	if (args[0].length() == 0) {
		connection->SendLine("Usage: zoneshutdown zoneshortname");
	}
	else {
		char tmpname[64];
		tmpname[0] = '*';
		strcpy(&tmpname[1], connection->UserName().c_str());

		auto pack = new ServerPacket;
		pack->size    = sizeof(ServerZoneStateChange_struct);
		pack->pBuffer = new uchar[pack->size];
		memset(pack->pBuffer, 0, sizeof(ServerZoneStateChange_struct));
		ServerZoneStateChange_struct *s = (ServerZoneStateChange_struct *) pack->pBuffer;
		pack->opcode = ServerOP_ZoneShutdown;
		strcpy(s->adminname, tmpname);
		if (StringIsNumber(args[0])) {
			s->ZoneServerID = atoi(args[0].c_str());
		}
		else {
			s->zoneid = database.GetZoneID(args[0].c_str());
		}

		ZoneServer *zs = 0;
		if (s->ZoneServerID != 0) {
			zs = zoneserver_list.FindByID(s->ZoneServerID);
		}
		else if (s->zoneid != 0) {
			zs = zoneserver_list.FindByName(database.GetZoneName(s->zoneid));
		}
		else {
			connection->SendLine("Error: ZoneShutdown: neither ID nor name specified");
		}

		if (zs == 0) {
			connection->SendLine("Error: ZoneShutdown: zoneserver not found");
		}
		else {
			zs->SendPacket(pack);
		}

		delete pack;
	}
}

/**
 * @param connection
 * @param command
 * @param args
 */
void ConsoleZoneBootup(
	EQ::Net::ConsoleServerConnection *connection,
	const std::string &command,
	const std::vector<std::string> &args
)
{
	if (args.size() < 2) {
		return;
	}

	if (args[1].length() == 0 || !StringIsNumber(args[0])) {
		connection->SendLine("Usage: zonebootup ZoneServerID# zoneshortname");
	}
	else {
		char tmpname[64];
		tmpname[0] = '*';
		strcpy(&tmpname[1], connection->UserName().c_str());

		Log(Logs::Detail,
			Logs::World_Server,
			"Console ZoneBootup: %s, %s, %s",
			tmpname,
			args[1].c_str(),
			args[0].c_str());

		if (args.size() > 2) {
			zoneserver_list.SOPZoneBootup(
				tmpname,
				atoi(args[0].c_str()),
				args[1].c_str(),
				(bool) (strcasecmp(args[1].c_str(), "static") == 0));
		}
		else {
			zoneserver_list.SOPZoneBootup(tmpname, atoi(args[0].c_str()), args[1].c_str(), false);
		}
	}
}

/**
 * @param connection
 * @param command
 * @param args
 */
void ConsoleZoneLock(
	EQ::Net::ConsoleServerConnection *connection,
	const std::string &command,
	const std::vector<std::string> &args
)
{
	if (args.size() < 1) {
		return;
	}

	if (strcasecmp(args[0].c_str(), "list") == 0) {
		WorldConsoleTCPConnection console_connection(connection);
		zoneserver_list.ListLockedZones(0, &console_connection);
	}
	else if (strcasecmp(args[0].c_str(), "lock") == 0 && connection->Admin() >= 101) {
		if (args.size() < 2) {
			return;
		}

		uint16 tmp = database.GetZoneID(args[1].c_str());
		if (tmp) {
			if (zoneserver_list.SetLockedZone(tmp, true)) {
				zoneserver_list.SendEmoteMessage(0, 0, 80, 15, "Zone locked: %s", database.GetZoneName(tmp));
			}
			else {
				connection->SendLine("Failed to change lock");
			}
		}
		else {
			connection->SendLine("Usage: #zonelock lock [zonename]");
		}
	}
	else if (strcasecmp(args[0].c_str(), "unlock") == 0 && connection->Admin() >= 101) {
		if (args.size() < 2) {
			return;
		}

		uint16 tmp = database.GetZoneID(args[1].c_str());
		if (tmp) {
			if (zoneserver_list.SetLockedZone(tmp, false)) {
				zoneserver_list.SendEmoteMessage(0, 0, 80, 15, "Zone unlocked: %s", database.GetZoneName(tmp));
			}
			else {
				connection->SendLine("Failed to change lock");
			}
		}
		else {
			connection->SendLine("Usage: #zonelock unlock [zonename]");
		}
	}
	else {
		connection->SendLine("#zonelock sub-commands");
		connection->SendLine("  list");
		if (connection->Admin() >= 101) {
			connection->SendLine("  lock [zonename]");
			connection->SendLine("  unlock [zonename]");
		}
	}
}

/**
 * @param connection
 * @param command
 * @param args
 */
void ConsoleFlag(
	EQ::Net::ConsoleServerConnection *connection,
	const std::string &command,
	const std::vector<std::string> &args
)
{
	if (args.size() < 2) {
		return;
	}

	if (args[1].length() == 0 || !StringIsNumber(args[0])) {
		connection->SendLine("Usage: flag [status] [accountname]");
	}
	else {
		if (atoi(args[0].c_str()) > connection->Admin()) {
			connection->SendLine("You cannot set people's status to higher than your own");
		}
		else if (!database.SetAccountStatus(args[1].c_str(), atoi(args[0].c_str()))) {
			connection->SendLine("Unable to flag account!");
		}
		else {
			connection->SendLine("Account Flaged");
		}
	}
}

/**
 * @param connection
 * @param command
 * @param args
 */
void ConsoleSetPass(
	EQ::Net::ConsoleServerConnection *connection,
	const std::string &command,
	const std::vector<std::string> &args
)
{
	if (args.size() != 2) {
		connection->SendLine("Format: setpass accountname password");
	}
	else {
		int16  tmpstatus = 0;
		uint32 tmpid     = database.GetAccountIDByName(args[0].c_str(), &tmpstatus);
		if (!tmpid) {
			connection->SendLine("Error: Account not found");
		}
		else if (tmpstatus > connection->Admin()) {
			connection->SendLine("Cannot change password: Account's status is higher than yours");
		}
		else if (database.SetLocalPassword(tmpid, args[1].c_str())) {
			connection->SendLine("Password changed.");
		}
		else {
			connection->SendLine("Error changing password.");
		}
	}
}

/**
 * @param connection
 * @param command
 * @param args
 */
void ConsoleVersion(
	EQ::Net::ConsoleServerConnection *connection,
	const std::string &command,
	const std::vector<std::string> &args
)
{
	connection->SendLine(StringFormat("Current version information."));
	connection->SendLine(StringFormat("  %s", CURRENT_VERSION));
	connection->SendLine(StringFormat("  Compiled on: %s at %s", COMPILE_DATE, COMPILE_TIME));
	connection->SendLine(StringFormat("  Last modified on: %s", LAST_MODIFIED));
}

/**
 * @param connection
 * @param command
 * @param args
 */
void ConsoleWorldShutdown(
	EQ::Net::ConsoleServerConnection *connection,
	const std::string &command,
	const std::vector<std::string> &args
)
{
	if (args.size() == 2) {
		int32 time, interval;
		if (StringIsNumber(args[0]) && StringIsNumber(args[1]) && ((time = atoi(args[0].c_str())) > 0) &&
			((interval = atoi(args[1].c_str())) > 0)) {
			zoneserver_list.WorldShutDown(time, interval);
		}
		else {
			connection->SendLine("Usage: worldshutdown [now] [disable] ([time] [interval])");
		}
	}
	else if (args.size() == 1) {
		if (strcasecmp(args[0].c_str(), "now") == 0) {
			zoneserver_list.WorldShutDown(0, 0);
		}
		else if (strcasecmp(args[0].c_str(), "disable") == 0) {
			connection->SendLine("<SYSTEMWIDE MESSAGE>:SYSTEM MSG:World shutdown aborted.");
			zoneserver_list.SendEmoteMessage(0, 0, 0, 15, "<SYSTEMWIDE MESSAGE>:SYSTEM MSG:World shutdown aborted.");
			zoneserver_list.shutdowntimer->Disable();
			zoneserver_list.reminder->Disable();
		}
		else {
			connection->SendLine("Usage: worldshutdown [now] [disable] ([time] [interval])");
		}
	}
	else {
		connection->SendLine("Usage: worldshutdown [now] [disable] ([time] [interval])");
	}
}

/**
 * @param connection
 * @param command
 * @param args
 */
void ConsoleIpLookup(
	EQ::Net::ConsoleServerConnection *connection,
	const std::string &command,
	const std::vector<std::string> &args
)
{
	if (args.size() > 0) {
		WorldConsoleTCPConnection console_connection(connection);
		client_list.SendCLEList(connection->Admin(), 0, &console_connection, args[0].c_str());
	}
}

/**
 * @param connection
 * @param command
 * @param args
 */
void ConsoleSignalCharByName(
	EQ::Net::ConsoleServerConnection *connection,
	const std::string &command,
	const std::vector<std::string> &args
)
{
	if (args.size() < 2) {
		return;
	}

	connection->SendLine(StringFormat("Signal Sent to %s with ID %i", (char *) args[0].c_str(), atoi(args[1].c_str())));
	uint32                      message_len = strlen((char *) args[0].c_str()) + 1;
	auto                        pack        = new ServerPacket(
		ServerOP_CZSignalClientByName,
		sizeof(CZClientSignalByName_Struct) + message_len
	);
	CZClientSignalByName_Struct *CZSC       = (CZClientSignalByName_Struct *) pack->pBuffer;
	strn0cpy(CZSC->Name, (char *) args[0].c_str(), 64);
	CZSC->data = atoi(args[1].c_str());
	zoneserver_list.SendPacket(pack);
	safe_delete(pack);
}

/**
 * @param connection
 * @param command
 * @param args
 */
void ConsoleReloadWorld(
	EQ::Net::ConsoleServerConnection *connection,
	const std::string &command,
	const std::vector<std::string> &args
)
{
	connection->SendLine("Reloading World...");
	auto               pack = new ServerPacket(ServerOP_ReloadWorld, sizeof(ReloadWorld_Struct));
	ReloadWorld_Struct *RW  = (ReloadWorld_Struct *) pack->pBuffer;
	RW->Option = 1;
	zoneserver_list.SendPacket(pack);
	safe_delete(pack);
}

/**
 * @param connection
 * @param command
 * @param args
 */
void ConsoleQuit(
	EQ::Net::ConsoleServerConnection *connection,
	const std::string &command,
	const std::vector<std::string> &args
)
{
	connection->SendLine("Exiting...");
	connection->Close();
}


/**
 * @param console
 */
void RegisterConsoleFunctions(std::unique_ptr<EQ::Net::ConsoleServer>& console)
{
	console->RegisterLogin(std::bind(CheckLogin, std::placeholders::_1, std::placeholders::_2));
	console->RegisterCall("acceptmessages", 50, "acceptmessages [on/off]", std::bind(ConsoleAcceptMessages, std::placeholders::_1, std::placeholders::_2, std::placeholders::_3));
	console->RegisterCall("api", 200, "api", std::bind(ConsoleApi, std::placeholders::_1, std::placeholders::_2, std::placeholders::_3));
	console->RegisterCall("auction", 50, "auction [message]", std::bind(ConsoleAuction, std::placeholders::_1, std::placeholders::_2, std::placeholders::_3));
	console->RegisterCall("broadcast", 50, "broadcast [message]", std::bind(ConsoleBroadcast, std::placeholders::_1, std::placeholders::_2, std::placeholders::_3));
	console->RegisterCall("echo", 50, "echo [on/off]", std::bind(ConsoleNull, std::placeholders::_1, std::placeholders::_2, std::placeholders::_3));
	console->RegisterCall("emote", 50, "emote [zonename or charname or world] [type] [message]", std::bind(ConsoleEmote, std::placeholders::_1, std::placeholders::_2, std::placeholders::_3));
	console->RegisterCall("flag", 200, "flag [status] [accountname]", std::bind(ConsoleFlag, std::placeholders::_1, std::placeholders::_2, std::placeholders::_3));
	console->RegisterCall("gmsay", 50, "gmsay [message]", std::bind(ConsoleGMSay, std::placeholders::_1, std::placeholders::_2, std::placeholders::_3));
	console->RegisterCall("iplookup", 50, "IPLookup [name]", std::bind(ConsoleIpLookup, std::placeholders::_1, std::placeholders::_2, std::placeholders::_3));
	console->RegisterCall("kick", 150, "kick [charname]", std::bind(ConsoleKick, std::placeholders::_1, std::placeholders::_2, std::placeholders::_3));
	console->RegisterCall("lock", 150, "lock", std::bind(ConsoleLock, std::placeholders::_1, std::placeholders::_2, std::placeholders::_3));
	console->RegisterCall("lsreconnect", 50, "LSReconnect", std::bind(ConsoleNull, std::placeholders::_1, std::placeholders::_2, std::placeholders::_3));
	console->RegisterCall("md5", 50, "md5", std::bind(ConsoleMd5, std::placeholders::_1, std::placeholders::_2, std::placeholders::_3));
	console->RegisterCall("ooc", 50, "ooc [message]", std::bind(ConsoleOOC, std::placeholders::_1, std::placeholders::_2, std::placeholders::_3));
	console->RegisterCall("reloadworld", 200, "reloadworld", std::bind(ConsoleReloadWorld, std::placeholders::_1, std::placeholders::_2, std::placeholders::_3));
	console->RegisterCall("setpass", 200, "setpass [accountname] [newpass]", std::bind(ConsoleSetPass, std::placeholders::_1, std::placeholders::_2, std::placeholders::_3));
	console->RegisterCall("signalcharbyname", 50, "signalcharbyname charname ID", std::bind(ConsoleSignalCharByName, std::placeholders::_1, std::placeholders::_2, std::placeholders::_3));
	console->RegisterCall("tell", 50, "tell [name] [message]", std::bind(ConsoleTell, std::placeholders::_1, std::placeholders::_2, std::placeholders::_3));
	console->RegisterCall("unlock", 150, "unlock", std::bind(ConsoleUnlock, std::placeholders::_1, std::placeholders::_2, std::placeholders::_3));
	console->RegisterCall("uptime", 50, "uptime [zoneID#]", std::bind(ConsoleUptime, std::placeholders::_1, std::placeholders::_2, std::placeholders::_3));
	console->RegisterCall("version", 50, "version", std::bind(ConsoleVersion, std::placeholders::_1, std::placeholders::_2, std::placeholders::_3));
	console->RegisterCall("who", 50, "who", std::bind(ConsoleWho, std::placeholders::_1, std::placeholders::_2, std::placeholders::_3));
	console->RegisterCall("whoami", 50, "whoami", std::bind(ConsoleWhoami, std::placeholders::_1, std::placeholders::_2, std::placeholders::_3));
	console->RegisterCall("worldshutdown", 200, "worldshutdown", std::bind(ConsoleWorldShutdown, std::placeholders::_1, std::placeholders::_2, std::placeholders::_3));
	console->RegisterCall("zonebootup", 150, "zonebootup [ZoneServerID] [zonename]", std::bind(ConsoleZoneBootup, std::placeholders::_1, std::placeholders::_2, std::placeholders::_3));
	console->RegisterCall("zonelock", 150, "zonelock [list|lock|unlock] [zonename]", std::bind(ConsoleZoneLock, std::placeholders::_1, std::placeholders::_2, std::placeholders::_3));
	console->RegisterCall("zoneshutdown", 150, "zoneshutdown [zonename or ZoneServerID]", std::bind(ConsoleZoneShutdown, std::placeholders::_1, std::placeholders::_2, std::placeholders::_3));
	console->RegisterCall("zonestatus", 50, "zonestatus", std::bind(ConsoleZoneStatus, std::placeholders::_1, std::placeholders::_2, std::placeholders::_3));console->RegisterCall("ping", 50, "ping", std::bind(ConsoleNull, std::placeholders::_1, std::placeholders::_2, std::placeholders::_3));
	console->RegisterCall("quit", 50, "quit", std::bind(ConsoleQuit, std::placeholders::_1, std::placeholders::_2, std::placeholders::_3));
	console->RegisterCall("exit", 50, "exit", std::bind(ConsoleQuit, std::placeholders::_1, std::placeholders::_2, std::placeholders::_3));
}<|MERGE_RESOLUTION|>--- conflicted
+++ resolved
@@ -29,11 +29,8 @@
 #include "zoneserver.h"
 #include "../common/string_util.h"
 #include "../common/md5.h"
-<<<<<<< HEAD
+#include "eqemu_api_world_data_service.h"
 #include <fmt/format.h>
-=======
-#include "eqemu_api_world_data_service.h"
->>>>>>> aa797b7c
 
 extern ClientList      client_list;
 extern ZSList          zoneserver_list;
