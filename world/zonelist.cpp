--- conflicted
+++ resolved
@@ -1,19 +1,19 @@
 /*	EQEMu: Everquest Server Emulator
-	Copyright (C) 2001-2005 EQEMu Development Team (http://eqemulator.net)
-
-	This program is free software; you can redistribute it and/or modify
-	it under the terms of the GNU General Public License as published by
-	the Free Software Foundation; version 2 of the License.
-
-	This program is distributed in the hope that it will be useful,
-	but WITHOUT ANY WARRANTY except by those people which sell it, which
-	are required to give you total support for your newly bought product;
-	without even the implied warranty of MERCHANTABILITY or FITNESS FOR
-	A PARTICULAR PURPOSE. See the GNU General Public License for more details.
-
-	You should have received a copy of the GNU General Public License
-	along with this program; if not, write to the Free Software
-	Foundation, Inc., 59 Temple Place, Suite 330, Boston, MA 02111-1307 USA
+Copyright (C) 2001-2005 EQEMu Development Team (http://eqemulator.net)
+
+This program is free software; you can redistribute it and/or modify
+it under the terms of the GNU General Public License as published by
+the Free Software Foundation; version 2 of the License.
+
+This program is distributed in the hope that it will be useful,
+but WITHOUT ANY WARRANTY except by those people which sell it, which
+are required to give you total support for your newly bought product;
+without even the implied warranty of MERCHANTABILITY or FITNESS FOR
+A PARTICULAR PURPOSE. See the GNU General Public License for more details.
+
+You should have received a copy of the GNU General Public License
+along with this program; if not, write to the Free Software
+Foundation, Inc., 59 Temple Place, Suite 330, Boston, MA 02111-1307 USA
 */
 #include "../common/global_define.h"
 #include "zonelist.h"
@@ -38,7 +38,7 @@
 {
 	NextID = 1;
 	CurGroupID = 1;
-	LastAllocatedPort=0;
+	LastAllocatedPort = 0;
 	memset(pLockedZones, 0, sizeof(pLockedZones));
 
 	m_tick.reset(new EQ::Timer(5000, true, std::bind(&ZSList::OnTick, this, std::placeholders::_1)));
@@ -83,7 +83,7 @@
 
 void ZSList::KillAll() {
 	auto iterator = list.begin();
-	while(iterator != list.end()) {
+	while (iterator != list.end()) {
 		(*iterator)->Disconnect();
 		iterator = list.erase(iterator);
 	}
@@ -91,48 +91,20 @@
 
 void ZSList::Process() {
 
-	if(shutdowntimer && shutdowntimer->Check()){
+	if (shutdowntimer && shutdowntimer->Check()) {
 		Log(Logs::Detail, Logs::World_Server, "Shutdown timer has expired. Telling all zones to shut down and exiting. (fake sigint)");
 		auto pack2 = new ServerPacket;
 		pack2->opcode = ServerOP_ShutdownAll;
-		pack2->size=0;
+		pack2->size = 0;
 		SendPacket(pack2);
 		safe_delete(pack2);
 		Process();
 		CatchSignal(2);
 	}
 
-	if(reminder && reminder->Check() && shutdowntimer){
-		SendEmoteMessage(0,0,0,15,"<SYSTEMWIDE MESSAGE>:SYSTEM MSG:World coming down, everyone log out now. World will shut down in %i minutes...", ((shutdowntimer->GetRemainingTime()/1000) / 60));
-	}
-<<<<<<< HEAD
-=======
-	LinkedListIterator<ZoneServer*> iterator(list);
-
-	iterator.Reset();
-	while(iterator.MoreElements()) {
-		if (!iterator.GetData()->Process()) {
-			ZoneServer* zs = iterator.GetData();
-			struct in_addr in;
-			in.s_addr = zs->GetIP();
-			Log(Logs::Detail, Logs::World_Server,"Removing zoneserver #%d at %s:%d",zs->GetID(),zs->GetCAddress(),zs->GetCPort());
-			zs->LSShutDownUpdate(zs->GetZoneID());
-			if (holdzones){
-				Log(Logs::Detail, Logs::World_Server,"Hold Zones mode is ON - rebooting lost zone");
-				if(!zs->IsStaticZone())
-					RebootZone(inet_ntoa(in),zs->GetCPort(),zs->GetCAddress(),zs->GetID());
-				else
-					RebootZone(inet_ntoa(in),zs->GetCPort(),zs->GetCAddress(),zs->GetID(),database.GetZoneID(zs->GetZoneName()));
-			}
-
-			iterator.RemoveCurrent();
-			numzones--;
-		}
-		else {
-			iterator.Advance();
-		}
-	}
->>>>>>> 773932d8
+	if (reminder && reminder->Check() && shutdowntimer) {
+		SendEmoteMessage(0, 0, 0, 15, "<SYSTEMWIDE MESSAGE>:SYSTEM MSG:World coming down, everyone log out now. World will shut down in %i minutes...", ((shutdowntimer->GetRemainingTime() / 1000) / 60));
+	}
 }
 
 bool ZSList::SendPacket(ServerPacket* pack) {
@@ -158,11 +130,11 @@
 }
 
 bool ZSList::SendPacket(uint32 ZoneID, uint16 instanceID, ServerPacket* pack) {
-	if(instanceID != 0)
+	if (instanceID != 0)
 	{
 		auto iterator = list.begin();
 		while (iterator != list.end()) {
-			if((*iterator)->GetInstanceID() == instanceID) {
+			if ((*iterator)->GetInstanceID() == instanceID) {
 				ZoneServer* tmp = (*iterator).get();
 				tmp->SendPacket(pack);
 				return true;
@@ -286,7 +258,7 @@
 
 void ZSList::SendZoneStatus(const char* to, int16 admin, WorldTCPConnection* connection) {
 	char locked[4];
-	if (WorldConfig::get()->Locked == true){
+	if (WorldConfig::get()->Locked == true) {
 		strcpy(locked, "Yes");
 	}
 	else {
@@ -296,16 +268,16 @@
 	char* output = 0;
 	uint32 outsize = 0, outlen = 0;
 
-	if (connection->IsConsole()){
+	if (connection->IsConsole()) {
 		AppendAnyLenString(&output, &outsize, &outlen, "World Locked: %s\r\n", locked);
 	}
-	else{
+	else {
 		AppendAnyLenString(&output, &outsize, &outlen, "World Locked: %s^", locked);
 	}
-	if (connection->IsConsole()){
+	if (connection->IsConsole()) {
 		AppendAnyLenString(&output, &outsize, &outlen, "Zoneservers online:\r\n");
 	}
-	else{
+	else {
 		AppendAnyLenString(&output, &outsize, &outlen, "Zoneservers online:^");
 	}
 
@@ -320,13 +292,13 @@
 		zone_server_data = (*iterator).get();
 		auto addr = zone_server_data->GetIP();
 
-		if (zone_server_data->IsStaticZone()){
+		if (zone_server_data->IsStaticZone()) {
 			z++;
 		}
-		else if (zone_server_data->GetZoneID() != 0){
+		else if (zone_server_data->GetZoneID() != 0) {
 			w++;
 		}
-		else if (zone_server_data->GetZoneID() == 0 && !zone_server_data->IsBootingUp()){
+		else if (zone_server_data->GetZoneID() == 0 && !zone_server_data->IsBootingUp()) {
 			v++;
 		}
 
@@ -336,29 +308,29 @@
 			is_static_string[0] = 'D';
 
 		if (admin >= 150) {
-			if (zone_server_data->GetZoneID()){
+			if (zone_server_data->GetZoneID()) {
 				snprintf(zone_data_string, sizeof(zone_data_string), "%s (%i)", zone_server_data->GetZoneName(), zone_server_data->GetZoneID());
 			}
-			else if (zone_server_data->IsBootingUp()){
+			else if (zone_server_data->IsBootingUp()) {
 				strcpy(zone_data_string, "...");
 			}
-			else{
+			else {
 				zone_data_string[0] = 0;
 			}
 
-			AppendAnyLenString(&output, &outsize, &outlen, 
-				"#%-3i :: %s :: %15s:%-5i :: %2i :: %s:%i :: %s :: (%u)", 
-				zone_server_data->GetID(), 
-				is_static_string, 
+			AppendAnyLenString(&output, &outsize, &outlen,
+				"#%-3i :: %s :: %15s:%-5i :: %2i :: %s:%i :: %s :: (%u)",
+				zone_server_data->GetID(),
+				is_static_string,
 				addr.c_str(),
-				zone_server_data->GetPort(), 
-				zone_server_data->NumPlayers(), 
-				zone_server_data->GetCAddress(), 
-				zone_server_data->GetCPort(), 
+				zone_server_data->GetPort(),
+				zone_server_data->NumPlayers(),
+				zone_server_data->GetCAddress(),
+				zone_server_data->GetCPort(),
 				zone_data_string,
 				zone_server_data->GetZoneOSProcessID()
-			);
-			
+				);
+
 			if (outlen >= 3584) {
 				connection->SendEmoteMessageRaw(to, 0, 0, 10, output);
 				safe_delete(output);
@@ -386,10 +358,10 @@
 				outlen = 0;
 			}
 			else {
-				if (connection->IsConsole()){
+				if (connection->IsConsole()) {
 					AppendAnyLenString(&output, &outsize, &outlen, "\r\n");
 				}
-				else{
+				else {
 					AppendAnyLenString(&output, &outsize, &outlen, "^");
 				}
 			}
@@ -399,7 +371,7 @@
 		iterator++;
 	}
 
-	if (connection->IsConsole()){
+	if (connection->IsConsole()) {
 		AppendAnyLenString(&output, &outsize, &outlen, "%i servers listed. %i servers online.\r\n", x, y);
 	}
 	else {
@@ -408,7 +380,7 @@
 
 	AppendAnyLenString(&output, &outsize, &outlen, "%i zones are static zones, %i zones are booted zones, %i zones available.", z, w, v);
 
-	if (output){
+	if (output) {
 		connection->SendEmoteMessageRaw(to, 0, 0, 10, output);
 	}
 
@@ -434,10 +406,10 @@
 	auto pack = new ServerPacket;
 
 	pack->opcode = ServerOP_ChannelMessage;
-	pack->size = sizeof(ServerChannelMessage_Struct)+strlen(message)+1;
+	pack->size = sizeof(ServerChannelMessage_Struct) + strlen(message) + 1;
 	pack->pBuffer = new uchar[pack->size];
 	memset(pack->pBuffer, 0, pack->size);
-	ServerChannelMessage_Struct* scm = (ServerChannelMessage_Struct*) pack->pBuffer;
+	ServerChannelMessage_Struct* scm = (ServerChannelMessage_Struct*)pack->pBuffer;
 	if (from == 0) {
 		strcpy(scm->from, "WServer");
 		scm->noreply = true;
@@ -449,8 +421,8 @@
 	else
 		strcpy(scm->from, from);
 	if (to != 0) {
-		strcpy((char *) scm->to, to);
-		strcpy((char *) scm->deliverto, to);
+		strcpy((char *)scm->to, to);
+		strcpy((char *)scm->deliverto, to);
 	}
 	else {
 		scm->to[0] = 0;
@@ -485,13 +457,13 @@
 	auto pack = new ServerPacket;
 
 	pack->opcode = ServerOP_EmoteMessage;
-	pack->size = sizeof(ServerEmoteMessage_Struct)+strlen(message)+1;
+	pack->size = sizeof(ServerEmoteMessage_Struct) + strlen(message) + 1;
 	pack->pBuffer = new uchar[pack->size];
 	memset(pack->pBuffer, 0, pack->size);
-	ServerEmoteMessage_Struct* sem = (ServerEmoteMessage_Struct*) pack->pBuffer;
+	ServerEmoteMessage_Struct* sem = (ServerEmoteMessage_Struct*)pack->pBuffer;
 
 	if (to) {
-		strcpy((char *) sem->to, to);
+		strcpy((char *)sem->to, to);
 	}
 	else {
 		sem->to[0] = 0;
@@ -501,9 +473,9 @@
 	sem->minstatus = to_minstatus;
 	sem->type = type;
 	strcpy(&sem->message[0], message);
-	char tempto[64]={0};
-	if(to)
-		strn0cpy(tempto,to,64);
+	char tempto[64] = { 0 };
+	if (to)
+		strn0cpy(tempto, to, 64);
 
 	if (tempto[0] == 0) {
 		SendPacket(pack);
@@ -521,9 +493,9 @@
 
 void ZSList::SendTimeSync() {
 	auto pack = new ServerPacket(ServerOP_SyncWorldTime, sizeof(eqTimeOfDay));
-	eqTimeOfDay* tod = (eqTimeOfDay*) pack->pBuffer;
-	tod->start_eqtime=worldclock.getStartEQTime();
-	tod->start_realtime=worldclock.getStartRealTime();
+	eqTimeOfDay* tod = (eqTimeOfDay*)pack->pBuffer;
+	tod->start_eqtime = worldclock.getStartEQTime();
+	tod->start_realtime = worldclock.getStartRealTime();
 	SendPacket(pack);
 	delete pack;
 }
@@ -531,7 +503,7 @@
 void ZSList::NextGroupIDs(uint32 &start, uint32 &end) {
 	start = CurGroupID;
 	CurGroupID += 1000;	//hand them out 1000 at a time...
-	if(CurGroupID < start) {	//handle overflow
+	if (CurGroupID < start) {	//handle overflow
 		start = 1;
 		CurGroupID = 1001;
 	}
@@ -563,7 +535,7 @@
 	}
 }
 
-void ZSList::RebootZone(const char* ip1,uint16 port,const char* ip2, uint32 skipid, uint32 zoneid){
+void ZSList::RebootZone(const char* ip1, uint16 port, const char* ip2, uint32 skipid, uint32 zoneid) {
 	// get random zone
 	uint32 x = 0;
 	auto iterator = list.begin();
@@ -575,10 +547,10 @@
 		return;
 	auto tmp = new ZoneServer *[x];
 	uint32 y = 0;
-	
+
 	iterator = list.begin();
 	while (iterator != list.end()) {
-		if (!strcmp((*iterator)->GetCAddress(),ip2) && !(*iterator)->IsBootingUp() && (*iterator)->GetID() != skipid) {
+		if (!strcmp((*iterator)->GetCAddress(), ip2) && !(*iterator)->IsBootingUp() && (*iterator)->GetID() != skipid) {
 			tmp[y++] = (*iterator).get();
 		}
 		iterator++;
@@ -587,16 +559,16 @@
 		safe_delete_array(tmp);
 		return;
 	}
-	uint32 z = emu_random.Int(0, y-1);
+	uint32 z = emu_random.Int(0, y - 1);
 
 	auto pack = new ServerPacket(ServerOP_ZoneReboot, sizeof(ServerZoneReboot_Struct));
-	ServerZoneReboot_Struct* s = (ServerZoneReboot_Struct*) pack->pBuffer;
-//	strcpy(s->ip1,ip1);
-	strcpy(s->ip2,ip2);
+	ServerZoneReboot_Struct* s = (ServerZoneReboot_Struct*)pack->pBuffer;
+	//	strcpy(s->ip1,ip1);
+	strcpy(s->ip2, ip2);
 	s->port = port;
 	s->zoneid = zoneid;
-	if(zoneid != 0)
-		Log(Logs::Detail, Logs::World_Server,"Rebooting static zone with the ID of: %i",zoneid);
+	if (zoneid != 0)
+		Log(Logs::Detail, Logs::World_Server, "Rebooting static zone with the ID of: %i", zoneid);
 	tmp[z]->SendPacket(pack);
 	delete pack;
 	safe_delete_array(tmp);
@@ -604,36 +576,36 @@
 
 uint16	ZSList::GetAvailableZonePort()
 {
-	const WorldConfig *Config=WorldConfig::get();
+	const WorldConfig *Config = WorldConfig::get();
 	int i;
-	uint16 port=0;
-
-	if (LastAllocatedPort==0)
-		i=Config->ZonePortLow;
+	uint16 port = 0;
+
+	if (LastAllocatedPort == 0)
+		i = Config->ZonePortLow;
 	else
-		i=LastAllocatedPort+1;
-
-	while(i!=LastAllocatedPort && port==0) {
+		i = LastAllocatedPort + 1;
+
+	while (i != LastAllocatedPort && port == 0) {
 		if (i>Config->ZonePortHigh)
-			i=Config->ZonePortLow;
+			i = Config->ZonePortLow;
 
 		if (!FindByPort(i)) {
-			port=i;
+			port = i;
 			break;
 		}
 		i++;
 	}
-	LastAllocatedPort=port;
+	LastAllocatedPort = port;
 
 	return port;
 }
 
 uint32 ZSList::TriggerBootup(uint32 iZoneID, uint32 iInstanceID) {
-	if(iInstanceID > 0)
+	if (iInstanceID > 0)
 	{
 		auto iterator = list.begin();
 		while (iterator != list.end()) {
-			if((*iterator)->GetInstanceID() == iInstanceID)
+			if ((*iterator)->GetInstanceID() == iInstanceID)
 			{
 				return (*iterator)->GetID();
 			}
@@ -643,7 +615,7 @@
 		iterator = list.begin();
 		while (iterator != list.end()) {
 			if ((*iterator)->GetZoneID() == 0 && !(*iterator)->IsBootingUp()) {
-				ZoneServer* zone=(*iterator).get();
+				ZoneServer* zone = (*iterator).get();
 				zone->TriggerBootup(iZoneID, iInstanceID);
 				return zone->GetID();
 			}
@@ -655,7 +627,7 @@
 	{
 		auto iterator = list.begin();
 		while (iterator != list.end()) {
-			if((*iterator)->GetZoneID() == iZoneID && (*iterator)->GetInstanceID() == 0)
+			if ((*iterator)->GetZoneID() == iZoneID && (*iterator)->GetInstanceID() == 0)
 			{
 				return (*iterator)->GetID();
 			}
@@ -675,11 +647,11 @@
 	}
 }
 
-void ZSList::SendLSZones(){
-	auto iterator = list.begin();
-	while(iterator != list.end()) {
+void ZSList::SendLSZones() {
+	auto iterator = list.begin();
+	while (iterator != list.end()) {
 		ZoneServer* zs = (*iterator).get();
-		zs->LSBootUpdate(zs->GetZoneID(),true);
+		zs->LSBootUpdate(zs->GetZoneID(), true);
 		iterator++;
 	}
 }
@@ -699,24 +671,24 @@
 
 void ZSList::WorldShutDown(uint32 time, uint32 interval)
 {
-	if( time > 0 ) {
-		SendEmoteMessage(0,0,0,15,"<SYSTEMWIDE MESSAGE>:SYSTEM MSG:World coming down in %i minutes, everyone log out before this time.", (time / 60));
+	if (time > 0) {
+		SendEmoteMessage(0, 0, 0, 15, "<SYSTEMWIDE MESSAGE>:SYSTEM MSG:World coming down in %i minutes, everyone log out before this time.", (time / 60));
 
 		time *= 1000;
 		interval *= 1000;
-		if(interval < 5000) { interval = 5000; }
+		if (interval < 5000) { interval = 5000; }
 
 		shutdowntimer->SetTimer(time);
-		reminder->SetTimer(interval-1000);
+		reminder->SetTimer(interval - 1000);
 		reminder->SetAtTrigger(interval);
 		shutdowntimer->Start();
 		reminder->Start();
 	}
 	else {
-		SendEmoteMessage(0,0,0,15,"<SYSTEMWIDE MESSAGE>:SYSTEM MSG:World coming down, everyone log out now.");
+		SendEmoteMessage(0, 0, 0, 15, "<SYSTEMWIDE MESSAGE>:SYSTEM MSG:World coming down, everyone log out now.");
 		auto pack = new ServerPacket;
 		pack->opcode = ServerOP_ShutdownAll;
-		pack->size=0;
+		pack->size = 0;
 		SendPacket(pack);
 		safe_delete(pack);
 		Process();
@@ -737,7 +709,7 @@
 	for (auto &zone : list)
 	{
 		Json::Value outzone;
-		
+
 		outzone["CAddress"] = zone->GetCAddress();
 		outzone["CLocalAddress"] = zone->GetCLocalAddress();
 		outzone["CompileTime"] = zone->GetCompileTime();
