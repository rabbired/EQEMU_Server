--- conflicted
+++ resolved
@@ -1,19 +1,19 @@
 /*	EQEMu: Everquest Server Emulator
-	Copyright (C) 2001-2002 EQEMu Development Team (http://eqemu.org)
+Copyright (C) 2001-2002 EQEMu Development Team (http://eqemu.org)
 
-	This program is free software; you can redistribute it and/or modify
-	it under the terms of the GNU General Public License as published by
-	the Free Software Foundation; version 2 of the License.
+This program is free software; you can redistribute it and/or modify
+it under the terms of the GNU General Public License as published by
+the Free Software Foundation; version 2 of the License.
 
-	This program is distributed in the hope that it will be useful,
-	but WITHOUT ANY WARRANTY except by those people which sell it, which
-	are required to give you total support for your newly bought product;
-	without even the implied warranty of MERCHANTABILITY or FITNESS FOR
-	A PARTICULAR PURPOSE. See the GNU General Public License for more details.
+This program is distributed in the hope that it will be useful,
+but WITHOUT ANY WARRANTY except by those people which sell it, which
+are required to give you total support for your newly bought product;
+without even the implied warranty of MERCHANTABILITY or FITNESS FOR
+A PARTICULAR PURPOSE. See the GNU General Public License for more details.
 
-	You should have received a copy of the GNU General Public License
-	along with this program; if not, write to the Free Software
-	Foundation, Inc., 59 Temple Place, Suite 330, Boston, MA 02111-1307 USA
+You should have received a copy of the GNU General Public License
+along with this program; if not, write to the Free Software
+Foundation, Inc., 59 Temple Place, Suite 330, Boston, MA 02111-1307 USA
 */
 #include "../common/global_define.h"
 #include <iostream>
@@ -88,20 +88,10 @@
 }
 
 bool LoginServerList::SendAccountUpdate(ServerPacket* pack) {
-<<<<<<< HEAD
-	Log.Out(Logs::Detail, Logs::World_Server, "Requested to send ServerOP_LSAccountUpdate packet to all loginservers");
+	Log(Logs::Detail, Logs::World_Server, "Requested to send ServerOP_LSAccountUpdate packet to all loginservers");
 	for (auto &iter : m_list) {
 		if ((*iter).CanUpdate()) {
 			(*iter).SendAccountUpdate(pack);
-=======
-	LinkedListIterator<LoginServer*> iterator(list);
-
-	Log(Logs::Detail, Logs::World_Server, "Requested to send ServerOP_LSAccountUpdate packet to all loginservers");
-	iterator.Reset();
-	while(iterator.MoreElements()){
-		if(iterator.GetData()->CanUpdate()) {
-			iterator.GetData()->SendAccountUpdate(pack);
->>>>>>> 773932d8
 		}
 	}
 
@@ -146,4 +136,4 @@
 	}
 
 	return false;
-}
+}