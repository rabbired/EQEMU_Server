--- conflicted
+++ resolved
@@ -31,15 +31,7 @@
 #include <signal.h>
 #include <time.h>
 
-<<<<<<< HEAD
-#ifndef _WINDOWS
-#include "../common/unix.h"
-#endif
-
-EQEmuLogSys Log;
-=======
 EQEmuLogSys LogSys;
->>>>>>> 773932d8
 
 bool RunLoops = false;
 
@@ -99,12 +91,6 @@
 
 	std::map<std::string, ZoneLaunch *> zones;
 	WorldServer world(zones, launcher_name.c_str(), Config);
-<<<<<<< HEAD
-=======
-	if (!world.Connect()) {
-		Log(Logs::Detail, Logs::Launcher, "worldserver.Connect() FAILED! Will retry.");
-	}
->>>>>>> 773932d8
 
 	std::map<std::string, ZoneLaunch *>::iterator zone, zend;
 	std::set<std::string> to_remove;
