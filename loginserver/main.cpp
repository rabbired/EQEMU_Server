--- conflicted
+++ resolved
@@ -1,19 +1,19 @@
 /*	EQEMu: Everquest Server Emulator
-	Copyright (C) 2001-2010 EQEMu Development Team (http://eqemulator.net)
+Copyright (C) 2001-2010 EQEMu Development Team (http://eqemulator.net)
 
-	This program is free software; you can redistribute it and/or modify
-	it under the terms of the GNU General Public License as published by
-	the Free Software Foundation; version 2 of the License.
+This program is free software; you can redistribute it and/or modify
+it under the terms of the GNU General Public License as published by
+the Free Software Foundation; version 2 of the License.
 
-	This program is distributed in the hope that it will be useful,
-	but WITHOUT ANY WARRANTY except by those people which sell it, which
-	are required to give you total support for your newly bought product;
-	without even the implied warranty of MERCHANTABILITY or FITNESS FOR
-	A PARTICULAR PURPOSE. See the GNU General Public License for more details.
+This program is distributed in the hope that it will be useful,
+but WITHOUT ANY WARRANTY except by those people which sell it, which
+are required to give you total support for your newly bought product;
+without even the implied warranty of MERCHANTABILITY or FITNESS FOR
+A PARTICULAR PURPOSE. See the GNU General Public License for more details.
 
-	You should have received a copy of the GNU General Public License
-	along with this program; if not, write to the Free Software
-	Foundation, Inc., 59 Temple Place, Suite 330, Boston, MA 02111-1307 USA
+You should have received a copy of the GNU General Public License
+along with this program; if not, write to the Free Software
+Foundation, Inc., 59 Temple Place, Suite 330, Boston, MA 02111-1307 USA
 */
 #include "../common/global_define.h"
 #include "../common/types.h"
@@ -136,27 +136,6 @@
 		return 1;
 	}
 
-<<<<<<< HEAD
-=======
-#if WIN32
-	//initialize our encryption.
-	Log(Logs::General, Logs::Login_Server, "Encryption Initialize.");
-	server.eq_crypto = new Encryption();
-	if (server.eq_crypto->LoadCrypto(server.config->GetVariable("security", "plugin"))) {
-		Log(Logs::General, Logs::Login_Server, "Encryption Loaded Successfully.");
-	}
-	else {
-		//We can't run without encryption, cleanup and exit.
-		Log(Logs::General, Logs::Error, "Encryption Failed to Load.");
-		Log(Logs::General, Logs::Login_Server, "Database System Shutdown.");
-		delete server.db;
-		Log(Logs::General, Logs::Login_Server, "Config System Shutdown.");
-		delete server.config;
-		return 1;
-	}
-#endif
-
->>>>>>> 773932d8
 	//create our server manager.
 	Log(Logs::General, Logs::Login_Server, "Server Manager Initialize.");
 	server.server_manager = new ServerManager();
@@ -164,16 +143,7 @@
 		//We can't run without a server manager, cleanup and exit.
 		Log(Logs::General, Logs::Error, "Server Manager Failed to Start.");
 
-<<<<<<< HEAD
-		Log.Out(Logs::General, Logs::Login_Server, "Database System Shutdown.");
-=======
-#ifdef WIN32
-		Log(Logs::General, Logs::Login_Server, "Encryption System Shutdown.");
-		delete server.eq_crypto;
-#endif
-
 		Log(Logs::General, Logs::Login_Server, "Database System Shutdown.");
->>>>>>> 773932d8
 		delete server.db;
 		Log(Logs::General, Logs::Login_Server, "Config System Shutdown.");
 		delete server.config;
@@ -189,16 +159,7 @@
 		Log(Logs::General, Logs::Login_Server, "Server Manager Shutdown.");
 		delete server.server_manager;
 
-<<<<<<< HEAD
-		Log.Out(Logs::General, Logs::Login_Server, "Database System Shutdown.");
-=======
-#ifdef WIN32
-		Log(Logs::General, Logs::Login_Server, "Encryption System Shutdown.");
-		delete server.eq_crypto;
-#endif
-
 		Log(Logs::General, Logs::Login_Server, "Database System Shutdown.");
->>>>>>> 773932d8
 		delete server.db;
 		Log(Logs::General, Logs::Login_Server, "Config System Shutdown.");
 		delete server.config;
@@ -227,18 +188,9 @@
 	Log(Logs::General, Logs::Login_Server, "Server Manager Shutdown.");
 	delete server.server_manager;
 
-<<<<<<< HEAD
-	Log.Out(Logs::General, Logs::Login_Server, "Database System Shutdown.");
-=======
-#ifdef WIN32
-	Log(Logs::General, Logs::Login_Server, "Encryption System Shutdown.");
-	delete server.eq_crypto;
-#endif
-
 	Log(Logs::General, Logs::Login_Server, "Database System Shutdown.");
->>>>>>> 773932d8
 	delete server.db;
 	Log(Logs::General, Logs::Login_Server, "Config System Shutdown.");
 	delete server.config;
 	return 0;
-}
+}