/**
 * EQEmulator: Everquest Server Emulator
 * Copyright (C) 2001-2019 EQEmulator Development Team (https://github.com/EQEmu/Server)
 *
 * This program is free software; you can redistribute it and/or modify
 * it under the terms of the GNU General Public License as published by
 * the Free Software Foundation; version 2 of the License.
 *
 * This program is distributed in the hope that it will be useful,
 * but WITHOUT ANY WARRANTY except by those people which sell it, which
 * are required to give you total support for your newly bought product;
 * without even the implied warranty of MERCHANTABILITY or FITNESS FOR
 * A PARTICULAR PURPOSE. See the GNU General Public License for more details.
 *
 * You should have received a copy of the GNU General Public License
 * along with this program; if not, write to the Free Software
 * Foundation, Inc., 59 Temple Place, Suite 330, Boston, MA 02111-1307 USA
 *
 */

#include "world_server.h"
#include "login_server.h"
#include "login_structures.h"
#include "config.h"
#include "../common/eqemu_logsys.h"
#include "../common/ip_util.h"

extern LoginServer server;

/**
 * @param worldserver_connection
 */
WorldServer::WorldServer(std::shared_ptr<EQ::Net::ServertalkServerConnection> worldserver_connection)
{
	connection           = worldserver_connection;
	zones_booted         = 0;
	players_online       = 0;
	server_status        = 0;
	server_id            = 0;
	server_list_type_id  = 0;
	server_process_type  = 0;
	is_server_authorized = false;
	is_server_trusted    = false;
	is_server_logged_in  = false;

	worldserver_connection->OnMessage(
		ServerOP_NewLSInfo,
		std::bind(&WorldServer::ProcessNewLSInfo, this, std::placeholders::_1, std::placeholders::_2)
	);

	worldserver_connection->OnMessage(
		ServerOP_LSStatus,
		std::bind(&WorldServer::ProcessLSStatus, this, std::placeholders::_1, std::placeholders::_2)
	);

	worldserver_connection->OnMessage(
		ServerOP_UsertoWorldRespLeg,
		std::bind(
			&WorldServer::ProcessUserToWorldResponseLegacy,
			this,
			std::placeholders::_1,
			std::placeholders::_2
		)
	);

	worldserver_connection->OnMessage(
		ServerOP_UsertoWorldResp,
		std::bind(&WorldServer::ProcessUserToWorldResponse, this, std::placeholders::_1, std::placeholders::_2)
	);

	worldserver_connection->OnMessage(
		ServerOP_LSAccountUpdate,
		std::bind(&WorldServer::ProcessLSAccountUpdate, this, std::placeholders::_1, std::placeholders::_2)
	);
}

WorldServer::~WorldServer() = default;

void WorldServer::Reset()
{
	server_id;
	zones_booted         = 0;
	players_online       = 0;
	server_status        = 0;
	server_list_type_id  = 0;
	server_process_type  = 0;
	is_server_authorized = false;
	is_server_logged_in  = false;
}

/**
 * @param opcode
 * @param packet
 */
void WorldServer::ProcessNewLSInfo(uint16_t opcode, const EQ::Net::Packet &packet)
{
	if (server.options.IsWorldTraceOn()) {
		LogDebug(
			"Application packet received from server: {0}, (size {1})",
			opcode,
			packet.Length()
		);
	}

	if (server.options.IsDumpInPacketsOn()) {
		DumpPacket(opcode, packet);
	}

	if (packet.Length() < sizeof(ServerNewLSInfo_Struct)) {
		LogError(
			"Received application packet from server that had opcode ServerOP_NewLSInfo, "
			"but was too small. Discarded to avoid buffer overrun"
		);

		return;
	}


	auto *info = (ServerNewLSInfo_Struct *) packet.Data();

	LogInfo(
		"Received New Login Server Info \n"
		" - name [{0}]\n"
		" - shortname [{1}]\n"
		" - remote_address [{2}]\n"
		" - local_address [{3}]\n"
		" - account [{4}]\n"
		" - password [{5}]\n"
		" - protocolversion [{6}]\n"
		" - server_version [{7}]\n"
		" - server_type [{8}]",
		info->server_long_name,
		info->server_short_name,
		info->remote_ip_address,
		info->local_ip_address,
		info->account_name,
		info->account_password,
		info->protocol_version,
		info->server_version,
		info->server_process_type
	);

	Handle_NewLSInfo(info);
}

/**
 * @param opcode
 * @param packet
 */
void WorldServer::ProcessLSStatus(uint16_t opcode, const EQ::Net::Packet &packet)
{
	Log(
		Logs::Detail,
		Logs::Netcode,
		"Application packet received from server: 0x%.4X, (size %u)",
		opcode,
		packet.Length()
	);

	if (server.options.IsDumpInPacketsOn()) {
		DumpPacket(opcode, packet);
	}

	if (packet.Length() < sizeof(ServerLSStatus_Struct)) {
		LogError(
			"Received application packet from server that had opcode ServerOP_LSStatus, but was too small. Discarded to avoid buffer overrun"
		);

		return;
	}

	auto *ls_status = (ServerLSStatus_Struct *) packet.Data();

	if (server.options.IsWorldTraceOn()) {
		LogDebug(
			"World Server Status Update Received | Server [{0}] Status [{1}] Players [{2}] Zones [{3}]",
			this->GetServerLongName(),
			ls_status->status,
			ls_status->num_players,
			ls_status->num_zones
		);
	}

	Handle_LSStatus(ls_status);
}

/**
 * @param opcode
 * @param packet
 */
void WorldServer::ProcessUserToWorldResponseLegacy(uint16_t opcode, const EQ::Net::Packet &packet)
{
	if (server.options.IsWorldTraceOn()) {
		LogDebug(
			"Application packet received from server: {0}, (size {1})",
			opcode,
			packet.Length()
		);
	}

	if (server.options.IsDumpInPacketsOn()) {
		DumpPacket(opcode, packet);
	}

	if (packet.Length() < sizeof(UsertoWorldResponseLegacy_Struct)) {
		LogError(
			"Received application packet from server that had opcode ServerOP_UsertoWorldResp, "
			"but was too small. Discarded to avoid buffer overrun"
		);

		return;
	}

	//I don't use world trace for this and here is why:
	//Because this is a part of the client login procedure it makes tracking client errors
	//While keeping world server spam with multiple servers connected almost impossible.
	if (server.options.IsTraceOn()) {
		LogDebug("User-To-World Response received");
	}

	auto *user_to_world_response = (UsertoWorldResponseLegacy_Struct *) packet.Data();

	LogDebug("Trying to find client with user id of [{0}]", user_to_world_response->lsaccountid);
	Client *client = server.client_manager->GetClient(user_to_world_response->lsaccountid, "eqemu");
	if (client) {

		LogDebug(
			"Found client with user id of [{0}] and account name of [{1}]",
			user_to_world_response->lsaccountid,
			client->GetAccountName()
		);

		auto *outapp = new EQApplicationPacket(
			OP_PlayEverquestResponse,
			sizeof(PlayEverquestResponse_Struct)
		);

		auto *per = (PlayEverquestResponse_Struct *) outapp->pBuffer;
		per->Sequence     = client->GetPlaySequence();
		per->ServerNumber = client->GetPlayServerID();

		if (user_to_world_response->response > 0) {
			per->Allowed = 1;
			SendClientAuth(
				client->GetConnection()->GetRemoteAddr(),
				client->GetAccountName(),
				client->GetKey(),
				client->GetAccountID(),
				client->GetLoginServerName()
			);
		}

<<<<<<< HEAD
		switch (user_to_world_response->response) {
			case 1:
				per->Message = 101;
				break;
			case 0:
				per->Message = 326;
				break;
			case -1:
				per->Message = 337;
				break;
			case -2:
				per->Message = 338;
				break;
			case -3:
				per->Message = 303;
				break;
=======
		switch (utwr->response)
		{
		case UserToWorldStatusSuccess:
			per->Message = 101;
			break;
		case UserToWorldStatusWorldUnavail:
			per->Message = 326;
			break;
		case UserToWorldStatusSuspended:
			per->Message = 337;
			break;
		case UserToWorldStatusBanned:
			per->Message = 338;
			break;
		case UserToWorldStatusWorldAtCapacity:
			per->Message = 339;
			break;
		case UserToWorldStatusAlreadyOnline:
			per->Message = 111;
			break;
		default:
			per->Message = 102;
>>>>>>> 6bdc9b6b
		}

		if (server.options.IsWorldTraceOn()) {
			LogDebug(
				"Sending play response: allowed [{0}] sequence [{1}] server number [{2}] message [{3}]",
				per->Allowed,
				per->Sequence,
				per->ServerNumber,
				per->Message
			);

			LogDebug("[Size: {0}] {1}", outapp->size, DumpPacketToString(outapp));
		}

		if (server.options.IsDumpOutPacketsOn()) {
			DumpPacket(outapp);
		}

		client->SendPlayResponse(outapp);
		delete outapp;
	}
	else {
		LogError(
			"Received User-To-World Response for {0} but could not find the client referenced!",
			user_to_world_response->lsaccountid
		);
	}
}

/**
 * @param opcode
 * @param packet
 */
void WorldServer::ProcessUserToWorldResponse(uint16_t opcode, const EQ::Net::Packet &packet)
{
	if (server.options.IsWorldTraceOn()) {
		LogDebug(
			"Application packet received from server: 0x%.4X, (size %u)",
			opcode,
			packet.Length()
		);
	}

	if (server.options.IsDumpInPacketsOn()) {
		DumpPacket(opcode, packet);
	}

	if (packet.Length() < sizeof(UsertoWorldResponse_Struct)) {
		LogError(
			"Received application packet from server that had opcode ServerOP_UsertoWorldResp, "
			"but was too small. Discarded to avoid buffer overrun"
		);

		return;
	}

	//I don't use world trace for this and here is why:
	//Because this is a part of the client login procedure it makes tracking client errors
	//While keeping world server spam with multiple servers connected almost impossible.
	if (server.options.IsTraceOn()) {
		LogDebug("User-To-World Response received");
	}

	auto user_to_world_response = (UsertoWorldResponse_Struct *) packet.Data();
	LogDebug("Trying to find client with user id of [{0}]", user_to_world_response->lsaccountid);

	Client *client = server.client_manager->GetClient(
		user_to_world_response->lsaccountid,
		user_to_world_response->login
	);

	if (client) {
		LogDebug("Found client with user id of {0} and account name of {1}",
				 user_to_world_response->lsaccountid,
				 client->GetAccountName().c_str()
		);

		auto *outapp = new EQApplicationPacket(
			OP_PlayEverquestResponse,
			sizeof(PlayEverquestResponse_Struct)
		);

		auto *per = (PlayEverquestResponse_Struct *) outapp->pBuffer;
		per->Sequence     = client->GetPlaySequence();
		per->ServerNumber = client->GetPlayServerID();

		LogDebug(
			"Found sequence and play of [{0}] [{1}]",
			client->GetPlaySequence(),
			client->GetPlayServerID()
		);

		LogDebug("[Size: {0}] {1}", outapp->size, DumpPacketToString(outapp));

		if (user_to_world_response->response > 0) {
			per->Allowed = 1;
			SendClientAuth(
				client->GetConnection()->GetRemoteAddr(),
				client->GetAccountName(),
				client->GetKey(),
				client->GetAccountID(),
				client->GetLoginServerName()
			);
		}

		switch (user_to_world_response->response) {
			case 1:
				per->Message = 101;
				break;
			case 0:
				per->Message = 326;
				break;
			case -1:
				per->Message = 337;
				break;
			case -2:
				per->Message = 338;
				break;
			case -3:
				per->Message = 303;
				break;
		}

		if (server.options.IsTraceOn()) {
			LogDebug(
				"Sending play response with following data, allowed {0}, sequence {1}, server number {2}, message {3}",
				per->Allowed,
				per->Sequence,
				per->ServerNumber,
				per->Message
			);
			LogDebug("[Size: {0}] {1}", outapp->size, DumpPacketToString(outapp));
		}

		if (server.options.IsDumpOutPacketsOn()) {
			DumpPacket(outapp);
		}

		client->SendPlayResponse(outapp);
		delete outapp;
	}
	else {
		LogError(
			"Received User-To-World Response for {0} but could not find the client referenced!.",
			user_to_world_response->lsaccountid
		);
	}
}

/**
 * @param opcode
 * @param packet
 */
void WorldServer::ProcessLSAccountUpdate(uint16_t opcode, const EQ::Net::Packet &packet)
{
	if (server.options.IsWorldTraceOn()) {
		LogDebug(
			"Application packet received from server: {0}, (size {1})",
			opcode,
			packet.Length()
		);
	}

	if (server.options.IsDumpInPacketsOn()) {
		DumpPacket(opcode, packet);
	}

	if (packet.Length() < sizeof(ServerLSAccountUpdate_Struct)) {
		LogError(
			"Received application packet from server that had opcode ServerLSAccountUpdate_Struct, "
			"but was too small. Discarded to avoid buffer overrun"
		);

		return;
	}

	if (server.options.IsWorldTraceOn()) {
		LogDebug("ServerOP_LSAccountUpdate packet received from [{0}]", short_name);
	}

	auto *loginserver_update = (ServerLSAccountUpdate_Struct *) packet.Data();
	if (IsServerTrusted()) {
		LogDebug("ServerOP_LSAccountUpdate update processed for: [{0}]", loginserver_update->useraccount);
		std::string name;
		std::string password;
		std::string email;

		name.assign(loginserver_update->useraccount);
		password.assign(loginserver_update->userpassword);

		if (loginserver_update->user_email) {
			email.assign(loginserver_update->user_email);
		}

		server.db->UpdateLSAccountInfo(
			loginserver_update->useraccountid,
			name,
			password,
			email
		);
	}
}

/**
 * When a worldserver first messages the loginserver telling them who they are
 *
 * @param new_world_server_info_packet
 */
void WorldServer::Handle_NewLSInfo(ServerNewLSInfo_Struct *new_world_server_info_packet)
{
	if (IsServerLoggedIn()) {
		LogError("WorldServer::Handle_NewLSInfo called but the login server was already marked as logged in, aborting");
		return;
	}

	if (!this->HandleNewLoginserverInfoValidation(new_world_server_info_packet)) {
		LogError("WorldServer::Handle_NewLSInfo failed validation rules");
		return;
	}

	this->SetAccountPassword(new_world_server_info_packet->account_password)
		->SetLongName(new_world_server_info_packet->server_long_name)
		->SetShortName(new_world_server_info_packet->server_short_name)
		->SetLocalIp(new_world_server_info_packet->local_ip_address)
		->SetRemoteIp(new_world_server_info_packet->remote_ip_address)
		->SetVersion(new_world_server_info_packet->server_version)
		->SetProtocol(new_world_server_info_packet->protocol_version)
		->SetServerProcessType(new_world_server_info_packet->server_process_type)
		->SetIsServerLoggedIn(true)
		->SetAccountName(new_world_server_info_packet->account_name);

	if (server.options.IsRejectingDuplicateServers()) {
		if (server.server_manager->ServerExists(GetServerLongName(), GetServerShortName(), this)) {
			LogError("World tried to login but there already exists a server that has that name");
			return;
		}
	}
	else {
		if (server.server_manager->ServerExists(GetServerLongName(), GetServerShortName(), this)) {
			LogInfo("World tried to login but there already exists a server that has that name");
			server.server_manager->DestroyServerByName(long_name, short_name, this);
		}
	}

	uint32 world_server_admin_id = 0;

	/**
	 * If our world is trying to authenticate, let's try and pull the owner first to try associating
	 * with a world short_name
	 */
	if (!GetAccountName().empty() && !GetAccountPassword().empty()) {
		Database::DbLoginServerAdmin
			login_server_admin = server.db->GetLoginServerAdmin(GetAccountName());

		if (login_server_admin.loaded) {
			LogDebug(
				"WorldServer::Handle_NewLSInfo | Attempting to authenticate world admin... [{0}] ({1}) against worldserver [{2}]",
				GetAccountName(),
				login_server_admin.id,
				GetServerShortName()
			);

			/**
			 * Validate password hash
			 */
			auto mode = server.options.GetEncryptionMode();
			if (eqcrypt_verify_hash(
				GetAccountName(),
				GetAccountPassword(),
				login_server_admin.account_password,
				mode
			)) {
				LogDebug(
					"WorldServer::Handle_NewLSInfo | Authenticating world admin... [{0}] ({1}) success! World ({2})",
					GetAccountName(),
					login_server_admin.id,
					GetServerShortName()
				);
				world_server_admin_id = login_server_admin.id;
			}
		}
	}

	Database::DbWorldRegistration
		world_registration = server.db->GetWorldRegistration(
		GetServerShortName(),
		world_server_admin_id
	);

	if (!server.options.IsUnregisteredAllowed()) {
		if (!this->HandleNewLoginserverRegisteredOnly(world_registration)) {
			LogError(
				"WorldServer::HandleNewLoginserverRegisteredOnly checks failed with server [{0}]",
				this->GetServerLongName()
			);
			return;
		}
	}
	else {
		if (!this->HandleNewLoginserverInfoUnregisteredAllowed(world_registration)) {
			LogError(
				"WorldServer::HandleNewLoginserverInfoUnregisteredAllowed checks failed with server [{0}]",
				this->GetServerLongName()
			);
			return;
		}
	}

	server.db->UpdateWorldRegistration(
		GetServerId(),
		GetServerLongName(),
		GetRemoteIp()
	);
}

/**
 * @param server_login_status
 */
void WorldServer::Handle_LSStatus(ServerLSStatus_Struct *server_login_status)
{
	SetPlayersOnline(server_login_status->num_players);
	SetZonesBooted(server_login_status->num_zones);
	SetServerStatus(server_login_status->status);
}

/**
 * @param ip
 * @param account
 * @param key
 * @param account_id
 * @param loginserver_name
 */
void WorldServer::SendClientAuth(
	std::string ip,
	std::string account,
	std::string key,
	unsigned int account_id,
	const std::string &loginserver_name
)
{
	EQ::Net::DynamicPacket outapp;
	ClientAuth_Struct      client_auth{};

	client_auth.loginserver_account_id = account_id;

	strncpy(client_auth.account_name, account.c_str(), 30);
	strncpy(client_auth.key, key.c_str(), 30);

	client_auth.lsadmin        = 0;
	client_auth.is_world_admin = 0;
	client_auth.ip             = inet_addr(ip.c_str());
	strncpy(client_auth.loginserver_name, &loginserver_name[0], 64);

	const std::string &client_address(ip);
	std::string       world_address(connection->Handle()->RemoteIP());

	if (client_address == world_address) {
		client_auth.is_client_from_local_network = 1;
	}
	else if (IpUtil::IsIpInPrivateRfc1918(client_address)) {
		LogInfo("Client is authenticating from a local address [{0}]", client_address);
		client_auth.is_client_from_local_network = 1;
	}
	else {
		client_auth.is_client_from_local_network = 0;
	}

	struct in_addr ip_addr{};
	ip_addr.s_addr = client_auth.ip;

	LogInfo(
		"Client authentication response: world_address [{0}] client_address [{1}]",
		world_address,
		client_address
	);

	LogInfo(
		"Sending Client Authentication Response ls_account_id [{0}] ls_name [{1}] name [{2}] key [{3}] ls_admin [{4}] "
		"world_admin [{5}] ip [{6}] local [{7}]",
		client_auth.loginserver_account_id,
		client_auth.loginserver_name,
		client_auth.account_name,
		client_auth.key,
		client_auth.lsadmin,
		client_auth.is_world_admin,
		inet_ntoa(ip_addr),
		client_auth.is_client_from_local_network
	);

	outapp.PutSerialize(0, client_auth);
	connection->Send(ServerOP_LSClientAuth, outapp);

	if (server.options.IsDumpInPacketsOn()) {
		DumpPacket(ServerOP_LSClientAuth, outapp);
	}
}

/**
 * @param new_world_server_info_packet
 * @return
 */
bool WorldServer::HandleNewLoginserverInfoValidation(
	ServerNewLSInfo_Struct *new_world_server_info_packet
)
{
	const int max_account_name_length          = 30;
	const int max_account_password_length      = 30;
	const int max_server_long_name_length      = 200;
	const int max_server_short_name_length     = 50;
	const int max_server_local_address_length  = 125;
	const int max_server_remote_address_length = 125;
	const int max_server_version_length        = 64;
	const int max_server_protocol_version      = 25;

	if (strlen(new_world_server_info_packet->account_name) >= max_account_name_length) {
		LogError("Handle_NewLSInfo error [account_name] was too long | max [{0}]", max_account_name_length);
		return false;
	}
	else if (strlen(new_world_server_info_packet->account_password) >= max_account_password_length) {
		LogError("Handle_NewLSInfo error [account_password] was too long | max [{0}]", max_account_password_length);
		return false;
	}
	else if (strlen(new_world_server_info_packet->server_long_name) >= max_server_long_name_length) {
		LogError("Handle_NewLSInfo error [server_long_name] was too long | max [{0}]", max_server_long_name_length);
		return false;
	}
	else if (strlen(new_world_server_info_packet->server_short_name) >= max_server_short_name_length) {
		LogError("Handle_NewLSInfo error [server_short_name] was too long | max [{0}]", max_server_short_name_length);
		return false;
	}
	else if (strlen(new_world_server_info_packet->server_version) >= max_server_short_name_length) {
		LogError("Handle_NewLSInfo error [server_version] was too long | max [{0}]", max_server_version_length);
		return false;
	}
	else if (strlen(new_world_server_info_packet->protocol_version) >= max_server_protocol_version) {
		LogError("Handle_NewLSInfo error [protocol_version] was too long | max [{0}]", max_server_protocol_version);
		return false;
	}

	if (strlen(new_world_server_info_packet->local_ip_address) <= max_server_local_address_length) {
		if (strlen(new_world_server_info_packet->local_ip_address) == 0) {
			LogError("Handle_NewLSInfo error, local address was null, defaulting to localhost");
			this->SetLocalIp("127.0.0.1");
		}
		else {
			this->SetLocalIp(new_world_server_info_packet->local_ip_address);
		}
	}
	else {
		LogError("Handle_NewLSInfo error, local address was too long | max [{0}]", max_server_local_address_length);
		return false;
	}

	if (strlen(new_world_server_info_packet->remote_ip_address) <= max_server_remote_address_length) {
		if (strlen(new_world_server_info_packet->remote_ip_address) == 0) {
			this->SetRemoteIp(GetConnection()->Handle()->RemoteIP());

			LogWarning(
				"Remote address was null, defaulting to stream address {0}",
				remote_ip_address
			);
		}
		else {
			this->SetRemoteIp(new_world_server_info_packet->remote_ip_address);
		}
	}
	else {
		this->SetRemoteIp(GetConnection()->Handle()->RemoteIP());

		LogWarning(
			"Handle_NewLSInfo remote address was too long, defaulting to stream address [{0}]",
			remote_ip_address
		);
	}

	return true;
}

/**
 * @param world_registration
 * @return
 */
bool WorldServer::HandleNewLoginserverRegisteredOnly(
	Database::DbWorldRegistration &world_registration
)
{
	if (!this->GetAccountName().empty() && !this->GetAccountPassword().empty()) {
		if (world_registration.loaded) {
			bool does_world_server_not_require_authentication = (
				world_registration.server_admin_account_name.empty() ||
				world_registration.server_admin_account_password.empty()
			);

			bool does_world_server_pass_authentication_check = (
				world_registration.server_admin_account_name == this->GetAccountName() &&
				eqcrypt_verify_hash(
					GetAccountName(),
					GetAccountPassword(),
					world_registration.server_admin_account_password,
					server.options.GetEncryptionMode()
				)
			);

			this
				->SetServerDescription(world_registration.server_description)
				->SetServerId(world_registration.server_id)
				->SetIsServerTrusted(world_registration.is_server_trusted)
				->SetServerListTypeId(world_registration.server_list_type);

			if (does_world_server_not_require_authentication) {

				this->SetIsServerAuthorized(true);

				LogInfo(
					"Server long_name {0} short_name [{1}] successfully logged into account that had no user/password requirement",
					this->GetServerLongName(),
					this->GetServerShortName()
				);
			}
			else if (does_world_server_pass_authentication_check) {

				this->SetIsServerAuthorized(true);

				LogInfo(
					"Server long_name {0} short_name [{1}] successfully logged in",
					this->GetServerLongName(),
					this->GetServerShortName()
				);

				if (IsServerTrusted()) {
					LogDebug("WorldServer::HandleNewLoginserverRegisteredOnly | ServerOP_LSAccountUpdate sent to world");
					EQ::Net::DynamicPacket outapp;
					connection->Send(ServerOP_LSAccountUpdate, outapp);
				}
			}
			else {
				LogInfo(
					"Server long_name {0} short_name [{1}] attempted to log in but account and password did not "
					"match the entry in the database, and only registered servers are allowed",
					this->GetServerLongName(),
					this->GetServerShortName()
				);

				return false;
			}
		}
		else {
			LogInfo(
				"Server long_name {0} short_name [{1}] attempted to log in but database couldn't find an entry and only registered servers are allowed",
				this->GetServerLongName(),
				this->GetServerShortName()
			);

			return false;
		}
	}
	else {
		LogInfo(
			"Server long_name {0} short_name [{1}] did not attempt to log in but only registered servers are allowed",
			this->GetServerLongName(),
			this->GetServerShortName()
		);

		return false;
	}

	return true;
}

/**
 * @param world_registration
 * @return
 */
bool WorldServer::HandleNewLoginserverInfoUnregisteredAllowed(
	Database::DbWorldRegistration &world_registration
)
{
	if (world_registration.loaded) {
		this
			->SetServerDescription(world_registration.server_description)
			->SetServerId(world_registration.server_id)
			->SetIsServerTrusted(world_registration.is_server_trusted)
			->SetServerListTypeId(world_registration.server_list_type);

		bool does_world_server_pass_authentication_check = (
			world_registration.server_admin_account_name == this->GetAccountName() &&
			eqcrypt_verify_hash(
				GetAccountName(),
				GetAccountPassword(),
				world_registration.server_admin_account_password,
				server.options.GetEncryptionMode()
			)
		);

		bool does_world_server_have_non_empty_credentials = (
			!this->GetAccountName().empty() &&
			!this->GetAccountPassword().empty()
		);

		if (does_world_server_have_non_empty_credentials) {
			if (does_world_server_pass_authentication_check) {
				this->SetIsServerAuthorized(true);

				LogInfo(
					"Server long_name {0} short_name [{1}] successfully logged in",
					this->GetServerLongName(),
					this->GetServerShortName()
				);

				if (this->IsServerTrusted()) {
					LogDebug("WorldServer::HandleNewLoginserverRegisteredOnly | ServerOP_LSAccountUpdate sent to world");
					EQ::Net::DynamicPacket outapp;
					connection->Send(ServerOP_LSAccountUpdate, outapp);
				}
			}
			else {

				/**
				 * this is the first of two cases where we should deny access even if unregistered is allowed
				 */
				LogInfo(
					"Server long_name {0} short_name [{1}] attempted to log in but account and password did not match the entry in the database.",
					this->GetServerLongName(),
					this->GetServerShortName()
				);
			}
		}
		else {

			/**
			 * this is the second of two cases where we should deny access even if unregistered is allowed
			 */
			if (!this->GetAccountName().empty() || !this->GetAccountPassword().empty()) {
				LogInfo(
					"Server [{0}] [{1}] did not login but this server required a password to login",
					this->GetServerLongName(),
					this->GetServerShortName()
				);
			}
			else {
				this->SetIsServerAuthorized(true);
				LogInfo(
					"Server [{0}] [{1}] did not login but unregistered servers are allowed",
					this->GetServerLongName(),
					this->GetServerShortName()
				);
			}
		}
	}
	else {
		LogInfo(
			"Server [{0}] ({1}) is not registered but unregistered servers are allowed",
			this->GetServerLongName(),
			this->GetServerShortName()
		);

		if (world_registration.loaded) {
			this->SetIsServerAuthorized(true);
			return true;
		}

		Database::DbLoginServerAdmin login_server_admin = server.db->GetLoginServerAdmin(GetAccountName());

		uint32 server_admin_id = 0;
		if (login_server_admin.loaded) {
			auto mode = server.options.GetEncryptionMode();
			if (eqcrypt_verify_hash(
				GetAccountName(),
				GetAccountPassword(),
				login_server_admin.account_password,
				mode
			)) {
				server_admin_id = login_server_admin.id;
			}
		}

		/**
		 * Auto create a registration
		 */
		if (!server.db->CreateWorldRegistration(
			GetServerLongName(),
			GetServerShortName(),
			GetRemoteIp(),
			server_id,
			server_admin_id
		)) {
			return false;
		}
	}

	return true;
}

/**
 * @param in_server_list_id
 * @return
 */
WorldServer *WorldServer::SetServerListTypeId(unsigned int in_server_list_id)
{
	server_list_type_id = in_server_list_id;

	return this;
}

/**
 * @return
 */
const std::string &WorldServer::GetServerDescription() const
{
	return server_description;
}

/**
 * @param in_server_description
 */
WorldServer *WorldServer::SetServerDescription(const std::string &in_server_description)
{
	WorldServer::server_description = in_server_description;

	return this;
}

/**
 * @return
 */
bool WorldServer::IsServerAuthorized() const
{
	return is_server_authorized;
}

/**
 * @param in_is_server_authorized
 */
WorldServer *WorldServer::SetIsServerAuthorized(bool in_is_server_authorized)
{
	WorldServer::is_server_authorized = in_is_server_authorized;

	return this;
}

/**
 * @return
 */
bool WorldServer::IsServerLoggedIn() const
{
	return is_server_logged_in;
}

/**
 * @param in_is_server_logged_in
 */
WorldServer *WorldServer::SetIsServerLoggedIn(bool in_is_server_logged_in)
{
	WorldServer::is_server_logged_in = in_is_server_logged_in;

	return this;
}

/**
 * @return
 */
bool WorldServer::IsServerTrusted() const
{
	return is_server_trusted;
}

/**
 * @param in_is_server_trusted
 */
WorldServer *WorldServer::SetIsServerTrusted(bool in_is_server_trusted)
{
	WorldServer::is_server_trusted = in_is_server_trusted;

	return this;
}

/**
 * @param in_zones_booted
 */
WorldServer *WorldServer::SetZonesBooted(unsigned int in_zones_booted)
{
	WorldServer::zones_booted = in_zones_booted;

	return this;
}

/**
 * @param in_players_online
 */
WorldServer *WorldServer::SetPlayersOnline(unsigned int in_players_online)
{
	WorldServer::players_online = in_players_online;

	return this;
}

/**
 * @param in_server_status
 */
WorldServer *WorldServer::SetServerStatus(int in_server_status)
{
	WorldServer::server_status = in_server_status;

	return this;
}

/**
 * @param in_server_process_type
 */
WorldServer *WorldServer::SetServerProcessType(unsigned int in_server_process_type)
{
	WorldServer::server_process_type = in_server_process_type;

	return this;
}

/**
 * @param in_long_name
 */
WorldServer *WorldServer::SetLongName(const std::string &in_long_name)
{
	WorldServer::long_name = in_long_name;

	return this;
}

/**
 * @param in_short_name
 */
WorldServer *WorldServer::SetShortName(const std::string &in_short_name)
{
	WorldServer::short_name = in_short_name;

	return this;
}

/**
 * @param in_account_name
 */
WorldServer *WorldServer::SetAccountName(const std::string &in_account_name)
{
	WorldServer::account_name = in_account_name;

	return this;
}

/**
 * @param in_account_password
 */
WorldServer *WorldServer::SetAccountPassword(const std::string &in_account_password)
{
	WorldServer::account_password = in_account_password;

	return this;
}

/**
 * @param in_remote_ip
 */
WorldServer *WorldServer::SetRemoteIp(const std::string &in_remote_ip)
{
	WorldServer::remote_ip_address = in_remote_ip;

	return this;
}

/**
 * @param in_local_ip
 */
WorldServer *WorldServer::SetLocalIp(const std::string &in_local_ip)
{
	WorldServer::local_ip = in_local_ip;

	return this;
}

/**
 * @param in_protocol
 */
WorldServer *WorldServer::SetProtocol(const std::string &in_protocol)
{
	WorldServer::protocol = in_protocol;

	return this;
}

/**
 * @param in_version
 */
WorldServer *WorldServer::SetVersion(const std::string &in_version)
{
	WorldServer::version = in_version;

	return this;
}

/**
 * @return
 */
int WorldServer::GetServerStatus() const
{
	return server_status;
}

/**
 * @return
 */
unsigned int WorldServer::GetServerListTypeId() const
{
	return server_list_type_id;
}

/**
 * @return
 */
unsigned int WorldServer::GetServerProcessType() const
{
	return server_process_type;
}

/**
 * @return
 */
const std::string &WorldServer::GetAccountName() const
{
	return account_name;
}

/**
 * @return
 */
const std::string &WorldServer::GetAccountPassword() const
{
	return account_password;
}

/**
 * @return
 */
const std::string &WorldServer::GetRemoteIp() const
{
	return remote_ip_address;
}

/**
 * @return
 */
const std::string &WorldServer::GetLocalIp() const
{
	return local_ip;
}

/**
 * @return
 */
const std::string &WorldServer::GetProtocol() const
{
	return protocol;
}

/**
 * @return
 */
const std::string &WorldServer::GetVersion() const
{
	return version;
}<|MERGE_RESOLUTION|>--- conflicted
+++ resolved
@@ -250,47 +250,27 @@
 			);
 		}
 
-<<<<<<< HEAD
 		switch (user_to_world_response->response) {
-			case 1:
+			case UserToWorldStatusSuccess:
 				per->Message = 101;
 				break;
-			case 0:
+			case UserToWorldStatusWorldUnavail:
 				per->Message = 326;
 				break;
-			case -1:
+			case UserToWorldStatusSuspended:
 				per->Message = 337;
 				break;
-			case -2:
+			case UserToWorldStatusBanned:
 				per->Message = 338;
 				break;
-			case -3:
-				per->Message = 303;
+			case UserToWorldStatusWorldAtCapacity:
+				per->Message = 339;
 				break;
-=======
-		switch (utwr->response)
-		{
-		case UserToWorldStatusSuccess:
-			per->Message = 101;
-			break;
-		case UserToWorldStatusWorldUnavail:
-			per->Message = 326;
-			break;
-		case UserToWorldStatusSuspended:
-			per->Message = 337;
-			break;
-		case UserToWorldStatusBanned:
-			per->Message = 338;
-			break;
-		case UserToWorldStatusWorldAtCapacity:
-			per->Message = 339;
-			break;
-		case UserToWorldStatusAlreadyOnline:
-			per->Message = 111;
-			break;
-		default:
-			per->Message = 102;
->>>>>>> 6bdc9b6b
+			case UserToWorldStatusAlreadyOnline:
+				per->Message = 111;
+				break;
+			default:
+				per->Message = 102;
 		}
 
 		if (server.options.IsWorldTraceOn()) {
