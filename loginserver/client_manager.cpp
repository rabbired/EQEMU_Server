--- conflicted
+++ resolved
@@ -1,19 +1,19 @@
 /*	EQEMu: Everquest Server Emulator
-	Copyright (C) 2001-2010 EQEMu Development Team (http://eqemulator.net)
+Copyright (C) 2001-2010 EQEMu Development Team (http://eqemulator.net)
 
-	This program is free software; you can redistribute it and/or modify
-	it under the terms of the GNU General Public License as published by
-	the Free Software Foundation; version 2 of the License.
+This program is free software; you can redistribute it and/or modify
+it under the terms of the GNU General Public License as published by
+the Free Software Foundation; version 2 of the License.
 
-	This program is distributed in the hope that it will be useful,
-	but WITHOUT ANY WARRANTY except by those people which sell it, which
-	are required to give you total support for your newly bought product;
-	without even the implied warranty of MERCHANTABILITY or FITNESS FOR
-	A PARTICULAR PURPOSE. See the GNU General Public License for more details.
+This program is distributed in the hope that it will be useful,
+but WITHOUT ANY WARRANTY except by those people which sell it, which
+are required to give you total support for your newly bought product;
+without even the implied warranty of MERCHANTABILITY or FITNESS FOR
+A PARTICULAR PURPOSE. See the GNU General Public License for more details.
 
-	You should have received a copy of the GNU General Public License
-	along with this program; if not, write to the Free Software
-	Foundation, Inc., 59 Temple Place, Suite 330, Boston, MA 02111-1307 USA
+You should have received a copy of the GNU General Public License
+along with this program; if not, write to the Free Software
+Foundation, Inc., 59 Temple Place, Suite 330, Boston, MA 02111-1307 USA
 */
 #include "client_manager.h"
 #include "login_server.h"
@@ -22,7 +22,6 @@
 extern bool run_server;
 
 #include "../common/eqemu_logsys.h"
-extern EQEmuLogSys LogSys;
 
 ClientManager::ClientManager()
 {
@@ -30,81 +29,57 @@
 	EQ::Net::EQStreamManagerOptions titanium_opts(titanium_port, false, false);
 	titanium_stream = new EQ::Net::EQStreamManager(titanium_opts);
 	titanium_ops = new RegularOpcodeManager;
-	if(!titanium_ops->LoadOpcodes(server.config->GetVariable("Titanium", "opcodes").c_str()))
+	if (!titanium_ops->LoadOpcodes(server.config->GetVariable("Titanium", "opcodes").c_str()))
 	{
 		Log(Logs::General, Logs::Error, "ClientManager fatal error: couldn't load opcodes for Titanium file %s.",
 			server.config->GetVariable("Titanium", "opcodes").c_str());
 		run_server = false;
 	}
 
-<<<<<<< HEAD
 	titanium_stream->OnNewConnection([this](std::shared_ptr<EQ::Net::EQStream> stream) {
-		Log.OutF(Logs::General, Logs::Login_Server, "New Titanium client connection from {0}:{1}", stream->RemoteEndpoint(), stream->GetRemotePort());
+		LogF(Logs::General, Logs::Login_Server, "New Titanium client connection from {0}:{1}", stream->RemoteEndpoint(), stream->GetRemotePort());
 		stream->SetOpcodeManager(&titanium_ops);
 		Client *c = new Client(stream, cv_titanium);
 		clients.push_back(c);
 	});
-=======
-	if(titanium_stream->Open())
-	{
-		Log(Logs::General, Logs::Login_Server, "ClientManager listening on Titanium stream.");
-	}
-	else
-	{
-		Log(Logs::General, Logs::Error, "ClientManager fatal error: couldn't open Titanium stream.");
-		run_server = false;
-	}
->>>>>>> 773932d8
 
 	int sod_port = atoi(server.config->GetVariable("SoD", "port").c_str());
 	EQ::Net::EQStreamManagerOptions sod_opts(sod_port, false, false);
 	sod_stream = new EQ::Net::EQStreamManager(sod_opts);
 	sod_ops = new RegularOpcodeManager;
-	if(!sod_ops->LoadOpcodes(server.config->GetVariable("SoD", "opcodes").c_str()))
+	if (!sod_ops->LoadOpcodes(server.config->GetVariable("SoD", "opcodes").c_str()))
 	{
 		Log(Logs::General, Logs::Error, "ClientManager fatal error: couldn't load opcodes for SoD file %s.",
 			server.config->GetVariable("SoD", "opcodes").c_str());
 		run_server = false;
 	}
 
-<<<<<<< HEAD
 	sod_stream->OnNewConnection([this](std::shared_ptr<EQ::Net::EQStream> stream) {
-		Log.OutF(Logs::General, Logs::Login_Server, "New SoD client connection from {0}:{1}", stream->RemoteEndpoint(), stream->GetRemotePort());
+		LogF(Logs::General, Logs::Login_Server, "New SoD client connection from {0}:{1}", stream->RemoteEndpoint(), stream->GetRemotePort());
 		stream->SetOpcodeManager(&sod_ops);
 		Client *c = new Client(stream, cv_sod);
 		clients.push_back(c);
 	});
-=======
-	if(sod_stream->Open())
-	{
-		Log(Logs::General, Logs::Login_Server, "ClientManager listening on SoD stream.");
-	}
-	else
-	{
-		Log(Logs::General, Logs::Error, "ClientManager fatal error: couldn't open SoD stream.");
-		run_server = false;
-	}
->>>>>>> 773932d8
 }
 
 ClientManager::~ClientManager()
 {
-	if(titanium_stream)
+	if (titanium_stream)
 	{
 		delete titanium_stream;
 	}
 
-	if(titanium_ops)
+	if (titanium_ops)
 	{
 		delete titanium_ops;
 	}
 
-	if(sod_stream)
+	if (sod_stream)
 	{
 		delete sod_stream;
 	}
 
-	if(sod_ops)
+	if (sod_ops)
 	{
 		delete sod_ops;
 	}
@@ -113,39 +88,11 @@
 void ClientManager::Process()
 {
 	ProcessDisconnect();
-<<<<<<< HEAD
-=======
-	std::shared_ptr<EQStream> cur = titanium_stream->Pop();
-	while(cur)
-	{
-		struct in_addr in;
-		in.s_addr = cur->GetRemoteIP();
-		Log(Logs::General, Logs::Login_Server, "New Titanium client connection from %s:%d", inet_ntoa(in), ntohs(cur->GetRemotePort()));
-
-		cur->SetOpcodeManager(&titanium_ops);
-		Client *c = new Client(cur, cv_titanium);
-		clients.push_back(c);
-		cur = titanium_stream->Pop();
-	}
-
-	cur = sod_stream->Pop();
-	while(cur)
-	{
-		struct in_addr in;
-		in.s_addr = cur->GetRemoteIP();
-		Log(Logs::General, Logs::Login_Server, "New SoD client connection from %s:%d", inet_ntoa(in), ntohs(cur->GetRemotePort()));
-
-		cur->SetOpcodeManager(&sod_ops);
-		Client *c = new Client(cur, cv_sod);
-		clients.push_back(c);
-		cur = sod_stream->Pop();
-	}
->>>>>>> 773932d8
 
 	auto iter = clients.begin();
-	while(iter != clients.end())
+	while (iter != clients.end())
 	{
-		if((*iter)->Process() == false)
+		if ((*iter)->Process() == false)
 		{
 			Log(Logs::General, Logs::Debug, "Client had a fatal error and had to be removed from the login.");
 			delete (*iter);
@@ -161,10 +108,10 @@
 void ClientManager::ProcessDisconnect()
 {
 	auto iter = clients.begin();
-	while(iter != clients.end())
+	while (iter != clients.end())
 	{
 		std::shared_ptr<EQStreamInterface> c = (*iter)->GetConnection();
-		if(c->CheckState(CLOSED))
+		if (c->CheckState(CLOSED))
 		{
 			Log(Logs::General, Logs::Login_Server, "Client disconnected from the server, removing client.");
 			delete (*iter);
@@ -180,9 +127,9 @@
 void ClientManager::RemoveExistingClient(unsigned int account_id)
 {
 	auto iter = clients.begin();
-	while(iter != clients.end())
+	while (iter != clients.end())
 	{
-		if((*iter)->GetAccountID() == account_id)
+		if ((*iter)->GetAccountID() == account_id)
 		{
 			Log(Logs::General, Logs::Login_Server, "Client attempting to log in and existing client already logged in, removing existing client.");
 			delete (*iter);
@@ -200,9 +147,9 @@
 	Client *cur = nullptr;
 	int count = 0;
 	auto iter = clients.begin();
-	while(iter != clients.end())
+	while (iter != clients.end())
 	{
-		if((*iter)->GetAccountID() == account_id)
+		if ((*iter)->GetAccountID() == account_id)
 		{
 			cur = (*iter);
 			count++;
@@ -210,9 +157,9 @@
 		++iter;
 	}
 
-	if(count > 1)
+	if (count > 1)
 	{
 		Log(Logs::General, Logs::Error, "More than one client with a given account_id existed in the client list.");
 	}
 	return cur;
-}
+}